/* Simple code to turn various tables in an ELF file into alias definitions.
 * This deals with kernel datastructures where they should be
 * dealt with: in the kernel source.
 *
 * Copyright 2002-2003  Rusty Russell, IBM Corporation
 *           2003       Kai Germaschewski
 *
 *
 * This software may be used and distributed according to the terms
 * of the GNU General Public License, incorporated herein by reference.
 */

#include "modpost.h"

/* We use the ELF typedefs for kernel_ulong_t but bite the bullet and
 * use either stdint.h or inttypes.h for the rest. */
#if KERNEL_ELFCLASS == ELFCLASS32
typedef Elf32_Addr	kernel_ulong_t;
#define BITS_PER_LONG 32
#else
typedef Elf64_Addr	kernel_ulong_t;
#define BITS_PER_LONG 64
#endif
#ifdef __sun__
#include <inttypes.h>
#else
#include <stdint.h>
#endif

#include <ctype.h>

typedef uint32_t	__u32;
typedef uint16_t	__u16;
typedef unsigned char	__u8;

/* Big exception to the "don't include kernel headers into userspace, which
 * even potentially has different endianness and word sizes, since
 * we handle those differences explicitly below */
#include "../../include/linux/mod_devicetable.h"

#define ADD(str, sep, cond, field)                              \
do {                                                            \
        strcat(str, sep);                                       \
        if (cond)                                               \
                sprintf(str + strlen(str),                      \
                        sizeof(field) == 1 ? "%02X" :           \
                        sizeof(field) == 2 ? "%04X" :           \
                        sizeof(field) == 4 ? "%08X" : "",       \
                        field);                                 \
        else                                                    \
                sprintf(str + strlen(str), "*");                \
} while(0)

/* Always end in a wildcard, for future extension */
static inline void add_wildcard(char *str)
{
	int len = strlen(str);

	if (str[len - 1] != '*')
		strcat(str + len, "*");
}

unsigned int cross_build = 0;
/**
 * Check that sizeof(device_id type) are consistent with size of section
 * in .o file. If in-consistent then userspace and kernel does not agree
 * on actual size which is a bug.
 * Also verify that the final entry in the table is all zeros.
 * Ignore both checks if build host differ from target host and size differs.
 **/
static void device_id_check(const char *modname, const char *device_id,
			    unsigned long size, unsigned long id_size,
			    void *symval)
{
	int i;

	if (size % id_size || size < id_size) {
		if (cross_build != 0)
			return;
		fatal("%s: sizeof(struct %s_device_id)=%lu is not a modulo "
		      "of the size of section __mod_%s_device_table=%lu.\n"
		      "Fix definition of struct %s_device_id "
		      "in mod_devicetable.h\n",
		      modname, device_id, id_size, device_id, size, device_id);
	}
	/* Verify last one is a terminator */
	for (i = 0; i < id_size; i++ ) {
		if (*(uint8_t*)(symval+size-id_size+i)) {
			fprintf(stderr,"%s: struct %s_device_id is %lu bytes.  "
				"The last of %lu is:\n",
				modname, device_id, id_size, size / id_size);
			for (i = 0; i < id_size; i++ )
				fprintf(stderr,"0x%02x ",
					*(uint8_t*)(symval+size-id_size+i) );
			fprintf(stderr,"\n");
			fatal("%s: struct %s_device_id is not terminated "
				"with a NULL entry!\n", modname, device_id);
		}
	}
}

/* USB is special because the bcdDevice can be matched against a numeric range */
/* Looks like "usb:vNpNdNdcNdscNdpNicNiscNipN" */
static void do_usb_entry(struct usb_device_id *id,
			 unsigned int bcdDevice_initial, int bcdDevice_initial_digits,
			 unsigned char range_lo, unsigned char range_hi,
			 unsigned char max, struct module *mod)
{
	char alias[500];
	strcpy(alias, "usb:");
	ADD(alias, "v", id->match_flags&USB_DEVICE_ID_MATCH_VENDOR,
	    id->idVendor);
	ADD(alias, "p", id->match_flags&USB_DEVICE_ID_MATCH_PRODUCT,
	    id->idProduct);

	strcat(alias, "d");
	if (bcdDevice_initial_digits)
		sprintf(alias + strlen(alias), "%0*X",
			bcdDevice_initial_digits, bcdDevice_initial);
	if (range_lo == range_hi)
		sprintf(alias + strlen(alias), "%X", range_lo);
	else if (range_lo > 0 || range_hi < max) {
		if (range_lo > 0x9 || range_hi < 0xA)
			sprintf(alias + strlen(alias),
				"[%X-%X]",
				range_lo,
				range_hi);
		else {
			sprintf(alias + strlen(alias),
				range_lo < 0x9 ? "[%X-9" : "[%X",
				range_lo);
			sprintf(alias + strlen(alias),
				range_hi > 0xA ? "a-%X]" : "%X]",
				range_lo);
		}
	}
	if (bcdDevice_initial_digits < (sizeof(id->bcdDevice_lo) * 2 - 1))
		strcat(alias, "*");

	ADD(alias, "dc", id->match_flags&USB_DEVICE_ID_MATCH_DEV_CLASS,
	    id->bDeviceClass);
	ADD(alias, "dsc",
	    id->match_flags&USB_DEVICE_ID_MATCH_DEV_SUBCLASS,
	    id->bDeviceSubClass);
	ADD(alias, "dp",
	    id->match_flags&USB_DEVICE_ID_MATCH_DEV_PROTOCOL,
	    id->bDeviceProtocol);
	ADD(alias, "ic",
	    id->match_flags&USB_DEVICE_ID_MATCH_INT_CLASS,
	    id->bInterfaceClass);
	ADD(alias, "isc",
	    id->match_flags&USB_DEVICE_ID_MATCH_INT_SUBCLASS,
	    id->bInterfaceSubClass);
	ADD(alias, "ip",
	    id->match_flags&USB_DEVICE_ID_MATCH_INT_PROTOCOL,
	    id->bInterfaceProtocol);

	add_wildcard(alias);
	buf_printf(&mod->dev_table_buf,
		   "MODULE_ALIAS(\"%s\");\n", alias);
}

/* Handles increment/decrement of BCD formatted integers */
/* Returns the previous value, so it works like i++ or i-- */
static unsigned int incbcd(unsigned int *bcd,
			   int inc,
			   unsigned char max,
			   size_t chars)
{
	unsigned int init = *bcd, i, j;
	unsigned long long c, dec = 0;

	/* If bcd is not in BCD format, just increment */
	if (max > 0x9) {
		*bcd += inc;
		return init;
	}

	/* Convert BCD to Decimal */
	for (i=0 ; i < chars ; i++) {
		c = (*bcd >> (i << 2)) & 0xf;
		c = c > 9 ? 9 : c; /* force to bcd just in case */
		for (j=0 ; j < i ; j++)
			c = c * 10;
		dec += c;
	}

	/* Do our increment/decrement */
	dec += inc;
	*bcd  = 0;

	/* Convert back to BCD */
	for (i=0 ; i < chars ; i++) {
		for (c=1,j=0 ; j < i ; j++)
			c = c * 10;
		c = (dec / c) % 10;
		*bcd += c << (i << 2);
	}
	return init;
}

static void do_usb_entry_multi(struct usb_device_id *id, struct module *mod)
{
	unsigned int devlo, devhi;
	unsigned char chi, clo, max;
	int ndigits;

	id->match_flags = TO_NATIVE(id->match_flags);
	id->idVendor = TO_NATIVE(id->idVendor);
	id->idProduct = TO_NATIVE(id->idProduct);

	devlo = id->match_flags & USB_DEVICE_ID_MATCH_DEV_LO ?
		TO_NATIVE(id->bcdDevice_lo) : 0x0U;
	devhi = id->match_flags & USB_DEVICE_ID_MATCH_DEV_HI ?
		TO_NATIVE(id->bcdDevice_hi) : ~0x0U;

	/* Figure out if this entry is in bcd or hex format */
	max = 0x9; /* Default to decimal format */
	for (ndigits = 0 ; ndigits < sizeof(id->bcdDevice_lo) * 2 ; ndigits++) {
		clo = (devlo >> (ndigits << 2)) & 0xf;
		chi = ((devhi > 0x9999 ? 0x9999 : devhi) >> (ndigits << 2)) & 0xf;
		if (clo > max || chi > max) {
			max = 0xf;
			break;
		}
	}

	/*
	 * Some modules (visor) have empty slots as placeholder for
	 * run-time specification that results in catch-all alias
	 */
	if (!(id->idVendor | id->idProduct | id->bDeviceClass | id->bInterfaceClass))
		return;

	/* Convert numeric bcdDevice range into fnmatch-able pattern(s) */
	for (ndigits = sizeof(id->bcdDevice_lo) * 2 - 1; devlo <= devhi; ndigits--) {
		clo = devlo & 0xf;
		chi = devhi & 0xf;
		if (chi > max)	/* If we are in bcd mode, truncate if necessary */
			chi = max;
		devlo >>= 4;
		devhi >>= 4;

		if (devlo == devhi || !ndigits) {
			do_usb_entry(id, devlo, ndigits, clo, chi, max, mod);
			break;
		}

		if (clo > 0x0)
			do_usb_entry(id,
				     incbcd(&devlo, 1, max,
					    sizeof(id->bcdDevice_lo) * 2),
				     ndigits, clo, max, max, mod);

		if (chi < max)
			do_usb_entry(id,
				     incbcd(&devhi, -1, max,
					    sizeof(id->bcdDevice_lo) * 2),
				     ndigits, 0x0, chi, max, mod);
	}
}

static void do_usb_table(void *symval, unsigned long size,
			 struct module *mod)
{
	unsigned int i;
	const unsigned long id_size = sizeof(struct usb_device_id);

	device_id_check(mod->name, "usb", size, id_size, symval);

	/* Leave last one: it's the terminator. */
	size -= id_size;

	for (i = 0; i < size; i += id_size)
		do_usb_entry_multi(symval + i, mod);
}

/* Looks like: hid:bNvNpN */
static int do_hid_entry(const char *filename,
			     struct hid_device_id *id, char *alias)
{
	id->bus = TO_NATIVE(id->bus);
	id->vendor = TO_NATIVE(id->vendor);
	id->product = TO_NATIVE(id->product);

	sprintf(alias, "hid:b%04X", id->bus);
	ADD(alias, "v", id->vendor != HID_ANY_ID, id->vendor);
	ADD(alias, "p", id->product != HID_ANY_ID, id->product);

	return 1;
}

/* Looks like: ieee1394:venNmoNspNverN */
static int do_ieee1394_entry(const char *filename,
			     struct ieee1394_device_id *id, char *alias)
{
	id->match_flags = TO_NATIVE(id->match_flags);
	id->vendor_id = TO_NATIVE(id->vendor_id);
	id->model_id = TO_NATIVE(id->model_id);
	id->specifier_id = TO_NATIVE(id->specifier_id);
	id->version = TO_NATIVE(id->version);

	strcpy(alias, "ieee1394:");
	ADD(alias, "ven", id->match_flags & IEEE1394_MATCH_VENDOR_ID,
	    id->vendor_id);
	ADD(alias, "mo", id->match_flags & IEEE1394_MATCH_MODEL_ID,
	    id->model_id);
	ADD(alias, "sp", id->match_flags & IEEE1394_MATCH_SPECIFIER_ID,
	    id->specifier_id);
	ADD(alias, "ver", id->match_flags & IEEE1394_MATCH_VERSION,
	    id->version);

	add_wildcard(alias);
	return 1;
}

/* Looks like: pci:vNdNsvNsdNbcNscNiN. */
static int do_pci_entry(const char *filename,
			struct pci_device_id *id, char *alias)
{
	/* Class field can be divided into these three. */
	unsigned char baseclass, subclass, interface,
		baseclass_mask, subclass_mask, interface_mask;

	id->vendor = TO_NATIVE(id->vendor);
	id->device = TO_NATIVE(id->device);
	id->subvendor = TO_NATIVE(id->subvendor);
	id->subdevice = TO_NATIVE(id->subdevice);
	id->class = TO_NATIVE(id->class);
	id->class_mask = TO_NATIVE(id->class_mask);

	strcpy(alias, "pci:");
	ADD(alias, "v", id->vendor != PCI_ANY_ID, id->vendor);
	ADD(alias, "d", id->device != PCI_ANY_ID, id->device);
	ADD(alias, "sv", id->subvendor != PCI_ANY_ID, id->subvendor);
	ADD(alias, "sd", id->subdevice != PCI_ANY_ID, id->subdevice);

	baseclass = (id->class) >> 16;
	baseclass_mask = (id->class_mask) >> 16;
	subclass = (id->class) >> 8;
	subclass_mask = (id->class_mask) >> 8;
	interface = id->class;
	interface_mask = id->class_mask;

	if ((baseclass_mask != 0 && baseclass_mask != 0xFF)
	    || (subclass_mask != 0 && subclass_mask != 0xFF)
	    || (interface_mask != 0 && interface_mask != 0xFF)) {
		warn("Can't handle masks in %s:%04X\n",
		     filename, id->class_mask);
		return 0;
	}

	ADD(alias, "bc", baseclass_mask == 0xFF, baseclass);
	ADD(alias, "sc", subclass_mask == 0xFF, subclass);
	ADD(alias, "i", interface_mask == 0xFF, interface);
	add_wildcard(alias);
	return 1;
}

/* looks like: "ccw:tNmNdtNdmN" */
static int do_ccw_entry(const char *filename,
			struct ccw_device_id *id, char *alias)
{
	id->match_flags = TO_NATIVE(id->match_flags);
	id->cu_type = TO_NATIVE(id->cu_type);
	id->cu_model = TO_NATIVE(id->cu_model);
	id->dev_type = TO_NATIVE(id->dev_type);
	id->dev_model = TO_NATIVE(id->dev_model);

	strcpy(alias, "ccw:");
	ADD(alias, "t", id->match_flags&CCW_DEVICE_ID_MATCH_CU_TYPE,
	    id->cu_type);
	ADD(alias, "m", id->match_flags&CCW_DEVICE_ID_MATCH_CU_MODEL,
	    id->cu_model);
	ADD(alias, "dt", id->match_flags&CCW_DEVICE_ID_MATCH_DEVICE_TYPE,
	    id->dev_type);
	ADD(alias, "dm", id->match_flags&CCW_DEVICE_ID_MATCH_DEVICE_MODEL,
	    id->dev_model);
	add_wildcard(alias);
	return 1;
}

/* looks like: "ap:tN" */
static int do_ap_entry(const char *filename,
		       struct ap_device_id *id, char *alias)
{
	sprintf(alias, "ap:t%02X*", id->dev_type);
	return 1;
}

/* looks like: "css:tN" */
static int do_css_entry(const char *filename,
			struct css_device_id *id, char *alias)
{
	sprintf(alias, "css:t%01X", id->type);
	return 1;
}

/* Looks like: "serio:tyNprNidNexN" */
static int do_serio_entry(const char *filename,
			  struct serio_device_id *id, char *alias)
{
	id->type = TO_NATIVE(id->type);
	id->proto = TO_NATIVE(id->proto);
	id->id = TO_NATIVE(id->id);
	id->extra = TO_NATIVE(id->extra);

	strcpy(alias, "serio:");
	ADD(alias, "ty", id->type != SERIO_ANY, id->type);
	ADD(alias, "pr", id->proto != SERIO_ANY, id->proto);
	ADD(alias, "id", id->id != SERIO_ANY, id->id);
	ADD(alias, "ex", id->extra != SERIO_ANY, id->extra);

	add_wildcard(alias);
	return 1;
}

/* looks like: "acpi:ACPI0003 or acpi:PNP0C0B" or "acpi:LNXVIDEO" */
static int do_acpi_entry(const char *filename,
			struct acpi_device_id *id, char *alias)
{
	sprintf(alias, "acpi*:%s:*", id->id);
	return 1;
}

/* looks like: "pnp:dD" */
static void do_pnp_device_entry(void *symval, unsigned long size,
				struct module *mod)
{
	const unsigned long id_size = sizeof(struct pnp_device_id);
	const unsigned int count = (size / id_size)-1;
	const struct pnp_device_id *devs = symval;
	unsigned int i;

	device_id_check(mod->name, "pnp", size, id_size, symval);

	for (i = 0; i < count; i++) {
		const char *id = (char *)devs[i].id;
		char acpi_id[sizeof(devs[0].id)];
		int j;

		buf_printf(&mod->dev_table_buf,
			   "MODULE_ALIAS(\"pnp:d%s*\");\n", id);

		/* fix broken pnp bus lowercasing */
		for (j = 0; j < sizeof(acpi_id); j++)
			acpi_id[j] = toupper(id[j]);
		buf_printf(&mod->dev_table_buf,
			   "MODULE_ALIAS(\"acpi*:%s:*\");\n", acpi_id);
	}
}

/* looks like: "pnp:dD" for every device of the card */
static void do_pnp_card_entries(void *symval, unsigned long size,
				struct module *mod)
{
	const unsigned long id_size = sizeof(struct pnp_card_device_id);
	const unsigned int count = (size / id_size)-1;
	const struct pnp_card_device_id *cards = symval;
	unsigned int i;

	device_id_check(mod->name, "pnp", size, id_size, symval);

	for (i = 0; i < count; i++) {
		unsigned int j;
		const struct pnp_card_device_id *card = &cards[i];

		for (j = 0; j < PNP_MAX_DEVICES; j++) {
			const char *id = (char *)card->devs[j].id;
			int i2, j2;
			int dup = 0;

			if (!id[0])
				break;

			/* find duplicate, already added value */
			for (i2 = 0; i2 < i && !dup; i2++) {
				const struct pnp_card_device_id *card2 = &cards[i2];

				for (j2 = 0; j2 < PNP_MAX_DEVICES; j2++) {
					const char *id2 = (char *)card2->devs[j2].id;

					if (!id2[0])
						break;

					if (!strcmp(id, id2)) {
						dup = 1;
						break;
					}
				}
			}

			/* add an individual alias for every device entry */
			if (!dup) {
				char acpi_id[sizeof(card->devs[0].id)];
				int k;

				buf_printf(&mod->dev_table_buf,
					   "MODULE_ALIAS(\"pnp:d%s*\");\n", id);

				/* fix broken pnp bus lowercasing */
				for (k = 0; k < sizeof(acpi_id); k++)
					acpi_id[k] = toupper(id[k]);
				buf_printf(&mod->dev_table_buf,
					   "MODULE_ALIAS(\"acpi*:%s:*\");\n", acpi_id);
			}
		}
	}
}

/* Looks like: pcmcia:mNcNfNfnNpfnNvaNvbNvcNvdN. */
static int do_pcmcia_entry(const char *filename,
			   struct pcmcia_device_id *id, char *alias)
{
	unsigned int i;

	id->match_flags = TO_NATIVE(id->match_flags);
	id->manf_id = TO_NATIVE(id->manf_id);
	id->card_id = TO_NATIVE(id->card_id);
	id->func_id = TO_NATIVE(id->func_id);
	id->function = TO_NATIVE(id->function);
	id->device_no = TO_NATIVE(id->device_no);

	for (i=0; i<4; i++) {
		id->prod_id_hash[i] = TO_NATIVE(id->prod_id_hash[i]);
       }

       strcpy(alias, "pcmcia:");
       ADD(alias, "m", id->match_flags & PCMCIA_DEV_ID_MATCH_MANF_ID,
	   id->manf_id);
       ADD(alias, "c", id->match_flags & PCMCIA_DEV_ID_MATCH_CARD_ID,
	   id->card_id);
       ADD(alias, "f", id->match_flags & PCMCIA_DEV_ID_MATCH_FUNC_ID,
	   id->func_id);
       ADD(alias, "fn", id->match_flags & PCMCIA_DEV_ID_MATCH_FUNCTION,
	   id->function);
       ADD(alias, "pfn", id->match_flags & PCMCIA_DEV_ID_MATCH_DEVICE_NO,
	   id->device_no);
       ADD(alias, "pa", id->match_flags & PCMCIA_DEV_ID_MATCH_PROD_ID1, id->prod_id_hash[0]);
       ADD(alias, "pb", id->match_flags & PCMCIA_DEV_ID_MATCH_PROD_ID2, id->prod_id_hash[1]);
       ADD(alias, "pc", id->match_flags & PCMCIA_DEV_ID_MATCH_PROD_ID3, id->prod_id_hash[2]);
       ADD(alias, "pd", id->match_flags & PCMCIA_DEV_ID_MATCH_PROD_ID4, id->prod_id_hash[3]);

	add_wildcard(alias);
       return 1;
}



static int do_of_entry (const char *filename, struct of_device_id *of, char *alias)
{
    int len;
    char *tmp;
    len = sprintf (alias, "of:N%sT%s",
                    of->name[0] ? of->name : "*",
                    of->type[0] ? of->type : "*");

    if (of->compatible[0])
        sprintf (&alias[len], "%sC%s",
                     of->type[0] ? "*" : "",
                     of->compatible);

    /* Replace all whitespace with underscores */
    for (tmp = alias; tmp && *tmp; tmp++)
        if (isspace (*tmp))
            *tmp = '_';

    add_wildcard(alias);
    return 1;
}

static int do_vio_entry(const char *filename, struct vio_device_id *vio,
		char *alias)
{
	char *tmp;

	sprintf(alias, "vio:T%sS%s", vio->type[0] ? vio->type : "*",
			vio->compat[0] ? vio->compat : "*");

	/* Replace all whitespace with underscores */
	for (tmp = alias; tmp && *tmp; tmp++)
		if (isspace (*tmp))
			*tmp = '_';

	add_wildcard(alias);
	return 1;
}

#define ARRAY_SIZE(x) (sizeof(x) / sizeof((x)[0]))

static void do_input(char *alias,
		     kernel_ulong_t *arr, unsigned int min, unsigned int max)
{
	unsigned int i;

	for (i = min; i < max; i++)
		if (arr[i / BITS_PER_LONG] & (1L << (i%BITS_PER_LONG)))
			sprintf(alias + strlen(alias), "%X,*", i);
}

/* input:b0v0p0e0-eXkXrXaXmXlXsXfXwX where X is comma-separated %02X. */
static int do_input_entry(const char *filename, struct input_device_id *id,
			  char *alias)
{
	sprintf(alias, "input:");

	ADD(alias, "b", id->flags & INPUT_DEVICE_ID_MATCH_BUS, id->bustype);
	ADD(alias, "v", id->flags & INPUT_DEVICE_ID_MATCH_VENDOR, id->vendor);
	ADD(alias, "p", id->flags & INPUT_DEVICE_ID_MATCH_PRODUCT, id->product);
	ADD(alias, "e", id->flags & INPUT_DEVICE_ID_MATCH_VERSION, id->version);

	sprintf(alias + strlen(alias), "-e*");
	if (id->flags & INPUT_DEVICE_ID_MATCH_EVBIT)
		do_input(alias, id->evbit, 0, INPUT_DEVICE_ID_EV_MAX);
	sprintf(alias + strlen(alias), "k*");
	if (id->flags & INPUT_DEVICE_ID_MATCH_KEYBIT)
		do_input(alias, id->keybit,
			 INPUT_DEVICE_ID_KEY_MIN_INTERESTING,
			 INPUT_DEVICE_ID_KEY_MAX);
	sprintf(alias + strlen(alias), "r*");
	if (id->flags & INPUT_DEVICE_ID_MATCH_RELBIT)
		do_input(alias, id->relbit, 0, INPUT_DEVICE_ID_REL_MAX);
	sprintf(alias + strlen(alias), "a*");
	if (id->flags & INPUT_DEVICE_ID_MATCH_ABSBIT)
		do_input(alias, id->absbit, 0, INPUT_DEVICE_ID_ABS_MAX);
	sprintf(alias + strlen(alias), "m*");
	if (id->flags & INPUT_DEVICE_ID_MATCH_MSCIT)
		do_input(alias, id->mscbit, 0, INPUT_DEVICE_ID_MSC_MAX);
	sprintf(alias + strlen(alias), "l*");
	if (id->flags & INPUT_DEVICE_ID_MATCH_LEDBIT)
		do_input(alias, id->ledbit, 0, INPUT_DEVICE_ID_LED_MAX);
	sprintf(alias + strlen(alias), "s*");
	if (id->flags & INPUT_DEVICE_ID_MATCH_SNDBIT)
		do_input(alias, id->sndbit, 0, INPUT_DEVICE_ID_SND_MAX);
	sprintf(alias + strlen(alias), "f*");
	if (id->flags & INPUT_DEVICE_ID_MATCH_FFBIT)
		do_input(alias, id->ffbit, 0, INPUT_DEVICE_ID_FF_MAX);
	sprintf(alias + strlen(alias), "w*");
	if (id->flags & INPUT_DEVICE_ID_MATCH_SWBIT)
		do_input(alias, id->swbit, 0, INPUT_DEVICE_ID_SW_MAX);
	return 1;
}

static int do_eisa_entry(const char *filename, struct eisa_device_id *eisa,
		char *alias)
{
	if (eisa->sig[0])
		sprintf(alias, EISA_DEVICE_MODALIAS_FMT "*", eisa->sig);
	else
		strcat(alias, "*");
	return 1;
}

/* Looks like: parisc:tNhvNrevNsvN */
static int do_parisc_entry(const char *filename, struct parisc_device_id *id,
		char *alias)
{
	id->hw_type = TO_NATIVE(id->hw_type);
	id->hversion = TO_NATIVE(id->hversion);
	id->hversion_rev = TO_NATIVE(id->hversion_rev);
	id->sversion = TO_NATIVE(id->sversion);

	strcpy(alias, "parisc:");
	ADD(alias, "t", id->hw_type != PA_HWTYPE_ANY_ID, id->hw_type);
	ADD(alias, "hv", id->hversion != PA_HVERSION_ANY_ID, id->hversion);
	ADD(alias, "rev", id->hversion_rev != PA_HVERSION_REV_ANY_ID, id->hversion_rev);
	ADD(alias, "sv", id->sversion != PA_SVERSION_ANY_ID, id->sversion);

	add_wildcard(alias);
	return 1;
}

/* Looks like: sdio:cNvNdN. */
static int do_sdio_entry(const char *filename,
			struct sdio_device_id *id, char *alias)
{
	id->class = TO_NATIVE(id->class);
	id->vendor = TO_NATIVE(id->vendor);
	id->device = TO_NATIVE(id->device);

	strcpy(alias, "sdio:");
	ADD(alias, "c", id->class != (__u8)SDIO_ANY_ID, id->class);
	ADD(alias, "v", id->vendor != (__u16)SDIO_ANY_ID, id->vendor);
	ADD(alias, "d", id->device != (__u16)SDIO_ANY_ID, id->device);
	add_wildcard(alias);
	return 1;
}

/* Looks like: ssb:vNidNrevN. */
static int do_ssb_entry(const char *filename,
			struct ssb_device_id *id, char *alias)
{
	id->vendor = TO_NATIVE(id->vendor);
	id->coreid = TO_NATIVE(id->coreid);
	id->revision = TO_NATIVE(id->revision);

	strcpy(alias, "ssb:");
	ADD(alias, "v", id->vendor != SSB_ANY_VENDOR, id->vendor);
	ADD(alias, "id", id->coreid != SSB_ANY_ID, id->coreid);
	ADD(alias, "rev", id->revision != SSB_ANY_REV, id->revision);
	add_wildcard(alias);
	return 1;
}

/* Looks like: virtio:dNvN */
static int do_virtio_entry(const char *filename, struct virtio_device_id *id,
			   char *alias)
{
	id->device = TO_NATIVE(id->device);
	id->vendor = TO_NATIVE(id->vendor);

	strcpy(alias, "virtio:");
	ADD(alias, "d", id->device != VIRTIO_DEV_ANY_ID, id->device);
	ADD(alias, "v", id->vendor != VIRTIO_DEV_ANY_ID, id->vendor);

	add_wildcard(alias);
	return 1;
}

/* Looks like: i2c:S */
static int do_i2c_entry(const char *filename, struct i2c_device_id *id,
			char *alias)
{
	sprintf(alias, I2C_MODULE_PREFIX "%s", id->name);

	return 1;
}

/* Looks like: spi:S */
static int do_spi_entry(const char *filename, struct spi_device_id *id,
			char *alias)
{
	sprintf(alias, SPI_MODULE_PREFIX "%s", id->name);

	return 1;
}

static const struct dmifield {
	const char *prefix;
	int field;
} dmi_fields[] = {
	{ "bvn", DMI_BIOS_VENDOR },
	{ "bvr", DMI_BIOS_VERSION },
	{ "bd",  DMI_BIOS_DATE },
	{ "svn", DMI_SYS_VENDOR },
	{ "pn",  DMI_PRODUCT_NAME },
	{ "pvr", DMI_PRODUCT_VERSION },
	{ "rvn", DMI_BOARD_VENDOR },
	{ "rn",  DMI_BOARD_NAME },
	{ "rvr", DMI_BOARD_VERSION },
	{ "cvn", DMI_CHASSIS_VENDOR },
	{ "ct",  DMI_CHASSIS_TYPE },
	{ "cvr", DMI_CHASSIS_VERSION },
	{ NULL,  DMI_NONE }
};

static void dmi_ascii_filter(char *d, const char *s)
{
	/* Filter out characters we don't want to see in the modalias string */
	for (; *s; s++)
		if (*s > ' ' && *s < 127 && *s != ':')
			*(d++) = *s;

	*d = 0;
}


static int do_dmi_entry(const char *filename, struct dmi_system_id *id,
			char *alias)
{
	int i, j;

	sprintf(alias, "dmi*");

	for (i = 0; i < ARRAY_SIZE(dmi_fields); i++) {
		for (j = 0; j < 4; j++) {
			if (id->matches[j].slot &&
			    id->matches[j].slot == dmi_fields[i].field) {
				sprintf(alias + strlen(alias), ":%s*",
					dmi_fields[i].prefix);
				dmi_ascii_filter(alias + strlen(alias),
						 id->matches[j].substr);
				strcat(alias, "*");
			}
		}
	}

	strcat(alias, ":");
	return 1;
}

static int do_platform_entry(const char *filename,
			     struct platform_device_id *id, char *alias)
{
	sprintf(alias, PLATFORM_MODULE_PREFIX "%s", id->name);
	return 1;
}

<<<<<<< HEAD
static int do_mdio_entry(const char *filename,
			 struct mdio_device_id *id, char *alias)
{
	int i;

	alias += sprintf(alias, MDIO_MODULE_PREFIX);

	for (i = 0; i < 32; i++) {
		if (!((id->phy_id_mask >> (31-i)) & 1))
			*(alias++) = '?';
		else if ((id->phy_id >> (31-i)) & 1)
			*(alias++) = '1';
		else
			*(alias++) = '0';
	}

	/* Terminate the string */
	*alias = 0;

=======
/* looks like: "pnp:dD" */
static int do_isapnp_entry(const char *filename,
			   struct isapnp_device_id *id, char *alias)
{
	sprintf(alias, "pnp:d%c%c%c%x%x%x%x*",
		'A' + ((id->vendor >> 2) & 0x3f) - 1,
		'A' + (((id->vendor & 3) << 3) | ((id->vendor >> 13) & 7)) - 1,
		'A' + ((id->vendor >> 8) & 0x1f) - 1,
		(id->function >> 4) & 0x0f, id->function & 0x0f,
		(id->function >> 12) & 0x0f, (id->function >> 8) & 0x0f);
>>>>>>> 58e3abd8
	return 1;
}

/* Ignore any prefix, eg. some architectures prepend _ */
static inline int sym_is(const char *symbol, const char *name)
{
	const char *match;

	match = strstr(symbol, name);
	if (!match)
		return 0;
	return match[strlen(name)] == '\0';
}

static void do_table(void *symval, unsigned long size,
		     unsigned long id_size,
		     const char *device_id,
		     void *function,
		     struct module *mod)
{
	unsigned int i;
	char alias[500];
	int (*do_entry)(const char *, void *entry, char *alias) = function;

	device_id_check(mod->name, device_id, size, id_size, symval);
	/* Leave last one: it's the terminator. */
	size -= id_size;

	for (i = 0; i < size; i += id_size) {
		if (do_entry(mod->name, symval+i, alias)) {
			buf_printf(&mod->dev_table_buf,
				   "MODULE_ALIAS(\"%s\");\n", alias);
		}
	}
}

/* Create MODULE_ALIAS() statements.
 * At this time, we cannot write the actual output C source yet,
 * so we write into the mod->dev_table_buf buffer. */
void handle_moddevtable(struct module *mod, struct elf_info *info,
			Elf_Sym *sym, const char *symname)
{
	void *symval;
	char *zeros = NULL;

	/* We're looking for a section relative symbol */
	if (!sym->st_shndx || sym->st_shndx >= info->hdr->e_shnum)
		return;

	/* Handle all-NULL symbols allocated into .bss */
	if (info->sechdrs[sym->st_shndx].sh_type & SHT_NOBITS) {
		zeros = calloc(1, sym->st_size);
		symval = zeros;
	} else {
		symval = (void *)info->hdr
			+ info->sechdrs[sym->st_shndx].sh_offset
			+ sym->st_value;
	}

	if (sym_is(symname, "__mod_pci_device_table"))
		do_table(symval, sym->st_size,
			 sizeof(struct pci_device_id), "pci",
			 do_pci_entry, mod);
	else if (sym_is(symname, "__mod_usb_device_table"))
		/* special case to handle bcdDevice ranges */
		do_usb_table(symval, sym->st_size, mod);
	else if (sym_is(symname, "__mod_hid_device_table"))
		do_table(symval, sym->st_size,
			 sizeof(struct hid_device_id), "hid",
			 do_hid_entry, mod);
	else if (sym_is(symname, "__mod_ieee1394_device_table"))
		do_table(symval, sym->st_size,
			 sizeof(struct ieee1394_device_id), "ieee1394",
			 do_ieee1394_entry, mod);
	else if (sym_is(symname, "__mod_ccw_device_table"))
		do_table(symval, sym->st_size,
			 sizeof(struct ccw_device_id), "ccw",
			 do_ccw_entry, mod);
	else if (sym_is(symname, "__mod_ap_device_table"))
		do_table(symval, sym->st_size,
			 sizeof(struct ap_device_id), "ap",
			 do_ap_entry, mod);
	else if (sym_is(symname, "__mod_css_device_table"))
		do_table(symval, sym->st_size,
			 sizeof(struct css_device_id), "css",
			 do_css_entry, mod);
	else if (sym_is(symname, "__mod_serio_device_table"))
		do_table(symval, sym->st_size,
			 sizeof(struct serio_device_id), "serio",
			 do_serio_entry, mod);
	else if (sym_is(symname, "__mod_acpi_device_table"))
		do_table(symval, sym->st_size,
			 sizeof(struct acpi_device_id), "acpi",
			 do_acpi_entry, mod);
	else if (sym_is(symname, "__mod_pnp_device_table"))
		do_pnp_device_entry(symval, sym->st_size, mod);
	else if (sym_is(symname, "__mod_pnp_card_device_table"))
		do_pnp_card_entries(symval, sym->st_size, mod);
	else if (sym_is(symname, "__mod_pcmcia_device_table"))
		do_table(symval, sym->st_size,
			 sizeof(struct pcmcia_device_id), "pcmcia",
			 do_pcmcia_entry, mod);
        else if (sym_is(symname, "__mod_of_device_table"))
		do_table(symval, sym->st_size,
			 sizeof(struct of_device_id), "of",
			 do_of_entry, mod);
        else if (sym_is(symname, "__mod_vio_device_table"))
		do_table(symval, sym->st_size,
			 sizeof(struct vio_device_id), "vio",
			 do_vio_entry, mod);
	else if (sym_is(symname, "__mod_input_device_table"))
		do_table(symval, sym->st_size,
			 sizeof(struct input_device_id), "input",
			 do_input_entry, mod);
	else if (sym_is(symname, "__mod_eisa_device_table"))
		do_table(symval, sym->st_size,
			 sizeof(struct eisa_device_id), "eisa",
			 do_eisa_entry, mod);
	else if (sym_is(symname, "__mod_parisc_device_table"))
		do_table(symval, sym->st_size,
			 sizeof(struct parisc_device_id), "parisc",
			 do_parisc_entry, mod);
	else if (sym_is(symname, "__mod_sdio_device_table"))
		do_table(symval, sym->st_size,
			 sizeof(struct sdio_device_id), "sdio",
			 do_sdio_entry, mod);
	else if (sym_is(symname, "__mod_ssb_device_table"))
		do_table(symval, sym->st_size,
			 sizeof(struct ssb_device_id), "ssb",
			 do_ssb_entry, mod);
	else if (sym_is(symname, "__mod_virtio_device_table"))
		do_table(symval, sym->st_size,
			 sizeof(struct virtio_device_id), "virtio",
			 do_virtio_entry, mod);
	else if (sym_is(symname, "__mod_i2c_device_table"))
		do_table(symval, sym->st_size,
			 sizeof(struct i2c_device_id), "i2c",
			 do_i2c_entry, mod);
	else if (sym_is(symname, "__mod_spi_device_table"))
		do_table(symval, sym->st_size,
			 sizeof(struct spi_device_id), "spi",
			 do_spi_entry, mod);
	else if (sym_is(symname, "__mod_dmi_device_table"))
		do_table(symval, sym->st_size,
			 sizeof(struct dmi_system_id), "dmi",
			 do_dmi_entry, mod);
	else if (sym_is(symname, "__mod_platform_device_table"))
		do_table(symval, sym->st_size,
			 sizeof(struct platform_device_id), "platform",
			 do_platform_entry, mod);
<<<<<<< HEAD
	else if (sym_is(symname, "__mod_mdio_device_table"))
		do_table(symval, sym->st_size,
			 sizeof(struct mdio_device_id), "mdio",
			 do_mdio_entry, mod);
=======
	else if (sym_is(symname, "__mod_isapnp_device_table"))
		do_table(symval, sym->st_size,
			sizeof(struct isapnp_device_id), "isa",
			do_isapnp_entry, mod);
>>>>>>> 58e3abd8
	free(zeros);
}

/* Now add out buffered information to the generated C source */
void add_moddevtable(struct buffer *buf, struct module *mod)
{
	buf_printf(buf, "\n");
	buf_write(buf, mod->dev_table_buf.p, mod->dev_table_buf.pos);
	free(mod->dev_table_buf.p);
}<|MERGE_RESOLUTION|>--- conflicted
+++ resolved
@@ -796,7 +796,6 @@
 	return 1;
 }
 
-<<<<<<< HEAD
 static int do_mdio_entry(const char *filename,
 			 struct mdio_device_id *id, char *alias)
 {
@@ -816,7 +815,9 @@
 	/* Terminate the string */
 	*alias = 0;
 
-=======
+	return 1;
+}
+
 /* looks like: "pnp:dD" */
 static int do_isapnp_entry(const char *filename,
 			   struct isapnp_device_id *id, char *alias)
@@ -827,7 +828,6 @@
 		'A' + ((id->vendor >> 8) & 0x1f) - 1,
 		(id->function >> 4) & 0x0f, id->function & 0x0f,
 		(id->function >> 12) & 0x0f, (id->function >> 8) & 0x0f);
->>>>>>> 58e3abd8
 	return 1;
 }
 
@@ -978,17 +978,14 @@
 		do_table(symval, sym->st_size,
 			 sizeof(struct platform_device_id), "platform",
 			 do_platform_entry, mod);
-<<<<<<< HEAD
 	else if (sym_is(symname, "__mod_mdio_device_table"))
 		do_table(symval, sym->st_size,
 			 sizeof(struct mdio_device_id), "mdio",
 			 do_mdio_entry, mod);
-=======
 	else if (sym_is(symname, "__mod_isapnp_device_table"))
 		do_table(symval, sym->st_size,
 			sizeof(struct isapnp_device_id), "isa",
 			do_isapnp_entry, mod);
->>>>>>> 58e3abd8
 	free(zeros);
 }
 
