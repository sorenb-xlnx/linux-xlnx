/* Simple code to turn various tables in an ELF file into alias definitions.
 * This deals with kernel datastructures where they should be
 * dealt with: in the kernel source.
 *
 * Copyright 2002-2003  Rusty Russell, IBM Corporation
 *           2003       Kai Germaschewski
 *
 *
 * This software may be used and distributed according to the terms
 * of the GNU General Public License, incorporated herein by reference.
 */

#include "modpost.h"

/* We use the ELF typedefs for kernel_ulong_t but bite the bullet and
 * use either stdint.h or inttypes.h for the rest. */
#if KERNEL_ELFCLASS == ELFCLASS32
typedef Elf32_Addr	kernel_ulong_t;
#define BITS_PER_LONG 32
#else
typedef Elf64_Addr	kernel_ulong_t;
#define BITS_PER_LONG 64
#endif
#ifdef __sun__
#include <inttypes.h>
#else
#include <stdint.h>
#endif

#include <ctype.h>

typedef uint32_t	__u32;
typedef uint16_t	__u16;
typedef unsigned char	__u8;

/* Big exception to the "don't include kernel headers into userspace, which
 * even potentially has different endianness and word sizes, since
 * we handle those differences explicitly below */
#include "../../include/linux/mod_devicetable.h"

#define ADD(str, sep, cond, field)                              \
do {                                                            \
        strcat(str, sep);                                       \
        if (cond)                                               \
                sprintf(str + strlen(str),                      \
                        sizeof(field) == 1 ? "%02X" :           \
                        sizeof(field) == 2 ? "%04X" :           \
                        sizeof(field) == 4 ? "%08X" : "",       \
                        field);                                 \
        else                                                    \
                sprintf(str + strlen(str), "*");                \
} while(0)

/* Always end in a wildcard, for future extension */
static inline void add_wildcard(char *str)
{
	int len = strlen(str);

	if (str[len - 1] != '*')
		strcat(str + len, "*");
}

unsigned int cross_build = 0;
/**
 * Check that sizeof(device_id type) are consistent with size of section
 * in .o file. If in-consistent then userspace and kernel does not agree
 * on actual size which is a bug.
 * Also verify that the final entry in the table is all zeros.
 * Ignore both checks if build host differ from target host and size differs.
 **/
static void device_id_check(const char *modname, const char *device_id,
			    unsigned long size, unsigned long id_size,
			    void *symval)
{
	int i;

	if (size % id_size || size < id_size) {
		if (cross_build != 0)
			return;
		fatal("%s: sizeof(struct %s_device_id)=%lu is not a modulo "
		      "of the size of section __mod_%s_device_table=%lu.\n"
		      "Fix definition of struct %s_device_id "
		      "in mod_devicetable.h\n",
		      modname, device_id, id_size, device_id, size, device_id);
	}
	/* Verify last one is a terminator */
	for (i = 0; i < id_size; i++ ) {
		if (*(uint8_t*)(symval+size-id_size+i)) {
			fprintf(stderr,"%s: struct %s_device_id is %lu bytes.  "
				"The last of %lu is:\n",
				modname, device_id, id_size, size / id_size);
			for (i = 0; i < id_size; i++ )
				fprintf(stderr,"0x%02x ",
					*(uint8_t*)(symval+size-id_size+i) );
			fprintf(stderr,"\n");
			fatal("%s: struct %s_device_id is not terminated "
				"with a NULL entry!\n", modname, device_id);
		}
	}
}

/* USB is special because the bcdDevice can be matched against a numeric range */
/* Looks like "usb:vNpNdNdcNdscNdpNicNiscNipN" */
static void do_usb_entry(struct usb_device_id *id,
			 unsigned int bcdDevice_initial, int bcdDevice_initial_digits,
			 unsigned char range_lo, unsigned char range_hi,
			 unsigned char max, struct module *mod)
{
	char alias[500];
	strcpy(alias, "usb:");
	ADD(alias, "v", id->match_flags&USB_DEVICE_ID_MATCH_VENDOR,
	    id->idVendor);
	ADD(alias, "p", id->match_flags&USB_DEVICE_ID_MATCH_PRODUCT,
	    id->idProduct);

	strcat(alias, "d");
	if (bcdDevice_initial_digits)
		sprintf(alias + strlen(alias), "%0*X",
			bcdDevice_initial_digits, bcdDevice_initial);
	if (range_lo == range_hi)
		sprintf(alias + strlen(alias), "%X", range_lo);
	else if (range_lo > 0 || range_hi < max) {
		if (range_lo > 0x9 || range_hi < 0xA)
			sprintf(alias + strlen(alias),
				"[%X-%X]",
				range_lo,
				range_hi);
		else {
			sprintf(alias + strlen(alias),
				range_lo < 0x9 ? "[%X-9" : "[%X",
				range_lo);
			sprintf(alias + strlen(alias),
				range_hi > 0xA ? "a-%X]" : "%X]",
				range_lo);
		}
	}
	if (bcdDevice_initial_digits < (sizeof(id->bcdDevice_lo) * 2 - 1))
		strcat(alias, "*");

	ADD(alias, "dc", id->match_flags&USB_DEVICE_ID_MATCH_DEV_CLASS,
	    id->bDeviceClass);
	ADD(alias, "dsc",
	    id->match_flags&USB_DEVICE_ID_MATCH_DEV_SUBCLASS,
	    id->bDeviceSubClass);
	ADD(alias, "dp",
	    id->match_flags&USB_DEVICE_ID_MATCH_DEV_PROTOCOL,
	    id->bDeviceProtocol);
	ADD(alias, "ic",
	    id->match_flags&USB_DEVICE_ID_MATCH_INT_CLASS,
	    id->bInterfaceClass);
	ADD(alias, "isc",
	    id->match_flags&USB_DEVICE_ID_MATCH_INT_SUBCLASS,
	    id->bInterfaceSubClass);
	ADD(alias, "ip",
	    id->match_flags&USB_DEVICE_ID_MATCH_INT_PROTOCOL,
	    id->bInterfaceProtocol);

	add_wildcard(alias);
	buf_printf(&mod->dev_table_buf,
		   "MODULE_ALIAS(\"%s\");\n", alias);
}

/* Handles increment/decrement of BCD formatted integers */
/* Returns the previous value, so it works like i++ or i-- */
static unsigned int incbcd(unsigned int *bcd,
			   int inc,
			   unsigned char max,
			   size_t chars)
{
	unsigned int init = *bcd, i, j;
	unsigned long long c, dec = 0;

	/* If bcd is not in BCD format, just increment */
	if (max > 0x9) {
		*bcd += inc;
		return init;
	}

	/* Convert BCD to Decimal */
	for (i=0 ; i < chars ; i++) {
		c = (*bcd >> (i << 2)) & 0xf;
		c = c > 9 ? 9 : c; /* force to bcd just in case */
		for (j=0 ; j < i ; j++)
			c = c * 10;
		dec += c;
	}

	/* Do our increment/decrement */
	dec += inc;
	*bcd  = 0;

	/* Convert back to BCD */
	for (i=0 ; i < chars ; i++) {
		for (c=1,j=0 ; j < i ; j++)
			c = c * 10;
		c = (dec / c) % 10;
		*bcd += c << (i << 2);
	}
	return init;
}

static void do_usb_entry_multi(struct usb_device_id *id, struct module *mod)
{
	unsigned int devlo, devhi;
	unsigned char chi, clo, max;
	int ndigits;

	id->match_flags = TO_NATIVE(id->match_flags);
	id->idVendor = TO_NATIVE(id->idVendor);
	id->idProduct = TO_NATIVE(id->idProduct);

	devlo = id->match_flags & USB_DEVICE_ID_MATCH_DEV_LO ?
		TO_NATIVE(id->bcdDevice_lo) : 0x0U;
	devhi = id->match_flags & USB_DEVICE_ID_MATCH_DEV_HI ?
		TO_NATIVE(id->bcdDevice_hi) : ~0x0U;

	/* Figure out if this entry is in bcd or hex format */
	max = 0x9; /* Default to decimal format */
	for (ndigits = 0 ; ndigits < sizeof(id->bcdDevice_lo) * 2 ; ndigits++) {
		clo = (devlo >> (ndigits << 2)) & 0xf;
		chi = ((devhi > 0x9999 ? 0x9999 : devhi) >> (ndigits << 2)) & 0xf;
		if (clo > max || chi > max) {
			max = 0xf;
			break;
		}
	}

	/*
	 * Some modules (visor) have empty slots as placeholder for
	 * run-time specification that results in catch-all alias
	 */
	if (!(id->idVendor | id->idProduct | id->bDeviceClass | id->bInterfaceClass))
		return;

	/* Convert numeric bcdDevice range into fnmatch-able pattern(s) */
	for (ndigits = sizeof(id->bcdDevice_lo) * 2 - 1; devlo <= devhi; ndigits--) {
		clo = devlo & 0xf;
		chi = devhi & 0xf;
		if (chi > max)	/* If we are in bcd mode, truncate if necessary */
			chi = max;
		devlo >>= 4;
		devhi >>= 4;

		if (devlo == devhi || !ndigits) {
			do_usb_entry(id, devlo, ndigits, clo, chi, max, mod);
			break;
		}

		if (clo > 0x0)
			do_usb_entry(id,
				     incbcd(&devlo, 1, max,
					    sizeof(id->bcdDevice_lo) * 2),
				     ndigits, clo, max, max, mod);

		if (chi < max)
			do_usb_entry(id,
				     incbcd(&devhi, -1, max,
					    sizeof(id->bcdDevice_lo) * 2),
				     ndigits, 0x0, chi, max, mod);
	}
}

static void do_usb_table(void *symval, unsigned long size,
			 struct module *mod)
{
	unsigned int i;
	const unsigned long id_size = sizeof(struct usb_device_id);

	device_id_check(mod->name, "usb", size, id_size, symval);

	/* Leave last one: it's the terminator. */
	size -= id_size;

	for (i = 0; i < size; i += id_size)
		do_usb_entry_multi(symval + i, mod);
}

/* Looks like: hid:bNvNpN */
static int do_hid_entry(const char *filename,
			     struct hid_device_id *id, char *alias)
{
	id->bus = TO_NATIVE(id->bus);
	id->vendor = TO_NATIVE(id->vendor);
	id->product = TO_NATIVE(id->product);

	sprintf(alias, "hid:b%04X", id->bus);
	ADD(alias, "v", id->vendor != HID_ANY_ID, id->vendor);
	ADD(alias, "p", id->product != HID_ANY_ID, id->product);

	return 1;
}

/* Looks like: ieee1394:venNmoNspNverN */
static int do_ieee1394_entry(const char *filename,
			     struct ieee1394_device_id *id, char *alias)
{
	id->match_flags = TO_NATIVE(id->match_flags);
	id->vendor_id = TO_NATIVE(id->vendor_id);
	id->model_id = TO_NATIVE(id->model_id);
	id->specifier_id = TO_NATIVE(id->specifier_id);
	id->version = TO_NATIVE(id->version);

	strcpy(alias, "ieee1394:");
	ADD(alias, "ven", id->match_flags & IEEE1394_MATCH_VENDOR_ID,
	    id->vendor_id);
	ADD(alias, "mo", id->match_flags & IEEE1394_MATCH_MODEL_ID,
	    id->model_id);
	ADD(alias, "sp", id->match_flags & IEEE1394_MATCH_SPECIFIER_ID,
	    id->specifier_id);
	ADD(alias, "ver", id->match_flags & IEEE1394_MATCH_VERSION,
	    id->version);

	add_wildcard(alias);
	return 1;
}

/* Looks like: pci:vNdNsvNsdNbcNscNiN. */
static int do_pci_entry(const char *filename,
			struct pci_device_id *id, char *alias)
{
	/* Class field can be divided into these three. */
	unsigned char baseclass, subclass, interface,
		baseclass_mask, subclass_mask, interface_mask;

	id->vendor = TO_NATIVE(id->vendor);
	id->device = TO_NATIVE(id->device);
	id->subvendor = TO_NATIVE(id->subvendor);
	id->subdevice = TO_NATIVE(id->subdevice);
	id->class = TO_NATIVE(id->class);
	id->class_mask = TO_NATIVE(id->class_mask);

	strcpy(alias, "pci:");
	ADD(alias, "v", id->vendor != PCI_ANY_ID, id->vendor);
	ADD(alias, "d", id->device != PCI_ANY_ID, id->device);
	ADD(alias, "sv", id->subvendor != PCI_ANY_ID, id->subvendor);
	ADD(alias, "sd", id->subdevice != PCI_ANY_ID, id->subdevice);

	baseclass = (id->class) >> 16;
	baseclass_mask = (id->class_mask) >> 16;
	subclass = (id->class) >> 8;
	subclass_mask = (id->class_mask) >> 8;
	interface = id->class;
	interface_mask = id->class_mask;

	if ((baseclass_mask != 0 && baseclass_mask != 0xFF)
	    || (subclass_mask != 0 && subclass_mask != 0xFF)
	    || (interface_mask != 0 && interface_mask != 0xFF)) {
		warn("Can't handle masks in %s:%04X\n",
		     filename, id->class_mask);
		return 0;
	}

	ADD(alias, "bc", baseclass_mask == 0xFF, baseclass);
	ADD(alias, "sc", subclass_mask == 0xFF, subclass);
	ADD(alias, "i", interface_mask == 0xFF, interface);
	add_wildcard(alias);
	return 1;
}

/* looks like: "ccw:tNmNdtNdmN" */
static int do_ccw_entry(const char *filename,
			struct ccw_device_id *id, char *alias)
{
	id->match_flags = TO_NATIVE(id->match_flags);
	id->cu_type = TO_NATIVE(id->cu_type);
	id->cu_model = TO_NATIVE(id->cu_model);
	id->dev_type = TO_NATIVE(id->dev_type);
	id->dev_model = TO_NATIVE(id->dev_model);

	strcpy(alias, "ccw:");
	ADD(alias, "t", id->match_flags&CCW_DEVICE_ID_MATCH_CU_TYPE,
	    id->cu_type);
	ADD(alias, "m", id->match_flags&CCW_DEVICE_ID_MATCH_CU_MODEL,
	    id->cu_model);
	ADD(alias, "dt", id->match_flags&CCW_DEVICE_ID_MATCH_DEVICE_TYPE,
	    id->dev_type);
	ADD(alias, "dm", id->match_flags&CCW_DEVICE_ID_MATCH_DEVICE_MODEL,
	    id->dev_model);
	add_wildcard(alias);
	return 1;
}

/* looks like: "ap:tN" */
static int do_ap_entry(const char *filename,
		       struct ap_device_id *id, char *alias)
{
	sprintf(alias, "ap:t%02X*", id->dev_type);
	return 1;
}

/* looks like: "css:tN" */
static int do_css_entry(const char *filename,
			struct css_device_id *id, char *alias)
{
	sprintf(alias, "css:t%01X", id->type);
	return 1;
}

/* Looks like: "serio:tyNprNidNexN" */
static int do_serio_entry(const char *filename,
			  struct serio_device_id *id, char *alias)
{
	id->type = TO_NATIVE(id->type);
	id->proto = TO_NATIVE(id->proto);
	id->id = TO_NATIVE(id->id);
	id->extra = TO_NATIVE(id->extra);

	strcpy(alias, "serio:");
	ADD(alias, "ty", id->type != SERIO_ANY, id->type);
	ADD(alias, "pr", id->proto != SERIO_ANY, id->proto);
	ADD(alias, "id", id->id != SERIO_ANY, id->id);
	ADD(alias, "ex", id->extra != SERIO_ANY, id->extra);

	add_wildcard(alias);
	return 1;
}

/* looks like: "acpi:ACPI0003 or acpi:PNP0C0B" or "acpi:LNXVIDEO" */
static int do_acpi_entry(const char *filename,
			struct acpi_device_id *id, char *alias)
{
	sprintf(alias, "acpi*:%s:*", id->id);
	return 1;
}

/* looks like: "pnp:dD" */
static void do_pnp_device_entry(void *symval, unsigned long size,
				struct module *mod)
{
	const unsigned long id_size = sizeof(struct pnp_device_id);
	const unsigned int count = (size / id_size)-1;
	const struct pnp_device_id *devs = symval;
	unsigned int i;

	device_id_check(mod->name, "pnp", size, id_size, symval);

	for (i = 0; i < count; i++) {
		const char *id = (char *)devs[i].id;
		char acpi_id[sizeof(devs[0].id)];
		int j;

		buf_printf(&mod->dev_table_buf,
			   "MODULE_ALIAS(\"pnp:d%s*\");\n", id);

		/* fix broken pnp bus lowercasing */
		for (j = 0; j < sizeof(acpi_id); j++)
			acpi_id[j] = toupper(id[j]);
		buf_printf(&mod->dev_table_buf,
			   "MODULE_ALIAS(\"acpi*:%s:*\");\n", acpi_id);
	}
}

/* looks like: "pnp:dD" for every device of the card */
static void do_pnp_card_entries(void *symval, unsigned long size,
				struct module *mod)
{
	const unsigned long id_size = sizeof(struct pnp_card_device_id);
	const unsigned int count = (size / id_size)-1;
	const struct pnp_card_device_id *cards = symval;
	unsigned int i;

	device_id_check(mod->name, "pnp", size, id_size, symval);

	for (i = 0; i < count; i++) {
		unsigned int j;
		const struct pnp_card_device_id *card = &cards[i];

		for (j = 0; j < PNP_MAX_DEVICES; j++) {
			const char *id = (char *)card->devs[j].id;
			int i2, j2;
			int dup = 0;

			if (!id[0])
				break;

			/* find duplicate, already added value */
			for (i2 = 0; i2 < i && !dup; i2++) {
				const struct pnp_card_device_id *card2 = &cards[i2];

				for (j2 = 0; j2 < PNP_MAX_DEVICES; j2++) {
					const char *id2 = (char *)card2->devs[j2].id;

					if (!id2[0])
						break;

					if (!strcmp(id, id2)) {
						dup = 1;
						break;
					}
				}
			}

			/* add an individual alias for every device entry */
			if (!dup) {
				char acpi_id[sizeof(card->devs[0].id)];
				int k;

				buf_printf(&mod->dev_table_buf,
					   "MODULE_ALIAS(\"pnp:d%s*\");\n", id);

				/* fix broken pnp bus lowercasing */
				for (k = 0; k < sizeof(acpi_id); k++)
					acpi_id[k] = toupper(id[k]);
				buf_printf(&mod->dev_table_buf,
					   "MODULE_ALIAS(\"acpi*:%s:*\");\n", acpi_id);
			}
		}
	}
}

/* Looks like: pcmcia:mNcNfNfnNpfnNvaNvbNvcNvdN. */
static int do_pcmcia_entry(const char *filename,
			   struct pcmcia_device_id *id, char *alias)
{
	unsigned int i;

	id->match_flags = TO_NATIVE(id->match_flags);
	id->manf_id = TO_NATIVE(id->manf_id);
	id->card_id = TO_NATIVE(id->card_id);
	id->func_id = TO_NATIVE(id->func_id);
	id->function = TO_NATIVE(id->function);
	id->device_no = TO_NATIVE(id->device_no);

	for (i=0; i<4; i++) {
		id->prod_id_hash[i] = TO_NATIVE(id->prod_id_hash[i]);
       }

       strcpy(alias, "pcmcia:");
       ADD(alias, "m", id->match_flags & PCMCIA_DEV_ID_MATCH_MANF_ID,
	   id->manf_id);
       ADD(alias, "c", id->match_flags & PCMCIA_DEV_ID_MATCH_CARD_ID,
	   id->card_id);
       ADD(alias, "f", id->match_flags & PCMCIA_DEV_ID_MATCH_FUNC_ID,
	   id->func_id);
       ADD(alias, "fn", id->match_flags & PCMCIA_DEV_ID_MATCH_FUNCTION,
	   id->function);
       ADD(alias, "pfn", id->match_flags & PCMCIA_DEV_ID_MATCH_DEVICE_NO,
	   id->device_no);
       ADD(alias, "pa", id->match_flags & PCMCIA_DEV_ID_MATCH_PROD_ID1, id->prod_id_hash[0]);
       ADD(alias, "pb", id->match_flags & PCMCIA_DEV_ID_MATCH_PROD_ID2, id->prod_id_hash[1]);
       ADD(alias, "pc", id->match_flags & PCMCIA_DEV_ID_MATCH_PROD_ID3, id->prod_id_hash[2]);
       ADD(alias, "pd", id->match_flags & PCMCIA_DEV_ID_MATCH_PROD_ID4, id->prod_id_hash[3]);

	add_wildcard(alias);
       return 1;
}



static int do_of_entry (const char *filename, struct of_device_id *of, char *alias)
{
    int len;
    char *tmp;
    len = sprintf (alias, "of:N%sT%s",
                    of->name[0] ? of->name : "*",
                    of->type[0] ? of->type : "*");

    if (of->compatible[0])
        sprintf (&alias[len], "%sC%s",
                     of->type[0] ? "*" : "",
                     of->compatible);

    /* Replace all whitespace with underscores */
    for (tmp = alias; tmp && *tmp; tmp++)
        if (isspace (*tmp))
            *tmp = '_';

    add_wildcard(alias);
    return 1;
}

static int do_vio_entry(const char *filename, struct vio_device_id *vio,
		char *alias)
{
	char *tmp;

	sprintf(alias, "vio:T%sS%s", vio->type[0] ? vio->type : "*",
			vio->compat[0] ? vio->compat : "*");

	/* Replace all whitespace with underscores */
	for (tmp = alias; tmp && *tmp; tmp++)
		if (isspace (*tmp))
			*tmp = '_';

	add_wildcard(alias);
	return 1;
}

#define ARRAY_SIZE(x) (sizeof(x) / sizeof((x)[0]))

static void do_input(char *alias,
		     kernel_ulong_t *arr, unsigned int min, unsigned int max)
{
	unsigned int i;

	for (i = min; i < max; i++)
		if (arr[i / BITS_PER_LONG] & (1L << (i%BITS_PER_LONG)))
			sprintf(alias + strlen(alias), "%X,*", i);
}

/* input:b0v0p0e0-eXkXrXaXmXlXsXfXwX where X is comma-separated %02X. */
static int do_input_entry(const char *filename, struct input_device_id *id,
			  char *alias)
{
	sprintf(alias, "input:");

	ADD(alias, "b", id->flags & INPUT_DEVICE_ID_MATCH_BUS, id->bustype);
	ADD(alias, "v", id->flags & INPUT_DEVICE_ID_MATCH_VENDOR, id->vendor);
	ADD(alias, "p", id->flags & INPUT_DEVICE_ID_MATCH_PRODUCT, id->product);
	ADD(alias, "e", id->flags & INPUT_DEVICE_ID_MATCH_VERSION, id->version);

	sprintf(alias + strlen(alias), "-e*");
	if (id->flags & INPUT_DEVICE_ID_MATCH_EVBIT)
		do_input(alias, id->evbit, 0, INPUT_DEVICE_ID_EV_MAX);
	sprintf(alias + strlen(alias), "k*");
	if (id->flags & INPUT_DEVICE_ID_MATCH_KEYBIT)
		do_input(alias, id->keybit,
			 INPUT_DEVICE_ID_KEY_MIN_INTERESTING,
			 INPUT_DEVICE_ID_KEY_MAX);
	sprintf(alias + strlen(alias), "r*");
	if (id->flags & INPUT_DEVICE_ID_MATCH_RELBIT)
		do_input(alias, id->relbit, 0, INPUT_DEVICE_ID_REL_MAX);
	sprintf(alias + strlen(alias), "a*");
	if (id->flags & INPUT_DEVICE_ID_MATCH_ABSBIT)
		do_input(alias, id->absbit, 0, INPUT_DEVICE_ID_ABS_MAX);
	sprintf(alias + strlen(alias), "m*");
	if (id->flags & INPUT_DEVICE_ID_MATCH_MSCIT)
		do_input(alias, id->mscbit, 0, INPUT_DEVICE_ID_MSC_MAX);
	sprintf(alias + strlen(alias), "l*");
	if (id->flags & INPUT_DEVICE_ID_MATCH_LEDBIT)
		do_input(alias, id->ledbit, 0, INPUT_DEVICE_ID_LED_MAX);
	sprintf(alias + strlen(alias), "s*");
	if (id->flags & INPUT_DEVICE_ID_MATCH_SNDBIT)
		do_input(alias, id->sndbit, 0, INPUT_DEVICE_ID_SND_MAX);
	sprintf(alias + strlen(alias), "f*");
	if (id->flags & INPUT_DEVICE_ID_MATCH_FFBIT)
		do_input(alias, id->ffbit, 0, INPUT_DEVICE_ID_FF_MAX);
	sprintf(alias + strlen(alias), "w*");
	if (id->flags & INPUT_DEVICE_ID_MATCH_SWBIT)
		do_input(alias, id->swbit, 0, INPUT_DEVICE_ID_SW_MAX);
	return 1;
}

static int do_eisa_entry(const char *filename, struct eisa_device_id *eisa,
		char *alias)
{
	if (eisa->sig[0])
		sprintf(alias, EISA_DEVICE_MODALIAS_FMT "*", eisa->sig);
	else
		strcat(alias, "*");
	return 1;
}

/* Looks like: parisc:tNhvNrevNsvN */
static int do_parisc_entry(const char *filename, struct parisc_device_id *id,
		char *alias)
{
	id->hw_type = TO_NATIVE(id->hw_type);
	id->hversion = TO_NATIVE(id->hversion);
	id->hversion_rev = TO_NATIVE(id->hversion_rev);
	id->sversion = TO_NATIVE(id->sversion);

	strcpy(alias, "parisc:");
	ADD(alias, "t", id->hw_type != PA_HWTYPE_ANY_ID, id->hw_type);
	ADD(alias, "hv", id->hversion != PA_HVERSION_ANY_ID, id->hversion);
	ADD(alias, "rev", id->hversion_rev != PA_HVERSION_REV_ANY_ID, id->hversion_rev);
	ADD(alias, "sv", id->sversion != PA_SVERSION_ANY_ID, id->sversion);

	add_wildcard(alias);
	return 1;
}

/* Looks like: sdio:cNvNdN. */
static int do_sdio_entry(const char *filename,
			struct sdio_device_id *id, char *alias)
{
	id->class = TO_NATIVE(id->class);
	id->vendor = TO_NATIVE(id->vendor);
	id->device = TO_NATIVE(id->device);

	strcpy(alias, "sdio:");
	ADD(alias, "c", id->class != (__u8)SDIO_ANY_ID, id->class);
	ADD(alias, "v", id->vendor != (__u16)SDIO_ANY_ID, id->vendor);
	ADD(alias, "d", id->device != (__u16)SDIO_ANY_ID, id->device);
	add_wildcard(alias);
	return 1;
}

/* Looks like: ssb:vNidNrevN. */
static int do_ssb_entry(const char *filename,
			struct ssb_device_id *id, char *alias)
{
	id->vendor = TO_NATIVE(id->vendor);
	id->coreid = TO_NATIVE(id->coreid);
	id->revision = TO_NATIVE(id->revision);

	strcpy(alias, "ssb:");
	ADD(alias, "v", id->vendor != SSB_ANY_VENDOR, id->vendor);
	ADD(alias, "id", id->coreid != SSB_ANY_ID, id->coreid);
	ADD(alias, "rev", id->revision != SSB_ANY_REV, id->revision);
	add_wildcard(alias);
	return 1;
}

/* Looks like: virtio:dNvN */
static int do_virtio_entry(const char *filename, struct virtio_device_id *id,
			   char *alias)
{
	id->device = TO_NATIVE(id->device);
	id->vendor = TO_NATIVE(id->vendor);

	strcpy(alias, "virtio:");
	ADD(alias, "d", id->device != VIRTIO_DEV_ANY_ID, id->device);
	ADD(alias, "v", id->vendor != VIRTIO_DEV_ANY_ID, id->vendor);

	add_wildcard(alias);
	return 1;
}

/* Looks like: i2c:S */
static int do_i2c_entry(const char *filename, struct i2c_device_id *id,
			char *alias)
{
	sprintf(alias, I2C_MODULE_PREFIX "%s", id->name);

	return 1;
}

/* Looks like: spi:S */
static int do_spi_entry(const char *filename, struct spi_device_id *id,
			char *alias)
{
	sprintf(alias, SPI_MODULE_PREFIX "%s", id->name);

	return 1;
}

static const struct dmifield {
	const char *prefix;
	int field;
} dmi_fields[] = {
	{ "bvn", DMI_BIOS_VENDOR },
	{ "bvr", DMI_BIOS_VERSION },
	{ "bd",  DMI_BIOS_DATE },
	{ "svn", DMI_SYS_VENDOR },
	{ "pn",  DMI_PRODUCT_NAME },
	{ "pvr", DMI_PRODUCT_VERSION },
	{ "rvn", DMI_BOARD_VENDOR },
	{ "rn",  DMI_BOARD_NAME },
	{ "rvr", DMI_BOARD_VERSION },
	{ "cvn", DMI_CHASSIS_VENDOR },
	{ "ct",  DMI_CHASSIS_TYPE },
	{ "cvr", DMI_CHASSIS_VERSION },
	{ NULL,  DMI_NONE }
};

static void dmi_ascii_filter(char *d, const char *s)
{
	/* Filter out characters we don't want to see in the modalias string */
	for (; *s; s++)
		if (*s > ' ' && *s < 127 && *s != ':')
			*(d++) = *s;

	*d = 0;
}


static int do_dmi_entry(const char *filename, struct dmi_system_id *id,
			char *alias)
{
	int i, j;

	sprintf(alias, "dmi*");

	for (i = 0; i < ARRAY_SIZE(dmi_fields); i++) {
		for (j = 0; j < 4; j++) {
			if (id->matches[j].slot &&
			    id->matches[j].slot == dmi_fields[i].field) {
				sprintf(alias + strlen(alias), ":%s*",
					dmi_fields[i].prefix);
				dmi_ascii_filter(alias + strlen(alias),
						 id->matches[j].substr);
				strcat(alias, "*");
			}
		}
	}

	strcat(alias, ":");
	return 1;
}

static int do_platform_entry(const char *filename,
			     struct platform_device_id *id, char *alias)
{
	sprintf(alias, PLATFORM_MODULE_PREFIX "%s", id->name);
	return 1;
}

<<<<<<< HEAD
/* Looks like: zorro:iN. */
static int do_zorro_entry(const char *filename, struct zorro_device_id *id,
			  char *alias)
{
	id->id = TO_NATIVE(id->id);
	strcpy(alias, "zorro:");
	ADD(alias, "i", id->id != ZORRO_WILDCARD, id->id);
=======
static int do_mdio_entry(const char *filename,
			 struct mdio_device_id *id, char *alias)
{
	int i;

	alias += sprintf(alias, MDIO_MODULE_PREFIX);

	for (i = 0; i < 32; i++) {
		if (!((id->phy_id_mask >> (31-i)) & 1))
			*(alias++) = '?';
		else if ((id->phy_id >> (31-i)) & 1)
			*(alias++) = '1';
		else
			*(alias++) = '0';
	}

	/* Terminate the string */
	*alias = 0;

>>>>>>> c4949f07
	return 1;
}

/* Ignore any prefix, eg. some architectures prepend _ */
static inline int sym_is(const char *symbol, const char *name)
{
	const char *match;

	match = strstr(symbol, name);
	if (!match)
		return 0;
	return match[strlen(name)] == '\0';
}

static void do_table(void *symval, unsigned long size,
		     unsigned long id_size,
		     const char *device_id,
		     void *function,
		     struct module *mod)
{
	unsigned int i;
	char alias[500];
	int (*do_entry)(const char *, void *entry, char *alias) = function;

	device_id_check(mod->name, device_id, size, id_size, symval);
	/* Leave last one: it's the terminator. */
	size -= id_size;

	for (i = 0; i < size; i += id_size) {
		if (do_entry(mod->name, symval+i, alias)) {
			buf_printf(&mod->dev_table_buf,
				   "MODULE_ALIAS(\"%s\");\n", alias);
		}
	}
}

/* Create MODULE_ALIAS() statements.
 * At this time, we cannot write the actual output C source yet,
 * so we write into the mod->dev_table_buf buffer. */
void handle_moddevtable(struct module *mod, struct elf_info *info,
			Elf_Sym *sym, const char *symname)
{
	void *symval;
	char *zeros = NULL;

	/* We're looking for a section relative symbol */
	if (!sym->st_shndx || sym->st_shndx >= info->hdr->e_shnum)
		return;

	/* Handle all-NULL symbols allocated into .bss */
	if (info->sechdrs[sym->st_shndx].sh_type & SHT_NOBITS) {
		zeros = calloc(1, sym->st_size);
		symval = zeros;
	} else {
		symval = (void *)info->hdr
			+ info->sechdrs[sym->st_shndx].sh_offset
			+ sym->st_value;
	}

	if (sym_is(symname, "__mod_pci_device_table"))
		do_table(symval, sym->st_size,
			 sizeof(struct pci_device_id), "pci",
			 do_pci_entry, mod);
	else if (sym_is(symname, "__mod_usb_device_table"))
		/* special case to handle bcdDevice ranges */
		do_usb_table(symval, sym->st_size, mod);
	else if (sym_is(symname, "__mod_hid_device_table"))
		do_table(symval, sym->st_size,
			 sizeof(struct hid_device_id), "hid",
			 do_hid_entry, mod);
	else if (sym_is(symname, "__mod_ieee1394_device_table"))
		do_table(symval, sym->st_size,
			 sizeof(struct ieee1394_device_id), "ieee1394",
			 do_ieee1394_entry, mod);
	else if (sym_is(symname, "__mod_ccw_device_table"))
		do_table(symval, sym->st_size,
			 sizeof(struct ccw_device_id), "ccw",
			 do_ccw_entry, mod);
	else if (sym_is(symname, "__mod_ap_device_table"))
		do_table(symval, sym->st_size,
			 sizeof(struct ap_device_id), "ap",
			 do_ap_entry, mod);
	else if (sym_is(symname, "__mod_css_device_table"))
		do_table(symval, sym->st_size,
			 sizeof(struct css_device_id), "css",
			 do_css_entry, mod);
	else if (sym_is(symname, "__mod_serio_device_table"))
		do_table(symval, sym->st_size,
			 sizeof(struct serio_device_id), "serio",
			 do_serio_entry, mod);
	else if (sym_is(symname, "__mod_acpi_device_table"))
		do_table(symval, sym->st_size,
			 sizeof(struct acpi_device_id), "acpi",
			 do_acpi_entry, mod);
	else if (sym_is(symname, "__mod_pnp_device_table"))
		do_pnp_device_entry(symval, sym->st_size, mod);
	else if (sym_is(symname, "__mod_pnp_card_device_table"))
		do_pnp_card_entries(symval, sym->st_size, mod);
	else if (sym_is(symname, "__mod_pcmcia_device_table"))
		do_table(symval, sym->st_size,
			 sizeof(struct pcmcia_device_id), "pcmcia",
			 do_pcmcia_entry, mod);
        else if (sym_is(symname, "__mod_of_device_table"))
		do_table(symval, sym->st_size,
			 sizeof(struct of_device_id), "of",
			 do_of_entry, mod);
        else if (sym_is(symname, "__mod_vio_device_table"))
		do_table(symval, sym->st_size,
			 sizeof(struct vio_device_id), "vio",
			 do_vio_entry, mod);
	else if (sym_is(symname, "__mod_input_device_table"))
		do_table(symval, sym->st_size,
			 sizeof(struct input_device_id), "input",
			 do_input_entry, mod);
	else if (sym_is(symname, "__mod_eisa_device_table"))
		do_table(symval, sym->st_size,
			 sizeof(struct eisa_device_id), "eisa",
			 do_eisa_entry, mod);
	else if (sym_is(symname, "__mod_parisc_device_table"))
		do_table(symval, sym->st_size,
			 sizeof(struct parisc_device_id), "parisc",
			 do_parisc_entry, mod);
	else if (sym_is(symname, "__mod_sdio_device_table"))
		do_table(symval, sym->st_size,
			 sizeof(struct sdio_device_id), "sdio",
			 do_sdio_entry, mod);
	else if (sym_is(symname, "__mod_ssb_device_table"))
		do_table(symval, sym->st_size,
			 sizeof(struct ssb_device_id), "ssb",
			 do_ssb_entry, mod);
	else if (sym_is(symname, "__mod_virtio_device_table"))
		do_table(symval, sym->st_size,
			 sizeof(struct virtio_device_id), "virtio",
			 do_virtio_entry, mod);
	else if (sym_is(symname, "__mod_i2c_device_table"))
		do_table(symval, sym->st_size,
			 sizeof(struct i2c_device_id), "i2c",
			 do_i2c_entry, mod);
	else if (sym_is(symname, "__mod_spi_device_table"))
		do_table(symval, sym->st_size,
			 sizeof(struct spi_device_id), "spi",
			 do_spi_entry, mod);
	else if (sym_is(symname, "__mod_dmi_device_table"))
		do_table(symval, sym->st_size,
			 sizeof(struct dmi_system_id), "dmi",
			 do_dmi_entry, mod);
	else if (sym_is(symname, "__mod_platform_device_table"))
		do_table(symval, sym->st_size,
			 sizeof(struct platform_device_id), "platform",
			 do_platform_entry, mod);
<<<<<<< HEAD
	else if (sym_is(symname, "__mod_zorro_device_table"))
		do_table(symval, sym->st_size,
			 sizeof(struct zorro_device_id), "zorro",
			 do_zorro_entry, mod);
=======
	else if (sym_is(symname, "__mod_mdio_device_table"))
		do_table(symval, sym->st_size,
			 sizeof(struct mdio_device_id), "mdio",
			 do_mdio_entry, mod);
>>>>>>> c4949f07
	free(zeros);
}

/* Now add out buffered information to the generated C source */
void add_moddevtable(struct buffer *buf, struct module *mod)
{
	buf_printf(buf, "\n");
	buf_write(buf, mod->dev_table_buf.p, mod->dev_table_buf.pos);
	free(mod->dev_table_buf.p);
}<|MERGE_RESOLUTION|>--- conflicted
+++ resolved
@@ -796,7 +796,6 @@
 	return 1;
 }
 
-<<<<<<< HEAD
 /* Looks like: zorro:iN. */
 static int do_zorro_entry(const char *filename, struct zorro_device_id *id,
 			  char *alias)
@@ -804,7 +803,9 @@
 	id->id = TO_NATIVE(id->id);
 	strcpy(alias, "zorro:");
 	ADD(alias, "i", id->id != ZORRO_WILDCARD, id->id);
-=======
+	return 1;
+}
+
 static int do_mdio_entry(const char *filename,
 			 struct mdio_device_id *id, char *alias)
 {
@@ -824,7 +825,6 @@
 	/* Terminate the string */
 	*alias = 0;
 
->>>>>>> c4949f07
 	return 1;
 }
 
@@ -975,17 +975,14 @@
 		do_table(symval, sym->st_size,
 			 sizeof(struct platform_device_id), "platform",
 			 do_platform_entry, mod);
-<<<<<<< HEAD
 	else if (sym_is(symname, "__mod_zorro_device_table"))
 		do_table(symval, sym->st_size,
 			 sizeof(struct zorro_device_id), "zorro",
 			 do_zorro_entry, mod);
-=======
 	else if (sym_is(symname, "__mod_mdio_device_table"))
 		do_table(symval, sym->st_size,
 			 sizeof(struct mdio_device_id), "mdio",
 			 do_mdio_entry, mod);
->>>>>>> c4949f07
 	free(zeros);
 }
 
