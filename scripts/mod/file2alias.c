--- conflicted
+++ resolved
@@ -796,7 +796,6 @@
 	return 1;
 }
 
-<<<<<<< HEAD
 /* Looks like: zorro:iN. */
 static int do_zorro_entry(const char *filename, struct zorro_device_id *id,
 			  char *alias)
@@ -826,7 +825,9 @@
 	/* Terminate the string */
 	*alias = 0;
 
-=======
+	return 1;
+}
+
 /* looks like: "pnp:dD" */
 static int do_isapnp_entry(const char *filename,
 			   struct isapnp_device_id *id, char *alias)
@@ -837,7 +838,6 @@
 		'A' + ((id->vendor >> 8) & 0x1f) - 1,
 		(id->function >> 4) & 0x0f, id->function & 0x0f,
 		(id->function >> 12) & 0x0f, (id->function >> 8) & 0x0f);
->>>>>>> f1fe4dfb
 	return 1;
 }
 
@@ -988,7 +988,6 @@
 		do_table(symval, sym->st_size,
 			 sizeof(struct platform_device_id), "platform",
 			 do_platform_entry, mod);
-<<<<<<< HEAD
 	else if (sym_is(symname, "__mod_zorro_device_table"))
 		do_table(symval, sym->st_size,
 			 sizeof(struct zorro_device_id), "zorro",
@@ -997,12 +996,10 @@
 		do_table(symval, sym->st_size,
 			 sizeof(struct mdio_device_id), "mdio",
 			 do_mdio_entry, mod);
-=======
 	else if (sym_is(symname, "__mod_isapnp_device_table"))
 		do_table(symval, sym->st_size,
 			sizeof(struct isapnp_device_id), "isa",
 			do_isapnp_entry, mod);
->>>>>>> f1fe4dfb
 	free(zeros);
 }
 
