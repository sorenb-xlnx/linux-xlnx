--- conflicted
+++ resolved
@@ -136,11 +136,8 @@
 $styles[10] = "fill:rgb(255,128,255);fill-opacity:0.5;stroke-width:1;stroke:rgb(0,0,0)";
 $styles[11] = "fill:rgb(128,255,255);fill-opacity:0.5;stroke-width:1;stroke:rgb(0,0,0)";
 
-<<<<<<< HEAD
-=======
 my $style_wait = "fill:rgb(128,128,128);fill-opacity:0.5;stroke-width:0;stroke:rgb(0,0,0)";
 
->>>>>>> f9d088b2
 my $mult = 1950.0 / ($maxtime - $firsttime);
 my $threshold2 = ($maxtime - $firsttime) / 120.0;
 my $threshold = $threshold2/10;
@@ -175,13 +172,6 @@
 			$stylecounter = 0;
 		};
 
-<<<<<<< HEAD
-		print "<rect x=\"$s\" width=\"$w\" y=\"$y\" height=\"145\" style=\"$style\"/>\n";
-		if ($duration >= $threshold2) {
-			print "<text transform=\"translate($s2,$y2) rotate(90)\">$key</text>\n";
-		} else {
-			print "<text transform=\"translate($s3,$y2) rotate(90)\" font-size=\"3pt\">$key</text>\n";
-=======
 		if ($type{$key} == 1) {
 			$y = $y + 15;
 			print "<rect x=\"$s\" width=\"$w\" y=\"$y\" height=\"115\" style=\"$style_wait\"/>\n";
@@ -192,7 +182,6 @@
 			} else {
 				print "<text transform=\"translate($s3,$y2) rotate(90)\" font-size=\"3pt\">$key</text>\n";
 			}
->>>>>>> f9d088b2
 		}
 	}
 }
