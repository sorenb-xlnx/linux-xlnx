/*
 * Copyright (C) 2002 Roman Zippel <zippel@linux-m68k.org>
 * Released under the terms of the GNU GPL v2.0.
 */

#include <stdlib.h>
#include <string.h>

#define LKC_DIRECT_LINK
#include "lkc.h"

static const char nohelp_text[] = N_(
	"There is no help available for this kernel option.\n");

struct menu rootmenu;
static struct menu **last_entry_ptr;

struct file *file_list;
struct file *current_file;

void menu_warn(struct menu *menu, const char *fmt, ...)
{
	va_list ap;
	va_start(ap, fmt);
	fprintf(stderr, "%s:%d:warning: ", menu->file->name, menu->lineno);
	vfprintf(stderr, fmt, ap);
	fprintf(stderr, "\n");
	va_end(ap);
}

static void prop_warn(struct property *prop, const char *fmt, ...)
{
	va_list ap;
	va_start(ap, fmt);
	fprintf(stderr, "%s:%d:warning: ", prop->file->name, prop->lineno);
	vfprintf(stderr, fmt, ap);
	fprintf(stderr, "\n");
	va_end(ap);
}

void _menu_init(void)
{
	current_entry = current_menu = &rootmenu;
	last_entry_ptr = &rootmenu.list;
}

void menu_add_entry(struct symbol *sym)
{
	struct menu *menu;

	menu = malloc(sizeof(*menu));
	memset(menu, 0, sizeof(*menu));
	menu->sym = sym;
	menu->parent = current_menu;
	menu->file = current_file;
	menu->lineno = zconf_lineno();

	*last_entry_ptr = menu;
	last_entry_ptr = &menu->next;
	current_entry = menu;
}

void menu_end_entry(void)
{
}

struct menu *menu_add_menu(void)
{
	menu_end_entry();
	last_entry_ptr = &current_entry->list;
	return current_menu = current_entry;
}

void menu_end_menu(void)
{
	last_entry_ptr = &current_menu->next;
	current_menu = current_menu->parent;
}

static struct expr *menu_check_dep(struct expr *e)
{
	if (!e)
		return e;

	switch (e->type) {
	case E_NOT:
		e->left.expr = menu_check_dep(e->left.expr);
		break;
	case E_OR:
	case E_AND:
		e->left.expr = menu_check_dep(e->left.expr);
		e->right.expr = menu_check_dep(e->right.expr);
		break;
	case E_SYMBOL:
		/* change 'm' into 'm' && MODULES */
		if (e->left.sym == &symbol_mod)
			return expr_alloc_and(e, expr_alloc_symbol(modules_sym));
		break;
	default:
		break;
	}
	return e;
}

void menu_add_dep(struct expr *dep)
{
	current_entry->dep = expr_alloc_and(current_entry->dep, menu_check_dep(dep));
}

void menu_set_type(int type)
{
	struct symbol *sym = current_entry->sym;

	if (sym->type == type)
		return;
	if (sym->type == S_UNKNOWN) {
		sym->type = type;
		return;
	}
	menu_warn(current_entry, "type of '%s' redefined from '%s' to '%s'",
	    sym->name ? sym->name : "<choice>",
	    sym_type_name(sym->type), sym_type_name(type));
}

struct property *menu_add_prop(enum prop_type type, char *prompt, struct expr *expr, struct expr *dep)
{
	struct property *prop = prop_alloc(type, current_entry->sym);

	prop->menu = current_entry;
	prop->expr = expr;
	prop->visible.expr = menu_check_dep(dep);

	if (prompt) {
		if (isspace(*prompt)) {
			prop_warn(prop, "leading whitespace ignored");
			while (isspace(*prompt))
				prompt++;
		}
		if (current_entry->prompt)
			prop_warn(prop, "prompt redefined");
		current_entry->prompt = prop;
	}
	prop->text = prompt;

	return prop;
}

struct property *menu_add_prompt(enum prop_type type, char *prompt, struct expr *dep)
{
	return menu_add_prop(type, prompt, NULL, dep);
}

void menu_add_expr(enum prop_type type, struct expr *expr, struct expr *dep)
{
	menu_add_prop(type, NULL, expr, dep);
}

void menu_add_symbol(enum prop_type type, struct symbol *sym, struct expr *dep)
{
	menu_add_prop(type, NULL, expr_alloc_symbol(sym), dep);
}

void menu_add_option(int token, char *arg)
{
	struct property *prop;

	switch (token) {
	case T_OPT_MODULES:
		prop = prop_alloc(P_DEFAULT, modules_sym);
		prop->expr = expr_alloc_symbol(current_entry->sym);
		break;
	case T_OPT_DEFCONFIG_LIST:
		if (!sym_defconfig_list)
			sym_defconfig_list = current_entry->sym;
		else if (sym_defconfig_list != current_entry->sym)
			zconf_error("trying to redefine defconfig symbol");
		break;
	case T_OPT_ENV:
		prop_add_env(arg);
		break;
	}
}

static int menu_range_valid_sym(struct symbol *sym, struct symbol *sym2)
{
	return sym2->type == S_INT || sym2->type == S_HEX ||
	       (sym2->type == S_UNKNOWN && sym_string_valid(sym, sym2->name));
}

static void sym_check_prop(struct symbol *sym)
{
	struct property *prop;
	struct symbol *sym2;
	for (prop = sym->prop; prop; prop = prop->next) {
		switch (prop->type) {
		case P_DEFAULT:
			if ((sym->type == S_STRING || sym->type == S_INT || sym->type == S_HEX) &&
			    prop->expr->type != E_SYMBOL)
				prop_warn(prop,
				    "default for config symbol '%s'"
				    " must be a single symbol", sym->name);
			break;
		case P_SELECT:
			sym2 = prop_get_symbol(prop);
			if (sym->type != S_BOOLEAN && sym->type != S_TRISTATE)
				prop_warn(prop,
				    "config symbol '%s' uses select, but is "
				    "not boolean or tristate", sym->name);
			else if (sym2->type != S_UNKNOWN &&
			         sym2->type != S_BOOLEAN &&
			         sym2->type != S_TRISTATE)
				prop_warn(prop,
				    "'%s' has wrong type. 'select' only "
				    "accept arguments of boolean and "
				    "tristate type", sym2->name);
			break;
		case P_RANGE:
			if (sym->type != S_INT && sym->type != S_HEX)
				prop_warn(prop, "range is only allowed "
				                "for int or hex symbols");
			if (!menu_range_valid_sym(sym, prop->expr->left.sym) ||
			    !menu_range_valid_sym(sym, prop->expr->right.sym))
				prop_warn(prop, "range is invalid");
			break;
		default:
			;
		}
	}
}

void menu_finalize(struct menu *parent)
{
	struct menu *menu, *last_menu;
	struct symbol *sym;
	struct property *prop;
	struct expr *parentdep, *basedep, *dep, *dep2, **ep;

	sym = parent->sym;
	if (parent->list) {
		if (sym && sym_is_choice(sym)) {
			if (sym->type == S_UNKNOWN) {
				/* find the first choice value to find out choice type */
				current_entry = parent;
				for (menu = parent->list; menu; menu = menu->next) {
					if (menu->sym && menu->sym->type != S_UNKNOWN) {
						menu_set_type(menu->sym->type);
						break;
					}
				}
			}
			/* set the type of the remaining choice values */
			for (menu = parent->list; menu; menu = menu->next) {
				current_entry = menu;
				if (menu->sym && menu->sym->type == S_UNKNOWN)
					menu_set_type(sym->type);
			}
			parentdep = expr_alloc_symbol(sym);
		} else if (parent->prompt)
			parentdep = parent->prompt->visible.expr;
		else
			parentdep = parent->dep;

		for (menu = parent->list; menu; menu = menu->next) {
			basedep = expr_transform(menu->dep);
			basedep = expr_alloc_and(expr_copy(parentdep), basedep);
			basedep = expr_eliminate_dups(basedep);
			menu->dep = basedep;
			if (menu->sym)
				prop = menu->sym->prop;
			else
				prop = menu->prompt;
			for (; prop; prop = prop->next) {
				if (prop->menu != menu)
					continue;
				dep = expr_transform(prop->visible.expr);
				dep = expr_alloc_and(expr_copy(basedep), dep);
				dep = expr_eliminate_dups(dep);
				if (menu->sym && menu->sym->type != S_TRISTATE)
					dep = expr_trans_bool(dep);
				prop->visible.expr = dep;
				if (prop->type == P_SELECT) {
					struct symbol *es = prop_get_symbol(prop);
					es->rev_dep.expr = expr_alloc_or(es->rev_dep.expr,
							expr_alloc_and(expr_alloc_symbol(menu->sym), expr_copy(dep)));
				}
			}
		}
		for (menu = parent->list; menu; menu = menu->next)
			menu_finalize(menu);
	} else if (sym) {
		basedep = parent->prompt ? parent->prompt->visible.expr : NULL;
		basedep = expr_trans_compare(basedep, E_UNEQUAL, &symbol_no);
		basedep = expr_eliminate_dups(expr_transform(basedep));
		last_menu = NULL;
		for (menu = parent->next; menu; menu = menu->next) {
			dep = menu->prompt ? menu->prompt->visible.expr : menu->dep;
			if (!expr_contains_symbol(dep, sym))
				break;
			if (expr_depends_symbol(dep, sym))
				goto next;
			dep = expr_trans_compare(dep, E_UNEQUAL, &symbol_no);
			dep = expr_eliminate_dups(expr_transform(dep));
			dep2 = expr_copy(basedep);
			expr_eliminate_eq(&dep, &dep2);
			expr_free(dep);
			if (!expr_is_yes(dep2)) {
				expr_free(dep2);
				break;
			}
			expr_free(dep2);
		next:
			menu_finalize(menu);
			menu->parent = parent;
			last_menu = menu;
		}
		if (last_menu) {
			parent->list = parent->next;
			parent->next = last_menu->next;
			last_menu->next = NULL;
		}
	}
	for (menu = parent->list; menu; menu = menu->next) {
		if (sym && sym_is_choice(sym) &&
		    menu->sym && !sym_is_choice_value(menu->sym)) {
			current_entry = menu;
			menu->sym->flags |= SYMBOL_CHOICEVAL;
			if (!menu->prompt)
				menu_warn(menu, "choice value must have a prompt");
			for (prop = menu->sym->prop; prop; prop = prop->next) {
				if (prop->type == P_DEFAULT)
					prop_warn(prop, "defaults for choice "
						  "values not supported");
				if (prop->menu == menu)
					continue;
				if (prop->type == P_PROMPT &&
				    prop->menu->parent->sym != sym)
					prop_warn(prop, "choice value used outside its choice group");
			}
			/* Non-tristate choice values of tristate choices must
			 * depend on the choice being set to Y. The choice
			 * values' dependencies were propagated to their
			 * properties above, so the change here must be re-
			 * propagated.
			 */
			if (sym->type == S_TRISTATE && menu->sym->type != S_TRISTATE) {
				basedep = expr_alloc_comp(E_EQUAL, sym, &symbol_yes);
				menu->dep = expr_alloc_and(basedep, menu->dep);
				for (prop = menu->sym->prop; prop; prop = prop->next) {
					if (prop->menu != menu)
						continue;
					prop->visible.expr = expr_alloc_and(expr_copy(basedep),
									    prop->visible.expr);
				}
			}
			menu_add_symbol(P_CHOICE, sym, NULL);
			prop = sym_get_choice_prop(sym);
			for (ep = &prop->expr; *ep; ep = &(*ep)->left.expr)
				;
			*ep = expr_alloc_one(E_LIST, NULL);
			(*ep)->right.sym = menu->sym;
		}
		if (menu->list && (!menu->prompt || !menu->prompt->text)) {
			for (last_menu = menu->list; ; last_menu = last_menu->next) {
				last_menu->parent = parent;
				if (!last_menu->next)
					break;
			}
			last_menu->next = menu->next;
			menu->next = menu->list;
			menu->list = NULL;
		}
	}

	if (sym && !(sym->flags & SYMBOL_WARNED)) {
		if (sym->type == S_UNKNOWN)
			menu_warn(parent, "config symbol defined without type");

		if (sym_is_choice(sym) && !parent->prompt)
			menu_warn(parent, "choice must have a prompt");

		/* Check properties connected to this symbol */
		sym_check_prop(sym);
		sym->flags |= SYMBOL_WARNED;
	}

	if (sym && !sym_is_optional(sym) && parent->prompt) {
		sym->rev_dep.expr = expr_alloc_or(sym->rev_dep.expr,
				expr_alloc_and(parent->prompt->visible.expr,
					expr_alloc_symbol(&symbol_mod)));
	}
}

bool menu_has_prompt(struct menu *menu)
{
	if (!menu->prompt)
		return false;
	return true;
}

bool menu_is_visible(struct menu *menu)
{
	struct menu *child;
	struct symbol *sym;
	tristate visible;

	if (!menu->prompt)
		return false;

	sym = menu->sym;
	if (sym) {
		sym_calc_value(sym);
		visible = menu->prompt->visible.tri;
	} else
		visible = menu->prompt->visible.tri = expr_calc_value(menu->prompt->visible.expr);

	if (visible != no)
		return true;

	if (!sym || sym_get_tristate_value(menu->sym) == no)
		return false;

	for (child = menu->list; child; child = child->next) {
		if (menu_is_visible(child)) {
			if (sym)
				sym->flags |= SYMBOL_DEF_USER;
			return true;
<<<<<<< HEAD
=======
		}
	}
>>>>>>> 84fa2fe9

	return false;
}

const char *menu_get_prompt(struct menu *menu)
{
	if (menu->prompt)
		return menu->prompt->text;
	else if (menu->sym)
		return menu->sym->name;
	return NULL;
}

struct menu *menu_get_root_menu(struct menu *menu)
{
	return &rootmenu;
}

struct menu *menu_get_parent_menu(struct menu *menu)
{
	enum prop_type type;

	for (; menu != &rootmenu; menu = menu->parent) {
		type = menu->prompt ? menu->prompt->type : 0;
		if (type == P_MENU)
			break;
	}
	return menu;
}

bool menu_has_help(struct menu *menu)
{
	return menu->help != NULL;
}

const char *menu_get_help(struct menu *menu)
{
	if (menu->help)
		return menu->help;
	else
		return "";
}

static void get_prompt_str(struct gstr *r, struct property *prop)
{
	int i, j;
	struct menu *submenu[8], *menu;

	str_printf(r, _("Prompt: %s\n"), _(prop->text));
	str_printf(r, _("  Defined at %s:%d\n"), prop->menu->file->name,
		prop->menu->lineno);
	if (!expr_is_yes(prop->visible.expr)) {
		str_append(r, _("  Depends on: "));
		expr_gstr_print(prop->visible.expr, r);
		str_append(r, "\n");
	}
	menu = prop->menu->parent;
	for (i = 0; menu != &rootmenu && i < 8; menu = menu->parent)
		submenu[i++] = menu;
	if (i > 0) {
		str_printf(r, _("  Location:\n"));
		for (j = 4; --i >= 0; j += 2) {
			menu = submenu[i];
			str_printf(r, "%*c-> %s", j, ' ', _(menu_get_prompt(menu)));
			if (menu->sym) {
				str_printf(r, " (%s [=%s])", menu->sym->name ?
					menu->sym->name : _("<choice>"),
					sym_get_string_value(menu->sym));
			}
			str_append(r, "\n");
		}
	}
}

void get_symbol_str(struct gstr *r, struct symbol *sym)
{
	bool hit;
	struct property *prop;

	if (sym && sym->name) {
		str_printf(r, "Symbol: %s [=%s]\n", sym->name,
			   sym_get_string_value(sym));
		str_printf(r, "Type  : %s\n", sym_type_name(sym->type));
		if (sym->type == S_INT || sym->type == S_HEX) {
			prop = sym_get_range_prop(sym);
			if (prop) {
				str_printf(r, "Range : ");
				expr_gstr_print(prop->expr, r);
				str_append(r, "\n");
			}
		}
	}
	for_all_prompts(sym, prop)
		get_prompt_str(r, prop);
	hit = false;
	for_all_properties(sym, prop, P_SELECT) {
		if (!hit) {
			str_append(r, "  Selects: ");
			hit = true;
		} else
			str_printf(r, " && ");
		expr_gstr_print(prop->expr, r);
	}
	if (hit)
		str_append(r, "\n");
	if (sym->rev_dep.expr) {
		str_append(r, _("  Selected by: "));
		expr_gstr_print(sym->rev_dep.expr, r);
		str_append(r, "\n");
	}
	str_append(r, "\n\n");
}

struct gstr get_relations_str(struct symbol **sym_arr)
{
	struct symbol *sym;
	struct gstr res = str_new();
	int i;

	for (i = 0; sym_arr && (sym = sym_arr[i]); i++)
		get_symbol_str(&res, sym);
	if (!i)
		str_append(&res, _("No matches found.\n"));
	return res;
}


void menu_get_ext_help(struct menu *menu, struct gstr *help)
{
	struct symbol *sym = menu->sym;

	if (menu_has_help(menu)) {
		if (sym->name) {
			str_printf(help, "CONFIG_%s:\n\n", sym->name);
			str_append(help, _(menu_get_help(menu)));
			str_append(help, "\n");
		}
	} else {
		str_append(help, nohelp_text);
	}
	if (sym)
		get_symbol_str(help, sym);
}<|MERGE_RESOLUTION|>--- conflicted
+++ resolved
@@ -424,11 +424,8 @@
 			if (sym)
 				sym->flags |= SYMBOL_DEF_USER;
 			return true;
-<<<<<<< HEAD
-=======
-		}
-	}
->>>>>>> 84fa2fe9
+		}
+	}
 
 	return false;
 }
