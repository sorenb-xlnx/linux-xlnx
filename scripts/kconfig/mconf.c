--- conflicted
+++ resolved
@@ -74,11 +74,7 @@
 "\n"
 "   Shortcut: Press <H> or <?>.\n"
 "\n"
-<<<<<<< HEAD
-"o  To show hidden options, press <Z>.\n"
-=======
 "o  To toggle the display of hidden options, press <Z>.\n"
->>>>>>> 0a59fe04
 "\n"
 "\n"
 "Radiolists  (Choice lists)\n"
