/* Hey EMACS -*- linux-c -*- */
/*
 *
 * Copyright (C) 2002-2003 Romain Lievin <roms@tilp.info>
 * Released under the terms of the GNU GPL v2.0.
 *
 */

#ifdef HAVE_CONFIG_H
#  include <config.h>
#endif

#include "lkc.h"
#include "images.c"

#include <glade/glade.h>
#include <gtk/gtk.h>
#include <glib.h>
#include <gdk/gdkkeysyms.h>

#include <stdio.h>
#include <string.h>
#include <unistd.h>
#include <time.h>
#include <stdlib.h>

//#define DEBUG

enum {
	SINGLE_VIEW, SPLIT_VIEW, FULL_VIEW
};

enum {
	OPT_NORMAL, OPT_ALL, OPT_PROMPT
};

static gint view_mode = FULL_VIEW;
static gboolean show_name = TRUE;
static gboolean show_range = TRUE;
static gboolean show_value = TRUE;
static gboolean resizeable = FALSE;
static int opt_mode = OPT_NORMAL;

GtkWidget *main_wnd = NULL;
GtkWidget *tree1_w = NULL;	// left  frame
GtkWidget *tree2_w = NULL;	// right frame
GtkWidget *text_w = NULL;
GtkWidget *hpaned = NULL;
GtkWidget *vpaned = NULL;
GtkWidget *back_btn = NULL;
GtkWidget *save_btn = NULL;
GtkWidget *save_menu_item = NULL;

GtkTextTag *tag1, *tag2;
GdkColor color;

GtkTreeStore *tree1, *tree2, *tree;
GtkTreeModel *model1, *model2;
static GtkTreeIter *parents[256];
static gint indent;

static struct menu *current; // current node for SINGLE view
static struct menu *browsed; // browsed node for SPLIT view

enum {
	COL_OPTION, COL_NAME, COL_NO, COL_MOD, COL_YES, COL_VALUE,
	COL_MENU, COL_COLOR, COL_EDIT, COL_PIXBUF,
	COL_PIXVIS, COL_BTNVIS, COL_BTNACT, COL_BTNINC, COL_BTNRAD,
	COL_NUMBER
};

static void display_list(void);
static void display_tree(struct menu *menu);
static void display_tree_part(void);
static void update_tree(struct menu *src, GtkTreeIter * dst);
static void set_node(GtkTreeIter * node, struct menu *menu, gchar ** row);
static gchar **fill_row(struct menu *menu);
static void conf_changed(void);

/* Helping/Debugging Functions */

const char *dbg_sym_flags(int val)
{
	static char buf[256];

	bzero(buf, 256);

	if (val & SYMBOL_CONST)
		strcat(buf, "const/");
	if (val & SYMBOL_CHECK)
		strcat(buf, "check/");
	if (val & SYMBOL_CHOICE)
		strcat(buf, "choice/");
	if (val & SYMBOL_CHOICEVAL)
		strcat(buf, "choiceval/");
	if (val & SYMBOL_VALID)
		strcat(buf, "valid/");
	if (val & SYMBOL_OPTIONAL)
		strcat(buf, "optional/");
	if (val & SYMBOL_WRITE)
		strcat(buf, "write/");
	if (val & SYMBOL_CHANGED)
		strcat(buf, "changed/");
	if (val & SYMBOL_AUTO)
		strcat(buf, "auto/");

	buf[strlen(buf) - 1] = '\0';

	return buf;
}

void replace_button_icon(GladeXML * xml, GdkDrawable * window,
			 GtkStyle * style, gchar * btn_name, gchar ** xpm)
{
	GdkPixmap *pixmap;
	GdkBitmap *mask;
	GtkToolButton *button;
	GtkWidget *image;

	pixmap = gdk_pixmap_create_from_xpm_d(window, &mask,
					      &style->bg[GTK_STATE_NORMAL],
					      xpm);

	button = GTK_TOOL_BUTTON(glade_xml_get_widget(xml, btn_name));
	image = gtk_image_new_from_pixmap(pixmap, mask);
	gtk_widget_show(image);
	gtk_tool_button_set_icon_widget(button, image);
}

/* Main Window Initialization */
void init_main_window(const gchar * glade_file)
{
	GladeXML *xml;
	GtkWidget *widget;
	GtkTextBuffer *txtbuf;
	char title[256];
	GtkStyle *style;

	xml = glade_xml_new(glade_file, "window1", NULL);
	if (!xml)
		g_error(_("GUI loading failed !\n"));
	glade_xml_signal_autoconnect(xml);

	main_wnd = glade_xml_get_widget(xml, "window1");
	hpaned = glade_xml_get_widget(xml, "hpaned1");
	vpaned = glade_xml_get_widget(xml, "vpaned1");
	tree1_w = glade_xml_get_widget(xml, "treeview1");
	tree2_w = glade_xml_get_widget(xml, "treeview2");
	text_w = glade_xml_get_widget(xml, "textview3");

	back_btn = glade_xml_get_widget(xml, "button1");
	gtk_widget_set_sensitive(back_btn, FALSE);

	widget = glade_xml_get_widget(xml, "show_name1");
	gtk_check_menu_item_set_active((GtkCheckMenuItem *) widget,
				       show_name);

	widget = glade_xml_get_widget(xml, "show_range1");
	gtk_check_menu_item_set_active((GtkCheckMenuItem *) widget,
				       show_range);

	widget = glade_xml_get_widget(xml, "show_data1");
	gtk_check_menu_item_set_active((GtkCheckMenuItem *) widget,
				       show_value);

	save_btn = glade_xml_get_widget(xml, "button3");
	save_menu_item = glade_xml_get_widget(xml, "save1");
	conf_set_changed_callback(conf_changed);

	style = gtk_widget_get_style(main_wnd);
	widget = glade_xml_get_widget(xml, "toolbar1");

#if 0	/* Use stock Gtk icons instead */
	replace_button_icon(xml, main_wnd->window, style,
			    "button1", (gchar **) xpm_back);
	replace_button_icon(xml, main_wnd->window, style,
			    "button2", (gchar **) xpm_load);
	replace_button_icon(xml, main_wnd->window, style,
			    "button3", (gchar **) xpm_save);
#endif
	replace_button_icon(xml, main_wnd->window, style,
			    "button4", (gchar **) xpm_single_view);
	replace_button_icon(xml, main_wnd->window, style,
			    "button5", (gchar **) xpm_split_view);
	replace_button_icon(xml, main_wnd->window, style,
			    "button6", (gchar **) xpm_tree_view);

#if 0
	switch (view_mode) {
	case SINGLE_VIEW:
		widget = glade_xml_get_widget(xml, "button4");
		g_signal_emit_by_name(widget, "clicked");
		break;
	case SPLIT_VIEW:
		widget = glade_xml_get_widget(xml, "button5");
		g_signal_emit_by_name(widget, "clicked");
		break;
	case FULL_VIEW:
		widget = glade_xml_get_widget(xml, "button6");
		g_signal_emit_by_name(widget, "clicked");
		break;
	}
#endif
	txtbuf = gtk_text_view_get_buffer(GTK_TEXT_VIEW(text_w));
	tag1 = gtk_text_buffer_create_tag(txtbuf, "mytag1",
					  "foreground", "red",
					  "weight", PANGO_WEIGHT_BOLD,
					  NULL);
	tag2 = gtk_text_buffer_create_tag(txtbuf, "mytag2",
					  /*"style", PANGO_STYLE_OBLIQUE, */
					  NULL);

	sprintf(title, _("Linux Kernel v%s Configuration"),
		getenv("KERNELVERSION"));
	gtk_window_set_title(GTK_WINDOW(main_wnd), title);

	gtk_widget_show(main_wnd);
}

void init_tree_model(void)
{
	gint i;

	tree = tree2 = gtk_tree_store_new(COL_NUMBER,
					  G_TYPE_STRING, G_TYPE_STRING,
					  G_TYPE_STRING, G_TYPE_STRING,
					  G_TYPE_STRING, G_TYPE_STRING,
					  G_TYPE_POINTER, GDK_TYPE_COLOR,
					  G_TYPE_BOOLEAN, GDK_TYPE_PIXBUF,
					  G_TYPE_BOOLEAN, G_TYPE_BOOLEAN,
					  G_TYPE_BOOLEAN, G_TYPE_BOOLEAN,
					  G_TYPE_BOOLEAN);
	model2 = GTK_TREE_MODEL(tree2);

	for (parents[0] = NULL, i = 1; i < 256; i++)
		parents[i] = (GtkTreeIter *) g_malloc(sizeof(GtkTreeIter));

	tree1 = gtk_tree_store_new(COL_NUMBER,
				   G_TYPE_STRING, G_TYPE_STRING,
				   G_TYPE_STRING, G_TYPE_STRING,
				   G_TYPE_STRING, G_TYPE_STRING,
				   G_TYPE_POINTER, GDK_TYPE_COLOR,
				   G_TYPE_BOOLEAN, GDK_TYPE_PIXBUF,
				   G_TYPE_BOOLEAN, G_TYPE_BOOLEAN,
				   G_TYPE_BOOLEAN, G_TYPE_BOOLEAN,
				   G_TYPE_BOOLEAN);
	model1 = GTK_TREE_MODEL(tree1);
}

void init_left_tree(void)
{
	GtkTreeView *view = GTK_TREE_VIEW(tree1_w);
	GtkCellRenderer *renderer;
	GtkTreeSelection *sel;
	GtkTreeViewColumn *column;

	gtk_tree_view_set_model(view, model1);
	gtk_tree_view_set_headers_visible(view, TRUE);
	gtk_tree_view_set_rules_hint(view, FALSE);

	column = gtk_tree_view_column_new();
	gtk_tree_view_append_column(view, column);
	gtk_tree_view_column_set_title(column, _("Options"));

	renderer = gtk_cell_renderer_toggle_new();
	gtk_tree_view_column_pack_start(GTK_TREE_VIEW_COLUMN(column),
					renderer, FALSE);
	gtk_tree_view_column_set_attributes(GTK_TREE_VIEW_COLUMN(column),
					    renderer,
					    "active", COL_BTNACT,
					    "inconsistent", COL_BTNINC,
					    "visible", COL_BTNVIS,
					    "radio", COL_BTNRAD, NULL);
	renderer = gtk_cell_renderer_text_new();
	gtk_tree_view_column_pack_start(GTK_TREE_VIEW_COLUMN(column),
					renderer, FALSE);
	gtk_tree_view_column_set_attributes(GTK_TREE_VIEW_COLUMN(column),
					    renderer,
					    "text", COL_OPTION,
					    "foreground-gdk",
					    COL_COLOR, NULL);

	sel = gtk_tree_view_get_selection(view);
	gtk_tree_selection_set_mode(sel, GTK_SELECTION_SINGLE);
	gtk_widget_realize(tree1_w);
}

static void renderer_edited(GtkCellRendererText * cell,
			    const gchar * path_string,
			    const gchar * new_text, gpointer user_data);
static void renderer_toggled(GtkCellRendererToggle * cellrenderertoggle,
			     gchar * arg1, gpointer user_data);

void init_right_tree(void)
{
	GtkTreeView *view = GTK_TREE_VIEW(tree2_w);
	GtkCellRenderer *renderer;
	GtkTreeSelection *sel;
	GtkTreeViewColumn *column;
	gint i;

	gtk_tree_view_set_model(view, model2);
	gtk_tree_view_set_headers_visible(view, TRUE);
	gtk_tree_view_set_rules_hint(view, FALSE);

	column = gtk_tree_view_column_new();
	gtk_tree_view_append_column(view, column);
	gtk_tree_view_column_set_title(column, _("Options"));

	renderer = gtk_cell_renderer_pixbuf_new();
	gtk_tree_view_column_pack_start(GTK_TREE_VIEW_COLUMN(column),
					renderer, FALSE);
	gtk_tree_view_column_set_attributes(GTK_TREE_VIEW_COLUMN(column),
					    renderer,
					    "pixbuf", COL_PIXBUF,
					    "visible", COL_PIXVIS, NULL);
	renderer = gtk_cell_renderer_toggle_new();
	gtk_tree_view_column_pack_start(GTK_TREE_VIEW_COLUMN(column),
					renderer, FALSE);
	gtk_tree_view_column_set_attributes(GTK_TREE_VIEW_COLUMN(column),
					    renderer,
					    "active", COL_BTNACT,
					    "inconsistent", COL_BTNINC,
					    "visible", COL_BTNVIS,
					    "radio", COL_BTNRAD, NULL);
	/*g_signal_connect(G_OBJECT(renderer), "toggled",
	   G_CALLBACK(renderer_toggled), NULL); */
	renderer = gtk_cell_renderer_text_new();
	gtk_tree_view_column_pack_start(GTK_TREE_VIEW_COLUMN(column),
					renderer, FALSE);
	gtk_tree_view_column_set_attributes(GTK_TREE_VIEW_COLUMN(column),
					    renderer,
					    "text", COL_OPTION,
					    "foreground-gdk",
					    COL_COLOR, NULL);

	renderer = gtk_cell_renderer_text_new();
	gtk_tree_view_insert_column_with_attributes(view, -1,
						    _("Name"), renderer,
						    "text", COL_NAME,
						    "foreground-gdk",
						    COL_COLOR, NULL);
	renderer = gtk_cell_renderer_text_new();
	gtk_tree_view_insert_column_with_attributes(view, -1,
						    "N", renderer,
						    "text", COL_NO,
						    "foreground-gdk",
						    COL_COLOR, NULL);
	renderer = gtk_cell_renderer_text_new();
	gtk_tree_view_insert_column_with_attributes(view, -1,
						    "M", renderer,
						    "text", COL_MOD,
						    "foreground-gdk",
						    COL_COLOR, NULL);
	renderer = gtk_cell_renderer_text_new();
	gtk_tree_view_insert_column_with_attributes(view, -1,
						    "Y", renderer,
						    "text", COL_YES,
						    "foreground-gdk",
						    COL_COLOR, NULL);
	renderer = gtk_cell_renderer_text_new();
	gtk_tree_view_insert_column_with_attributes(view, -1,
						    _("Value"), renderer,
						    "text", COL_VALUE,
						    "editable",
						    COL_EDIT,
						    "foreground-gdk",
						    COL_COLOR, NULL);
	g_signal_connect(G_OBJECT(renderer), "edited",
			 G_CALLBACK(renderer_edited), NULL);

	column = gtk_tree_view_get_column(view, COL_NAME);
	gtk_tree_view_column_set_visible(column, show_name);
	column = gtk_tree_view_get_column(view, COL_NO);
	gtk_tree_view_column_set_visible(column, show_range);
	column = gtk_tree_view_get_column(view, COL_MOD);
	gtk_tree_view_column_set_visible(column, show_range);
	column = gtk_tree_view_get_column(view, COL_YES);
	gtk_tree_view_column_set_visible(column, show_range);
	column = gtk_tree_view_get_column(view, COL_VALUE);
	gtk_tree_view_column_set_visible(column, show_value);

	if (resizeable) {
		for (i = 0; i < COL_VALUE; i++) {
			column = gtk_tree_view_get_column(view, i);
			gtk_tree_view_column_set_resizable(column, TRUE);
		}
	}

	sel = gtk_tree_view_get_selection(view);
	gtk_tree_selection_set_mode(sel, GTK_SELECTION_SINGLE);
}


/* Utility Functions */


static void text_insert_help(struct menu *menu)
{
	GtkTextBuffer *buffer;
	GtkTextIter start, end;
	const char *prompt = _(menu_get_prompt(menu));
	struct gstr help = str_new();

	menu_get_ext_help(menu, &help);

	buffer = gtk_text_view_get_buffer(GTK_TEXT_VIEW(text_w));
	gtk_text_buffer_get_bounds(buffer, &start, &end);
	gtk_text_buffer_delete(buffer, &start, &end);
	gtk_text_view_set_left_margin(GTK_TEXT_VIEW(text_w), 15);

	gtk_text_buffer_get_end_iter(buffer, &end);
	gtk_text_buffer_insert_with_tags(buffer, &end, prompt, -1, tag1,
					 NULL);
	gtk_text_buffer_insert_at_cursor(buffer, "\n\n", 2);
	gtk_text_buffer_get_end_iter(buffer, &end);
	gtk_text_buffer_insert_with_tags(buffer, &end, str_get(&help), -1, tag2,
					 NULL);
	str_free(&help);
}


static void text_insert_msg(const char *title, const char *message)
{
	GtkTextBuffer *buffer;
	GtkTextIter start, end;
	const char *msg = message;

	buffer = gtk_text_view_get_buffer(GTK_TEXT_VIEW(text_w));
	gtk_text_buffer_get_bounds(buffer, &start, &end);
	gtk_text_buffer_delete(buffer, &start, &end);
	gtk_text_view_set_left_margin(GTK_TEXT_VIEW(text_w), 15);

	gtk_text_buffer_get_end_iter(buffer, &end);
	gtk_text_buffer_insert_with_tags(buffer, &end, title, -1, tag1,
					 NULL);
	gtk_text_buffer_insert_at_cursor(buffer, "\n\n", 2);
	gtk_text_buffer_get_end_iter(buffer, &end);
	gtk_text_buffer_insert_with_tags(buffer, &end, msg, -1, tag2,
					 NULL);
}


/* Main Windows Callbacks */

void on_save_activate(GtkMenuItem * menuitem, gpointer user_data);
gboolean on_window1_delete_event(GtkWidget * widget, GdkEvent * event,
				 gpointer user_data)
{
	GtkWidget *dialog, *label;
	gint result;

	if (!conf_get_changed())
		return FALSE;

	dialog = gtk_dialog_new_with_buttons(_("Warning !"),
					     GTK_WINDOW(main_wnd),
					     (GtkDialogFlags)
					     (GTK_DIALOG_MODAL |
					      GTK_DIALOG_DESTROY_WITH_PARENT),
					     GTK_STOCK_OK,
					     GTK_RESPONSE_YES,
					     GTK_STOCK_NO,
					     GTK_RESPONSE_NO,
					     GTK_STOCK_CANCEL,
					     GTK_RESPONSE_CANCEL, NULL);
	gtk_dialog_set_default_response(GTK_DIALOG(dialog),
					GTK_RESPONSE_CANCEL);

	label = gtk_label_new(_("\nSave configuration ?\n"));
	gtk_container_add(GTK_CONTAINER(GTK_DIALOG(dialog)->vbox), label);
	gtk_widget_show(label);

	result = gtk_dialog_run(GTK_DIALOG(dialog));
	switch (result) {
	case GTK_RESPONSE_YES:
		on_save_activate(NULL, NULL);
		return FALSE;
	case GTK_RESPONSE_NO:
		return FALSE;
	case GTK_RESPONSE_CANCEL:
	case GTK_RESPONSE_DELETE_EVENT:
	default:
		gtk_widget_destroy(dialog);
		return TRUE;
	}

	return FALSE;
}


void on_window1_destroy(GtkObject * object, gpointer user_data)
{
	gtk_main_quit();
}


void
on_window1_size_request(GtkWidget * widget,
			GtkRequisition * requisition, gpointer user_data)
{
	static gint old_h;
	gint w, h;

	if (widget->window == NULL)
		gtk_window_get_default_size(GTK_WINDOW(main_wnd), &w, &h);
	else
		gdk_window_get_size(widget->window, &w, &h);

	if (h == old_h)
		return;
	old_h = h;

	gtk_paned_set_position(GTK_PANED(vpaned), 2 * h / 3);
}


/* Menu & Toolbar Callbacks */


static void
load_filename(GtkFileSelection * file_selector, gpointer user_data)
{
	const gchar *fn;

	fn = gtk_file_selection_get_filename(GTK_FILE_SELECTION
					     (user_data));

	if (conf_read(fn))
		text_insert_msg(_("Error"), _("Unable to load configuration !"));
	else
		display_tree(&rootmenu);
}

void on_load1_activate(GtkMenuItem * menuitem, gpointer user_data)
{
	GtkWidget *fs;

	fs = gtk_file_selection_new(_("Load file..."));
	g_signal_connect(GTK_OBJECT(GTK_FILE_SELECTION(fs)->ok_button),
			 "clicked",
			 G_CALLBACK(load_filename), (gpointer) fs);
	g_signal_connect_swapped(GTK_OBJECT
				 (GTK_FILE_SELECTION(fs)->ok_button),
				 "clicked", G_CALLBACK(gtk_widget_destroy),
				 (gpointer) fs);
	g_signal_connect_swapped(GTK_OBJECT
				 (GTK_FILE_SELECTION(fs)->cancel_button),
				 "clicked", G_CALLBACK(gtk_widget_destroy),
				 (gpointer) fs);
	gtk_widget_show(fs);
}


void on_save_activate(GtkMenuItem * menuitem, gpointer user_data)
{
	if (conf_write(NULL))
		text_insert_msg(_("Error"), _("Unable to save configuration !"));
}


static void
store_filename(GtkFileSelection * file_selector, gpointer user_data)
{
	const gchar *fn;

	fn = gtk_file_selection_get_filename(GTK_FILE_SELECTION
					     (user_data));

	if (conf_write(fn))
		text_insert_msg(_("Error"), _("Unable to save configuration !"));

	gtk_widget_destroy(GTK_WIDGET(user_data));
}

void on_save_as1_activate(GtkMenuItem * menuitem, gpointer user_data)
{
	GtkWidget *fs;

	fs = gtk_file_selection_new(_("Save file as..."));
	g_signal_connect(GTK_OBJECT(GTK_FILE_SELECTION(fs)->ok_button),
			 "clicked",
			 G_CALLBACK(store_filename), (gpointer) fs);
	g_signal_connect_swapped(GTK_OBJECT
				 (GTK_FILE_SELECTION(fs)->ok_button),
				 "clicked", G_CALLBACK(gtk_widget_destroy),
				 (gpointer) fs);
	g_signal_connect_swapped(GTK_OBJECT
				 (GTK_FILE_SELECTION(fs)->cancel_button),
				 "clicked", G_CALLBACK(gtk_widget_destroy),
				 (gpointer) fs);
	gtk_widget_show(fs);
}


void on_quit1_activate(GtkMenuItem * menuitem, gpointer user_data)
{
	if (!on_window1_delete_event(NULL, NULL, NULL))
		gtk_widget_destroy(GTK_WIDGET(main_wnd));
}


void on_show_name1_activate(GtkMenuItem * menuitem, gpointer user_data)
{
	GtkTreeViewColumn *col;

	show_name = GTK_CHECK_MENU_ITEM(menuitem)->active;
	col = gtk_tree_view_get_column(GTK_TREE_VIEW(tree2_w), COL_NAME);
	if (col)
		gtk_tree_view_column_set_visible(col, show_name);
}


void on_show_range1_activate(GtkMenuItem * menuitem, gpointer user_data)
{
	GtkTreeViewColumn *col;

	show_range = GTK_CHECK_MENU_ITEM(menuitem)->active;
	col = gtk_tree_view_get_column(GTK_TREE_VIEW(tree2_w), COL_NO);
	if (col)
		gtk_tree_view_column_set_visible(col, show_range);
	col = gtk_tree_view_get_column(GTK_TREE_VIEW(tree2_w), COL_MOD);
	if (col)
		gtk_tree_view_column_set_visible(col, show_range);
	col = gtk_tree_view_get_column(GTK_TREE_VIEW(tree2_w), COL_YES);
	if (col)
		gtk_tree_view_column_set_visible(col, show_range);

}


void on_show_data1_activate(GtkMenuItem * menuitem, gpointer user_data)
{
	GtkTreeViewColumn *col;

	show_value = GTK_CHECK_MENU_ITEM(menuitem)->active;
	col = gtk_tree_view_get_column(GTK_TREE_VIEW(tree2_w), COL_VALUE);
	if (col)
		gtk_tree_view_column_set_visible(col, show_value);
}


void
on_set_option_mode1_activate(GtkMenuItem *menuitem, gpointer user_data)
{
	opt_mode = OPT_NORMAL;
	gtk_tree_store_clear(tree2);
	display_tree(&rootmenu);	/* instead of update_tree to speed-up */
}


void
on_set_option_mode2_activate(GtkMenuItem *menuitem, gpointer user_data)
{
	opt_mode = OPT_ALL;
	gtk_tree_store_clear(tree2);
	display_tree(&rootmenu);	/* instead of update_tree to speed-up */
}


void
on_set_option_mode3_activate(GtkMenuItem *menuitem, gpointer user_data)
{
	opt_mode = OPT_PROMPT;
	gtk_tree_store_clear(tree2);
	display_tree(&rootmenu);	/* instead of update_tree to speed-up */
}


void on_introduction1_activate(GtkMenuItem * menuitem, gpointer user_data)
{
	GtkWidget *dialog;
	const gchar *intro_text = _(
	    "Welcome to gkc, the GTK+ graphical kernel configuration tool\n"
	    "for Linux.\n"
	    "For each option, a blank box indicates the feature is disabled, a\n"
	    "check indicates it is enabled, and a dot indicates that it is to\n"
	    "be compiled as a module.  Clicking on the box will cycle through the three states.\n"
	    "\n"
	    "If you do not see an option (e.g., a device driver) that you\n"
	    "believe should be present, try turning on Show All Options\n"
	    "under the Options menu.\n"
	    "Although there is no cross reference yet to help you figure out\n"
	    "what other options must be enabled to support the option you\n"
	    "are interested in, you can still view the help of a grayed-out\n"
	    "option.\n"
	    "\n"
	    "Toggling Show Debug Info under the Options menu will show \n"
	    "the dependencies, which you can then match by examining other options.");

	dialog = gtk_message_dialog_new(GTK_WINDOW(main_wnd),
					GTK_DIALOG_DESTROY_WITH_PARENT,
					GTK_MESSAGE_INFO,
					GTK_BUTTONS_CLOSE, intro_text);
	g_signal_connect_swapped(GTK_OBJECT(dialog), "response",
				 G_CALLBACK(gtk_widget_destroy),
				 GTK_OBJECT(dialog));
	gtk_widget_show_all(dialog);
}


void on_about1_activate(GtkMenuItem * menuitem, gpointer user_data)
{
	GtkWidget *dialog;
	const gchar *about_text =
	    _("gkc is copyright (c) 2002 Romain Lievin <roms@lpg.ticalc.org>.\n"
	      "Based on the source code from Roman Zippel.\n");

	dialog = gtk_message_dialog_new(GTK_WINDOW(main_wnd),
					GTK_DIALOG_DESTROY_WITH_PARENT,
					GTK_MESSAGE_INFO,
					GTK_BUTTONS_CLOSE, about_text);
	g_signal_connect_swapped(GTK_OBJECT(dialog), "response",
				 G_CALLBACK(gtk_widget_destroy),
				 GTK_OBJECT(dialog));
	gtk_widget_show_all(dialog);
}


void on_license1_activate(GtkMenuItem * menuitem, gpointer user_data)
{
	GtkWidget *dialog;
	const gchar *license_text =
	    _("gkc is released under the terms of the GNU GPL v2.\n"
	      "For more information, please see the source code or\n"
	      "visit http://www.fsf.org/licenses/licenses.html\n");

	dialog = gtk_message_dialog_new(GTK_WINDOW(main_wnd),
					GTK_DIALOG_DESTROY_WITH_PARENT,
					GTK_MESSAGE_INFO,
					GTK_BUTTONS_CLOSE, license_text);
	g_signal_connect_swapped(GTK_OBJECT(dialog), "response",
				 G_CALLBACK(gtk_widget_destroy),
				 GTK_OBJECT(dialog));
	gtk_widget_show_all(dialog);
}


void on_back_clicked(GtkButton * button, gpointer user_data)
{
	enum prop_type ptype;

	current = current->parent;
	ptype = current->prompt ? current->prompt->type : P_UNKNOWN;
	if (ptype != P_MENU)
		current = current->parent;
	display_tree_part();

	if (current == &rootmenu)
		gtk_widget_set_sensitive(back_btn, FALSE);
}


void on_load_clicked(GtkButton * button, gpointer user_data)
{
	on_load1_activate(NULL, user_data);
}


void on_single_clicked(GtkButton * button, gpointer user_data)
{
	view_mode = SINGLE_VIEW;
	gtk_paned_set_position(GTK_PANED(hpaned), 0);
	gtk_widget_hide(tree1_w);
	current = &rootmenu;
	display_tree_part();
}


void on_split_clicked(GtkButton * button, gpointer user_data)
{
	gint w, h;
	view_mode = SPLIT_VIEW;
	gtk_widget_show(tree1_w);
	gtk_window_get_default_size(GTK_WINDOW(main_wnd), &w, &h);
	gtk_paned_set_position(GTK_PANED(hpaned), w / 2);
	if (tree2)
		gtk_tree_store_clear(tree2);
	display_list();

	/* Disable back btn, like in full mode. */
	gtk_widget_set_sensitive(back_btn, FALSE);
}


void on_full_clicked(GtkButton * button, gpointer user_data)
{
	view_mode = FULL_VIEW;
	gtk_paned_set_position(GTK_PANED(hpaned), 0);
	gtk_widget_hide(tree1_w);
	if (tree2)
		gtk_tree_store_clear(tree2);
	display_tree(&rootmenu);
	gtk_widget_set_sensitive(back_btn, FALSE);
}


void on_collapse_clicked(GtkButton * button, gpointer user_data)
{
	gtk_tree_view_collapse_all(GTK_TREE_VIEW(tree2_w));
}


void on_expand_clicked(GtkButton * button, gpointer user_data)
{
	gtk_tree_view_expand_all(GTK_TREE_VIEW(tree2_w));
}


/* CTree Callbacks */

/* Change hex/int/string value in the cell */
static void renderer_edited(GtkCellRendererText * cell,
			    const gchar * path_string,
			    const gchar * new_text, gpointer user_data)
{
	GtkTreePath *path = gtk_tree_path_new_from_string(path_string);
	GtkTreeIter iter;
	const char *old_def, *new_def;
	struct menu *menu;
	struct symbol *sym;

	if (!gtk_tree_model_get_iter(model2, &iter, path))
		return;

	gtk_tree_model_get(model2, &iter, COL_MENU, &menu, -1);
	sym = menu->sym;

	gtk_tree_model_get(model2, &iter, COL_VALUE, &old_def, -1);
	new_def = new_text;

	sym_set_string_value(sym, new_def);

	update_tree(&rootmenu, NULL);

	gtk_tree_path_free(path);
}

/* Change the value of a symbol and update the tree */
static void change_sym_value(struct menu *menu, gint col)
{
	struct symbol *sym = menu->sym;
	tristate oldval, newval;

	if (!sym)
		return;

	if (col == COL_NO)
		newval = no;
	else if (col == COL_MOD)
		newval = mod;
	else if (col == COL_YES)
		newval = yes;
	else
		return;

	switch (sym_get_type(sym)) {
	case S_BOOLEAN:
	case S_TRISTATE:
		oldval = sym_get_tristate_value(sym);
		if (!sym_tristate_within_range(sym, newval))
			newval = yes;
		sym_set_tristate_value(sym, newval);
		if (view_mode == FULL_VIEW)
			update_tree(&rootmenu, NULL);
		else if (view_mode == SPLIT_VIEW) {
			update_tree(browsed, NULL);
			display_list();
		}
		else if (view_mode == SINGLE_VIEW)
			display_tree_part();	//fixme: keep exp/coll
		break;
	case S_INT:
	case S_HEX:
	case S_STRING:
	default:
		break;
	}
}

static void toggle_sym_value(struct menu *menu)
{
	if (!menu->sym)
		return;

	sym_toggle_tristate_value(menu->sym);
	if (view_mode == FULL_VIEW)
		update_tree(&rootmenu, NULL);
	else if (view_mode == SPLIT_VIEW) {
		update_tree(browsed, NULL);
		display_list();
	}
	else if (view_mode == SINGLE_VIEW)
		display_tree_part();	//fixme: keep exp/coll
}

static void renderer_toggled(GtkCellRendererToggle * cell,
			     gchar * path_string, gpointer user_data)
{
	GtkTreePath *path, *sel_path = NULL;
	GtkTreeIter iter, sel_iter;
	GtkTreeSelection *sel;
	struct menu *menu;

	path = gtk_tree_path_new_from_string(path_string);
	if (!gtk_tree_model_get_iter(model2, &iter, path))
		return;

	sel = gtk_tree_view_get_selection(GTK_TREE_VIEW(tree2_w));
	if (gtk_tree_selection_get_selected(sel, NULL, &sel_iter))
		sel_path = gtk_tree_model_get_path(model2, &sel_iter);
	if (!sel_path)
		goto out1;
	if (gtk_tree_path_compare(path, sel_path))
		goto out2;

	gtk_tree_model_get(model2, &iter, COL_MENU, &menu, -1);
	toggle_sym_value(menu);

      out2:
	gtk_tree_path_free(sel_path);
      out1:
	gtk_tree_path_free(path);
}

static gint column2index(GtkTreeViewColumn * column)
{
	gint i;

	for (i = 0; i < COL_NUMBER; i++) {
		GtkTreeViewColumn *col;

		col = gtk_tree_view_get_column(GTK_TREE_VIEW(tree2_w), i);
		if (col == column)
			return i;
	}

	return -1;
}


/* User click: update choice (full) or goes down (single) */
gboolean
on_treeview2_button_press_event(GtkWidget * widget,
				GdkEventButton * event, gpointer user_data)
{
	GtkTreeView *view = GTK_TREE_VIEW(widget);
	GtkTreePath *path;
	GtkTreeViewColumn *column;
	GtkTreeIter iter;
	struct menu *menu;
	gint col;

#if GTK_CHECK_VERSION(2,1,4) // bug in ctree with earlier version of GTK
	gint tx = (gint) event->x;
	gint ty = (gint) event->y;
	gint cx, cy;

	gtk_tree_view_get_path_at_pos(view, tx, ty, &path, &column, &cx,
				      &cy);
#else
	gtk_tree_view_get_cursor(view, &path, &column);
#endif
	if (path == NULL)
		return FALSE;

	if (!gtk_tree_model_get_iter(model2, &iter, path))
		return FALSE;
	gtk_tree_model_get(model2, &iter, COL_MENU, &menu, -1);

	col = column2index(column);
	if (event->type == GDK_2BUTTON_PRESS) {
		enum prop_type ptype;
		ptype = menu->prompt ? menu->prompt->type : P_UNKNOWN;

		if (ptype == P_MENU && view_mode != FULL_VIEW && col == COL_OPTION) {
			// goes down into menu
			current = menu;
			display_tree_part();
			gtk_widget_set_sensitive(back_btn, TRUE);
		} else if ((col == COL_OPTION)) {
			toggle_sym_value(menu);
			gtk_tree_view_expand_row(view, path, TRUE);
		}
	} else {
		if (col == COL_VALUE) {
			toggle_sym_value(menu);
			gtk_tree_view_expand_row(view, path, TRUE);
		} else if (col == COL_NO || col == COL_MOD
			   || col == COL_YES) {
			change_sym_value(menu, col);
			gtk_tree_view_expand_row(view, path, TRUE);
		}
	}

	return FALSE;
}

/* Key pressed: update choice */
gboolean
on_treeview2_key_press_event(GtkWidget * widget,
			     GdkEventKey * event, gpointer user_data)
{
	GtkTreeView *view = GTK_TREE_VIEW(widget);
	GtkTreePath *path;
	GtkTreeViewColumn *column;
	GtkTreeIter iter;
	struct menu *menu;
	gint col;

	gtk_tree_view_get_cursor(view, &path, &column);
	if (path == NULL)
		return FALSE;

	if (event->keyval == GDK_space) {
		if (gtk_tree_view_row_expanded(view, path))
			gtk_tree_view_collapse_row(view, path);
		else
			gtk_tree_view_expand_row(view, path, FALSE);
		return TRUE;
	}
	if (event->keyval == GDK_KP_Enter) {
	}
	if (widget == tree1_w)
		return FALSE;

	gtk_tree_model_get_iter(model2, &iter, path);
	gtk_tree_model_get(model2, &iter, COL_MENU, &menu, -1);

	if (!strcasecmp(event->string, "n"))
		col = COL_NO;
	else if (!strcasecmp(event->string, "m"))
		col = COL_MOD;
	else if (!strcasecmp(event->string, "y"))
		col = COL_YES;
	else
		col = -1;
	change_sym_value(menu, col);

	return FALSE;
}


/* Row selection changed: update help */
void
on_treeview2_cursor_changed(GtkTreeView * treeview, gpointer user_data)
{
	GtkTreeSelection *selection;
	GtkTreeIter iter;
	struct menu *menu;

	selection = gtk_tree_view_get_selection(treeview);
	if (gtk_tree_selection_get_selected(selection, &model2, &iter)) {
		gtk_tree_model_get(model2, &iter, COL_MENU, &menu, -1);
		text_insert_help(menu);
	}
}


/* User click: display sub-tree in the right frame. */
gboolean
on_treeview1_button_press_event(GtkWidget * widget,
				GdkEventButton * event, gpointer user_data)
{
	GtkTreeView *view = GTK_TREE_VIEW(widget);
	GtkTreePath *path;
	GtkTreeViewColumn *column;
	GtkTreeIter iter;
	struct menu *menu;

	gint tx = (gint) event->x;
	gint ty = (gint) event->y;
	gint cx, cy;

	gtk_tree_view_get_path_at_pos(view, tx, ty, &path, &column, &cx,
				      &cy);
	if (path == NULL)
		return FALSE;

	gtk_tree_model_get_iter(model1, &iter, path);
	gtk_tree_model_get(model1, &iter, COL_MENU, &menu, -1);

	if (event->type == GDK_2BUTTON_PRESS) {
		toggle_sym_value(menu);
		current = menu;
		display_tree_part();
	} else {
		browsed = menu;
		display_tree_part();
	}

	gtk_widget_realize(tree2_w);
	gtk_tree_view_set_cursor(view, path, NULL, FALSE);
	gtk_widget_grab_focus(tree2_w);

	return FALSE;
}


/* Fill a row of strings */
static gchar **fill_row(struct menu *menu)
{
	static gchar *row[COL_NUMBER];
	struct symbol *sym = menu->sym;
	const char *def;
	int stype;
	tristate val;
	enum prop_type ptype;
	int i;

	for (i = COL_OPTION; i <= COL_COLOR; i++)
		g_free(row[i]);
	bzero(row, sizeof(row));

	row[COL_OPTION] =
	    g_strdup_printf("%s %s", _(menu_get_prompt(menu)),
			    sym && !sym_has_value(sym) ? "(NEW)" : "");

	if (opt_mode == OPT_ALL && !menu_is_visible(menu))
		row[COL_COLOR] = g_strdup("DarkGray");
	else if (opt_mode == OPT_PROMPT &&
			menu_has_prompt(menu) && !menu_is_visible(menu))
		row[COL_COLOR] = g_strdup("DarkGray");
	else
		row[COL_COLOR] = g_strdup("Black");

	ptype = menu->prompt ? menu->prompt->type : P_UNKNOWN;
	switch (ptype) {
	case P_MENU:
		row[COL_PIXBUF] = (gchar *) xpm_menu;
		if (view_mode == SINGLE_VIEW)
			row[COL_PIXVIS] = GINT_TO_POINTER(TRUE);
		row[COL_BTNVIS] = GINT_TO_POINTER(FALSE);
		break;
	case P_COMMENT:
		row[COL_PIXBUF] = (gchar *) xpm_void;
		row[COL_PIXVIS] = GINT_TO_POINTER(FALSE);
		row[COL_BTNVIS] = GINT_TO_POINTER(FALSE);
		break;
	default:
		row[COL_PIXBUF] = (gchar *) xpm_void;
		row[COL_PIXVIS] = GINT_TO_POINTER(FALSE);
		row[COL_BTNVIS] = GINT_TO_POINTER(TRUE);
		break;
	}

	if (!sym)
		return row;
	row[COL_NAME] = g_strdup(sym->name);

	sym_calc_value(sym);
	sym->flags &= ~SYMBOL_CHANGED;

	if (sym_is_choice(sym)) {	// parse childs for getting final value
		struct menu *child;
		struct symbol *def_sym = sym_get_choice_value(sym);
		struct menu *def_menu = NULL;

		row[COL_BTNVIS] = GINT_TO_POINTER(FALSE);

		for (child = menu->list; child; child = child->next) {
			if (menu_is_visible(child)
			    && child->sym == def_sym)
				def_menu = child;
		}

		if (def_menu)
			row[COL_VALUE] =
			    g_strdup(_(menu_get_prompt(def_menu)));
	}
	if (sym->flags & SYMBOL_CHOICEVAL)
		row[COL_BTNRAD] = GINT_TO_POINTER(TRUE);

	stype = sym_get_type(sym);
	switch (stype) {
	case S_BOOLEAN:
		if (GPOINTER_TO_INT(row[COL_PIXVIS]) == FALSE)
			row[COL_BTNVIS] = GINT_TO_POINTER(TRUE);
		if (sym_is_choice(sym))
			break;
	case S_TRISTATE:
		val = sym_get_tristate_value(sym);
		switch (val) {
		case no:
			row[COL_NO] = g_strdup("N");
			row[COL_VALUE] = g_strdup("N");
			row[COL_BTNACT] = GINT_TO_POINTER(FALSE);
			row[COL_BTNINC] = GINT_TO_POINTER(FALSE);
			break;
		case mod:
			row[COL_MOD] = g_strdup("M");
			row[COL_VALUE] = g_strdup("M");
			row[COL_BTNINC] = GINT_TO_POINTER(TRUE);
			break;
		case yes:
			row[COL_YES] = g_strdup("Y");
			row[COL_VALUE] = g_strdup("Y");
			row[COL_BTNACT] = GINT_TO_POINTER(TRUE);
			row[COL_BTNINC] = GINT_TO_POINTER(FALSE);
			break;
		}

		if (val != no && sym_tristate_within_range(sym, no))
			row[COL_NO] = g_strdup("_");
		if (val != mod && sym_tristate_within_range(sym, mod))
			row[COL_MOD] = g_strdup("_");
		if (val != yes && sym_tristate_within_range(sym, yes))
			row[COL_YES] = g_strdup("_");
		break;
	case S_INT:
	case S_HEX:
	case S_STRING:
		def = sym_get_string_value(sym);
		row[COL_VALUE] = g_strdup(def);
		row[COL_EDIT] = GINT_TO_POINTER(TRUE);
		row[COL_BTNVIS] = GINT_TO_POINTER(FALSE);
		break;
	}

	return row;
}


/* Set the node content with a row of strings */
static void set_node(GtkTreeIter * node, struct menu *menu, gchar ** row)
{
	GdkColor color;
	gboolean success;
	GdkPixbuf *pix;

	pix = gdk_pixbuf_new_from_xpm_data((const char **)
					   row[COL_PIXBUF]);

	gdk_color_parse(row[COL_COLOR], &color);
	gdk_colormap_alloc_colors(gdk_colormap_get_system(), &color, 1,
				  FALSE, FALSE, &success);

	gtk_tree_store_set(tree, node,
			   COL_OPTION, row[COL_OPTION],
			   COL_NAME, row[COL_NAME],
			   COL_NO, row[COL_NO],
			   COL_MOD, row[COL_MOD],
			   COL_YES, row[COL_YES],
			   COL_VALUE, row[COL_VALUE],
			   COL_MENU, (gpointer) menu,
			   COL_COLOR, &color,
			   COL_EDIT, GPOINTER_TO_INT(row[COL_EDIT]),
			   COL_PIXBUF, pix,
			   COL_PIXVIS, GPOINTER_TO_INT(row[COL_PIXVIS]),
			   COL_BTNVIS, GPOINTER_TO_INT(row[COL_BTNVIS]),
			   COL_BTNACT, GPOINTER_TO_INT(row[COL_BTNACT]),
			   COL_BTNINC, GPOINTER_TO_INT(row[COL_BTNINC]),
			   COL_BTNRAD, GPOINTER_TO_INT(row[COL_BTNRAD]),
			   -1);

	g_object_unref(pix);
}


/* Add a node to the tree */
static void place_node(struct menu *menu, char **row)
{
	GtkTreeIter *parent = parents[indent - 1];
	GtkTreeIter *node = parents[indent];

	gtk_tree_store_append(tree, node, parent);
	set_node(node, menu, row);
}


/* Find a node in the GTK+ tree */
static GtkTreeIter found;

/*
 * Find a menu in the GtkTree starting at parent.
 */
GtkTreeIter *gtktree_iter_find_node(GtkTreeIter * parent,
				    struct menu *tofind)
{
	GtkTreeIter iter;
	GtkTreeIter *child = &iter;
	gboolean valid;
	GtkTreeIter *ret;

	valid = gtk_tree_model_iter_children(model2, child, parent);
	while (valid) {
		struct menu *menu;

		gtk_tree_model_get(model2, child, 6, &menu, -1);

		if (menu == tofind) {
			memcpy(&found, child, sizeof(GtkTreeIter));
			return &found;
		}

		ret = gtktree_iter_find_node(child, tofind);
		if (ret)
			return ret;

		valid = gtk_tree_model_iter_next(model2, child);
	}

	return NULL;
}


/*
 * Update the tree by adding/removing entries
 * Does not change other nodes
 */
static void update_tree(struct menu *src, GtkTreeIter * dst)
{
	struct menu *child1;
	GtkTreeIter iter, tmp;
	GtkTreeIter *child2 = &iter;
	gboolean valid;
	GtkTreeIter *sibling;
	struct symbol *sym;
	struct property *prop;
	struct menu *menu1, *menu2;

	if (src == &rootmenu)
		indent = 1;

	valid = gtk_tree_model_iter_children(model2, child2, dst);
	for (child1 = src->list; child1; child1 = child1->next) {

		prop = child1->prompt;
		sym = child1->sym;

	      reparse:
		menu1 = child1;
		if (valid)
			gtk_tree_model_get(model2, child2, COL_MENU,
					   &menu2, -1);
		else
			menu2 = NULL;	// force adding of a first child

#ifdef DEBUG
		printf("%*c%s | %s\n", indent, ' ',
		       menu1 ? menu_get_prompt(menu1) : "nil",
		       menu2 ? menu_get_prompt(menu2) : "nil");
#endif

		if ((opt_mode == OPT_NORMAL && !menu_is_visible(child1)) ||
<<<<<<< HEAD
		    (opt_mode == OPT_PROMPT && !menu_has_prompt(child1))) {
=======
		    (opt_mode == OPT_PROMPT && !menu_has_prompt(child1)) ||
		    (opt_mode == OPT_ALL    && !menu_get_prompt(child1))) {
>>>>>>> 0a59fe04

			/* remove node */
			if (gtktree_iter_find_node(dst, menu1) != NULL) {
				memcpy(&tmp, child2, sizeof(GtkTreeIter));
				valid = gtk_tree_model_iter_next(model2,
								 child2);
				gtk_tree_store_remove(tree2, &tmp);
				if (!valid)
					return;		/* next parent */
				else
					goto reparse;	/* next child */
			} else
				continue;
		}

		if (menu1 != menu2) {
			if (gtktree_iter_find_node(dst, menu1) == NULL) {	// add node
				if (!valid && !menu2)
					sibling = NULL;
				else
					sibling = child2;
				gtk_tree_store_insert_before(tree2,
							     child2,
							     dst, sibling);
				set_node(child2, menu1, fill_row(menu1));
				if (menu2 == NULL)
					valid = TRUE;
			} else {	// remove node
				memcpy(&tmp, child2, sizeof(GtkTreeIter));
				valid = gtk_tree_model_iter_next(model2,
								 child2);
				gtk_tree_store_remove(tree2, &tmp);
				if (!valid)
					return;	// next parent
				else
					goto reparse;	// next child
			}
		} else if (sym && (sym->flags & SYMBOL_CHANGED)) {
			set_node(child2, menu1, fill_row(menu1));
		}

		indent++;
		update_tree(child1, child2);
		indent--;

		valid = gtk_tree_model_iter_next(model2, child2);
	}
}


/* Display the whole tree (single/split/full view) */
static void display_tree(struct menu *menu)
{
	struct symbol *sym;
	struct property *prop;
	struct menu *child;
	enum prop_type ptype;

	if (menu == &rootmenu) {
		indent = 1;
		current = &rootmenu;
	}

	for (child = menu->list; child; child = child->next) {
		prop = child->prompt;
		sym = child->sym;
		ptype = prop ? prop->type : P_UNKNOWN;

		if (sym)
			sym->flags &= ~SYMBOL_CHANGED;

		if ((view_mode == SPLIT_VIEW)
		    && !(child->flags & MENU_ROOT) && (tree == tree1))
			continue;

		if ((view_mode == SPLIT_VIEW) && (child->flags & MENU_ROOT)
		    && (tree == tree2))
			continue;

		if ((opt_mode == OPT_NORMAL && menu_is_visible(child)) ||
		    (opt_mode == OPT_PROMPT && menu_has_prompt(child)) ||
<<<<<<< HEAD
		    (opt_mode == OPT_ALL))
=======
		    (opt_mode == OPT_ALL    && menu_get_prompt(child)))
>>>>>>> 0a59fe04
			place_node(child, fill_row(child));
#ifdef DEBUG
		printf("%*c%s: ", indent, ' ', menu_get_prompt(child));
		printf("%s", child->flags & MENU_ROOT ? "rootmenu | " : "");
		printf("%s", prop_get_type_name(ptype));
		printf(" | ");
		if (sym) {
			printf("%s", sym_type_name(sym->type));
			printf(" | ");
			printf("%s", dbg_sym_flags(sym->flags));
			printf("\n");
		} else
			printf("\n");
#endif
		if ((view_mode != FULL_VIEW) && (ptype == P_MENU)
		    && (tree == tree2))
			continue;
/*
                if (((menu != &rootmenu) && !(menu->flags & MENU_ROOT))
		    || (view_mode == FULL_VIEW)
		    || (view_mode == SPLIT_VIEW))*/
		if (((view_mode == SINGLE_VIEW) && (menu->flags & MENU_ROOT))
		    || (view_mode == FULL_VIEW)
		    || (view_mode == SPLIT_VIEW)) {
			indent++;
			display_tree(child);
			indent--;
		}
	}
}

/* Display a part of the tree starting at current node (single/split view) */
static void display_tree_part(void)
{
	if (tree2)
		gtk_tree_store_clear(tree2);
	if (view_mode == SINGLE_VIEW)
		display_tree(current);
	else if (view_mode == SPLIT_VIEW)
		display_tree(browsed);
	gtk_tree_view_expand_all(GTK_TREE_VIEW(tree2_w));
}

/* Display the list in the left frame (split view) */
static void display_list(void)
{
	if (tree1)
		gtk_tree_store_clear(tree1);

	tree = tree1;
	display_tree(&rootmenu);
	gtk_tree_view_expand_all(GTK_TREE_VIEW(tree1_w));
	tree = tree2;
}

void fixup_rootmenu(struct menu *menu)
{
	struct menu *child;
	static int menu_cnt = 0;

	menu->flags |= MENU_ROOT;
	for (child = menu->list; child; child = child->next) {
		if (child->prompt && child->prompt->type == P_MENU) {
			menu_cnt++;
			fixup_rootmenu(child);
			menu_cnt--;
		} else if (!menu_cnt)
			fixup_rootmenu(child);
	}
}


/* Main */
int main(int ac, char *av[])
{
	const char *name;
	char *env;
	gchar *glade_file;

#ifndef LKC_DIRECT_LINK
	kconfig_load();
#endif

	bindtextdomain(PACKAGE, LOCALEDIR);
	bind_textdomain_codeset(PACKAGE, "UTF-8");
	textdomain(PACKAGE);

	/* GTK stuffs */
	gtk_set_locale();
	gtk_init(&ac, &av);
	glade_init();

	//add_pixmap_directory (PACKAGE_DATA_DIR "/" PACKAGE "/pixmaps");
	//add_pixmap_directory (PACKAGE_SOURCE_DIR "/pixmaps");

	/* Determine GUI path */
	env = getenv(SRCTREE);
	if (env)
		glade_file = g_strconcat(env, "/scripts/kconfig/gconf.glade", NULL);
	else if (av[0][0] == '/')
		glade_file = g_strconcat(av[0], ".glade", NULL);
	else
		glade_file = g_strconcat(g_get_current_dir(), "/", av[0], ".glade", NULL);

	/* Load the interface and connect signals */
	init_main_window(glade_file);
	init_tree_model();
	init_left_tree();
	init_right_tree();

	/* Conf stuffs */
	if (ac > 1 && av[1][0] == '-') {
		switch (av[1][1]) {
		case 'a':
			//showAll = 1;
			break;
		case 'h':
		case '?':
			printf("%s <config>\n", av[0]);
			exit(0);
		}
		name = av[2];
	} else
		name = av[1];

	conf_parse(name);
	fixup_rootmenu(&rootmenu);
	conf_read(NULL);

	switch (view_mode) {
	case SINGLE_VIEW:
		display_tree_part();
		break;
	case SPLIT_VIEW:
		display_list();
		break;
	case FULL_VIEW:
		display_tree(&rootmenu);
		break;
	}

	gtk_main();

	return 0;
}

static void conf_changed(void)
{
	bool changed = conf_get_changed();
	gtk_widget_set_sensitive(save_btn, changed);
	gtk_widget_set_sensitive(save_menu_item, changed);
}<|MERGE_RESOLUTION|>--- conflicted
+++ resolved
@@ -1343,12 +1343,8 @@
 #endif
 
 		if ((opt_mode == OPT_NORMAL && !menu_is_visible(child1)) ||
-<<<<<<< HEAD
-		    (opt_mode == OPT_PROMPT && !menu_has_prompt(child1))) {
-=======
 		    (opt_mode == OPT_PROMPT && !menu_has_prompt(child1)) ||
 		    (opt_mode == OPT_ALL    && !menu_get_prompt(child1))) {
->>>>>>> 0a59fe04
 
 			/* remove node */
 			if (gtktree_iter_find_node(dst, menu1) != NULL) {
@@ -1430,11 +1426,7 @@
 
 		if ((opt_mode == OPT_NORMAL && menu_is_visible(child)) ||
 		    (opt_mode == OPT_PROMPT && menu_has_prompt(child)) ||
-<<<<<<< HEAD
-		    (opt_mode == OPT_ALL))
-=======
 		    (opt_mode == OPT_ALL    && menu_get_prompt(child)))
->>>>>>> 0a59fe04
 			place_node(child, fill_row(child));
 #ifdef DEBUG
 		printf("%*c%s: ", indent, ' ', menu_get_prompt(child));
