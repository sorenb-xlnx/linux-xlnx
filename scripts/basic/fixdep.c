/*
 * "Optimize" a list of dependencies as spit out by gcc -MD
 * for the kernel build
 * ===========================================================================
 *
 * Author       Kai Germaschewski
 * Copyright    2002 by Kai Germaschewski  <kai.germaschewski@gmx.de>
 *
 * This software may be used and distributed according to the terms
 * of the GNU General Public License, incorporated herein by reference.
 *
 *
 * Introduction:
 *
 * gcc produces a very nice and correct list of dependencies which
 * tells make when to remake a file.
 *
 * To use this list as-is however has the drawback that virtually
 * every file in the kernel includes autoconf.h.
 *
 * If the user re-runs make *config, autoconf.h will be
 * regenerated.  make notices that and will rebuild every file which
 * includes autoconf.h, i.e. basically all files. This is extremely
 * annoying if the user just changed CONFIG_HIS_DRIVER from n to m.
 *
 * So we play the same trick that "mkdep" played before. We replace
 * the dependency on autoconf.h by a dependency on every config
 * option which is mentioned in any of the listed prequisites.
 *
 * kconfig populates a tree in include/config/ with an empty file
 * for each config symbol and when the configuration is updated
 * the files representing changed config options are touched
 * which then let make pick up the changes and the files that use
 * the config symbols are rebuilt.
 *
 * So if the user changes his CONFIG_HIS_DRIVER option, only the objects
 * which depend on "include/linux/config/his/driver.h" will be rebuilt,
 * so most likely only his driver ;-)
 *
 * The idea above dates, by the way, back to Michael E Chastain, AFAIK.
 *
 * So to get dependencies right, there are two issues:
 * o if any of the files the compiler read changed, we need to rebuild
 * o if the command line given to the compile the file changed, we
 *   better rebuild as well.
 *
 * The former is handled by using the -MD output, the later by saving
 * the command line used to compile the old object and comparing it
 * to the one we would now use.
 *
 * Again, also this idea is pretty old and has been discussed on
 * kbuild-devel a long time ago. I don't have a sensibly working
 * internet connection right now, so I rather don't mention names
 * without double checking.
 *
 * This code here has been based partially based on mkdep.c, which
 * says the following about its history:
 *
 *   Copyright abandoned, Michael Chastain, <mailto:mec@shout.net>.
 *   This is a C version of syncdep.pl by Werner Almesberger.
 *
 *
 * It is invoked as
 *
 *   fixdep <depfile> <target> <cmdline>
 *
 * and will read the dependency file <depfile>
 *
 * The transformed dependency snipped is written to stdout.
 *
 * It first generates a line
 *
 *   cmd_<target> = <cmdline>
 *
 * and then basically copies the .<target>.d file to stdout, in the
 * process filtering out the dependency on autoconf.h and adding
 * dependencies on include/config/my/option.h for every
 * CONFIG_MY_OPTION encountered in any of the prequisites.
 *
 * It will also filter out all the dependencies on *.ver. We need
 * to make sure that the generated version checksum are globally up
 * to date before even starting the recursive build, so it's too late
 * at this point anyway.
 *
 * The algorithm to grep for "CONFIG_..." is bit unusual, but should
 * be fast ;-) We don't even try to really parse the header files, but
 * merely grep, i.e. if CONFIG_FOO is mentioned in a comment, it will
 * be picked up as well. It's not a problem with respect to
 * correctness, since that can only give too many dependencies, thus
 * we cannot miss a rebuild. Since people tend to not mention totally
 * unrelated CONFIG_ options all over the place, it's not an
 * efficiency problem either.
 *
 * (Note: it'd be easy to port over the complete mkdep state machine,
 *  but I don't think the added complexity is worth it)
 */
/*
 * Note 2: if somebody writes HELLO_CONFIG_BOOM in a file, it will depend onto
 * CONFIG_BOOM. This could seem a bug (not too hard to fix), but please do not
 * fix it! Some UserModeLinux files (look at arch/um/) call CONFIG_BOOM as
 * UML_CONFIG_BOOM, to avoid conflicts with /usr/include/linux/autoconf.h,
 * through arch/um/include/uml-config.h; this fixdep "bug" makes sure that
 * those files will have correct dependencies.
 */

#include <sys/types.h>
#include <sys/stat.h>
#include <sys/mman.h>
#include <unistd.h>
#include <fcntl.h>
#include <string.h>
#include <stdlib.h>
#include <stdio.h>
#include <limits.h>
#include <ctype.h>
#include <arpa/inet.h>

#define INT_CONF ntohl(0x434f4e46)
#define INT_ONFI ntohl(0x4f4e4649)
#define INT_NFIG ntohl(0x4e464947)
#define INT_FIG_ ntohl(0x4649475f)

char *target;
char *depfile;
char *cmdline;

static void usage(void)
{
	fprintf(stderr, "Usage: fixdep <depfile> <target> <cmdline>\n");
	exit(1);
}

/*
 * Print out the commandline prefixed with cmd_<target filename> :=
 */
static void print_cmdline(void)
{
	printf("cmd_%s := %s\n\n", target, cmdline);
}

struct item {
	struct item	*next;
	unsigned int	len;
	unsigned int	hash;
	char		name[0];
};

#define HASHSZ 256
static struct item *hashtab[HASHSZ];

static unsigned int strhash(const char *str, unsigned int sz)
{
	/* fnv32 hash */
	unsigned int i, hash = 2166136261U;

	for (i = 0; i < sz; i++)
		hash = (hash ^ str[i]) * 0x01000193;
	return hash;
}

/*
 * Lookup a value in the configuration string.
 */
static int is_defined_config(const char *name, int len, unsigned int hash)
{
	struct item *aux;

	for (aux = hashtab[hash % HASHSZ]; aux; aux = aux->next) {
		if (aux->hash == hash && aux->len == len &&
		    memcmp(aux->name, name, len) == 0)
			return 1;
	}
	return 0;
}

/*
 * Add a new value to the configuration string.
 */
static void define_config(const char *name, int len, unsigned int hash)
{
	struct item *aux = malloc(sizeof(*aux) + len);

	if (!aux) {
		perror("fixdep:malloc");
		exit(1);
	}
	memcpy(aux->name, name, len);
	aux->len = len;
	aux->hash = hash;
	aux->next = hashtab[hash % HASHSZ];
	hashtab[hash % HASHSZ] = aux;
}

/*
 * Clear the set of configuration strings.
 */
static void clear_config(void)
{
	struct item *aux, *next;
	unsigned int i;

	for (i = 0; i < HASHSZ; i++) {
		for (aux = hashtab[i]; aux; aux = next) {
			next = aux->next;
			free(aux);
		}
		hashtab[i] = NULL;
	}
}

/*
 * Record the use of a CONFIG_* word.
 */
static void use_config(const char *m, int slen)
{
	unsigned int hash = strhash(m, slen);
	int c, i;

	if (is_defined_config(m, slen, hash))
	    return;

	define_config(m, slen, hash);

	printf("    $(wildcard include/config/");
	for (i = 0; i < slen; i++) {
		c = m[i];
		if (c == '_')
			c = '/';
		else
			c = tolower(c);
		putchar(c);
	}
	printf(".h) \\\n");
}

static void parse_config_file(const char *map, size_t len)
{
	const int *end = (const int *) (map + len);
	/* start at +1, so that p can never be < map */
	const int *m   = (const int *) map + 1;
	const char *p, *q;

	for (; m < end; m++) {
		if (*m == INT_CONF) { p = (char *) m  ; goto conf; }
		if (*m == INT_ONFI) { p = (char *) m-1; goto conf; }
		if (*m == INT_NFIG) { p = (char *) m-2; goto conf; }
		if (*m == INT_FIG_) { p = (char *) m-3; goto conf; }
		continue;
	conf:
		if (p > map + len - 7)
			continue;
		if (memcmp(p, "CONFIG_", 7))
			continue;
		for (q = p + 7; q < map + len; q++) {
			if (!(isalnum(*q) || *q == '_'))
				goto found;
		}
		continue;

	found:
		if (!memcmp(q - 7, "_MODULE", 7))
			q -= 7;
		if( (q-p-7) < 0 )
			continue;
		use_config(p+7, q-p-7);
	}
}

/* test is s ends in sub */
static int strrcmp(char *s, char *sub)
{
	int slen = strlen(s);
	int sublen = strlen(sub);

	if (sublen > slen)
		return 1;

	return memcmp(s + slen - sublen, sub, sublen);
}

static void do_config_file(const char *filename)
{
	struct stat st;
	int fd;
	void *map;

	fd = open(filename, O_RDONLY);
	if (fd < 0) {
		fprintf(stderr, "fixdep: error opening config file: ");
		perror(filename);
		exit(2);
	}
	fstat(fd, &st);
	if (st.st_size == 0) {
		close(fd);
		return;
	}
	map = mmap(NULL, st.st_size, PROT_READ, MAP_PRIVATE, fd, 0);
	if ((long) map == -1) {
		perror("fixdep: mmap");
		close(fd);
		return;
	}

	parse_config_file(map, st.st_size);

	munmap(map, st.st_size);

	close(fd);
}

/*
 * Important: The below generated source_foo.o and deps_foo.o variable
 * assignments are parsed not only by make, but also by the rather simple
 * parser in scripts/mod/sumversion.c.
 */
static void parse_dep_file(void *map, size_t len)
{
	char *m = map;
	char *end = m + len;
	char *p;
	char s[PATH_MAX];
	int first;

	p = strchr(m, ':');
	if (!p) {
		fprintf(stderr, "fixdep: parse error\n");
		exit(1);
	}
	memcpy(s, m, p-m); s[p-m] = 0;
	m = p+1;

	clear_config();

	first = 1;
	while (m < end) {
		while (m < end && (*m == ' ' || *m == '\\' || *m == '\n'))
			m++;
		p = m;
		while (p < end && *p != ' ') p++;
		if (p == end) {
			do p--; while (!isalnum(*p));
			p++;
		}
		memcpy(s, m, p-m); s[p-m] = 0;
		if (strrcmp(s, "include/generated/autoconf.h") &&
		    strrcmp(s, "arch/um/include/uml-config.h") &&
		    strrcmp(s, ".ver")) {
			/*
<<<<<<< HEAD
			 * Do not output the first dependency (the
			 * source file), so that kbuild is not confused
			 * if a .c file is rewritten into .S or vice
			 * versa.
			 */
			if (!first)
=======
			 * Do not list the source file as dependency, so that
			 * kbuild is not confused if a .c file is rewritten
			 * into .S or vice versa. Storing it in source_* is
			 * needed for modpost to compute srcversions.
			 */
			if (first) {
				printf("source_%s := %s\n\n", target, s);
				printf("deps_%s := \\\n", target);
			} else
>>>>>>> b3e96c0c
				printf("  %s \\\n", s);
			do_config_file(s);
		}
		first = 0;
		m = p + 1;
	}
	printf("\n%s: $(deps_%s)\n\n", target, target);
	printf("$(deps_%s):\n", target);
}

static void print_deps(void)
{
	struct stat st;
	int fd;
	void *map;

	fd = open(depfile, O_RDONLY);
	if (fd < 0) {
		fprintf(stderr, "fixdep: error opening depfile: ");
		perror(depfile);
		exit(2);
	}
	if (fstat(fd, &st) < 0) {
                fprintf(stderr, "fixdep: error fstat'ing depfile: ");
                perror(depfile);
                exit(2);
        }
	if (st.st_size == 0) {
		fprintf(stderr,"fixdep: %s is empty\n",depfile);
		close(fd);
		return;
	}
	map = mmap(NULL, st.st_size, PROT_READ, MAP_PRIVATE, fd, 0);
	if ((long) map == -1) {
		perror("fixdep: mmap");
		close(fd);
		return;
	}

	parse_dep_file(map, st.st_size);

	munmap(map, st.st_size);

	close(fd);
}

static void traps(void)
{
	static char test[] __attribute__((aligned(sizeof(int)))) = "CONF";
	int *p = (int *)test;

	if (*p != INT_CONF) {
		fprintf(stderr, "fixdep: sizeof(int) != 4 or wrong endianess? %#x\n",
			*p);
		exit(2);
	}
}

int main(int argc, char *argv[])
{
	traps();

	if (argc != 4)
		usage();

	depfile = argv[1];
	target = argv[2];
	cmdline = argv[3];

	print_cmdline();
	print_deps();

	return 0;
}<|MERGE_RESOLUTION|>--- conflicted
+++ resolved
@@ -347,14 +347,6 @@
 		    strrcmp(s, "arch/um/include/uml-config.h") &&
 		    strrcmp(s, ".ver")) {
 			/*
-<<<<<<< HEAD
-			 * Do not output the first dependency (the
-			 * source file), so that kbuild is not confused
-			 * if a .c file is rewritten into .S or vice
-			 * versa.
-			 */
-			if (!first)
-=======
 			 * Do not list the source file as dependency, so that
 			 * kbuild is not confused if a .c file is rewritten
 			 * into .S or vice versa. Storing it in source_* is
@@ -364,7 +356,6 @@
 				printf("source_%s := %s\n\n", target, s);
 				printf("deps_%s := \\\n", target);
 			} else
->>>>>>> b3e96c0c
 				printf("  %s \\\n", s);
 			do_config_file(s);
 		}
