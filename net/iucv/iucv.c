--- conflicted
+++ resolved
@@ -480,13 +480,8 @@
 		if (cpu_isset(cpu, iucv_buffer_cpumask) &&
 		    !cpu_isset(cpu, iucv_irq_cpumask))
 			smp_call_function_single(cpu, iucv_allow_cpu,
-<<<<<<< HEAD
 						 NULL, 1);
-	preempt_enable();
-=======
-						 NULL, 0, 1);
 	put_online_cpus();
->>>>>>> 0b57664c
 }
 
 /**
@@ -528,12 +523,7 @@
 	rc = -EIO;
 	get_online_cpus();
 	for_each_online_cpu(cpu)
-<<<<<<< HEAD
 		smp_call_function_single(cpu, iucv_declare_cpu, NULL, 1);
-	preempt_enable();
-=======
-		smp_call_function_single(cpu, iucv_declare_cpu, NULL, 0, 1);
->>>>>>> 0b57664c
 	if (cpus_empty(iucv_buffer_cpumask))
 		/* No cpu could declare an iucv buffer. */
 		goto out_path;
@@ -556,13 +546,9 @@
  */
 static void iucv_disable(void)
 {
-<<<<<<< HEAD
+	get_online_cpus();
 	on_each_cpu(iucv_retrieve_cpu, NULL, 1);
-=======
-	get_online_cpus();
-	on_each_cpu(iucv_retrieve_cpu, NULL, 0, 1);
 	put_online_cpus();
->>>>>>> 0b57664c
 	kfree(iucv_path_table);
 }
 
