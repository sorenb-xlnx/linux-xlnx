/*
 *   This program is free software; you can redistribute it and/or
 *   modify it under the terms of the GNU General Public License
 *   as published by the Free Software Foundation; either version
 *   2 of the License, or (at your option) any later version.
 *
 *   Robert Olsson <robert.olsson@its.uu.se> Uppsala Universitet
 *     & Swedish University of Agricultural Sciences.
 *
 *   Jens Laas <jens.laas@data.slu.se> Swedish University of
 *     Agricultural Sciences.
 *
 *   Hans Liss <hans.liss@its.uu.se>  Uppsala Universitet
 *
 * This work is based on the LPC-trie which is originally descibed in:
 *
 * An experimental study of compression methods for dynamic tries
 * Stefan Nilsson and Matti Tikkanen. Algorithmica, 33(1):19-33, 2002.
 * http://www.nada.kth.se/~snilsson/public/papers/dyntrie2/
 *
 *
 * IP-address lookup using LC-tries. Stefan Nilsson and Gunnar Karlsson
 * IEEE Journal on Selected Areas in Communications, 17(6):1083-1092, June 1999
 *
 *
 * Code from fib_hash has been reused which includes the following header:
 *
 *
 * INET		An implementation of the TCP/IP protocol suite for the LINUX
 *		operating system.  INET is implemented using the  BSD Socket
 *		interface as the means of communication with the user level.
 *
 *		IPv4 FIB: lookup engine and maintenance routines.
 *
 *
 * Authors:	Alexey Kuznetsov, <kuznet@ms2.inr.ac.ru>
 *
 *		This program is free software; you can redistribute it and/or
 *		modify it under the terms of the GNU General Public License
 *		as published by the Free Software Foundation; either version
 *		2 of the License, or (at your option) any later version.
 *
 * Substantial contributions to this work comes from:
 *
 *		David S. Miller, <davem@davemloft.net>
 *		Stephen Hemminger <shemminger@osdl.org>
 *		Paul E. McKenney <paulmck@us.ibm.com>
 *		Patrick McHardy <kaber@trash.net>
 */

#define VERSION "0.409"

#include <asm/uaccess.h>
#include <asm/system.h>
#include <linux/bitops.h>
#include <linux/types.h>
#include <linux/kernel.h>
#include <linux/mm.h>
#include <linux/string.h>
#include <linux/socket.h>
#include <linux/sockios.h>
#include <linux/errno.h>
#include <linux/in.h>
#include <linux/inet.h>
#include <linux/inetdevice.h>
#include <linux/netdevice.h>
#include <linux/if_arp.h>
#include <linux/proc_fs.h>
#include <linux/rcupdate.h>
#include <linux/skbuff.h>
#include <linux/netlink.h>
#include <linux/init.h>
#include <linux/list.h>
#include <linux/slab.h>
#include <net/net_namespace.h>
#include <net/ip.h>
#include <net/protocol.h>
#include <net/route.h>
#include <net/tcp.h>
#include <net/sock.h>
#include <net/ip_fib.h>
#include "fib_lookup.h"

#define MAX_STAT_DEPTH 32

#define KEYLENGTH (8*sizeof(t_key))

typedef unsigned int t_key;

#define T_TNODE 0
#define T_LEAF  1
#define NODE_TYPE_MASK	0x1UL
#define NODE_TYPE(node) ((node)->parent & NODE_TYPE_MASK)

#define IS_TNODE(n) (!(n->parent & T_LEAF))
#define IS_LEAF(n) (n->parent & T_LEAF)

struct node {
	unsigned long parent;
	t_key key;
};

struct leaf {
	unsigned long parent;
	t_key key;
	struct hlist_head list;
	struct rcu_head rcu;
};

struct leaf_info {
	struct hlist_node hlist;
	struct rcu_head rcu;
	int plen;
	struct list_head falh;
};

struct tnode {
	unsigned long parent;
	t_key key;
	unsigned char pos;		/* 2log(KEYLENGTH) bits needed */
	unsigned char bits;		/* 2log(KEYLENGTH) bits needed */
	unsigned int full_children;	/* KEYLENGTH bits needed */
	unsigned int empty_children;	/* KEYLENGTH bits needed */
	union {
		struct rcu_head rcu;
		struct work_struct work;
		struct tnode *tnode_free;
	};
	struct node *child[0];
};

#ifdef CONFIG_IP_FIB_TRIE_STATS
struct trie_use_stats {
	unsigned int gets;
	unsigned int backtrack;
	unsigned int semantic_match_passed;
	unsigned int semantic_match_miss;
	unsigned int null_node_hit;
	unsigned int resize_node_skipped;
};
#endif

struct trie_stat {
	unsigned int totdepth;
	unsigned int maxdepth;
	unsigned int tnodes;
	unsigned int leaves;
	unsigned int nullpointers;
	unsigned int prefixes;
	unsigned int nodesizes[MAX_STAT_DEPTH];
};

struct trie {
	struct node *trie;
#ifdef CONFIG_IP_FIB_TRIE_STATS
	struct trie_use_stats stats;
#endif
};

static void put_child(struct trie *t, struct tnode *tn, int i, struct node *n);
static void tnode_put_child_reorg(struct tnode *tn, int i, struct node *n,
				  int wasfull);
static struct node *resize(struct trie *t, struct tnode *tn);
static struct tnode *inflate(struct trie *t, struct tnode *tn);
static struct tnode *halve(struct trie *t, struct tnode *tn);
/* tnodes to free after resize(); protected by RTNL */
static struct tnode *tnode_free_head;
static size_t tnode_free_size;

/*
 * synchronize_rcu after call_rcu for that many pages; it should be especially
 * useful before resizing the root node with PREEMPT_NONE configs; the value was
 * obtained experimentally, aiming to avoid visible slowdown.
 */
static const int sync_pages = 128;

static struct kmem_cache *fn_alias_kmem __read_mostly;
static struct kmem_cache *trie_leaf_kmem __read_mostly;

static inline struct tnode *node_parent(struct node *node)
{
	return (struct tnode *)(node->parent & ~NODE_TYPE_MASK);
}

static inline struct tnode *node_parent_rcu(struct node *node)
{
	struct tnode *ret = node_parent(node);

<<<<<<< HEAD
	return rcu_dereference_check(ret,
				     rcu_read_lock_held() ||
				     lockdep_rtnl_is_held());
=======
	return rcu_dereference_rtnl(ret);
>>>>>>> 7b738b55
}

/* Same as rcu_assign_pointer
 * but that macro() assumes that value is a pointer.
 */
static inline void node_set_parent(struct node *node, struct tnode *ptr)
{
	smp_wmb();
	node->parent = (unsigned long)ptr | NODE_TYPE(node);
}

static inline struct node *tnode_get_child(struct tnode *tn, unsigned int i)
{
	BUG_ON(i >= 1U << tn->bits);

	return tn->child[i];
}

static inline struct node *tnode_get_child_rcu(struct tnode *tn, unsigned int i)
{
	struct node *ret = tnode_get_child(tn, i);

	return rcu_dereference_rtnl(ret);
}

static inline int tnode_child_length(const struct tnode *tn)
{
	return 1 << tn->bits;
}

static inline t_key mask_pfx(t_key k, unsigned short l)
{
	return (l == 0) ? 0 : k >> (KEYLENGTH-l) << (KEYLENGTH-l);
}

static inline t_key tkey_extract_bits(t_key a, int offset, int bits)
{
	if (offset < KEYLENGTH)
		return ((t_key)(a << offset)) >> (KEYLENGTH - bits);
	else
		return 0;
}

static inline int tkey_equals(t_key a, t_key b)
{
	return a == b;
}

static inline int tkey_sub_equals(t_key a, int offset, int bits, t_key b)
{
	if (bits == 0 || offset >= KEYLENGTH)
		return 1;
	bits = bits > KEYLENGTH ? KEYLENGTH : bits;
	return ((a ^ b) << offset) >> (KEYLENGTH - bits) == 0;
}

static inline int tkey_mismatch(t_key a, int offset, t_key b)
{
	t_key diff = a ^ b;
	int i = offset;

	if (!diff)
		return 0;
	while ((diff << i) >> (KEYLENGTH-1) == 0)
		i++;
	return i;
}

/*
  To understand this stuff, an understanding of keys and all their bits is
  necessary. Every node in the trie has a key associated with it, but not
  all of the bits in that key are significant.

  Consider a node 'n' and its parent 'tp'.

  If n is a leaf, every bit in its key is significant. Its presence is
  necessitated by path compression, since during a tree traversal (when
  searching for a leaf - unless we are doing an insertion) we will completely
  ignore all skipped bits we encounter. Thus we need to verify, at the end of
  a potentially successful search, that we have indeed been walking the
  correct key path.

  Note that we can never "miss" the correct key in the tree if present by
  following the wrong path. Path compression ensures that segments of the key
  that are the same for all keys with a given prefix are skipped, but the
  skipped part *is* identical for each node in the subtrie below the skipped
  bit! trie_insert() in this implementation takes care of that - note the
  call to tkey_sub_equals() in trie_insert().

  if n is an internal node - a 'tnode' here, the various parts of its key
  have many different meanings.

  Example:
  _________________________________________________________________
  | i | i | i | i | i | i | i | N | N | N | S | S | S | S | S | C |
  -----------------------------------------------------------------
    0   1   2   3   4   5   6   7   8   9  10  11  12  13  14  15

  _________________________________________________________________
  | C | C | C | u | u | u | u | u | u | u | u | u | u | u | u | u |
  -----------------------------------------------------------------
   16  17  18  19  20  21  22  23  24  25  26  27  28  29  30  31

  tp->pos = 7
  tp->bits = 3
  n->pos = 15
  n->bits = 4

  First, let's just ignore the bits that come before the parent tp, that is
  the bits from 0 to (tp->pos-1). They are *known* but at this point we do
  not use them for anything.

  The bits from (tp->pos) to (tp->pos + tp->bits - 1) - "N", above - are the
  index into the parent's child array. That is, they will be used to find
  'n' among tp's children.

  The bits from (tp->pos + tp->bits) to (n->pos - 1) - "S" - are skipped bits
  for the node n.

  All the bits we have seen so far are significant to the node n. The rest
  of the bits are really not needed or indeed known in n->key.

  The bits from (n->pos) to (n->pos + n->bits - 1) - "C" - are the index into
  n's child array, and will of course be different for each child.


  The rest of the bits, from (n->pos + n->bits) onward, are completely unknown
  at this point.

*/

static inline void check_tnode(const struct tnode *tn)
{
	WARN_ON(tn && tn->pos+tn->bits > 32);
}

static const int halve_threshold = 25;
static const int inflate_threshold = 50;
static const int halve_threshold_root = 15;
static const int inflate_threshold_root = 30;

static void __alias_free_mem(struct rcu_head *head)
{
	struct fib_alias *fa = container_of(head, struct fib_alias, rcu);
	kmem_cache_free(fn_alias_kmem, fa);
}

static inline void alias_free_mem_rcu(struct fib_alias *fa)
{
	call_rcu(&fa->rcu, __alias_free_mem);
}

static void __leaf_free_rcu(struct rcu_head *head)
{
	struct leaf *l = container_of(head, struct leaf, rcu);
	kmem_cache_free(trie_leaf_kmem, l);
}

static inline void free_leaf(struct leaf *l)
{
	call_rcu_bh(&l->rcu, __leaf_free_rcu);
}

static void __leaf_info_free_rcu(struct rcu_head *head)
{
	kfree(container_of(head, struct leaf_info, rcu));
}

static inline void free_leaf_info(struct leaf_info *leaf)
{
	call_rcu(&leaf->rcu, __leaf_info_free_rcu);
}

static struct tnode *tnode_alloc(size_t size)
{
	if (size <= PAGE_SIZE)
		return kzalloc(size, GFP_KERNEL);
	else
		return __vmalloc(size, GFP_KERNEL | __GFP_ZERO, PAGE_KERNEL);
}

static void __tnode_vfree(struct work_struct *arg)
{
	struct tnode *tn = container_of(arg, struct tnode, work);
	vfree(tn);
}

static void __tnode_free_rcu(struct rcu_head *head)
{
	struct tnode *tn = container_of(head, struct tnode, rcu);
	size_t size = sizeof(struct tnode) +
		      (sizeof(struct node *) << tn->bits);

	if (size <= PAGE_SIZE)
		kfree(tn);
	else {
		INIT_WORK(&tn->work, __tnode_vfree);
		schedule_work(&tn->work);
	}
}

static inline void tnode_free(struct tnode *tn)
{
	if (IS_LEAF(tn))
		free_leaf((struct leaf *) tn);
	else
		call_rcu(&tn->rcu, __tnode_free_rcu);
}

static void tnode_free_safe(struct tnode *tn)
{
	BUG_ON(IS_LEAF(tn));
	tn->tnode_free = tnode_free_head;
	tnode_free_head = tn;
	tnode_free_size += sizeof(struct tnode) +
			   (sizeof(struct node *) << tn->bits);
}

static void tnode_free_flush(void)
{
	struct tnode *tn;

	while ((tn = tnode_free_head)) {
		tnode_free_head = tn->tnode_free;
		tn->tnode_free = NULL;
		tnode_free(tn);
	}

	if (tnode_free_size >= PAGE_SIZE * sync_pages) {
		tnode_free_size = 0;
		synchronize_rcu();
	}
}

static struct leaf *leaf_new(void)
{
	struct leaf *l = kmem_cache_alloc(trie_leaf_kmem, GFP_KERNEL);
	if (l) {
		l->parent = T_LEAF;
		INIT_HLIST_HEAD(&l->list);
	}
	return l;
}

static struct leaf_info *leaf_info_new(int plen)
{
	struct leaf_info *li = kmalloc(sizeof(struct leaf_info),  GFP_KERNEL);
	if (li) {
		li->plen = plen;
		INIT_LIST_HEAD(&li->falh);
	}
	return li;
}

static struct tnode *tnode_new(t_key key, int pos, int bits)
{
	size_t sz = sizeof(struct tnode) + (sizeof(struct node *) << bits);
	struct tnode *tn = tnode_alloc(sz);

	if (tn) {
		tn->parent = T_TNODE;
		tn->pos = pos;
		tn->bits = bits;
		tn->key = key;
		tn->full_children = 0;
		tn->empty_children = 1<<bits;
	}

	pr_debug("AT %p s=%zu %zu\n", tn, sizeof(struct tnode),
		 sizeof(struct node) << bits);
	return tn;
}

/*
 * Check whether a tnode 'n' is "full", i.e. it is an internal node
 * and no bits are skipped. See discussion in dyntree paper p. 6
 */

static inline int tnode_full(const struct tnode *tn, const struct node *n)
{
	if (n == NULL || IS_LEAF(n))
		return 0;

	return ((struct tnode *) n)->pos == tn->pos + tn->bits;
}

static inline void put_child(struct trie *t, struct tnode *tn, int i,
			     struct node *n)
{
	tnode_put_child_reorg(tn, i, n, -1);
}

 /*
  * Add a child at position i overwriting the old value.
  * Update the value of full_children and empty_children.
  */

static void tnode_put_child_reorg(struct tnode *tn, int i, struct node *n,
				  int wasfull)
{
	struct node *chi = tn->child[i];
	int isfull;

	BUG_ON(i >= 1<<tn->bits);

	/* update emptyChildren */
	if (n == NULL && chi != NULL)
		tn->empty_children++;
	else if (n != NULL && chi == NULL)
		tn->empty_children--;

	/* update fullChildren */
	if (wasfull == -1)
		wasfull = tnode_full(tn, chi);

	isfull = tnode_full(tn, n);
	if (wasfull && !isfull)
		tn->full_children--;
	else if (!wasfull && isfull)
		tn->full_children++;

	if (n)
		node_set_parent(n, tn);

	rcu_assign_pointer(tn->child[i], n);
}

#define MAX_WORK 10
static struct node *resize(struct trie *t, struct tnode *tn)
{
	int i;
	struct tnode *old_tn;
	int inflate_threshold_use;
	int halve_threshold_use;
	int max_work;

	if (!tn)
		return NULL;

	pr_debug("In tnode_resize %p inflate_threshold=%d threshold=%d\n",
		 tn, inflate_threshold, halve_threshold);

	/* No children */
	if (tn->empty_children == tnode_child_length(tn)) {
		tnode_free_safe(tn);
		return NULL;
	}
	/* One child */
	if (tn->empty_children == tnode_child_length(tn) - 1)
		goto one_child;
	/*
	 * Double as long as the resulting node has a number of
	 * nonempty nodes that are above the threshold.
	 */

	/*
	 * From "Implementing a dynamic compressed trie" by Stefan Nilsson of
	 * the Helsinki University of Technology and Matti Tikkanen of Nokia
	 * Telecommunications, page 6:
	 * "A node is doubled if the ratio of non-empty children to all
	 * children in the *doubled* node is at least 'high'."
	 *
	 * 'high' in this instance is the variable 'inflate_threshold'. It
	 * is expressed as a percentage, so we multiply it with
	 * tnode_child_length() and instead of multiplying by 2 (since the
	 * child array will be doubled by inflate()) and multiplying
	 * the left-hand side by 100 (to handle the percentage thing) we
	 * multiply the left-hand side by 50.
	 *
	 * The left-hand side may look a bit weird: tnode_child_length(tn)
	 * - tn->empty_children is of course the number of non-null children
	 * in the current node. tn->full_children is the number of "full"
	 * children, that is non-null tnodes with a skip value of 0.
	 * All of those will be doubled in the resulting inflated tnode, so
	 * we just count them one extra time here.
	 *
	 * A clearer way to write this would be:
	 *
	 * to_be_doubled = tn->full_children;
	 * not_to_be_doubled = tnode_child_length(tn) - tn->empty_children -
	 *     tn->full_children;
	 *
	 * new_child_length = tnode_child_length(tn) * 2;
	 *
	 * new_fill_factor = 100 * (not_to_be_doubled + 2*to_be_doubled) /
	 *      new_child_length;
	 * if (new_fill_factor >= inflate_threshold)
	 *
	 * ...and so on, tho it would mess up the while () loop.
	 *
	 * anyway,
	 * 100 * (not_to_be_doubled + 2*to_be_doubled) / new_child_length >=
	 *      inflate_threshold
	 *
	 * avoid a division:
	 * 100 * (not_to_be_doubled + 2*to_be_doubled) >=
	 *      inflate_threshold * new_child_length
	 *
	 * expand not_to_be_doubled and to_be_doubled, and shorten:
	 * 100 * (tnode_child_length(tn) - tn->empty_children +
	 *    tn->full_children) >= inflate_threshold * new_child_length
	 *
	 * expand new_child_length:
	 * 100 * (tnode_child_length(tn) - tn->empty_children +
	 *    tn->full_children) >=
	 *      inflate_threshold * tnode_child_length(tn) * 2
	 *
	 * shorten again:
	 * 50 * (tn->full_children + tnode_child_length(tn) -
	 *    tn->empty_children) >= inflate_threshold *
	 *    tnode_child_length(tn)
	 *
	 */

	check_tnode(tn);

	/* Keep root node larger  */

	if (!node_parent((struct node *)tn)) {
		inflate_threshold_use = inflate_threshold_root;
		halve_threshold_use = halve_threshold_root;
	} else {
		inflate_threshold_use = inflate_threshold;
		halve_threshold_use = halve_threshold;
	}

	max_work = MAX_WORK;
	while ((tn->full_children > 0 &&  max_work-- &&
		50 * (tn->full_children + tnode_child_length(tn)
		      - tn->empty_children)
		>= inflate_threshold_use * tnode_child_length(tn))) {

		old_tn = tn;
		tn = inflate(t, tn);

		if (IS_ERR(tn)) {
			tn = old_tn;
#ifdef CONFIG_IP_FIB_TRIE_STATS
			t->stats.resize_node_skipped++;
#endif
			break;
		}
	}

	check_tnode(tn);

	/* Return if at least one inflate is run */
	if (max_work != MAX_WORK)
		return (struct node *) tn;

	/*
	 * Halve as long as the number of empty children in this
	 * node is above threshold.
	 */

	max_work = MAX_WORK;
	while (tn->bits > 1 &&  max_work-- &&
	       100 * (tnode_child_length(tn) - tn->empty_children) <
	       halve_threshold_use * tnode_child_length(tn)) {

		old_tn = tn;
		tn = halve(t, tn);
		if (IS_ERR(tn)) {
			tn = old_tn;
#ifdef CONFIG_IP_FIB_TRIE_STATS
			t->stats.resize_node_skipped++;
#endif
			break;
		}
	}


	/* Only one child remains */
	if (tn->empty_children == tnode_child_length(tn) - 1) {
one_child:
		for (i = 0; i < tnode_child_length(tn); i++) {
			struct node *n;

			n = tn->child[i];
			if (!n)
				continue;

			/* compress one level */

			node_set_parent(n, NULL);
			tnode_free_safe(tn);
			return n;
		}
	}
	return (struct node *) tn;
}

static struct tnode *inflate(struct trie *t, struct tnode *tn)
{
	struct tnode *oldtnode = tn;
	int olen = tnode_child_length(tn);
	int i;

	pr_debug("In inflate\n");

	tn = tnode_new(oldtnode->key, oldtnode->pos, oldtnode->bits + 1);

	if (!tn)
		return ERR_PTR(-ENOMEM);

	/*
	 * Preallocate and store tnodes before the actual work so we
	 * don't get into an inconsistent state if memory allocation
	 * fails. In case of failure we return the oldnode and  inflate
	 * of tnode is ignored.
	 */

	for (i = 0; i < olen; i++) {
		struct tnode *inode;

		inode = (struct tnode *) tnode_get_child(oldtnode, i);
		if (inode &&
		    IS_TNODE(inode) &&
		    inode->pos == oldtnode->pos + oldtnode->bits &&
		    inode->bits > 1) {
			struct tnode *left, *right;
			t_key m = ~0U << (KEYLENGTH - 1) >> inode->pos;

			left = tnode_new(inode->key&(~m), inode->pos + 1,
					 inode->bits - 1);
			if (!left)
				goto nomem;

			right = tnode_new(inode->key|m, inode->pos + 1,
					  inode->bits - 1);

			if (!right) {
				tnode_free(left);
				goto nomem;
			}

			put_child(t, tn, 2*i, (struct node *) left);
			put_child(t, tn, 2*i+1, (struct node *) right);
		}
	}

	for (i = 0; i < olen; i++) {
		struct tnode *inode;
		struct node *node = tnode_get_child(oldtnode, i);
		struct tnode *left, *right;
		int size, j;

		/* An empty child */
		if (node == NULL)
			continue;

		/* A leaf or an internal node with skipped bits */

		if (IS_LEAF(node) || ((struct tnode *) node)->pos >
		   tn->pos + tn->bits - 1) {
			if (tkey_extract_bits(node->key,
					      oldtnode->pos + oldtnode->bits,
					      1) == 0)
				put_child(t, tn, 2*i, node);
			else
				put_child(t, tn, 2*i+1, node);
			continue;
		}

		/* An internal node with two children */
		inode = (struct tnode *) node;

		if (inode->bits == 1) {
			put_child(t, tn, 2*i, inode->child[0]);
			put_child(t, tn, 2*i+1, inode->child[1]);

			tnode_free_safe(inode);
			continue;
		}

		/* An internal node with more than two children */

		/* We will replace this node 'inode' with two new
		 * ones, 'left' and 'right', each with half of the
		 * original children. The two new nodes will have
		 * a position one bit further down the key and this
		 * means that the "significant" part of their keys
		 * (see the discussion near the top of this file)
		 * will differ by one bit, which will be "0" in
		 * left's key and "1" in right's key. Since we are
		 * moving the key position by one step, the bit that
		 * we are moving away from - the bit at position
		 * (inode->pos) - is the one that will differ between
		 * left and right. So... we synthesize that bit in the
		 * two  new keys.
		 * The mask 'm' below will be a single "one" bit at
		 * the position (inode->pos)
		 */

		/* Use the old key, but set the new significant
		 *   bit to zero.
		 */

		left = (struct tnode *) tnode_get_child(tn, 2*i);
		put_child(t, tn, 2*i, NULL);

		BUG_ON(!left);

		right = (struct tnode *) tnode_get_child(tn, 2*i+1);
		put_child(t, tn, 2*i+1, NULL);

		BUG_ON(!right);

		size = tnode_child_length(left);
		for (j = 0; j < size; j++) {
			put_child(t, left, j, inode->child[j]);
			put_child(t, right, j, inode->child[j + size]);
		}
		put_child(t, tn, 2*i, resize(t, left));
		put_child(t, tn, 2*i+1, resize(t, right));

		tnode_free_safe(inode);
	}
	tnode_free_safe(oldtnode);
	return tn;
nomem:
	{
		int size = tnode_child_length(tn);
		int j;

		for (j = 0; j < size; j++)
			if (tn->child[j])
				tnode_free((struct tnode *)tn->child[j]);

		tnode_free(tn);

		return ERR_PTR(-ENOMEM);
	}
}

static struct tnode *halve(struct trie *t, struct tnode *tn)
{
	struct tnode *oldtnode = tn;
	struct node *left, *right;
	int i;
	int olen = tnode_child_length(tn);

	pr_debug("In halve\n");

	tn = tnode_new(oldtnode->key, oldtnode->pos, oldtnode->bits - 1);

	if (!tn)
		return ERR_PTR(-ENOMEM);

	/*
	 * Preallocate and store tnodes before the actual work so we
	 * don't get into an inconsistent state if memory allocation
	 * fails. In case of failure we return the oldnode and halve
	 * of tnode is ignored.
	 */

	for (i = 0; i < olen; i += 2) {
		left = tnode_get_child(oldtnode, i);
		right = tnode_get_child(oldtnode, i+1);

		/* Two nonempty children */
		if (left && right) {
			struct tnode *newn;

			newn = tnode_new(left->key, tn->pos + tn->bits, 1);

			if (!newn)
				goto nomem;

			put_child(t, tn, i/2, (struct node *)newn);
		}

	}

	for (i = 0; i < olen; i += 2) {
		struct tnode *newBinNode;

		left = tnode_get_child(oldtnode, i);
		right = tnode_get_child(oldtnode, i+1);

		/* At least one of the children is empty */
		if (left == NULL) {
			if (right == NULL)    /* Both are empty */
				continue;
			put_child(t, tn, i/2, right);
			continue;
		}

		if (right == NULL) {
			put_child(t, tn, i/2, left);
			continue;
		}

		/* Two nonempty children */
		newBinNode = (struct tnode *) tnode_get_child(tn, i/2);
		put_child(t, tn, i/2, NULL);
		put_child(t, newBinNode, 0, left);
		put_child(t, newBinNode, 1, right);
		put_child(t, tn, i/2, resize(t, newBinNode));
	}
	tnode_free_safe(oldtnode);
	return tn;
nomem:
	{
		int size = tnode_child_length(tn);
		int j;

		for (j = 0; j < size; j++)
			if (tn->child[j])
				tnode_free((struct tnode *)tn->child[j]);

		tnode_free(tn);

		return ERR_PTR(-ENOMEM);
	}
}

/* readside must use rcu_read_lock currently dump routines
 via get_fa_head and dump */

static struct leaf_info *find_leaf_info(struct leaf *l, int plen)
{
	struct hlist_head *head = &l->list;
	struct hlist_node *node;
	struct leaf_info *li;

	hlist_for_each_entry_rcu(li, node, head, hlist)
		if (li->plen == plen)
			return li;

	return NULL;
}

static inline struct list_head *get_fa_head(struct leaf *l, int plen)
{
	struct leaf_info *li = find_leaf_info(l, plen);

	if (!li)
		return NULL;

	return &li->falh;
}

static void insert_leaf_info(struct hlist_head *head, struct leaf_info *new)
{
	struct leaf_info *li = NULL, *last = NULL;
	struct hlist_node *node;

	if (hlist_empty(head)) {
		hlist_add_head_rcu(&new->hlist, head);
	} else {
		hlist_for_each_entry(li, node, head, hlist) {
			if (new->plen > li->plen)
				break;

			last = li;
		}
		if (last)
			hlist_add_after_rcu(&last->hlist, &new->hlist);
		else
			hlist_add_before_rcu(&new->hlist, &li->hlist);
	}
}

/* rcu_read_lock needs to be hold by caller from readside */

static struct leaf *
fib_find_node(struct trie *t, u32 key)
{
	int pos;
	struct tnode *tn;
	struct node *n;

	pos = 0;
	n = rcu_dereference_rtnl(t->trie);

	while (n != NULL &&  NODE_TYPE(n) == T_TNODE) {
		tn = (struct tnode *) n;

		check_tnode(tn);

		if (tkey_sub_equals(tn->key, pos, tn->pos-pos, key)) {
			pos = tn->pos + tn->bits;
			n = tnode_get_child_rcu(tn,
						tkey_extract_bits(key,
								  tn->pos,
								  tn->bits));
		} else
			break;
	}
	/* Case we have found a leaf. Compare prefixes */

	if (n != NULL && IS_LEAF(n) && tkey_equals(key, n->key))
		return (struct leaf *)n;

	return NULL;
}

static void trie_rebalance(struct trie *t, struct tnode *tn)
{
	int wasfull;
	t_key cindex, key;
	struct tnode *tp;

	key = tn->key;

	while (tn != NULL && (tp = node_parent((struct node *)tn)) != NULL) {
		cindex = tkey_extract_bits(key, tp->pos, tp->bits);
		wasfull = tnode_full(tp, tnode_get_child(tp, cindex));
		tn = (struct tnode *) resize(t, (struct tnode *)tn);

		tnode_put_child_reorg((struct tnode *)tp, cindex,
				      (struct node *)tn, wasfull);

		tp = node_parent((struct node *) tn);
		if (!tp)
			rcu_assign_pointer(t->trie, (struct node *)tn);

		tnode_free_flush();
		if (!tp)
			break;
		tn = tp;
	}

	/* Handle last (top) tnode */
	if (IS_TNODE(tn))
		tn = (struct tnode *)resize(t, (struct tnode *)tn);

	rcu_assign_pointer(t->trie, (struct node *)tn);
	tnode_free_flush();
}

/* only used from updater-side */

static struct list_head *fib_insert_node(struct trie *t, u32 key, int plen)
{
	int pos, newpos;
	struct tnode *tp = NULL, *tn = NULL;
	struct node *n;
	struct leaf *l;
	int missbit;
	struct list_head *fa_head = NULL;
	struct leaf_info *li;
	t_key cindex;

	pos = 0;
	n = t->trie;

	/* If we point to NULL, stop. Either the tree is empty and we should
	 * just put a new leaf in if, or we have reached an empty child slot,
	 * and we should just put our new leaf in that.
	 * If we point to a T_TNODE, check if it matches our key. Note that
	 * a T_TNODE might be skipping any number of bits - its 'pos' need
	 * not be the parent's 'pos'+'bits'!
	 *
	 * If it does match the current key, get pos/bits from it, extract
	 * the index from our key, push the T_TNODE and walk the tree.
	 *
	 * If it doesn't, we have to replace it with a new T_TNODE.
	 *
	 * If we point to a T_LEAF, it might or might not have the same key
	 * as we do. If it does, just change the value, update the T_LEAF's
	 * value, and return it.
	 * If it doesn't, we need to replace it with a T_TNODE.
	 */

	while (n != NULL &&  NODE_TYPE(n) == T_TNODE) {
		tn = (struct tnode *) n;

		check_tnode(tn);

		if (tkey_sub_equals(tn->key, pos, tn->pos-pos, key)) {
			tp = tn;
			pos = tn->pos + tn->bits;
			n = tnode_get_child(tn,
					    tkey_extract_bits(key,
							      tn->pos,
							      tn->bits));

			BUG_ON(n && node_parent(n) != tn);
		} else
			break;
	}

	/*
	 * n  ----> NULL, LEAF or TNODE
	 *
	 * tp is n's (parent) ----> NULL or TNODE
	 */

	BUG_ON(tp && IS_LEAF(tp));

	/* Case 1: n is a leaf. Compare prefixes */

	if (n != NULL && IS_LEAF(n) && tkey_equals(key, n->key)) {
		l = (struct leaf *) n;
		li = leaf_info_new(plen);

		if (!li)
			return NULL;

		fa_head = &li->falh;
		insert_leaf_info(&l->list, li);
		goto done;
	}
	l = leaf_new();

	if (!l)
		return NULL;

	l->key = key;
	li = leaf_info_new(plen);

	if (!li) {
		free_leaf(l);
		return NULL;
	}

	fa_head = &li->falh;
	insert_leaf_info(&l->list, li);

	if (t->trie && n == NULL) {
		/* Case 2: n is NULL, and will just insert a new leaf */

		node_set_parent((struct node *)l, tp);

		cindex = tkey_extract_bits(key, tp->pos, tp->bits);
		put_child(t, (struct tnode *)tp, cindex, (struct node *)l);
	} else {
		/* Case 3: n is a LEAF or a TNODE and the key doesn't match. */
		/*
		 *  Add a new tnode here
		 *  first tnode need some special handling
		 */

		if (tp)
			pos = tp->pos+tp->bits;
		else
			pos = 0;

		if (n) {
			newpos = tkey_mismatch(key, pos, n->key);
			tn = tnode_new(n->key, newpos, 1);
		} else {
			newpos = 0;
			tn = tnode_new(key, newpos, 1); /* First tnode */
		}

		if (!tn) {
			free_leaf_info(li);
			free_leaf(l);
			return NULL;
		}

		node_set_parent((struct node *)tn, tp);

		missbit = tkey_extract_bits(key, newpos, 1);
		put_child(t, tn, missbit, (struct node *)l);
		put_child(t, tn, 1-missbit, n);

		if (tp) {
			cindex = tkey_extract_bits(key, tp->pos, tp->bits);
			put_child(t, (struct tnode *)tp, cindex,
				  (struct node *)tn);
		} else {
			rcu_assign_pointer(t->trie, (struct node *)tn);
			tp = tn;
		}
	}

	if (tp && tp->pos + tp->bits > 32)
		pr_warning("fib_trie"
			   " tp=%p pos=%d, bits=%d, key=%0x plen=%d\n",
			   tp, tp->pos, tp->bits, key, plen);

	/* Rebalance the trie */

	trie_rebalance(t, tp);
done:
	return fa_head;
}

/*
 * Caller must hold RTNL.
 */
int fib_table_insert(struct fib_table *tb, struct fib_config *cfg)
{
	struct trie *t = (struct trie *) tb->tb_data;
	struct fib_alias *fa, *new_fa;
	struct list_head *fa_head = NULL;
	struct fib_info *fi;
	int plen = cfg->fc_dst_len;
	u8 tos = cfg->fc_tos;
	u32 key, mask;
	int err;
	struct leaf *l;

	if (plen > 32)
		return -EINVAL;

	key = ntohl(cfg->fc_dst);

	pr_debug("Insert table=%u %08x/%d\n", tb->tb_id, key, plen);

	mask = ntohl(inet_make_mask(plen));

	if (key & ~mask)
		return -EINVAL;

	key = key & mask;

	fi = fib_create_info(cfg);
	if (IS_ERR(fi)) {
		err = PTR_ERR(fi);
		goto err;
	}

	l = fib_find_node(t, key);
	fa = NULL;

	if (l) {
		fa_head = get_fa_head(l, plen);
		fa = fib_find_alias(fa_head, tos, fi->fib_priority);
	}

	/* Now fa, if non-NULL, points to the first fib alias
	 * with the same keys [prefix,tos,priority], if such key already
	 * exists or to the node before which we will insert new one.
	 *
	 * If fa is NULL, we will need to allocate a new one and
	 * insert to the head of f.
	 *
	 * If f is NULL, no fib node matched the destination key
	 * and we need to allocate a new one of those as well.
	 */

	if (fa && fa->fa_tos == tos &&
	    fa->fa_info->fib_priority == fi->fib_priority) {
		struct fib_alias *fa_first, *fa_match;

		err = -EEXIST;
		if (cfg->fc_nlflags & NLM_F_EXCL)
			goto out;

		/* We have 2 goals:
		 * 1. Find exact match for type, scope, fib_info to avoid
		 * duplicate routes
		 * 2. Find next 'fa' (or head), NLM_F_APPEND inserts before it
		 */
		fa_match = NULL;
		fa_first = fa;
		fa = list_entry(fa->fa_list.prev, struct fib_alias, fa_list);
		list_for_each_entry_continue(fa, fa_head, fa_list) {
			if (fa->fa_tos != tos)
				break;
			if (fa->fa_info->fib_priority != fi->fib_priority)
				break;
			if (fa->fa_type == cfg->fc_type &&
			    fa->fa_scope == cfg->fc_scope &&
			    fa->fa_info == fi) {
				fa_match = fa;
				break;
			}
		}

		if (cfg->fc_nlflags & NLM_F_REPLACE) {
			struct fib_info *fi_drop;
			u8 state;

			fa = fa_first;
			if (fa_match) {
				if (fa == fa_match)
					err = 0;
				goto out;
			}
			err = -ENOBUFS;
			new_fa = kmem_cache_alloc(fn_alias_kmem, GFP_KERNEL);
			if (new_fa == NULL)
				goto out;

			fi_drop = fa->fa_info;
			new_fa->fa_tos = fa->fa_tos;
			new_fa->fa_info = fi;
			new_fa->fa_type = cfg->fc_type;
			new_fa->fa_scope = cfg->fc_scope;
			state = fa->fa_state;
			new_fa->fa_state = state & ~FA_S_ACCESSED;

			list_replace_rcu(&fa->fa_list, &new_fa->fa_list);
			alias_free_mem_rcu(fa);

			fib_release_info(fi_drop);
			if (state & FA_S_ACCESSED)
				rt_cache_flush(cfg->fc_nlinfo.nl_net, -1);
			rtmsg_fib(RTM_NEWROUTE, htonl(key), new_fa, plen,
				tb->tb_id, &cfg->fc_nlinfo, NLM_F_REPLACE);

			goto succeeded;
		}
		/* Error if we find a perfect match which
		 * uses the same scope, type, and nexthop
		 * information.
		 */
		if (fa_match)
			goto out;

		if (!(cfg->fc_nlflags & NLM_F_APPEND))
			fa = fa_first;
	}
	err = -ENOENT;
	if (!(cfg->fc_nlflags & NLM_F_CREATE))
		goto out;

	err = -ENOBUFS;
	new_fa = kmem_cache_alloc(fn_alias_kmem, GFP_KERNEL);
	if (new_fa == NULL)
		goto out;

	new_fa->fa_info = fi;
	new_fa->fa_tos = tos;
	new_fa->fa_type = cfg->fc_type;
	new_fa->fa_scope = cfg->fc_scope;
	new_fa->fa_state = 0;
	/*
	 * Insert new entry to the list.
	 */

	if (!fa_head) {
		fa_head = fib_insert_node(t, key, plen);
		if (unlikely(!fa_head)) {
			err = -ENOMEM;
			goto out_free_new_fa;
		}
	}

	list_add_tail_rcu(&new_fa->fa_list,
			  (fa ? &fa->fa_list : fa_head));

	rt_cache_flush(cfg->fc_nlinfo.nl_net, -1);
	rtmsg_fib(RTM_NEWROUTE, htonl(key), new_fa, plen, tb->tb_id,
		  &cfg->fc_nlinfo, 0);
succeeded:
	return 0;

out_free_new_fa:
	kmem_cache_free(fn_alias_kmem, new_fa);
out:
	fib_release_info(fi);
err:
	return err;
}

/* should be called with rcu_read_lock */
static int check_leaf(struct trie *t, struct leaf *l,
		      t_key key,  const struct flowi *flp,
		      struct fib_result *res, int fib_flags)
{
	struct leaf_info *li;
	struct hlist_head *hhead = &l->list;
	struct hlist_node *node;

	hlist_for_each_entry_rcu(li, node, hhead, hlist) {
		int err;
		int plen = li->plen;
		__be32 mask = inet_make_mask(plen);

		if (l->key != (key & ntohl(mask)))
			continue;

		err = fib_semantic_match(&li->falh, flp, res, plen, fib_flags);

#ifdef CONFIG_IP_FIB_TRIE_STATS
		if (err <= 0)
			t->stats.semantic_match_passed++;
		else
			t->stats.semantic_match_miss++;
#endif
		if (err <= 0)
			return err;
	}

	return 1;
}

int fib_table_lookup(struct fib_table *tb, const struct flowi *flp,
		     struct fib_result *res, int fib_flags)
{
	struct trie *t = (struct trie *) tb->tb_data;
	int ret;
	struct node *n;
	struct tnode *pn;
	int pos, bits;
	t_key key = ntohl(flp->fl4_dst);
	int chopped_off;
	t_key cindex = 0;
	int current_prefix_length = KEYLENGTH;
	struct tnode *cn;
	t_key node_prefix, key_prefix, pref_mismatch;
	int mp;

	rcu_read_lock();

	n = rcu_dereference(t->trie);
	if (!n)
		goto failed;

#ifdef CONFIG_IP_FIB_TRIE_STATS
	t->stats.gets++;
#endif

	/* Just a leaf? */
	if (IS_LEAF(n)) {
		ret = check_leaf(t, (struct leaf *)n, key, flp, res, fib_flags);
		goto found;
	}

	pn = (struct tnode *) n;
	chopped_off = 0;

	while (pn) {
		pos = pn->pos;
		bits = pn->bits;

		if (!chopped_off)
			cindex = tkey_extract_bits(mask_pfx(key, current_prefix_length),
						   pos, bits);

		n = tnode_get_child_rcu(pn, cindex);

		if (n == NULL) {
#ifdef CONFIG_IP_FIB_TRIE_STATS
			t->stats.null_node_hit++;
#endif
			goto backtrace;
		}

		if (IS_LEAF(n)) {
			ret = check_leaf(t, (struct leaf *)n, key, flp, res, fib_flags);
			if (ret > 0)
				goto backtrace;
			goto found;
		}

		cn = (struct tnode *)n;

		/*
		 * It's a tnode, and we can do some extra checks here if we
		 * like, to avoid descending into a dead-end branch.
		 * This tnode is in the parent's child array at index
		 * key[p_pos..p_pos+p_bits] but potentially with some bits
		 * chopped off, so in reality the index may be just a
		 * subprefix, padded with zero at the end.
		 * We can also take a look at any skipped bits in this
		 * tnode - everything up to p_pos is supposed to be ok,
		 * and the non-chopped bits of the index (se previous
		 * paragraph) are also guaranteed ok, but the rest is
		 * considered unknown.
		 *
		 * The skipped bits are key[pos+bits..cn->pos].
		 */

		/* If current_prefix_length < pos+bits, we are already doing
		 * actual prefix  matching, which means everything from
		 * pos+(bits-chopped_off) onward must be zero along some
		 * branch of this subtree - otherwise there is *no* valid
		 * prefix present. Here we can only check the skipped
		 * bits. Remember, since we have already indexed into the
		 * parent's child array, we know that the bits we chopped of
		 * *are* zero.
		 */

		/* NOTA BENE: Checking only skipped bits
		   for the new node here */

		if (current_prefix_length < pos+bits) {
			if (tkey_extract_bits(cn->key, current_prefix_length,
						cn->pos - current_prefix_length)
			    || !(cn->child[0]))
				goto backtrace;
		}

		/*
		 * If chopped_off=0, the index is fully validated and we
		 * only need to look at the skipped bits for this, the new,
		 * tnode. What we actually want to do is to find out if
		 * these skipped bits match our key perfectly, or if we will
		 * have to count on finding a matching prefix further down,
		 * because if we do, we would like to have some way of
		 * verifying the existence of such a prefix at this point.
		 */

		/* The only thing we can do at this point is to verify that
		 * any such matching prefix can indeed be a prefix to our
		 * key, and if the bits in the node we are inspecting that
		 * do not match our key are not ZERO, this cannot be true.
		 * Thus, find out where there is a mismatch (before cn->pos)
		 * and verify that all the mismatching bits are zero in the
		 * new tnode's key.
		 */

		/*
		 * Note: We aren't very concerned about the piece of
		 * the key that precede pn->pos+pn->bits, since these
		 * have already been checked. The bits after cn->pos
		 * aren't checked since these are by definition
		 * "unknown" at this point. Thus, what we want to see
		 * is if we are about to enter the "prefix matching"
		 * state, and in that case verify that the skipped
		 * bits that will prevail throughout this subtree are
		 * zero, as they have to be if we are to find a
		 * matching prefix.
		 */

		node_prefix = mask_pfx(cn->key, cn->pos);
		key_prefix = mask_pfx(key, cn->pos);
		pref_mismatch = key_prefix^node_prefix;
		mp = 0;

		/*
		 * In short: If skipped bits in this node do not match
		 * the search key, enter the "prefix matching"
		 * state.directly.
		 */
		if (pref_mismatch) {
			while (!(pref_mismatch & (1<<(KEYLENGTH-1)))) {
				mp++;
				pref_mismatch = pref_mismatch << 1;
			}
			key_prefix = tkey_extract_bits(cn->key, mp, cn->pos-mp);

			if (key_prefix != 0)
				goto backtrace;

			if (current_prefix_length >= cn->pos)
				current_prefix_length = mp;
		}

		pn = (struct tnode *)n; /* Descend */
		chopped_off = 0;
		continue;

backtrace:
		chopped_off++;

		/* As zero don't change the child key (cindex) */
		while ((chopped_off <= pn->bits)
		       && !(cindex & (1<<(chopped_off-1))))
			chopped_off++;

		/* Decrease current_... with bits chopped off */
		if (current_prefix_length > pn->pos + pn->bits - chopped_off)
			current_prefix_length = pn->pos + pn->bits
				- chopped_off;

		/*
		 * Either we do the actual chop off according or if we have
		 * chopped off all bits in this tnode walk up to our parent.
		 */

		if (chopped_off <= pn->bits) {
			cindex &= ~(1 << (chopped_off-1));
		} else {
			struct tnode *parent = node_parent_rcu((struct node *) pn);
			if (!parent)
				goto failed;

			/* Get Child's index */
			cindex = tkey_extract_bits(pn->key, parent->pos, parent->bits);
			pn = parent;
			chopped_off = 0;

#ifdef CONFIG_IP_FIB_TRIE_STATS
			t->stats.backtrack++;
#endif
			goto backtrace;
		}
	}
failed:
	ret = 1;
found:
	rcu_read_unlock();
	return ret;
}

/*
 * Remove the leaf and return parent.
 */
static void trie_leaf_remove(struct trie *t, struct leaf *l)
{
	struct tnode *tp = node_parent((struct node *) l);

	pr_debug("entering trie_leaf_remove(%p)\n", l);

	if (tp) {
		t_key cindex = tkey_extract_bits(l->key, tp->pos, tp->bits);
		put_child(t, (struct tnode *)tp, cindex, NULL);
		trie_rebalance(t, tp);
	} else
		rcu_assign_pointer(t->trie, NULL);

	free_leaf(l);
}

/*
 * Caller must hold RTNL.
 */
int fib_table_delete(struct fib_table *tb, struct fib_config *cfg)
{
	struct trie *t = (struct trie *) tb->tb_data;
	u32 key, mask;
	int plen = cfg->fc_dst_len;
	u8 tos = cfg->fc_tos;
	struct fib_alias *fa, *fa_to_delete;
	struct list_head *fa_head;
	struct leaf *l;
	struct leaf_info *li;

	if (plen > 32)
		return -EINVAL;

	key = ntohl(cfg->fc_dst);
	mask = ntohl(inet_make_mask(plen));

	if (key & ~mask)
		return -EINVAL;

	key = key & mask;
	l = fib_find_node(t, key);

	if (!l)
		return -ESRCH;

	fa_head = get_fa_head(l, plen);
	fa = fib_find_alias(fa_head, tos, 0);

	if (!fa)
		return -ESRCH;

	pr_debug("Deleting %08x/%d tos=%d t=%p\n", key, plen, tos, t);

	fa_to_delete = NULL;
	fa = list_entry(fa->fa_list.prev, struct fib_alias, fa_list);
	list_for_each_entry_continue(fa, fa_head, fa_list) {
		struct fib_info *fi = fa->fa_info;

		if (fa->fa_tos != tos)
			break;

		if ((!cfg->fc_type || fa->fa_type == cfg->fc_type) &&
		    (cfg->fc_scope == RT_SCOPE_NOWHERE ||
		     fa->fa_scope == cfg->fc_scope) &&
		    (!cfg->fc_protocol ||
		     fi->fib_protocol == cfg->fc_protocol) &&
		    fib_nh_match(cfg, fi) == 0) {
			fa_to_delete = fa;
			break;
		}
	}

	if (!fa_to_delete)
		return -ESRCH;

	fa = fa_to_delete;
	rtmsg_fib(RTM_DELROUTE, htonl(key), fa, plen, tb->tb_id,
		  &cfg->fc_nlinfo, 0);

	l = fib_find_node(t, key);
	li = find_leaf_info(l, plen);

	list_del_rcu(&fa->fa_list);

	if (list_empty(fa_head)) {
		hlist_del_rcu(&li->hlist);
		free_leaf_info(li);
	}

	if (hlist_empty(&l->list))
		trie_leaf_remove(t, l);

	if (fa->fa_state & FA_S_ACCESSED)
		rt_cache_flush(cfg->fc_nlinfo.nl_net, -1);

	fib_release_info(fa->fa_info);
	alias_free_mem_rcu(fa);
	return 0;
}

static int trie_flush_list(struct list_head *head)
{
	struct fib_alias *fa, *fa_node;
	int found = 0;

	list_for_each_entry_safe(fa, fa_node, head, fa_list) {
		struct fib_info *fi = fa->fa_info;

		if (fi && (fi->fib_flags & RTNH_F_DEAD)) {
			list_del_rcu(&fa->fa_list);
			fib_release_info(fa->fa_info);
			alias_free_mem_rcu(fa);
			found++;
		}
	}
	return found;
}

static int trie_flush_leaf(struct leaf *l)
{
	int found = 0;
	struct hlist_head *lih = &l->list;
	struct hlist_node *node, *tmp;
	struct leaf_info *li = NULL;

	hlist_for_each_entry_safe(li, node, tmp, lih, hlist) {
		found += trie_flush_list(&li->falh);

		if (list_empty(&li->falh)) {
			hlist_del_rcu(&li->hlist);
			free_leaf_info(li);
		}
	}
	return found;
}

/*
 * Scan for the next right leaf starting at node p->child[idx]
 * Since we have back pointer, no recursion necessary.
 */
static struct leaf *leaf_walk_rcu(struct tnode *p, struct node *c)
{
	do {
		t_key idx;

		if (c)
			idx = tkey_extract_bits(c->key, p->pos, p->bits) + 1;
		else
			idx = 0;

		while (idx < 1u << p->bits) {
			c = tnode_get_child_rcu(p, idx++);
			if (!c)
				continue;

			if (IS_LEAF(c)) {
				prefetch(p->child[idx]);
				return (struct leaf *) c;
			}

			/* Rescan start scanning in new node */
			p = (struct tnode *) c;
			idx = 0;
		}

		/* Node empty, walk back up to parent */
		c = (struct node *) p;
	} while ((p = node_parent_rcu(c)) != NULL);

	return NULL; /* Root of trie */
}

static struct leaf *trie_firstleaf(struct trie *t)
{
<<<<<<< HEAD
	struct tnode *n = (struct tnode *) rcu_dereference_check(t->trie,
							rcu_read_lock_held() ||
							lockdep_rtnl_is_held());
=======
	struct tnode *n = (struct tnode *)rcu_dereference_rtnl(t->trie);
>>>>>>> 7b738b55

	if (!n)
		return NULL;

	if (IS_LEAF(n))          /* trie is just a leaf */
		return (struct leaf *) n;

	return leaf_walk_rcu(n, NULL);
}

static struct leaf *trie_nextleaf(struct leaf *l)
{
	struct node *c = (struct node *) l;
	struct tnode *p = node_parent_rcu(c);

	if (!p)
		return NULL;	/* trie with just one leaf */

	return leaf_walk_rcu(p, c);
}

static struct leaf *trie_leafindex(struct trie *t, int index)
{
	struct leaf *l = trie_firstleaf(t);

	while (l && index-- > 0)
		l = trie_nextleaf(l);

	return l;
}


/*
 * Caller must hold RTNL.
 */
int fib_table_flush(struct fib_table *tb)
{
	struct trie *t = (struct trie *) tb->tb_data;
	struct leaf *l, *ll = NULL;
	int found = 0;

	for (l = trie_firstleaf(t); l; l = trie_nextleaf(l)) {
		found += trie_flush_leaf(l);

		if (ll && hlist_empty(&ll->list))
			trie_leaf_remove(t, ll);
		ll = l;
	}

	if (ll && hlist_empty(&ll->list))
		trie_leaf_remove(t, ll);

	pr_debug("trie_flush found=%d\n", found);
	return found;
}

void fib_table_select_default(struct fib_table *tb,
			      const struct flowi *flp,
			      struct fib_result *res)
{
	struct trie *t = (struct trie *) tb->tb_data;
	int order, last_idx;
	struct fib_info *fi = NULL;
	struct fib_info *last_resort;
	struct fib_alias *fa = NULL;
	struct list_head *fa_head;
	struct leaf *l;

	last_idx = -1;
	last_resort = NULL;
	order = -1;

	rcu_read_lock();

	l = fib_find_node(t, 0);
	if (!l)
		goto out;

	fa_head = get_fa_head(l, 0);
	if (!fa_head)
		goto out;

	if (list_empty(fa_head))
		goto out;

	list_for_each_entry_rcu(fa, fa_head, fa_list) {
		struct fib_info *next_fi = fa->fa_info;

		if (fa->fa_scope != res->scope ||
		    fa->fa_type != RTN_UNICAST)
			continue;

		if (next_fi->fib_priority > res->fi->fib_priority)
			break;
		if (!next_fi->fib_nh[0].nh_gw ||
		    next_fi->fib_nh[0].nh_scope != RT_SCOPE_LINK)
			continue;
		fa->fa_state |= FA_S_ACCESSED;

		if (fi == NULL) {
			if (next_fi != res->fi)
				break;
		} else if (!fib_detect_death(fi, order, &last_resort,
					     &last_idx, tb->tb_default)) {
			fib_result_assign(res, fi);
			tb->tb_default = order;
			goto out;
		}
		fi = next_fi;
		order++;
	}
	if (order <= 0 || fi == NULL) {
		tb->tb_default = -1;
		goto out;
	}

	if (!fib_detect_death(fi, order, &last_resort, &last_idx,
				tb->tb_default)) {
		fib_result_assign(res, fi);
		tb->tb_default = order;
		goto out;
	}
	if (last_idx >= 0)
		fib_result_assign(res, last_resort);
	tb->tb_default = last_idx;
out:
	rcu_read_unlock();
}

static int fn_trie_dump_fa(t_key key, int plen, struct list_head *fah,
			   struct fib_table *tb,
			   struct sk_buff *skb, struct netlink_callback *cb)
{
	int i, s_i;
	struct fib_alias *fa;
	__be32 xkey = htonl(key);

	s_i = cb->args[5];
	i = 0;

	/* rcu_read_lock is hold by caller */

	list_for_each_entry_rcu(fa, fah, fa_list) {
		if (i < s_i) {
			i++;
			continue;
		}

		if (fib_dump_info(skb, NETLINK_CB(cb->skb).pid,
				  cb->nlh->nlmsg_seq,
				  RTM_NEWROUTE,
				  tb->tb_id,
				  fa->fa_type,
				  fa->fa_scope,
				  xkey,
				  plen,
				  fa->fa_tos,
				  fa->fa_info, NLM_F_MULTI) < 0) {
			cb->args[5] = i;
			return -1;
		}
		i++;
	}
	cb->args[5] = i;
	return skb->len;
}

static int fn_trie_dump_leaf(struct leaf *l, struct fib_table *tb,
			struct sk_buff *skb, struct netlink_callback *cb)
{
	struct leaf_info *li;
	struct hlist_node *node;
	int i, s_i;

	s_i = cb->args[4];
	i = 0;

	/* rcu_read_lock is hold by caller */
	hlist_for_each_entry_rcu(li, node, &l->list, hlist) {
		if (i < s_i) {
			i++;
			continue;
		}

		if (i > s_i)
			cb->args[5] = 0;

		if (list_empty(&li->falh))
			continue;

		if (fn_trie_dump_fa(l->key, li->plen, &li->falh, tb, skb, cb) < 0) {
			cb->args[4] = i;
			return -1;
		}
		i++;
	}

	cb->args[4] = i;
	return skb->len;
}

int fib_table_dump(struct fib_table *tb, struct sk_buff *skb,
		   struct netlink_callback *cb)
{
	struct leaf *l;
	struct trie *t = (struct trie *) tb->tb_data;
	t_key key = cb->args[2];
	int count = cb->args[3];

	rcu_read_lock();
	/* Dump starting at last key.
	 * Note: 0.0.0.0/0 (ie default) is first key.
	 */
	if (count == 0)
		l = trie_firstleaf(t);
	else {
		/* Normally, continue from last key, but if that is missing
		 * fallback to using slow rescan
		 */
		l = fib_find_node(t, key);
		if (!l)
			l = trie_leafindex(t, count);
	}

	while (l) {
		cb->args[2] = l->key;
		if (fn_trie_dump_leaf(l, tb, skb, cb) < 0) {
			cb->args[3] = count;
			rcu_read_unlock();
			return -1;
		}

		++count;
		l = trie_nextleaf(l);
		memset(&cb->args[4], 0,
		       sizeof(cb->args) - 4*sizeof(cb->args[0]));
	}
	cb->args[3] = count;
	rcu_read_unlock();

	return skb->len;
}

void __init fib_hash_init(void)
{
	fn_alias_kmem = kmem_cache_create("ip_fib_alias",
					  sizeof(struct fib_alias),
					  0, SLAB_PANIC, NULL);

	trie_leaf_kmem = kmem_cache_create("ip_fib_trie",
					   max(sizeof(struct leaf),
					       sizeof(struct leaf_info)),
					   0, SLAB_PANIC, NULL);
}


/* Fix more generic FIB names for init later */
struct fib_table *fib_hash_table(u32 id)
{
	struct fib_table *tb;
	struct trie *t;

	tb = kmalloc(sizeof(struct fib_table) + sizeof(struct trie),
		     GFP_KERNEL);
	if (tb == NULL)
		return NULL;

	tb->tb_id = id;
	tb->tb_default = -1;

	t = (struct trie *) tb->tb_data;
	memset(t, 0, sizeof(*t));

	if (id == RT_TABLE_LOCAL)
		pr_info("IPv4 FIB: Using LC-trie version %s\n", VERSION);

	return tb;
}

#ifdef CONFIG_PROC_FS
/* Depth first Trie walk iterator */
struct fib_trie_iter {
	struct seq_net_private p;
	struct fib_table *tb;
	struct tnode *tnode;
	unsigned int index;
	unsigned int depth;
};

static struct node *fib_trie_get_next(struct fib_trie_iter *iter)
{
	struct tnode *tn = iter->tnode;
	unsigned int cindex = iter->index;
	struct tnode *p;

	/* A single entry routing table */
	if (!tn)
		return NULL;

	pr_debug("get_next iter={node=%p index=%d depth=%d}\n",
		 iter->tnode, iter->index, iter->depth);
rescan:
	while (cindex < (1<<tn->bits)) {
		struct node *n = tnode_get_child_rcu(tn, cindex);

		if (n) {
			if (IS_LEAF(n)) {
				iter->tnode = tn;
				iter->index = cindex + 1;
			} else {
				/* push down one level */
				iter->tnode = (struct tnode *) n;
				iter->index = 0;
				++iter->depth;
			}
			return n;
		}

		++cindex;
	}

	/* Current node exhausted, pop back up */
	p = node_parent_rcu((struct node *)tn);
	if (p) {
		cindex = tkey_extract_bits(tn->key, p->pos, p->bits)+1;
		tn = p;
		--iter->depth;
		goto rescan;
	}

	/* got root? */
	return NULL;
}

static struct node *fib_trie_get_first(struct fib_trie_iter *iter,
				       struct trie *t)
{
	struct node *n;

	if (!t)
		return NULL;

	n = rcu_dereference(t->trie);
	if (!n)
		return NULL;

	if (IS_TNODE(n)) {
		iter->tnode = (struct tnode *) n;
		iter->index = 0;
		iter->depth = 1;
	} else {
		iter->tnode = NULL;
		iter->index = 0;
		iter->depth = 0;
	}

	return n;
}

static void trie_collect_stats(struct trie *t, struct trie_stat *s)
{
	struct node *n;
	struct fib_trie_iter iter;

	memset(s, 0, sizeof(*s));

	rcu_read_lock();
	for (n = fib_trie_get_first(&iter, t); n; n = fib_trie_get_next(&iter)) {
		if (IS_LEAF(n)) {
			struct leaf *l = (struct leaf *)n;
			struct leaf_info *li;
			struct hlist_node *tmp;

			s->leaves++;
			s->totdepth += iter.depth;
			if (iter.depth > s->maxdepth)
				s->maxdepth = iter.depth;

			hlist_for_each_entry_rcu(li, tmp, &l->list, hlist)
				++s->prefixes;
		} else {
			const struct tnode *tn = (const struct tnode *) n;
			int i;

			s->tnodes++;
			if (tn->bits < MAX_STAT_DEPTH)
				s->nodesizes[tn->bits]++;

			for (i = 0; i < (1<<tn->bits); i++)
				if (!tn->child[i])
					s->nullpointers++;
		}
	}
	rcu_read_unlock();
}

/*
 *	This outputs /proc/net/fib_triestats
 */
static void trie_show_stats(struct seq_file *seq, struct trie_stat *stat)
{
	unsigned int i, max, pointers, bytes, avdepth;

	if (stat->leaves)
		avdepth = stat->totdepth*100 / stat->leaves;
	else
		avdepth = 0;

	seq_printf(seq, "\tAver depth:     %u.%02d\n",
		   avdepth / 100, avdepth % 100);
	seq_printf(seq, "\tMax depth:      %u\n", stat->maxdepth);

	seq_printf(seq, "\tLeaves:         %u\n", stat->leaves);
	bytes = sizeof(struct leaf) * stat->leaves;

	seq_printf(seq, "\tPrefixes:       %u\n", stat->prefixes);
	bytes += sizeof(struct leaf_info) * stat->prefixes;

	seq_printf(seq, "\tInternal nodes: %u\n\t", stat->tnodes);
	bytes += sizeof(struct tnode) * stat->tnodes;

	max = MAX_STAT_DEPTH;
	while (max > 0 && stat->nodesizes[max-1] == 0)
		max--;

	pointers = 0;
	for (i = 1; i <= max; i++)
		if (stat->nodesizes[i] != 0) {
			seq_printf(seq, "  %u: %u",  i, stat->nodesizes[i]);
			pointers += (1<<i) * stat->nodesizes[i];
		}
	seq_putc(seq, '\n');
	seq_printf(seq, "\tPointers: %u\n", pointers);

	bytes += sizeof(struct node *) * pointers;
	seq_printf(seq, "Null ptrs: %u\n", stat->nullpointers);
	seq_printf(seq, "Total size: %u  kB\n", (bytes + 1023) / 1024);
}

#ifdef CONFIG_IP_FIB_TRIE_STATS
static void trie_show_usage(struct seq_file *seq,
			    const struct trie_use_stats *stats)
{
	seq_printf(seq, "\nCounters:\n---------\n");
	seq_printf(seq, "gets = %u\n", stats->gets);
	seq_printf(seq, "backtracks = %u\n", stats->backtrack);
	seq_printf(seq, "semantic match passed = %u\n",
		   stats->semantic_match_passed);
	seq_printf(seq, "semantic match miss = %u\n",
		   stats->semantic_match_miss);
	seq_printf(seq, "null node hit= %u\n", stats->null_node_hit);
	seq_printf(seq, "skipped node resize = %u\n\n",
		   stats->resize_node_skipped);
}
#endif /*  CONFIG_IP_FIB_TRIE_STATS */

static void fib_table_print(struct seq_file *seq, struct fib_table *tb)
{
	if (tb->tb_id == RT_TABLE_LOCAL)
		seq_puts(seq, "Local:\n");
	else if (tb->tb_id == RT_TABLE_MAIN)
		seq_puts(seq, "Main:\n");
	else
		seq_printf(seq, "Id %d:\n", tb->tb_id);
}


static int fib_triestat_seq_show(struct seq_file *seq, void *v)
{
	struct net *net = (struct net *)seq->private;
	unsigned int h;

	seq_printf(seq,
		   "Basic info: size of leaf:"
		   " %Zd bytes, size of tnode: %Zd bytes.\n",
		   sizeof(struct leaf), sizeof(struct tnode));

	for (h = 0; h < FIB_TABLE_HASHSZ; h++) {
		struct hlist_head *head = &net->ipv4.fib_table_hash[h];
		struct hlist_node *node;
		struct fib_table *tb;

		hlist_for_each_entry_rcu(tb, node, head, tb_hlist) {
			struct trie *t = (struct trie *) tb->tb_data;
			struct trie_stat stat;

			if (!t)
				continue;

			fib_table_print(seq, tb);

			trie_collect_stats(t, &stat);
			trie_show_stats(seq, &stat);
#ifdef CONFIG_IP_FIB_TRIE_STATS
			trie_show_usage(seq, &t->stats);
#endif
		}
	}

	return 0;
}

static int fib_triestat_seq_open(struct inode *inode, struct file *file)
{
	return single_open_net(inode, file, fib_triestat_seq_show);
}

static const struct file_operations fib_triestat_fops = {
	.owner	= THIS_MODULE,
	.open	= fib_triestat_seq_open,
	.read	= seq_read,
	.llseek	= seq_lseek,
	.release = single_release_net,
};

static struct node *fib_trie_get_idx(struct seq_file *seq, loff_t pos)
{
	struct fib_trie_iter *iter = seq->private;
	struct net *net = seq_file_net(seq);
	loff_t idx = 0;
	unsigned int h;

	for (h = 0; h < FIB_TABLE_HASHSZ; h++) {
		struct hlist_head *head = &net->ipv4.fib_table_hash[h];
		struct hlist_node *node;
		struct fib_table *tb;

		hlist_for_each_entry_rcu(tb, node, head, tb_hlist) {
			struct node *n;

			for (n = fib_trie_get_first(iter,
						    (struct trie *) tb->tb_data);
			     n; n = fib_trie_get_next(iter))
				if (pos == idx++) {
					iter->tb = tb;
					return n;
				}
		}
	}

	return NULL;
}

static void *fib_trie_seq_start(struct seq_file *seq, loff_t *pos)
	__acquires(RCU)
{
	rcu_read_lock();
	return fib_trie_get_idx(seq, *pos);
}

static void *fib_trie_seq_next(struct seq_file *seq, void *v, loff_t *pos)
{
	struct fib_trie_iter *iter = seq->private;
	struct net *net = seq_file_net(seq);
	struct fib_table *tb = iter->tb;
	struct hlist_node *tb_node;
	unsigned int h;
	struct node *n;

	++*pos;
	/* next node in same table */
	n = fib_trie_get_next(iter);
	if (n)
		return n;

	/* walk rest of this hash chain */
	h = tb->tb_id & (FIB_TABLE_HASHSZ - 1);
	while ( (tb_node = rcu_dereference(tb->tb_hlist.next)) ) {
		tb = hlist_entry(tb_node, struct fib_table, tb_hlist);
		n = fib_trie_get_first(iter, (struct trie *) tb->tb_data);
		if (n)
			goto found;
	}

	/* new hash chain */
	while (++h < FIB_TABLE_HASHSZ) {
		struct hlist_head *head = &net->ipv4.fib_table_hash[h];
		hlist_for_each_entry_rcu(tb, tb_node, head, tb_hlist) {
			n = fib_trie_get_first(iter, (struct trie *) tb->tb_data);
			if (n)
				goto found;
		}
	}
	return NULL;

found:
	iter->tb = tb;
	return n;
}

static void fib_trie_seq_stop(struct seq_file *seq, void *v)
	__releases(RCU)
{
	rcu_read_unlock();
}

static void seq_indent(struct seq_file *seq, int n)
{
	while (n-- > 0)
		seq_puts(seq, "   ");
}

static inline const char *rtn_scope(char *buf, size_t len, enum rt_scope_t s)
{
	switch (s) {
	case RT_SCOPE_UNIVERSE: return "universe";
	case RT_SCOPE_SITE:	return "site";
	case RT_SCOPE_LINK:	return "link";
	case RT_SCOPE_HOST:	return "host";
	case RT_SCOPE_NOWHERE:	return "nowhere";
	default:
		snprintf(buf, len, "scope=%d", s);
		return buf;
	}
}

static const char *const rtn_type_names[__RTN_MAX] = {
	[RTN_UNSPEC] = "UNSPEC",
	[RTN_UNICAST] = "UNICAST",
	[RTN_LOCAL] = "LOCAL",
	[RTN_BROADCAST] = "BROADCAST",
	[RTN_ANYCAST] = "ANYCAST",
	[RTN_MULTICAST] = "MULTICAST",
	[RTN_BLACKHOLE] = "BLACKHOLE",
	[RTN_UNREACHABLE] = "UNREACHABLE",
	[RTN_PROHIBIT] = "PROHIBIT",
	[RTN_THROW] = "THROW",
	[RTN_NAT] = "NAT",
	[RTN_XRESOLVE] = "XRESOLVE",
};

static inline const char *rtn_type(char *buf, size_t len, unsigned int t)
{
	if (t < __RTN_MAX && rtn_type_names[t])
		return rtn_type_names[t];
	snprintf(buf, len, "type %u", t);
	return buf;
}

/* Pretty print the trie */
static int fib_trie_seq_show(struct seq_file *seq, void *v)
{
	const struct fib_trie_iter *iter = seq->private;
	struct node *n = v;

	if (!node_parent_rcu(n))
		fib_table_print(seq, iter->tb);

	if (IS_TNODE(n)) {
		struct tnode *tn = (struct tnode *) n;
		__be32 prf = htonl(mask_pfx(tn->key, tn->pos));

		seq_indent(seq, iter->depth-1);
		seq_printf(seq, "  +-- %pI4/%d %d %d %d\n",
			   &prf, tn->pos, tn->bits, tn->full_children,
			   tn->empty_children);

	} else {
		struct leaf *l = (struct leaf *) n;
		struct leaf_info *li;
		struct hlist_node *node;
		__be32 val = htonl(l->key);

		seq_indent(seq, iter->depth);
		seq_printf(seq, "  |-- %pI4\n", &val);

		hlist_for_each_entry_rcu(li, node, &l->list, hlist) {
			struct fib_alias *fa;

			list_for_each_entry_rcu(fa, &li->falh, fa_list) {
				char buf1[32], buf2[32];

				seq_indent(seq, iter->depth+1);
				seq_printf(seq, "  /%d %s %s", li->plen,
					   rtn_scope(buf1, sizeof(buf1),
						     fa->fa_scope),
					   rtn_type(buf2, sizeof(buf2),
						    fa->fa_type));
				if (fa->fa_tos)
					seq_printf(seq, " tos=%d", fa->fa_tos);
				seq_putc(seq, '\n');
			}
		}
	}

	return 0;
}

static const struct seq_operations fib_trie_seq_ops = {
	.start  = fib_trie_seq_start,
	.next   = fib_trie_seq_next,
	.stop   = fib_trie_seq_stop,
	.show   = fib_trie_seq_show,
};

static int fib_trie_seq_open(struct inode *inode, struct file *file)
{
	return seq_open_net(inode, file, &fib_trie_seq_ops,
			    sizeof(struct fib_trie_iter));
}

static const struct file_operations fib_trie_fops = {
	.owner  = THIS_MODULE,
	.open   = fib_trie_seq_open,
	.read   = seq_read,
	.llseek = seq_lseek,
	.release = seq_release_net,
};

struct fib_route_iter {
	struct seq_net_private p;
	struct trie *main_trie;
	loff_t	pos;
	t_key	key;
};

static struct leaf *fib_route_get_idx(struct fib_route_iter *iter, loff_t pos)
{
	struct leaf *l = NULL;
	struct trie *t = iter->main_trie;

	/* use cache location of last found key */
	if (iter->pos > 0 && pos >= iter->pos && (l = fib_find_node(t, iter->key)))
		pos -= iter->pos;
	else {
		iter->pos = 0;
		l = trie_firstleaf(t);
	}

	while (l && pos-- > 0) {
		iter->pos++;
		l = trie_nextleaf(l);
	}

	if (l)
		iter->key = pos;	/* remember it */
	else
		iter->pos = 0;		/* forget it */

	return l;
}

static void *fib_route_seq_start(struct seq_file *seq, loff_t *pos)
	__acquires(RCU)
{
	struct fib_route_iter *iter = seq->private;
	struct fib_table *tb;

	rcu_read_lock();
	tb = fib_get_table(seq_file_net(seq), RT_TABLE_MAIN);
	if (!tb)
		return NULL;

	iter->main_trie = (struct trie *) tb->tb_data;
	if (*pos == 0)
		return SEQ_START_TOKEN;
	else
		return fib_route_get_idx(iter, *pos - 1);
}

static void *fib_route_seq_next(struct seq_file *seq, void *v, loff_t *pos)
{
	struct fib_route_iter *iter = seq->private;
	struct leaf *l = v;

	++*pos;
	if (v == SEQ_START_TOKEN) {
		iter->pos = 0;
		l = trie_firstleaf(iter->main_trie);
	} else {
		iter->pos++;
		l = trie_nextleaf(l);
	}

	if (l)
		iter->key = l->key;
	else
		iter->pos = 0;
	return l;
}

static void fib_route_seq_stop(struct seq_file *seq, void *v)
	__releases(RCU)
{
	rcu_read_unlock();
}

static unsigned int fib_flag_trans(int type, __be32 mask, const struct fib_info *fi)
{
	unsigned int flags = 0;

	if (type == RTN_UNREACHABLE || type == RTN_PROHIBIT)
		flags = RTF_REJECT;
	if (fi && fi->fib_nh->nh_gw)
		flags |= RTF_GATEWAY;
	if (mask == htonl(0xFFFFFFFF))
		flags |= RTF_HOST;
	flags |= RTF_UP;
	return flags;
}

/*
 *	This outputs /proc/net/route.
 *	The format of the file is not supposed to be changed
 *	and needs to be same as fib_hash output to avoid breaking
 *	legacy utilities
 */
static int fib_route_seq_show(struct seq_file *seq, void *v)
{
	struct leaf *l = v;
	struct leaf_info *li;
	struct hlist_node *node;

	if (v == SEQ_START_TOKEN) {
		seq_printf(seq, "%-127s\n", "Iface\tDestination\tGateway "
			   "\tFlags\tRefCnt\tUse\tMetric\tMask\t\tMTU"
			   "\tWindow\tIRTT");
		return 0;
	}

	hlist_for_each_entry_rcu(li, node, &l->list, hlist) {
		struct fib_alias *fa;
		__be32 mask, prefix;

		mask = inet_make_mask(li->plen);
		prefix = htonl(l->key);

		list_for_each_entry_rcu(fa, &li->falh, fa_list) {
			const struct fib_info *fi = fa->fa_info;
			unsigned int flags = fib_flag_trans(fa->fa_type, mask, fi);
			int len;

			if (fa->fa_type == RTN_BROADCAST
			    || fa->fa_type == RTN_MULTICAST)
				continue;

			if (fi)
				seq_printf(seq,
					 "%s\t%08X\t%08X\t%04X\t%d\t%u\t"
					 "%d\t%08X\t%d\t%u\t%u%n",
					 fi->fib_dev ? fi->fib_dev->name : "*",
					 prefix,
					 fi->fib_nh->nh_gw, flags, 0, 0,
					 fi->fib_priority,
					 mask,
					 (fi->fib_advmss ?
					  fi->fib_advmss + 40 : 0),
					 fi->fib_window,
					 fi->fib_rtt >> 3, &len);
			else
				seq_printf(seq,
					 "*\t%08X\t%08X\t%04X\t%d\t%u\t"
					 "%d\t%08X\t%d\t%u\t%u%n",
					 prefix, 0, flags, 0, 0, 0,
					 mask, 0, 0, 0, &len);

			seq_printf(seq, "%*s\n", 127 - len, "");
		}
	}

	return 0;
}

static const struct seq_operations fib_route_seq_ops = {
	.start  = fib_route_seq_start,
	.next   = fib_route_seq_next,
	.stop   = fib_route_seq_stop,
	.show   = fib_route_seq_show,
};

static int fib_route_seq_open(struct inode *inode, struct file *file)
{
	return seq_open_net(inode, file, &fib_route_seq_ops,
			    sizeof(struct fib_route_iter));
}

static const struct file_operations fib_route_fops = {
	.owner  = THIS_MODULE,
	.open   = fib_route_seq_open,
	.read   = seq_read,
	.llseek = seq_lseek,
	.release = seq_release_net,
};

int __net_init fib_proc_init(struct net *net)
{
	if (!proc_net_fops_create(net, "fib_trie", S_IRUGO, &fib_trie_fops))
		goto out1;

	if (!proc_net_fops_create(net, "fib_triestat", S_IRUGO,
				  &fib_triestat_fops))
		goto out2;

	if (!proc_net_fops_create(net, "route", S_IRUGO, &fib_route_fops))
		goto out3;

	return 0;

out3:
	proc_net_remove(net, "fib_triestat");
out2:
	proc_net_remove(net, "fib_trie");
out1:
	return -ENOMEM;
}

void __net_exit fib_proc_exit(struct net *net)
{
	proc_net_remove(net, "fib_trie");
	proc_net_remove(net, "fib_triestat");
	proc_net_remove(net, "route");
}

#endif /* CONFIG_PROC_FS */<|MERGE_RESOLUTION|>--- conflicted
+++ resolved
@@ -186,13 +186,7 @@
 {
 	struct tnode *ret = node_parent(node);
 
-<<<<<<< HEAD
-	return rcu_dereference_check(ret,
-				     rcu_read_lock_held() ||
-				     lockdep_rtnl_is_held());
-=======
 	return rcu_dereference_rtnl(ret);
->>>>>>> 7b738b55
 }
 
 /* Same as rcu_assign_pointer
@@ -1754,13 +1748,7 @@
 
 static struct leaf *trie_firstleaf(struct trie *t)
 {
-<<<<<<< HEAD
-	struct tnode *n = (struct tnode *) rcu_dereference_check(t->trie,
-							rcu_read_lock_held() ||
-							lockdep_rtnl_is_held());
-=======
 	struct tnode *n = (struct tnode *)rcu_dereference_rtnl(t->trie);
->>>>>>> 7b738b55
 
 	if (!n)
 		return NULL;
