--- conflicted
+++ resolved
@@ -1359,25 +1359,15 @@
 
 			if (fa->fa_tos && fa->fa_tos != flp->flowi4_tos)
 				continue;
-<<<<<<< HEAD
-			if (fa->fa_scope < flp->flowi4_scope)
-=======
 			if (fa->fa_info->fib_scope < flp->flowi4_scope)
->>>>>>> 8eca7a00
 				continue;
 			fib_alias_accessed(fa);
 			err = fib_props[fa->fa_type].error;
 			if (err) {
 #ifdef CONFIG_IP_FIB_TRIE_STATS
-<<<<<<< HEAD
-				t->stats.semantic_match_miss++;
-#endif
-				return 1;
-=======
 				t->stats.semantic_match_passed++;
 #endif
 				return err;
->>>>>>> 8eca7a00
 			}
 			if (fi->fib_flags & RTNH_F_DEAD)
 				continue;
@@ -1395,11 +1385,7 @@
 				res->prefixlen = plen;
 				res->nh_sel = nhsel;
 				res->type = fa->fa_type;
-<<<<<<< HEAD
-				res->scope = fa->fa_scope;
-=======
 				res->scope = fa->fa_info->fib_scope;
->>>>>>> 8eca7a00
 				res->fi = fi;
 				res->table = tb;
 				res->fa_head = &li->falh;
