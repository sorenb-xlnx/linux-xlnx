/*
 *		INETPEER - A storage for permanent information about peers
 *
 *  This source is covered by the GNU GPL, the same as all kernel sources.
 *
 *  Authors:	Andrey V. Savochkin <saw@msu.ru>
 */

#include <linux/module.h>
#include <linux/types.h>
#include <linux/slab.h>
#include <linux/interrupt.h>
#include <linux/spinlock.h>
#include <linux/random.h>
#include <linux/timer.h>
#include <linux/time.h>
#include <linux/kernel.h>
#include <linux/mm.h>
#include <linux/net.h>
#include <net/ip.h>
#include <net/inetpeer.h>

/*
 *  Theory of operations.
 *  We keep one entry for each peer IP address.  The nodes contains long-living
 *  information about the peer which doesn't depend on routes.
 *  At this moment this information consists only of ID field for the next
 *  outgoing IP packet.  This field is incremented with each packet as encoded
 *  in inet_getid() function (include/net/inetpeer.h).
 *  At the moment of writing this notes identifier of IP packets is generated
 *  to be unpredictable using this code only for packets subjected
 *  (actually or potentially) to defragmentation.  I.e. DF packets less than
 *  PMTU in size uses a constant ID and do not use this code (see
 *  ip_select_ident() in include/net/ip.h).
 *
 *  Route cache entries hold references to our nodes.
 *  New cache entries get references via lookup by destination IP address in
 *  the avl tree.  The reference is grabbed only when it's needed i.e. only
 *  when we try to output IP packet which needs an unpredictable ID (see
 *  __ip_select_ident() in net/ipv4/route.c).
 *  Nodes are removed only when reference counter goes to 0.
 *  When it's happened the node may be removed when a sufficient amount of
 *  time has been passed since its last use.  The less-recently-used entry can
 *  also be removed if the pool is overloaded i.e. if the total amount of
 *  entries is greater-or-equal than the threshold.
 *
 *  Node pool is organised as an AVL tree.
 *  Such an implementation has been chosen not just for fun.  It's a way to
 *  prevent easy and efficient DoS attacks by creating hash collisions.  A huge
 *  amount of long living nodes in a single hash slot would significantly delay
 *  lookups performed with disabled BHs.
 *
 *  Serialisation issues.
 *  1.  Nodes may appear in the tree only with the pool lock held.
 *  2.  Nodes may disappear from the tree only with the pool lock held
 *      AND reference count being 0.
 *  3.  Nodes appears and disappears from unused node list only under
 *      "inet_peer_unused_lock".
 *  4.  Global variable peer_total is modified under the pool lock.
 *  5.  struct inet_peer fields modification:
 *		avl_left, avl_right, avl_parent, avl_height: pool lock
 *		unused: unused node list lock
 *		refcnt: atomically against modifications on other CPU;
 *		   usually under some other lock to prevent node disappearing
 *		dtime: unused node list lock
 *		daddr: unchangeable
 *		ip_id_count: atomic value (no lock needed)
 */

static struct kmem_cache *peer_cachep __read_mostly;

#define node_height(x) x->avl_height

#define peer_avl_empty ((struct inet_peer *)&peer_fake_node)
#define peer_avl_empty_rcu ((struct inet_peer __rcu __force *)&peer_fake_node)
static const struct inet_peer peer_fake_node = {
	.avl_left	= peer_avl_empty_rcu,
	.avl_right	= peer_avl_empty_rcu,
	.avl_height	= 0
};

<<<<<<< HEAD
static struct {
	struct inet_peer __rcu *root;
	spinlock_t	lock;
	int		total;
} peers = {
	.root		= peer_avl_empty_rcu,
	.lock		= __SPIN_LOCK_UNLOCKED(peers.lock),
=======
struct inet_peer_base {
	struct inet_peer __rcu *root;
	spinlock_t	lock;
	int		total;
};

static struct inet_peer_base v4_peers = {
	.root		= peer_avl_empty_rcu,
	.lock		= __SPIN_LOCK_UNLOCKED(v4_peers.lock),
>>>>>>> ca44ac38
	.total		= 0,
};

static struct inet_peer_base v6_peers = {
	.root		= peer_avl_empty_rcu,
	.lock		= __SPIN_LOCK_UNLOCKED(v6_peers.lock),
	.total		= 0,
};

#define PEER_MAXDEPTH 40 /* sufficient for about 2^27 nodes */

/* Exported for sysctl_net_ipv4.  */
int inet_peer_threshold __read_mostly = 65536 + 128;	/* start to throw entries more
					 * aggressively at this stage */
int inet_peer_minttl __read_mostly = 120 * HZ;	/* TTL under high load: 120 sec */
int inet_peer_maxttl __read_mostly = 10 * 60 * HZ;	/* usual time to live: 10 min */
int inet_peer_gc_mintime __read_mostly = 10 * HZ;
int inet_peer_gc_maxtime __read_mostly = 120 * HZ;

static struct {
	struct list_head	list;
	spinlock_t		lock;
} unused_peers = {
	.list			= LIST_HEAD_INIT(unused_peers.list),
	.lock			= __SPIN_LOCK_UNLOCKED(unused_peers.lock),
};

static void peer_check_expire(unsigned long dummy);
static DEFINE_TIMER(peer_periodic_timer, peer_check_expire, 0, 0);


/* Called from ip_output.c:ip_init  */
void __init inet_initpeers(void)
{
	struct sysinfo si;

	/* Use the straight interface to information about memory. */
	si_meminfo(&si);
	/* The values below were suggested by Alexey Kuznetsov
	 * <kuznet@ms2.inr.ac.ru>.  I don't have any opinion about the values
	 * myself.  --SAW
	 */
	if (si.totalram <= (32768*1024)/PAGE_SIZE)
		inet_peer_threshold >>= 1; /* max pool size about 1MB on IA32 */
	if (si.totalram <= (16384*1024)/PAGE_SIZE)
		inet_peer_threshold >>= 1; /* about 512KB */
	if (si.totalram <= (8192*1024)/PAGE_SIZE)
		inet_peer_threshold >>= 2; /* about 128KB */

	peer_cachep = kmem_cache_create("inet_peer_cache",
			sizeof(struct inet_peer),
			0, SLAB_HWCACHE_ALIGN | SLAB_PANIC,
			NULL);

	/* All the timers, started at system startup tend
	   to synchronize. Perturb it a bit.
	 */
	peer_periodic_timer.expires = jiffies
		+ net_random() % inet_peer_gc_maxtime
		+ inet_peer_gc_maxtime;
	add_timer(&peer_periodic_timer);
}

/* Called with or without local BH being disabled. */
static void unlink_from_unused(struct inet_peer *p)
{
	if (!list_empty(&p->unused)) {
		spin_lock_bh(&unused_peers.lock);
		list_del_init(&p->unused);
		spin_unlock_bh(&unused_peers.lock);
	}
}

static int addr_compare(const struct inetpeer_addr *a,
			const struct inetpeer_addr *b)
{
	int i, n = (a->family == AF_INET ? 1 : 4);

	for (i = 0; i < n; i++) {
		if (a->a6[i] == b->a6[i])
			continue;
		if (a->a6[i] < b->a6[i])
			return -1;
		return 1;
	}

	return 0;
}

/*
 * Called with local BH disabled and the pool lock held.
 */
#define lookup(_daddr, _stack, _base)				\
({								\
	struct inet_peer *u;					\
	struct inet_peer __rcu **v;				\
								\
	stackptr = _stack;					\
<<<<<<< HEAD
	*stackptr++ = &peers.root;				\
	for (u = rcu_dereference_protected(peers.root,		\
			lockdep_is_held(&peers.lock));		\
	     u != peer_avl_empty; ) {				\
		if (_daddr == u->v4daddr)			\
=======
	*stackptr++ = &_base->root;				\
	for (u = rcu_dereference_protected(_base->root,		\
			lockdep_is_held(&_base->lock));		\
	     u != peer_avl_empty; ) {				\
		int cmp = addr_compare(_daddr, &u->daddr);	\
		if (cmp == 0)					\
>>>>>>> ca44ac38
			break;					\
		if (cmp == -1)					\
			v = &u->avl_left;			\
		else						\
			v = &u->avl_right;			\
		*stackptr++ = v;				\
		u = rcu_dereference_protected(*v,		\
<<<<<<< HEAD
			lockdep_is_held(&peers.lock));		\
=======
			lockdep_is_held(&_base->lock));		\
>>>>>>> ca44ac38
	}							\
	u;							\
})

/*
 * Called with rcu_read_lock_bh()
 * Because we hold no lock against a writer, its quite possible we fall
 * in an endless loop.
 * But every pointer we follow is guaranteed to be valid thanks to RCU.
 * We exit from this function if number of links exceeds PEER_MAXDEPTH
 */
static struct inet_peer *lookup_rcu_bh(const struct inetpeer_addr *daddr,
				       struct inet_peer_base *base)
{
	struct inet_peer *u = rcu_dereference_bh(base->root);
	int count = 0;

	while (u != peer_avl_empty) {
		int cmp = addr_compare(daddr, &u->daddr);
		if (cmp == 0) {
			/* Before taking a reference, check if this entry was
			 * deleted, unlink_from_pool() sets refcnt=-1 to make
			 * distinction between an unused entry (refcnt=0) and
			 * a freed one.
			 */
			if (unlikely(!atomic_add_unless(&u->refcnt, 1, -1)))
				u = NULL;
			return u;
		}
		if (cmp == -1)
			u = rcu_dereference_bh(u->avl_left);
		else
			u = rcu_dereference_bh(u->avl_right);
		if (unlikely(++count == PEER_MAXDEPTH))
			break;
	}
	return NULL;
}

/* Called with local BH disabled and the pool lock held. */
#define lookup_rightempty(start, base)				\
({								\
	struct inet_peer *u;					\
	struct inet_peer __rcu **v;				\
	*stackptr++ = &start->avl_left;				\
	v = &start->avl_left;					\
	for (u = rcu_dereference_protected(*v,			\
<<<<<<< HEAD
			lockdep_is_held(&peers.lock));		\
=======
			lockdep_is_held(&base->lock));		\
>>>>>>> ca44ac38
	     u->avl_right != peer_avl_empty_rcu; ) {		\
		v = &u->avl_right;				\
		*stackptr++ = v;				\
		u = rcu_dereference_protected(*v,		\
<<<<<<< HEAD
			lockdep_is_held(&peers.lock));		\
=======
			lockdep_is_held(&base->lock));		\
>>>>>>> ca44ac38
	}							\
	u;							\
})

/* Called with local BH disabled and the pool lock held.
 * Variable names are the proof of operation correctness.
 * Look into mm/map_avl.c for more detail description of the ideas.
 */
static void peer_avl_rebalance(struct inet_peer __rcu **stack[],
<<<<<<< HEAD
		struct inet_peer __rcu ***stackend)
=======
			       struct inet_peer __rcu ***stackend,
			       struct inet_peer_base *base)
>>>>>>> ca44ac38
{
	struct inet_peer __rcu **nodep;
	struct inet_peer *node, *l, *r;
	int lh, rh;

	while (stackend > stack) {
		nodep = *--stackend;
		node = rcu_dereference_protected(*nodep,
<<<<<<< HEAD
				lockdep_is_held(&peers.lock));
		l = rcu_dereference_protected(node->avl_left,
				lockdep_is_held(&peers.lock));
		r = rcu_dereference_protected(node->avl_right,
				lockdep_is_held(&peers.lock));
=======
				lockdep_is_held(&base->lock));
		l = rcu_dereference_protected(node->avl_left,
				lockdep_is_held(&base->lock));
		r = rcu_dereference_protected(node->avl_right,
				lockdep_is_held(&base->lock));
>>>>>>> ca44ac38
		lh = node_height(l);
		rh = node_height(r);
		if (lh > rh + 1) { /* l: RH+2 */
			struct inet_peer *ll, *lr, *lrl, *lrr;
			int lrh;
			ll = rcu_dereference_protected(l->avl_left,
<<<<<<< HEAD
				lockdep_is_held(&peers.lock));
			lr = rcu_dereference_protected(l->avl_right,
				lockdep_is_held(&peers.lock));
=======
				lockdep_is_held(&base->lock));
			lr = rcu_dereference_protected(l->avl_right,
				lockdep_is_held(&base->lock));
>>>>>>> ca44ac38
			lrh = node_height(lr);
			if (lrh <= node_height(ll)) {	/* ll: RH+1 */
				RCU_INIT_POINTER(node->avl_left, lr);	/* lr: RH or RH+1 */
				RCU_INIT_POINTER(node->avl_right, r);	/* r: RH */
				node->avl_height = lrh + 1; /* RH+1 or RH+2 */
				RCU_INIT_POINTER(l->avl_left, ll);       /* ll: RH+1 */
				RCU_INIT_POINTER(l->avl_right, node);	/* node: RH+1 or RH+2 */
				l->avl_height = node->avl_height + 1;
				RCU_INIT_POINTER(*nodep, l);
			} else { /* ll: RH, lr: RH+1 */
				lrl = rcu_dereference_protected(lr->avl_left,
<<<<<<< HEAD
					lockdep_is_held(&peers.lock));	/* lrl: RH or RH-1 */
				lrr = rcu_dereference_protected(lr->avl_right,
					lockdep_is_held(&peers.lock));	/* lrr: RH or RH-1 */
=======
					lockdep_is_held(&base->lock));	/* lrl: RH or RH-1 */
				lrr = rcu_dereference_protected(lr->avl_right,
					lockdep_is_held(&base->lock));	/* lrr: RH or RH-1 */
>>>>>>> ca44ac38
				RCU_INIT_POINTER(node->avl_left, lrr);	/* lrr: RH or RH-1 */
				RCU_INIT_POINTER(node->avl_right, r);	/* r: RH */
				node->avl_height = rh + 1; /* node: RH+1 */
				RCU_INIT_POINTER(l->avl_left, ll);	/* ll: RH */
				RCU_INIT_POINTER(l->avl_right, lrl);	/* lrl: RH or RH-1 */
				l->avl_height = rh + 1;	/* l: RH+1 */
				RCU_INIT_POINTER(lr->avl_left, l);	/* l: RH+1 */
				RCU_INIT_POINTER(lr->avl_right, node);	/* node: RH+1 */
				lr->avl_height = rh + 2;
				RCU_INIT_POINTER(*nodep, lr);
			}
		} else if (rh > lh + 1) { /* r: LH+2 */
			struct inet_peer *rr, *rl, *rlr, *rll;
			int rlh;
			rr = rcu_dereference_protected(r->avl_right,
<<<<<<< HEAD
				lockdep_is_held(&peers.lock));
			rl = rcu_dereference_protected(r->avl_left,
				lockdep_is_held(&peers.lock));
=======
				lockdep_is_held(&base->lock));
			rl = rcu_dereference_protected(r->avl_left,
				lockdep_is_held(&base->lock));
>>>>>>> ca44ac38
			rlh = node_height(rl);
			if (rlh <= node_height(rr)) {	/* rr: LH+1 */
				RCU_INIT_POINTER(node->avl_right, rl);	/* rl: LH or LH+1 */
				RCU_INIT_POINTER(node->avl_left, l);	/* l: LH */
				node->avl_height = rlh + 1; /* LH+1 or LH+2 */
				RCU_INIT_POINTER(r->avl_right, rr);	/* rr: LH+1 */
				RCU_INIT_POINTER(r->avl_left, node);	/* node: LH+1 or LH+2 */
				r->avl_height = node->avl_height + 1;
				RCU_INIT_POINTER(*nodep, r);
			} else { /* rr: RH, rl: RH+1 */
				rlr = rcu_dereference_protected(rl->avl_right,
<<<<<<< HEAD
					lockdep_is_held(&peers.lock));	/* rlr: LH or LH-1 */
				rll = rcu_dereference_protected(rl->avl_left,
					lockdep_is_held(&peers.lock));	/* rll: LH or LH-1 */
=======
					lockdep_is_held(&base->lock));	/* rlr: LH or LH-1 */
				rll = rcu_dereference_protected(rl->avl_left,
					lockdep_is_held(&base->lock));	/* rll: LH or LH-1 */
>>>>>>> ca44ac38
				RCU_INIT_POINTER(node->avl_right, rll);	/* rll: LH or LH-1 */
				RCU_INIT_POINTER(node->avl_left, l);	/* l: LH */
				node->avl_height = lh + 1; /* node: LH+1 */
				RCU_INIT_POINTER(r->avl_right, rr);	/* rr: LH */
				RCU_INIT_POINTER(r->avl_left, rlr);	/* rlr: LH or LH-1 */
				r->avl_height = lh + 1;	/* r: LH+1 */
				RCU_INIT_POINTER(rl->avl_right, r);	/* r: LH+1 */
				RCU_INIT_POINTER(rl->avl_left, node);	/* node: LH+1 */
				rl->avl_height = lh + 2;
				RCU_INIT_POINTER(*nodep, rl);
			}
		} else {
			node->avl_height = (lh > rh ? lh : rh) + 1;
		}
	}
}

/* Called with local BH disabled and the pool lock held. */
#define link_to_pool(n, base)					\
do {								\
	n->avl_height = 1;					\
	n->avl_left = peer_avl_empty_rcu;			\
	n->avl_right = peer_avl_empty_rcu;			\
	/* lockless readers can catch us now */			\
	rcu_assign_pointer(**--stackptr, n);			\
<<<<<<< HEAD
	peer_avl_rebalance(stack, stackptr);			\
=======
	peer_avl_rebalance(stack, stackptr, base);		\
>>>>>>> ca44ac38
} while (0)

static void inetpeer_free_rcu(struct rcu_head *head)
{
	kmem_cache_free(peer_cachep, container_of(head, struct inet_peer, rcu));
}

/* May be called with local BH enabled. */
static void unlink_from_pool(struct inet_peer *p, struct inet_peer_base *base)
{
	int do_free;

	do_free = 0;

	spin_lock_bh(&base->lock);
	/* Check the reference counter.  It was artificially incremented by 1
	 * in cleanup() function to prevent sudden disappearing.  If we can
	 * atomically (because of lockless readers) take this last reference,
	 * it's safe to remove the node and free it later.
	 * We use refcnt=-1 to alert lockless readers this entry is deleted.
	 */
	if (atomic_cmpxchg(&p->refcnt, 1, -1) == 1) {
		struct inet_peer __rcu **stack[PEER_MAXDEPTH];
		struct inet_peer __rcu ***stackptr, ***delp;
<<<<<<< HEAD
		if (lookup(p->v4daddr, stack) != p)
=======
		if (lookup(&p->daddr, stack, base) != p)
>>>>>>> ca44ac38
			BUG();
		delp = stackptr - 1; /* *delp[0] == p */
		if (p->avl_left == peer_avl_empty_rcu) {
			*delp[0] = p->avl_right;
			--stackptr;
		} else {
			/* look for a node to insert instead of p */
			struct inet_peer *t;
<<<<<<< HEAD
			t = lookup_rightempty(p);
			BUG_ON(rcu_dereference_protected(*stackptr[-1],
					lockdep_is_held(&peers.lock)) != t);
=======
			t = lookup_rightempty(p, base);
			BUG_ON(rcu_dereference_protected(*stackptr[-1],
					lockdep_is_held(&base->lock)) != t);
>>>>>>> ca44ac38
			**--stackptr = t->avl_left;
			/* t is removed, t->daddr > x->daddr for any
			 * x in p->avl_left subtree.
			 * Put t in the old place of p. */
			RCU_INIT_POINTER(*delp[0], t);
			t->avl_left = p->avl_left;
			t->avl_right = p->avl_right;
			t->avl_height = p->avl_height;
			BUG_ON(delp[1] != &p->avl_left);
			delp[1] = &t->avl_left; /* was &p->avl_left */
		}
		peer_avl_rebalance(stack, stackptr, base);
		base->total--;
		do_free = 1;
	}
	spin_unlock_bh(&base->lock);

	if (do_free)
		call_rcu_bh(&p->rcu, inetpeer_free_rcu);
	else
		/* The node is used again.  Decrease the reference counter
		 * back.  The loop "cleanup -> unlink_from_unused
		 *   -> unlink_from_pool -> putpeer -> link_to_unused
		 *   -> cleanup (for the same node)"
		 * doesn't really exist because the entry will have a
		 * recent deletion time and will not be cleaned again soon.
		 */
		inet_putpeer(p);
}

static struct inet_peer_base *family_to_base(int family)
{
	return (family == AF_INET ? &v4_peers : &v6_peers);
}

static struct inet_peer_base *peer_to_base(struct inet_peer *p)
{
	return family_to_base(p->daddr.family);
}

/* May be called with local BH enabled. */
static int cleanup_once(unsigned long ttl)
{
	struct inet_peer *p = NULL;

	/* Remove the first entry from the list of unused nodes. */
	spin_lock_bh(&unused_peers.lock);
	if (!list_empty(&unused_peers.list)) {
		__u32 delta;

		p = list_first_entry(&unused_peers.list, struct inet_peer, unused);
		delta = (__u32)jiffies - p->dtime;

		if (delta < ttl) {
			/* Do not prune fresh entries. */
			spin_unlock_bh(&unused_peers.lock);
			return -1;
		}

		list_del_init(&p->unused);

		/* Grab an extra reference to prevent node disappearing
		 * before unlink_from_pool() call. */
		atomic_inc(&p->refcnt);
	}
	spin_unlock_bh(&unused_peers.lock);

	if (p == NULL)
		/* It means that the total number of USED entries has
		 * grown over inet_peer_threshold.  It shouldn't really
		 * happen because of entry limits in route cache. */
		return -1;

	unlink_from_pool(p, peer_to_base(p));
	return 0;
}

/* Called with or without local BH being disabled. */
struct inet_peer *inet_getpeer(struct inetpeer_addr *daddr, int create)
{
	struct inet_peer __rcu **stack[PEER_MAXDEPTH], ***stackptr;
	struct inet_peer_base *base = family_to_base(AF_INET);
	struct inet_peer *p;
<<<<<<< HEAD
	struct inet_peer __rcu **stack[PEER_MAXDEPTH], ***stackptr;
=======
>>>>>>> ca44ac38

	/* Look up for the address quickly, lockless.
	 * Because of a concurrent writer, we might not find an existing entry.
	 */
	rcu_read_lock_bh();
	p = lookup_rcu_bh(daddr, base);
	rcu_read_unlock_bh();

	if (p) {
		/* The existing node has been found.
		 * Remove the entry from unused list if it was there.
		 */
		unlink_from_unused(p);
		return p;
	}

	/* retry an exact lookup, taking the lock before.
	 * At least, nodes should be hot in our cache.
	 */
	spin_lock_bh(&base->lock);
	p = lookup(daddr, stack, base);
	if (p != peer_avl_empty) {
		atomic_inc(&p->refcnt);
		spin_unlock_bh(&base->lock);
		/* Remove the entry from unused list if it was there. */
		unlink_from_unused(p);
		return p;
	}
	p = create ? kmem_cache_alloc(peer_cachep, GFP_ATOMIC) : NULL;
	if (p) {
		p->daddr = *daddr;
		atomic_set(&p->refcnt, 1);
		atomic_set(&p->rid, 0);
		atomic_set(&p->ip_id_count, secure_ip_id(daddr->a4));
		p->tcp_ts_stamp = 0;
		INIT_LIST_HEAD(&p->unused);


		/* Link the node. */
		link_to_pool(p, base);
		base->total++;
	}
	spin_unlock_bh(&base->lock);

	if (base->total >= inet_peer_threshold)
		/* Remove one less-recently-used entry. */
		cleanup_once(0);

	return p;
}

static int compute_total(void)
{
	return v4_peers.total + v6_peers.total;
}
EXPORT_SYMBOL_GPL(inet_getpeer);

/* Called with local BH disabled. */
static void peer_check_expire(unsigned long dummy)
{
	unsigned long now = jiffies;
	int ttl, total;

	total = compute_total();
	if (total >= inet_peer_threshold)
		ttl = inet_peer_minttl;
	else
		ttl = inet_peer_maxttl
				- (inet_peer_maxttl - inet_peer_minttl) / HZ *
					total / inet_peer_threshold * HZ;
	while (!cleanup_once(ttl)) {
		if (jiffies != now)
			break;
	}

	/* Trigger the timer after inet_peer_gc_mintime .. inet_peer_gc_maxtime
	 * interval depending on the total number of entries (more entries,
	 * less interval). */
	total = compute_total();
	if (total >= inet_peer_threshold)
		peer_periodic_timer.expires = jiffies + inet_peer_gc_mintime;
	else
		peer_periodic_timer.expires = jiffies
			+ inet_peer_gc_maxtime
			- (inet_peer_gc_maxtime - inet_peer_gc_mintime) / HZ *
				total / inet_peer_threshold * HZ;
	add_timer(&peer_periodic_timer);
}

void inet_putpeer(struct inet_peer *p)
{
	local_bh_disable();

	if (atomic_dec_and_lock(&p->refcnt, &unused_peers.lock)) {
		list_add_tail(&p->unused, &unused_peers.list);
		p->dtime = (__u32)jiffies;
		spin_unlock(&unused_peers.lock);
	}

	local_bh_enable();
}
EXPORT_SYMBOL_GPL(inet_putpeer);<|MERGE_RESOLUTION|>--- conflicted
+++ resolved
@@ -79,15 +79,6 @@
 	.avl_height	= 0
 };
 
-<<<<<<< HEAD
-static struct {
-	struct inet_peer __rcu *root;
-	spinlock_t	lock;
-	int		total;
-} peers = {
-	.root		= peer_avl_empty_rcu,
-	.lock		= __SPIN_LOCK_UNLOCKED(peers.lock),
-=======
 struct inet_peer_base {
 	struct inet_peer __rcu *root;
 	spinlock_t	lock;
@@ -97,7 +88,6 @@
 static struct inet_peer_base v4_peers = {
 	.root		= peer_avl_empty_rcu,
 	.lock		= __SPIN_LOCK_UNLOCKED(v4_peers.lock),
->>>>>>> ca44ac38
 	.total		= 0,
 };
 
@@ -196,20 +186,12 @@
 	struct inet_peer __rcu **v;				\
 								\
 	stackptr = _stack;					\
-<<<<<<< HEAD
-	*stackptr++ = &peers.root;				\
-	for (u = rcu_dereference_protected(peers.root,		\
-			lockdep_is_held(&peers.lock));		\
-	     u != peer_avl_empty; ) {				\
-		if (_daddr == u->v4daddr)			\
-=======
 	*stackptr++ = &_base->root;				\
 	for (u = rcu_dereference_protected(_base->root,		\
 			lockdep_is_held(&_base->lock));		\
 	     u != peer_avl_empty; ) {				\
 		int cmp = addr_compare(_daddr, &u->daddr);	\
 		if (cmp == 0)					\
->>>>>>> ca44ac38
 			break;					\
 		if (cmp == -1)					\
 			v = &u->avl_left;			\
@@ -217,11 +199,7 @@
 			v = &u->avl_right;			\
 		*stackptr++ = v;				\
 		u = rcu_dereference_protected(*v,		\
-<<<<<<< HEAD
-			lockdep_is_held(&peers.lock));		\
-=======
 			lockdep_is_held(&_base->lock));		\
->>>>>>> ca44ac38
 	}							\
 	u;							\
 })
@@ -269,20 +247,12 @@
 	*stackptr++ = &start->avl_left;				\
 	v = &start->avl_left;					\
 	for (u = rcu_dereference_protected(*v,			\
-<<<<<<< HEAD
-			lockdep_is_held(&peers.lock));		\
-=======
 			lockdep_is_held(&base->lock));		\
->>>>>>> ca44ac38
 	     u->avl_right != peer_avl_empty_rcu; ) {		\
 		v = &u->avl_right;				\
 		*stackptr++ = v;				\
 		u = rcu_dereference_protected(*v,		\
-<<<<<<< HEAD
-			lockdep_is_held(&peers.lock));		\
-=======
 			lockdep_is_held(&base->lock));		\
->>>>>>> ca44ac38
 	}							\
 	u;							\
 })
@@ -292,12 +262,8 @@
  * Look into mm/map_avl.c for more detail description of the ideas.
  */
 static void peer_avl_rebalance(struct inet_peer __rcu **stack[],
-<<<<<<< HEAD
-		struct inet_peer __rcu ***stackend)
-=======
 			       struct inet_peer __rcu ***stackend,
 			       struct inet_peer_base *base)
->>>>>>> ca44ac38
 {
 	struct inet_peer __rcu **nodep;
 	struct inet_peer *node, *l, *r;
@@ -306,34 +272,20 @@
 	while (stackend > stack) {
 		nodep = *--stackend;
 		node = rcu_dereference_protected(*nodep,
-<<<<<<< HEAD
-				lockdep_is_held(&peers.lock));
+				lockdep_is_held(&base->lock));
 		l = rcu_dereference_protected(node->avl_left,
-				lockdep_is_held(&peers.lock));
+				lockdep_is_held(&base->lock));
 		r = rcu_dereference_protected(node->avl_right,
-				lockdep_is_held(&peers.lock));
-=======
-				lockdep_is_held(&base->lock));
-		l = rcu_dereference_protected(node->avl_left,
-				lockdep_is_held(&base->lock));
-		r = rcu_dereference_protected(node->avl_right,
-				lockdep_is_held(&base->lock));
->>>>>>> ca44ac38
+				lockdep_is_held(&base->lock));
 		lh = node_height(l);
 		rh = node_height(r);
 		if (lh > rh + 1) { /* l: RH+2 */
 			struct inet_peer *ll, *lr, *lrl, *lrr;
 			int lrh;
 			ll = rcu_dereference_protected(l->avl_left,
-<<<<<<< HEAD
-				lockdep_is_held(&peers.lock));
+				lockdep_is_held(&base->lock));
 			lr = rcu_dereference_protected(l->avl_right,
-				lockdep_is_held(&peers.lock));
-=======
-				lockdep_is_held(&base->lock));
-			lr = rcu_dereference_protected(l->avl_right,
-				lockdep_is_held(&base->lock));
->>>>>>> ca44ac38
+				lockdep_is_held(&base->lock));
 			lrh = node_height(lr);
 			if (lrh <= node_height(ll)) {	/* ll: RH+1 */
 				RCU_INIT_POINTER(node->avl_left, lr);	/* lr: RH or RH+1 */
@@ -345,15 +297,9 @@
 				RCU_INIT_POINTER(*nodep, l);
 			} else { /* ll: RH, lr: RH+1 */
 				lrl = rcu_dereference_protected(lr->avl_left,
-<<<<<<< HEAD
-					lockdep_is_held(&peers.lock));	/* lrl: RH or RH-1 */
-				lrr = rcu_dereference_protected(lr->avl_right,
-					lockdep_is_held(&peers.lock));	/* lrr: RH or RH-1 */
-=======
 					lockdep_is_held(&base->lock));	/* lrl: RH or RH-1 */
 				lrr = rcu_dereference_protected(lr->avl_right,
 					lockdep_is_held(&base->lock));	/* lrr: RH or RH-1 */
->>>>>>> ca44ac38
 				RCU_INIT_POINTER(node->avl_left, lrr);	/* lrr: RH or RH-1 */
 				RCU_INIT_POINTER(node->avl_right, r);	/* r: RH */
 				node->avl_height = rh + 1; /* node: RH+1 */
@@ -369,15 +315,9 @@
 			struct inet_peer *rr, *rl, *rlr, *rll;
 			int rlh;
 			rr = rcu_dereference_protected(r->avl_right,
-<<<<<<< HEAD
-				lockdep_is_held(&peers.lock));
+				lockdep_is_held(&base->lock));
 			rl = rcu_dereference_protected(r->avl_left,
-				lockdep_is_held(&peers.lock));
-=======
-				lockdep_is_held(&base->lock));
-			rl = rcu_dereference_protected(r->avl_left,
-				lockdep_is_held(&base->lock));
->>>>>>> ca44ac38
+				lockdep_is_held(&base->lock));
 			rlh = node_height(rl);
 			if (rlh <= node_height(rr)) {	/* rr: LH+1 */
 				RCU_INIT_POINTER(node->avl_right, rl);	/* rl: LH or LH+1 */
@@ -389,15 +329,9 @@
 				RCU_INIT_POINTER(*nodep, r);
 			} else { /* rr: RH, rl: RH+1 */
 				rlr = rcu_dereference_protected(rl->avl_right,
-<<<<<<< HEAD
-					lockdep_is_held(&peers.lock));	/* rlr: LH or LH-1 */
-				rll = rcu_dereference_protected(rl->avl_left,
-					lockdep_is_held(&peers.lock));	/* rll: LH or LH-1 */
-=======
 					lockdep_is_held(&base->lock));	/* rlr: LH or LH-1 */
 				rll = rcu_dereference_protected(rl->avl_left,
 					lockdep_is_held(&base->lock));	/* rll: LH or LH-1 */
->>>>>>> ca44ac38
 				RCU_INIT_POINTER(node->avl_right, rll);	/* rll: LH or LH-1 */
 				RCU_INIT_POINTER(node->avl_left, l);	/* l: LH */
 				node->avl_height = lh + 1; /* node: LH+1 */
@@ -423,11 +357,7 @@
 	n->avl_right = peer_avl_empty_rcu;			\
 	/* lockless readers can catch us now */			\
 	rcu_assign_pointer(**--stackptr, n);			\
-<<<<<<< HEAD
-	peer_avl_rebalance(stack, stackptr);			\
-=======
 	peer_avl_rebalance(stack, stackptr, base);		\
->>>>>>> ca44ac38
 } while (0)
 
 static void inetpeer_free_rcu(struct rcu_head *head)
@@ -452,11 +382,7 @@
 	if (atomic_cmpxchg(&p->refcnt, 1, -1) == 1) {
 		struct inet_peer __rcu **stack[PEER_MAXDEPTH];
 		struct inet_peer __rcu ***stackptr, ***delp;
-<<<<<<< HEAD
-		if (lookup(p->v4daddr, stack) != p)
-=======
 		if (lookup(&p->daddr, stack, base) != p)
->>>>>>> ca44ac38
 			BUG();
 		delp = stackptr - 1; /* *delp[0] == p */
 		if (p->avl_left == peer_avl_empty_rcu) {
@@ -465,15 +391,9 @@
 		} else {
 			/* look for a node to insert instead of p */
 			struct inet_peer *t;
-<<<<<<< HEAD
-			t = lookup_rightempty(p);
-			BUG_ON(rcu_dereference_protected(*stackptr[-1],
-					lockdep_is_held(&peers.lock)) != t);
-=======
 			t = lookup_rightempty(p, base);
 			BUG_ON(rcu_dereference_protected(*stackptr[-1],
 					lockdep_is_held(&base->lock)) != t);
->>>>>>> ca44ac38
 			**--stackptr = t->avl_left;
 			/* t is removed, t->daddr > x->daddr for any
 			 * x in p->avl_left subtree.
@@ -557,10 +477,6 @@
 	struct inet_peer __rcu **stack[PEER_MAXDEPTH], ***stackptr;
 	struct inet_peer_base *base = family_to_base(AF_INET);
 	struct inet_peer *p;
-<<<<<<< HEAD
-	struct inet_peer __rcu **stack[PEER_MAXDEPTH], ***stackptr;
-=======
->>>>>>> ca44ac38
 
 	/* Look up for the address quickly, lockless.
 	 * Because of a concurrent writer, we might not find an existing entry.
