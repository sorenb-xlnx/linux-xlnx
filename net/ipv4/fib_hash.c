--- conflicted
+++ resolved
@@ -120,16 +120,12 @@
 		struct fib_node *f;
 
 		hlist_for_each_entry_safe(f, node, n, &old_ht[i], fn_hash) {
-			struct hlist_head __rcu *new_head;
+			struct hlist_head *new_head;
 
 			hlist_del_rcu(&f->fn_hash);
 
-<<<<<<< HEAD
-			new_head = &fz->fz_hash[fn_hash(f->fn_key, fz)];
-=======
 			new_head = rcu_dereference_protected(fz->fz_hash, 1) +
 				   fn_hash(f->fn_key, fz);
->>>>>>> 81280572
 			hlist_add_head_rcu(&f->fn_hash, new_head);
 		}
 	}
@@ -184,13 +180,8 @@
 		memcpy(&nfz, fz, sizeof(nfz));
 
 		write_seqlock_bh(&fz->fz_lock);
-<<<<<<< HEAD
-		old_ht = fz->fz_hash;
-		nfz.fz_hash = ht;
-=======
 		old_ht = rcu_dereference_protected(fz->fz_hash, 1);
 		RCU_INIT_POINTER(nfz.fz_hash, ht);
->>>>>>> 81280572
 		nfz.fz_hashmask = new_hashmask;
 		nfz.fz_divisor = new_divisor;
 		fn_rebuild_zone(&nfz, old_ht, old_divisor);
@@ -246,11 +237,7 @@
 	seqlock_init(&fz->fz_lock);
 	fz->fz_divisor = z ? EMBEDDED_HASH_SIZE : 1;
 	fz->fz_hashmask = fz->fz_divisor - 1;
-<<<<<<< HEAD
-	fz->fz_hash = fz->fz_embedded_hash;
-=======
 	RCU_INIT_POINTER(fz->fz_hash, fz->fz_embedded_hash);
->>>>>>> 81280572
 	fz->fz_order = z;
 	fz->fz_revorder = 32 - z;
 	fz->fz_mask = inet_make_mask(z);
@@ -286,11 +273,7 @@
 	for (fz = rcu_dereference(t->fn_zone_list);
 	     fz != NULL;
 	     fz = rcu_dereference(fz->fz_next)) {
-<<<<<<< HEAD
-		struct hlist_head __rcu *head;
-=======
 		struct hlist_head *head;
->>>>>>> 81280572
 		struct hlist_node *node;
 		struct fib_node *f;
 		__be32 k;
@@ -300,11 +283,7 @@
 			seq = read_seqbegin(&fz->fz_lock);
 			k = fz_key(flp->fl4_dst, fz);
 
-<<<<<<< HEAD
-			head = &fz->fz_hash[fn_hash(k, fz)];
-=======
 			head = rcu_dereference(fz->fz_hash) + fn_hash(k, fz);
->>>>>>> 81280572
 			hlist_for_each_entry_rcu(f, node, head, fn_hash) {
 				if (f->fn_key != k)
 					continue;
@@ -343,12 +322,8 @@
 	order = -1;
 
 	rcu_read_lock();
-<<<<<<< HEAD
-	hlist_for_each_entry_rcu(f, node, &fz->fz_hash[0], fn_hash) {
-=======
 	head = rcu_dereference(fz->fz_hash);
 	hlist_for_each_entry_rcu(f, node, head, fn_hash) {
->>>>>>> 81280572
 		struct fib_alias *fa;
 
 		list_for_each_entry_rcu(fa, &f->fn_alias, fa_list) {
