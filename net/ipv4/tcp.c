/*
 * INET		An implementation of the TCP/IP protocol suite for the LINUX
 *		operating system.  INET is implemented using the  BSD Socket
 *		interface as the means of communication with the user level.
 *
 *		Implementation of the Transmission Control Protocol(TCP).
 *
 * Authors:	Ross Biro
 *		Fred N. van Kempen, <waltje@uWalt.NL.Mugnet.ORG>
 *		Mark Evans, <evansmp@uhura.aston.ac.uk>
 *		Corey Minyard <wf-rch!minyard@relay.EU.net>
 *		Florian La Roche, <flla@stud.uni-sb.de>
 *		Charles Hedrick, <hedrick@klinzhai.rutgers.edu>
 *		Linus Torvalds, <torvalds@cs.helsinki.fi>
 *		Alan Cox, <gw4pts@gw4pts.ampr.org>
 *		Matthew Dillon, <dillon@apollo.west.oic.com>
 *		Arnt Gulbrandsen, <agulbra@nvg.unit.no>
 *		Jorge Cwik, <jorge@laser.satlink.net>
 *
 * Fixes:
 *		Alan Cox	:	Numerous verify_area() calls
 *		Alan Cox	:	Set the ACK bit on a reset
 *		Alan Cox	:	Stopped it crashing if it closed while
 *					sk->inuse=1 and was trying to connect
 *					(tcp_err()).
 *		Alan Cox	:	All icmp error handling was broken
 *					pointers passed where wrong and the
 *					socket was looked up backwards. Nobody
 *					tested any icmp error code obviously.
 *		Alan Cox	:	tcp_err() now handled properly. It
 *					wakes people on errors. poll
 *					behaves and the icmp error race
 *					has gone by moving it into sock.c
 *		Alan Cox	:	tcp_send_reset() fixed to work for
 *					everything not just packets for
 *					unknown sockets.
 *		Alan Cox	:	tcp option processing.
 *		Alan Cox	:	Reset tweaked (still not 100%) [Had
 *					syn rule wrong]
 *		Herp Rosmanith  :	More reset fixes
 *		Alan Cox	:	No longer acks invalid rst frames.
 *					Acking any kind of RST is right out.
 *		Alan Cox	:	Sets an ignore me flag on an rst
 *					receive otherwise odd bits of prattle
 *					escape still
 *		Alan Cox	:	Fixed another acking RST frame bug.
 *					Should stop LAN workplace lockups.
 *		Alan Cox	: 	Some tidyups using the new skb list
 *					facilities
 *		Alan Cox	:	sk->keepopen now seems to work
 *		Alan Cox	:	Pulls options out correctly on accepts
 *		Alan Cox	:	Fixed assorted sk->rqueue->next errors
 *		Alan Cox	:	PSH doesn't end a TCP read. Switched a
 *					bit to skb ops.
 *		Alan Cox	:	Tidied tcp_data to avoid a potential
 *					nasty.
 *		Alan Cox	:	Added some better commenting, as the
 *					tcp is hard to follow
 *		Alan Cox	:	Removed incorrect check for 20 * psh
 *	Michael O'Reilly	:	ack < copied bug fix.
 *	Johannes Stille		:	Misc tcp fixes (not all in yet).
 *		Alan Cox	:	FIN with no memory -> CRASH
 *		Alan Cox	:	Added socket option proto entries.
 *					Also added awareness of them to accept.
 *		Alan Cox	:	Added TCP options (SOL_TCP)
 *		Alan Cox	:	Switched wakeup calls to callbacks,
 *					so the kernel can layer network
 *					sockets.
 *		Alan Cox	:	Use ip_tos/ip_ttl settings.
 *		Alan Cox	:	Handle FIN (more) properly (we hope).
 *		Alan Cox	:	RST frames sent on unsynchronised
 *					state ack error.
 *		Alan Cox	:	Put in missing check for SYN bit.
 *		Alan Cox	:	Added tcp_select_window() aka NET2E
 *					window non shrink trick.
 *		Alan Cox	:	Added a couple of small NET2E timer
 *					fixes
 *		Charles Hedrick :	TCP fixes
 *		Toomas Tamm	:	TCP window fixes
 *		Alan Cox	:	Small URG fix to rlogin ^C ack fight
 *		Charles Hedrick	:	Rewrote most of it to actually work
 *		Linus		:	Rewrote tcp_read() and URG handling
 *					completely
 *		Gerhard Koerting:	Fixed some missing timer handling
 *		Matthew Dillon  :	Reworked TCP machine states as per RFC
 *		Gerhard Koerting:	PC/TCP workarounds
 *		Adam Caldwell	:	Assorted timer/timing errors
 *		Matthew Dillon	:	Fixed another RST bug
 *		Alan Cox	:	Move to kernel side addressing changes.
 *		Alan Cox	:	Beginning work on TCP fastpathing
 *					(not yet usable)
 *		Arnt Gulbrandsen:	Turbocharged tcp_check() routine.
 *		Alan Cox	:	TCP fast path debugging
 *		Alan Cox	:	Window clamping
 *		Michael Riepe	:	Bug in tcp_check()
 *		Matt Dillon	:	More TCP improvements and RST bug fixes
 *		Matt Dillon	:	Yet more small nasties remove from the
 *					TCP code (Be very nice to this man if
 *					tcp finally works 100%) 8)
 *		Alan Cox	:	BSD accept semantics.
 *		Alan Cox	:	Reset on closedown bug.
 *	Peter De Schrijver	:	ENOTCONN check missing in tcp_sendto().
 *		Michael Pall	:	Handle poll() after URG properly in
 *					all cases.
 *		Michael Pall	:	Undo the last fix in tcp_read_urg()
 *					(multi URG PUSH broke rlogin).
 *		Michael Pall	:	Fix the multi URG PUSH problem in
 *					tcp_readable(), poll() after URG
 *					works now.
 *		Michael Pall	:	recv(...,MSG_OOB) never blocks in the
 *					BSD api.
 *		Alan Cox	:	Changed the semantics of sk->socket to
 *					fix a race and a signal problem with
 *					accept() and async I/O.
 *		Alan Cox	:	Relaxed the rules on tcp_sendto().
 *		Yury Shevchuk	:	Really fixed accept() blocking problem.
 *		Craig I. Hagan  :	Allow for BSD compatible TIME_WAIT for
 *					clients/servers which listen in on
 *					fixed ports.
 *		Alan Cox	:	Cleaned the above up and shrank it to
 *					a sensible code size.
 *		Alan Cox	:	Self connect lockup fix.
 *		Alan Cox	:	No connect to multicast.
 *		Ross Biro	:	Close unaccepted children on master
 *					socket close.
 *		Alan Cox	:	Reset tracing code.
 *		Alan Cox	:	Spurious resets on shutdown.
 *		Alan Cox	:	Giant 15 minute/60 second timer error
 *		Alan Cox	:	Small whoops in polling before an
 *					accept.
 *		Alan Cox	:	Kept the state trace facility since
 *					it's handy for debugging.
 *		Alan Cox	:	More reset handler fixes.
 *		Alan Cox	:	Started rewriting the code based on
 *					the RFC's for other useful protocol
 *					references see: Comer, KA9Q NOS, and
 *					for a reference on the difference
 *					between specifications and how BSD
 *					works see the 4.4lite source.
 *		A.N.Kuznetsov	:	Don't time wait on completion of tidy
 *					close.
 *		Linus Torvalds	:	Fin/Shutdown & copied_seq changes.
 *		Linus Torvalds	:	Fixed BSD port reuse to work first syn
 *		Alan Cox	:	Reimplemented timers as per the RFC
 *					and using multiple timers for sanity.
 *		Alan Cox	:	Small bug fixes, and a lot of new
 *					comments.
 *		Alan Cox	:	Fixed dual reader crash by locking
 *					the buffers (much like datagram.c)
 *		Alan Cox	:	Fixed stuck sockets in probe. A probe
 *					now gets fed up of retrying without
 *					(even a no space) answer.
 *		Alan Cox	:	Extracted closing code better
 *		Alan Cox	:	Fixed the closing state machine to
 *					resemble the RFC.
 *		Alan Cox	:	More 'per spec' fixes.
 *		Jorge Cwik	:	Even faster checksumming.
 *		Alan Cox	:	tcp_data() doesn't ack illegal PSH
 *					only frames. At least one pc tcp stack
 *					generates them.
 *		Alan Cox	:	Cache last socket.
 *		Alan Cox	:	Per route irtt.
 *		Matt Day	:	poll()->select() match BSD precisely on error
 *		Alan Cox	:	New buffers
 *		Marc Tamsky	:	Various sk->prot->retransmits and
 *					sk->retransmits misupdating fixed.
 *					Fixed tcp_write_timeout: stuck close,
 *					and TCP syn retries gets used now.
 *		Mark Yarvis	:	In tcp_read_wakeup(), don't send an
 *					ack if state is TCP_CLOSED.
 *		Alan Cox	:	Look up device on a retransmit - routes may
 *					change. Doesn't yet cope with MSS shrink right
 *					but it's a start!
 *		Marc Tamsky	:	Closing in closing fixes.
 *		Mike Shaver	:	RFC1122 verifications.
 *		Alan Cox	:	rcv_saddr errors.
 *		Alan Cox	:	Block double connect().
 *		Alan Cox	:	Small hooks for enSKIP.
 *		Alexey Kuznetsov:	Path MTU discovery.
 *		Alan Cox	:	Support soft errors.
 *		Alan Cox	:	Fix MTU discovery pathological case
 *					when the remote claims no mtu!
 *		Marc Tamsky	:	TCP_CLOSE fix.
 *		Colin (G3TNE)	:	Send a reset on syn ack replies in
 *					window but wrong (fixes NT lpd problems)
 *		Pedro Roque	:	Better TCP window handling, delayed ack.
 *		Joerg Reuter	:	No modification of locked buffers in
 *					tcp_do_retransmit()
 *		Eric Schenk	:	Changed receiver side silly window
 *					avoidance algorithm to BSD style
 *					algorithm. This doubles throughput
 *					against machines running Solaris,
 *					and seems to result in general
 *					improvement.
 *	Stefan Magdalinski	:	adjusted tcp_readable() to fix FIONREAD
 *	Willy Konynenberg	:	Transparent proxying support.
 *	Mike McLagan		:	Routing by source
 *		Keith Owens	:	Do proper merging with partial SKB's in
 *					tcp_do_sendmsg to avoid burstiness.
 *		Eric Schenk	:	Fix fast close down bug with
 *					shutdown() followed by close().
 *		Andi Kleen 	:	Make poll agree with SIGIO
 *	Salvatore Sanfilippo	:	Support SO_LINGER with linger == 1 and
 *					lingertime == 0 (RFC 793 ABORT Call)
 *	Hirokazu Takahashi	:	Use copy_from_user() instead of
 *					csum_and_copy_from_user() if possible.
 *
 *		This program is free software; you can redistribute it and/or
 *		modify it under the terms of the GNU General Public License
 *		as published by the Free Software Foundation; either version
 *		2 of the License, or(at your option) any later version.
 *
 * Description of States:
 *
 *	TCP_SYN_SENT		sent a connection request, waiting for ack
 *
 *	TCP_SYN_RECV		received a connection request, sent ack,
 *				waiting for final ack in three-way handshake.
 *
 *	TCP_ESTABLISHED		connection established
 *
 *	TCP_FIN_WAIT1		our side has shutdown, waiting to complete
 *				transmission of remaining buffered data
 *
 *	TCP_FIN_WAIT2		all buffered data sent, waiting for remote
 *				to shutdown
 *
 *	TCP_CLOSING		both sides have shutdown but we still have
 *				data we have to finish sending
 *
 *	TCP_TIME_WAIT		timeout to catch resent junk before entering
 *				closed, can only be entered from FIN_WAIT2
 *				or CLOSING.  Required because the other end
 *				may not have gotten our last ACK causing it
 *				to retransmit the data packet (which we ignore)
 *
 *	TCP_CLOSE_WAIT		remote side has shutdown and is waiting for
 *				us to finish writing our data and to shutdown
 *				(we have to close() to move on to LAST_ACK)
 *
 *	TCP_LAST_ACK		out side has shutdown after remote has
 *				shutdown.  There may still be data in our
 *				buffer that we have to finish sending
 *
 *	TCP_CLOSE		socket is finished
 */

#include <linux/kernel.h>
#include <linux/module.h>
#include <linux/types.h>
#include <linux/fcntl.h>
#include <linux/poll.h>
#include <linux/init.h>
#include <linux/fs.h>
#include <linux/skbuff.h>
#include <linux/scatterlist.h>
#include <linux/splice.h>
#include <linux/net.h>
#include <linux/socket.h>
#include <linux/random.h>
#include <linux/bootmem.h>
#include <linux/highmem.h>
#include <linux/swap.h>
#include <linux/cache.h>
#include <linux/err.h>
#include <linux/crypto.h>

#include <net/icmp.h>
#include <net/tcp.h>
#include <net/xfrm.h>
#include <net/ip.h>
#include <net/netdma.h>
#include <net/sock.h>

#include <asm/uaccess.h>
#include <asm/ioctls.h>

int sysctl_tcp_fin_timeout __read_mostly = TCP_FIN_TIMEOUT;

struct percpu_counter tcp_orphan_count;
EXPORT_SYMBOL_GPL(tcp_orphan_count);

int sysctl_tcp_mem[3] __read_mostly;
int sysctl_tcp_wmem[3] __read_mostly;
int sysctl_tcp_rmem[3] __read_mostly;

EXPORT_SYMBOL(sysctl_tcp_mem);
EXPORT_SYMBOL(sysctl_tcp_rmem);
EXPORT_SYMBOL(sysctl_tcp_wmem);

atomic_t tcp_memory_allocated;	/* Current allocated memory. */
EXPORT_SYMBOL(tcp_memory_allocated);

/*
 * Current number of TCP sockets.
 */
struct percpu_counter tcp_sockets_allocated;
EXPORT_SYMBOL(tcp_sockets_allocated);

/*
 * TCP splice context
 */
struct tcp_splice_state {
	struct pipe_inode_info *pipe;
	size_t len;
	unsigned int flags;
};

/*
 * Pressure flag: try to collapse.
 * Technical note: it is used by multiple contexts non atomically.
 * All the __sk_mem_schedule() is of this nature: accounting
 * is strict, actions are advisory and have some latency.
 */
int tcp_memory_pressure __read_mostly;

EXPORT_SYMBOL(tcp_memory_pressure);

void tcp_enter_memory_pressure(struct sock *sk)
{
	if (!tcp_memory_pressure) {
		NET_INC_STATS(sock_net(sk), LINUX_MIB_TCPMEMORYPRESSURES);
		tcp_memory_pressure = 1;
	}
}

EXPORT_SYMBOL(tcp_enter_memory_pressure);

/*
 *	Wait for a TCP event.
 *
 *	Note that we don't need to lock the socket, as the upper poll layers
 *	take care of normal races (between the test and the event) and we don't
 *	go look at any of the socket buffers directly.
 */
unsigned int tcp_poll(struct file *file, struct socket *sock, poll_table *wait)
{
	unsigned int mask;
	struct sock *sk = sock->sk;
	struct tcp_sock *tp = tcp_sk(sk);

	poll_wait(file, sk->sk_sleep, wait);
	if (sk->sk_state == TCP_LISTEN)
		return inet_csk_listen_poll(sk);

	/* Socket is not locked. We are protected from async events
	 * by poll logic and correct handling of state changes
	 * made by other threads is impossible in any case.
	 */

	mask = 0;
	if (sk->sk_err)
		mask = POLLERR;

	/*
	 * POLLHUP is certainly not done right. But poll() doesn't
	 * have a notion of HUP in just one direction, and for a
	 * socket the read side is more interesting.
	 *
	 * Some poll() documentation says that POLLHUP is incompatible
	 * with the POLLOUT/POLLWR flags, so somebody should check this
	 * all. But careful, it tends to be safer to return too many
	 * bits than too few, and you can easily break real applications
	 * if you don't tell them that something has hung up!
	 *
	 * Check-me.
	 *
	 * Check number 1. POLLHUP is _UNMASKABLE_ event (see UNIX98 and
	 * our fs/select.c). It means that after we received EOF,
	 * poll always returns immediately, making impossible poll() on write()
	 * in state CLOSE_WAIT. One solution is evident --- to set POLLHUP
	 * if and only if shutdown has been made in both directions.
	 * Actually, it is interesting to look how Solaris and DUX
	 * solve this dilemma. I would prefer, if POLLHUP were maskable,
	 * then we could set it on SND_SHUTDOWN. BTW examples given
	 * in Stevens' books assume exactly this behaviour, it explains
	 * why POLLHUP is incompatible with POLLOUT.	--ANK
	 *
	 * NOTE. Check for TCP_CLOSE is added. The goal is to prevent
	 * blocking on fresh not-connected or disconnected socket. --ANK
	 */
	if (sk->sk_shutdown == SHUTDOWN_MASK || sk->sk_state == TCP_CLOSE)
		mask |= POLLHUP;
	if (sk->sk_shutdown & RCV_SHUTDOWN)
		mask |= POLLIN | POLLRDNORM | POLLRDHUP;

	/* Connected? */
	if ((1 << sk->sk_state) & ~(TCPF_SYN_SENT | TCPF_SYN_RECV)) {
		int target = sock_rcvlowat(sk, 0, INT_MAX);

		if (tp->urg_seq == tp->copied_seq &&
		    !sock_flag(sk, SOCK_URGINLINE) &&
		    tp->urg_data)
			target--;

		/* Potential race condition. If read of tp below will
		 * escape above sk->sk_state, we can be illegally awaken
		 * in SYN_* states. */
		if (tp->rcv_nxt - tp->copied_seq >= target)
			mask |= POLLIN | POLLRDNORM;

		if (!(sk->sk_shutdown & SEND_SHUTDOWN)) {
			if (sk_stream_wspace(sk) >= sk_stream_min_wspace(sk)) {
				mask |= POLLOUT | POLLWRNORM;
			} else {  /* send SIGIO later */
				set_bit(SOCK_ASYNC_NOSPACE,
					&sk->sk_socket->flags);
				set_bit(SOCK_NOSPACE, &sk->sk_socket->flags);

				/* Race breaker. If space is freed after
				 * wspace test but before the flags are set,
				 * IO signal will be lost.
				 */
				if (sk_stream_wspace(sk) >= sk_stream_min_wspace(sk))
					mask |= POLLOUT | POLLWRNORM;
			}
		}

		if (tp->urg_data & TCP_URG_VALID)
			mask |= POLLPRI;
	}
	return mask;
}

int tcp_ioctl(struct sock *sk, int cmd, unsigned long arg)
{
	struct tcp_sock *tp = tcp_sk(sk);
	int answ;

	switch (cmd) {
	case SIOCINQ:
		if (sk->sk_state == TCP_LISTEN)
			return -EINVAL;

		lock_sock(sk);
		if ((1 << sk->sk_state) & (TCPF_SYN_SENT | TCPF_SYN_RECV))
			answ = 0;
		else if (sock_flag(sk, SOCK_URGINLINE) ||
			 !tp->urg_data ||
			 before(tp->urg_seq, tp->copied_seq) ||
			 !before(tp->urg_seq, tp->rcv_nxt)) {
			answ = tp->rcv_nxt - tp->copied_seq;

			/* Subtract 1, if FIN is in queue. */
			if (answ && !skb_queue_empty(&sk->sk_receive_queue))
				answ -=
		       tcp_hdr((struct sk_buff *)sk->sk_receive_queue.prev)->fin;
		} else
			answ = tp->urg_seq - tp->copied_seq;
		release_sock(sk);
		break;
	case SIOCATMARK:
		answ = tp->urg_data && tp->urg_seq == tp->copied_seq;
		break;
	case SIOCOUTQ:
		if (sk->sk_state == TCP_LISTEN)
			return -EINVAL;

		if ((1 << sk->sk_state) & (TCPF_SYN_SENT | TCPF_SYN_RECV))
			answ = 0;
		else
			answ = tp->write_seq - tp->snd_una;
		break;
	default:
		return -ENOIOCTLCMD;
	}

	return put_user(answ, (int __user *)arg);
}

static inline void tcp_mark_push(struct tcp_sock *tp, struct sk_buff *skb)
{
	TCP_SKB_CB(skb)->flags |= TCPCB_FLAG_PSH;
	tp->pushed_seq = tp->write_seq;
}

static inline int forced_push(struct tcp_sock *tp)
{
	return after(tp->write_seq, tp->pushed_seq + (tp->max_window >> 1));
}

static inline void skb_entail(struct sock *sk, struct sk_buff *skb)
{
	struct tcp_sock *tp = tcp_sk(sk);
	struct tcp_skb_cb *tcb = TCP_SKB_CB(skb);

	skb->csum    = 0;
	tcb->seq     = tcb->end_seq = tp->write_seq;
	tcb->flags   = TCPCB_FLAG_ACK;
	tcb->sacked  = 0;
	skb_header_release(skb);
	tcp_add_write_queue_tail(sk, skb);
	sk->sk_wmem_queued += skb->truesize;
	sk_mem_charge(sk, skb->truesize);
	if (tp->nonagle & TCP_NAGLE_PUSH)
		tp->nonagle &= ~TCP_NAGLE_PUSH;
}

static inline void tcp_mark_urg(struct tcp_sock *tp, int flags,
				struct sk_buff *skb)
{
	if (flags & MSG_OOB)
		tp->snd_up = tp->write_seq;
}

static inline void tcp_push(struct sock *sk, int flags, int mss_now,
			    int nonagle)
{
	struct tcp_sock *tp = tcp_sk(sk);

	if (tcp_send_head(sk)) {
		struct sk_buff *skb = tcp_write_queue_tail(sk);
		if (!(flags & MSG_MORE) || forced_push(tp))
			tcp_mark_push(tp, skb);
		tcp_mark_urg(tp, flags, skb);
		__tcp_push_pending_frames(sk, mss_now,
					  (flags & MSG_MORE) ? TCP_NAGLE_CORK : nonagle);
	}
}

static int tcp_splice_data_recv(read_descriptor_t *rd_desc, struct sk_buff *skb,
				unsigned int offset, size_t len)
{
	struct tcp_splice_state *tss = rd_desc->arg.data;
	int ret;

<<<<<<< HEAD
	ret = skb_splice_bits(skb, offset, tss->pipe, rd_desc->count, tss->flags);
=======
	ret = skb_splice_bits(skb, offset, tss->pipe, min(rd_desc->count, len),
			      tss->flags);
>>>>>>> b0050cae
	if (ret > 0)
		rd_desc->count -= ret;
	return ret;
}

static int __tcp_splice_read(struct sock *sk, struct tcp_splice_state *tss)
{
	/* Store TCP splice context information in read_descriptor_t. */
	read_descriptor_t rd_desc = {
		.arg.data = tss,
		.count	  = tss->len,
	};

	return tcp_read_sock(sk, &rd_desc, tcp_splice_data_recv);
}

/**
 *  tcp_splice_read - splice data from TCP socket to a pipe
 * @sock:	socket to splice from
 * @ppos:	position (not valid)
 * @pipe:	pipe to splice to
 * @len:	number of bytes to splice
 * @flags:	splice modifier flags
 *
 * Description:
 *    Will read pages from given socket and fill them into a pipe.
 *
 **/
ssize_t tcp_splice_read(struct socket *sock, loff_t *ppos,
			struct pipe_inode_info *pipe, size_t len,
			unsigned int flags)
{
	struct sock *sk = sock->sk;
	struct tcp_splice_state tss = {
		.pipe = pipe,
		.len = len,
		.flags = flags,
	};
	long timeo;
	ssize_t spliced;
	int ret;

	/*
	 * We can't seek on a socket input
	 */
	if (unlikely(*ppos))
		return -ESPIPE;

	ret = spliced = 0;

	lock_sock(sk);

	timeo = sock_rcvtimeo(sk, flags & SPLICE_F_NONBLOCK);
	while (tss.len) {
		ret = __tcp_splice_read(sk, &tss);
		if (ret < 0)
			break;
		else if (!ret) {
			if (spliced)
				break;
			if (sock_flag(sk, SOCK_DONE))
				break;
			if (sk->sk_err) {
				ret = sock_error(sk);
				break;
			}
			if (sk->sk_shutdown & RCV_SHUTDOWN)
				break;
			if (sk->sk_state == TCP_CLOSE) {
				/*
				 * This occurs when user tries to read
				 * from never connected socket.
				 */
				if (!sock_flag(sk, SOCK_DONE))
					ret = -ENOTCONN;
				break;
			}
			if (!timeo) {
				ret = -EAGAIN;
				break;
			}
			sk_wait_data(sk, &timeo);
			if (signal_pending(current)) {
				ret = sock_intr_errno(timeo);
				break;
			}
			continue;
		}
		tss.len -= ret;
		spliced += ret;

		if (!timeo)
			break;
		release_sock(sk);
		lock_sock(sk);

		if (sk->sk_err || sk->sk_state == TCP_CLOSE ||
		    (sk->sk_shutdown & RCV_SHUTDOWN) ||
		    signal_pending(current))
			break;
	}

	release_sock(sk);

	if (spliced)
		return spliced;

	return ret;
}

struct sk_buff *sk_stream_alloc_skb(struct sock *sk, int size, gfp_t gfp)
{
	struct sk_buff *skb;

	/* The TCP header must be at least 32-bit aligned.  */
	size = ALIGN(size, 4);

	skb = alloc_skb_fclone(size + sk->sk_prot->max_header, gfp);
	if (skb) {
		if (sk_wmem_schedule(sk, skb->truesize)) {
			/*
			 * Make sure that we have exactly size bytes
			 * available to the caller, no more, no less.
			 */
			skb_reserve(skb, skb_tailroom(skb) - size);
			return skb;
		}
		__kfree_skb(skb);
	} else {
		sk->sk_prot->enter_memory_pressure(sk);
		sk_stream_moderate_sndbuf(sk);
	}
	return NULL;
}

static ssize_t do_tcp_sendpages(struct sock *sk, struct page **pages, int poffset,
			 size_t psize, int flags)
{
	struct tcp_sock *tp = tcp_sk(sk);
	int mss_now, size_goal;
	int err;
	ssize_t copied;
	long timeo = sock_sndtimeo(sk, flags & MSG_DONTWAIT);

	/* Wait for a connection to finish. */
	if ((1 << sk->sk_state) & ~(TCPF_ESTABLISHED | TCPF_CLOSE_WAIT))
		if ((err = sk_stream_wait_connect(sk, &timeo)) != 0)
			goto out_err;

	clear_bit(SOCK_ASYNC_NOSPACE, &sk->sk_socket->flags);

	mss_now = tcp_current_mss(sk, !(flags&MSG_OOB));
	size_goal = tp->xmit_size_goal;
	copied = 0;

	err = -EPIPE;
	if (sk->sk_err || (sk->sk_shutdown & SEND_SHUTDOWN))
		goto do_error;

	while (psize > 0) {
		struct sk_buff *skb = tcp_write_queue_tail(sk);
		struct page *page = pages[poffset / PAGE_SIZE];
		int copy, i, can_coalesce;
		int offset = poffset % PAGE_SIZE;
		int size = min_t(size_t, psize, PAGE_SIZE - offset);

		if (!tcp_send_head(sk) || (copy = size_goal - skb->len) <= 0) {
new_segment:
			if (!sk_stream_memory_free(sk))
				goto wait_for_sndbuf;

			skb = sk_stream_alloc_skb(sk, 0, sk->sk_allocation);
			if (!skb)
				goto wait_for_memory;

			skb_entail(sk, skb);
			copy = size_goal;
		}

		if (copy > size)
			copy = size;

		i = skb_shinfo(skb)->nr_frags;
		can_coalesce = skb_can_coalesce(skb, i, page, offset);
		if (!can_coalesce && i >= MAX_SKB_FRAGS) {
			tcp_mark_push(tp, skb);
			goto new_segment;
		}
		if (!sk_wmem_schedule(sk, copy))
			goto wait_for_memory;

		if (can_coalesce) {
			skb_shinfo(skb)->frags[i - 1].size += copy;
		} else {
			get_page(page);
			skb_fill_page_desc(skb, i, page, offset, copy);
		}

		skb->len += copy;
		skb->data_len += copy;
		skb->truesize += copy;
		sk->sk_wmem_queued += copy;
		sk_mem_charge(sk, copy);
		skb->ip_summed = CHECKSUM_PARTIAL;
		tp->write_seq += copy;
		TCP_SKB_CB(skb)->end_seq += copy;
		skb_shinfo(skb)->gso_segs = 0;

		if (!copied)
			TCP_SKB_CB(skb)->flags &= ~TCPCB_FLAG_PSH;

		copied += copy;
		poffset += copy;
		if (!(psize -= copy))
			goto out;

		if (skb->len < size_goal || (flags & MSG_OOB))
			continue;

		if (forced_push(tp)) {
			tcp_mark_push(tp, skb);
			__tcp_push_pending_frames(sk, mss_now, TCP_NAGLE_PUSH);
		} else if (skb == tcp_send_head(sk))
			tcp_push_one(sk, mss_now);
		continue;

wait_for_sndbuf:
		set_bit(SOCK_NOSPACE, &sk->sk_socket->flags);
wait_for_memory:
		if (copied)
			tcp_push(sk, flags & ~MSG_MORE, mss_now, TCP_NAGLE_PUSH);

		if ((err = sk_stream_wait_memory(sk, &timeo)) != 0)
			goto do_error;

		mss_now = tcp_current_mss(sk, !(flags&MSG_OOB));
		size_goal = tp->xmit_size_goal;
	}

out:
	if (copied)
		tcp_push(sk, flags, mss_now, tp->nonagle);
	return copied;

do_error:
	if (copied)
		goto out;
out_err:
	return sk_stream_error(sk, flags, err);
}

ssize_t tcp_sendpage(struct socket *sock, struct page *page, int offset,
		     size_t size, int flags)
{
	ssize_t res;
	struct sock *sk = sock->sk;

	if (!(sk->sk_route_caps & NETIF_F_SG) ||
	    !(sk->sk_route_caps & NETIF_F_ALL_CSUM))
		return sock_no_sendpage(sock, page, offset, size, flags);

	lock_sock(sk);
	TCP_CHECK_TIMER(sk);
	res = do_tcp_sendpages(sk, &page, offset, size, flags);
	TCP_CHECK_TIMER(sk);
	release_sock(sk);
	return res;
}

#define TCP_PAGE(sk)	(sk->sk_sndmsg_page)
#define TCP_OFF(sk)	(sk->sk_sndmsg_off)

static inline int select_size(struct sock *sk)
{
	struct tcp_sock *tp = tcp_sk(sk);
	int tmp = tp->mss_cache;

	if (sk->sk_route_caps & NETIF_F_SG) {
		if (sk_can_gso(sk))
			tmp = 0;
		else {
			int pgbreak = SKB_MAX_HEAD(MAX_TCP_HEADER);

			if (tmp >= pgbreak &&
			    tmp <= pgbreak + (MAX_SKB_FRAGS - 1) * PAGE_SIZE)
				tmp = pgbreak;
		}
	}

	return tmp;
}

int tcp_sendmsg(struct kiocb *iocb, struct socket *sock, struct msghdr *msg,
		size_t size)
{
	struct sock *sk = sock->sk;
	struct iovec *iov;
	struct tcp_sock *tp = tcp_sk(sk);
	struct sk_buff *skb;
	int iovlen, flags;
	int mss_now, size_goal;
	int err, copied;
	long timeo;

	lock_sock(sk);
	TCP_CHECK_TIMER(sk);

	flags = msg->msg_flags;
	timeo = sock_sndtimeo(sk, flags & MSG_DONTWAIT);

	/* Wait for a connection to finish. */
	if ((1 << sk->sk_state) & ~(TCPF_ESTABLISHED | TCPF_CLOSE_WAIT))
		if ((err = sk_stream_wait_connect(sk, &timeo)) != 0)
			goto out_err;

	/* This should be in poll */
	clear_bit(SOCK_ASYNC_NOSPACE, &sk->sk_socket->flags);

	mss_now = tcp_current_mss(sk, !(flags&MSG_OOB));
	size_goal = tp->xmit_size_goal;

	/* Ok commence sending. */
	iovlen = msg->msg_iovlen;
	iov = msg->msg_iov;
	copied = 0;

	err = -EPIPE;
	if (sk->sk_err || (sk->sk_shutdown & SEND_SHUTDOWN))
		goto do_error;

	while (--iovlen >= 0) {
		int seglen = iov->iov_len;
		unsigned char __user *from = iov->iov_base;

		iov++;

		while (seglen > 0) {
			int copy;

			skb = tcp_write_queue_tail(sk);

			if (!tcp_send_head(sk) ||
			    (copy = size_goal - skb->len) <= 0) {

new_segment:
				/* Allocate new segment. If the interface is SG,
				 * allocate skb fitting to single page.
				 */
				if (!sk_stream_memory_free(sk))
					goto wait_for_sndbuf;

				skb = sk_stream_alloc_skb(sk, select_size(sk),
						sk->sk_allocation);
				if (!skb)
					goto wait_for_memory;

				/*
				 * Check whether we can use HW checksum.
				 */
				if (sk->sk_route_caps & NETIF_F_ALL_CSUM)
					skb->ip_summed = CHECKSUM_PARTIAL;

				skb_entail(sk, skb);
				copy = size_goal;
			}

			/* Try to append data to the end of skb. */
			if (copy > seglen)
				copy = seglen;

			/* Where to copy to? */
			if (skb_tailroom(skb) > 0) {
				/* We have some space in skb head. Superb! */
				if (copy > skb_tailroom(skb))
					copy = skb_tailroom(skb);
				if ((err = skb_add_data(skb, from, copy)) != 0)
					goto do_fault;
			} else {
				int merge = 0;
				int i = skb_shinfo(skb)->nr_frags;
				struct page *page = TCP_PAGE(sk);
				int off = TCP_OFF(sk);

				if (skb_can_coalesce(skb, i, page, off) &&
				    off != PAGE_SIZE) {
					/* We can extend the last page
					 * fragment. */
					merge = 1;
				} else if (i == MAX_SKB_FRAGS ||
					   (!i &&
					   !(sk->sk_route_caps & NETIF_F_SG))) {
					/* Need to add new fragment and cannot
					 * do this because interface is non-SG,
					 * or because all the page slots are
					 * busy. */
					tcp_mark_push(tp, skb);
					goto new_segment;
				} else if (page) {
					if (off == PAGE_SIZE) {
						put_page(page);
						TCP_PAGE(sk) = page = NULL;
						off = 0;
					}
				} else
					off = 0;

				if (copy > PAGE_SIZE - off)
					copy = PAGE_SIZE - off;

				if (!sk_wmem_schedule(sk, copy))
					goto wait_for_memory;

				if (!page) {
					/* Allocate new cache page. */
					if (!(page = sk_stream_alloc_page(sk)))
						goto wait_for_memory;
				}

				/* Time to copy data. We are close to
				 * the end! */
				err = skb_copy_to_page(sk, from, skb, page,
						       off, copy);
				if (err) {
					/* If this page was new, give it to the
					 * socket so it does not get leaked.
					 */
					if (!TCP_PAGE(sk)) {
						TCP_PAGE(sk) = page;
						TCP_OFF(sk) = 0;
					}
					goto do_error;
				}

				/* Update the skb. */
				if (merge) {
					skb_shinfo(skb)->frags[i - 1].size +=
									copy;
				} else {
					skb_fill_page_desc(skb, i, page, off, copy);
					if (TCP_PAGE(sk)) {
						get_page(page);
					} else if (off + copy < PAGE_SIZE) {
						get_page(page);
						TCP_PAGE(sk) = page;
					}
				}

				TCP_OFF(sk) = off + copy;
			}

			if (!copied)
				TCP_SKB_CB(skb)->flags &= ~TCPCB_FLAG_PSH;

			tp->write_seq += copy;
			TCP_SKB_CB(skb)->end_seq += copy;
			skb_shinfo(skb)->gso_segs = 0;

			from += copy;
			copied += copy;
			if ((seglen -= copy) == 0 && iovlen == 0)
				goto out;

			if (skb->len < size_goal || (flags & MSG_OOB))
				continue;

			if (forced_push(tp)) {
				tcp_mark_push(tp, skb);
				__tcp_push_pending_frames(sk, mss_now, TCP_NAGLE_PUSH);
			} else if (skb == tcp_send_head(sk))
				tcp_push_one(sk, mss_now);
			continue;

wait_for_sndbuf:
			set_bit(SOCK_NOSPACE, &sk->sk_socket->flags);
wait_for_memory:
			if (copied)
				tcp_push(sk, flags & ~MSG_MORE, mss_now, TCP_NAGLE_PUSH);

			if ((err = sk_stream_wait_memory(sk, &timeo)) != 0)
				goto do_error;

			mss_now = tcp_current_mss(sk, !(flags&MSG_OOB));
			size_goal = tp->xmit_size_goal;
		}
	}

out:
	if (copied)
		tcp_push(sk, flags, mss_now, tp->nonagle);
	TCP_CHECK_TIMER(sk);
	release_sock(sk);
	return copied;

do_fault:
	if (!skb->len) {
		tcp_unlink_write_queue(skb, sk);
		/* It is the one place in all of TCP, except connection
		 * reset, where we can be unlinking the send_head.
		 */
		tcp_check_send_head(sk, skb);
		sk_wmem_free_skb(sk, skb);
	}

do_error:
	if (copied)
		goto out;
out_err:
	err = sk_stream_error(sk, flags, err);
	TCP_CHECK_TIMER(sk);
	release_sock(sk);
	return err;
}

/*
 *	Handle reading urgent data. BSD has very simple semantics for
 *	this, no blocking and very strange errors 8)
 */

static int tcp_recv_urg(struct sock *sk, long timeo,
			struct msghdr *msg, int len, int flags,
			int *addr_len)
{
	struct tcp_sock *tp = tcp_sk(sk);

	/* No URG data to read. */
	if (sock_flag(sk, SOCK_URGINLINE) || !tp->urg_data ||
	    tp->urg_data == TCP_URG_READ)
		return -EINVAL;	/* Yes this is right ! */

	if (sk->sk_state == TCP_CLOSE && !sock_flag(sk, SOCK_DONE))
		return -ENOTCONN;

	if (tp->urg_data & TCP_URG_VALID) {
		int err = 0;
		char c = tp->urg_data;

		if (!(flags & MSG_PEEK))
			tp->urg_data = TCP_URG_READ;

		/* Read urgent data. */
		msg->msg_flags |= MSG_OOB;

		if (len > 0) {
			if (!(flags & MSG_TRUNC))
				err = memcpy_toiovec(msg->msg_iov, &c, 1);
			len = 1;
		} else
			msg->msg_flags |= MSG_TRUNC;

		return err ? -EFAULT : len;
	}

	if (sk->sk_state == TCP_CLOSE || (sk->sk_shutdown & RCV_SHUTDOWN))
		return 0;

	/* Fixed the recv(..., MSG_OOB) behaviour.  BSD docs and
	 * the available implementations agree in this case:
	 * this call should never block, independent of the
	 * blocking state of the socket.
	 * Mike <pall@rz.uni-karlsruhe.de>
	 */
	return -EAGAIN;
}

/* Clean up the receive buffer for full frames taken by the user,
 * then send an ACK if necessary.  COPIED is the number of bytes
 * tcp_recvmsg has given to the user so far, it speeds up the
 * calculation of whether or not we must ACK for the sake of
 * a window update.
 */
void tcp_cleanup_rbuf(struct sock *sk, int copied)
{
	struct tcp_sock *tp = tcp_sk(sk);
	int time_to_ack = 0;

#if TCP_DEBUG
	struct sk_buff *skb = skb_peek(&sk->sk_receive_queue);

	WARN_ON(skb && !before(tp->copied_seq, TCP_SKB_CB(skb)->end_seq));
#endif

	if (inet_csk_ack_scheduled(sk)) {
		const struct inet_connection_sock *icsk = inet_csk(sk);
		   /* Delayed ACKs frequently hit locked sockets during bulk
		    * receive. */
		if (icsk->icsk_ack.blocked ||
		    /* Once-per-two-segments ACK was not sent by tcp_input.c */
		    tp->rcv_nxt - tp->rcv_wup > icsk->icsk_ack.rcv_mss ||
		    /*
		     * If this read emptied read buffer, we send ACK, if
		     * connection is not bidirectional, user drained
		     * receive buffer and there was a small segment
		     * in queue.
		     */
		    (copied > 0 &&
		     ((icsk->icsk_ack.pending & ICSK_ACK_PUSHED2) ||
		      ((icsk->icsk_ack.pending & ICSK_ACK_PUSHED) &&
		       !icsk->icsk_ack.pingpong)) &&
		      !atomic_read(&sk->sk_rmem_alloc)))
			time_to_ack = 1;
	}

	/* We send an ACK if we can now advertise a non-zero window
	 * which has been raised "significantly".
	 *
	 * Even if window raised up to infinity, do not send window open ACK
	 * in states, where we will not receive more. It is useless.
	 */
	if (copied > 0 && !time_to_ack && !(sk->sk_shutdown & RCV_SHUTDOWN)) {
		__u32 rcv_window_now = tcp_receive_window(tp);

		/* Optimize, __tcp_select_window() is not cheap. */
		if (2*rcv_window_now <= tp->window_clamp) {
			__u32 new_window = __tcp_select_window(sk);

			/* Send ACK now, if this read freed lots of space
			 * in our buffer. Certainly, new_window is new window.
			 * We can advertise it now, if it is not less than current one.
			 * "Lots" means "at least twice" here.
			 */
			if (new_window && new_window >= 2 * rcv_window_now)
				time_to_ack = 1;
		}
	}
	if (time_to_ack)
		tcp_send_ack(sk);
}

static void tcp_prequeue_process(struct sock *sk)
{
	struct sk_buff *skb;
	struct tcp_sock *tp = tcp_sk(sk);

	NET_INC_STATS_USER(sock_net(sk), LINUX_MIB_TCPPREQUEUED);

	/* RX process wants to run with disabled BHs, though it is not
	 * necessary */
	local_bh_disable();
	while ((skb = __skb_dequeue(&tp->ucopy.prequeue)) != NULL)
		sk_backlog_rcv(sk, skb);
	local_bh_enable();

	/* Clear memory counter. */
	tp->ucopy.memory = 0;
}

static inline struct sk_buff *tcp_recv_skb(struct sock *sk, u32 seq, u32 *off)
{
	struct sk_buff *skb;
	u32 offset;

	skb_queue_walk(&sk->sk_receive_queue, skb) {
		offset = seq - TCP_SKB_CB(skb)->seq;
		if (tcp_hdr(skb)->syn)
			offset--;
		if (offset < skb->len || tcp_hdr(skb)->fin) {
			*off = offset;
			return skb;
		}
	}
	return NULL;
}

/*
 * This routine provides an alternative to tcp_recvmsg() for routines
 * that would like to handle copying from skbuffs directly in 'sendfile'
 * fashion.
 * Note:
 *	- It is assumed that the socket was locked by the caller.
 *	- The routine does not block.
 *	- At present, there is no support for reading OOB data
 *	  or for 'peeking' the socket using this routine
 *	  (although both would be easy to implement).
 */
int tcp_read_sock(struct sock *sk, read_descriptor_t *desc,
		  sk_read_actor_t recv_actor)
{
	struct sk_buff *skb;
	struct tcp_sock *tp = tcp_sk(sk);
	u32 seq = tp->copied_seq;
	u32 offset;
	int copied = 0;

	if (sk->sk_state == TCP_LISTEN)
		return -ENOTCONN;
	while ((skb = tcp_recv_skb(sk, seq, &offset)) != NULL) {
		if (offset < skb->len) {
			int used;
			size_t len;

			len = skb->len - offset;
			/* Stop reading if we hit a patch of urgent data */
			if (tp->urg_data) {
				u32 urg_offset = tp->urg_seq - seq;
				if (urg_offset < len)
					len = urg_offset;
				if (!len)
					break;
			}
			used = recv_actor(desc, skb, offset, len);
			if (used < 0) {
				if (!copied)
					copied = used;
				break;
			} else if (used <= len) {
				seq += used;
				copied += used;
				offset += used;
			}
			/*
			 * If recv_actor drops the lock (e.g. TCP splice
			 * receive) the skb pointer might be invalid when
			 * getting here: tcp_collapse might have deleted it
			 * while aggregating skbs from the socket queue.
			 */
			skb = tcp_recv_skb(sk, seq-1, &offset);
			if (!skb || (offset+1 != skb->len))
				break;
		}
		if (tcp_hdr(skb)->fin) {
			sk_eat_skb(sk, skb, 0);
			++seq;
			break;
		}
		sk_eat_skb(sk, skb, 0);
		if (!desc->count)
			break;
	}
	tp->copied_seq = seq;

	tcp_rcv_space_adjust(sk);

	/* Clean up data we have read: This will do ACK frames. */
	if (copied > 0)
		tcp_cleanup_rbuf(sk, copied);
	return copied;
}

/*
 *	This routine copies from a sock struct into the user buffer.
 *
 *	Technical note: in 2.3 we work on _locked_ socket, so that
 *	tricks with *seq access order and skb->users are not required.
 *	Probably, code can be easily improved even more.
 */

int tcp_recvmsg(struct kiocb *iocb, struct sock *sk, struct msghdr *msg,
		size_t len, int nonblock, int flags, int *addr_len)
{
	struct tcp_sock *tp = tcp_sk(sk);
	int copied = 0;
	u32 peek_seq;
	u32 *seq;
	unsigned long used;
	int err;
	int target;		/* Read at least this many bytes */
	long timeo;
	struct task_struct *user_recv = NULL;
	int copied_early = 0;
	struct sk_buff *skb;

	lock_sock(sk);

	TCP_CHECK_TIMER(sk);

	err = -ENOTCONN;
	if (sk->sk_state == TCP_LISTEN)
		goto out;

	timeo = sock_rcvtimeo(sk, nonblock);

	/* Urgent data needs to be handled specially. */
	if (flags & MSG_OOB)
		goto recv_urg;

	seq = &tp->copied_seq;
	if (flags & MSG_PEEK) {
		peek_seq = tp->copied_seq;
		seq = &peek_seq;
	}

	target = sock_rcvlowat(sk, flags & MSG_WAITALL, len);

#ifdef CONFIG_NET_DMA
	tp->ucopy.dma_chan = NULL;
	preempt_disable();
	skb = skb_peek_tail(&sk->sk_receive_queue);
	{
		int available = 0;

		if (skb)
			available = TCP_SKB_CB(skb)->seq + skb->len - (*seq);
		if ((available < target) &&
		    (len > sysctl_tcp_dma_copybreak) && !(flags & MSG_PEEK) &&
		    !sysctl_tcp_low_latency &&
		    dma_find_channel(DMA_MEMCPY)) {
			preempt_enable_no_resched();
			tp->ucopy.pinned_list =
					dma_pin_iovec_pages(msg->msg_iov, len);
		} else {
			preempt_enable_no_resched();
		}
	}
#endif

	do {
		u32 offset;

		/* Are we at urgent data? Stop if we have read anything or have SIGURG pending. */
		if (tp->urg_data && tp->urg_seq == *seq) {
			if (copied)
				break;
			if (signal_pending(current)) {
				copied = timeo ? sock_intr_errno(timeo) : -EAGAIN;
				break;
			}
		}

		/* Next get a buffer. */

		skb = skb_peek(&sk->sk_receive_queue);
		do {
			if (!skb)
				break;

			/* Now that we have two receive queues this
			 * shouldn't happen.
			 */
			if (before(*seq, TCP_SKB_CB(skb)->seq)) {
				printk(KERN_INFO "recvmsg bug: copied %X "
				       "seq %X\n", *seq, TCP_SKB_CB(skb)->seq);
				break;
			}
			offset = *seq - TCP_SKB_CB(skb)->seq;
			if (tcp_hdr(skb)->syn)
				offset--;
			if (offset < skb->len)
				goto found_ok_skb;
			if (tcp_hdr(skb)->fin)
				goto found_fin_ok;
			WARN_ON(!(flags & MSG_PEEK));
			skb = skb->next;
		} while (skb != (struct sk_buff *)&sk->sk_receive_queue);

		/* Well, if we have backlog, try to process it now yet. */

		if (copied >= target && !sk->sk_backlog.tail)
			break;

		if (copied) {
			if (sk->sk_err ||
			    sk->sk_state == TCP_CLOSE ||
			    (sk->sk_shutdown & RCV_SHUTDOWN) ||
			    !timeo ||
			    signal_pending(current))
				break;
		} else {
			if (sock_flag(sk, SOCK_DONE))
				break;

			if (sk->sk_err) {
				copied = sock_error(sk);
				break;
			}

			if (sk->sk_shutdown & RCV_SHUTDOWN)
				break;

			if (sk->sk_state == TCP_CLOSE) {
				if (!sock_flag(sk, SOCK_DONE)) {
					/* This occurs when user tries to read
					 * from never connected socket.
					 */
					copied = -ENOTCONN;
					break;
				}
				break;
			}

			if (!timeo) {
				copied = -EAGAIN;
				break;
			}

			if (signal_pending(current)) {
				copied = sock_intr_errno(timeo);
				break;
			}
		}

		tcp_cleanup_rbuf(sk, copied);

		if (!sysctl_tcp_low_latency && tp->ucopy.task == user_recv) {
			/* Install new reader */
			if (!user_recv && !(flags & (MSG_TRUNC | MSG_PEEK))) {
				user_recv = current;
				tp->ucopy.task = user_recv;
				tp->ucopy.iov = msg->msg_iov;
			}

			tp->ucopy.len = len;

			WARN_ON(tp->copied_seq != tp->rcv_nxt &&
				!(flags & (MSG_PEEK | MSG_TRUNC)));

			/* Ugly... If prequeue is not empty, we have to
			 * process it before releasing socket, otherwise
			 * order will be broken at second iteration.
			 * More elegant solution is required!!!
			 *
			 * Look: we have the following (pseudo)queues:
			 *
			 * 1. packets in flight
			 * 2. backlog
			 * 3. prequeue
			 * 4. receive_queue
			 *
			 * Each queue can be processed only if the next ones
			 * are empty. At this point we have empty receive_queue.
			 * But prequeue _can_ be not empty after 2nd iteration,
			 * when we jumped to start of loop because backlog
			 * processing added something to receive_queue.
			 * We cannot release_sock(), because backlog contains
			 * packets arrived _after_ prequeued ones.
			 *
			 * Shortly, algorithm is clear --- to process all
			 * the queues in order. We could make it more directly,
			 * requeueing packets from backlog to prequeue, if
			 * is not empty. It is more elegant, but eats cycles,
			 * unfortunately.
			 */
			if (!skb_queue_empty(&tp->ucopy.prequeue))
				goto do_prequeue;

			/* __ Set realtime policy in scheduler __ */
		}

		if (copied >= target) {
			/* Do not sleep, just process backlog. */
			release_sock(sk);
			lock_sock(sk);
		} else
			sk_wait_data(sk, &timeo);

#ifdef CONFIG_NET_DMA
		tp->ucopy.wakeup = 0;
#endif

		if (user_recv) {
			int chunk;

			/* __ Restore normal policy in scheduler __ */

			if ((chunk = len - tp->ucopy.len) != 0) {
				NET_ADD_STATS_USER(sock_net(sk), LINUX_MIB_TCPDIRECTCOPYFROMBACKLOG, chunk);
				len -= chunk;
				copied += chunk;
			}

			if (tp->rcv_nxt == tp->copied_seq &&
			    !skb_queue_empty(&tp->ucopy.prequeue)) {
do_prequeue:
				tcp_prequeue_process(sk);

				if ((chunk = len - tp->ucopy.len) != 0) {
					NET_ADD_STATS_USER(sock_net(sk), LINUX_MIB_TCPDIRECTCOPYFROMPREQUEUE, chunk);
					len -= chunk;
					copied += chunk;
				}
			}
		}
		if ((flags & MSG_PEEK) && peek_seq != tp->copied_seq) {
			if (net_ratelimit())
				printk(KERN_DEBUG "TCP(%s:%d): Application bug, race in MSG_PEEK.\n",
				       current->comm, task_pid_nr(current));
			peek_seq = tp->copied_seq;
		}
		continue;

	found_ok_skb:
		/* Ok so how much can we use? */
		used = skb->len - offset;
		if (len < used)
			used = len;

		/* Do we have urgent data here? */
		if (tp->urg_data) {
			u32 urg_offset = tp->urg_seq - *seq;
			if (urg_offset < used) {
				if (!urg_offset) {
					if (!sock_flag(sk, SOCK_URGINLINE)) {
						++*seq;
						offset++;
						used--;
						if (!used)
							goto skip_copy;
					}
				} else
					used = urg_offset;
			}
		}

		if (!(flags & MSG_TRUNC)) {
#ifdef CONFIG_NET_DMA
			if (!tp->ucopy.dma_chan && tp->ucopy.pinned_list)
				tp->ucopy.dma_chan = dma_find_channel(DMA_MEMCPY);

			if (tp->ucopy.dma_chan) {
				tp->ucopy.dma_cookie = dma_skb_copy_datagram_iovec(
					tp->ucopy.dma_chan, skb, offset,
					msg->msg_iov, used,
					tp->ucopy.pinned_list);

				if (tp->ucopy.dma_cookie < 0) {

					printk(KERN_ALERT "dma_cookie < 0\n");

					/* Exception. Bailout! */
					if (!copied)
						copied = -EFAULT;
					break;
				}
				if ((offset + used) == skb->len)
					copied_early = 1;

			} else
#endif
			{
				err = skb_copy_datagram_iovec(skb, offset,
						msg->msg_iov, used);
				if (err) {
					/* Exception. Bailout! */
					if (!copied)
						copied = -EFAULT;
					break;
				}
			}
		}

		*seq += used;
		copied += used;
		len -= used;

		tcp_rcv_space_adjust(sk);

skip_copy:
		if (tp->urg_data && after(tp->copied_seq, tp->urg_seq)) {
			tp->urg_data = 0;
			tcp_fast_path_check(sk);
		}
		if (used + offset < skb->len)
			continue;

		if (tcp_hdr(skb)->fin)
			goto found_fin_ok;
		if (!(flags & MSG_PEEK)) {
			sk_eat_skb(sk, skb, copied_early);
			copied_early = 0;
		}
		continue;

	found_fin_ok:
		/* Process the FIN. */
		++*seq;
		if (!(flags & MSG_PEEK)) {
			sk_eat_skb(sk, skb, copied_early);
			copied_early = 0;
		}
		break;
	} while (len > 0);

	if (user_recv) {
		if (!skb_queue_empty(&tp->ucopy.prequeue)) {
			int chunk;

			tp->ucopy.len = copied > 0 ? len : 0;

			tcp_prequeue_process(sk);

			if (copied > 0 && (chunk = len - tp->ucopy.len) != 0) {
				NET_ADD_STATS_USER(sock_net(sk), LINUX_MIB_TCPDIRECTCOPYFROMPREQUEUE, chunk);
				len -= chunk;
				copied += chunk;
			}
		}

		tp->ucopy.task = NULL;
		tp->ucopy.len = 0;
	}

#ifdef CONFIG_NET_DMA
	if (tp->ucopy.dma_chan) {
		dma_cookie_t done, used;

		dma_async_memcpy_issue_pending(tp->ucopy.dma_chan);

		while (dma_async_memcpy_complete(tp->ucopy.dma_chan,
						 tp->ucopy.dma_cookie, &done,
						 &used) == DMA_IN_PROGRESS) {
			/* do partial cleanup of sk_async_wait_queue */
			while ((skb = skb_peek(&sk->sk_async_wait_queue)) &&
			       (dma_async_is_complete(skb->dma_cookie, done,
						      used) == DMA_SUCCESS)) {
				__skb_dequeue(&sk->sk_async_wait_queue);
				kfree_skb(skb);
			}
		}

		/* Safe to free early-copied skbs now */
		__skb_queue_purge(&sk->sk_async_wait_queue);
		tp->ucopy.dma_chan = NULL;
	}
	if (tp->ucopy.pinned_list) {
		dma_unpin_iovec_pages(tp->ucopy.pinned_list);
		tp->ucopy.pinned_list = NULL;
	}
#endif

	/* According to UNIX98, msg_name/msg_namelen are ignored
	 * on connected socket. I was just happy when found this 8) --ANK
	 */

	/* Clean up data we have read: This will do ACK frames. */
	tcp_cleanup_rbuf(sk, copied);

	TCP_CHECK_TIMER(sk);
	release_sock(sk);
	return copied;

out:
	TCP_CHECK_TIMER(sk);
	release_sock(sk);
	return err;

recv_urg:
	err = tcp_recv_urg(sk, timeo, msg, len, flags, addr_len);
	goto out;
}

void tcp_set_state(struct sock *sk, int state)
{
	int oldstate = sk->sk_state;

	switch (state) {
	case TCP_ESTABLISHED:
		if (oldstate != TCP_ESTABLISHED)
			TCP_INC_STATS(sock_net(sk), TCP_MIB_CURRESTAB);
		break;

	case TCP_CLOSE:
		if (oldstate == TCP_CLOSE_WAIT || oldstate == TCP_ESTABLISHED)
			TCP_INC_STATS(sock_net(sk), TCP_MIB_ESTABRESETS);

		sk->sk_prot->unhash(sk);
		if (inet_csk(sk)->icsk_bind_hash &&
		    !(sk->sk_userlocks & SOCK_BINDPORT_LOCK))
			inet_put_port(sk);
		/* fall through */
	default:
		if (oldstate == TCP_ESTABLISHED)
			TCP_DEC_STATS(sock_net(sk), TCP_MIB_CURRESTAB);
	}

	/* Change state AFTER socket is unhashed to avoid closed
	 * socket sitting in hash tables.
	 */
	sk->sk_state = state;

#ifdef STATE_TRACE
	SOCK_DEBUG(sk, "TCP sk=%p, State %s -> %s\n", sk, statename[oldstate], statename[state]);
#endif
}
EXPORT_SYMBOL_GPL(tcp_set_state);

/*
 *	State processing on a close. This implements the state shift for
 *	sending our FIN frame. Note that we only send a FIN for some
 *	states. A shutdown() may have already sent the FIN, or we may be
 *	closed.
 */

static const unsigned char new_state[16] = {
  /* current state:        new state:      action:	*/
  /* (Invalid)		*/ TCP_CLOSE,
  /* TCP_ESTABLISHED	*/ TCP_FIN_WAIT1 | TCP_ACTION_FIN,
  /* TCP_SYN_SENT	*/ TCP_CLOSE,
  /* TCP_SYN_RECV	*/ TCP_FIN_WAIT1 | TCP_ACTION_FIN,
  /* TCP_FIN_WAIT1	*/ TCP_FIN_WAIT1,
  /* TCP_FIN_WAIT2	*/ TCP_FIN_WAIT2,
  /* TCP_TIME_WAIT	*/ TCP_CLOSE,
  /* TCP_CLOSE		*/ TCP_CLOSE,
  /* TCP_CLOSE_WAIT	*/ TCP_LAST_ACK  | TCP_ACTION_FIN,
  /* TCP_LAST_ACK	*/ TCP_LAST_ACK,
  /* TCP_LISTEN		*/ TCP_CLOSE,
  /* TCP_CLOSING	*/ TCP_CLOSING,
};

static int tcp_close_state(struct sock *sk)
{
	int next = (int)new_state[sk->sk_state];
	int ns = next & TCP_STATE_MASK;

	tcp_set_state(sk, ns);

	return next & TCP_ACTION_FIN;
}

/*
 *	Shutdown the sending side of a connection. Much like close except
 *	that we don't receive shut down or sock_set_flag(sk, SOCK_DEAD).
 */

void tcp_shutdown(struct sock *sk, int how)
{
	/*	We need to grab some memory, and put together a FIN,
	 *	and then put it into the queue to be sent.
	 *		Tim MacKenzie(tym@dibbler.cs.monash.edu.au) 4 Dec '92.
	 */
	if (!(how & SEND_SHUTDOWN))
		return;

	/* If we've already sent a FIN, or it's a closed state, skip this. */
	if ((1 << sk->sk_state) &
	    (TCPF_ESTABLISHED | TCPF_SYN_SENT |
	     TCPF_SYN_RECV | TCPF_CLOSE_WAIT)) {
		/* Clear out any half completed packets.  FIN if needed. */
		if (tcp_close_state(sk))
			tcp_send_fin(sk);
	}
}

void tcp_close(struct sock *sk, long timeout)
{
	struct sk_buff *skb;
	int data_was_unread = 0;
	int state;

	lock_sock(sk);
	sk->sk_shutdown = SHUTDOWN_MASK;

	if (sk->sk_state == TCP_LISTEN) {
		tcp_set_state(sk, TCP_CLOSE);

		/* Special case. */
		inet_csk_listen_stop(sk);

		goto adjudge_to_death;
	}

	/*  We need to flush the recv. buffs.  We do this only on the
	 *  descriptor close, not protocol-sourced closes, because the
	 *  reader process may not have drained the data yet!
	 */
	while ((skb = __skb_dequeue(&sk->sk_receive_queue)) != NULL) {
		u32 len = TCP_SKB_CB(skb)->end_seq - TCP_SKB_CB(skb)->seq -
			  tcp_hdr(skb)->fin;
		data_was_unread += len;
		__kfree_skb(skb);
	}

	sk_mem_reclaim(sk);

	/* As outlined in RFC 2525, section 2.17, we send a RST here because
	 * data was lost. To witness the awful effects of the old behavior of
	 * always doing a FIN, run an older 2.1.x kernel or 2.0.x, start a bulk
	 * GET in an FTP client, suspend the process, wait for the client to
	 * advertise a zero window, then kill -9 the FTP client, wheee...
	 * Note: timeout is always zero in such a case.
	 */
	if (data_was_unread) {
		/* Unread data was tossed, zap the connection. */
		NET_INC_STATS_USER(sock_net(sk), LINUX_MIB_TCPABORTONCLOSE);
		tcp_set_state(sk, TCP_CLOSE);
		tcp_send_active_reset(sk, GFP_KERNEL);
	} else if (sock_flag(sk, SOCK_LINGER) && !sk->sk_lingertime) {
		/* Check zero linger _after_ checking for unread data. */
		sk->sk_prot->disconnect(sk, 0);
		NET_INC_STATS_USER(sock_net(sk), LINUX_MIB_TCPABORTONDATA);
	} else if (tcp_close_state(sk)) {
		/* We FIN if the application ate all the data before
		 * zapping the connection.
		 */

		/* RED-PEN. Formally speaking, we have broken TCP state
		 * machine. State transitions:
		 *
		 * TCP_ESTABLISHED -> TCP_FIN_WAIT1
		 * TCP_SYN_RECV	-> TCP_FIN_WAIT1 (forget it, it's impossible)
		 * TCP_CLOSE_WAIT -> TCP_LAST_ACK
		 *
		 * are legal only when FIN has been sent (i.e. in window),
		 * rather than queued out of window. Purists blame.
		 *
		 * F.e. "RFC state" is ESTABLISHED,
		 * if Linux state is FIN-WAIT-1, but FIN is still not sent.
		 *
		 * The visible declinations are that sometimes
		 * we enter time-wait state, when it is not required really
		 * (harmless), do not send active resets, when they are
		 * required by specs (TCP_ESTABLISHED, TCP_CLOSE_WAIT, when
		 * they look as CLOSING or LAST_ACK for Linux)
		 * Probably, I missed some more holelets.
		 * 						--ANK
		 */
		tcp_send_fin(sk);
	}

	sk_stream_wait_close(sk, timeout);

adjudge_to_death:
	state = sk->sk_state;
	sock_hold(sk);
	sock_orphan(sk);

	/* It is the last release_sock in its life. It will remove backlog. */
	release_sock(sk);


	/* Now socket is owned by kernel and we acquire BH lock
	   to finish close. No need to check for user refs.
	 */
	local_bh_disable();
	bh_lock_sock(sk);
	WARN_ON(sock_owned_by_user(sk));

	percpu_counter_inc(sk->sk_prot->orphan_count);

	/* Have we already been destroyed by a softirq or backlog? */
	if (state != TCP_CLOSE && sk->sk_state == TCP_CLOSE)
		goto out;

	/*	This is a (useful) BSD violating of the RFC. There is a
	 *	problem with TCP as specified in that the other end could
	 *	keep a socket open forever with no application left this end.
	 *	We use a 3 minute timeout (about the same as BSD) then kill
	 *	our end. If they send after that then tough - BUT: long enough
	 *	that we won't make the old 4*rto = almost no time - whoops
	 *	reset mistake.
	 *
	 *	Nope, it was not mistake. It is really desired behaviour
	 *	f.e. on http servers, when such sockets are useless, but
	 *	consume significant resources. Let's do it with special
	 *	linger2	option.					--ANK
	 */

	if (sk->sk_state == TCP_FIN_WAIT2) {
		struct tcp_sock *tp = tcp_sk(sk);
		if (tp->linger2 < 0) {
			tcp_set_state(sk, TCP_CLOSE);
			tcp_send_active_reset(sk, GFP_ATOMIC);
			NET_INC_STATS_BH(sock_net(sk),
					LINUX_MIB_TCPABORTONLINGER);
		} else {
			const int tmo = tcp_fin_time(sk);

			if (tmo > TCP_TIMEWAIT_LEN) {
				inet_csk_reset_keepalive_timer(sk,
						tmo - TCP_TIMEWAIT_LEN);
			} else {
				tcp_time_wait(sk, TCP_FIN_WAIT2, tmo);
				goto out;
			}
		}
	}
	if (sk->sk_state != TCP_CLOSE) {
		int orphan_count = percpu_counter_read_positive(
						sk->sk_prot->orphan_count);

		sk_mem_reclaim(sk);
		if (tcp_too_many_orphans(sk, orphan_count)) {
			if (net_ratelimit())
				printk(KERN_INFO "TCP: too many of orphaned "
				       "sockets\n");
			tcp_set_state(sk, TCP_CLOSE);
			tcp_send_active_reset(sk, GFP_ATOMIC);
			NET_INC_STATS_BH(sock_net(sk),
					LINUX_MIB_TCPABORTONMEMORY);
		}
	}

	if (sk->sk_state == TCP_CLOSE)
		inet_csk_destroy_sock(sk);
	/* Otherwise, socket is reprieved until protocol close. */

out:
	bh_unlock_sock(sk);
	local_bh_enable();
	sock_put(sk);
}

/* These states need RST on ABORT according to RFC793 */

static inline int tcp_need_reset(int state)
{
	return (1 << state) &
	       (TCPF_ESTABLISHED | TCPF_CLOSE_WAIT | TCPF_FIN_WAIT1 |
		TCPF_FIN_WAIT2 | TCPF_SYN_RECV);
}

int tcp_disconnect(struct sock *sk, int flags)
{
	struct inet_sock *inet = inet_sk(sk);
	struct inet_connection_sock *icsk = inet_csk(sk);
	struct tcp_sock *tp = tcp_sk(sk);
	int err = 0;
	int old_state = sk->sk_state;

	if (old_state != TCP_CLOSE)
		tcp_set_state(sk, TCP_CLOSE);

	/* ABORT function of RFC793 */
	if (old_state == TCP_LISTEN) {
		inet_csk_listen_stop(sk);
	} else if (tcp_need_reset(old_state) ||
		   (tp->snd_nxt != tp->write_seq &&
		    (1 << old_state) & (TCPF_CLOSING | TCPF_LAST_ACK))) {
		/* The last check adjusts for discrepancy of Linux wrt. RFC
		 * states
		 */
		tcp_send_active_reset(sk, gfp_any());
		sk->sk_err = ECONNRESET;
	} else if (old_state == TCP_SYN_SENT)
		sk->sk_err = ECONNRESET;

	tcp_clear_xmit_timers(sk);
	__skb_queue_purge(&sk->sk_receive_queue);
	tcp_write_queue_purge(sk);
	__skb_queue_purge(&tp->out_of_order_queue);
#ifdef CONFIG_NET_DMA
	__skb_queue_purge(&sk->sk_async_wait_queue);
#endif

	inet->dport = 0;

	if (!(sk->sk_userlocks & SOCK_BINDADDR_LOCK))
		inet_reset_saddr(sk);

	sk->sk_shutdown = 0;
	sock_reset_flag(sk, SOCK_DONE);
	tp->srtt = 0;
	if ((tp->write_seq += tp->max_window + 2) == 0)
		tp->write_seq = 1;
	icsk->icsk_backoff = 0;
	tp->snd_cwnd = 2;
	icsk->icsk_probes_out = 0;
	tp->packets_out = 0;
	tp->snd_ssthresh = 0x7fffffff;
	tp->snd_cwnd_cnt = 0;
	tp->bytes_acked = 0;
	tcp_set_ca_state(sk, TCP_CA_Open);
	tcp_clear_retrans(tp);
	inet_csk_delack_init(sk);
	tcp_init_send_head(sk);
	memset(&tp->rx_opt, 0, sizeof(tp->rx_opt));
	__sk_dst_reset(sk);

	WARN_ON(inet->num && !icsk->icsk_bind_hash);

	sk->sk_error_report(sk);
	return err;
}

/*
 *	Socket option code for TCP.
 */
static int do_tcp_setsockopt(struct sock *sk, int level,
		int optname, char __user *optval, int optlen)
{
	struct tcp_sock *tp = tcp_sk(sk);
	struct inet_connection_sock *icsk = inet_csk(sk);
	int val;
	int err = 0;

	/* This is a string value all the others are int's */
	if (optname == TCP_CONGESTION) {
		char name[TCP_CA_NAME_MAX];

		if (optlen < 1)
			return -EINVAL;

		val = strncpy_from_user(name, optval,
					min(TCP_CA_NAME_MAX-1, optlen));
		if (val < 0)
			return -EFAULT;
		name[val] = 0;

		lock_sock(sk);
		err = tcp_set_congestion_control(sk, name);
		release_sock(sk);
		return err;
	}

	if (optlen < sizeof(int))
		return -EINVAL;

	if (get_user(val, (int __user *)optval))
		return -EFAULT;

	lock_sock(sk);

	switch (optname) {
	case TCP_MAXSEG:
		/* Values greater than interface MTU won't take effect. However
		 * at the point when this call is done we typically don't yet
		 * know which interface is going to be used */
		if (val < 8 || val > MAX_TCP_WINDOW) {
			err = -EINVAL;
			break;
		}
		tp->rx_opt.user_mss = val;
		break;

	case TCP_NODELAY:
		if (val) {
			/* TCP_NODELAY is weaker than TCP_CORK, so that
			 * this option on corked socket is remembered, but
			 * it is not activated until cork is cleared.
			 *
			 * However, when TCP_NODELAY is set we make
			 * an explicit push, which overrides even TCP_CORK
			 * for currently queued segments.
			 */
			tp->nonagle |= TCP_NAGLE_OFF|TCP_NAGLE_PUSH;
			tcp_push_pending_frames(sk);
		} else {
			tp->nonagle &= ~TCP_NAGLE_OFF;
		}
		break;

	case TCP_CORK:
		/* When set indicates to always queue non-full frames.
		 * Later the user clears this option and we transmit
		 * any pending partial frames in the queue.  This is
		 * meant to be used alongside sendfile() to get properly
		 * filled frames when the user (for example) must write
		 * out headers with a write() call first and then use
		 * sendfile to send out the data parts.
		 *
		 * TCP_CORK can be set together with TCP_NODELAY and it is
		 * stronger than TCP_NODELAY.
		 */
		if (val) {
			tp->nonagle |= TCP_NAGLE_CORK;
		} else {
			tp->nonagle &= ~TCP_NAGLE_CORK;
			if (tp->nonagle&TCP_NAGLE_OFF)
				tp->nonagle |= TCP_NAGLE_PUSH;
			tcp_push_pending_frames(sk);
		}
		break;

	case TCP_KEEPIDLE:
		if (val < 1 || val > MAX_TCP_KEEPIDLE)
			err = -EINVAL;
		else {
			tp->keepalive_time = val * HZ;
			if (sock_flag(sk, SOCK_KEEPOPEN) &&
			    !((1 << sk->sk_state) &
			      (TCPF_CLOSE | TCPF_LISTEN))) {
				__u32 elapsed = tcp_time_stamp - tp->rcv_tstamp;
				if (tp->keepalive_time > elapsed)
					elapsed = tp->keepalive_time - elapsed;
				else
					elapsed = 0;
				inet_csk_reset_keepalive_timer(sk, elapsed);
			}
		}
		break;
	case TCP_KEEPINTVL:
		if (val < 1 || val > MAX_TCP_KEEPINTVL)
			err = -EINVAL;
		else
			tp->keepalive_intvl = val * HZ;
		break;
	case TCP_KEEPCNT:
		if (val < 1 || val > MAX_TCP_KEEPCNT)
			err = -EINVAL;
		else
			tp->keepalive_probes = val;
		break;
	case TCP_SYNCNT:
		if (val < 1 || val > MAX_TCP_SYNCNT)
			err = -EINVAL;
		else
			icsk->icsk_syn_retries = val;
		break;

	case TCP_LINGER2:
		if (val < 0)
			tp->linger2 = -1;
		else if (val > sysctl_tcp_fin_timeout / HZ)
			tp->linger2 = 0;
		else
			tp->linger2 = val * HZ;
		break;

	case TCP_DEFER_ACCEPT:
		icsk->icsk_accept_queue.rskq_defer_accept = 0;
		if (val > 0) {
			/* Translate value in seconds to number of
			 * retransmits */
			while (icsk->icsk_accept_queue.rskq_defer_accept < 32 &&
			       val > ((TCP_TIMEOUT_INIT / HZ) <<
				       icsk->icsk_accept_queue.rskq_defer_accept))
				icsk->icsk_accept_queue.rskq_defer_accept++;
			icsk->icsk_accept_queue.rskq_defer_accept++;
		}
		break;

	case TCP_WINDOW_CLAMP:
		if (!val) {
			if (sk->sk_state != TCP_CLOSE) {
				err = -EINVAL;
				break;
			}
			tp->window_clamp = 0;
		} else
			tp->window_clamp = val < SOCK_MIN_RCVBUF / 2 ?
						SOCK_MIN_RCVBUF / 2 : val;
		break;

	case TCP_QUICKACK:
		if (!val) {
			icsk->icsk_ack.pingpong = 1;
		} else {
			icsk->icsk_ack.pingpong = 0;
			if ((1 << sk->sk_state) &
			    (TCPF_ESTABLISHED | TCPF_CLOSE_WAIT) &&
			    inet_csk_ack_scheduled(sk)) {
				icsk->icsk_ack.pending |= ICSK_ACK_PUSHED;
				tcp_cleanup_rbuf(sk, 1);
				if (!(val & 1))
					icsk->icsk_ack.pingpong = 1;
			}
		}
		break;

#ifdef CONFIG_TCP_MD5SIG
	case TCP_MD5SIG:
		/* Read the IP->Key mappings from userspace */
		err = tp->af_specific->md5_parse(sk, optval, optlen);
		break;
#endif

	default:
		err = -ENOPROTOOPT;
		break;
	}

	release_sock(sk);
	return err;
}

int tcp_setsockopt(struct sock *sk, int level, int optname, char __user *optval,
		   int optlen)
{
	struct inet_connection_sock *icsk = inet_csk(sk);

	if (level != SOL_TCP)
		return icsk->icsk_af_ops->setsockopt(sk, level, optname,
						     optval, optlen);
	return do_tcp_setsockopt(sk, level, optname, optval, optlen);
}

#ifdef CONFIG_COMPAT
int compat_tcp_setsockopt(struct sock *sk, int level, int optname,
			  char __user *optval, int optlen)
{
	if (level != SOL_TCP)
		return inet_csk_compat_setsockopt(sk, level, optname,
						  optval, optlen);
	return do_tcp_setsockopt(sk, level, optname, optval, optlen);
}

EXPORT_SYMBOL(compat_tcp_setsockopt);
#endif

/* Return information about state of tcp endpoint in API format. */
void tcp_get_info(struct sock *sk, struct tcp_info *info)
{
	struct tcp_sock *tp = tcp_sk(sk);
	const struct inet_connection_sock *icsk = inet_csk(sk);
	u32 now = tcp_time_stamp;

	memset(info, 0, sizeof(*info));

	info->tcpi_state = sk->sk_state;
	info->tcpi_ca_state = icsk->icsk_ca_state;
	info->tcpi_retransmits = icsk->icsk_retransmits;
	info->tcpi_probes = icsk->icsk_probes_out;
	info->tcpi_backoff = icsk->icsk_backoff;

	if (tp->rx_opt.tstamp_ok)
		info->tcpi_options |= TCPI_OPT_TIMESTAMPS;
	if (tcp_is_sack(tp))
		info->tcpi_options |= TCPI_OPT_SACK;
	if (tp->rx_opt.wscale_ok) {
		info->tcpi_options |= TCPI_OPT_WSCALE;
		info->tcpi_snd_wscale = tp->rx_opt.snd_wscale;
		info->tcpi_rcv_wscale = tp->rx_opt.rcv_wscale;
	}

	if (tp->ecn_flags&TCP_ECN_OK)
		info->tcpi_options |= TCPI_OPT_ECN;

	info->tcpi_rto = jiffies_to_usecs(icsk->icsk_rto);
	info->tcpi_ato = jiffies_to_usecs(icsk->icsk_ack.ato);
	info->tcpi_snd_mss = tp->mss_cache;
	info->tcpi_rcv_mss = icsk->icsk_ack.rcv_mss;

	if (sk->sk_state == TCP_LISTEN) {
		info->tcpi_unacked = sk->sk_ack_backlog;
		info->tcpi_sacked = sk->sk_max_ack_backlog;
	} else {
		info->tcpi_unacked = tp->packets_out;
		info->tcpi_sacked = tp->sacked_out;
	}
	info->tcpi_lost = tp->lost_out;
	info->tcpi_retrans = tp->retrans_out;
	info->tcpi_fackets = tp->fackets_out;

	info->tcpi_last_data_sent = jiffies_to_msecs(now - tp->lsndtime);
	info->tcpi_last_data_recv = jiffies_to_msecs(now - icsk->icsk_ack.lrcvtime);
	info->tcpi_last_ack_recv = jiffies_to_msecs(now - tp->rcv_tstamp);

	info->tcpi_pmtu = icsk->icsk_pmtu_cookie;
	info->tcpi_rcv_ssthresh = tp->rcv_ssthresh;
	info->tcpi_rtt = jiffies_to_usecs(tp->srtt)>>3;
	info->tcpi_rttvar = jiffies_to_usecs(tp->mdev)>>2;
	info->tcpi_snd_ssthresh = tp->snd_ssthresh;
	info->tcpi_snd_cwnd = tp->snd_cwnd;
	info->tcpi_advmss = tp->advmss;
	info->tcpi_reordering = tp->reordering;

	info->tcpi_rcv_rtt = jiffies_to_usecs(tp->rcv_rtt_est.rtt)>>3;
	info->tcpi_rcv_space = tp->rcvq_space.space;

	info->tcpi_total_retrans = tp->total_retrans;
}

EXPORT_SYMBOL_GPL(tcp_get_info);

static int do_tcp_getsockopt(struct sock *sk, int level,
		int optname, char __user *optval, int __user *optlen)
{
	struct inet_connection_sock *icsk = inet_csk(sk);
	struct tcp_sock *tp = tcp_sk(sk);
	int val, len;

	if (get_user(len, optlen))
		return -EFAULT;

	len = min_t(unsigned int, len, sizeof(int));

	if (len < 0)
		return -EINVAL;

	switch (optname) {
	case TCP_MAXSEG:
		val = tp->mss_cache;
		if (!val && ((1 << sk->sk_state) & (TCPF_CLOSE | TCPF_LISTEN)))
			val = tp->rx_opt.user_mss;
		break;
	case TCP_NODELAY:
		val = !!(tp->nonagle&TCP_NAGLE_OFF);
		break;
	case TCP_CORK:
		val = !!(tp->nonagle&TCP_NAGLE_CORK);
		break;
	case TCP_KEEPIDLE:
		val = (tp->keepalive_time ? : sysctl_tcp_keepalive_time) / HZ;
		break;
	case TCP_KEEPINTVL:
		val = (tp->keepalive_intvl ? : sysctl_tcp_keepalive_intvl) / HZ;
		break;
	case TCP_KEEPCNT:
		val = tp->keepalive_probes ? : sysctl_tcp_keepalive_probes;
		break;
	case TCP_SYNCNT:
		val = icsk->icsk_syn_retries ? : sysctl_tcp_syn_retries;
		break;
	case TCP_LINGER2:
		val = tp->linger2;
		if (val >= 0)
			val = (val ? : sysctl_tcp_fin_timeout) / HZ;
		break;
	case TCP_DEFER_ACCEPT:
		val = !icsk->icsk_accept_queue.rskq_defer_accept ? 0 :
			((TCP_TIMEOUT_INIT / HZ) << (icsk->icsk_accept_queue.rskq_defer_accept - 1));
		break;
	case TCP_WINDOW_CLAMP:
		val = tp->window_clamp;
		break;
	case TCP_INFO: {
		struct tcp_info info;

		if (get_user(len, optlen))
			return -EFAULT;

		tcp_get_info(sk, &info);

		len = min_t(unsigned int, len, sizeof(info));
		if (put_user(len, optlen))
			return -EFAULT;
		if (copy_to_user(optval, &info, len))
			return -EFAULT;
		return 0;
	}
	case TCP_QUICKACK:
		val = !icsk->icsk_ack.pingpong;
		break;

	case TCP_CONGESTION:
		if (get_user(len, optlen))
			return -EFAULT;
		len = min_t(unsigned int, len, TCP_CA_NAME_MAX);
		if (put_user(len, optlen))
			return -EFAULT;
		if (copy_to_user(optval, icsk->icsk_ca_ops->name, len))
			return -EFAULT;
		return 0;
	default:
		return -ENOPROTOOPT;
	}

	if (put_user(len, optlen))
		return -EFAULT;
	if (copy_to_user(optval, &val, len))
		return -EFAULT;
	return 0;
}

int tcp_getsockopt(struct sock *sk, int level, int optname, char __user *optval,
		   int __user *optlen)
{
	struct inet_connection_sock *icsk = inet_csk(sk);

	if (level != SOL_TCP)
		return icsk->icsk_af_ops->getsockopt(sk, level, optname,
						     optval, optlen);
	return do_tcp_getsockopt(sk, level, optname, optval, optlen);
}

#ifdef CONFIG_COMPAT
int compat_tcp_getsockopt(struct sock *sk, int level, int optname,
			  char __user *optval, int __user *optlen)
{
	if (level != SOL_TCP)
		return inet_csk_compat_getsockopt(sk, level, optname,
						  optval, optlen);
	return do_tcp_getsockopt(sk, level, optname, optval, optlen);
}

EXPORT_SYMBOL(compat_tcp_getsockopt);
#endif

struct sk_buff *tcp_tso_segment(struct sk_buff *skb, int features)
{
	struct sk_buff *segs = ERR_PTR(-EINVAL);
	struct tcphdr *th;
	unsigned thlen;
	unsigned int seq;
	__be32 delta;
	unsigned int oldlen;
	unsigned int mss;

	if (!pskb_may_pull(skb, sizeof(*th)))
		goto out;

	th = tcp_hdr(skb);
	thlen = th->doff * 4;
	if (thlen < sizeof(*th))
		goto out;

	if (!pskb_may_pull(skb, thlen))
		goto out;

	oldlen = (u16)~skb->len;
	__skb_pull(skb, thlen);

	mss = skb_shinfo(skb)->gso_size;
	if (unlikely(skb->len <= mss))
		goto out;

	if (skb_gso_ok(skb, features | NETIF_F_GSO_ROBUST)) {
		/* Packet is from an untrusted source, reset gso_segs. */
		int type = skb_shinfo(skb)->gso_type;

		if (unlikely(type &
			     ~(SKB_GSO_TCPV4 |
			       SKB_GSO_DODGY |
			       SKB_GSO_TCP_ECN |
			       SKB_GSO_TCPV6 |
			       0) ||
			     !(type & (SKB_GSO_TCPV4 | SKB_GSO_TCPV6))))
			goto out;

		skb_shinfo(skb)->gso_segs = DIV_ROUND_UP(skb->len, mss);

		segs = NULL;
		goto out;
	}

	segs = skb_segment(skb, features);
	if (IS_ERR(segs))
		goto out;

	delta = htonl(oldlen + (thlen + mss));

	skb = segs;
	th = tcp_hdr(skb);
	seq = ntohl(th->seq);

	do {
		th->fin = th->psh = 0;

		th->check = ~csum_fold((__force __wsum)((__force u32)th->check +
				       (__force u32)delta));
		if (skb->ip_summed != CHECKSUM_PARTIAL)
			th->check =
			     csum_fold(csum_partial(skb_transport_header(skb),
						    thlen, skb->csum));

		seq += mss;
		skb = skb->next;
		th = tcp_hdr(skb);

		th->seq = htonl(seq);
		th->cwr = 0;
	} while (skb->next);

	delta = htonl(oldlen + (skb->tail - skb->transport_header) +
		      skb->data_len);
	th->check = ~csum_fold((__force __wsum)((__force u32)th->check +
				(__force u32)delta));
	if (skb->ip_summed != CHECKSUM_PARTIAL)
		th->check = csum_fold(csum_partial(skb_transport_header(skb),
						   thlen, skb->csum));

out:
	return segs;
}
EXPORT_SYMBOL(tcp_tso_segment);

struct sk_buff **tcp_gro_receive(struct sk_buff **head, struct sk_buff *skb)
{
	struct sk_buff **pp = NULL;
	struct sk_buff *p;
	struct tcphdr *th;
	struct tcphdr *th2;
	unsigned int thlen;
	unsigned int flags;
	unsigned int total;
	unsigned int mss = 1;
	int flush = 1;

	if (!pskb_may_pull(skb, sizeof(*th)))
		goto out;

	th = tcp_hdr(skb);
	thlen = th->doff * 4;
	if (thlen < sizeof(*th))
		goto out;

	if (!pskb_may_pull(skb, thlen))
		goto out;

	th = tcp_hdr(skb);
	__skb_pull(skb, thlen);

	flags = tcp_flag_word(th);

	for (; (p = *head); head = &p->next) {
		if (!NAPI_GRO_CB(p)->same_flow)
			continue;

		th2 = tcp_hdr(p);

		if (th->source != th2->source || th->dest != th2->dest) {
			NAPI_GRO_CB(p)->same_flow = 0;
			continue;
		}

		goto found;
	}

	goto out_check_final;

found:
	flush = NAPI_GRO_CB(p)->flush;
	flush |= flags & TCP_FLAG_CWR;
	flush |= (flags ^ tcp_flag_word(th2)) &
		  ~(TCP_FLAG_CWR | TCP_FLAG_FIN | TCP_FLAG_PSH);
	flush |= th->ack_seq != th2->ack_seq || th->window != th2->window;
	flush |= memcmp(th + 1, th2 + 1, thlen - sizeof(*th));

	total = p->len;
	mss = skb_shinfo(p)->gso_size;

	flush |= skb->len > mss || skb->len <= 0;
	flush |= ntohl(th2->seq) + total != ntohl(th->seq);

	if (flush || skb_gro_receive(head, skb)) {
		mss = 1;
		goto out_check_final;
	}

	p = *head;
	th2 = tcp_hdr(p);
	tcp_flag_word(th2) |= flags & (TCP_FLAG_FIN | TCP_FLAG_PSH);

out_check_final:
	flush = skb->len < mss;
	flush |= flags & (TCP_FLAG_URG | TCP_FLAG_PSH | TCP_FLAG_RST |
			  TCP_FLAG_SYN | TCP_FLAG_FIN);

	if (p && (!NAPI_GRO_CB(skb)->same_flow || flush))
		pp = head;

out:
	NAPI_GRO_CB(skb)->flush |= flush;

	return pp;
}
EXPORT_SYMBOL(tcp_gro_receive);

int tcp_gro_complete(struct sk_buff *skb)
{
	struct tcphdr *th = tcp_hdr(skb);

	skb->csum_start = skb_transport_header(skb) - skb->head;
	skb->csum_offset = offsetof(struct tcphdr, check);
	skb->ip_summed = CHECKSUM_PARTIAL;

	skb_shinfo(skb)->gso_segs = NAPI_GRO_CB(skb)->count;

	if (th->cwr)
		skb_shinfo(skb)->gso_type |= SKB_GSO_TCP_ECN;

	return 0;
}
EXPORT_SYMBOL(tcp_gro_complete);

#ifdef CONFIG_TCP_MD5SIG
static unsigned long tcp_md5sig_users;
static struct tcp_md5sig_pool **tcp_md5sig_pool;
static DEFINE_SPINLOCK(tcp_md5sig_pool_lock);

static void __tcp_free_md5sig_pool(struct tcp_md5sig_pool **pool)
{
	int cpu;
	for_each_possible_cpu(cpu) {
		struct tcp_md5sig_pool *p = *per_cpu_ptr(pool, cpu);
		if (p) {
			if (p->md5_desc.tfm)
				crypto_free_hash(p->md5_desc.tfm);
			kfree(p);
			p = NULL;
		}
	}
	free_percpu(pool);
}

void tcp_free_md5sig_pool(void)
{
	struct tcp_md5sig_pool **pool = NULL;

	spin_lock_bh(&tcp_md5sig_pool_lock);
	if (--tcp_md5sig_users == 0) {
		pool = tcp_md5sig_pool;
		tcp_md5sig_pool = NULL;
	}
	spin_unlock_bh(&tcp_md5sig_pool_lock);
	if (pool)
		__tcp_free_md5sig_pool(pool);
}

EXPORT_SYMBOL(tcp_free_md5sig_pool);

static struct tcp_md5sig_pool **__tcp_alloc_md5sig_pool(void)
{
	int cpu;
	struct tcp_md5sig_pool **pool;

	pool = alloc_percpu(struct tcp_md5sig_pool *);
	if (!pool)
		return NULL;

	for_each_possible_cpu(cpu) {
		struct tcp_md5sig_pool *p;
		struct crypto_hash *hash;

		p = kzalloc(sizeof(*p), GFP_KERNEL);
		if (!p)
			goto out_free;
		*per_cpu_ptr(pool, cpu) = p;

		hash = crypto_alloc_hash("md5", 0, CRYPTO_ALG_ASYNC);
		if (!hash || IS_ERR(hash))
			goto out_free;

		p->md5_desc.tfm = hash;
	}
	return pool;
out_free:
	__tcp_free_md5sig_pool(pool);
	return NULL;
}

struct tcp_md5sig_pool **tcp_alloc_md5sig_pool(void)
{
	struct tcp_md5sig_pool **pool;
	int alloc = 0;

retry:
	spin_lock_bh(&tcp_md5sig_pool_lock);
	pool = tcp_md5sig_pool;
	if (tcp_md5sig_users++ == 0) {
		alloc = 1;
		spin_unlock_bh(&tcp_md5sig_pool_lock);
	} else if (!pool) {
		tcp_md5sig_users--;
		spin_unlock_bh(&tcp_md5sig_pool_lock);
		cpu_relax();
		goto retry;
	} else
		spin_unlock_bh(&tcp_md5sig_pool_lock);

	if (alloc) {
		/* we cannot hold spinlock here because this may sleep. */
		struct tcp_md5sig_pool **p = __tcp_alloc_md5sig_pool();
		spin_lock_bh(&tcp_md5sig_pool_lock);
		if (!p) {
			tcp_md5sig_users--;
			spin_unlock_bh(&tcp_md5sig_pool_lock);
			return NULL;
		}
		pool = tcp_md5sig_pool;
		if (pool) {
			/* oops, it has already been assigned. */
			spin_unlock_bh(&tcp_md5sig_pool_lock);
			__tcp_free_md5sig_pool(p);
		} else {
			tcp_md5sig_pool = pool = p;
			spin_unlock_bh(&tcp_md5sig_pool_lock);
		}
	}
	return pool;
}

EXPORT_SYMBOL(tcp_alloc_md5sig_pool);

struct tcp_md5sig_pool *__tcp_get_md5sig_pool(int cpu)
{
	struct tcp_md5sig_pool **p;
	spin_lock_bh(&tcp_md5sig_pool_lock);
	p = tcp_md5sig_pool;
	if (p)
		tcp_md5sig_users++;
	spin_unlock_bh(&tcp_md5sig_pool_lock);
	return (p ? *per_cpu_ptr(p, cpu) : NULL);
}

EXPORT_SYMBOL(__tcp_get_md5sig_pool);

void __tcp_put_md5sig_pool(void)
{
	tcp_free_md5sig_pool();
}

EXPORT_SYMBOL(__tcp_put_md5sig_pool);

int tcp_md5_hash_header(struct tcp_md5sig_pool *hp,
			struct tcphdr *th)
{
	struct scatterlist sg;
	int err;

	__sum16 old_checksum = th->check;
	th->check = 0;
	/* options aren't included in the hash */
	sg_init_one(&sg, th, sizeof(struct tcphdr));
	err = crypto_hash_update(&hp->md5_desc, &sg, sizeof(struct tcphdr));
	th->check = old_checksum;
	return err;
}

EXPORT_SYMBOL(tcp_md5_hash_header);

int tcp_md5_hash_skb_data(struct tcp_md5sig_pool *hp,
			  struct sk_buff *skb, unsigned header_len)
{
	struct scatterlist sg;
	const struct tcphdr *tp = tcp_hdr(skb);
	struct hash_desc *desc = &hp->md5_desc;
	unsigned i;
	const unsigned head_data_len = skb_headlen(skb) > header_len ?
				       skb_headlen(skb) - header_len : 0;
	const struct skb_shared_info *shi = skb_shinfo(skb);

	sg_init_table(&sg, 1);

	sg_set_buf(&sg, ((u8 *) tp) + header_len, head_data_len);
	if (crypto_hash_update(desc, &sg, head_data_len))
		return 1;

	for (i = 0; i < shi->nr_frags; ++i) {
		const struct skb_frag_struct *f = &shi->frags[i];
		sg_set_page(&sg, f->page, f->size, f->page_offset);
		if (crypto_hash_update(desc, &sg, f->size))
			return 1;
	}

	return 0;
}

EXPORT_SYMBOL(tcp_md5_hash_skb_data);

int tcp_md5_hash_key(struct tcp_md5sig_pool *hp, struct tcp_md5sig_key *key)
{
	struct scatterlist sg;

	sg_init_one(&sg, key->key, key->keylen);
	return crypto_hash_update(&hp->md5_desc, &sg, key->keylen);
}

EXPORT_SYMBOL(tcp_md5_hash_key);

#endif

void tcp_done(struct sock *sk)
{
	if (sk->sk_state == TCP_SYN_SENT || sk->sk_state == TCP_SYN_RECV)
		TCP_INC_STATS_BH(sock_net(sk), TCP_MIB_ATTEMPTFAILS);

	tcp_set_state(sk, TCP_CLOSE);
	tcp_clear_xmit_timers(sk);

	sk->sk_shutdown = SHUTDOWN_MASK;

	if (!sock_flag(sk, SOCK_DEAD))
		sk->sk_state_change(sk);
	else
		inet_csk_destroy_sock(sk);
}
EXPORT_SYMBOL_GPL(tcp_done);

extern struct tcp_congestion_ops tcp_reno;

static __initdata unsigned long thash_entries;
static int __init set_thash_entries(char *str)
{
	if (!str)
		return 0;
	thash_entries = simple_strtoul(str, &str, 0);
	return 1;
}
__setup("thash_entries=", set_thash_entries);

void __init tcp_init(void)
{
	struct sk_buff *skb = NULL;
	unsigned long nr_pages, limit;
	int order, i, max_share;

	BUILD_BUG_ON(sizeof(struct tcp_skb_cb) > sizeof(skb->cb));

	percpu_counter_init(&tcp_sockets_allocated, 0);
	percpu_counter_init(&tcp_orphan_count, 0);
	tcp_hashinfo.bind_bucket_cachep =
		kmem_cache_create("tcp_bind_bucket",
				  sizeof(struct inet_bind_bucket), 0,
				  SLAB_HWCACHE_ALIGN|SLAB_PANIC, NULL);

	/* Size and allocate the main established and bind bucket
	 * hash tables.
	 *
	 * The methodology is similar to that of the buffer cache.
	 */
	tcp_hashinfo.ehash =
		alloc_large_system_hash("TCP established",
					sizeof(struct inet_ehash_bucket),
					thash_entries,
					(num_physpages >= 128 * 1024) ?
					13 : 15,
					0,
					&tcp_hashinfo.ehash_size,
					NULL,
					thash_entries ? 0 : 512 * 1024);
	tcp_hashinfo.ehash_size = 1 << tcp_hashinfo.ehash_size;
	for (i = 0; i < tcp_hashinfo.ehash_size; i++) {
		INIT_HLIST_NULLS_HEAD(&tcp_hashinfo.ehash[i].chain, i);
		INIT_HLIST_NULLS_HEAD(&tcp_hashinfo.ehash[i].twchain, i);
	}
	if (inet_ehash_locks_alloc(&tcp_hashinfo))
		panic("TCP: failed to alloc ehash_locks");
	tcp_hashinfo.bhash =
		alloc_large_system_hash("TCP bind",
					sizeof(struct inet_bind_hashbucket),
					tcp_hashinfo.ehash_size,
					(num_physpages >= 128 * 1024) ?
					13 : 15,
					0,
					&tcp_hashinfo.bhash_size,
					NULL,
					64 * 1024);
	tcp_hashinfo.bhash_size = 1 << tcp_hashinfo.bhash_size;
	for (i = 0; i < tcp_hashinfo.bhash_size; i++) {
		spin_lock_init(&tcp_hashinfo.bhash[i].lock);
		INIT_HLIST_HEAD(&tcp_hashinfo.bhash[i].chain);
	}

	/* Try to be a bit smarter and adjust defaults depending
	 * on available memory.
	 */
	for (order = 0; ((1 << order) << PAGE_SHIFT) <
			(tcp_hashinfo.bhash_size * sizeof(struct inet_bind_hashbucket));
			order++)
		;
	if (order >= 4) {
		tcp_death_row.sysctl_max_tw_buckets = 180000;
		sysctl_tcp_max_orphans = 4096 << (order - 4);
		sysctl_max_syn_backlog = 1024;
	} else if (order < 3) {
		tcp_death_row.sysctl_max_tw_buckets >>= (3 - order);
		sysctl_tcp_max_orphans >>= (3 - order);
		sysctl_max_syn_backlog = 128;
	}

	/* Set the pressure threshold to be a fraction of global memory that
	 * is up to 1/2 at 256 MB, decreasing toward zero with the amount of
	 * memory, with a floor of 128 pages.
	 */
	nr_pages = totalram_pages - totalhigh_pages;
	limit = min(nr_pages, 1UL<<(28-PAGE_SHIFT)) >> (20-PAGE_SHIFT);
	limit = (limit * (nr_pages >> (20-PAGE_SHIFT))) >> (PAGE_SHIFT-11);
	limit = max(limit, 128UL);
	sysctl_tcp_mem[0] = limit / 4 * 3;
	sysctl_tcp_mem[1] = limit;
	sysctl_tcp_mem[2] = sysctl_tcp_mem[0] * 2;

	/* Set per-socket limits to no more than 1/128 the pressure threshold */
	limit = ((unsigned long)sysctl_tcp_mem[1]) << (PAGE_SHIFT - 7);
	max_share = min(4UL*1024*1024, limit);

	sysctl_tcp_wmem[0] = SK_MEM_QUANTUM;
	sysctl_tcp_wmem[1] = 16*1024;
	sysctl_tcp_wmem[2] = max(64*1024, max_share);

	sysctl_tcp_rmem[0] = SK_MEM_QUANTUM;
	sysctl_tcp_rmem[1] = 87380;
	sysctl_tcp_rmem[2] = max(87380, max_share);

	printk(KERN_INFO "TCP: Hash tables configured "
	       "(established %d bind %d)\n",
	       tcp_hashinfo.ehash_size, tcp_hashinfo.bhash_size);

	tcp_register_congestion_control(&tcp_reno);
}

EXPORT_SYMBOL(tcp_close);
EXPORT_SYMBOL(tcp_disconnect);
EXPORT_SYMBOL(tcp_getsockopt);
EXPORT_SYMBOL(tcp_ioctl);
EXPORT_SYMBOL(tcp_poll);
EXPORT_SYMBOL(tcp_read_sock);
EXPORT_SYMBOL(tcp_recvmsg);
EXPORT_SYMBOL(tcp_sendmsg);
EXPORT_SYMBOL(tcp_splice_read);
EXPORT_SYMBOL(tcp_sendpage);
EXPORT_SYMBOL(tcp_setsockopt);
EXPORT_SYMBOL(tcp_shutdown);<|MERGE_RESOLUTION|>--- conflicted
+++ resolved
@@ -524,12 +524,8 @@
 	struct tcp_splice_state *tss = rd_desc->arg.data;
 	int ret;
 
-<<<<<<< HEAD
-	ret = skb_splice_bits(skb, offset, tss->pipe, rd_desc->count, tss->flags);
-=======
 	ret = skb_splice_bits(skb, offset, tss->pipe, min(rd_desc->count, len),
 			      tss->flags);
->>>>>>> b0050cae
 	if (ret > 0)
 		rd_desc->count -= ret;
 	return ret;
