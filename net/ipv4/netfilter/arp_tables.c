--- conflicted
+++ resolved
@@ -282,11 +282,7 @@
 
 	arp = arp_hdr(skb);
 	do {
-<<<<<<< HEAD
-		const struct arpt_entry_target *t;
-=======
 		const struct xt_entry_target *t;
->>>>>>> 45f53cc9
 
 		if (!arp_packet_match(arp, skb->dev, indev, outdev, &e->arp)) {
 			e = arpt_next_entry(e);
