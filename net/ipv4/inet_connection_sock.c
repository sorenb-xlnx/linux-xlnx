/*
 * INET		An implementation of the TCP/IP protocol suite for the LINUX
 *		operating system.  INET is implemented using the  BSD Socket
 *		interface as the means of communication with the user level.
 *
 *		Support for INET connection oriented protocols.
 *
 * Authors:	See the TCP sources
 *
 *		This program is free software; you can redistribute it and/or
 *		modify it under the terms of the GNU General Public License
 *		as published by the Free Software Foundation; either version
 *		2 of the License, or(at your option) any later version.
 */

#include <linux/module.h>
#include <linux/jhash.h>

#include <net/inet_connection_sock.h>
#include <net/inet_hashtables.h>
#include <net/inet_timewait_sock.h>
#include <net/ip.h>
#include <net/route.h>
#include <net/tcp_states.h>
#include <net/xfrm.h>

#ifdef INET_CSK_DEBUG
const char inet_csk_timer_bug_msg[] = "inet_csk BUG: unknown timer value\n";
EXPORT_SYMBOL(inet_csk_timer_bug_msg);
#endif

/*
 * This struct holds the first and last local port number.
 */
struct local_ports sysctl_local_ports __read_mostly = {
	.lock = SEQLOCK_UNLOCKED,
	.range = { 32768, 61000 },
};

unsigned long *sysctl_local_reserved_ports;
EXPORT_SYMBOL(sysctl_local_reserved_ports);

void inet_get_local_port_range(int *low, int *high)
{
	unsigned seq;
	do {
		seq = read_seqbegin(&sysctl_local_ports.lock);

		*low = sysctl_local_ports.range[0];
		*high = sysctl_local_ports.range[1];
	} while (read_seqretry(&sysctl_local_ports.lock, seq));
}
EXPORT_SYMBOL(inet_get_local_port_range);

int inet_csk_bind_conflict(const struct sock *sk,
			   const struct inet_bind_bucket *tb)
{
	struct sock *sk2;
	struct hlist_node *node;
	int reuse = sk->sk_reuse;

	/*
	 * Unlike other sk lookup places we do not check
	 * for sk_net here, since _all_ the socks listed
	 * in tb->owners list belong to the same net - the
	 * one this bucket belongs to.
	 */

	sk_for_each_bound(sk2, node, &tb->owners) {
		if (sk != sk2 &&
		    !inet_v6_ipv6only(sk2) &&
		    (!sk->sk_bound_dev_if ||
		     !sk2->sk_bound_dev_if ||
		     sk->sk_bound_dev_if == sk2->sk_bound_dev_if)) {
			if (!reuse || !sk2->sk_reuse ||
<<<<<<< HEAD
			    sk2->sk_state == TCP_LISTEN) {
=======
			    ((1 << sk2->sk_state) & (TCPF_LISTEN | TCPF_CLOSE))) {
>>>>>>> 63310467
				const __be32 sk2_rcv_saddr = sk_rcv_saddr(sk2);
				if (!sk2_rcv_saddr || !sk_rcv_saddr(sk) ||
				    sk2_rcv_saddr == sk_rcv_saddr(sk))
					break;
			}
		}
	}
	return node != NULL;
}
EXPORT_SYMBOL_GPL(inet_csk_bind_conflict);

/* Obtain a reference to a local port for the given sock,
 * if snum is zero it means select any available local port.
 */
int inet_csk_get_port(struct sock *sk, unsigned short snum)
{
	struct inet_hashinfo *hashinfo = sk->sk_prot->h.hashinfo;
	struct inet_bind_hashbucket *head;
	struct hlist_node *node;
	struct inet_bind_bucket *tb;
	int ret, attempts = 5;
	struct net *net = sock_net(sk);
	int smallest_size = -1, smallest_rover;

	local_bh_disable();
	if (!snum) {
		int remaining, rover, low, high;

again:
		inet_get_local_port_range(&low, &high);
		remaining = (high - low) + 1;
		smallest_rover = rover = net_random() % remaining + low;

		smallest_size = -1;
		do {
			if (inet_is_reserved_local_port(rover))
				goto next_nolock;
			head = &hashinfo->bhash[inet_bhashfn(net, rover,
					hashinfo->bhash_size)];
			spin_lock(&head->lock);
			inet_bind_bucket_for_each(tb, node, &head->chain)
				if (net_eq(ib_net(tb), net) && tb->port == rover) {
					if (tb->fastreuse > 0 &&
					    sk->sk_reuse &&
					    sk->sk_state != TCP_LISTEN &&
					    (tb->num_owners < smallest_size || smallest_size == -1)) {
						smallest_size = tb->num_owners;
						smallest_rover = rover;
						if (atomic_read(&hashinfo->bsockets) > (high - low) + 1 &&
						    !inet_csk(sk)->icsk_af_ops->bind_conflict(sk, tb)) {
							spin_unlock(&head->lock);
							snum = smallest_rover;
							goto have_snum;
						}
					}
					goto next;
				}
			break;
		next:
			spin_unlock(&head->lock);
		next_nolock:
			if (++rover > high)
				rover = low;
		} while (--remaining > 0);

		/* Exhausted local port range during search?  It is not
		 * possible for us to be holding one of the bind hash
		 * locks if this test triggers, because if 'remaining'
		 * drops to zero, we broke out of the do/while loop at
		 * the top level, not from the 'break;' statement.
		 */
		ret = 1;
		if (remaining <= 0) {
			if (smallest_size != -1) {
				snum = smallest_rover;
				goto have_snum;
			}
			goto fail;
		}
		/* OK, here is the one we will use.  HEAD is
		 * non-NULL and we hold it's mutex.
		 */
		snum = rover;
	} else {
have_snum:
		head = &hashinfo->bhash[inet_bhashfn(net, snum,
				hashinfo->bhash_size)];
		spin_lock(&head->lock);
		inet_bind_bucket_for_each(tb, node, &head->chain)
			if (net_eq(ib_net(tb), net) && tb->port == snum)
				goto tb_found;
	}
	tb = NULL;
	goto tb_not_found;
tb_found:
	if (!hlist_empty(&tb->owners)) {
		if (tb->fastreuse > 0 &&
		    sk->sk_reuse && sk->sk_state != TCP_LISTEN &&
		    smallest_size == -1) {
			goto success;
		} else {
			ret = 1;
			if (inet_csk(sk)->icsk_af_ops->bind_conflict(sk, tb)) {
				if (sk->sk_reuse && sk->sk_state != TCP_LISTEN &&
				    smallest_size != -1 && --attempts >= 0) {
					spin_unlock(&head->lock);
					goto again;
				}
				goto fail_unlock;
			}
		}
	}
tb_not_found:
	ret = 1;
	if (!tb && (tb = inet_bind_bucket_create(hashinfo->bind_bucket_cachep,
					net, head, snum)) == NULL)
		goto fail_unlock;
	if (hlist_empty(&tb->owners)) {
		if (sk->sk_reuse && sk->sk_state != TCP_LISTEN)
			tb->fastreuse = 1;
		else
			tb->fastreuse = 0;
	} else if (tb->fastreuse &&
		   (!sk->sk_reuse || sk->sk_state == TCP_LISTEN))
		tb->fastreuse = 0;
success:
	if (!inet_csk(sk)->icsk_bind_hash)
		inet_bind_hash(sk, tb, snum);
	WARN_ON(inet_csk(sk)->icsk_bind_hash != tb);
	ret = 0;

fail_unlock:
	spin_unlock(&head->lock);
fail:
	local_bh_enable();
	return ret;
}
EXPORT_SYMBOL_GPL(inet_csk_get_port);

/*
 * Wait for an incoming connection, avoid race conditions. This must be called
 * with the socket locked.
 */
static int inet_csk_wait_for_connect(struct sock *sk, long timeo)
{
	struct inet_connection_sock *icsk = inet_csk(sk);
	DEFINE_WAIT(wait);
	int err;

	/*
	 * True wake-one mechanism for incoming connections: only
	 * one process gets woken up, not the 'whole herd'.
	 * Since we do not 'race & poll' for established sockets
	 * anymore, the common case will execute the loop only once.
	 *
	 * Subtle issue: "add_wait_queue_exclusive()" will be added
	 * after any current non-exclusive waiters, and we know that
	 * it will always _stay_ after any new non-exclusive waiters
	 * because all non-exclusive waiters are added at the
	 * beginning of the wait-queue. As such, it's ok to "drop"
	 * our exclusiveness temporarily when we get woken up without
	 * having to remove and re-insert us on the wait queue.
	 */
	for (;;) {
		prepare_to_wait_exclusive(sk_sleep(sk), &wait,
					  TASK_INTERRUPTIBLE);
		release_sock(sk);
		if (reqsk_queue_empty(&icsk->icsk_accept_queue))
			timeo = schedule_timeout(timeo);
		lock_sock(sk);
		err = 0;
		if (!reqsk_queue_empty(&icsk->icsk_accept_queue))
			break;
		err = -EINVAL;
		if (sk->sk_state != TCP_LISTEN)
			break;
		err = sock_intr_errno(timeo);
		if (signal_pending(current))
			break;
		err = -EAGAIN;
		if (!timeo)
			break;
	}
	finish_wait(sk_sleep(sk), &wait);
	return err;
}

/*
 * This will accept the next outstanding connection.
 */
struct sock *inet_csk_accept(struct sock *sk, int flags, int *err)
{
	struct inet_connection_sock *icsk = inet_csk(sk);
	struct sock *newsk;
	int error;

	lock_sock(sk);

	/* We need to make sure that this socket is listening,
	 * and that it has something pending.
	 */
	error = -EINVAL;
	if (sk->sk_state != TCP_LISTEN)
		goto out_err;

	/* Find already established connection */
	if (reqsk_queue_empty(&icsk->icsk_accept_queue)) {
		long timeo = sock_rcvtimeo(sk, flags & O_NONBLOCK);

		/* If this is a non blocking socket don't sleep */
		error = -EAGAIN;
		if (!timeo)
			goto out_err;

		error = inet_csk_wait_for_connect(sk, timeo);
		if (error)
			goto out_err;
	}

	newsk = reqsk_queue_get_child(&icsk->icsk_accept_queue, sk);
	WARN_ON(newsk->sk_state == TCP_SYN_RECV);
out:
	release_sock(sk);
	return newsk;
out_err:
	newsk = NULL;
	*err = error;
	goto out;
}
EXPORT_SYMBOL(inet_csk_accept);

/*
 * Using different timers for retransmit, delayed acks and probes
 * We may wish use just one timer maintaining a list of expire jiffies
 * to optimize.
 */
void inet_csk_init_xmit_timers(struct sock *sk,
			       void (*retransmit_handler)(unsigned long),
			       void (*delack_handler)(unsigned long),
			       void (*keepalive_handler)(unsigned long))
{
	struct inet_connection_sock *icsk = inet_csk(sk);

	setup_timer(&icsk->icsk_retransmit_timer, retransmit_handler,
			(unsigned long)sk);
	setup_timer(&icsk->icsk_delack_timer, delack_handler,
			(unsigned long)sk);
	setup_timer(&sk->sk_timer, keepalive_handler, (unsigned long)sk);
	icsk->icsk_pending = icsk->icsk_ack.pending = 0;
}
EXPORT_SYMBOL(inet_csk_init_xmit_timers);

void inet_csk_clear_xmit_timers(struct sock *sk)
{
	struct inet_connection_sock *icsk = inet_csk(sk);

	icsk->icsk_pending = icsk->icsk_ack.pending = icsk->icsk_ack.blocked = 0;

	sk_stop_timer(sk, &icsk->icsk_retransmit_timer);
	sk_stop_timer(sk, &icsk->icsk_delack_timer);
	sk_stop_timer(sk, &sk->sk_timer);
}
EXPORT_SYMBOL(inet_csk_clear_xmit_timers);

void inet_csk_delete_keepalive_timer(struct sock *sk)
{
	sk_stop_timer(sk, &sk->sk_timer);
}
EXPORT_SYMBOL(inet_csk_delete_keepalive_timer);

void inet_csk_reset_keepalive_timer(struct sock *sk, unsigned long len)
{
	sk_reset_timer(sk, &sk->sk_timer, jiffies + len);
}
EXPORT_SYMBOL(inet_csk_reset_keepalive_timer);

struct dst_entry *inet_csk_route_req(struct sock *sk,
				     const struct request_sock *req)
{
	struct rtable *rt;
	const struct inet_request_sock *ireq = inet_rsk(req);
	struct ip_options *opt = inet_rsk(req)->opt;
	struct flowi fl = { .oif = sk->sk_bound_dev_if,
			    .mark = sk->sk_mark,
			    .fl4_dst = ((opt && opt->srr) ?
					  opt->faddr : ireq->rmt_addr),
			    .fl4_src = ireq->loc_addr,
			    .fl4_tos = RT_CONN_FLAGS(sk),
			    .proto = sk->sk_protocol,
			    .flags = inet_sk_flowi_flags(sk),
			    .fl_ip_sport = inet_sk(sk)->inet_sport,
			    .fl_ip_dport = ireq->rmt_port };
	struct net *net = sock_net(sk);

	security_req_classify_flow(req, &fl);
	if (ip_route_output_flow(net, &rt, &fl, sk, 0))
		goto no_route;
	if (opt && opt->is_strictroute && rt->rt_dst != rt->rt_gateway)
		goto route_err;
	return &rt->dst;

route_err:
	ip_rt_put(rt);
no_route:
	IP_INC_STATS_BH(net, IPSTATS_MIB_OUTNOROUTES);
	return NULL;
}
EXPORT_SYMBOL_GPL(inet_csk_route_req);

static inline u32 inet_synq_hash(const __be32 raddr, const __be16 rport,
				 const u32 rnd, const u32 synq_hsize)
{
	return jhash_2words((__force u32)raddr, (__force u32)rport, rnd) & (synq_hsize - 1);
}

#if defined(CONFIG_IPV6) || defined(CONFIG_IPV6_MODULE)
#define AF_INET_FAMILY(fam) ((fam) == AF_INET)
#else
#define AF_INET_FAMILY(fam) 1
#endif

struct request_sock *inet_csk_search_req(const struct sock *sk,
					 struct request_sock ***prevp,
					 const __be16 rport, const __be32 raddr,
					 const __be32 laddr)
{
	const struct inet_connection_sock *icsk = inet_csk(sk);
	struct listen_sock *lopt = icsk->icsk_accept_queue.listen_opt;
	struct request_sock *req, **prev;

	for (prev = &lopt->syn_table[inet_synq_hash(raddr, rport, lopt->hash_rnd,
						    lopt->nr_table_entries)];
	     (req = *prev) != NULL;
	     prev = &req->dl_next) {
		const struct inet_request_sock *ireq = inet_rsk(req);

		if (ireq->rmt_port == rport &&
		    ireq->rmt_addr == raddr &&
		    ireq->loc_addr == laddr &&
		    AF_INET_FAMILY(req->rsk_ops->family)) {
			WARN_ON(req->sk);
			*prevp = prev;
			break;
		}
	}

	return req;
}
EXPORT_SYMBOL_GPL(inet_csk_search_req);

void inet_csk_reqsk_queue_hash_add(struct sock *sk, struct request_sock *req,
				   unsigned long timeout)
{
	struct inet_connection_sock *icsk = inet_csk(sk);
	struct listen_sock *lopt = icsk->icsk_accept_queue.listen_opt;
	const u32 h = inet_synq_hash(inet_rsk(req)->rmt_addr, inet_rsk(req)->rmt_port,
				     lopt->hash_rnd, lopt->nr_table_entries);

	reqsk_queue_hash_req(&icsk->icsk_accept_queue, h, req, timeout);
	inet_csk_reqsk_queue_added(sk, timeout);
}
EXPORT_SYMBOL_GPL(inet_csk_reqsk_queue_hash_add);

/* Only thing we need from tcp.h */
extern int sysctl_tcp_synack_retries;


/* Decide when to expire the request and when to resend SYN-ACK */
static inline void syn_ack_recalc(struct request_sock *req, const int thresh,
				  const int max_retries,
				  const u8 rskq_defer_accept,
				  int *expire, int *resend)
{
	if (!rskq_defer_accept) {
		*expire = req->retrans >= thresh;
		*resend = 1;
		return;
	}
	*expire = req->retrans >= thresh &&
		  (!inet_rsk(req)->acked || req->retrans >= max_retries);
	/*
	 * Do not resend while waiting for data after ACK,
	 * start to resend on end of deferring period to give
	 * last chance for data or ACK to create established socket.
	 */
	*resend = !inet_rsk(req)->acked ||
		  req->retrans >= rskq_defer_accept - 1;
}

void inet_csk_reqsk_queue_prune(struct sock *parent,
				const unsigned long interval,
				const unsigned long timeout,
				const unsigned long max_rto)
{
	struct inet_connection_sock *icsk = inet_csk(parent);
	struct request_sock_queue *queue = &icsk->icsk_accept_queue;
	struct listen_sock *lopt = queue->listen_opt;
	int max_retries = icsk->icsk_syn_retries ? : sysctl_tcp_synack_retries;
	int thresh = max_retries;
	unsigned long now = jiffies;
	struct request_sock **reqp, *req;
	int i, budget;

	if (lopt == NULL || lopt->qlen == 0)
		return;

	/* Normally all the openreqs are young and become mature
	 * (i.e. converted to established socket) for first timeout.
	 * If synack was not acknowledged for 3 seconds, it means
	 * one of the following things: synack was lost, ack was lost,
	 * rtt is high or nobody planned to ack (i.e. synflood).
	 * When server is a bit loaded, queue is populated with old
	 * open requests, reducing effective size of queue.
	 * When server is well loaded, queue size reduces to zero
	 * after several minutes of work. It is not synflood,
	 * it is normal operation. The solution is pruning
	 * too old entries overriding normal timeout, when
	 * situation becomes dangerous.
	 *
	 * Essentially, we reserve half of room for young
	 * embrions; and abort old ones without pity, if old
	 * ones are about to clog our table.
	 */
	if (lopt->qlen>>(lopt->max_qlen_log-1)) {
		int young = (lopt->qlen_young<<1);

		while (thresh > 2) {
			if (lopt->qlen < young)
				break;
			thresh--;
			young <<= 1;
		}
	}

	if (queue->rskq_defer_accept)
		max_retries = queue->rskq_defer_accept;

	budget = 2 * (lopt->nr_table_entries / (timeout / interval));
	i = lopt->clock_hand;

	do {
		reqp=&lopt->syn_table[i];
		while ((req = *reqp) != NULL) {
			if (time_after_eq(now, req->expires)) {
				int expire = 0, resend = 0;

				syn_ack_recalc(req, thresh, max_retries,
					       queue->rskq_defer_accept,
					       &expire, &resend);
				if (req->rsk_ops->syn_ack_timeout)
					req->rsk_ops->syn_ack_timeout(parent, req);
				if (!expire &&
				    (!resend ||
				     !req->rsk_ops->rtx_syn_ack(parent, req, NULL) ||
				     inet_rsk(req)->acked)) {
					unsigned long timeo;

					if (req->retrans++ == 0)
						lopt->qlen_young--;
					timeo = min((timeout << req->retrans), max_rto);
					req->expires = now + timeo;
					reqp = &req->dl_next;
					continue;
				}

				/* Drop this request */
				inet_csk_reqsk_queue_unlink(parent, req, reqp);
				reqsk_queue_removed(queue, req);
				reqsk_free(req);
				continue;
			}
			reqp = &req->dl_next;
		}

		i = (i + 1) & (lopt->nr_table_entries - 1);

	} while (--budget > 0);

	lopt->clock_hand = i;

	if (lopt->qlen)
		inet_csk_reset_keepalive_timer(parent, interval);
}
EXPORT_SYMBOL_GPL(inet_csk_reqsk_queue_prune);

struct sock *inet_csk_clone(struct sock *sk, const struct request_sock *req,
			    const gfp_t priority)
{
	struct sock *newsk = sk_clone(sk, priority);

	if (newsk != NULL) {
		struct inet_connection_sock *newicsk = inet_csk(newsk);

		newsk->sk_state = TCP_SYN_RECV;
		newicsk->icsk_bind_hash = NULL;

		inet_sk(newsk)->inet_dport = inet_rsk(req)->rmt_port;
		inet_sk(newsk)->inet_num = ntohs(inet_rsk(req)->loc_port);
		inet_sk(newsk)->inet_sport = inet_rsk(req)->loc_port;
		newsk->sk_write_space = sk_stream_write_space;

		newicsk->icsk_retransmits = 0;
		newicsk->icsk_backoff	  = 0;
		newicsk->icsk_probes_out  = 0;

		/* Deinitialize accept_queue to trap illegal accesses. */
		memset(&newicsk->icsk_accept_queue, 0, sizeof(newicsk->icsk_accept_queue));

		security_inet_csk_clone(newsk, req);
	}
	return newsk;
}
EXPORT_SYMBOL_GPL(inet_csk_clone);

/*
 * At this point, there should be no process reference to this
 * socket, and thus no user references at all.  Therefore we
 * can assume the socket waitqueue is inactive and nobody will
 * try to jump onto it.
 */
void inet_csk_destroy_sock(struct sock *sk)
{
	WARN_ON(sk->sk_state != TCP_CLOSE);
	WARN_ON(!sock_flag(sk, SOCK_DEAD));

	/* It cannot be in hash table! */
	WARN_ON(!sk_unhashed(sk));

	/* If it has not 0 inet_sk(sk)->inet_num, it must be bound */
	WARN_ON(inet_sk(sk)->inet_num && !inet_csk(sk)->icsk_bind_hash);

	sk->sk_prot->destroy(sk);

	sk_stream_kill_queues(sk);

	xfrm_sk_free_policy(sk);

	sk_refcnt_debug_release(sk);

	percpu_counter_dec(sk->sk_prot->orphan_count);
	sock_put(sk);
}
EXPORT_SYMBOL(inet_csk_destroy_sock);

int inet_csk_listen_start(struct sock *sk, const int nr_table_entries)
{
	struct inet_sock *inet = inet_sk(sk);
	struct inet_connection_sock *icsk = inet_csk(sk);
	int rc = reqsk_queue_alloc(&icsk->icsk_accept_queue, nr_table_entries);

	if (rc != 0)
		return rc;

	sk->sk_max_ack_backlog = 0;
	sk->sk_ack_backlog = 0;
	inet_csk_delack_init(sk);

	/* There is race window here: we announce ourselves listening,
	 * but this transition is still not validated by get_port().
	 * It is OK, because this socket enters to hash table only
	 * after validation is complete.
	 */
	sk->sk_state = TCP_LISTEN;
	if (!sk->sk_prot->get_port(sk, inet->inet_num)) {
		inet->inet_sport = htons(inet->inet_num);

		sk_dst_reset(sk);
		sk->sk_prot->hash(sk);

		return 0;
	}

	sk->sk_state = TCP_CLOSE;
	__reqsk_queue_destroy(&icsk->icsk_accept_queue);
	return -EADDRINUSE;
}
EXPORT_SYMBOL_GPL(inet_csk_listen_start);

/*
 *	This routine closes sockets which have been at least partially
 *	opened, but not yet accepted.
 */
void inet_csk_listen_stop(struct sock *sk)
{
	struct inet_connection_sock *icsk = inet_csk(sk);
	struct request_sock *acc_req;
	struct request_sock *req;

	inet_csk_delete_keepalive_timer(sk);

	/* make all the listen_opt local to us */
	acc_req = reqsk_queue_yank_acceptq(&icsk->icsk_accept_queue);

	/* Following specs, it would be better either to send FIN
	 * (and enter FIN-WAIT-1, it is normal close)
	 * or to send active reset (abort).
	 * Certainly, it is pretty dangerous while synflood, but it is
	 * bad justification for our negligence 8)
	 * To be honest, we are not able to make either
	 * of the variants now.			--ANK
	 */
	reqsk_queue_destroy(&icsk->icsk_accept_queue);

	while ((req = acc_req) != NULL) {
		struct sock *child = req->sk;

		acc_req = req->dl_next;

		local_bh_disable();
		bh_lock_sock(child);
		WARN_ON(sock_owned_by_user(child));
		sock_hold(child);

		sk->sk_prot->disconnect(child, O_NONBLOCK);

		sock_orphan(child);

		percpu_counter_inc(sk->sk_prot->orphan_count);

		inet_csk_destroy_sock(child);

		bh_unlock_sock(child);
		local_bh_enable();
		sock_put(child);

		sk_acceptq_removed(sk);
		__reqsk_free(req);
	}
	WARN_ON(sk->sk_ack_backlog);
}
EXPORT_SYMBOL_GPL(inet_csk_listen_stop);

void inet_csk_addr2sockaddr(struct sock *sk, struct sockaddr *uaddr)
{
	struct sockaddr_in *sin = (struct sockaddr_in *)uaddr;
	const struct inet_sock *inet = inet_sk(sk);

	sin->sin_family		= AF_INET;
	sin->sin_addr.s_addr	= inet->inet_daddr;
	sin->sin_port		= inet->inet_dport;
}
EXPORT_SYMBOL_GPL(inet_csk_addr2sockaddr);

#ifdef CONFIG_COMPAT
int inet_csk_compat_getsockopt(struct sock *sk, int level, int optname,
			       char __user *optval, int __user *optlen)
{
	const struct inet_connection_sock *icsk = inet_csk(sk);

	if (icsk->icsk_af_ops->compat_getsockopt != NULL)
		return icsk->icsk_af_ops->compat_getsockopt(sk, level, optname,
							    optval, optlen);
	return icsk->icsk_af_ops->getsockopt(sk, level, optname,
					     optval, optlen);
}
EXPORT_SYMBOL_GPL(inet_csk_compat_getsockopt);

int inet_csk_compat_setsockopt(struct sock *sk, int level, int optname,
			       char __user *optval, unsigned int optlen)
{
	const struct inet_connection_sock *icsk = inet_csk(sk);

	if (icsk->icsk_af_ops->compat_setsockopt != NULL)
		return icsk->icsk_af_ops->compat_setsockopt(sk, level, optname,
							    optval, optlen);
	return icsk->icsk_af_ops->setsockopt(sk, level, optname,
					     optval, optlen);
}
EXPORT_SYMBOL_GPL(inet_csk_compat_setsockopt);
#endif<|MERGE_RESOLUTION|>--- conflicted
+++ resolved
@@ -73,11 +73,7 @@
 		     !sk2->sk_bound_dev_if ||
 		     sk->sk_bound_dev_if == sk2->sk_bound_dev_if)) {
 			if (!reuse || !sk2->sk_reuse ||
-<<<<<<< HEAD
-			    sk2->sk_state == TCP_LISTEN) {
-=======
 			    ((1 << sk2->sk_state) & (TCPF_LISTEN | TCPF_CLOSE))) {
->>>>>>> 63310467
 				const __be32 sk2_rcv_saddr = sk_rcv_saddr(sk2);
 				if (!sk2_rcv_saddr || !sk_rcv_saddr(sk) ||
 				    sk2_rcv_saddr == sk_rcv_saddr(sk))
