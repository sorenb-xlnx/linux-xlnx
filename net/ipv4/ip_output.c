--- conflicted
+++ resolved
@@ -487,11 +487,7 @@
 	 * LATER: this step can be merged to real generation of fragments,
 	 * we can switch to copy when see the first bad fragment.
 	 */
-<<<<<<< HEAD
-	if (skb_has_frags(skb)) {
-=======
 	if (skb_has_frag_list(skb)) {
->>>>>>> 7b738b55
 		struct sk_buff *frag, *frag2;
 		int first_len = skb_pagelen(skb);
 
