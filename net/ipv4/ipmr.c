--- conflicted
+++ resolved
@@ -998,13 +998,8 @@
 		atomic_inc(&mrt->cache_resolve_queue_len);
 		list_add(&c->list, &mrt->mfc_unres_queue);
 
-<<<<<<< HEAD
-		if (atomic_read(&net->ipv4.cache_resolve_queue_len) == 1)
-			mod_timer(&ipmr_expire_timer, c->mfc_un.unres.expires);
-=======
 		if (atomic_read(&mrt->cache_resolve_queue_len) == 1)
 			mod_timer(&mrt->ipmr_expire_timer, c->mfc_un.unres.expires);
->>>>>>> 9dda696f
 	}
 
 	/*
