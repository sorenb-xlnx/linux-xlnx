/*
 * linux/net/sunrpc/auth.c
 *
 * Generic RPC client authentication API.
 *
 * Copyright (C) 1996, Olaf Kirch <okir@monad.swb.de>
 */

#include <linux/types.h>
#include <linux/sched.h>
#include <linux/module.h>
#include <linux/slab.h>
#include <linux/errno.h>
#include <linux/hash.h>
#include <linux/sunrpc/clnt.h>
#include <linux/spinlock.h>

#ifdef RPC_DEBUG
# define RPCDBG_FACILITY	RPCDBG_AUTH
#endif

#define RPC_CREDCACHE_DEFAULT_HASHBITS	(4)
struct rpc_cred_cache {
	struct hlist_head	*hashtable;
	unsigned int		hashbits;
	spinlock_t		lock;
};

static unsigned int auth_hashbits = RPC_CREDCACHE_DEFAULT_HASHBITS;

static DEFINE_SPINLOCK(rpc_authflavor_lock);
static const struct rpc_authops *auth_flavors[RPC_AUTH_MAXFLAVOR] = {
	&authnull_ops,		/* AUTH_NULL */
	&authunix_ops,		/* AUTH_UNIX */
	NULL,			/* others can be loadable modules */
};

static LIST_HEAD(cred_unused);
static unsigned long number_cred_unused;

<<<<<<< HEAD
#define MAX_HASHTABLE_BITS (10) 
=======
#define MAX_HASHTABLE_BITS (14)
>>>>>>> 062c1825
static int param_set_hashtbl_sz(const char *val, const struct kernel_param *kp)
{
	unsigned long num;
	unsigned int nbits;
	int ret;

	if (!val)
		goto out_inval;
	ret = strict_strtoul(val, 0, &num);
	if (ret == -EINVAL)
		goto out_inval;
	nbits = fls(num);
	if (num > (1U << nbits))
		nbits++;
	if (nbits > MAX_HASHTABLE_BITS || nbits < 2)
		goto out_inval;
	*(unsigned int *)kp->arg = nbits;
	return 0;
out_inval:
	return -EINVAL;
}

static int param_get_hashtbl_sz(char *buffer, const struct kernel_param *kp)
{
	unsigned int nbits;

	nbits = *(unsigned int *)kp->arg;
	return sprintf(buffer, "%u", 1U << nbits);
}

#define param_check_hashtbl_sz(name, p) __param_check(name, p, unsigned int);

static struct kernel_param_ops param_ops_hashtbl_sz = {
	.set = param_set_hashtbl_sz,
	.get = param_get_hashtbl_sz,
};

module_param_named(auth_hashtable_size, auth_hashbits, hashtbl_sz, 0644);
MODULE_PARM_DESC(auth_hashtable_size, "RPC credential cache hashtable size");

static u32
pseudoflavor_to_flavor(u32 flavor) {
	if (flavor >= RPC_AUTH_MAXFLAVOR)
		return RPC_AUTH_GSS;
	return flavor;
}

int
rpcauth_register(const struct rpc_authops *ops)
{
	rpc_authflavor_t flavor;
	int ret = -EPERM;

	if ((flavor = ops->au_flavor) >= RPC_AUTH_MAXFLAVOR)
		return -EINVAL;
	spin_lock(&rpc_authflavor_lock);
	if (auth_flavors[flavor] == NULL) {
		auth_flavors[flavor] = ops;
		ret = 0;
	}
	spin_unlock(&rpc_authflavor_lock);
	return ret;
}
EXPORT_SYMBOL_GPL(rpcauth_register);

int
rpcauth_unregister(const struct rpc_authops *ops)
{
	rpc_authflavor_t flavor;
	int ret = -EPERM;

	if ((flavor = ops->au_flavor) >= RPC_AUTH_MAXFLAVOR)
		return -EINVAL;
	spin_lock(&rpc_authflavor_lock);
	if (auth_flavors[flavor] == ops) {
		auth_flavors[flavor] = NULL;
		ret = 0;
	}
	spin_unlock(&rpc_authflavor_lock);
	return ret;
}
EXPORT_SYMBOL_GPL(rpcauth_unregister);

struct rpc_auth *
rpcauth_create(rpc_authflavor_t pseudoflavor, struct rpc_clnt *clnt)
{
	struct rpc_auth		*auth;
	const struct rpc_authops *ops;
	u32			flavor = pseudoflavor_to_flavor(pseudoflavor);

	auth = ERR_PTR(-EINVAL);
	if (flavor >= RPC_AUTH_MAXFLAVOR)
		goto out;

	if ((ops = auth_flavors[flavor]) == NULL)
		request_module("rpc-auth-%u", flavor);
	spin_lock(&rpc_authflavor_lock);
	ops = auth_flavors[flavor];
	if (ops == NULL || !try_module_get(ops->owner)) {
		spin_unlock(&rpc_authflavor_lock);
		goto out;
	}
	spin_unlock(&rpc_authflavor_lock);
	auth = ops->create(clnt, pseudoflavor);
	module_put(ops->owner);
	if (IS_ERR(auth))
		return auth;
	if (clnt->cl_auth)
		rpcauth_release(clnt->cl_auth);
	clnt->cl_auth = auth;

out:
	return auth;
}
EXPORT_SYMBOL_GPL(rpcauth_create);

void
rpcauth_release(struct rpc_auth *auth)
{
	if (!atomic_dec_and_test(&auth->au_count))
		return;
	auth->au_ops->destroy(auth);
}

static DEFINE_SPINLOCK(rpc_credcache_lock);

static void
rpcauth_unhash_cred_locked(struct rpc_cred *cred)
{
	hlist_del_rcu(&cred->cr_hash);
	smp_mb__before_clear_bit();
	clear_bit(RPCAUTH_CRED_HASHED, &cred->cr_flags);
}

static int
rpcauth_unhash_cred(struct rpc_cred *cred)
{
	spinlock_t *cache_lock;
	int ret;

	cache_lock = &cred->cr_auth->au_credcache->lock;
	spin_lock(cache_lock);
	ret = atomic_read(&cred->cr_count) == 0;
	if (ret)
		rpcauth_unhash_cred_locked(cred);
	spin_unlock(cache_lock);
	return ret;
}

/*
 * Initialize RPC credential cache
 */
int
rpcauth_init_credcache(struct rpc_auth *auth)
{
	struct rpc_cred_cache *new;
	unsigned int hashsize;

	new = kmalloc(sizeof(*new), GFP_KERNEL);
	if (!new)
		goto out_nocache;
	new->hashbits = auth_hashbits;
	hashsize = 1U << new->hashbits;
	new->hashtable = kcalloc(hashsize, sizeof(new->hashtable[0]), GFP_KERNEL);
	if (!new->hashtable)
		goto out_nohashtbl;
	spin_lock_init(&new->lock);
	auth->au_credcache = new;
	return 0;
out_nohashtbl:
	kfree(new);
out_nocache:
	return -ENOMEM;
}
EXPORT_SYMBOL_GPL(rpcauth_init_credcache);

/*
 * Destroy a list of credentials
 */
static inline
void rpcauth_destroy_credlist(struct list_head *head)
{
	struct rpc_cred *cred;

	while (!list_empty(head)) {
		cred = list_entry(head->next, struct rpc_cred, cr_lru);
		list_del_init(&cred->cr_lru);
		put_rpccred(cred);
	}
}

/*
 * Clear the RPC credential cache, and delete those credentials
 * that are not referenced.
 */
void
rpcauth_clear_credcache(struct rpc_cred_cache *cache)
{
	LIST_HEAD(free);
	struct hlist_head *head;
	struct rpc_cred	*cred;
	unsigned int hashsize = 1U << cache->hashbits;
	int		i;

	spin_lock(&rpc_credcache_lock);
	spin_lock(&cache->lock);
	for (i = 0; i < hashsize; i++) {
		head = &cache->hashtable[i];
		while (!hlist_empty(head)) {
			cred = hlist_entry(head->first, struct rpc_cred, cr_hash);
			get_rpccred(cred);
			if (!list_empty(&cred->cr_lru)) {
				list_del(&cred->cr_lru);
				number_cred_unused--;
			}
			list_add_tail(&cred->cr_lru, &free);
			rpcauth_unhash_cred_locked(cred);
		}
	}
	spin_unlock(&cache->lock);
	spin_unlock(&rpc_credcache_lock);
	rpcauth_destroy_credlist(&free);
}

/*
 * Destroy the RPC credential cache
 */
void
rpcauth_destroy_credcache(struct rpc_auth *auth)
{
	struct rpc_cred_cache *cache = auth->au_credcache;

	if (cache) {
		auth->au_credcache = NULL;
		rpcauth_clear_credcache(cache);
		kfree(cache->hashtable);
		kfree(cache);
	}
}
EXPORT_SYMBOL_GPL(rpcauth_destroy_credcache);


#define RPC_AUTH_EXPIRY_MORATORIUM (60 * HZ)

/*
 * Remove stale credentials. Avoid sleeping inside the loop.
 */
static int
rpcauth_prune_expired(struct list_head *free, int nr_to_scan)
{
	spinlock_t *cache_lock;
	struct rpc_cred *cred, *next;
	unsigned long expired = jiffies - RPC_AUTH_EXPIRY_MORATORIUM;

	list_for_each_entry_safe(cred, next, &cred_unused, cr_lru) {

		if (nr_to_scan-- == 0)
			break;
		/*
		 * Enforce a 60 second garbage collection moratorium
		 * Note that the cred_unused list must be time-ordered.
		 */
		if (time_in_range(cred->cr_expire, expired, jiffies) &&
		    test_bit(RPCAUTH_CRED_HASHED, &cred->cr_flags) != 0)
			return 0;

		list_del_init(&cred->cr_lru);
		number_cred_unused--;
		if (atomic_read(&cred->cr_count) != 0)
			continue;

		cache_lock = &cred->cr_auth->au_credcache->lock;
		spin_lock(cache_lock);
		if (atomic_read(&cred->cr_count) == 0) {
			get_rpccred(cred);
			list_add_tail(&cred->cr_lru, free);
			rpcauth_unhash_cred_locked(cred);
		}
		spin_unlock(cache_lock);
	}
	return (number_cred_unused / 100) * sysctl_vfs_cache_pressure;
}

/*
 * Run memory cache shrinker.
 */
static int
rpcauth_cache_shrinker(struct shrinker *shrink, int nr_to_scan, gfp_t gfp_mask)
{
	LIST_HEAD(free);
	int res;

	if ((gfp_mask & GFP_KERNEL) != GFP_KERNEL)
		return (nr_to_scan == 0) ? 0 : -1;
	if (list_empty(&cred_unused))
		return 0;
	spin_lock(&rpc_credcache_lock);
	res = rpcauth_prune_expired(&free, nr_to_scan);
	spin_unlock(&rpc_credcache_lock);
	rpcauth_destroy_credlist(&free);
	return res;
}

/*
 * Look up a process' credentials in the authentication cache
 */
struct rpc_cred *
rpcauth_lookup_credcache(struct rpc_auth *auth, struct auth_cred * acred,
		int flags)
{
	LIST_HEAD(free);
	struct rpc_cred_cache *cache = auth->au_credcache;
	struct hlist_node *pos;
	struct rpc_cred	*cred = NULL,
			*entry, *new;
	unsigned int nr;

	nr = hash_long(acred->uid, cache->hashbits);

	rcu_read_lock();
	hlist_for_each_entry_rcu(entry, pos, &cache->hashtable[nr], cr_hash) {
		if (!entry->cr_ops->crmatch(acred, entry, flags))
			continue;
		spin_lock(&cache->lock);
		if (test_bit(RPCAUTH_CRED_HASHED, &entry->cr_flags) == 0) {
			spin_unlock(&cache->lock);
			continue;
		}
		cred = get_rpccred(entry);
		spin_unlock(&cache->lock);
		break;
	}
	rcu_read_unlock();

	if (cred != NULL)
		goto found;

	new = auth->au_ops->crcreate(auth, acred, flags);
	if (IS_ERR(new)) {
		cred = new;
		goto out;
	}

	spin_lock(&cache->lock);
	hlist_for_each_entry(entry, pos, &cache->hashtable[nr], cr_hash) {
		if (!entry->cr_ops->crmatch(acred, entry, flags))
			continue;
		cred = get_rpccred(entry);
		break;
	}
	if (cred == NULL) {
		cred = new;
		set_bit(RPCAUTH_CRED_HASHED, &cred->cr_flags);
		hlist_add_head_rcu(&cred->cr_hash, &cache->hashtable[nr]);
	} else
		list_add_tail(&new->cr_lru, &free);
	spin_unlock(&cache->lock);
found:
	if (test_bit(RPCAUTH_CRED_NEW, &cred->cr_flags) &&
	    cred->cr_ops->cr_init != NULL &&
	    !(flags & RPCAUTH_LOOKUP_NEW)) {
		int res = cred->cr_ops->cr_init(auth, cred);
		if (res < 0) {
			put_rpccred(cred);
			cred = ERR_PTR(res);
		}
	}
	rpcauth_destroy_credlist(&free);
out:
	return cred;
}
EXPORT_SYMBOL_GPL(rpcauth_lookup_credcache);

struct rpc_cred *
rpcauth_lookupcred(struct rpc_auth *auth, int flags)
{
	struct auth_cred acred;
	struct rpc_cred *ret;
	const struct cred *cred = current_cred();

	dprintk("RPC:       looking up %s cred\n",
		auth->au_ops->au_name);

	memset(&acred, 0, sizeof(acred));
	acred.uid = cred->fsuid;
	acred.gid = cred->fsgid;
	acred.group_info = get_group_info(((struct cred *)cred)->group_info);

	ret = auth->au_ops->lookup_cred(auth, &acred, flags);
	put_group_info(acred.group_info);
	return ret;
}

void
rpcauth_init_cred(struct rpc_cred *cred, const struct auth_cred *acred,
		  struct rpc_auth *auth, const struct rpc_credops *ops)
{
	INIT_HLIST_NODE(&cred->cr_hash);
	INIT_LIST_HEAD(&cred->cr_lru);
	atomic_set(&cred->cr_count, 1);
	cred->cr_auth = auth;
	cred->cr_ops = ops;
	cred->cr_expire = jiffies;
#ifdef RPC_DEBUG
	cred->cr_magic = RPCAUTH_CRED_MAGIC;
#endif
	cred->cr_uid = acred->uid;
}
EXPORT_SYMBOL_GPL(rpcauth_init_cred);

struct rpc_cred *
rpcauth_generic_bind_cred(struct rpc_task *task, struct rpc_cred *cred, int lookupflags)
{
	dprintk("RPC: %5u holding %s cred %p\n", task->tk_pid,
			cred->cr_auth->au_ops->au_name, cred);
	return get_rpccred(cred);
}
EXPORT_SYMBOL_GPL(rpcauth_generic_bind_cred);

static struct rpc_cred *
rpcauth_bind_root_cred(struct rpc_task *task, int lookupflags)
{
	struct rpc_auth *auth = task->tk_client->cl_auth;
	struct auth_cred acred = {
		.uid = 0,
		.gid = 0,
	};

	dprintk("RPC: %5u looking up %s cred\n",
		task->tk_pid, task->tk_client->cl_auth->au_ops->au_name);
	return auth->au_ops->lookup_cred(auth, &acred, lookupflags);
}

static struct rpc_cred *
rpcauth_bind_new_cred(struct rpc_task *task, int lookupflags)
{
	struct rpc_auth *auth = task->tk_client->cl_auth;

	dprintk("RPC: %5u looking up %s cred\n",
		task->tk_pid, auth->au_ops->au_name);
	return rpcauth_lookupcred(auth, lookupflags);
}

static int
rpcauth_bindcred(struct rpc_task *task, struct rpc_cred *cred, int flags)
{
	struct rpc_rqst *req = task->tk_rqstp;
	struct rpc_cred *new;
	int lookupflags = 0;

	if (flags & RPC_TASK_ASYNC)
		lookupflags |= RPCAUTH_LOOKUP_NEW;
	if (cred != NULL)
		new = cred->cr_ops->crbind(task, cred, lookupflags);
	else if (flags & RPC_TASK_ROOTCREDS)
		new = rpcauth_bind_root_cred(task, lookupflags);
	else
		new = rpcauth_bind_new_cred(task, lookupflags);
	if (IS_ERR(new))
		return PTR_ERR(new);
	if (req->rq_cred != NULL)
		put_rpccred(req->rq_cred);
	req->rq_cred = new;
	return 0;
}

void
put_rpccred(struct rpc_cred *cred)
{
	/* Fast path for unhashed credentials */
	if (test_bit(RPCAUTH_CRED_HASHED, &cred->cr_flags) == 0) {
		if (atomic_dec_and_test(&cred->cr_count))
			cred->cr_ops->crdestroy(cred);
		return;
	}

	if (!atomic_dec_and_lock(&cred->cr_count, &rpc_credcache_lock))
		return;
	if (!list_empty(&cred->cr_lru)) {
		number_cred_unused--;
		list_del_init(&cred->cr_lru);
	}
	if (test_bit(RPCAUTH_CRED_HASHED, &cred->cr_flags) != 0) {
		if (test_bit(RPCAUTH_CRED_UPTODATE, &cred->cr_flags) != 0) {
			cred->cr_expire = jiffies;
			list_add_tail(&cred->cr_lru, &cred_unused);
			number_cred_unused++;
			goto out_nodestroy;
		}
		if (!rpcauth_unhash_cred(cred)) {
			/* We were hashed and someone looked us up... */
			goto out_nodestroy;
		}
	}
	spin_unlock(&rpc_credcache_lock);
	cred->cr_ops->crdestroy(cred);
	return;
out_nodestroy:
	spin_unlock(&rpc_credcache_lock);
}
EXPORT_SYMBOL_GPL(put_rpccred);

__be32 *
rpcauth_marshcred(struct rpc_task *task, __be32 *p)
{
	struct rpc_cred	*cred = task->tk_rqstp->rq_cred;

	dprintk("RPC: %5u marshaling %s cred %p\n",
		task->tk_pid, cred->cr_auth->au_ops->au_name, cred);

	return cred->cr_ops->crmarshal(task, p);
}

__be32 *
rpcauth_checkverf(struct rpc_task *task, __be32 *p)
{
	struct rpc_cred	*cred = task->tk_rqstp->rq_cred;

	dprintk("RPC: %5u validating %s cred %p\n",
		task->tk_pid, cred->cr_auth->au_ops->au_name, cred);

	return cred->cr_ops->crvalidate(task, p);
}

int
rpcauth_wrap_req(struct rpc_task *task, kxdrproc_t encode, void *rqstp,
		__be32 *data, void *obj)
{
	struct rpc_cred *cred = task->tk_rqstp->rq_cred;

	dprintk("RPC: %5u using %s cred %p to wrap rpc data\n",
			task->tk_pid, cred->cr_ops->cr_name, cred);
	if (cred->cr_ops->crwrap_req)
		return cred->cr_ops->crwrap_req(task, encode, rqstp, data, obj);
	/* By default, we encode the arguments normally. */
	return encode(rqstp, data, obj);
}

int
rpcauth_unwrap_resp(struct rpc_task *task, kxdrproc_t decode, void *rqstp,
		__be32 *data, void *obj)
{
	struct rpc_cred *cred = task->tk_rqstp->rq_cred;

	dprintk("RPC: %5u using %s cred %p to unwrap rpc data\n",
			task->tk_pid, cred->cr_ops->cr_name, cred);
	if (cred->cr_ops->crunwrap_resp)
		return cred->cr_ops->crunwrap_resp(task, decode, rqstp,
						   data, obj);
	/* By default, we decode the arguments normally. */
	return decode(rqstp, data, obj);
}

int
rpcauth_refreshcred(struct rpc_task *task)
{
	struct rpc_cred	*cred = task->tk_rqstp->rq_cred;
	int err;

	cred = task->tk_rqstp->rq_cred;
	if (cred == NULL) {
		err = rpcauth_bindcred(task, task->tk_msg.rpc_cred, task->tk_flags);
		if (err < 0)
			goto out;
		cred = task->tk_rqstp->rq_cred;
	};
	dprintk("RPC: %5u refreshing %s cred %p\n",
		task->tk_pid, cred->cr_auth->au_ops->au_name, cred);

	err = cred->cr_ops->crrefresh(task);
out:
	if (err < 0)
		task->tk_status = err;
	return err;
}

void
rpcauth_invalcred(struct rpc_task *task)
{
	struct rpc_cred *cred = task->tk_rqstp->rq_cred;

	dprintk("RPC: %5u invalidating %s cred %p\n",
		task->tk_pid, cred->cr_auth->au_ops->au_name, cred);
	if (cred)
		clear_bit(RPCAUTH_CRED_UPTODATE, &cred->cr_flags);
}

int
rpcauth_uptodatecred(struct rpc_task *task)
{
	struct rpc_cred *cred = task->tk_rqstp->rq_cred;

	return cred == NULL ||
		test_bit(RPCAUTH_CRED_UPTODATE, &cred->cr_flags) != 0;
}

static struct shrinker rpc_cred_shrinker = {
	.shrink = rpcauth_cache_shrinker,
	.seeks = DEFAULT_SEEKS,
};

int __init rpcauth_init_module(void)
{
	int err;

	err = rpc_init_authunix();
	if (err < 0)
		goto out1;
	err = rpc_init_generic_auth();
	if (err < 0)
		goto out2;
	register_shrinker(&rpc_cred_shrinker);
	return 0;
out2:
	rpc_destroy_authunix();
out1:
	return err;
}

void __exit rpcauth_remove_module(void)
{
	rpc_destroy_authunix();
	rpc_destroy_generic_auth();
	unregister_shrinker(&rpc_cred_shrinker);
}<|MERGE_RESOLUTION|>--- conflicted
+++ resolved
@@ -38,11 +38,7 @@
 static LIST_HEAD(cred_unused);
 static unsigned long number_cred_unused;
 
-<<<<<<< HEAD
-#define MAX_HASHTABLE_BITS (10) 
-=======
 #define MAX_HASHTABLE_BITS (14)
->>>>>>> 062c1825
 static int param_set_hashtbl_sz(const char *val, const struct kernel_param *kp)
 {
 	unsigned long num;
