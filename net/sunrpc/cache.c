/*
 * net/sunrpc/cache.c
 *
 * Generic code for various authentication-related caches
 * used by sunrpc clients and servers.
 *
 * Copyright (C) 2002 Neil Brown <neilb@cse.unsw.edu.au>
 *
 * Released under terms in GPL version 2.  See COPYING.
 *
 */

#include <linux/types.h>
#include <linux/fs.h>
#include <linux/file.h>
#include <linux/slab.h>
#include <linux/signal.h>
#include <linux/sched.h>
#include <linux/kmod.h>
#include <linux/list.h>
#include <linux/module.h>
#include <linux/ctype.h>
#include <asm/uaccess.h>
#include <linux/poll.h>
#include <linux/seq_file.h>
#include <linux/proc_fs.h>
#include <linux/net.h>
#include <linux/workqueue.h>
#include <linux/mutex.h>
#include <linux/pagemap.h>
#include <asm/ioctls.h>
#include <linux/sunrpc/types.h>
#include <linux/sunrpc/cache.h>
#include <linux/sunrpc/stats.h>
#include <linux/sunrpc/rpc_pipe_fs.h>

#define	 RPCDBG_FACILITY RPCDBG_CACHE

static int cache_defer_req(struct cache_req *req, struct cache_head *item);
static void cache_revisit_request(struct cache_head *item);

static void cache_init(struct cache_head *h)
{
	time_t now = get_seconds();
	h->next = NULL;
	h->flags = 0;
	kref_init(&h->ref);
	h->expiry_time = now + CACHE_NEW_EXPIRY;
	h->last_refresh = now;
}

struct cache_head *sunrpc_cache_lookup(struct cache_detail *detail,
				       struct cache_head *key, int hash)
{
	struct cache_head **head,  **hp;
	struct cache_head *new = NULL;

	head = &detail->hash_table[hash];

	read_lock(&detail->hash_lock);

	for (hp=head; *hp != NULL ; hp = &(*hp)->next) {
		struct cache_head *tmp = *hp;
		if (detail->match(tmp, key)) {
			cache_get(tmp);
			read_unlock(&detail->hash_lock);
			return tmp;
		}
	}
	read_unlock(&detail->hash_lock);
	/* Didn't find anything, insert an empty entry */

	new = detail->alloc();
	if (!new)
		return NULL;
	/* must fully initialise 'new', else
	 * we might get lose if we need to
	 * cache_put it soon.
	 */
	cache_init(new);
	detail->init(new, key);

	write_lock(&detail->hash_lock);

	/* check if entry appeared while we slept */
	for (hp=head; *hp != NULL ; hp = &(*hp)->next) {
		struct cache_head *tmp = *hp;
		if (detail->match(tmp, key)) {
			cache_get(tmp);
			write_unlock(&detail->hash_lock);
			cache_put(new, detail);
			return tmp;
		}
	}
	new->next = *head;
	*head = new;
	detail->entries++;
	cache_get(new);
	write_unlock(&detail->hash_lock);

	return new;
}
EXPORT_SYMBOL_GPL(sunrpc_cache_lookup);


static void cache_dequeue(struct cache_detail *detail, struct cache_head *ch);

static int cache_fresh_locked(struct cache_head *head, time_t expiry)
{
	head->expiry_time = expiry;
	head->last_refresh = get_seconds();
	return !test_and_set_bit(CACHE_VALID, &head->flags);
}

static void cache_fresh_unlocked(struct cache_head *head,
			struct cache_detail *detail, int new)
{
	if (new)
		cache_revisit_request(head);
	if (test_and_clear_bit(CACHE_PENDING, &head->flags)) {
		cache_revisit_request(head);
		cache_dequeue(detail, head);
	}
}

struct cache_head *sunrpc_cache_update(struct cache_detail *detail,
				       struct cache_head *new, struct cache_head *old, int hash)
{
	/* The 'old' entry is to be replaced by 'new'.
	 * If 'old' is not VALID, we update it directly,
	 * otherwise we need to replace it
	 */
	struct cache_head **head;
	struct cache_head *tmp;
	int is_new;

	if (!test_bit(CACHE_VALID, &old->flags)) {
		write_lock(&detail->hash_lock);
		if (!test_bit(CACHE_VALID, &old->flags)) {
			if (test_bit(CACHE_NEGATIVE, &new->flags))
				set_bit(CACHE_NEGATIVE, &old->flags);
			else
				detail->update(old, new);
			is_new = cache_fresh_locked(old, new->expiry_time);
			write_unlock(&detail->hash_lock);
			cache_fresh_unlocked(old, detail, is_new);
			return old;
		}
		write_unlock(&detail->hash_lock);
	}
	/* We need to insert a new entry */
	tmp = detail->alloc();
	if (!tmp) {
		cache_put(old, detail);
		return NULL;
	}
	cache_init(tmp);
	detail->init(tmp, old);
	head = &detail->hash_table[hash];

	write_lock(&detail->hash_lock);
	if (test_bit(CACHE_NEGATIVE, &new->flags))
		set_bit(CACHE_NEGATIVE, &tmp->flags);
	else
		detail->update(tmp, new);
	tmp->next = *head;
	*head = tmp;
	detail->entries++;
	cache_get(tmp);
	is_new = cache_fresh_locked(tmp, new->expiry_time);
	cache_fresh_locked(old, 0);
	write_unlock(&detail->hash_lock);
	cache_fresh_unlocked(tmp, detail, is_new);
	cache_fresh_unlocked(old, detail, 0);
	cache_put(old, detail);
	return tmp;
}
EXPORT_SYMBOL_GPL(sunrpc_cache_update);

static int cache_make_upcall(struct cache_detail *cd, struct cache_head *h)
{
	if (!cd->cache_upcall)
		return -EINVAL;
	return cd->cache_upcall(cd, h);
}

/*
 * This is the generic cache management routine for all
 * the authentication caches.
 * It checks the currency of a cache item and will (later)
 * initiate an upcall to fill it if needed.
 *
 *
 * Returns 0 if the cache_head can be used, or cache_puts it and returns
 * -EAGAIN if upcall is pending,
 * -ETIMEDOUT if upcall failed and should be retried,
 * -ENOENT if cache entry was negative
 */
int cache_check(struct cache_detail *detail,
		    struct cache_head *h, struct cache_req *rqstp)
{
	int rv;
	long refresh_age, age;

	/* First decide return status as best we can */
	if (!test_bit(CACHE_VALID, &h->flags) ||
	    h->expiry_time < get_seconds())
		rv = -EAGAIN;
	else if (detail->flush_time > h->last_refresh)
		rv = -EAGAIN;
	else {
		/* entry is valid */
		if (test_bit(CACHE_NEGATIVE, &h->flags))
			rv = -ENOENT;
		else rv = 0;
	}

	/* now see if we want to start an upcall */
	refresh_age = (h->expiry_time - h->last_refresh);
	age = get_seconds() - h->last_refresh;

	if (rqstp == NULL) {
		if (rv == -EAGAIN)
			rv = -ENOENT;
	} else if (rv == -EAGAIN || age > refresh_age/2) {
		dprintk("RPC:       Want update, refage=%ld, age=%ld\n",
				refresh_age, age);
		if (!test_and_set_bit(CACHE_PENDING, &h->flags)) {
			switch (cache_make_upcall(detail, h)) {
			case -EINVAL:
				clear_bit(CACHE_PENDING, &h->flags);
				if (rv == -EAGAIN) {
					set_bit(CACHE_NEGATIVE, &h->flags);
					cache_fresh_unlocked(h, detail,
					     cache_fresh_locked(h, get_seconds()+CACHE_NEW_EXPIRY));
					rv = -ENOENT;
				}
				break;

			case -EAGAIN:
				clear_bit(CACHE_PENDING, &h->flags);
				cache_revisit_request(h);
				break;
			}
		}
	}

	if (rv == -EAGAIN)
		if (cache_defer_req(rqstp, h) != 0)
			rv = -ETIMEDOUT;

	if (rv)
		cache_put(h, detail);
	return rv;
}
EXPORT_SYMBOL_GPL(cache_check);

/*
 * caches need to be periodically cleaned.
 * For this we maintain a list of cache_detail and
 * a current pointer into that list and into the table
 * for that entry.
 *
 * Each time clean_cache is called it finds the next non-empty entry
 * in the current table and walks the list in that entry
 * looking for entries that can be removed.
 *
 * An entry gets removed if:
 * - The expiry is before current time
 * - The last_refresh time is before the flush_time for that cache
 *
 * later we might drop old entries with non-NEVER expiry if that table
 * is getting 'full' for some definition of 'full'
 *
 * The question of "how often to scan a table" is an interesting one
 * and is answered in part by the use of the "nextcheck" field in the
 * cache_detail.
 * When a scan of a table begins, the nextcheck field is set to a time
 * that is well into the future.
 * While scanning, if an expiry time is found that is earlier than the
 * current nextcheck time, nextcheck is set to that expiry time.
 * If the flush_time is ever set to a time earlier than the nextcheck
 * time, the nextcheck time is then set to that flush_time.
 *
 * A table is then only scanned if the current time is at least
 * the nextcheck time.
 *
 */

static LIST_HEAD(cache_list);
static DEFINE_SPINLOCK(cache_list_lock);
static struct cache_detail *current_detail;
static int current_index;

static void do_cache_clean(struct work_struct *work);
static DECLARE_DELAYED_WORK(cache_cleaner, do_cache_clean);

static void sunrpc_init_cache_detail(struct cache_detail *cd)
{
	rwlock_init(&cd->hash_lock);
	INIT_LIST_HEAD(&cd->queue);
	spin_lock(&cache_list_lock);
	cd->nextcheck = 0;
	cd->entries = 0;
	atomic_set(&cd->readers, 0);
	cd->last_close = 0;
	cd->last_warn = -1;
	list_add(&cd->others, &cache_list);
	spin_unlock(&cache_list_lock);

	/* start the cleaning process */
	schedule_delayed_work(&cache_cleaner, 0);
}

static void sunrpc_destroy_cache_detail(struct cache_detail *cd)
{
	cache_purge(cd);
	spin_lock(&cache_list_lock);
	write_lock(&cd->hash_lock);
	if (cd->entries || atomic_read(&cd->inuse)) {
		write_unlock(&cd->hash_lock);
		spin_unlock(&cache_list_lock);
		goto out;
	}
	if (current_detail == cd)
		current_detail = NULL;
	list_del_init(&cd->others);
	write_unlock(&cd->hash_lock);
	spin_unlock(&cache_list_lock);
	if (list_empty(&cache_list)) {
		/* module must be being unloaded so its safe to kill the worker */
		cancel_delayed_work_sync(&cache_cleaner);
	}
	return;
out:
	printk(KERN_ERR "nfsd: failed to unregister %s cache\n", cd->name);
}

/* clean cache tries to find something to clean
 * and cleans it.
 * It returns 1 if it cleaned something,
 *            0 if it didn't find anything this time
 *           -1 if it fell off the end of the list.
 */
static int cache_clean(void)
{
	int rv = 0;
	struct list_head *next;

	spin_lock(&cache_list_lock);

	/* find a suitable table if we don't already have one */
	while (current_detail == NULL ||
	    current_index >= current_detail->hash_size) {
		if (current_detail)
			next = current_detail->others.next;
		else
			next = cache_list.next;
		if (next == &cache_list) {
			current_detail = NULL;
			spin_unlock(&cache_list_lock);
			return -1;
		}
		current_detail = list_entry(next, struct cache_detail, others);
		if (current_detail->nextcheck > get_seconds())
			current_index = current_detail->hash_size;
		else {
			current_index = 0;
			current_detail->nextcheck = get_seconds()+30*60;
		}
	}

	/* find a non-empty bucket in the table */
	while (current_detail &&
	       current_index < current_detail->hash_size &&
	       current_detail->hash_table[current_index] == NULL)
		current_index++;

	/* find a cleanable entry in the bucket and clean it, or set to next bucket */

	if (current_detail && current_index < current_detail->hash_size) {
		struct cache_head *ch, **cp;
		struct cache_detail *d;

		write_lock(&current_detail->hash_lock);

		/* Ok, now to clean this strand */

		cp = & current_detail->hash_table[current_index];
		ch = *cp;
		for (; ch; cp= & ch->next, ch= *cp) {
			if (current_detail->nextcheck > ch->expiry_time)
				current_detail->nextcheck = ch->expiry_time+1;
			if (ch->expiry_time >= get_seconds()
			    && ch->last_refresh >= current_detail->flush_time
				)
				continue;
			if (test_and_clear_bit(CACHE_PENDING, &ch->flags))
				cache_dequeue(current_detail, ch);

			if (atomic_read(&ch->ref.refcount) == 1)
				break;
		}
		if (ch) {
			*cp = ch->next;
			ch->next = NULL;
			current_detail->entries--;
			rv = 1;
		}
		write_unlock(&current_detail->hash_lock);
		d = current_detail;
		if (!ch)
			current_index ++;
		spin_unlock(&cache_list_lock);
		if (ch)
			cache_put(ch, d);
	} else
		spin_unlock(&cache_list_lock);

	return rv;
}

/*
 * We want to regularly clean the cache, so we need to schedule some work ...
 */
static void do_cache_clean(struct work_struct *work)
{
	int delay = 5;
	if (cache_clean() == -1)
		delay = round_jiffies_relative(30*HZ);

	if (list_empty(&cache_list))
		delay = 0;

	if (delay)
		schedule_delayed_work(&cache_cleaner, delay);
}


/*
 * Clean all caches promptly.  This just calls cache_clean
 * repeatedly until we are sure that every cache has had a chance to
 * be fully cleaned
 */
void cache_flush(void)
{
	while (cache_clean() != -1)
		cond_resched();
	while (cache_clean() != -1)
		cond_resched();
}
EXPORT_SYMBOL_GPL(cache_flush);

void cache_purge(struct cache_detail *detail)
{
	detail->flush_time = LONG_MAX;
	detail->nextcheck = get_seconds();
	cache_flush();
	detail->flush_time = 1;
}
EXPORT_SYMBOL_GPL(cache_purge);


/*
 * Deferral and Revisiting of Requests.
 *
 * If a cache lookup finds a pending entry, we
 * need to defer the request and revisit it later.
 * All deferred requests are stored in a hash table,
 * indexed by "struct cache_head *".
 * As it may be wasteful to store a whole request
 * structure, we allow the request to provide a
 * deferred form, which must contain a
 * 'struct cache_deferred_req'
 * This cache_deferred_req contains a method to allow
 * it to be revisited when cache info is available
 */

#define	DFR_HASHSIZE	(PAGE_SIZE/sizeof(struct list_head))
#define	DFR_HASH(item)	((((long)item)>>4 ^ (((long)item)>>13)) % DFR_HASHSIZE)

#define	DFR_MAX	300	/* ??? */

static DEFINE_SPINLOCK(cache_defer_lock);
static LIST_HEAD(cache_defer_list);
static struct list_head cache_defer_hash[DFR_HASHSIZE];
static int cache_defer_cnt;

static int cache_defer_req(struct cache_req *req, struct cache_head *item)
{
	struct cache_deferred_req *dreq;
	int hash = DFR_HASH(item);

	if (cache_defer_cnt >= DFR_MAX) {
		/* too much in the cache, randomly drop this one,
		 * or continue and drop the oldest below
		 */
		if (net_random()&1)
			return -ETIMEDOUT;
	}
	dreq = req->defer(req);
	if (dreq == NULL)
		return -ETIMEDOUT;

	dreq->item = item;

	spin_lock(&cache_defer_lock);

	list_add(&dreq->recent, &cache_defer_list);

	if (cache_defer_hash[hash].next == NULL)
		INIT_LIST_HEAD(&cache_defer_hash[hash]);
	list_add(&dreq->hash, &cache_defer_hash[hash]);

	/* it is in, now maybe clean up */
	dreq = NULL;
	if (++cache_defer_cnt > DFR_MAX) {
		dreq = list_entry(cache_defer_list.prev,
				  struct cache_deferred_req, recent);
		list_del(&dreq->recent);
		list_del(&dreq->hash);
		cache_defer_cnt--;
	}
	spin_unlock(&cache_defer_lock);

	if (dreq) {
		/* there was one too many */
		dreq->revisit(dreq, 1);
	}
	if (!test_bit(CACHE_PENDING, &item->flags)) {
		/* must have just been validated... */
		cache_revisit_request(item);
	}
	return 0;
}

static void cache_revisit_request(struct cache_head *item)
{
	struct cache_deferred_req *dreq;
	struct list_head pending;

	struct list_head *lp;
	int hash = DFR_HASH(item);

	INIT_LIST_HEAD(&pending);
	spin_lock(&cache_defer_lock);

	lp = cache_defer_hash[hash].next;
	if (lp) {
		while (lp != &cache_defer_hash[hash]) {
			dreq = list_entry(lp, struct cache_deferred_req, hash);
			lp = lp->next;
			if (dreq->item == item) {
				list_del(&dreq->hash);
				list_move(&dreq->recent, &pending);
				cache_defer_cnt--;
			}
		}
	}
	spin_unlock(&cache_defer_lock);

	while (!list_empty(&pending)) {
		dreq = list_entry(pending.next, struct cache_deferred_req, recent);
		list_del_init(&dreq->recent);
		dreq->revisit(dreq, 0);
	}
}

void cache_clean_deferred(void *owner)
{
	struct cache_deferred_req *dreq, *tmp;
	struct list_head pending;


	INIT_LIST_HEAD(&pending);
	spin_lock(&cache_defer_lock);

	list_for_each_entry_safe(dreq, tmp, &cache_defer_list, recent) {
		if (dreq->owner == owner) {
			list_del(&dreq->hash);
			list_move(&dreq->recent, &pending);
			cache_defer_cnt--;
		}
	}
	spin_unlock(&cache_defer_lock);

	while (!list_empty(&pending)) {
		dreq = list_entry(pending.next, struct cache_deferred_req, recent);
		list_del_init(&dreq->recent);
		dreq->revisit(dreq, 1);
	}
}

/*
 * communicate with user-space
 *
 * We have a magic /proc file - /proc/sunrpc/<cachename>/channel.
 * On read, you get a full request, or block.
 * On write, an update request is processed.
 * Poll works if anything to read, and always allows write.
 *
 * Implemented by linked list of requests.  Each open file has
 * a ->private that also exists in this list.  New requests are added
 * to the end and may wakeup and preceding readers.
 * New readers are added to the head.  If, on read, an item is found with
 * CACHE_UPCALLING clear, we free it from the list.
 *
 */

static DEFINE_SPINLOCK(queue_lock);
static DEFINE_MUTEX(queue_io_mutex);

struct cache_queue {
	struct list_head	list;
	int			reader;	/* if 0, then request */
};
struct cache_request {
	struct cache_queue	q;
	struct cache_head	*item;
	char			* buf;
	int			len;
	int			readers;
};
struct cache_reader {
	struct cache_queue	q;
	int			offset;	/* if non-0, we have a refcnt on next request */
};

static ssize_t cache_read(struct file *filp, char __user *buf, size_t count,
			  loff_t *ppos, struct cache_detail *cd)
{
	struct cache_reader *rp = filp->private_data;
	struct cache_request *rq;
	struct inode *inode = filp->f_path.dentry->d_inode;
	int err;

	if (count == 0)
		return 0;

	mutex_lock(&inode->i_mutex); /* protect against multiple concurrent
			      * readers on this file */
 again:
	spin_lock(&queue_lock);
	/* need to find next request */
	while (rp->q.list.next != &cd->queue &&
	       list_entry(rp->q.list.next, struct cache_queue, list)
	       ->reader) {
		struct list_head *next = rp->q.list.next;
		list_move(&rp->q.list, next);
	}
	if (rp->q.list.next == &cd->queue) {
		spin_unlock(&queue_lock);
		mutex_unlock(&inode->i_mutex);
		BUG_ON(rp->offset);
		return 0;
	}
	rq = container_of(rp->q.list.next, struct cache_request, q.list);
	BUG_ON(rq->q.reader);
	if (rp->offset == 0)
		rq->readers++;
	spin_unlock(&queue_lock);

	if (rp->offset == 0 && !test_bit(CACHE_PENDING, &rq->item->flags)) {
		err = -EAGAIN;
		spin_lock(&queue_lock);
		list_move(&rp->q.list, &rq->q.list);
		spin_unlock(&queue_lock);
	} else {
		if (rp->offset + count > rq->len)
			count = rq->len - rp->offset;
		err = -EFAULT;
		if (copy_to_user(buf, rq->buf + rp->offset, count))
			goto out;
		rp->offset += count;
		if (rp->offset >= rq->len) {
			rp->offset = 0;
			spin_lock(&queue_lock);
			list_move(&rp->q.list, &rq->q.list);
			spin_unlock(&queue_lock);
		}
		err = 0;
	}
 out:
	if (rp->offset == 0) {
		/* need to release rq */
		spin_lock(&queue_lock);
		rq->readers--;
		if (rq->readers == 0 &&
		    !test_bit(CACHE_PENDING, &rq->item->flags)) {
			list_del(&rq->q.list);
			spin_unlock(&queue_lock);
			cache_put(rq->item, cd);
			kfree(rq->buf);
			kfree(rq);
		} else
			spin_unlock(&queue_lock);
	}
	if (err == -EAGAIN)
		goto again;
	mutex_unlock(&inode->i_mutex);
	return err ? err :  count;
}

static ssize_t cache_do_downcall(char *kaddr, const char __user *buf,
				 size_t count, struct cache_detail *cd)
{
	ssize_t ret;

	if (copy_from_user(kaddr, buf, count))
		return -EFAULT;
	kaddr[count] = '\0';
	ret = cd->cache_parse(cd, kaddr, count);
	if (!ret)
		ret = count;
	return ret;
}

static ssize_t cache_slow_downcall(const char __user *buf,
				   size_t count, struct cache_detail *cd)
{
	static char write_buf[8192]; /* protected by queue_io_mutex */
	ssize_t ret = -EINVAL;

	if (count >= sizeof(write_buf))
		goto out;
	mutex_lock(&queue_io_mutex);
	ret = cache_do_downcall(write_buf, buf, count, cd);
	mutex_unlock(&queue_io_mutex);
out:
	return ret;
}

static ssize_t cache_downcall(struct address_space *mapping,
			      const char __user *buf,
			      size_t count, struct cache_detail *cd)
{
	struct page *page;
	char *kaddr;
	ssize_t ret = -ENOMEM;

	if (count >= PAGE_CACHE_SIZE)
		goto out_slow;

	page = find_or_create_page(mapping, 0, GFP_KERNEL);
	if (!page)
		goto out_slow;

	kaddr = kmap(page);
	ret = cache_do_downcall(kaddr, buf, count, cd);
	kunmap(page);
	unlock_page(page);
	page_cache_release(page);
	return ret;
out_slow:
	return cache_slow_downcall(buf, count, cd);
}

static ssize_t cache_write(struct file *filp, const char __user *buf,
			   size_t count, loff_t *ppos,
			   struct cache_detail *cd)
{
	struct address_space *mapping = filp->f_mapping;
	struct inode *inode = filp->f_path.dentry->d_inode;
	ssize_t ret = -EINVAL;

	if (!cd->cache_parse)
		goto out;

	mutex_lock(&inode->i_mutex);
	ret = cache_downcall(mapping, buf, count, cd);
	mutex_unlock(&inode->i_mutex);
out:
	return ret;
}

static DECLARE_WAIT_QUEUE_HEAD(queue_wait);

static unsigned int cache_poll(struct file *filp, poll_table *wait,
			       struct cache_detail *cd)
{
	unsigned int mask;
	struct cache_reader *rp = filp->private_data;
	struct cache_queue *cq;

	poll_wait(filp, &queue_wait, wait);

	/* alway allow write */
	mask = POLL_OUT | POLLWRNORM;

	if (!rp)
		return mask;

	spin_lock(&queue_lock);

	for (cq= &rp->q; &cq->list != &cd->queue;
	     cq = list_entry(cq->list.next, struct cache_queue, list))
		if (!cq->reader) {
			mask |= POLLIN | POLLRDNORM;
			break;
		}
	spin_unlock(&queue_lock);
	return mask;
}

static int cache_ioctl(struct inode *ino, struct file *filp,
		       unsigned int cmd, unsigned long arg,
		       struct cache_detail *cd)
{
	int len = 0;
	struct cache_reader *rp = filp->private_data;
	struct cache_queue *cq;

	if (cmd != FIONREAD || !rp)
		return -EINVAL;

	spin_lock(&queue_lock);

	/* only find the length remaining in current request,
	 * or the length of the next request
	 */
	for (cq= &rp->q; &cq->list != &cd->queue;
	     cq = list_entry(cq->list.next, struct cache_queue, list))
		if (!cq->reader) {
			struct cache_request *cr =
				container_of(cq, struct cache_request, q);
			len = cr->len - rp->offset;
			break;
		}
	spin_unlock(&queue_lock);

	return put_user(len, (int __user *)arg);
}

static int cache_open(struct inode *inode, struct file *filp,
		      struct cache_detail *cd)
{
	struct cache_reader *rp = NULL;

	nonseekable_open(inode, filp);
	if (filp->f_mode & FMODE_READ) {
		rp = kmalloc(sizeof(*rp), GFP_KERNEL);
		if (!rp)
			return -ENOMEM;
		rp->offset = 0;
		rp->q.reader = 1;
		atomic_inc(&cd->readers);
		spin_lock(&queue_lock);
		list_add(&rp->q.list, &cd->queue);
		spin_unlock(&queue_lock);
	}
	filp->private_data = rp;
	return 0;
}

static int cache_release(struct inode *inode, struct file *filp,
			 struct cache_detail *cd)
{
	struct cache_reader *rp = filp->private_data;

	if (rp) {
		spin_lock(&queue_lock);
		if (rp->offset) {
			struct cache_queue *cq;
			for (cq= &rp->q; &cq->list != &cd->queue;
			     cq = list_entry(cq->list.next, struct cache_queue, list))
				if (!cq->reader) {
					container_of(cq, struct cache_request, q)
						->readers--;
					break;
				}
			rp->offset = 0;
		}
		list_del(&rp->q.list);
		spin_unlock(&queue_lock);

		filp->private_data = NULL;
		kfree(rp);

		cd->last_close = get_seconds();
		atomic_dec(&cd->readers);
	}
	return 0;
}



<<<<<<< HEAD
static void queue_loose(struct cache_detail *detail, struct cache_head *ch)
=======
static const struct file_operations cache_file_operations = {
	.owner		= THIS_MODULE,
	.llseek		= no_llseek,
	.read		= cache_read,
	.write		= cache_write,
	.poll		= cache_poll,
	.ioctl		= cache_ioctl, /* for FIONREAD */
	.open		= cache_open,
	.release	= cache_release,
};


static void cache_dequeue(struct cache_detail *detail, struct cache_head *ch)
>>>>>>> 6aeb2537
{
	struct cache_queue *cq;
	spin_lock(&queue_lock);
	list_for_each_entry(cq, &detail->queue, list)
		if (!cq->reader) {
			struct cache_request *cr = container_of(cq, struct cache_request, q);
			if (cr->item != ch)
				continue;
			if (cr->readers != 0)
				continue;
			list_del(&cr->q.list);
			spin_unlock(&queue_lock);
			cache_put(cr->item, detail);
			kfree(cr->buf);
			kfree(cr);
			return;
		}
	spin_unlock(&queue_lock);
}

/*
 * Support routines for text-based upcalls.
 * Fields are separated by spaces.
 * Fields are either mangled to quote space tab newline slosh with slosh
 * or a hexified with a leading \x
 * Record is terminated with newline.
 *
 */

void qword_add(char **bpp, int *lp, char *str)
{
	char *bp = *bpp;
	int len = *lp;
	char c;

	if (len < 0) return;

	while ((c=*str++) && len)
		switch(c) {
		case ' ':
		case '\t':
		case '\n':
		case '\\':
			if (len >= 4) {
				*bp++ = '\\';
				*bp++ = '0' + ((c & 0300)>>6);
				*bp++ = '0' + ((c & 0070)>>3);
				*bp++ = '0' + ((c & 0007)>>0);
			}
			len -= 4;
			break;
		default:
			*bp++ = c;
			len--;
		}
	if (c || len <1) len = -1;
	else {
		*bp++ = ' ';
		len--;
	}
	*bpp = bp;
	*lp = len;
}
EXPORT_SYMBOL_GPL(qword_add);

void qword_addhex(char **bpp, int *lp, char *buf, int blen)
{
	char *bp = *bpp;
	int len = *lp;

	if (len < 0) return;

	if (len > 2) {
		*bp++ = '\\';
		*bp++ = 'x';
		len -= 2;
		while (blen && len >= 2) {
			unsigned char c = *buf++;
			*bp++ = '0' + ((c&0xf0)>>4) + (c>=0xa0)*('a'-'9'-1);
			*bp++ = '0' + (c&0x0f) + ((c&0x0f)>=0x0a)*('a'-'9'-1);
			len -= 2;
			blen--;
		}
	}
	if (blen || len<1) len = -1;
	else {
		*bp++ = ' ';
		len--;
	}
	*bpp = bp;
	*lp = len;
}
EXPORT_SYMBOL_GPL(qword_addhex);

static void warn_no_listener(struct cache_detail *detail)
{
	if (detail->last_warn != detail->last_close) {
		detail->last_warn = detail->last_close;
		if (detail->warn_no_listener)
			detail->warn_no_listener(detail, detail->last_close != 0);
	}
}

/*
 * register an upcall request to user-space and queue it up for read() by the
 * upcall daemon.
 *
 * Each request is at most one page long.
 */
int sunrpc_cache_pipe_upcall(struct cache_detail *detail, struct cache_head *h,
		void (*cache_request)(struct cache_detail *,
				      struct cache_head *,
				      char **,
				      int *))
{

	char *buf;
	struct cache_request *crq;
	char *bp;
	int len;

	if (atomic_read(&detail->readers) == 0 &&
	    detail->last_close < get_seconds() - 30) {
			warn_no_listener(detail);
			return -EINVAL;
	}

	buf = kmalloc(PAGE_SIZE, GFP_KERNEL);
	if (!buf)
		return -EAGAIN;

	crq = kmalloc(sizeof (*crq), GFP_KERNEL);
	if (!crq) {
		kfree(buf);
		return -EAGAIN;
	}

	bp = buf; len = PAGE_SIZE;

	cache_request(detail, h, &bp, &len);

	if (len < 0) {
		kfree(buf);
		kfree(crq);
		return -EAGAIN;
	}
	crq->q.reader = 0;
	crq->item = cache_get(h);
	crq->buf = buf;
	crq->len = PAGE_SIZE - len;
	crq->readers = 0;
	spin_lock(&queue_lock);
	list_add_tail(&crq->q.list, &detail->queue);
	spin_unlock(&queue_lock);
	wake_up(&queue_wait);
	return 0;
}
EXPORT_SYMBOL_GPL(sunrpc_cache_pipe_upcall);

/*
 * parse a message from user-space and pass it
 * to an appropriate cache
 * Messages are, like requests, separated into fields by
 * spaces and dequotes as \xHEXSTRING or embedded \nnn octal
 *
 * Message is
 *   reply cachename expiry key ... content....
 *
 * key and content are both parsed by cache
 */

#define isodigit(c) (isdigit(c) && c <= '7')
int qword_get(char **bpp, char *dest, int bufsize)
{
	/* return bytes copied, or -1 on error */
	char *bp = *bpp;
	int len = 0;

	while (*bp == ' ') bp++;

	if (bp[0] == '\\' && bp[1] == 'x') {
		/* HEX STRING */
		bp += 2;
		while (isxdigit(bp[0]) && isxdigit(bp[1]) && len < bufsize) {
			int byte = isdigit(*bp) ? *bp-'0' : toupper(*bp)-'A'+10;
			bp++;
			byte <<= 4;
			byte |= isdigit(*bp) ? *bp-'0' : toupper(*bp)-'A'+10;
			*dest++ = byte;
			bp++;
			len++;
		}
	} else {
		/* text with \nnn octal quoting */
		while (*bp != ' ' && *bp != '\n' && *bp && len < bufsize-1) {
			if (*bp == '\\' &&
			    isodigit(bp[1]) && (bp[1] <= '3') &&
			    isodigit(bp[2]) &&
			    isodigit(bp[3])) {
				int byte = (*++bp -'0');
				bp++;
				byte = (byte << 3) | (*bp++ - '0');
				byte = (byte << 3) | (*bp++ - '0');
				*dest++ = byte;
				len++;
			} else {
				*dest++ = *bp++;
				len++;
			}
		}
	}

	if (*bp != ' ' && *bp != '\n' && *bp != '\0')
		return -1;
	while (*bp == ' ') bp++;
	*bpp = bp;
	*dest = '\0';
	return len;
}
EXPORT_SYMBOL_GPL(qword_get);


/*
 * support /proc/sunrpc/cache/$CACHENAME/content
 * as a seqfile.
 * We call ->cache_show passing NULL for the item to
 * get a header, then pass each real item in the cache
 */

struct handle {
	struct cache_detail *cd;
};

static void *c_start(struct seq_file *m, loff_t *pos)
	__acquires(cd->hash_lock)
{
	loff_t n = *pos;
	unsigned hash, entry;
	struct cache_head *ch;
	struct cache_detail *cd = ((struct handle*)m->private)->cd;


	read_lock(&cd->hash_lock);
	if (!n--)
		return SEQ_START_TOKEN;
	hash = n >> 32;
	entry = n & ((1LL<<32) - 1);

	for (ch=cd->hash_table[hash]; ch; ch=ch->next)
		if (!entry--)
			return ch;
	n &= ~((1LL<<32) - 1);
	do {
		hash++;
		n += 1LL<<32;
	} while(hash < cd->hash_size &&
		cd->hash_table[hash]==NULL);
	if (hash >= cd->hash_size)
		return NULL;
	*pos = n+1;
	return cd->hash_table[hash];
}

static void *c_next(struct seq_file *m, void *p, loff_t *pos)
{
	struct cache_head *ch = p;
	int hash = (*pos >> 32);
	struct cache_detail *cd = ((struct handle*)m->private)->cd;

	if (p == SEQ_START_TOKEN)
		hash = 0;
	else if (ch->next == NULL) {
		hash++;
		*pos += 1LL<<32;
	} else {
		++*pos;
		return ch->next;
	}
	*pos &= ~((1LL<<32) - 1);
	while (hash < cd->hash_size &&
	       cd->hash_table[hash] == NULL) {
		hash++;
		*pos += 1LL<<32;
	}
	if (hash >= cd->hash_size)
		return NULL;
	++*pos;
	return cd->hash_table[hash];
}

static void c_stop(struct seq_file *m, void *p)
	__releases(cd->hash_lock)
{
	struct cache_detail *cd = ((struct handle*)m->private)->cd;
	read_unlock(&cd->hash_lock);
}

static int c_show(struct seq_file *m, void *p)
{
	struct cache_head *cp = p;
	struct cache_detail *cd = ((struct handle*)m->private)->cd;

	if (p == SEQ_START_TOKEN)
		return cd->cache_show(m, cd, NULL);

	ifdebug(CACHE)
		seq_printf(m, "# expiry=%ld refcnt=%d flags=%lx\n",
			   cp->expiry_time, atomic_read(&cp->ref.refcount), cp->flags);
	cache_get(cp);
	if (cache_check(cd, cp, NULL))
		/* cache_check does a cache_put on failure */
		seq_printf(m, "# ");
	else
		cache_put(cp, cd);

	return cd->cache_show(m, cd, cp);
}

static const struct seq_operations cache_content_op = {
	.start	= c_start,
	.next	= c_next,
	.stop	= c_stop,
	.show	= c_show,
};

static int content_open(struct inode *inode, struct file *file,
			struct cache_detail *cd)
{
	struct handle *han;

	han = __seq_open_private(file, &cache_content_op, sizeof(*han));
	if (han == NULL)
		return -ENOMEM;

	han->cd = cd;
	return 0;
}

static ssize_t read_flush(struct file *file, char __user *buf,
			  size_t count, loff_t *ppos,
			  struct cache_detail *cd)
{
	char tbuf[20];
	unsigned long p = *ppos;
	size_t len;

	sprintf(tbuf, "%lu\n", cd->flush_time);
	len = strlen(tbuf);
	if (p >= len)
		return 0;
	len -= p;
	if (len > count)
		len = count;
	if (copy_to_user(buf, (void*)(tbuf+p), len))
		return -EFAULT;
	*ppos += len;
	return len;
}

static ssize_t write_flush(struct file *file, const char __user *buf,
			   size_t count, loff_t *ppos,
			   struct cache_detail *cd)
{
	char tbuf[20];
	char *ep;
	long flushtime;
	if (*ppos || count > sizeof(tbuf)-1)
		return -EINVAL;
	if (copy_from_user(tbuf, buf, count))
		return -EFAULT;
	tbuf[count] = 0;
	flushtime = simple_strtoul(tbuf, &ep, 0);
	if (*ep && *ep != '\n')
		return -EINVAL;

	cd->flush_time = flushtime;
	cd->nextcheck = get_seconds();
	cache_flush();

	*ppos += count;
	return count;
}

static ssize_t cache_read_procfs(struct file *filp, char __user *buf,
				 size_t count, loff_t *ppos)
{
	struct cache_detail *cd = PDE(filp->f_path.dentry->d_inode)->data;

	return cache_read(filp, buf, count, ppos, cd);
}

static ssize_t cache_write_procfs(struct file *filp, const char __user *buf,
				  size_t count, loff_t *ppos)
{
	struct cache_detail *cd = PDE(filp->f_path.dentry->d_inode)->data;

	return cache_write(filp, buf, count, ppos, cd);
}

static unsigned int cache_poll_procfs(struct file *filp, poll_table *wait)
{
	struct cache_detail *cd = PDE(filp->f_path.dentry->d_inode)->data;

	return cache_poll(filp, wait, cd);
}

static int cache_ioctl_procfs(struct inode *inode, struct file *filp,
			      unsigned int cmd, unsigned long arg)
{
	struct cache_detail *cd = PDE(inode)->data;

	return cache_ioctl(inode, filp, cmd, arg, cd);
}

static int cache_open_procfs(struct inode *inode, struct file *filp)
{
	struct cache_detail *cd = PDE(inode)->data;

	return cache_open(inode, filp, cd);
}

static int cache_release_procfs(struct inode *inode, struct file *filp)
{
	struct cache_detail *cd = PDE(inode)->data;

	return cache_release(inode, filp, cd);
}

static const struct file_operations cache_file_operations_procfs = {
	.owner		= THIS_MODULE,
	.llseek		= no_llseek,
	.read		= cache_read_procfs,
	.write		= cache_write_procfs,
	.poll		= cache_poll_procfs,
	.ioctl		= cache_ioctl_procfs, /* for FIONREAD */
	.open		= cache_open_procfs,
	.release	= cache_release_procfs,
};

static int content_open_procfs(struct inode *inode, struct file *filp)
{
	struct cache_detail *cd = PDE(inode)->data;

	return content_open(inode, filp, cd);
}

static const struct file_operations content_file_operations_procfs = {
	.open		= content_open_procfs,
	.read		= seq_read,
	.llseek		= seq_lseek,
	.release	= seq_release_private,
};

static ssize_t read_flush_procfs(struct file *filp, char __user *buf,
			    size_t count, loff_t *ppos)
{
	struct cache_detail *cd = PDE(filp->f_path.dentry->d_inode)->data;

	return read_flush(filp, buf, count, ppos, cd);
}

static ssize_t write_flush_procfs(struct file *filp,
				  const char __user *buf,
				  size_t count, loff_t *ppos)
{
	struct cache_detail *cd = PDE(filp->f_path.dentry->d_inode)->data;

	return write_flush(filp, buf, count, ppos, cd);
}

static const struct file_operations cache_flush_operations_procfs = {
	.open		= nonseekable_open,
	.read		= read_flush_procfs,
	.write		= write_flush_procfs,
};

static void remove_cache_proc_entries(struct cache_detail *cd)
{
	if (cd->u.procfs.proc_ent == NULL)
		return;
	if (cd->u.procfs.flush_ent)
		remove_proc_entry("flush", cd->u.procfs.proc_ent);
	if (cd->u.procfs.channel_ent)
		remove_proc_entry("channel", cd->u.procfs.proc_ent);
	if (cd->u.procfs.content_ent)
		remove_proc_entry("content", cd->u.procfs.proc_ent);
	cd->u.procfs.proc_ent = NULL;
	remove_proc_entry(cd->name, proc_net_rpc);
}

#ifdef CONFIG_PROC_FS
static int create_cache_proc_entries(struct cache_detail *cd)
{
	struct proc_dir_entry *p;

	cd->u.procfs.proc_ent = proc_mkdir(cd->name, proc_net_rpc);
	if (cd->u.procfs.proc_ent == NULL)
		goto out_nomem;
	cd->u.procfs.channel_ent = NULL;
	cd->u.procfs.content_ent = NULL;

	p = proc_create_data("flush", S_IFREG|S_IRUSR|S_IWUSR,
			     cd->u.procfs.proc_ent,
			     &cache_flush_operations_procfs, cd);
	cd->u.procfs.flush_ent = p;
	if (p == NULL)
		goto out_nomem;

	if (cd->cache_upcall || cd->cache_parse) {
		p = proc_create_data("channel", S_IFREG|S_IRUSR|S_IWUSR,
				     cd->u.procfs.proc_ent,
				     &cache_file_operations_procfs, cd);
		cd->u.procfs.channel_ent = p;
		if (p == NULL)
			goto out_nomem;
	}
	if (cd->cache_show) {
		p = proc_create_data("content", S_IFREG|S_IRUSR|S_IWUSR,
				cd->u.procfs.proc_ent,
				&content_file_operations_procfs, cd);
		cd->u.procfs.content_ent = p;
		if (p == NULL)
			goto out_nomem;
	}
	return 0;
out_nomem:
	remove_cache_proc_entries(cd);
	return -ENOMEM;
}
#else /* CONFIG_PROC_FS */
static int create_cache_proc_entries(struct cache_detail *cd)
{
	return 0;
}
#endif

int cache_register(struct cache_detail *cd)
{
	int ret;

	sunrpc_init_cache_detail(cd);
	ret = create_cache_proc_entries(cd);
	if (ret)
		sunrpc_destroy_cache_detail(cd);
	return ret;
}
EXPORT_SYMBOL_GPL(cache_register);

void cache_unregister(struct cache_detail *cd)
{
	remove_cache_proc_entries(cd);
	sunrpc_destroy_cache_detail(cd);
}
EXPORT_SYMBOL_GPL(cache_unregister);

static ssize_t cache_read_pipefs(struct file *filp, char __user *buf,
				 size_t count, loff_t *ppos)
{
	struct cache_detail *cd = RPC_I(filp->f_path.dentry->d_inode)->private;

	return cache_read(filp, buf, count, ppos, cd);
}

static ssize_t cache_write_pipefs(struct file *filp, const char __user *buf,
				  size_t count, loff_t *ppos)
{
	struct cache_detail *cd = RPC_I(filp->f_path.dentry->d_inode)->private;

	return cache_write(filp, buf, count, ppos, cd);
}

static unsigned int cache_poll_pipefs(struct file *filp, poll_table *wait)
{
	struct cache_detail *cd = RPC_I(filp->f_path.dentry->d_inode)->private;

	return cache_poll(filp, wait, cd);
}

static int cache_ioctl_pipefs(struct inode *inode, struct file *filp,
			      unsigned int cmd, unsigned long arg)
{
	struct cache_detail *cd = RPC_I(inode)->private;

	return cache_ioctl(inode, filp, cmd, arg, cd);
}

static int cache_open_pipefs(struct inode *inode, struct file *filp)
{
	struct cache_detail *cd = RPC_I(inode)->private;

	return cache_open(inode, filp, cd);
}

static int cache_release_pipefs(struct inode *inode, struct file *filp)
{
	struct cache_detail *cd = RPC_I(inode)->private;

	return cache_release(inode, filp, cd);
}

const struct file_operations cache_file_operations_pipefs = {
	.owner		= THIS_MODULE,
	.llseek		= no_llseek,
	.read		= cache_read_pipefs,
	.write		= cache_write_pipefs,
	.poll		= cache_poll_pipefs,
	.ioctl		= cache_ioctl_pipefs, /* for FIONREAD */
	.open		= cache_open_pipefs,
	.release	= cache_release_pipefs,
};

static int content_open_pipefs(struct inode *inode, struct file *filp)
{
	struct cache_detail *cd = RPC_I(inode)->private;

	return content_open(inode, filp, cd);
}

const struct file_operations content_file_operations_pipefs = {
	.open		= content_open_pipefs,
	.read		= seq_read,
	.llseek		= seq_lseek,
	.release	= seq_release_private,
};

static ssize_t read_flush_pipefs(struct file *filp, char __user *buf,
			    size_t count, loff_t *ppos)
{
	struct cache_detail *cd = RPC_I(filp->f_path.dentry->d_inode)->private;

	return read_flush(filp, buf, count, ppos, cd);
}

static ssize_t write_flush_pipefs(struct file *filp,
				  const char __user *buf,
				  size_t count, loff_t *ppos)
{
	struct cache_detail *cd = RPC_I(filp->f_path.dentry->d_inode)->private;

	return write_flush(filp, buf, count, ppos, cd);
}

const struct file_operations cache_flush_operations_pipefs = {
	.open		= nonseekable_open,
	.read		= read_flush_pipefs,
	.write		= write_flush_pipefs,
};

int sunrpc_cache_register_pipefs(struct dentry *parent,
				 const char *name, mode_t umode,
				 struct cache_detail *cd)
{
	struct qstr q;
	struct dentry *dir;
	int ret = 0;

	sunrpc_init_cache_detail(cd);
	q.name = name;
	q.len = strlen(name);
	q.hash = full_name_hash(q.name, q.len);
	dir = rpc_create_cache_dir(parent, &q, umode, cd);
	if (!IS_ERR(dir))
		cd->u.pipefs.dir = dir;
	else {
		sunrpc_destroy_cache_detail(cd);
		ret = PTR_ERR(dir);
	}
	return ret;
}
EXPORT_SYMBOL_GPL(sunrpc_cache_register_pipefs);

void sunrpc_cache_unregister_pipefs(struct cache_detail *cd)
{
	rpc_remove_cache_dir(cd->u.pipefs.dir);
	cd->u.pipefs.dir = NULL;
	sunrpc_destroy_cache_detail(cd);
}
EXPORT_SYMBOL_GPL(sunrpc_cache_unregister_pipefs);
<|MERGE_RESOLUTION|>--- conflicted
+++ resolved
@@ -884,23 +884,7 @@
 
 
 
-<<<<<<< HEAD
-static void queue_loose(struct cache_detail *detail, struct cache_head *ch)
-=======
-static const struct file_operations cache_file_operations = {
-	.owner		= THIS_MODULE,
-	.llseek		= no_llseek,
-	.read		= cache_read,
-	.write		= cache_write,
-	.poll		= cache_poll,
-	.ioctl		= cache_ioctl, /* for FIONREAD */
-	.open		= cache_open,
-	.release	= cache_release,
-};
-
-
 static void cache_dequeue(struct cache_detail *detail, struct cache_head *ch)
->>>>>>> 6aeb2537
 {
 	struct cache_queue *cq;
 	spin_lock(&queue_lock);
