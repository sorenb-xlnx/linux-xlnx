--- conflicted
+++ resolved
@@ -1382,11 +1382,7 @@
 	.read		= cache_read_procfs,
 	.write		= cache_write_procfs,
 	.poll		= cache_poll_procfs,
-<<<<<<< HEAD
 	.unlocked_ioctl	= cache_ioctl_procfs, /* for FIONREAD */
-=======
-	.bkl_ioctl	= cache_ioctl_procfs, /* for FIONREAD */
->>>>>>> 1dd97d3d
 	.open		= cache_open_procfs,
 	.release	= cache_release_procfs,
 };
