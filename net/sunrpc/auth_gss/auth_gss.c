/*
 * linux/net/sunrpc/auth_gss/auth_gss.c
 *
 * RPCSEC_GSS client authentication.
 *
 *  Copyright (c) 2000 The Regents of the University of Michigan.
 *  All rights reserved.
 *
 *  Dug Song       <dugsong@monkey.org>
 *  Andy Adamson   <andros@umich.edu>
 *
 *  Redistribution and use in source and binary forms, with or without
 *  modification, are permitted provided that the following conditions
 *  are met:
 *
 *  1. Redistributions of source code must retain the above copyright
 *     notice, this list of conditions and the following disclaimer.
 *  2. Redistributions in binary form must reproduce the above copyright
 *     notice, this list of conditions and the following disclaimer in the
 *     documentation and/or other materials provided with the distribution.
 *  3. Neither the name of the University nor the names of its
 *     contributors may be used to endorse or promote products derived
 *     from this software without specific prior written permission.
 *
 *  THIS SOFTWARE IS PROVIDED ``AS IS'' AND ANY EXPRESS OR IMPLIED
 *  WARRANTIES, INCLUDING, BUT NOT LIMITED TO, THE IMPLIED WARRANTIES OF
 *  MERCHANTABILITY AND FITNESS FOR A PARTICULAR PURPOSE ARE
 *  DISCLAIMED. IN NO EVENT SHALL THE REGENTS OR CONTRIBUTORS BE LIABLE
 *  FOR ANY DIRECT, INDIRECT, INCIDENTAL, SPECIAL, EXEMPLARY, OR
 *  CONSEQUENTIAL DAMAGES (INCLUDING, BUT NOT LIMITED TO, PROCUREMENT OF
 *  SUBSTITUTE GOODS OR SERVICES; LOSS OF USE, DATA, OR PROFITS; OR
 *  BUSINESS INTERRUPTION) HOWEVER CAUSED AND ON ANY THEORY OF
 *  LIABILITY, WHETHER IN CONTRACT, STRICT LIABILITY, OR TORT (INCLUDING
 *  NEGLIGENCE OR OTHERWISE) ARISING IN ANY WAY OUT OF THE USE OF THIS
 *  SOFTWARE, EVEN IF ADVISED OF THE POSSIBILITY OF SUCH DAMAGE.
 *
 * $Id$
 */


#include <linux/module.h>
#include <linux/init.h>
#include <linux/types.h>
#include <linux/slab.h>
#include <linux/sched.h>
#include <linux/pagemap.h>
#include <linux/sunrpc/clnt.h>
#include <linux/sunrpc/auth.h>
#include <linux/sunrpc/auth_gss.h>
#include <linux/sunrpc/svcauth_gss.h>
#include <linux/sunrpc/gss_err.h>
#include <linux/workqueue.h>
#include <linux/sunrpc/rpc_pipe_fs.h>
#include <linux/sunrpc/gss_api.h>
#include <asm/uaccess.h>

static const struct rpc_authops authgss_ops;

static const struct rpc_credops gss_credops;
static const struct rpc_credops gss_nullops;

#ifdef RPC_DEBUG
# define RPCDBG_FACILITY	RPCDBG_AUTH
#endif

<<<<<<< HEAD
#define GSS_CRED_SLACK		1024
=======
#define NFS_NGROUPS	16

#define GSS_CRED_SLACK		(RPC_MAX_AUTH_SIZE * 2)
>>>>>>> 5e1a3092
/* length of a krb5 verifier (48), plus data added before arguments when
 * using integrity (two 4-byte integers): */
#define GSS_VERF_SLACK		100

struct gss_auth {
	struct kref kref;
	struct rpc_auth rpc_auth;
	struct gss_api_mech *mech;
	enum rpc_gss_svc service;
	struct rpc_clnt *client;
	struct dentry *dentry;
};

static void gss_free_ctx(struct gss_cl_ctx *);
static struct rpc_pipe_ops gss_upcall_ops;

static inline struct gss_cl_ctx *
gss_get_ctx(struct gss_cl_ctx *ctx)
{
	atomic_inc(&ctx->count);
	return ctx;
}

static inline void
gss_put_ctx(struct gss_cl_ctx *ctx)
{
	if (atomic_dec_and_test(&ctx->count))
		gss_free_ctx(ctx);
}

/* gss_cred_set_ctx:
 * called by gss_upcall_callback and gss_create_upcall in order
 * to set the gss context. The actual exchange of an old context
 * and a new one is protected by the inode->i_lock.
 */
static void
gss_cred_set_ctx(struct rpc_cred *cred, struct gss_cl_ctx *ctx)
{
	struct gss_cred *gss_cred = container_of(cred, struct gss_cred, gc_base);

	if (!test_bit(RPCAUTH_CRED_NEW, &cred->cr_flags))
		return;
	gss_get_ctx(ctx);
	rcu_assign_pointer(gss_cred->gc_ctx, ctx);
	set_bit(RPCAUTH_CRED_UPTODATE, &cred->cr_flags);
	smp_mb__before_clear_bit();
	clear_bit(RPCAUTH_CRED_NEW, &cred->cr_flags);
}

static const void *
simple_get_bytes(const void *p, const void *end, void *res, size_t len)
{
	const void *q = (const void *)((const char *)p + len);
	if (unlikely(q > end || q < p))
		return ERR_PTR(-EFAULT);
	memcpy(res, p, len);
	return q;
}

static inline const void *
simple_get_netobj(const void *p, const void *end, struct xdr_netobj *dest)
{
	const void *q;
	unsigned int len;

	p = simple_get_bytes(p, end, &len, sizeof(len));
	if (IS_ERR(p))
		return p;
	q = (const void *)((const char *)p + len);
	if (unlikely(q > end || q < p))
		return ERR_PTR(-EFAULT);
	dest->data = kmemdup(p, len, GFP_NOFS);
	if (unlikely(dest->data == NULL))
		return ERR_PTR(-ENOMEM);
	dest->len = len;
	return q;
}

static struct gss_cl_ctx *
gss_cred_get_ctx(struct rpc_cred *cred)
{
	struct gss_cred *gss_cred = container_of(cred, struct gss_cred, gc_base);
	struct gss_cl_ctx *ctx = NULL;

	rcu_read_lock();
	if (gss_cred->gc_ctx)
		ctx = gss_get_ctx(gss_cred->gc_ctx);
	rcu_read_unlock();
	return ctx;
}

static struct gss_cl_ctx *
gss_alloc_context(void)
{
	struct gss_cl_ctx *ctx;

	ctx = kzalloc(sizeof(*ctx), GFP_NOFS);
	if (ctx != NULL) {
		ctx->gc_proc = RPC_GSS_PROC_DATA;
		ctx->gc_seq = 1;	/* NetApp 6.4R1 doesn't accept seq. no. 0 */
		spin_lock_init(&ctx->gc_seq_lock);
		atomic_set(&ctx->count,1);
	}
	return ctx;
}

#define GSSD_MIN_TIMEOUT (60 * 60)
static const void *
gss_fill_context(const void *p, const void *end, struct gss_cl_ctx *ctx, struct gss_api_mech *gm)
{
	const void *q;
	unsigned int seclen;
	unsigned int timeout;
	u32 window_size;
	int ret;

	/* First unsigned int gives the lifetime (in seconds) of the cred */
	p = simple_get_bytes(p, end, &timeout, sizeof(timeout));
	if (IS_ERR(p))
		goto err;
	if (timeout == 0)
		timeout = GSSD_MIN_TIMEOUT;
	ctx->gc_expiry = jiffies + (unsigned long)timeout * HZ * 3 / 4;
	/* Sequence number window. Determines the maximum number of simultaneous requests */
	p = simple_get_bytes(p, end, &window_size, sizeof(window_size));
	if (IS_ERR(p))
		goto err;
	ctx->gc_win = window_size;
	/* gssd signals an error by passing ctx->gc_win = 0: */
	if (ctx->gc_win == 0) {
		/* in which case, p points to  an error code which we ignore */
		p = ERR_PTR(-EACCES);
		goto err;
	}
	/* copy the opaque wire context */
	p = simple_get_netobj(p, end, &ctx->gc_wire_ctx);
	if (IS_ERR(p))
		goto err;
	/* import the opaque security context */
	p  = simple_get_bytes(p, end, &seclen, sizeof(seclen));
	if (IS_ERR(p))
		goto err;
	q = (const void *)((const char *)p + seclen);
	if (unlikely(q > end || q < p)) {
		p = ERR_PTR(-EFAULT);
		goto err;
	}
	ret = gss_import_sec_context(p, seclen, gm, &ctx->gc_gss_ctx);
	if (ret < 0) {
		p = ERR_PTR(ret);
		goto err;
	}
	return q;
err:
	dprintk("RPC:       gss_fill_context returning %ld\n", -PTR_ERR(p));
	return p;
}


struct gss_upcall_msg {
	atomic_t count;
	uid_t	uid;
	struct rpc_pipe_msg msg;
	struct list_head list;
	struct gss_auth *auth;
	struct rpc_wait_queue rpc_waitqueue;
	wait_queue_head_t waitqueue;
	struct gss_cl_ctx *ctx;
};

static void
gss_release_msg(struct gss_upcall_msg *gss_msg)
{
	if (!atomic_dec_and_test(&gss_msg->count))
		return;
	BUG_ON(!list_empty(&gss_msg->list));
	if (gss_msg->ctx != NULL)
		gss_put_ctx(gss_msg->ctx);
	rpc_destroy_wait_queue(&gss_msg->rpc_waitqueue);
	kfree(gss_msg);
}

static struct gss_upcall_msg *
__gss_find_upcall(struct rpc_inode *rpci, uid_t uid)
{
	struct gss_upcall_msg *pos;
	list_for_each_entry(pos, &rpci->in_downcall, list) {
		if (pos->uid != uid)
			continue;
		atomic_inc(&pos->count);
		dprintk("RPC:       gss_find_upcall found msg %p\n", pos);
		return pos;
	}
	dprintk("RPC:       gss_find_upcall found nothing\n");
	return NULL;
}

/* Try to add an upcall to the pipefs queue.
 * If an upcall owned by our uid already exists, then we return a reference
 * to that upcall instead of adding the new upcall.
 */
static inline struct gss_upcall_msg *
gss_add_msg(struct gss_auth *gss_auth, struct gss_upcall_msg *gss_msg)
{
	struct inode *inode = gss_auth->dentry->d_inode;
	struct rpc_inode *rpci = RPC_I(inode);
	struct gss_upcall_msg *old;

	spin_lock(&inode->i_lock);
	old = __gss_find_upcall(rpci, gss_msg->uid);
	if (old == NULL) {
		atomic_inc(&gss_msg->count);
		list_add(&gss_msg->list, &rpci->in_downcall);
	} else
		gss_msg = old;
	spin_unlock(&inode->i_lock);
	return gss_msg;
}

static void
__gss_unhash_msg(struct gss_upcall_msg *gss_msg)
{
	list_del_init(&gss_msg->list);
	rpc_wake_up_status(&gss_msg->rpc_waitqueue, gss_msg->msg.errno);
	wake_up_all(&gss_msg->waitqueue);
	atomic_dec(&gss_msg->count);
}

static void
gss_unhash_msg(struct gss_upcall_msg *gss_msg)
{
	struct gss_auth *gss_auth = gss_msg->auth;
	struct inode *inode = gss_auth->dentry->d_inode;

	if (list_empty(&gss_msg->list))
		return;
	spin_lock(&inode->i_lock);
	if (!list_empty(&gss_msg->list))
		__gss_unhash_msg(gss_msg);
	spin_unlock(&inode->i_lock);
}

static void
gss_upcall_callback(struct rpc_task *task)
{
	struct gss_cred *gss_cred = container_of(task->tk_msg.rpc_cred,
			struct gss_cred, gc_base);
	struct gss_upcall_msg *gss_msg = gss_cred->gc_upcall;
	struct inode *inode = gss_msg->auth->dentry->d_inode;

	spin_lock(&inode->i_lock);
	if (gss_msg->ctx)
		gss_cred_set_ctx(task->tk_msg.rpc_cred, gss_msg->ctx);
	else
		task->tk_status = gss_msg->msg.errno;
	gss_cred->gc_upcall = NULL;
	rpc_wake_up_status(&gss_msg->rpc_waitqueue, gss_msg->msg.errno);
	spin_unlock(&inode->i_lock);
	gss_release_msg(gss_msg);
}

static inline struct gss_upcall_msg *
gss_alloc_msg(struct gss_auth *gss_auth, uid_t uid)
{
	struct gss_upcall_msg *gss_msg;

	gss_msg = kzalloc(sizeof(*gss_msg), GFP_NOFS);
	if (gss_msg != NULL) {
		INIT_LIST_HEAD(&gss_msg->list);
		rpc_init_wait_queue(&gss_msg->rpc_waitqueue, "RPCSEC_GSS upcall waitq");
		init_waitqueue_head(&gss_msg->waitqueue);
		atomic_set(&gss_msg->count, 1);
		gss_msg->msg.data = &gss_msg->uid;
		gss_msg->msg.len = sizeof(gss_msg->uid);
		gss_msg->uid = uid;
		gss_msg->auth = gss_auth;
	}
	return gss_msg;
}

static struct gss_upcall_msg *
gss_setup_upcall(struct rpc_clnt *clnt, struct gss_auth *gss_auth, struct rpc_cred *cred)
{
	struct gss_cred *gss_cred = container_of(cred,
			struct gss_cred, gc_base);
	struct gss_upcall_msg *gss_new, *gss_msg;
	uid_t uid = cred->cr_uid;

	/* Special case: rpc.gssd assumes that uid == 0 implies machine creds */
	if (gss_cred->gc_machine_cred != 0)
		uid = 0;

	gss_new = gss_alloc_msg(gss_auth, uid);
	if (gss_new == NULL)
		return ERR_PTR(-ENOMEM);
	gss_msg = gss_add_msg(gss_auth, gss_new);
	if (gss_msg == gss_new) {
		int res = rpc_queue_upcall(gss_auth->dentry->d_inode, &gss_new->msg);
		if (res) {
			gss_unhash_msg(gss_new);
			gss_msg = ERR_PTR(res);
		}
	} else
		gss_release_msg(gss_new);
	return gss_msg;
}

static inline int
gss_refresh_upcall(struct rpc_task *task)
{
	struct rpc_cred *cred = task->tk_msg.rpc_cred;
	struct gss_auth *gss_auth = container_of(cred->cr_auth,
			struct gss_auth, rpc_auth);
	struct gss_cred *gss_cred = container_of(cred,
			struct gss_cred, gc_base);
	struct gss_upcall_msg *gss_msg;
	struct inode *inode = gss_auth->dentry->d_inode;
	int err = 0;

	dprintk("RPC: %5u gss_refresh_upcall for uid %u\n", task->tk_pid,
								cred->cr_uid);
	gss_msg = gss_setup_upcall(task->tk_client, gss_auth, cred);
	if (IS_ERR(gss_msg)) {
		err = PTR_ERR(gss_msg);
		goto out;
	}
	spin_lock(&inode->i_lock);
	if (gss_cred->gc_upcall != NULL)
		rpc_sleep_on(&gss_cred->gc_upcall->rpc_waitqueue, task, NULL);
	else if (gss_msg->ctx != NULL) {
		gss_cred_set_ctx(task->tk_msg.rpc_cred, gss_msg->ctx);
		gss_cred->gc_upcall = NULL;
		rpc_wake_up_status(&gss_msg->rpc_waitqueue, gss_msg->msg.errno);
	} else if (gss_msg->msg.errno >= 0) {
		task->tk_timeout = 0;
		gss_cred->gc_upcall = gss_msg;
		/* gss_upcall_callback will release the reference to gss_upcall_msg */
		atomic_inc(&gss_msg->count);
		rpc_sleep_on(&gss_msg->rpc_waitqueue, task, gss_upcall_callback);
	} else
		err = gss_msg->msg.errno;
	spin_unlock(&inode->i_lock);
	gss_release_msg(gss_msg);
out:
	dprintk("RPC: %5u gss_refresh_upcall for uid %u result %d\n",
			task->tk_pid, cred->cr_uid, err);
	return err;
}

static inline int
gss_create_upcall(struct gss_auth *gss_auth, struct gss_cred *gss_cred)
{
	struct inode *inode = gss_auth->dentry->d_inode;
	struct rpc_cred *cred = &gss_cred->gc_base;
	struct gss_upcall_msg *gss_msg;
	DEFINE_WAIT(wait);
	int err = 0;

	dprintk("RPC:       gss_upcall for uid %u\n", cred->cr_uid);
	gss_msg = gss_setup_upcall(gss_auth->client, gss_auth, cred);
	if (IS_ERR(gss_msg)) {
		err = PTR_ERR(gss_msg);
		goto out;
	}
	for (;;) {
		prepare_to_wait(&gss_msg->waitqueue, &wait, TASK_INTERRUPTIBLE);
		spin_lock(&inode->i_lock);
		if (gss_msg->ctx != NULL || gss_msg->msg.errno < 0) {
			break;
		}
		spin_unlock(&inode->i_lock);
		if (signalled()) {
			err = -ERESTARTSYS;
			goto out_intr;
		}
		schedule();
	}
	if (gss_msg->ctx)
		gss_cred_set_ctx(cred, gss_msg->ctx);
	else
		err = gss_msg->msg.errno;
	spin_unlock(&inode->i_lock);
out_intr:
	finish_wait(&gss_msg->waitqueue, &wait);
	gss_release_msg(gss_msg);
out:
	dprintk("RPC:       gss_create_upcall for uid %u result %d\n",
			cred->cr_uid, err);
	return err;
}

static ssize_t
gss_pipe_upcall(struct file *filp, struct rpc_pipe_msg *msg,
		char __user *dst, size_t buflen)
{
	char *data = (char *)msg->data + msg->copied;
	size_t mlen = min(msg->len, buflen);
	unsigned long left;

	left = copy_to_user(dst, data, mlen);
	if (left == mlen) {
		msg->errno = -EFAULT;
		return -EFAULT;
	}

	mlen -= left;
	msg->copied += mlen;
	msg->errno = 0;
	return mlen;
}

#define MSG_BUF_MAXSIZE 1024

static ssize_t
gss_pipe_downcall(struct file *filp, const char __user *src, size_t mlen)
{
	const void *p, *end;
	void *buf;
	struct gss_upcall_msg *gss_msg;
	struct inode *inode = filp->f_path.dentry->d_inode;
	struct gss_cl_ctx *ctx;
	uid_t uid;
	ssize_t err = -EFBIG;

	if (mlen > MSG_BUF_MAXSIZE)
		goto out;
	err = -ENOMEM;
	buf = kmalloc(mlen, GFP_NOFS);
	if (!buf)
		goto out;

	err = -EFAULT;
	if (copy_from_user(buf, src, mlen))
		goto err;

	end = (const void *)((char *)buf + mlen);
	p = simple_get_bytes(buf, end, &uid, sizeof(uid));
	if (IS_ERR(p)) {
		err = PTR_ERR(p);
		goto err;
	}

	err = -ENOMEM;
	ctx = gss_alloc_context();
	if (ctx == NULL)
		goto err;

	err = -ENOENT;
	/* Find a matching upcall */
	spin_lock(&inode->i_lock);
	gss_msg = __gss_find_upcall(RPC_I(inode), uid);
	if (gss_msg == NULL) {
		spin_unlock(&inode->i_lock);
		goto err_put_ctx;
	}
	list_del_init(&gss_msg->list);
	spin_unlock(&inode->i_lock);

	p = gss_fill_context(p, end, ctx, gss_msg->auth->mech);
	if (IS_ERR(p)) {
		err = PTR_ERR(p);
		gss_msg->msg.errno = (err == -EAGAIN) ? -EAGAIN : -EACCES;
		goto err_release_msg;
	}
	gss_msg->ctx = gss_get_ctx(ctx);
	err = mlen;

err_release_msg:
	spin_lock(&inode->i_lock);
	__gss_unhash_msg(gss_msg);
	spin_unlock(&inode->i_lock);
	gss_release_msg(gss_msg);
err_put_ctx:
	gss_put_ctx(ctx);
err:
	kfree(buf);
out:
	dprintk("RPC:       gss_pipe_downcall returning %Zd\n", err);
	return err;
}

static void
gss_pipe_release(struct inode *inode)
{
	struct rpc_inode *rpci = RPC_I(inode);
	struct gss_upcall_msg *gss_msg;

	spin_lock(&inode->i_lock);
	while (!list_empty(&rpci->in_downcall)) {

		gss_msg = list_entry(rpci->in_downcall.next,
				struct gss_upcall_msg, list);
		gss_msg->msg.errno = -EPIPE;
		atomic_inc(&gss_msg->count);
		__gss_unhash_msg(gss_msg);
		spin_unlock(&inode->i_lock);
		gss_release_msg(gss_msg);
		spin_lock(&inode->i_lock);
	}
	spin_unlock(&inode->i_lock);
}

static void
gss_pipe_destroy_msg(struct rpc_pipe_msg *msg)
{
	struct gss_upcall_msg *gss_msg = container_of(msg, struct gss_upcall_msg, msg);
	static unsigned long ratelimit;

	if (msg->errno < 0) {
		dprintk("RPC:       gss_pipe_destroy_msg releasing msg %p\n",
				gss_msg);
		atomic_inc(&gss_msg->count);
		gss_unhash_msg(gss_msg);
		if (msg->errno == -ETIMEDOUT) {
			unsigned long now = jiffies;
			if (time_after(now, ratelimit)) {
				printk(KERN_WARNING "RPC: AUTH_GSS upcall timed out.\n"
						    "Please check user daemon is running!\n");
				ratelimit = now + 15*HZ;
			}
		}
		gss_release_msg(gss_msg);
	}
}

/*
 * NOTE: we have the opportunity to use different
 * parameters based on the input flavor (which must be a pseudoflavor)
 */
static struct rpc_auth *
gss_create(struct rpc_clnt *clnt, rpc_authflavor_t flavor)
{
	struct gss_auth *gss_auth;
	struct rpc_auth * auth;
	int err = -ENOMEM; /* XXX? */

	dprintk("RPC:       creating GSS authenticator for client %p\n", clnt);

	if (!try_module_get(THIS_MODULE))
		return ERR_PTR(err);
	if (!(gss_auth = kmalloc(sizeof(*gss_auth), GFP_KERNEL)))
		goto out_dec;
	gss_auth->client = clnt;
	err = -EINVAL;
	gss_auth->mech = gss_mech_get_by_pseudoflavor(flavor);
	if (!gss_auth->mech) {
		printk(KERN_WARNING "%s: Pseudoflavor %d not found!\n",
				__func__, flavor);
		goto err_free;
	}
	gss_auth->service = gss_pseudoflavor_to_service(gss_auth->mech, flavor);
	if (gss_auth->service == 0)
		goto err_put_mech;
	auth = &gss_auth->rpc_auth;
	auth->au_cslack = GSS_CRED_SLACK >> 2;
	auth->au_rslack = GSS_VERF_SLACK >> 2;
	auth->au_ops = &authgss_ops;
	auth->au_flavor = flavor;
	atomic_set(&auth->au_count, 1);
	kref_init(&gss_auth->kref);

	gss_auth->dentry = rpc_mkpipe(clnt->cl_dentry, gss_auth->mech->gm_name,
			clnt, &gss_upcall_ops, RPC_PIPE_WAIT_FOR_OPEN);
	if (IS_ERR(gss_auth->dentry)) {
		err = PTR_ERR(gss_auth->dentry);
		goto err_put_mech;
	}

	err = rpcauth_init_credcache(auth);
	if (err)
		goto err_unlink_pipe;

	return auth;
err_unlink_pipe:
	rpc_unlink(gss_auth->dentry);
err_put_mech:
	gss_mech_put(gss_auth->mech);
err_free:
	kfree(gss_auth);
out_dec:
	module_put(THIS_MODULE);
	return ERR_PTR(err);
}

static void
gss_free(struct gss_auth *gss_auth)
{
	rpc_unlink(gss_auth->dentry);
	gss_auth->dentry = NULL;
	gss_mech_put(gss_auth->mech);

	kfree(gss_auth);
	module_put(THIS_MODULE);
}

static void
gss_free_callback(struct kref *kref)
{
	struct gss_auth *gss_auth = container_of(kref, struct gss_auth, kref);

	gss_free(gss_auth);
}

static void
gss_destroy(struct rpc_auth *auth)
{
	struct gss_auth *gss_auth;

	dprintk("RPC:       destroying GSS authenticator %p flavor %d\n",
			auth, auth->au_flavor);

	rpcauth_destroy_credcache(auth);

	gss_auth = container_of(auth, struct gss_auth, rpc_auth);
	kref_put(&gss_auth->kref, gss_free_callback);
}

/*
 * gss_destroying_context will cause the RPCSEC_GSS to send a NULL RPC call
 * to the server with the GSS control procedure field set to
 * RPC_GSS_PROC_DESTROY. This should normally cause the server to release
 * all RPCSEC_GSS state associated with that context.
 */
static int
gss_destroying_context(struct rpc_cred *cred)
{
	struct gss_cred *gss_cred = container_of(cred, struct gss_cred, gc_base);
	struct gss_auth *gss_auth = container_of(cred->cr_auth, struct gss_auth, rpc_auth);
	struct rpc_task *task;

	if (gss_cred->gc_ctx == NULL ||
	    test_and_clear_bit(RPCAUTH_CRED_UPTODATE, &cred->cr_flags) == 0)
		return 0;

	gss_cred->gc_ctx->gc_proc = RPC_GSS_PROC_DESTROY;
	cred->cr_ops = &gss_nullops;

	/* Take a reference to ensure the cred will be destroyed either
	 * by the RPC call or by the put_rpccred() below */
	get_rpccred(cred);

	task = rpc_call_null(gss_auth->client, cred, RPC_TASK_ASYNC|RPC_TASK_SOFT);
	if (!IS_ERR(task))
		rpc_put_task(task);

	put_rpccred(cred);
	return 1;
}

/* gss_destroy_cred (and gss_free_ctx) are used to clean up after failure
 * to create a new cred or context, so they check that things have been
 * allocated before freeing them. */
static void
gss_do_free_ctx(struct gss_cl_ctx *ctx)
{
	dprintk("RPC:       gss_free_ctx\n");

	kfree(ctx->gc_wire_ctx.data);
	kfree(ctx);
}

static void
gss_free_ctx_callback(struct rcu_head *head)
{
	struct gss_cl_ctx *ctx = container_of(head, struct gss_cl_ctx, gc_rcu);
	gss_do_free_ctx(ctx);
}

static void
gss_free_ctx(struct gss_cl_ctx *ctx)
{
	struct gss_ctx *gc_gss_ctx;

	gc_gss_ctx = rcu_dereference(ctx->gc_gss_ctx);
	rcu_assign_pointer(ctx->gc_gss_ctx, NULL);
	call_rcu(&ctx->gc_rcu, gss_free_ctx_callback);
	if (gc_gss_ctx)
		gss_delete_sec_context(&gc_gss_ctx);
}

static void
gss_free_cred(struct gss_cred *gss_cred)
{
	dprintk("RPC:       gss_free_cred %p\n", gss_cred);
	kfree(gss_cred);
}

static void
gss_free_cred_callback(struct rcu_head *head)
{
	struct gss_cred *gss_cred = container_of(head, struct gss_cred, gc_base.cr_rcu);
	gss_free_cred(gss_cred);
}

static void
gss_destroy_cred(struct rpc_cred *cred)
{
	struct gss_cred *gss_cred = container_of(cred, struct gss_cred, gc_base);
	struct gss_auth *gss_auth = container_of(cred->cr_auth, struct gss_auth, rpc_auth);
	struct gss_cl_ctx *ctx = gss_cred->gc_ctx;

	if (gss_destroying_context(cred))
		return;
	rcu_assign_pointer(gss_cred->gc_ctx, NULL);
	call_rcu(&cred->cr_rcu, gss_free_cred_callback);
	if (ctx)
		gss_put_ctx(ctx);
	kref_put(&gss_auth->kref, gss_free_callback);
}

/*
 * Lookup RPCSEC_GSS cred for the current process
 */
static struct rpc_cred *
gss_lookup_cred(struct rpc_auth *auth, struct auth_cred *acred, int flags)
{
	return rpcauth_lookup_credcache(auth, acred, flags);
}

static struct rpc_cred *
gss_create_cred(struct rpc_auth *auth, struct auth_cred *acred, int flags)
{
	struct gss_auth *gss_auth = container_of(auth, struct gss_auth, rpc_auth);
	struct gss_cred	*cred = NULL;
	int err = -ENOMEM;

	dprintk("RPC:       gss_create_cred for uid %d, flavor %d\n",
		acred->uid, auth->au_flavor);

	if (!(cred = kzalloc(sizeof(*cred), GFP_NOFS)))
		goto out_err;

	rpcauth_init_cred(&cred->gc_base, acred, auth, &gss_credops);
	/*
	 * Note: in order to force a call to call_refresh(), we deliberately
	 * fail to flag the credential as RPCAUTH_CRED_UPTODATE.
	 */
	cred->gc_base.cr_flags = 1UL << RPCAUTH_CRED_NEW;
	cred->gc_service = gss_auth->service;
	cred->gc_machine_cred = acred->machine_cred;
	kref_get(&gss_auth->kref);
	return &cred->gc_base;

out_err:
	dprintk("RPC:       gss_create_cred failed with error %d\n", err);
	return ERR_PTR(err);
}

static int
gss_cred_init(struct rpc_auth *auth, struct rpc_cred *cred)
{
	struct gss_auth *gss_auth = container_of(auth, struct gss_auth, rpc_auth);
	struct gss_cred *gss_cred = container_of(cred,struct gss_cred, gc_base);
	int err;

	do {
		err = gss_create_upcall(gss_auth, gss_cred);
	} while (err == -EAGAIN);
	return err;
}

static int
gss_match(struct auth_cred *acred, struct rpc_cred *rc, int flags)
{
	struct gss_cred *gss_cred = container_of(rc, struct gss_cred, gc_base);

	if (test_bit(RPCAUTH_CRED_NEW, &rc->cr_flags))
		goto out;
	/* Don't match with creds that have expired. */
	if (time_after(jiffies, gss_cred->gc_ctx->gc_expiry))
		return 0;
	if (!test_bit(RPCAUTH_CRED_UPTODATE, &rc->cr_flags))
		return 0;
out:
	if (acred->machine_cred != gss_cred->gc_machine_cred)
		return 0;
	return (rc->cr_uid == acred->uid);
}

/*
* Marshal credentials.
* Maybe we should keep a cached credential for performance reasons.
*/
static __be32 *
gss_marshal(struct rpc_task *task, __be32 *p)
{
	struct rpc_cred *cred = task->tk_msg.rpc_cred;
	struct gss_cred	*gss_cred = container_of(cred, struct gss_cred,
						 gc_base);
	struct gss_cl_ctx	*ctx = gss_cred_get_ctx(cred);
	__be32		*cred_len;
	struct rpc_rqst *req = task->tk_rqstp;
	u32             maj_stat = 0;
	struct xdr_netobj mic;
	struct kvec	iov;
	struct xdr_buf	verf_buf;

	dprintk("RPC: %5u gss_marshal\n", task->tk_pid);

	*p++ = htonl(RPC_AUTH_GSS);
	cred_len = p++;

	spin_lock(&ctx->gc_seq_lock);
	req->rq_seqno = ctx->gc_seq++;
	spin_unlock(&ctx->gc_seq_lock);

	*p++ = htonl((u32) RPC_GSS_VERSION);
	*p++ = htonl((u32) ctx->gc_proc);
	*p++ = htonl((u32) req->rq_seqno);
	*p++ = htonl((u32) gss_cred->gc_service);
	p = xdr_encode_netobj(p, &ctx->gc_wire_ctx);
	*cred_len = htonl((p - (cred_len + 1)) << 2);

	/* We compute the checksum for the verifier over the xdr-encoded bytes
	 * starting with the xid and ending at the end of the credential: */
	iov.iov_base = xprt_skip_transport_header(task->tk_xprt,
					req->rq_snd_buf.head[0].iov_base);
	iov.iov_len = (u8 *)p - (u8 *)iov.iov_base;
	xdr_buf_from_iov(&iov, &verf_buf);

	/* set verifier flavor*/
	*p++ = htonl(RPC_AUTH_GSS);

	mic.data = (u8 *)(p + 1);
	maj_stat = gss_get_mic(ctx->gc_gss_ctx, &verf_buf, &mic);
	if (maj_stat == GSS_S_CONTEXT_EXPIRED) {
		clear_bit(RPCAUTH_CRED_UPTODATE, &cred->cr_flags);
	} else if (maj_stat != 0) {
		printk("gss_marshal: gss_get_mic FAILED (%d)\n", maj_stat);
		goto out_put_ctx;
	}
	p = xdr_encode_opaque(p, NULL, mic.len);
	gss_put_ctx(ctx);
	return p;
out_put_ctx:
	gss_put_ctx(ctx);
	return NULL;
}

static int gss_renew_cred(struct rpc_task *task)
{
	struct rpc_cred *oldcred = task->tk_msg.rpc_cred;
	struct gss_cred *gss_cred = container_of(oldcred,
						 struct gss_cred,
						 gc_base);
	struct rpc_auth *auth = oldcred->cr_auth;
	struct auth_cred acred = {
		.uid = oldcred->cr_uid,
		.machine_cred = gss_cred->gc_machine_cred,
	};
	struct rpc_cred *new;

	new = gss_lookup_cred(auth, &acred, RPCAUTH_LOOKUP_NEW);
	if (IS_ERR(new))
		return PTR_ERR(new);
	task->tk_msg.rpc_cred = new;
	put_rpccred(oldcred);
	return 0;
}

/*
* Refresh credentials. XXX - finish
*/
static int
gss_refresh(struct rpc_task *task)
{
	struct rpc_cred *cred = task->tk_msg.rpc_cred;
	int ret = 0;

	if (!test_bit(RPCAUTH_CRED_NEW, &cred->cr_flags) &&
			!test_bit(RPCAUTH_CRED_UPTODATE, &cred->cr_flags)) {
		ret = gss_renew_cred(task);
		if (ret < 0)
			goto out;
		cred = task->tk_msg.rpc_cred;
	}

	if (test_bit(RPCAUTH_CRED_NEW, &cred->cr_flags))
		ret = gss_refresh_upcall(task);
out:
	return ret;
}

/* Dummy refresh routine: used only when destroying the context */
static int
gss_refresh_null(struct rpc_task *task)
{
	return -EACCES;
}

static __be32 *
gss_validate(struct rpc_task *task, __be32 *p)
{
	struct rpc_cred *cred = task->tk_msg.rpc_cred;
	struct gss_cl_ctx *ctx = gss_cred_get_ctx(cred);
	__be32		seq;
	struct kvec	iov;
	struct xdr_buf	verf_buf;
	struct xdr_netobj mic;
	u32		flav,len;
	u32		maj_stat;

	dprintk("RPC: %5u gss_validate\n", task->tk_pid);

	flav = ntohl(*p++);
	if ((len = ntohl(*p++)) > RPC_MAX_AUTH_SIZE)
		goto out_bad;
	if (flav != RPC_AUTH_GSS)
		goto out_bad;
	seq = htonl(task->tk_rqstp->rq_seqno);
	iov.iov_base = &seq;
	iov.iov_len = sizeof(seq);
	xdr_buf_from_iov(&iov, &verf_buf);
	mic.data = (u8 *)p;
	mic.len = len;

	maj_stat = gss_verify_mic(ctx->gc_gss_ctx, &verf_buf, &mic);
	if (maj_stat == GSS_S_CONTEXT_EXPIRED)
		clear_bit(RPCAUTH_CRED_UPTODATE, &cred->cr_flags);
	if (maj_stat) {
		dprintk("RPC: %5u gss_validate: gss_verify_mic returned "
				"error 0x%08x\n", task->tk_pid, maj_stat);
		goto out_bad;
	}
	/* We leave it to unwrap to calculate au_rslack. For now we just
	 * calculate the length of the verifier: */
	cred->cr_auth->au_verfsize = XDR_QUADLEN(len) + 2;
	gss_put_ctx(ctx);
	dprintk("RPC: %5u gss_validate: gss_verify_mic succeeded.\n",
			task->tk_pid);
	return p + XDR_QUADLEN(len);
out_bad:
	gss_put_ctx(ctx);
	dprintk("RPC: %5u gss_validate failed.\n", task->tk_pid);
	return NULL;
}

static inline int
gss_wrap_req_integ(struct rpc_cred *cred, struct gss_cl_ctx *ctx,
		kxdrproc_t encode, struct rpc_rqst *rqstp, __be32 *p, void *obj)
{
	struct xdr_buf	*snd_buf = &rqstp->rq_snd_buf;
	struct xdr_buf	integ_buf;
	__be32          *integ_len = NULL;
	struct xdr_netobj mic;
	u32		offset;
	__be32		*q;
	struct kvec	*iov;
	u32             maj_stat = 0;
	int		status = -EIO;

	integ_len = p++;
	offset = (u8 *)p - (u8 *)snd_buf->head[0].iov_base;
	*p++ = htonl(rqstp->rq_seqno);

	status = rpc_call_xdrproc(encode, rqstp, p, obj);
	if (status)
		return status;

	if (xdr_buf_subsegment(snd_buf, &integ_buf,
				offset, snd_buf->len - offset))
		return status;
	*integ_len = htonl(integ_buf.len);

	/* guess whether we're in the head or the tail: */
	if (snd_buf->page_len || snd_buf->tail[0].iov_len)
		iov = snd_buf->tail;
	else
		iov = snd_buf->head;
	p = iov->iov_base + iov->iov_len;
	mic.data = (u8 *)(p + 1);

	maj_stat = gss_get_mic(ctx->gc_gss_ctx, &integ_buf, &mic);
	status = -EIO; /* XXX? */
	if (maj_stat == GSS_S_CONTEXT_EXPIRED)
		clear_bit(RPCAUTH_CRED_UPTODATE, &cred->cr_flags);
	else if (maj_stat)
		return status;
	q = xdr_encode_opaque(p, NULL, mic.len);

	offset = (u8 *)q - (u8 *)p;
	iov->iov_len += offset;
	snd_buf->len += offset;
	return 0;
}

static void
priv_release_snd_buf(struct rpc_rqst *rqstp)
{
	int i;

	for (i=0; i < rqstp->rq_enc_pages_num; i++)
		__free_page(rqstp->rq_enc_pages[i]);
	kfree(rqstp->rq_enc_pages);
}

static int
alloc_enc_pages(struct rpc_rqst *rqstp)
{
	struct xdr_buf *snd_buf = &rqstp->rq_snd_buf;
	int first, last, i;

	if (snd_buf->page_len == 0) {
		rqstp->rq_enc_pages_num = 0;
		return 0;
	}

	first = snd_buf->page_base >> PAGE_CACHE_SHIFT;
	last = (snd_buf->page_base + snd_buf->page_len - 1) >> PAGE_CACHE_SHIFT;
	rqstp->rq_enc_pages_num = last - first + 1 + 1;
	rqstp->rq_enc_pages
		= kmalloc(rqstp->rq_enc_pages_num * sizeof(struct page *),
				GFP_NOFS);
	if (!rqstp->rq_enc_pages)
		goto out;
	for (i=0; i < rqstp->rq_enc_pages_num; i++) {
		rqstp->rq_enc_pages[i] = alloc_page(GFP_NOFS);
		if (rqstp->rq_enc_pages[i] == NULL)
			goto out_free;
	}
	rqstp->rq_release_snd_buf = priv_release_snd_buf;
	return 0;
out_free:
	for (i--; i >= 0; i--) {
		__free_page(rqstp->rq_enc_pages[i]);
	}
out:
	return -EAGAIN;
}

static inline int
gss_wrap_req_priv(struct rpc_cred *cred, struct gss_cl_ctx *ctx,
		kxdrproc_t encode, struct rpc_rqst *rqstp, __be32 *p, void *obj)
{
	struct xdr_buf	*snd_buf = &rqstp->rq_snd_buf;
	u32		offset;
	u32             maj_stat;
	int		status;
	__be32		*opaque_len;
	struct page	**inpages;
	int		first;
	int		pad;
	struct kvec	*iov;
	char		*tmp;

	opaque_len = p++;
	offset = (u8 *)p - (u8 *)snd_buf->head[0].iov_base;
	*p++ = htonl(rqstp->rq_seqno);

	status = rpc_call_xdrproc(encode, rqstp, p, obj);
	if (status)
		return status;

	status = alloc_enc_pages(rqstp);
	if (status)
		return status;
	first = snd_buf->page_base >> PAGE_CACHE_SHIFT;
	inpages = snd_buf->pages + first;
	snd_buf->pages = rqstp->rq_enc_pages;
	snd_buf->page_base -= first << PAGE_CACHE_SHIFT;
	/*
	 * Give the tail its own page, in case we need extra space in the
	 * head when wrapping:
	 *
	 * call_allocate() allocates twice the slack space required
	 * by the authentication flavor to rq_callsize.
	 * For GSS, slack is GSS_CRED_SLACK.
	 */
	if (snd_buf->page_len || snd_buf->tail[0].iov_len) {
		tmp = page_address(rqstp->rq_enc_pages[rqstp->rq_enc_pages_num - 1]);
		memcpy(tmp, snd_buf->tail[0].iov_base, snd_buf->tail[0].iov_len);
		snd_buf->tail[0].iov_base = tmp;
	}
	maj_stat = gss_wrap(ctx->gc_gss_ctx, offset, snd_buf, inpages);
	/* slack space should prevent this ever happening: */
	BUG_ON(snd_buf->len > snd_buf->buflen);
	status = -EIO;
	/* We're assuming that when GSS_S_CONTEXT_EXPIRED, the encryption was
	 * done anyway, so it's safe to put the request on the wire: */
	if (maj_stat == GSS_S_CONTEXT_EXPIRED)
		clear_bit(RPCAUTH_CRED_UPTODATE, &cred->cr_flags);
	else if (maj_stat)
		return status;

	*opaque_len = htonl(snd_buf->len - offset);
	/* guess whether we're in the head or the tail: */
	if (snd_buf->page_len || snd_buf->tail[0].iov_len)
		iov = snd_buf->tail;
	else
		iov = snd_buf->head;
	p = iov->iov_base + iov->iov_len;
	pad = 3 - ((snd_buf->len - offset - 1) & 3);
	memset(p, 0, pad);
	iov->iov_len += pad;
	snd_buf->len += pad;

	return 0;
}

static int
gss_wrap_req(struct rpc_task *task,
	     kxdrproc_t encode, void *rqstp, __be32 *p, void *obj)
{
	struct rpc_cred *cred = task->tk_msg.rpc_cred;
	struct gss_cred	*gss_cred = container_of(cred, struct gss_cred,
			gc_base);
	struct gss_cl_ctx *ctx = gss_cred_get_ctx(cred);
	int             status = -EIO;

	dprintk("RPC: %5u gss_wrap_req\n", task->tk_pid);
	if (ctx->gc_proc != RPC_GSS_PROC_DATA) {
		/* The spec seems a little ambiguous here, but I think that not
		 * wrapping context destruction requests makes the most sense.
		 */
		status = rpc_call_xdrproc(encode, rqstp, p, obj);
		goto out;
	}
	switch (gss_cred->gc_service) {
		case RPC_GSS_SVC_NONE:
			status = rpc_call_xdrproc(encode, rqstp, p, obj);
			break;
		case RPC_GSS_SVC_INTEGRITY:
			status = gss_wrap_req_integ(cred, ctx, encode,
								rqstp, p, obj);
			break;
		case RPC_GSS_SVC_PRIVACY:
			status = gss_wrap_req_priv(cred, ctx, encode,
					rqstp, p, obj);
			break;
	}
out:
	gss_put_ctx(ctx);
	dprintk("RPC: %5u gss_wrap_req returning %d\n", task->tk_pid, status);
	return status;
}

static inline int
gss_unwrap_resp_integ(struct rpc_cred *cred, struct gss_cl_ctx *ctx,
		struct rpc_rqst *rqstp, __be32 **p)
{
	struct xdr_buf	*rcv_buf = &rqstp->rq_rcv_buf;
	struct xdr_buf integ_buf;
	struct xdr_netobj mic;
	u32 data_offset, mic_offset;
	u32 integ_len;
	u32 maj_stat;
	int status = -EIO;

	integ_len = ntohl(*(*p)++);
	if (integ_len & 3)
		return status;
	data_offset = (u8 *)(*p) - (u8 *)rcv_buf->head[0].iov_base;
	mic_offset = integ_len + data_offset;
	if (mic_offset > rcv_buf->len)
		return status;
	if (ntohl(*(*p)++) != rqstp->rq_seqno)
		return status;

	if (xdr_buf_subsegment(rcv_buf, &integ_buf, data_offset,
				mic_offset - data_offset))
		return status;

	if (xdr_buf_read_netobj(rcv_buf, &mic, mic_offset))
		return status;

	maj_stat = gss_verify_mic(ctx->gc_gss_ctx, &integ_buf, &mic);
	if (maj_stat == GSS_S_CONTEXT_EXPIRED)
		clear_bit(RPCAUTH_CRED_UPTODATE, &cred->cr_flags);
	if (maj_stat != GSS_S_COMPLETE)
		return status;
	return 0;
}

static inline int
gss_unwrap_resp_priv(struct rpc_cred *cred, struct gss_cl_ctx *ctx,
		struct rpc_rqst *rqstp, __be32 **p)
{
	struct xdr_buf  *rcv_buf = &rqstp->rq_rcv_buf;
	u32 offset;
	u32 opaque_len;
	u32 maj_stat;
	int status = -EIO;

	opaque_len = ntohl(*(*p)++);
	offset = (u8 *)(*p) - (u8 *)rcv_buf->head[0].iov_base;
	if (offset + opaque_len > rcv_buf->len)
		return status;
	/* remove padding: */
	rcv_buf->len = offset + opaque_len;

	maj_stat = gss_unwrap(ctx->gc_gss_ctx, offset, rcv_buf);
	if (maj_stat == GSS_S_CONTEXT_EXPIRED)
		clear_bit(RPCAUTH_CRED_UPTODATE, &cred->cr_flags);
	if (maj_stat != GSS_S_COMPLETE)
		return status;
	if (ntohl(*(*p)++) != rqstp->rq_seqno)
		return status;

	return 0;
}


static int
gss_unwrap_resp(struct rpc_task *task,
		kxdrproc_t decode, void *rqstp, __be32 *p, void *obj)
{
	struct rpc_cred *cred = task->tk_msg.rpc_cred;
	struct gss_cred *gss_cred = container_of(cred, struct gss_cred,
			gc_base);
	struct gss_cl_ctx *ctx = gss_cred_get_ctx(cred);
	__be32		*savedp = p;
	struct kvec	*head = ((struct rpc_rqst *)rqstp)->rq_rcv_buf.head;
	int		savedlen = head->iov_len;
	int             status = -EIO;

	if (ctx->gc_proc != RPC_GSS_PROC_DATA)
		goto out_decode;
	switch (gss_cred->gc_service) {
		case RPC_GSS_SVC_NONE:
			break;
		case RPC_GSS_SVC_INTEGRITY:
			status = gss_unwrap_resp_integ(cred, ctx, rqstp, &p);
			if (status)
				goto out;
			break;
		case RPC_GSS_SVC_PRIVACY:
			status = gss_unwrap_resp_priv(cred, ctx, rqstp, &p);
			if (status)
				goto out;
			break;
	}
	/* take into account extra slack for integrity and privacy cases: */
	cred->cr_auth->au_rslack = cred->cr_auth->au_verfsize + (p - savedp)
						+ (savedlen - head->iov_len);
out_decode:
	status = rpc_call_xdrproc(decode, rqstp, p, obj);
out:
	gss_put_ctx(ctx);
	dprintk("RPC: %5u gss_unwrap_resp returning %d\n", task->tk_pid,
			status);
	return status;
}

static const struct rpc_authops authgss_ops = {
	.owner		= THIS_MODULE,
	.au_flavor	= RPC_AUTH_GSS,
	.au_name	= "RPCSEC_GSS",
	.create		= gss_create,
	.destroy	= gss_destroy,
	.lookup_cred	= gss_lookup_cred,
	.crcreate	= gss_create_cred
};

static const struct rpc_credops gss_credops = {
	.cr_name	= "AUTH_GSS",
	.crdestroy	= gss_destroy_cred,
	.cr_init	= gss_cred_init,
	.crbind		= rpcauth_generic_bind_cred,
	.crmatch	= gss_match,
	.crmarshal	= gss_marshal,
	.crrefresh	= gss_refresh,
	.crvalidate	= gss_validate,
	.crwrap_req	= gss_wrap_req,
	.crunwrap_resp	= gss_unwrap_resp,
};

static const struct rpc_credops gss_nullops = {
	.cr_name	= "AUTH_GSS",
	.crdestroy	= gss_destroy_cred,
	.crbind		= rpcauth_generic_bind_cred,
	.crmatch	= gss_match,
	.crmarshal	= gss_marshal,
	.crrefresh	= gss_refresh_null,
	.crvalidate	= gss_validate,
	.crwrap_req	= gss_wrap_req,
	.crunwrap_resp	= gss_unwrap_resp,
};

static struct rpc_pipe_ops gss_upcall_ops = {
	.upcall		= gss_pipe_upcall,
	.downcall	= gss_pipe_downcall,
	.destroy_msg	= gss_pipe_destroy_msg,
	.release_pipe	= gss_pipe_release,
};

/*
 * Initialize RPCSEC_GSS module
 */
static int __init init_rpcsec_gss(void)
{
	int err = 0;

	err = rpcauth_register(&authgss_ops);
	if (err)
		goto out;
	err = gss_svc_init();
	if (err)
		goto out_unregister;
	return 0;
out_unregister:
	rpcauth_unregister(&authgss_ops);
out:
	return err;
}

static void __exit exit_rpcsec_gss(void)
{
	gss_svc_shutdown();
	rpcauth_unregister(&authgss_ops);
}

MODULE_LICENSE("GPL");
module_init(init_rpcsec_gss)
module_exit(exit_rpcsec_gss)<|MERGE_RESOLUTION|>--- conflicted
+++ resolved
@@ -63,13 +63,7 @@
 # define RPCDBG_FACILITY	RPCDBG_AUTH
 #endif
 
-<<<<<<< HEAD
-#define GSS_CRED_SLACK		1024
-=======
-#define NFS_NGROUPS	16
-
 #define GSS_CRED_SLACK		(RPC_MAX_AUTH_SIZE * 2)
->>>>>>> 5e1a3092
 /* length of a krb5 verifier (48), plus data added before arguments when
  * using integrity (two 4-byte integers): */
 #define GSS_VERF_SLACK		100
