--- conflicted
+++ resolved
@@ -213,9 +213,6 @@
 {
 }
 
-<<<<<<< HEAD
-void br_netpoll_cleanup(struct net_device *dev)
-=======
 static void br_netpoll_cleanup(struct net_device *dev)
 {
 	struct net_bridge *br = netdev_priv(dev);
@@ -227,7 +224,6 @@
 }
 
 static int br_netpoll_setup(struct net_device *dev, struct netpoll_info *ni)
->>>>>>> 70d4bf6d
 {
 	struct net_bridge *br = netdev_priv(dev);
 	struct net_bridge_port *p, *n;
@@ -318,6 +314,7 @@
 #ifdef CONFIG_NET_POLL_CONTROLLER
 	.ndo_netpoll_setup	 = br_netpoll_setup,
 	.ndo_netpoll_cleanup	 = br_netpoll_cleanup,
+	.ndo_poll_controller	 = br_poll_controller,
 #endif
 };
 
