--- conflicted
+++ resolved
@@ -809,13 +809,6 @@
 	if (skb->nfct != NULL && skb->protocol == htons(ETH_P_IP) &&
 	    skb->len + nf_bridge_mtu_reduction(skb) > skb->dev->mtu &&
 	    !skb_is_gso(skb)) {
-<<<<<<< HEAD
-		/* BUG: Should really parse the IP options here. */
-		memset(IPCB(skb), 0, sizeof(struct inet_skb_parm));
-		return ip_fragment(skb, br_dev_queue_push_xmit);
-	} else
-		return br_dev_queue_push_xmit(skb);
-=======
 		if (br_parse_ip_options(skb))
 			/* Drop invalid packet */
 			return NF_DROP;
@@ -824,7 +817,6 @@
 		ret = br_dev_queue_push_xmit(skb);
 
 	return ret;
->>>>>>> 229aebb8
 }
 #else
 static int br_nf_dev_queue_xmit(struct sk_buff *skb)
