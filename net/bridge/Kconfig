#
# 802.1d Ethernet Bridging
#

config BRIDGE
	tristate "802.1d Ethernet Bridging"
	select LLC
	select STP
	---help---
	  If you say Y here, then your Linux box will be able to act as an
	  Ethernet bridge, which means that the different Ethernet segments it
	  is connected to will appear as one Ethernet to the participants.
	  Several such bridges can work together to create even larger
	  networks of Ethernets using the IEEE 802.1 spanning tree algorithm.
	  As this is a standard, Linux bridges will cooperate properly with
	  other third party bridge products.

	  In order to use the Ethernet bridge, you'll need the bridge
	  configuration tools; see <file:Documentation/networking/bridge.txt>
	  for location. Please read the Bridge mini-HOWTO for more
	  information.

	  If you enable iptables support along with the bridge support then you
	  turn your bridge into a bridging IP firewall.
	  iptables will then see the IP packets being bridged, so you need to
	  take this into account when setting up your firewall rules.
	  Enabling arptables support when bridging will let arptables see
	  bridged ARP traffic in the arptables FORWARD chain.

	  To compile this code as a module, choose M here: the module
	  will be called bridge.

	  If unsure, say N.

config BRIDGE_IGMP_SNOOPING
	bool "IGMP snooping"
	depends on BRIDGE
<<<<<<< HEAD
=======
	depends on INET
>>>>>>> 3474cbd1
	default y
	---help---
	  If you say Y here, then the Ethernet bridge will be able selectively
	  forward multicast traffic based on IGMP traffic received from each
	  port.

	  Say N to exclude this support and reduce the binary size.

	  If unsure, say Y.<|MERGE_RESOLUTION|>--- conflicted
+++ resolved
@@ -35,10 +35,7 @@
 config BRIDGE_IGMP_SNOOPING
 	bool "IGMP snooping"
 	depends on BRIDGE
-<<<<<<< HEAD
-=======
 	depends on INET
->>>>>>> 3474cbd1
 	default y
 	---help---
 	  If you say Y here, then the Ethernet bridge will be able selectively
