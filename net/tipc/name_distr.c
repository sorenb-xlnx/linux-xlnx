/*
 * net/tipc/name_distr.c: TIPC name distribution code
 *
 * Copyright (c) 2000-2006, Ericsson AB
 * Copyright (c) 2005, 2010-2011, Wind River Systems
 * All rights reserved.
 *
 * Redistribution and use in source and binary forms, with or without
 * modification, are permitted provided that the following conditions are met:
 *
 * 1. Redistributions of source code must retain the above copyright
 *    notice, this list of conditions and the following disclaimer.
 * 2. Redistributions in binary form must reproduce the above copyright
 *    notice, this list of conditions and the following disclaimer in the
 *    documentation and/or other materials provided with the distribution.
 * 3. Neither the names of the copyright holders nor the names of its
 *    contributors may be used to endorse or promote products derived from
 *    this software without specific prior written permission.
 *
 * Alternatively, this software may be distributed under the terms of the
 * GNU General Public License ("GPL") version 2 as published by the Free
 * Software Foundation.
 *
 * THIS SOFTWARE IS PROVIDED BY THE COPYRIGHT HOLDERS AND CONTRIBUTORS "AS IS"
 * AND ANY EXPRESS OR IMPLIED WARRANTIES, INCLUDING, BUT NOT LIMITED TO, THE
 * IMPLIED WARRANTIES OF MERCHANTABILITY AND FITNESS FOR A PARTICULAR PURPOSE
 * ARE DISCLAIMED. IN NO EVENT SHALL THE COPYRIGHT OWNER OR CONTRIBUTORS BE
 * LIABLE FOR ANY DIRECT, INDIRECT, INCIDENTAL, SPECIAL, EXEMPLARY, OR
 * CONSEQUENTIAL DAMAGES (INCLUDING, BUT NOT LIMITED TO, PROCUREMENT OF
 * SUBSTITUTE GOODS OR SERVICES; LOSS OF USE, DATA, OR PROFITS; OR BUSINESS
 * INTERRUPTION) HOWEVER CAUSED AND ON ANY THEORY OF LIABILITY, WHETHER IN
 * CONTRACT, STRICT LIABILITY, OR TORT (INCLUDING NEGLIGENCE OR OTHERWISE)
 * ARISING IN ANY WAY OUT OF THE USE OF THIS SOFTWARE, EVEN IF ADVISED OF THE
 * POSSIBILITY OF SUCH DAMAGE.
 */

#include "core.h"
#include "link.h"
#include "name_distr.h"

#define ITEM_SIZE sizeof(struct distr_item)

/**
 * struct distr_item - publication info distributed to other nodes
 * @type: name sequence type
 * @lower: name sequence lower bound
 * @upper: name sequence upper bound
 * @ref: publishing port reference
 * @key: publication key
 *
 * ===> All fields are stored in network byte order. <===
 *
 * First 3 fields identify (name or) name sequence being published.
 * Reference field uniquely identifies port that published name sequence.
 * Key field uniquely identifies publication, in the event a port has
 * multiple publications of the same name sequence.
 *
 * Note: There is no field that identifies the publishing node because it is
 * the same for all items contained within a publication message.
 */

struct distr_item {
	__be32 type;
	__be32 lower;
	__be32 upper;
	__be32 ref;
	__be32 key;
};

/**
 * List of externally visible publications by this node --
 * that is, all publications having scope > TIPC_NODE_SCOPE.
 */

static LIST_HEAD(publ_root);
static u32 publ_cnt;

/**
 * publ_to_item - add publication info to a publication message
 */

static void publ_to_item(struct distr_item *i, struct publication *p)
{
	i->type = htonl(p->type);
	i->lower = htonl(p->lower);
	i->upper = htonl(p->upper);
	i->ref = htonl(p->ref);
	i->key = htonl(p->key);
}

/**
 * named_prepare_buf - allocate & initialize a publication message
 */

static struct sk_buff *named_prepare_buf(u32 type, u32 size, u32 dest)
{
	struct sk_buff *buf = tipc_buf_acquire(LONG_H_SIZE + size);
	struct tipc_msg *msg;

	if (buf != NULL) {
		msg = buf_msg(buf);
		tipc_msg_init(msg, NAME_DISTRIBUTOR, type, LONG_H_SIZE, dest);
		msg_set_size(msg, LONG_H_SIZE + size);
	}
	return buf;
}

static void named_cluster_distribute(struct sk_buff *buf)
{
	struct sk_buff *buf_copy;
	struct tipc_node *n_ptr;
<<<<<<< HEAD
	u32 n_num;

	for (n_num = 1; n_num <= tipc_net.highest_node; n_num++) {
		n_ptr = tipc_net.nodes[n_num];
		if (n_ptr && tipc_node_has_active_links(n_ptr)) {
=======

	list_for_each_entry(n_ptr, &tipc_node_list, list) {
		if (tipc_node_active_links(n_ptr)) {
>>>>>>> 105e53f8
			buf_copy = skb_copy(buf, GFP_ATOMIC);
			if (!buf_copy)
				break;
			msg_set_destnode(buf_msg(buf_copy), n_ptr->addr);
			tipc_link_send(buf_copy, n_ptr->addr, n_ptr->addr);
		}
	}

	buf_discard(buf);
}

/**
 * tipc_named_publish - tell other nodes about a new publication by this node
 */

void tipc_named_publish(struct publication *publ)
{
	struct sk_buff *buf;
	struct distr_item *item;

	list_add_tail(&publ->local_list, &publ_root);
	publ_cnt++;

	buf = named_prepare_buf(PUBLICATION, ITEM_SIZE, 0);
	if (!buf) {
		warn("Publication distribution failure\n");
		return;
	}

	item = (struct distr_item *)msg_data(buf_msg(buf));
	publ_to_item(item, publ);
	named_cluster_distribute(buf);
}

/**
 * tipc_named_withdraw - tell other nodes about a withdrawn publication by this node
 */

void tipc_named_withdraw(struct publication *publ)
{
	struct sk_buff *buf;
	struct distr_item *item;

	list_del(&publ->local_list);
	publ_cnt--;

	buf = named_prepare_buf(WITHDRAWAL, ITEM_SIZE, 0);
	if (!buf) {
		warn("Withdrawal distribution failure\n");
		return;
	}

	item = (struct distr_item *)msg_data(buf_msg(buf));
	publ_to_item(item, publ);
	named_cluster_distribute(buf);
}

/**
 * tipc_named_node_up - tell specified node about all publications by this node
 */

void tipc_named_node_up(unsigned long node)
{
	struct publication *publ;
	struct distr_item *item = NULL;
	struct sk_buff *buf = NULL;
	u32 left = 0;
	u32 rest;
	u32 max_item_buf;

	read_lock_bh(&tipc_nametbl_lock);
	max_item_buf = TIPC_MAX_USER_MSG_SIZE / ITEM_SIZE;
	max_item_buf *= ITEM_SIZE;
	rest = publ_cnt * ITEM_SIZE;

	list_for_each_entry(publ, &publ_root, local_list) {
		if (!buf) {
			left = (rest <= max_item_buf) ? rest : max_item_buf;
			rest -= left;
			buf = named_prepare_buf(PUBLICATION, left, node);
			if (!buf) {
				warn("Bulk publication distribution failure\n");
				goto exit;
			}
			item = (struct distr_item *)msg_data(buf_msg(buf));
		}
		publ_to_item(item, publ);
		item++;
		left -= ITEM_SIZE;
		if (!left) {
			msg_set_link_selector(buf_msg(buf), node);
			tipc_link_send(buf, node, node);
			buf = NULL;
		}
	}
exit:
	read_unlock_bh(&tipc_nametbl_lock);
}

/**
 * named_purge_publ - remove publication associated with a failed node
 *
 * Invoked for each publication issued by a newly failed node.
 * Removes publication structure from name table & deletes it.
 * In rare cases the link may have come back up again when this
 * function is called, and we have two items representing the same
 * publication. Nudge this item's key to distinguish it from the other.
 */

static void named_purge_publ(struct publication *publ)
{
	struct publication *p;

	write_lock_bh(&tipc_nametbl_lock);
	publ->key += 1222345;
	p = tipc_nametbl_remove_publ(publ->type, publ->lower,
				     publ->node, publ->ref, publ->key);
	if (p)
		tipc_nodesub_unsubscribe(&p->subscr);
	write_unlock_bh(&tipc_nametbl_lock);

	if (p != publ) {
		err("Unable to remove publication from failed node\n"
		    "(type=%u, lower=%u, node=0x%x, ref=%u, key=%u)\n",
		    publ->type, publ->lower, publ->node, publ->ref, publ->key);
	}

	kfree(p);
}

/**
 * tipc_named_recv - process name table update message sent by another node
 */

void tipc_named_recv(struct sk_buff *buf)
{
	struct publication *publ;
	struct tipc_msg *msg = buf_msg(buf);
	struct distr_item *item = (struct distr_item *)msg_data(msg);
	u32 count = msg_data_sz(msg) / ITEM_SIZE;

	write_lock_bh(&tipc_nametbl_lock);
	while (count--) {
		if (msg_type(msg) == PUBLICATION) {
			publ = tipc_nametbl_insert_publ(ntohl(item->type),
							ntohl(item->lower),
							ntohl(item->upper),
							TIPC_CLUSTER_SCOPE,
							msg_orignode(msg),
							ntohl(item->ref),
							ntohl(item->key));
			if (publ) {
				tipc_nodesub_subscribe(&publ->subscr,
						       msg_orignode(msg),
						       publ,
						       (net_ev_handler)
						       named_purge_publ);
			}
		} else if (msg_type(msg) == WITHDRAWAL) {
			publ = tipc_nametbl_remove_publ(ntohl(item->type),
							ntohl(item->lower),
							msg_orignode(msg),
							ntohl(item->ref),
							ntohl(item->key));

			if (publ) {
				tipc_nodesub_unsubscribe(&publ->subscr);
				kfree(publ);
			} else {
				err("Unable to remove publication by node 0x%x\n"
				    "(type=%u, lower=%u, ref=%u, key=%u)\n",
				    msg_orignode(msg),
				    ntohl(item->type), ntohl(item->lower),
				    ntohl(item->ref), ntohl(item->key));
			}
		} else {
			warn("Unrecognized name table message received\n");
		}
		item++;
	}
	write_unlock_bh(&tipc_nametbl_lock);
	buf_discard(buf);
}

/**
 * tipc_named_reinit - re-initialize local publication list
 *
 * This routine is called whenever TIPC networking is (re)enabled.
 * All existing publications by this node that have "cluster" or "zone" scope
 * are updated to reflect the node's current network address.
 * (If the node's address is unchanged, the update loop terminates immediately.)
 */

void tipc_named_reinit(void)
{
	struct publication *publ;

	write_lock_bh(&tipc_nametbl_lock);
	list_for_each_entry(publ, &publ_root, local_list) {
		if (publ->node == tipc_own_addr)
			break;
		publ->node = tipc_own_addr;
	}
	write_unlock_bh(&tipc_nametbl_lock);
}<|MERGE_RESOLUTION|>--- conflicted
+++ resolved
@@ -109,17 +109,9 @@
 {
 	struct sk_buff *buf_copy;
 	struct tipc_node *n_ptr;
-<<<<<<< HEAD
-	u32 n_num;
-
-	for (n_num = 1; n_num <= tipc_net.highest_node; n_num++) {
-		n_ptr = tipc_net.nodes[n_num];
-		if (n_ptr && tipc_node_has_active_links(n_ptr)) {
-=======
 
 	list_for_each_entry(n_ptr, &tipc_node_list, list) {
 		if (tipc_node_active_links(n_ptr)) {
->>>>>>> 105e53f8
 			buf_copy = skb_copy(buf, GFP_ATOMIC);
 			if (!buf_copy)
 				break;
