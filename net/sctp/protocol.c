--- conflicted
+++ resolved
@@ -119,11 +119,6 @@
 		goto out_eps_proc_init;
 	if (sctp_assocs_proc_init())
 		goto out_assocs_proc_init;
-<<<<<<< HEAD
-
-	return 0;
-
-=======
 	if (sctp_remaddr_proc_init())
 		goto out_remaddr_proc_init;
 
@@ -131,7 +126,6 @@
 
 out_remaddr_proc_init:
 	sctp_assocs_proc_exit();
->>>>>>> 0967d61e
 out_assocs_proc_init:
 	sctp_eps_proc_exit();
 out_eps_proc_init:
