--- conflicted
+++ resolved
@@ -218,7 +218,6 @@
 {
 	DEFINE_WAIT(wait);
 	long remaining;
-<<<<<<< HEAD
 
 	prepare_to_wait(sk_sleep(sk), &wait, TASK_INTERRUPTIBLE);
 	sk->sk_write_pending++;
@@ -243,36 +242,8 @@
 {
 	int err, len;
 	struct dccp_sock *dp = dccp_sk(sk);
-	struct sk_buff *skb = skb_dequeue(&sk->sk_write_queue);
-
-=======
-
-	prepare_to_wait(sk_sleep(sk), &wait, TASK_INTERRUPTIBLE);
-	sk->sk_write_pending++;
-	release_sock(sk);
-
-	remaining = schedule_timeout(delay);
-
-	lock_sock(sk);
-	sk->sk_write_pending--;
-	finish_wait(sk_sleep(sk), &wait);
-
-	if (signal_pending(current) || sk->sk_err)
-		return -1;
-	return remaining;
-}
-
-/**
- * dccp_xmit_packet  -  Send data packet under control of CCID
- * Transmits next-queued payload and informs CCID to account for the packet.
- */
-static void dccp_xmit_packet(struct sock *sk)
-{
-	int err, len;
-	struct dccp_sock *dp = dccp_sk(sk);
 	struct sk_buff *skb = dccp_qpolicy_pop(sk);
 
->>>>>>> 3cbea436
 	if (unlikely(skb == NULL))
 		return;
 	len = skb->len;
@@ -312,7 +283,15 @@
 	 * any local drop will eventually be reported via receiver feedback.
 	 */
 	ccid_hc_tx_packet_sent(dp->dccps_hc_tx_ccid, sk, len);
-<<<<<<< HEAD
+
+	/*
+	 * If the CCID needs to transfer additional header options out-of-band
+	 * (e.g. Ack Vectors or feature-negotiation options), it activates this
+	 * flag to schedule a Sync. The Sync will automatically incorporate all
+	 * currently pending header options, thus clearing the backlog.
+	 */
+	if (dp->dccps_sync_scheduled)
+		dccp_send_sync(sk, dp->dccps_gsr, DCCP_PKT_SYNC);
 }
 
 /**
@@ -362,81 +341,6 @@
 }
 
 void dccp_write_xmit(struct sock *sk)
-=======
-
-	/*
-	 * If the CCID needs to transfer additional header options out-of-band
-	 * (e.g. Ack Vectors or feature-negotiation options), it activates this
-	 * flag to schedule a Sync. The Sync will automatically incorporate all
-	 * currently pending header options, thus clearing the backlog.
-	 */
-	if (dp->dccps_sync_scheduled)
-		dccp_send_sync(sk, dp->dccps_gsr, DCCP_PKT_SYNC);
-}
-
-/**
- * dccp_flush_write_queue  -  Drain queue at end of connection
- * Since dccp_sendmsg queues packets without waiting for them to be sent, it may
- * happen that the TX queue is not empty at the end of a connection. We give the
- * HC-sender CCID a grace period of up to @time_budget jiffies. If this function
- * returns with a non-empty write queue, it will be purged later.
- */
-void dccp_flush_write_queue(struct sock *sk, long *time_budget)
->>>>>>> 3cbea436
-{
-	struct dccp_sock *dp = dccp_sk(sk);
-	struct sk_buff *skb;
-	long delay, rc;
-
-<<<<<<< HEAD
-	while ((skb = skb_peek(&sk->sk_write_queue))) {
-		int rc = ccid_hc_tx_send_packet(dp->dccps_hc_tx_ccid, sk, skb);
-
-		switch (ccid_packet_dequeue_eval(rc)) {
-		case CCID_PACKET_WILL_DEQUEUE_LATER:
-			return;
-		case CCID_PACKET_DELAY:
-			sk_reset_timer(sk, &dp->dccps_xmit_timer,
-				       jiffies + msecs_to_jiffies(rc));
-			return;
-=======
-	while (*time_budget > 0 && (skb = skb_peek(&sk->sk_write_queue))) {
-		rc = ccid_hc_tx_send_packet(dp->dccps_hc_tx_ccid, sk, skb);
-
-		switch (ccid_packet_dequeue_eval(rc)) {
-		case CCID_PACKET_WILL_DEQUEUE_LATER:
-			/*
-			 * If the CCID determines when to send, the next sending
-			 * time is unknown or the CCID may not even send again
-			 * (e.g. remote host crashes or lost Ack packets).
-			 */
-			DCCP_WARN("CCID did not manage to send all packets\n");
-			return;
-		case CCID_PACKET_DELAY:
-			delay = msecs_to_jiffies(rc);
-			if (delay > *time_budget)
-				return;
-			rc = dccp_wait_for_ccid(sk, delay);
-			if (rc < 0)
-				return;
-			*time_budget -= (delay - rc);
-			/* check again if we can send now */
-			break;
->>>>>>> 3cbea436
-		case CCID_PACKET_SEND_AT_ONCE:
-			dccp_xmit_packet(sk);
-			break;
-		case CCID_PACKET_ERR:
-			skb_dequeue(&sk->sk_write_queue);
-			kfree_skb(skb);
-<<<<<<< HEAD
-=======
-			dccp_pr_debug("packet discarded due to err=%ld\n", rc);
-		}
-	}
-}
-
-void dccp_write_xmit(struct sock *sk)
 {
 	struct dccp_sock *dp = dccp_sk(sk);
 	struct sk_buff *skb;
@@ -456,7 +360,6 @@
 			break;
 		case CCID_PACKET_ERR:
 			dccp_qpolicy_drop(sk, skb);
->>>>>>> 3cbea436
 			dccp_pr_debug("packet discarded due to err=%d\n", rc);
 		}
 	}
