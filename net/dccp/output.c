--- conflicted
+++ resolved
@@ -222,7 +222,6 @@
 	prepare_to_wait(sk_sleep(sk), &wait, TASK_INTERRUPTIBLE);
 	sk->sk_write_pending++;
 	release_sock(sk);
-<<<<<<< HEAD
 
 	remaining = schedule_timeout(delay);
 
@@ -264,49 +263,6 @@
 			dccp_feat_list_purge(&dp->dccps_featneg);
 		}
 
-=======
-
-	remaining = schedule_timeout(delay);
-
-	lock_sock(sk);
-	sk->sk_write_pending--;
-	finish_wait(sk_sleep(sk), &wait);
-
-	if (signal_pending(current) || sk->sk_err)
-		return -1;
-	return remaining;
-}
-
-/**
- * dccp_xmit_packet  -  Send data packet under control of CCID
- * Transmits next-queued payload and informs CCID to account for the packet.
- */
-static void dccp_xmit_packet(struct sock *sk)
-{
-	int err, len;
-	struct dccp_sock *dp = dccp_sk(sk);
-	struct sk_buff *skb = skb_dequeue(&sk->sk_write_queue);
-
-	if (unlikely(skb == NULL))
-		return;
-	len = skb->len;
-
-	if (sk->sk_state == DCCP_PARTOPEN) {
-		const u32 cur_mps = dp->dccps_mss_cache - DCCP_FEATNEG_OVERHEAD;
-		/*
-		 * See 8.1.5 - Handshake Completion.
-		 *
-		 * For robustness we resend Confirm options until the client has
-		 * entered OPEN. During the initial feature negotiation, the MPS
-		 * is smaller than usual, reduced by the Change/Confirm options.
-		 */
-		if (!list_empty(&dp->dccps_featneg) && len > cur_mps) {
-			DCCP_WARN("Payload too large (%d) for featneg.\n", len);
-			dccp_send_ack(sk);
-			dccp_feat_list_purge(&dp->dccps_featneg);
-		}
-
->>>>>>> ca44ac38
 		inet_csk_schedule_ack(sk);
 		inet_csk_reset_xmit_timer(sk, ICSK_TIME_DACK,
 					      inet_csk(sk)->icsk_rto,
@@ -327,8 +283,6 @@
 	 * any local drop will eventually be reported via receiver feedback.
 	 */
 	ccid_hc_tx_packet_sent(dp->dccps_hc_tx_ccid, sk, len);
-<<<<<<< HEAD
-=======
 
 	/*
 	 * If the CCID needs to transfer additional header options out-of-band
@@ -338,7 +292,6 @@
 	 */
 	if (dp->dccps_sync_scheduled)
 		dccp_send_sync(sk, dp->dccps_gsr, DCCP_PKT_SYNC);
->>>>>>> ca44ac38
 }
 
 /**
