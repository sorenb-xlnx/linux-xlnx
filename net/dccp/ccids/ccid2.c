--- conflicted
+++ resolved
@@ -389,10 +389,7 @@
 	struct dccp_sock *dp = dccp_sk(sk);
 	struct ccid2_hc_tx_sock *hc = ccid2_hc_tx_sk(sk);
 	const bool sender_was_blocked = ccid2_cwnd_network_limited(hc);
-<<<<<<< HEAD
-=======
 	struct dccp_ackvec_parsed *avp;
->>>>>>> 0793f83f
 	u64 ackno, seqno;
 	struct ccid2_seq *seqp;
 	int done = 0;
@@ -579,18 +576,11 @@
 		sk_stop_timer(sk, &hc->tx_rtotimer);
 	else
 		sk_reset_timer(sk, &hc->tx_rtotimer, jiffies + hc->tx_rto);
-<<<<<<< HEAD
-
-	/* check if incoming Acks allow pending packets to be sent */
-	if (sender_was_blocked && !ccid2_cwnd_network_limited(hc))
-		tasklet_schedule(&dccp_sk(sk)->dccps_xmitlet);
-=======
 done:
 	/* check if incoming Acks allow pending packets to be sent */
 	if (sender_was_blocked && !ccid2_cwnd_network_limited(hc))
 		tasklet_schedule(&dccp_sk(sk)->dccps_xmitlet);
 	dccp_ackvec_parsed_cleanup(&hc->tx_av_chunks);
->>>>>>> 0793f83f
 }
 
 static int ccid2_hc_tx_init(struct ccid *ccid, struct sock *sk)
