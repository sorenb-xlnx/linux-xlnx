--- conflicted
+++ resolved
@@ -266,13 +266,6 @@
 		if (cfpkt_add_head(frontpkt, head, 6) < 0)
 			goto out;
 
-<<<<<<< HEAD
-	if (cfpkt_getlen(pkt) > CAIF_MAX_PAYLOAD_SIZE) {
-		pr_err("CAIF: %s():Packet too large - size=%d\n",
-			__func__, cfpkt_getlen(pkt));
-		return -EOVERFLOW;
-=======
->>>>>>> 7b2ff18e
 	}
 
 	seg = 0;
