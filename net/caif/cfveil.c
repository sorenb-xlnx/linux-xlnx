/*
 * Copyright (C) ST-Ericsson AB 2010
 * Author:	Sjur Brendeland/sjur.brandeland@stericsson.com
 * License terms: GNU General Public License (GPL) version 2
 */

#include <linux/stddef.h>
#include <linux/slab.h>
#include <net/caif/caif_layer.h>
#include <net/caif/cfsrvl.h>
#include <net/caif/cfpkt.h>

#define VEI_PAYLOAD  0x00
#define VEI_CMD_BIT  0x80
#define VEI_FLOW_OFF 0x81
#define VEI_FLOW_ON  0x80
#define VEI_SET_PIN  0x82
#define VEI_CTRL_PKT_SIZE 1
#define container_obj(layr) container_of(layr, struct cfsrvl, layer)

static int cfvei_receive(struct cflayer *layr, struct cfpkt *pkt);
static int cfvei_transmit(struct cflayer *layr, struct cfpkt *pkt);

struct cflayer *cfvei_create(u8 channel_id, struct dev_info *dev_info)
{
	struct cfsrvl *vei = kmalloc(sizeof(struct cfsrvl), GFP_ATOMIC);
	if (!vei) {
		pr_warning("CAIF: %s(): Out of memory\n", __func__);
		return NULL;
	}
	caif_assert(offsetof(struct cfsrvl, layer) == 0);
	memset(vei, 0, sizeof(struct cfsrvl));
	cfsrvl_init(vei, channel_id, dev_info, true);
	vei->layer.receive = cfvei_receive;
	vei->layer.transmit = cfvei_transmit;
	snprintf(vei->layer.name, CAIF_LAYER_NAME_SZ - 1, "vei%d", channel_id);
	return &vei->layer;
}

static int cfvei_receive(struct cflayer *layr, struct cfpkt *pkt)
{
	u8 cmd;
	int ret;
	caif_assert(layr->up != NULL);
	caif_assert(layr->receive != NULL);
	caif_assert(layr->ctrlcmd != NULL);


	if (cfpkt_extr_head(pkt, &cmd, 1) < 0) {
		pr_err("CAIF: %s(): Packet is erroneous!\n", __func__);
		cfpkt_destroy(pkt);
		return -EPROTO;
	}
	switch (cmd) {
	case VEI_PAYLOAD:
		ret = layr->up->receive(layr->up, pkt);
		return ret;
	case VEI_FLOW_OFF:
		layr->ctrlcmd(layr, CAIF_CTRLCMD_FLOW_OFF_IND, 0);
		cfpkt_destroy(pkt);
		return 0;
	case VEI_FLOW_ON:
		layr->ctrlcmd(layr, CAIF_CTRLCMD_FLOW_ON_IND, 0);
		cfpkt_destroy(pkt);
		return 0;
	case VEI_SET_PIN:	/* SET RS232 PIN */
		cfpkt_destroy(pkt);
		return 0;
	default:		/* SET RS232 PIN */
		pr_warning("CAIF: %s():Unknown VEI control packet %d (0x%x)!\n",
			   __func__, cmd, cmd);
		cfpkt_destroy(pkt);
		return -EPROTO;
	}
}

static int cfvei_transmit(struct cflayer *layr, struct cfpkt *pkt)
{
	u8 tmp = 0;
	struct caif_payload_info *info;
	int ret;
	struct cfsrvl *service = container_obj(layr);
	if (!cfsrvl_ready(service, &ret))
		return ret;
	caif_assert(layr->dn != NULL);
	caif_assert(layr->dn->transmit != NULL);
<<<<<<< HEAD
	if (cfpkt_getlen(pkt) > CAIF_MAX_PAYLOAD_SIZE) {
		pr_warning("CAIF: %s(): Packet too large - size=%d\n",
			   __func__, cfpkt_getlen(pkt));
		return -EOVERFLOW;
	}
=======
>>>>>>> bc10f967

	if (cfpkt_add_head(pkt, &tmp, 1) < 0) {
		pr_err("CAIF: %s(): Packet is erroneous!\n", __func__);
		return -EPROTO;
	}

	/* Add info-> for MUX-layer to route the packet out. */
	info = cfpkt_info(pkt);
	info->channel_id = service->layer.id;
	info->hdr_len = 1;
	info->dev_info = &service->dev_info;
	ret = layr->dn->transmit(layr->dn, pkt);
	if (ret < 0)
		cfpkt_extr_head(pkt, &tmp, 1);
	return ret;
}<|MERGE_RESOLUTION|>--- conflicted
+++ resolved
@@ -84,14 +84,6 @@
 		return ret;
 	caif_assert(layr->dn != NULL);
 	caif_assert(layr->dn->transmit != NULL);
-<<<<<<< HEAD
-	if (cfpkt_getlen(pkt) > CAIF_MAX_PAYLOAD_SIZE) {
-		pr_warning("CAIF: %s(): Packet too large - size=%d\n",
-			   __func__, cfpkt_getlen(pkt));
-		return -EOVERFLOW;
-	}
-=======
->>>>>>> bc10f967
 
 	if (cfpkt_add_head(pkt, &tmp, 1) < 0) {
 		pr_err("CAIF: %s(): Packet is erroneous!\n", __func__);
