--- conflicted
+++ resolved
@@ -194,12 +194,7 @@
 	cfctrl->serv.dev_info.id = physlinkid;
 	cfpkt_addbdy(pkt, CFCTRL_CMD_ENUM);
 	cfpkt_addbdy(pkt, physlinkid);
-<<<<<<< HEAD
-	ret =
-	    cfctrl->serv.layer.dn->transmit(cfctrl->serv.layer.dn, pkt);
-=======
 	dn->transmit(dn, pkt);
->>>>>>> 55922c9d
 }
 
 int cfctrl_linkup_request(struct cflayer *layer,
@@ -214,15 +209,12 @@
 	int ret;
 	char utility_name[16];
 	struct cfpkt *pkt;
-<<<<<<< HEAD
-=======
 	struct cflayer *dn = cfctrl->serv.layer.dn;
 
 	if (!dn) {
 		pr_debug("not able to send linkup request\n");
 		return -ENODEV;
 	}
->>>>>>> 55922c9d
 
 	if (cfctrl_cancel_req(layer, user_layer) > 0) {
 		/* Slight Paranoia, check if already connecting */
@@ -318,23 +310,6 @@
 	int ret;
 	struct cfctrl *cfctrl = container_obj(layer);
 	struct cfpkt *pkt = cfpkt_create(CFPKT_CTRL_PKT_LEN);
-<<<<<<< HEAD
-	if (!pkt) {
-		pr_warn("Out of memory\n");
-		return -ENOMEM;
-	}
-	cfpkt_addbdy(pkt, CFCTRL_CMD_LINK_DESTROY);
-	cfpkt_addbdy(pkt, channelid);
-	init_info(cfpkt_info(pkt), cfctrl);
-	ret =
-	    cfctrl->serv.layer.dn->transmit(cfctrl->serv.layer.dn, pkt);
-#ifndef CAIF_NO_LOOP
-	cfctrl->loop_linkused[channelid] = 0;
-#endif
-	return ret;
-}
-
-=======
 	struct cflayer *dn = cfctrl->serv.layer.dn;
 
 	if (!pkt) {
@@ -358,7 +333,6 @@
 	return ret;
 }
 
->>>>>>> 55922c9d
 int cfctrl_cancel_req(struct cflayer *layr, struct cflayer *adap_layer)
 {
 	struct cfctrl_request_info *p, *tmp;
@@ -595,11 +569,7 @@
 	case _CAIF_CTRLCMD_PHYIF_FLOW_OFF_IND:
 	case CAIF_CTRLCMD_FLOW_OFF_IND:
 		spin_lock_bh(&this->info_list_lock);
-<<<<<<< HEAD
-		if (!list_empty(&this->list)) {
-=======
 		if (!list_empty(&this->list))
->>>>>>> 55922c9d
 			pr_debug("Received flow off in control layer\n");
 		spin_unlock_bh(&this->info_list_lock);
 		break;
@@ -619,25 +589,6 @@
 		}
 		spin_unlock_bh(&this->info_list_lock);
 		break;
-<<<<<<< HEAD
-	case _CAIF_CTRLCMD_PHYIF_DOWN_IND: {
-		struct cfctrl_request_info *p, *tmp;
-
-		/* Find all connect request and report failure */
-		spin_lock_bh(&this->info_list_lock);
-		list_for_each_entry_safe(p, tmp, &this->list, list) {
-			if (p->param.phyid == phyid) {
-				list_del(&p->list);
-				p->client_layer->ctrlcmd(p->client_layer,
-						CAIF_CTRLCMD_INIT_FAIL_RSP,
-						phyid);
-				kfree(p);
-			}
-		}
-		spin_unlock_bh(&this->info_list_lock);
-		break;
-=======
->>>>>>> 55922c9d
 	}
 	default:
 		break;
@@ -654,28 +605,16 @@
 	case CFCTRL_CMD_LINK_SETUP:
 		spin_lock_bh(&ctrl->loop_linkid_lock);
 		if (!dec) {
-<<<<<<< HEAD
-			for (linkid = last_linkid + 1; linkid < 255; linkid++)
-=======
 			for (linkid = last_linkid + 1; linkid < 254; linkid++)
->>>>>>> 55922c9d
 				if (!ctrl->loop_linkused[linkid])
 					goto found;
 		}
 		dec = 1;
-<<<<<<< HEAD
-		for (linkid = last_linkid - 1; linkid > 0; linkid--)
-			if (!ctrl->loop_linkused[linkid])
-				goto found;
-		spin_unlock_bh(&ctrl->loop_linkid_lock);
-
-=======
 		for (linkid = last_linkid - 1; linkid > 1; linkid--)
 			if (!ctrl->loop_linkused[linkid])
 				goto found;
 		spin_unlock_bh(&ctrl->loop_linkid_lock);
 		return -1;
->>>>>>> 55922c9d
 found:
 		if (linkid < 10)
 			dec = 0;
