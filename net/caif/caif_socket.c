/*
 * Copyright (C) ST-Ericsson AB 2010
 * Author:	Sjur Brendeland sjur.brandeland@stericsson.com
 * License terms: GNU General Public License (GPL) version 2
 */

#define pr_fmt(fmt) KBUILD_MODNAME ":%s(): " fmt, __func__

#include <linux/fs.h>
#include <linux/init.h>
#include <linux/module.h>
#include <linux/sched.h>
#include <linux/spinlock.h>
#include <linux/mutex.h>
#include <linux/list.h>
#include <linux/wait.h>
#include <linux/poll.h>
#include <linux/tcp.h>
#include <linux/uaccess.h>
#include <linux/debugfs.h>
#include <linux/caif/caif_socket.h>
#include <asm/atomic.h>
#include <net/sock.h>
#include <net/tcp_states.h>
#include <net/caif/caif_layer.h>
#include <net/caif/caif_dev.h>
#include <net/caif/cfpkt.h>

MODULE_LICENSE("GPL");
MODULE_ALIAS_NETPROTO(AF_CAIF);

/*
 * CAIF state is re-using the TCP socket states.
 * caif_states stored in sk_state reflect the state as reported by
 * the CAIF stack, while sk_socket->state is the state of the socket.
 */
enum caif_states {
	CAIF_CONNECTED		= TCP_ESTABLISHED,
	CAIF_CONNECTING	= TCP_SYN_SENT,
	CAIF_DISCONNECTED	= TCP_CLOSE
};

#define TX_FLOW_ON_BIT	1
#define RX_FLOW_ON_BIT	2

static struct dentry *debugfsdir;

#ifdef CONFIG_DEBUG_FS
struct debug_fs_counter {
	atomic_t caif_nr_socks;
	atomic_t num_connect_req;
	atomic_t num_connect_resp;
	atomic_t num_connect_fail_resp;
	atomic_t num_disconnect;
	atomic_t num_remote_shutdown_ind;
	atomic_t num_tx_flow_off_ind;
	atomic_t num_tx_flow_on_ind;
	atomic_t num_rx_flow_off;
	atomic_t num_rx_flow_on;
};
static struct debug_fs_counter cnt;
#define	dbfs_atomic_inc(v) atomic_inc(v)
#define	dbfs_atomic_dec(v) atomic_dec(v)
#else
#define	dbfs_atomic_inc(v)
#define	dbfs_atomic_dec(v)
#endif

struct caifsock {
	struct sock sk; /* must be first member */
	struct cflayer layer;
	char name[CAIF_LAYER_NAME_SZ]; /* Used for debugging */
	u32 flow_state;
	struct caif_connect_request conn_req;
	struct mutex readlock;
	struct dentry *debugfs_socket_dir;
	int headroom, tailroom, maxframe;
};

static int rx_flow_is_on(struct caifsock *cf_sk)
{
	return test_bit(RX_FLOW_ON_BIT,
			(void *) &cf_sk->flow_state);
}

static int tx_flow_is_on(struct caifsock *cf_sk)
{
	return test_bit(TX_FLOW_ON_BIT,
			(void *) &cf_sk->flow_state);
}

static void set_rx_flow_off(struct caifsock *cf_sk)
{
	 clear_bit(RX_FLOW_ON_BIT,
		 (void *) &cf_sk->flow_state);
}

static void set_rx_flow_on(struct caifsock *cf_sk)
{
	 set_bit(RX_FLOW_ON_BIT,
			(void *) &cf_sk->flow_state);
}

static void set_tx_flow_off(struct caifsock *cf_sk)
{
	 clear_bit(TX_FLOW_ON_BIT,
		(void *) &cf_sk->flow_state);
}

static void set_tx_flow_on(struct caifsock *cf_sk)
{
	 set_bit(TX_FLOW_ON_BIT,
		(void *) &cf_sk->flow_state);
}

static void caif_read_lock(struct sock *sk)
{
	struct caifsock *cf_sk;
	cf_sk = container_of(sk, struct caifsock, sk);
	mutex_lock(&cf_sk->readlock);
}

static void caif_read_unlock(struct sock *sk)
{
	struct caifsock *cf_sk;
	cf_sk = container_of(sk, struct caifsock, sk);
	mutex_unlock(&cf_sk->readlock);
}

static int sk_rcvbuf_lowwater(struct caifsock *cf_sk)
{
	/* A quarter of full buffer is used a low water mark */
	return cf_sk->sk.sk_rcvbuf / 4;
}

static void caif_flow_ctrl(struct sock *sk, int mode)
{
	struct caifsock *cf_sk;
	cf_sk = container_of(sk, struct caifsock, sk);
	if (cf_sk->layer.dn && cf_sk->layer.dn->modemcmd)
		cf_sk->layer.dn->modemcmd(cf_sk->layer.dn, mode);
}

/*
 * Copied from sock.c:sock_queue_rcv_skb(), but changed so packets are
 * not dropped, but CAIF is sending flow off instead.
 */
static int caif_queue_rcv_skb(struct sock *sk, struct sk_buff *skb)
{
	int err;
	int skb_len;
	unsigned long flags;
	struct sk_buff_head *list = &sk->sk_receive_queue;
	struct caifsock *cf_sk = container_of(sk, struct caifsock, sk);

	if (atomic_read(&sk->sk_rmem_alloc) + skb->truesize >=
		(unsigned)sk->sk_rcvbuf && rx_flow_is_on(cf_sk)) {
		pr_debug("sending flow OFF (queue len = %d %d)\n",
			atomic_read(&cf_sk->sk.sk_rmem_alloc),
			sk_rcvbuf_lowwater(cf_sk));
		set_rx_flow_off(cf_sk);
		dbfs_atomic_inc(&cnt.num_rx_flow_off);
		caif_flow_ctrl(sk, CAIF_MODEMCMD_FLOW_OFF_REQ);
	}

	err = sk_filter(sk, skb);
	if (err)
		return err;
	if (!sk_rmem_schedule(sk, skb->truesize) && rx_flow_is_on(cf_sk)) {
		set_rx_flow_off(cf_sk);
		pr_debug("sending flow OFF due to rmem_schedule\n");
		dbfs_atomic_inc(&cnt.num_rx_flow_off);
		caif_flow_ctrl(sk, CAIF_MODEMCMD_FLOW_OFF_REQ);
	}
	skb->dev = NULL;
	skb_set_owner_r(skb, sk);
	/* Cache the SKB length before we tack it onto the receive
	 * queue. Once it is added it no longer belongs to us and
	 * may be freed by other threads of control pulling packets
	 * from the queue.
	 */
	skb_len = skb->len;
	spin_lock_irqsave(&list->lock, flags);
	if (!sock_flag(sk, SOCK_DEAD))
		__skb_queue_tail(list, skb);
	spin_unlock_irqrestore(&list->lock, flags);

	if (!sock_flag(sk, SOCK_DEAD))
		sk->sk_data_ready(sk, skb_len);
	else
		kfree_skb(skb);
	return 0;
}

/* Packet Receive Callback function called from CAIF Stack */
static int caif_sktrecv_cb(struct cflayer *layr, struct cfpkt *pkt)
{
	struct caifsock *cf_sk;
	struct sk_buff *skb;

	cf_sk = container_of(layr, struct caifsock, layer);
	skb = cfpkt_tonative(pkt);

	if (unlikely(cf_sk->sk.sk_state != CAIF_CONNECTED)) {
		cfpkt_destroy(pkt);
		return 0;
	}
	caif_queue_rcv_skb(&cf_sk->sk, skb);
	return 0;
}

/* Packet Control Callback function called from CAIF */
static void caif_ctrl_cb(struct cflayer *layr,
				enum caif_ctrlcmd flow,
				int phyid)
{
	struct caifsock *cf_sk = container_of(layr, struct caifsock, layer);
	switch (flow) {
	case CAIF_CTRLCMD_FLOW_ON_IND:
		/* OK from modem to start sending again */
		dbfs_atomic_inc(&cnt.num_tx_flow_on_ind);
		set_tx_flow_on(cf_sk);
		cf_sk->sk.sk_state_change(&cf_sk->sk);
		break;

	case CAIF_CTRLCMD_FLOW_OFF_IND:
		/* Modem asks us to shut up */
		dbfs_atomic_inc(&cnt.num_tx_flow_off_ind);
		set_tx_flow_off(cf_sk);
		cf_sk->sk.sk_state_change(&cf_sk->sk);
		break;

	case CAIF_CTRLCMD_INIT_RSP:
		/* We're now connected */
		dbfs_atomic_inc(&cnt.num_connect_resp);
		cf_sk->sk.sk_state = CAIF_CONNECTED;
		set_tx_flow_on(cf_sk);
		cf_sk->sk.sk_state_change(&cf_sk->sk);
		break;

	case CAIF_CTRLCMD_DEINIT_RSP:
		/* We're now disconnected */
		cf_sk->sk.sk_state = CAIF_DISCONNECTED;
		cf_sk->sk.sk_state_change(&cf_sk->sk);
		cfcnfg_release_adap_layer(&cf_sk->layer);
		break;

	case CAIF_CTRLCMD_INIT_FAIL_RSP:
		/* Connect request failed */
		dbfs_atomic_inc(&cnt.num_connect_fail_resp);
		cf_sk->sk.sk_err = ECONNREFUSED;
		cf_sk->sk.sk_state = CAIF_DISCONNECTED;
		cf_sk->sk.sk_shutdown = SHUTDOWN_MASK;
		/*
		 * Socket "standards" seems to require POLLOUT to
		 * be set at connect failure.
		 */
		set_tx_flow_on(cf_sk);
		cf_sk->sk.sk_state_change(&cf_sk->sk);
		break;

	case CAIF_CTRLCMD_REMOTE_SHUTDOWN_IND:
		/* Modem has closed this connection, or device is down. */
		dbfs_atomic_inc(&cnt.num_remote_shutdown_ind);
		cf_sk->sk.sk_shutdown = SHUTDOWN_MASK;
		cf_sk->sk.sk_err = ECONNRESET;
		set_rx_flow_on(cf_sk);
		cf_sk->sk.sk_error_report(&cf_sk->sk);
		break;

	default:
		pr_debug("Unexpected flow command %d\n", flow);
	}
}

static void caif_check_flow_release(struct sock *sk)
{
	struct caifsock *cf_sk = container_of(sk, struct caifsock, sk);

	if (rx_flow_is_on(cf_sk))
		return;

	if (atomic_read(&sk->sk_rmem_alloc) <= sk_rcvbuf_lowwater(cf_sk)) {
			dbfs_atomic_inc(&cnt.num_rx_flow_on);
			set_rx_flow_on(cf_sk);
			caif_flow_ctrl(sk, CAIF_MODEMCMD_FLOW_ON_REQ);
	}
}

/*
 * Copied from unix_dgram_recvmsg, but removed credit checks,
 * changed locking, address handling and added MSG_TRUNC.
 */
static int caif_seqpkt_recvmsg(struct kiocb *iocb, struct socket *sock,
				struct msghdr *m, size_t len, int flags)

{
	struct sock *sk = sock->sk;
	struct sk_buff *skb;
	int ret;
	int copylen;

	ret = -EOPNOTSUPP;
	if (m->msg_flags&MSG_OOB)
		goto read_error;

	skb = skb_recv_datagram(sk, flags, 0 , &ret);
	if (!skb)
		goto read_error;
	copylen = skb->len;
	if (len < copylen) {
		m->msg_flags |= MSG_TRUNC;
		copylen = len;
	}

	ret = skb_copy_datagram_iovec(skb, 0, m->msg_iov, copylen);
	if (ret)
		goto out_free;

	ret = (flags & MSG_TRUNC) ? skb->len : copylen;
out_free:
	skb_free_datagram(sk, skb);
	caif_check_flow_release(sk);
	return ret;

read_error:
	return ret;
}


/* Copied from unix_stream_wait_data, identical except for lock call. */
static long caif_stream_data_wait(struct sock *sk, long timeo)
{
	DEFINE_WAIT(wait);
	lock_sock(sk);

	for (;;) {
		prepare_to_wait(sk_sleep(sk), &wait, TASK_INTERRUPTIBLE);

		if (!skb_queue_empty(&sk->sk_receive_queue) ||
			sk->sk_err ||
			sk->sk_state != CAIF_CONNECTED ||
			sock_flag(sk, SOCK_DEAD) ||
			(sk->sk_shutdown & RCV_SHUTDOWN) ||
			signal_pending(current) ||
			!timeo)
			break;

		set_bit(SOCK_ASYNC_WAITDATA, &sk->sk_socket->flags);
		release_sock(sk);
		timeo = schedule_timeout(timeo);
		lock_sock(sk);
		clear_bit(SOCK_ASYNC_WAITDATA, &sk->sk_socket->flags);
	}

	finish_wait(sk_sleep(sk), &wait);
	release_sock(sk);
	return timeo;
}


/*
 * Copied from unix_stream_recvmsg, but removed credit checks,
 * changed locking calls, changed address handling.
 */
static int caif_stream_recvmsg(struct kiocb *iocb, struct socket *sock,
				struct msghdr *msg, size_t size,
				int flags)
{
	struct sock *sk = sock->sk;
	int copied = 0;
	int target;
	int err = 0;
	long timeo;

	err = -EOPNOTSUPP;
	if (flags&MSG_OOB)
		goto out;

	msg->msg_namelen = 0;

	/*
	 * Lock the socket to prevent queue disordering
	 * while sleeps in memcpy_tomsg
	 */
	err = -EAGAIN;
	if (sk->sk_state == CAIF_CONNECTING)
		goto out;

	caif_read_lock(sk);
	target = sock_rcvlowat(sk, flags&MSG_WAITALL, size);
	timeo = sock_rcvtimeo(sk, flags&MSG_DONTWAIT);

	do {
		int chunk;
		struct sk_buff *skb;

		lock_sock(sk);
		skb = skb_dequeue(&sk->sk_receive_queue);
		caif_check_flow_release(sk);

		if (skb == NULL) {
			if (copied >= target)
				goto unlock;
			/*
			 *	POSIX 1003.1g mandates this order.
			 */
			err = sock_error(sk);
			if (err)
				goto unlock;
			err = -ECONNRESET;
			if (sk->sk_shutdown & RCV_SHUTDOWN)
				goto unlock;

			err = -EPIPE;
			if (sk->sk_state != CAIF_CONNECTED)
				goto unlock;
			if (sock_flag(sk, SOCK_DEAD))
				goto unlock;

			release_sock(sk);

			err = -EAGAIN;
			if (!timeo)
				break;

			caif_read_unlock(sk);

			timeo = caif_stream_data_wait(sk, timeo);

			if (signal_pending(current)) {
				err = sock_intr_errno(timeo);
				goto out;
			}
			caif_read_lock(sk);
			continue;
unlock:
			release_sock(sk);
			break;
		}
		release_sock(sk);
		chunk = min_t(unsigned int, skb->len, size);
		if (memcpy_toiovec(msg->msg_iov, skb->data, chunk)) {
			skb_queue_head(&sk->sk_receive_queue, skb);
			if (copied == 0)
				copied = -EFAULT;
			break;
		}
		copied += chunk;
		size -= chunk;

		/* Mark read part of skb as used */
		if (!(flags & MSG_PEEK)) {
			skb_pull(skb, chunk);

			/* put the skb back if we didn't use it up. */
			if (skb->len) {
				skb_queue_head(&sk->sk_receive_queue, skb);
				break;
			}
			kfree_skb(skb);

		} else {
			/*
			 * It is questionable, see note in unix_dgram_recvmsg.
			 */
			/* put message back and return */
			skb_queue_head(&sk->sk_receive_queue, skb);
			break;
		}
	} while (size);
	caif_read_unlock(sk);

out:
	return copied ? : err;
}

/*
 * Copied from sock.c:sock_wait_for_wmem, but change to wait for
 * CAIF flow-on and sock_writable.
 */
static long caif_wait_for_flow_on(struct caifsock *cf_sk,
				int wait_writeable, long timeo, int *err)
{
	struct sock *sk = &cf_sk->sk;
	DEFINE_WAIT(wait);
	for (;;) {
		*err = 0;
		if (tx_flow_is_on(cf_sk) &&
			(!wait_writeable || sock_writeable(&cf_sk->sk)))
			break;
		*err = -ETIMEDOUT;
		if (!timeo)
			break;
		*err = -ERESTARTSYS;
		if (signal_pending(current))
			break;
		prepare_to_wait(sk_sleep(sk), &wait, TASK_INTERRUPTIBLE);
		*err = -ECONNRESET;
		if (sk->sk_shutdown & SHUTDOWN_MASK)
			break;
		*err = -sk->sk_err;
		if (sk->sk_err)
			break;
		*err = -EPIPE;
		if (cf_sk->sk.sk_state != CAIF_CONNECTED)
			break;
		timeo = schedule_timeout(timeo);
	}
	finish_wait(sk_sleep(sk), &wait);
	return timeo;
}

/*
 * Transmit a SKB. The device may temporarily request re-transmission
 * by returning EAGAIN.
 */
static int transmit_skb(struct sk_buff *skb, struct caifsock *cf_sk,
			int noblock, long timeo)
{
	struct cfpkt *pkt;
	int ret, loopcnt = 0;

	pkt = cfpkt_fromnative(CAIF_DIR_OUT, skb);
	memset(cfpkt_info(pkt), 0, sizeof(struct caif_payload_info));
	do {

		ret = -ETIMEDOUT;

		/* Slight paranoia, probably not needed. */
		if (unlikely(loopcnt++ > 1000)) {
			pr_warn("transmit retries failed, error = %d\n", ret);
			break;
		}

		if (cf_sk->layer.dn != NULL)
			ret = cf_sk->layer.dn->transmit(cf_sk->layer.dn, pkt);
		if (likely(ret >= 0))
			break;
		/* if transmit return -EAGAIN, then retry */
		if (noblock && ret == -EAGAIN)
			break;
		timeo = caif_wait_for_flow_on(cf_sk, 0, timeo, &ret);
		if (signal_pending(current)) {
			ret = sock_intr_errno(timeo);
			break;
		}
		if (ret)
			break;
		if (cf_sk->sk.sk_state != CAIF_CONNECTED ||
			sock_flag(&cf_sk->sk, SOCK_DEAD) ||
			(cf_sk->sk.sk_shutdown & RCV_SHUTDOWN)) {
			ret = -EPIPE;
			cf_sk->sk.sk_err = EPIPE;
			break;
		}
	} while (ret == -EAGAIN);
	return ret;
}

/* Copied from af_unix:unix_dgram_sendmsg, and adapted to CAIF */
static int caif_seqpkt_sendmsg(struct kiocb *kiocb, struct socket *sock,
			struct msghdr *msg, size_t len)
{
	struct sock *sk = sock->sk;
	struct caifsock *cf_sk = container_of(sk, struct caifsock, sk);
	int buffer_size;
	int ret = 0;
	struct sk_buff *skb = NULL;
	int noblock;
	long timeo;
	caif_assert(cf_sk);
	ret = sock_error(sk);
	if (ret)
		goto err;

	ret = -EOPNOTSUPP;
	if (msg->msg_flags&MSG_OOB)
		goto err;

	ret = -EOPNOTSUPP;
	if (msg->msg_namelen)
		goto err;

	ret = -EINVAL;
	if (unlikely(msg->msg_iov->iov_base == NULL))
		goto err;
	noblock = msg->msg_flags & MSG_DONTWAIT;

	timeo = sock_sndtimeo(sk, noblock);
	timeo = caif_wait_for_flow_on(container_of(sk, struct caifsock, sk),
				1, timeo, &ret);

	if (ret)
		goto err;
	ret = -EPIPE;
	if (cf_sk->sk.sk_state != CAIF_CONNECTED ||
		sock_flag(sk, SOCK_DEAD) ||
		(sk->sk_shutdown & RCV_SHUTDOWN))
		goto err;

	/* Error if trying to write more than maximum frame size. */
	ret = -EMSGSIZE;
	if (len > cf_sk->maxframe && cf_sk->sk.sk_protocol != CAIFPROTO_RFM)
		goto err;

	buffer_size = len + cf_sk->headroom + cf_sk->tailroom;

	ret = -ENOMEM;
	skb = sock_alloc_send_skb(sk, buffer_size, noblock, &ret);

	if (!skb || skb_tailroom(skb) < buffer_size)
		goto err;

	skb_reserve(skb, cf_sk->headroom);

	ret = memcpy_fromiovec(skb_put(skb, len), msg->msg_iov, len);

	if (ret)
		goto err;
	ret = transmit_skb(skb, cf_sk, noblock, timeo);
	if (ret < 0)
		goto err;
	return len;
err:
	kfree_skb(skb);
	return ret;
}

/*
 * Copied from unix_stream_sendmsg and adapted to CAIF:
 * Changed removed permission handling and added waiting for flow on
 * and other minor adaptations.
 */
static int caif_stream_sendmsg(struct kiocb *kiocb, struct socket *sock,
				struct msghdr *msg, size_t len)
{
	struct sock *sk = sock->sk;
	struct caifsock *cf_sk = container_of(sk, struct caifsock, sk);
	int err, size;
	struct sk_buff *skb;
	int sent = 0;
	long timeo;

	err = -EOPNOTSUPP;
	if (unlikely(msg->msg_flags&MSG_OOB))
		goto out_err;

	if (unlikely(msg->msg_namelen))
		goto out_err;

	timeo = sock_sndtimeo(sk, msg->msg_flags & MSG_DONTWAIT);
	timeo = caif_wait_for_flow_on(cf_sk, 1, timeo, &err);

	if (unlikely(sk->sk_shutdown & SEND_SHUTDOWN))
		goto pipe_err;

	while (sent < len) {

		size = len-sent;

		if (size > cf_sk->maxframe)
			size = cf_sk->maxframe;

		/* If size is more than half of sndbuf, chop up message */
		if (size > ((sk->sk_sndbuf >> 1) - 64))
			size = (sk->sk_sndbuf >> 1) - 64;

		if (size > SKB_MAX_ALLOC)
			size = SKB_MAX_ALLOC;

		skb = sock_alloc_send_skb(sk,
					size + cf_sk->headroom +
					cf_sk->tailroom,
					msg->msg_flags&MSG_DONTWAIT,
					&err);
		if (skb == NULL)
			goto out_err;

		skb_reserve(skb, cf_sk->headroom);
		/*
		 *	If you pass two values to the sock_alloc_send_skb
		 *	it tries to grab the large buffer with GFP_NOFS
		 *	(which can fail easily), and if it fails grab the
		 *	fallback size buffer which is under a page and will
		 *	succeed. [Alan]
		 */
		size = min_t(int, size, skb_tailroom(skb));

		err = memcpy_fromiovec(skb_put(skb, size), msg->msg_iov, size);
		if (err) {
			kfree_skb(skb);
			goto out_err;
		}
		err = transmit_skb(skb, cf_sk,
				msg->msg_flags&MSG_DONTWAIT, timeo);
		if (err < 0) {
			kfree_skb(skb);
			goto pipe_err;
		}
		sent += size;
	}

	return sent;

pipe_err:
	if (sent == 0 && !(msg->msg_flags&MSG_NOSIGNAL))
		send_sig(SIGPIPE, current, 0);
	err = -EPIPE;
out_err:
	return sent ? : err;
}

static int setsockopt(struct socket *sock,
			int lvl, int opt, char __user *ov, unsigned int ol)
{
	struct sock *sk = sock->sk;
	struct caifsock *cf_sk = container_of(sk, struct caifsock, sk);
	int prio, linksel;
	struct ifreq ifreq;

	if (cf_sk->sk.sk_socket->state != SS_UNCONNECTED)
		return -ENOPROTOOPT;

	switch (opt) {
	case CAIFSO_LINK_SELECT:
		if (ol < sizeof(int))
			return -EINVAL;
		if (lvl != SOL_CAIF)
			goto bad_sol;
		if (copy_from_user(&linksel, ov, sizeof(int)))
			return -EINVAL;
		lock_sock(&(cf_sk->sk));
		cf_sk->conn_req.link_selector = linksel;
		release_sock(&cf_sk->sk);
		return 0;

	case SO_PRIORITY:
		if (lvl != SOL_SOCKET)
			goto bad_sol;
		if (ol < sizeof(int))
			return -EINVAL;
		if (copy_from_user(&prio, ov, sizeof(int)))
			return -EINVAL;
		lock_sock(&(cf_sk->sk));
		cf_sk->conn_req.priority = prio;
		release_sock(&cf_sk->sk);
		return 0;

	case SO_BINDTODEVICE:
		if (lvl != SOL_SOCKET)
			goto bad_sol;
		if (ol < sizeof(struct ifreq))
			return -EINVAL;
		if (copy_from_user(&ifreq, ov, sizeof(ifreq)))
			return -EFAULT;
		lock_sock(&(cf_sk->sk));
		strncpy(cf_sk->conn_req.link_name, ifreq.ifr_name,
			sizeof(cf_sk->conn_req.link_name));
		cf_sk->conn_req.link_name
			[sizeof(cf_sk->conn_req.link_name)-1] = 0;
		release_sock(&cf_sk->sk);
		return 0;

	case CAIFSO_REQ_PARAM:
		if (lvl != SOL_CAIF)
			goto bad_sol;
		if (cf_sk->sk.sk_protocol != CAIFPROTO_UTIL)
			return -ENOPROTOOPT;
		lock_sock(&(cf_sk->sk));
		cf_sk->conn_req.param.size = ol;
		if (ol > sizeof(cf_sk->conn_req.param.data) ||
			copy_from_user(&cf_sk->conn_req.param.data, ov, ol)) {
			release_sock(&cf_sk->sk);
			return -EINVAL;
		}
		release_sock(&cf_sk->sk);
		return 0;

	default:
		return -ENOPROTOOPT;
	}

	return 0;
bad_sol:
	return -ENOPROTOOPT;

}

/*
 * caif_connect() - Connect a CAIF Socket
 * Copied and modified af_irda.c:irda_connect().
 *
 * Note : by consulting "errno", the user space caller may learn the cause
 * of the failure. Most of them are visible in the function, others may come
 * from subroutines called and are listed here :
 *  o -EAFNOSUPPORT: bad socket family or type.
 *  o -ESOCKTNOSUPPORT: bad socket type or protocol
 *  o -EINVAL: bad socket address, or CAIF link type
 *  o -ECONNREFUSED: remote end refused the connection.
 *  o -EINPROGRESS: connect request sent but timed out (or non-blocking)
 *  o -EISCONN: already connected.
 *  o -ETIMEDOUT: Connection timed out (send timeout)
 *  o -ENODEV: No link layer to send request
 *  o -ECONNRESET: Received Shutdown indication or lost link layer
 *  o -ENOMEM: Out of memory
 *
 *  State Strategy:
 *  o sk_state: holds the CAIF_* protocol state, it's updated by
 *	caif_ctrl_cb.
 *  o sock->state: holds the SS_* socket state and is updated by connect and
 *	disconnect.
 */
static int caif_connect(struct socket *sock, struct sockaddr *uaddr,
			int addr_len, int flags)
{
	struct sock *sk = sock->sk;
	struct caifsock *cf_sk = container_of(sk, struct caifsock, sk);
	long timeo;
	int err;
	int ifindex, headroom, tailroom;
	unsigned int mtu;
	struct net_device *dev;

	lock_sock(sk);

	err = -EAFNOSUPPORT;
	if (uaddr->sa_family != AF_CAIF)
		goto out;

	switch (sock->state) {
	case SS_UNCONNECTED:
		/* Normal case, a fresh connect */
		caif_assert(sk->sk_state == CAIF_DISCONNECTED);
		break;
	case SS_CONNECTING:
		switch (sk->sk_state) {
		case CAIF_CONNECTED:
			sock->state = SS_CONNECTED;
			err = -EISCONN;
			goto out;
		case CAIF_DISCONNECTED:
			/* Reconnect allowed */
			break;
		case CAIF_CONNECTING:
			err = -EALREADY;
			if (flags & O_NONBLOCK)
				goto out;
			goto wait_connect;
		}
		break;
	case SS_CONNECTED:
		caif_assert(sk->sk_state == CAIF_CONNECTED ||
				sk->sk_state == CAIF_DISCONNECTED);
		if (sk->sk_shutdown & SHUTDOWN_MASK) {
			/* Allow re-connect after SHUTDOWN_IND */
			caif_disconnect_client(&cf_sk->layer);
			break;
		}
		/* No reconnect on a seqpacket socket */
		err = -EISCONN;
		goto out;
	case SS_DISCONNECTING:
	case SS_FREE:
		caif_assert(1); /*Should never happen */
		break;
	}
	sk->sk_state = CAIF_DISCONNECTED;
	sock->state = SS_UNCONNECTED;
	sk_stream_kill_queues(&cf_sk->sk);

	err = -EINVAL;
	if (addr_len != sizeof(struct sockaddr_caif))
		goto out;

	memcpy(&cf_sk->conn_req.sockaddr, uaddr,
		sizeof(struct sockaddr_caif));

	/* Move to connecting socket, start sending Connect Requests */
	sock->state = SS_CONNECTING;
	sk->sk_state = CAIF_CONNECTING;

	dbfs_atomic_inc(&cnt.num_connect_req);
	cf_sk->layer.receive = caif_sktrecv_cb;
	err = caif_connect_client(&cf_sk->conn_req,
				&cf_sk->layer, &ifindex, &headroom, &tailroom);
	if (err < 0) {
		cf_sk->sk.sk_socket->state = SS_UNCONNECTED;
		cf_sk->sk.sk_state = CAIF_DISCONNECTED;
		goto out;
	}

	err = -ENODEV;
	rcu_read_lock();
	dev = dev_get_by_index_rcu(sock_net(sk), ifindex);
	if (!dev) {
		rcu_read_unlock();
		goto out;
	}
	cf_sk->headroom = LL_RESERVED_SPACE_EXTRA(dev, headroom);
	mtu = dev->mtu;
	rcu_read_unlock();

	cf_sk->tailroom = tailroom;
	cf_sk->maxframe = mtu - (headroom + tailroom);
	if (cf_sk->maxframe < 1) {
<<<<<<< HEAD
		pr_warning("CAIF: %s(): CAIF Interface MTU too small (%u)\n",
			   __func__, mtu);
=======
		pr_warn("CAIF Interface MTU too small (%d)\n", dev->mtu);
		err = -ENODEV;
>>>>>>> dd53df26
		goto out;
	}

	err = -EINPROGRESS;
wait_connect:

	if (sk->sk_state != CAIF_CONNECTED && (flags & O_NONBLOCK))
		goto out;

	timeo = sock_sndtimeo(sk, flags & O_NONBLOCK);

	release_sock(sk);
	err = -ERESTARTSYS;
	timeo = wait_event_interruptible_timeout(*sk_sleep(sk),
			sk->sk_state != CAIF_CONNECTING,
			timeo);
	lock_sock(sk);
	if (timeo < 0)
		goto out; /* -ERESTARTSYS */

	err = -ETIMEDOUT;
	if (timeo == 0 && sk->sk_state != CAIF_CONNECTED)
		goto out;
	if (sk->sk_state != CAIF_CONNECTED) {
		sock->state = SS_UNCONNECTED;
		err = sock_error(sk);
		if (!err)
			err = -ECONNREFUSED;
		goto out;
	}
	sock->state = SS_CONNECTED;
	err = 0;
out:
	release_sock(sk);
	return err;
}

/*
 * caif_release() - Disconnect a CAIF Socket
 * Copied and modified af_irda.c:irda_release().
 */
static int caif_release(struct socket *sock)
{
	struct sock *sk = sock->sk;
	struct caifsock *cf_sk = container_of(sk, struct caifsock, sk);
	int res = 0;

	if (!sk)
		return 0;

	set_tx_flow_off(cf_sk);

	/*
	 * Ensure that packets are not queued after this point in time.
	 * caif_queue_rcv_skb checks SOCK_DEAD holding the queue lock,
	 * this ensures no packets when sock is dead.
	 */
	spin_lock(&sk->sk_receive_queue.lock);
	sock_set_flag(sk, SOCK_DEAD);
	spin_unlock(&sk->sk_receive_queue.lock);
	sock->sk = NULL;

	dbfs_atomic_inc(&cnt.num_disconnect);

	if (cf_sk->debugfs_socket_dir != NULL)
		debugfs_remove_recursive(cf_sk->debugfs_socket_dir);

	lock_sock(&(cf_sk->sk));
	sk->sk_state = CAIF_DISCONNECTED;
	sk->sk_shutdown = SHUTDOWN_MASK;

	if (cf_sk->sk.sk_socket->state == SS_CONNECTED ||
		cf_sk->sk.sk_socket->state == SS_CONNECTING)
		res = caif_disconnect_client(&cf_sk->layer);

	cf_sk->sk.sk_socket->state = SS_DISCONNECTING;
	wake_up_interruptible_poll(sk_sleep(sk), POLLERR|POLLHUP);

	sock_orphan(sk);
	cf_sk->layer.dn = NULL;
	sk_stream_kill_queues(&cf_sk->sk);
	release_sock(sk);
	sock_put(sk);
	return res;
}

/* Copied from af_unix.c:unix_poll(), added CAIF tx_flow handling */
static unsigned int caif_poll(struct file *file,
				struct socket *sock, poll_table *wait)
{
	struct sock *sk = sock->sk;
	unsigned int mask;
	struct caifsock *cf_sk = container_of(sk, struct caifsock, sk);

	sock_poll_wait(file, sk_sleep(sk), wait);
	mask = 0;

	/* exceptional events? */
	if (sk->sk_err)
		mask |= POLLERR;
	if (sk->sk_shutdown == SHUTDOWN_MASK)
		mask |= POLLHUP;
	if (sk->sk_shutdown & RCV_SHUTDOWN)
		mask |= POLLRDHUP;

	/* readable? */
	if (!skb_queue_empty(&sk->sk_receive_queue) ||
		(sk->sk_shutdown & RCV_SHUTDOWN))
		mask |= POLLIN | POLLRDNORM;

	/*
	 * we set writable also when the other side has shut down the
	 * connection. This prevents stuck sockets.
	 */
	if (sock_writeable(sk) && tx_flow_is_on(cf_sk))
		mask |= POLLOUT | POLLWRNORM | POLLWRBAND;

	return mask;
}

static const struct proto_ops caif_seqpacket_ops = {
	.family = PF_CAIF,
	.owner = THIS_MODULE,
	.release = caif_release,
	.bind = sock_no_bind,
	.connect = caif_connect,
	.socketpair = sock_no_socketpair,
	.accept = sock_no_accept,
	.getname = sock_no_getname,
	.poll = caif_poll,
	.ioctl = sock_no_ioctl,
	.listen = sock_no_listen,
	.shutdown = sock_no_shutdown,
	.setsockopt = setsockopt,
	.getsockopt = sock_no_getsockopt,
	.sendmsg = caif_seqpkt_sendmsg,
	.recvmsg = caif_seqpkt_recvmsg,
	.mmap = sock_no_mmap,
	.sendpage = sock_no_sendpage,
};

static const struct proto_ops caif_stream_ops = {
	.family = PF_CAIF,
	.owner = THIS_MODULE,
	.release = caif_release,
	.bind = sock_no_bind,
	.connect = caif_connect,
	.socketpair = sock_no_socketpair,
	.accept = sock_no_accept,
	.getname = sock_no_getname,
	.poll = caif_poll,
	.ioctl = sock_no_ioctl,
	.listen = sock_no_listen,
	.shutdown = sock_no_shutdown,
	.setsockopt = setsockopt,
	.getsockopt = sock_no_getsockopt,
	.sendmsg = caif_stream_sendmsg,
	.recvmsg = caif_stream_recvmsg,
	.mmap = sock_no_mmap,
	.sendpage = sock_no_sendpage,
};

/* This function is called when a socket is finally destroyed. */
static void caif_sock_destructor(struct sock *sk)
{
	struct caifsock *cf_sk = container_of(sk, struct caifsock, sk);
	caif_assert(!atomic_read(&sk->sk_wmem_alloc));
	caif_assert(sk_unhashed(sk));
	caif_assert(!sk->sk_socket);
	if (!sock_flag(sk, SOCK_DEAD)) {
		pr_info("Attempt to release alive CAIF socket: %p\n", sk);
		return;
	}
	sk_stream_kill_queues(&cf_sk->sk);
	dbfs_atomic_dec(&cnt.caif_nr_socks);
}

static int caif_create(struct net *net, struct socket *sock, int protocol,
			int kern)
{
	struct sock *sk = NULL;
	struct caifsock *cf_sk = NULL;
	static struct proto prot = {.name = "PF_CAIF",
		.owner = THIS_MODULE,
		.obj_size = sizeof(struct caifsock),
	};

	if (!capable(CAP_SYS_ADMIN) && !capable(CAP_NET_ADMIN))
		return -EPERM;
	/*
	 * The sock->type specifies the socket type to use.
	 * The CAIF socket is a packet stream in the sense
	 * that it is packet based. CAIF trusts the reliability
	 * of the link, no resending is implemented.
	 */
	if (sock->type == SOCK_SEQPACKET)
		sock->ops = &caif_seqpacket_ops;
	else if (sock->type == SOCK_STREAM)
		sock->ops = &caif_stream_ops;
	else
		return -ESOCKTNOSUPPORT;

	if (protocol < 0 || protocol >= CAIFPROTO_MAX)
		return -EPROTONOSUPPORT;
	/*
	 * Set the socket state to unconnected.	 The socket state
	 * is really not used at all in the net/core or socket.c but the
	 * initialization makes sure that sock->state is not uninitialized.
	 */
	sk = sk_alloc(net, PF_CAIF, GFP_KERNEL, &prot);
	if (!sk)
		return -ENOMEM;

	cf_sk = container_of(sk, struct caifsock, sk);

	/* Store the protocol */
	sk->sk_protocol = (unsigned char) protocol;

	/*
	 * Lock in order to try to stop someone from opening the socket
	 * too early.
	 */
	lock_sock(&(cf_sk->sk));

	/* Initialize the nozero default sock structure data. */
	sock_init_data(sock, sk);
	sk->sk_destruct = caif_sock_destructor;

	mutex_init(&cf_sk->readlock); /* single task reading lock */
	cf_sk->layer.ctrlcmd = caif_ctrl_cb;
	cf_sk->sk.sk_socket->state = SS_UNCONNECTED;
	cf_sk->sk.sk_state = CAIF_DISCONNECTED;

	set_tx_flow_off(cf_sk);
	set_rx_flow_on(cf_sk);

	/* Set default options on configuration */
	cf_sk->conn_req.priority = CAIF_PRIO_NORMAL;
	cf_sk->conn_req.link_selector = CAIF_LINK_LOW_LATENCY;
	cf_sk->conn_req.protocol = protocol;
	/* Increase the number of sockets created. */
	dbfs_atomic_inc(&cnt.caif_nr_socks);
#ifdef CONFIG_DEBUG_FS
	if (!IS_ERR(debugfsdir)) {
		/* Fill in some information concerning the misc socket. */
		snprintf(cf_sk->name, sizeof(cf_sk->name), "cfsk%d",
				atomic_read(&cnt.caif_nr_socks));

		cf_sk->debugfs_socket_dir =
			debugfs_create_dir(cf_sk->name, debugfsdir);
		debugfs_create_u32("sk_state", S_IRUSR | S_IWUSR,
				cf_sk->debugfs_socket_dir,
				(u32 *) &cf_sk->sk.sk_state);
		debugfs_create_u32("flow_state", S_IRUSR | S_IWUSR,
				cf_sk->debugfs_socket_dir, &cf_sk->flow_state);
		debugfs_create_u32("sk_rmem_alloc", S_IRUSR | S_IWUSR,
				cf_sk->debugfs_socket_dir,
				(u32 *) &cf_sk->sk.sk_rmem_alloc);
		debugfs_create_u32("sk_wmem_alloc", S_IRUSR | S_IWUSR,
				cf_sk->debugfs_socket_dir,
				(u32 *) &cf_sk->sk.sk_wmem_alloc);
		debugfs_create_u32("identity", S_IRUSR | S_IWUSR,
				cf_sk->debugfs_socket_dir,
				(u32 *) &cf_sk->layer.id);
	}
#endif
	release_sock(&cf_sk->sk);
	return 0;
}


static struct net_proto_family caif_family_ops = {
	.family = PF_CAIF,
	.create = caif_create,
	.owner = THIS_MODULE,
};

static int af_caif_init(void)
{
	int err = sock_register(&caif_family_ops);
	if (!err)
		return err;
	return 0;
}

static int __init caif_sktinit_module(void)
{
#ifdef CONFIG_DEBUG_FS
	debugfsdir = debugfs_create_dir("caif_sk", NULL);
	if (!IS_ERR(debugfsdir)) {
		debugfs_create_u32("num_sockets", S_IRUSR | S_IWUSR,
				debugfsdir,
				(u32 *) &cnt.caif_nr_socks);
		debugfs_create_u32("num_connect_req", S_IRUSR | S_IWUSR,
				debugfsdir,
				(u32 *) &cnt.num_connect_req);
		debugfs_create_u32("num_connect_resp", S_IRUSR | S_IWUSR,
				debugfsdir,
				(u32 *) &cnt.num_connect_resp);
		debugfs_create_u32("num_connect_fail_resp", S_IRUSR | S_IWUSR,
				debugfsdir,
				(u32 *) &cnt.num_connect_fail_resp);
		debugfs_create_u32("num_disconnect", S_IRUSR | S_IWUSR,
				debugfsdir,
				(u32 *) &cnt.num_disconnect);
		debugfs_create_u32("num_remote_shutdown_ind",
				S_IRUSR | S_IWUSR, debugfsdir,
				(u32 *) &cnt.num_remote_shutdown_ind);
		debugfs_create_u32("num_tx_flow_off_ind", S_IRUSR | S_IWUSR,
				debugfsdir,
				(u32 *) &cnt.num_tx_flow_off_ind);
		debugfs_create_u32("num_tx_flow_on_ind", S_IRUSR | S_IWUSR,
				debugfsdir,
				(u32 *) &cnt.num_tx_flow_on_ind);
		debugfs_create_u32("num_rx_flow_off", S_IRUSR | S_IWUSR,
				debugfsdir,
				(u32 *) &cnt.num_rx_flow_off);
		debugfs_create_u32("num_rx_flow_on", S_IRUSR | S_IWUSR,
				debugfsdir,
				(u32 *) &cnt.num_rx_flow_on);
	}
#endif
	return af_caif_init();
}

static void __exit caif_sktexit_module(void)
{
	sock_unregister(PF_CAIF);
	if (debugfsdir != NULL)
		debugfs_remove_recursive(debugfsdir);
}
module_init(caif_sktinit_module);
module_exit(caif_sktexit_module);<|MERGE_RESOLUTION|>--- conflicted
+++ resolved
@@ -904,13 +904,7 @@
 	cf_sk->tailroom = tailroom;
 	cf_sk->maxframe = mtu - (headroom + tailroom);
 	if (cf_sk->maxframe < 1) {
-<<<<<<< HEAD
-		pr_warning("CAIF: %s(): CAIF Interface MTU too small (%u)\n",
-			   __func__, mtu);
-=======
-		pr_warn("CAIF Interface MTU too small (%d)\n", dev->mtu);
-		err = -ENODEV;
->>>>>>> dd53df26
+		pr_warn("CAIF Interface MTU too small (%d)\n", mtu);
 		goto out;
 	}
 
