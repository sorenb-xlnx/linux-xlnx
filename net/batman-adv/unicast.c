/*
 * Copyright (C) 2010-2011 B.A.T.M.A.N. contributors:
 *
 * Andreas Langer
 *
 * This program is free software; you can redistribute it and/or
 * modify it under the terms of version 2 of the GNU General Public
 * License as published by the Free Software Foundation.
 *
 * This program is distributed in the hope that it will be useful, but
 * WITHOUT ANY WARRANTY; without even the implied warranty of
 * MERCHANTABILITY or FITNESS FOR A PARTICULAR PURPOSE. See the GNU
 * General Public License for more details.
 *
 * You should have received a copy of the GNU General Public License
 * along with this program; if not, write to the Free Software
 * Foundation, Inc., 51 Franklin Street, Fifth Floor, Boston, MA
 * 02110-1301, USA
 *
 */

#include "main.h"
#include "unicast.h"
#include "send.h"
#include "soft-interface.h"
#include "gateway_client.h"
#include "originator.h"
#include "hash.h"
#include "translation-table.h"
#include "routing.h"
#include "hard-interface.h"


static struct sk_buff *frag_merge_packet(struct list_head *head,
					 struct frag_packet_list_entry *tfp,
					 struct sk_buff *skb)
{
	struct unicast_frag_packet *up =
		(struct unicast_frag_packet *)skb->data;
	struct sk_buff *tmp_skb;
	struct unicast_packet *unicast_packet;
	int hdr_len = sizeof(struct unicast_packet),
	    uni_diff = sizeof(struct unicast_frag_packet) - hdr_len;

	/* set skb to the first part and tmp_skb to the second part */
	if (up->flags & UNI_FRAG_HEAD) {
		tmp_skb = tfp->skb;
	} else {
		tmp_skb = skb;
		skb = tfp->skb;
	}

	skb_pull(tmp_skb, sizeof(struct unicast_frag_packet));
	if (pskb_expand_head(skb, 0, tmp_skb->len, GFP_ATOMIC) < 0) {
		/* free buffered skb, skb will be freed later */
		kfree_skb(tfp->skb);
		return NULL;
	}

	/* move free entry to end */
	tfp->skb = NULL;
	tfp->seqno = 0;
	list_move_tail(&tfp->list, head);

	memcpy(skb_put(skb, tmp_skb->len), tmp_skb->data, tmp_skb->len);
	kfree_skb(tmp_skb);

	memmove(skb->data + uni_diff, skb->data, hdr_len);
	unicast_packet = (struct unicast_packet *) skb_pull(skb, uni_diff);
	unicast_packet->packet_type = BAT_UNICAST;

	return skb;
}

static void frag_create_entry(struct list_head *head, struct sk_buff *skb)
{
	struct frag_packet_list_entry *tfp;
	struct unicast_frag_packet *up =
		(struct unicast_frag_packet *)skb->data;

	/* free and oldest packets stand at the end */
	tfp = list_entry((head)->prev, typeof(*tfp), list);
	kfree_skb(tfp->skb);

	tfp->seqno = ntohs(up->seqno);
	tfp->skb = skb;
	list_move(&tfp->list, head);
	return;
}

static int frag_create_buffer(struct list_head *head)
{
	int i;
	struct frag_packet_list_entry *tfp;

	for (i = 0; i < FRAG_BUFFER_SIZE; i++) {
		tfp = kmalloc(sizeof(struct frag_packet_list_entry),
			GFP_ATOMIC);
		if (!tfp) {
			frag_list_free(head);
			return -ENOMEM;
		}
		tfp->skb = NULL;
		tfp->seqno = 0;
		INIT_LIST_HEAD(&tfp->list);
		list_add(&tfp->list, head);
	}

	return 0;
}

static struct frag_packet_list_entry *frag_search_packet(struct list_head *head,
						 struct unicast_frag_packet *up)
{
	struct frag_packet_list_entry *tfp;
	struct unicast_frag_packet *tmp_up = NULL;
	uint16_t search_seqno;

	if (up->flags & UNI_FRAG_HEAD)
		search_seqno = ntohs(up->seqno)+1;
	else
		search_seqno = ntohs(up->seqno)-1;

	list_for_each_entry(tfp, head, list) {

		if (!tfp->skb)
			continue;

		if (tfp->seqno == ntohs(up->seqno))
			goto mov_tail;

		tmp_up = (struct unicast_frag_packet *)tfp->skb->data;

		if (tfp->seqno == search_seqno) {

			if ((tmp_up->flags & UNI_FRAG_HEAD) !=
			    (up->flags & UNI_FRAG_HEAD))
				return tfp;
			else
				goto mov_tail;
		}
	}
	return NULL;

mov_tail:
	list_move_tail(&tfp->list, head);
	return NULL;
}

void frag_list_free(struct list_head *head)
{
	struct frag_packet_list_entry *pf, *tmp_pf;

	if (!list_empty(head)) {

		list_for_each_entry_safe(pf, tmp_pf, head, list) {
			kfree_skb(pf->skb);
			list_del(&pf->list);
			kfree(pf);
		}
	}
	return;
}

/* frag_reassemble_skb():
 * returns NET_RX_DROP if the operation failed - skb is left intact
 * returns NET_RX_SUCCESS if the fragment was buffered (skb_new will be NULL)
 * or the skb could be reassembled (skb_new will point to the new packet and
 * skb was freed)
 */
int frag_reassemble_skb(struct sk_buff *skb, struct bat_priv *bat_priv,
			struct sk_buff **new_skb)
{
	struct orig_node *orig_node;
	struct frag_packet_list_entry *tmp_frag_entry;
	int ret = NET_RX_DROP;
	struct unicast_frag_packet *unicast_packet =
		(struct unicast_frag_packet *)skb->data;

	*new_skb = NULL;
	spin_lock_bh(&bat_priv->orig_hash_lock);
	orig_node = ((struct orig_node *)
		    hash_find(bat_priv->orig_hash, compare_orig, choose_orig,
			      unicast_packet->orig));

	if (!orig_node) {
		pr_debug("couldn't find originator in orig_hash\n");
		goto out;
	}

	orig_node->last_frag_packet = jiffies;

	if (list_empty(&orig_node->frag_list) &&
	    frag_create_buffer(&orig_node->frag_list)) {
		pr_debug("couldn't create frag buffer\n");
		goto out;
	}

	tmp_frag_entry = frag_search_packet(&orig_node->frag_list,
					    unicast_packet);

	if (!tmp_frag_entry) {
		frag_create_entry(&orig_node->frag_list, skb);
		ret = NET_RX_SUCCESS;
		goto out;
	}

	*new_skb = frag_merge_packet(&orig_node->frag_list, tmp_frag_entry,
				     skb);
	/* if not, merge failed */
	if (*new_skb)
		ret = NET_RX_SUCCESS;
out:
	spin_unlock_bh(&bat_priv->orig_hash_lock);

	return ret;
}

int frag_send_skb(struct sk_buff *skb, struct bat_priv *bat_priv,
		  struct batman_if *batman_if, uint8_t dstaddr[])
{
	struct unicast_packet tmp_uc, *unicast_packet;
	struct sk_buff *frag_skb;
	struct unicast_frag_packet *frag1, *frag2;
	int uc_hdr_len = sizeof(struct unicast_packet);
	int ucf_hdr_len = sizeof(struct unicast_frag_packet);
	int data_len = skb->len - uc_hdr_len;
	int large_tail = 0;

	if (!bat_priv->primary_if)
		goto dropped;

	frag_skb = dev_alloc_skb(data_len - (data_len / 2) + ucf_hdr_len);
	if (!frag_skb)
		goto dropped;
<<<<<<< HEAD

	unicast_packet = (struct unicast_packet *) skb->data;
	memcpy(&tmp_uc, unicast_packet, uc_hdr_len);
	skb_split(skb, frag_skb, data_len / 2);
=======
	skb_reserve(frag_skb, ucf_hdr_len);

	unicast_packet = (struct unicast_packet *) skb->data;
	memcpy(&tmp_uc, unicast_packet, uc_hdr_len);
	skb_split(skb, frag_skb, data_len / 2 + uc_hdr_len);
>>>>>>> fd952405

	if (my_skb_head_push(skb, ucf_hdr_len - uc_hdr_len) < 0 ||
	    my_skb_head_push(frag_skb, ucf_hdr_len) < 0)
		goto drop_frag;

	frag1 = (struct unicast_frag_packet *)skb->data;
	frag2 = (struct unicast_frag_packet *)frag_skb->data;

	memcpy(frag1, &tmp_uc, sizeof(struct unicast_packet));

	frag1->ttl--;
	frag1->version = COMPAT_VERSION;
	frag1->packet_type = BAT_UNICAST_FRAG;

	memcpy(frag1->orig, bat_priv->primary_if->net_dev->dev_addr, ETH_ALEN);
	memcpy(frag2, frag1, sizeof(struct unicast_frag_packet));

	if (data_len & 1)
		large_tail = UNI_FRAG_LARGETAIL;

	frag1->flags = UNI_FRAG_HEAD | large_tail;
	frag2->flags = large_tail;

	frag1->seqno = htons((uint16_t)atomic_inc_return(
			     &batman_if->frag_seqno));
	frag2->seqno = htons((uint16_t)atomic_inc_return(
			     &batman_if->frag_seqno));

	send_skb_packet(skb, batman_if, dstaddr);
	send_skb_packet(frag_skb, batman_if, dstaddr);
	return NET_RX_SUCCESS;

drop_frag:
	kfree_skb(frag_skb);
dropped:
	kfree_skb(skb);
	return NET_RX_DROP;
}

int unicast_send_skb(struct sk_buff *skb, struct bat_priv *bat_priv)
{
	struct ethhdr *ethhdr = (struct ethhdr *)skb->data;
	struct unicast_packet *unicast_packet;
	struct orig_node *orig_node;
	struct batman_if *batman_if;
	struct neigh_node *router;
	int data_len = skb->len;
	uint8_t dstaddr[6];

	spin_lock_bh(&bat_priv->orig_hash_lock);

	/* get routing information */
	if (is_multicast_ether_addr(ethhdr->h_dest))
		orig_node = (struct orig_node *)gw_get_selected(bat_priv);
	else
		orig_node = ((struct orig_node *)hash_find(bat_priv->orig_hash,
							   compare_orig,
							   choose_orig,
							   ethhdr->h_dest));

	/* check for hna host */
	if (!orig_node)
		orig_node = transtable_search(bat_priv, ethhdr->h_dest);

	router = find_router(bat_priv, orig_node, NULL);

	if (!router)
		goto unlock;

	/* don't lock while sending the packets ... we therefore
		* copy the required data before sending */

	batman_if = router->if_incoming;
	memcpy(dstaddr, router->addr, ETH_ALEN);

	spin_unlock_bh(&bat_priv->orig_hash_lock);

	if (batman_if->if_status != IF_ACTIVE)
		goto dropped;

	if (my_skb_head_push(skb, sizeof(struct unicast_packet)) < 0)
		goto dropped;

	unicast_packet = (struct unicast_packet *)skb->data;

	unicast_packet->version = COMPAT_VERSION;
	/* batman packet type: unicast */
	unicast_packet->packet_type = BAT_UNICAST;
	/* set unicast ttl */
	unicast_packet->ttl = TTL;
	/* copy the destination for faster routing */
	memcpy(unicast_packet->dest, orig_node->orig, ETH_ALEN);

	if (atomic_read(&bat_priv->fragmentation) &&
	    data_len + sizeof(struct unicast_packet) >
	    batman_if->net_dev->mtu) {
		/* send frag skb decreases ttl */
		unicast_packet->ttl++;
		return frag_send_skb(skb, bat_priv, batman_if,
				     dstaddr);
	}
	send_skb_packet(skb, batman_if, dstaddr);
	return 0;

unlock:
	spin_unlock_bh(&bat_priv->orig_hash_lock);
dropped:
	kfree_skb(skb);
	return 1;
}<|MERGE_RESOLUTION|>--- conflicted
+++ resolved
@@ -233,18 +233,11 @@
 	frag_skb = dev_alloc_skb(data_len - (data_len / 2) + ucf_hdr_len);
 	if (!frag_skb)
 		goto dropped;
-<<<<<<< HEAD
-
-	unicast_packet = (struct unicast_packet *) skb->data;
-	memcpy(&tmp_uc, unicast_packet, uc_hdr_len);
-	skb_split(skb, frag_skb, data_len / 2);
-=======
 	skb_reserve(frag_skb, ucf_hdr_len);
 
 	unicast_packet = (struct unicast_packet *) skb->data;
 	memcpy(&tmp_uc, unicast_packet, uc_hdr_len);
 	skb_split(skb, frag_skb, data_len / 2 + uc_hdr_len);
->>>>>>> fd952405
 
 	if (my_skb_head_push(skb, ucf_hdr_len - uc_hdr_len) < 0 ||
 	    my_skb_head_push(frag_skb, ucf_hdr_len) < 0)
