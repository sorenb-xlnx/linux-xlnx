#
# RF switch subsystem configuration
#
menuconfig RFKILL
	tristate "RF switch subsystem support"
	help
	  Say Y here if you want to have control over RF switches
	  found on many WiFi and Bluetooth cards.

	  To compile this driver as a module, choose M here: the
	  module will be called rfkill.

# LED trigger support
config RFKILL_LEDS
	bool
	depends on RFKILL
	depends on LEDS_TRIGGERS = y || RFKILL = LEDS_TRIGGERS
	default y

config RFKILL_INPUT
	bool "RF switch input support" if EXPERT
	depends on RFKILL
	depends on INPUT = y || RFKILL = INPUT
	default y if !EXPERT

config RFKILL_REGULATOR
	tristate "Generic rfkill regulator driver"
	depends on RFKILL || !RFKILL
	depends on REGULATOR
	help
          This options enable controlling radio transmitters connected to
          voltage regulator using the regulator framework.

          To compile this driver as a module, choose M here: the module will
<<<<<<< HEAD
          be called rfkill-regulator.
=======
          be called rfkill-regulator.

config RFKILL_GPIO
	tristate "GPIO RFKILL driver"
	depends on RFKILL && GPIOLIB && HAVE_CLK
	default n
	help
	  If you say yes here you get support of a generic gpio RFKILL
	  driver. The platform should fill in the appropriate fields in the
	  rfkill_gpio_platform_data structure and pass that to the driver.
>>>>>>> 55922c9d
<|MERGE_RESOLUTION|>--- conflicted
+++ resolved
@@ -32,9 +32,6 @@
           voltage regulator using the regulator framework.
 
           To compile this driver as a module, choose M here: the module will
-<<<<<<< HEAD
-          be called rfkill-regulator.
-=======
           be called rfkill-regulator.
 
 config RFKILL_GPIO
@@ -44,5 +41,4 @@
 	help
 	  If you say yes here you get support of a generic gpio RFKILL
 	  driver. The platform should fill in the appropriate fields in the
-	  rfkill_gpio_platform_data structure and pass that to the driver.
->>>>>>> 55922c9d
+	  rfkill_gpio_platform_data structure and pass that to the driver.