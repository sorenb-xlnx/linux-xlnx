--- conflicted
+++ resolved
@@ -43,11 +43,8 @@
 EXPORT_SYMBOL(unregister_ip_vs_app);
 EXPORT_SYMBOL(register_ip_vs_app_inc);
 
-<<<<<<< HEAD
-=======
 static DEFINE_MUTEX(__ip_vs_app_mutex);
 
->>>>>>> 8eca7a00
 /*
  *	Get an ip_vs_app object
  */
@@ -172,14 +169,13 @@
 register_ip_vs_app_inc(struct net *net, struct ip_vs_app *app, __u16 proto,
 		       __u16 port)
 {
-	struct netns_ipvs *ipvs = net_ipvs(net);
 	int result;
 
-	mutex_lock(&ipvs->app_mutex);
+	mutex_lock(&__ip_vs_app_mutex);
 
 	result = ip_vs_app_inc_new(net, app, proto, port);
 
-	mutex_unlock(&ipvs->app_mutex);
+	mutex_unlock(&__ip_vs_app_mutex);
 
 	return result;
 }
@@ -194,11 +190,11 @@
 	/* increase the module use count */
 	ip_vs_use_count_inc();
 
-	mutex_lock(&ipvs->app_mutex);
+	mutex_lock(&__ip_vs_app_mutex);
 
 	list_add(&app->a_list, &ipvs->app_list);
 
-	mutex_unlock(&ipvs->app_mutex);
+	mutex_unlock(&__ip_vs_app_mutex);
 
 	return 0;
 }
@@ -210,10 +206,9 @@
  */
 void unregister_ip_vs_app(struct net *net, struct ip_vs_app *app)
 {
-	struct netns_ipvs *ipvs = net_ipvs(net);
 	struct ip_vs_app *inc, *nxt;
 
-	mutex_lock(&ipvs->app_mutex);
+	mutex_lock(&__ip_vs_app_mutex);
 
 	list_for_each_entry_safe(inc, nxt, &app->incs_list, a_list) {
 		ip_vs_app_inc_release(net, inc);
@@ -221,7 +216,7 @@
 
 	list_del(&app->a_list);
 
-	mutex_unlock(&ipvs->app_mutex);
+	mutex_unlock(&__ip_vs_app_mutex);
 
 	/* decrease the module use count */
 	ip_vs_use_count_dec();
@@ -505,15 +500,9 @@
 {
 	struct net *net = seq_file_net(seq);
 	struct netns_ipvs *ipvs = net_ipvs(net);
-<<<<<<< HEAD
-
-	mutex_lock(&ipvs->app_mutex);
-
-=======
 
 	mutex_lock(&__ip_vs_app_mutex);
 
->>>>>>> 8eca7a00
 	return *pos ? ip_vs_app_idx(ipvs, *pos - 1) : SEQ_START_TOKEN;
 }
 
@@ -546,9 +535,7 @@
 
 static void ip_vs_app_seq_stop(struct seq_file *seq, void *v)
 {
-	struct netns_ipvs *ipvs = net_ipvs(seq_file_net(seq));
-
-	mutex_unlock(&ipvs->app_mutex);
+	mutex_unlock(&__ip_vs_app_mutex);
 }
 
 static int ip_vs_app_seq_show(struct seq_file *seq, void *v)
@@ -594,10 +581,6 @@
 	struct netns_ipvs *ipvs = net_ipvs(net);
 
 	INIT_LIST_HEAD(&ipvs->app_list);
-<<<<<<< HEAD
-	__mutex_init(&ipvs->app_mutex, "ipvs->app_mutex", &ipvs->app_key);
-=======
->>>>>>> 8eca7a00
 	proc_net_fops_create(net, "ip_vs_app", 0, &ip_vs_app_fops);
 	return 0;
 }
