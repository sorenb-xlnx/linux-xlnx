/*
 * IPVS         An implementation of the IP virtual server support for the
 *              LINUX operating system.  IPVS is now implemented as a module
 *              over the NetFilter framework. IPVS can be used to build a
 *              high-performance and highly available server based on a
 *              cluster of servers.
 *
 * Authors:     Wensong Zhang <wensong@linuxvirtualserver.org>
 *              Peter Kese <peter.kese@ijs.si>
 *              Julian Anastasov <ja@ssi.bg>
 *
 *              This program is free software; you can redistribute it and/or
 *              modify it under the terms of the GNU General Public License
 *              as published by the Free Software Foundation; either version
 *              2 of the License, or (at your option) any later version.
 *
 * Changes:
 *
 */

#define KMSG_COMPONENT "IPVS"
#define pr_fmt(fmt) KMSG_COMPONENT ": " fmt

#include <linux/module.h>
#include <linux/init.h>
#include <linux/types.h>
#include <linux/capability.h>
#include <linux/fs.h>
#include <linux/sysctl.h>
#include <linux/proc_fs.h>
#include <linux/workqueue.h>
#include <linux/swap.h>
#include <linux/seq_file.h>
#include <linux/slab.h>

#include <linux/netfilter.h>
#include <linux/netfilter_ipv4.h>
#include <linux/mutex.h>

#include <net/net_namespace.h>
#include <linux/nsproxy.h>
#include <net/ip.h>
#ifdef CONFIG_IP_VS_IPV6
#include <net/ipv6.h>
#include <net/ip6_route.h>
#endif
#include <net/route.h>
#include <net/sock.h>
#include <net/genetlink.h>

#include <asm/uaccess.h>

#include <net/ip_vs.h>

/* semaphore for IPVS sockopts. And, [gs]etsockopt may sleep. */
static DEFINE_MUTEX(__ip_vs_mutex);

/* lock for service table */
static DEFINE_RWLOCK(__ip_vs_svc_lock);

/* sysctl variables */

#ifdef CONFIG_IP_VS_DEBUG
static int sysctl_ip_vs_debug_level = 0;

int ip_vs_get_debug_level(void)
{
	return sysctl_ip_vs_debug_level;
}
#endif

#ifdef CONFIG_IP_VS_IPV6
/* Taken from rt6_fill_node() in net/ipv6/route.c, is there a better way? */
static int __ip_vs_addr_is_local_v6(struct net *net,
				    const struct in6_addr *addr)
{
	struct rt6_info *rt;
	struct flowi6 fl6 = {
		.daddr = *addr,
	};

	rt = (struct rt6_info *)ip6_route_output(net, NULL, &fl6);
	if (rt && rt->rt6i_dev && (rt->rt6i_dev->flags & IFF_LOOPBACK))
		return 1;

	return 0;
}
#endif

#ifdef CONFIG_SYSCTL
/*
 *	update_defense_level is called from keventd and from sysctl,
 *	so it needs to protect itself from softirqs
 */
static void update_defense_level(struct netns_ipvs *ipvs)
{
	struct sysinfo i;
	static int old_secure_tcp = 0;
	int availmem;
	int nomem;
	int to_change = -1;

	/* we only count free and buffered memory (in pages) */
	si_meminfo(&i);
	availmem = i.freeram + i.bufferram;
	/* however in linux 2.5 the i.bufferram is total page cache size,
	   we need adjust it */
	/* si_swapinfo(&i); */
	/* availmem = availmem - (i.totalswap - i.freeswap); */

	nomem = (availmem < ipvs->sysctl_amemthresh);

	local_bh_disable();

	/* drop_entry */
	spin_lock(&ipvs->dropentry_lock);
	switch (ipvs->sysctl_drop_entry) {
	case 0:
		atomic_set(&ipvs->dropentry, 0);
		break;
	case 1:
		if (nomem) {
			atomic_set(&ipvs->dropentry, 1);
			ipvs->sysctl_drop_entry = 2;
		} else {
			atomic_set(&ipvs->dropentry, 0);
		}
		break;
	case 2:
		if (nomem) {
			atomic_set(&ipvs->dropentry, 1);
		} else {
			atomic_set(&ipvs->dropentry, 0);
			ipvs->sysctl_drop_entry = 1;
		};
		break;
	case 3:
		atomic_set(&ipvs->dropentry, 1);
		break;
	}
	spin_unlock(&ipvs->dropentry_lock);

	/* drop_packet */
	spin_lock(&ipvs->droppacket_lock);
	switch (ipvs->sysctl_drop_packet) {
	case 0:
		ipvs->drop_rate = 0;
		break;
	case 1:
		if (nomem) {
			ipvs->drop_rate = ipvs->drop_counter
				= ipvs->sysctl_amemthresh /
				(ipvs->sysctl_amemthresh-availmem);
			ipvs->sysctl_drop_packet = 2;
		} else {
			ipvs->drop_rate = 0;
		}
		break;
	case 2:
		if (nomem) {
			ipvs->drop_rate = ipvs->drop_counter
				= ipvs->sysctl_amemthresh /
				(ipvs->sysctl_amemthresh-availmem);
		} else {
			ipvs->drop_rate = 0;
			ipvs->sysctl_drop_packet = 1;
		}
		break;
	case 3:
		ipvs->drop_rate = ipvs->sysctl_am_droprate;
		break;
	}
	spin_unlock(&ipvs->droppacket_lock);

	/* secure_tcp */
	spin_lock(&ipvs->securetcp_lock);
	switch (ipvs->sysctl_secure_tcp) {
	case 0:
		if (old_secure_tcp >= 2)
			to_change = 0;
		break;
	case 1:
		if (nomem) {
			if (old_secure_tcp < 2)
				to_change = 1;
			ipvs->sysctl_secure_tcp = 2;
		} else {
			if (old_secure_tcp >= 2)
				to_change = 0;
		}
		break;
	case 2:
		if (nomem) {
			if (old_secure_tcp < 2)
				to_change = 1;
		} else {
			if (old_secure_tcp >= 2)
				to_change = 0;
			ipvs->sysctl_secure_tcp = 1;
		}
		break;
	case 3:
		if (old_secure_tcp < 2)
			to_change = 1;
		break;
	}
	old_secure_tcp = ipvs->sysctl_secure_tcp;
	if (to_change >= 0)
		ip_vs_protocol_timeout_change(ipvs,
					      ipvs->sysctl_secure_tcp > 1);
	spin_unlock(&ipvs->securetcp_lock);

	local_bh_enable();
}


/*
 *	Timer for checking the defense
 */
#define DEFENSE_TIMER_PERIOD	1*HZ

static void defense_work_handler(struct work_struct *work)
{
	struct netns_ipvs *ipvs =
		container_of(work, struct netns_ipvs, defense_work.work);

	update_defense_level(ipvs);
	if (atomic_read(&ipvs->dropentry))
		ip_vs_random_dropentry(ipvs->net);
	schedule_delayed_work(&ipvs->defense_work, DEFENSE_TIMER_PERIOD);
}
#endif

int
ip_vs_use_count_inc(void)
{
	return try_module_get(THIS_MODULE);
}

void
ip_vs_use_count_dec(void)
{
	module_put(THIS_MODULE);
}


/*
 *	Hash table: for virtual service lookups
 */
#define IP_VS_SVC_TAB_BITS 8
#define IP_VS_SVC_TAB_SIZE (1 << IP_VS_SVC_TAB_BITS)
#define IP_VS_SVC_TAB_MASK (IP_VS_SVC_TAB_SIZE - 1)

/* the service table hashed by <protocol, addr, port> */
static struct list_head ip_vs_svc_table[IP_VS_SVC_TAB_SIZE];
/* the service table hashed by fwmark */
static struct list_head ip_vs_svc_fwm_table[IP_VS_SVC_TAB_SIZE];


/*
 *	Returns hash value for virtual service
 */
static inline unsigned
ip_vs_svc_hashkey(struct net *net, int af, unsigned proto,
		  const union nf_inet_addr *addr, __be16 port)
{
	register unsigned porth = ntohs(port);
	__be32 addr_fold = addr->ip;

#ifdef CONFIG_IP_VS_IPV6
	if (af == AF_INET6)
		addr_fold = addr->ip6[0]^addr->ip6[1]^
			    addr->ip6[2]^addr->ip6[3];
#endif
	addr_fold ^= ((size_t)net>>8);

	return (proto^ntohl(addr_fold)^(porth>>IP_VS_SVC_TAB_BITS)^porth)
		& IP_VS_SVC_TAB_MASK;
}

/*
 *	Returns hash value of fwmark for virtual service lookup
 */
static inline unsigned ip_vs_svc_fwm_hashkey(struct net *net, __u32 fwmark)
{
	return (((size_t)net>>8) ^ fwmark) & IP_VS_SVC_TAB_MASK;
}

/*
 *	Hashes a service in the ip_vs_svc_table by <netns,proto,addr,port>
 *	or in the ip_vs_svc_fwm_table by fwmark.
 *	Should be called with locked tables.
 */
static int ip_vs_svc_hash(struct ip_vs_service *svc)
{
	unsigned hash;

	if (svc->flags & IP_VS_SVC_F_HASHED) {
		pr_err("%s(): request for already hashed, called from %pF\n",
		       __func__, __builtin_return_address(0));
		return 0;
	}

	if (svc->fwmark == 0) {
		/*
		 *  Hash it by <netns,protocol,addr,port> in ip_vs_svc_table
		 */
		hash = ip_vs_svc_hashkey(svc->net, svc->af, svc->protocol,
					 &svc->addr, svc->port);
		list_add(&svc->s_list, &ip_vs_svc_table[hash]);
	} else {
		/*
		 *  Hash it by fwmark in svc_fwm_table
		 */
		hash = ip_vs_svc_fwm_hashkey(svc->net, svc->fwmark);
		list_add(&svc->f_list, &ip_vs_svc_fwm_table[hash]);
	}

	svc->flags |= IP_VS_SVC_F_HASHED;
	/* increase its refcnt because it is referenced by the svc table */
	atomic_inc(&svc->refcnt);
	return 1;
}


/*
 *	Unhashes a service from svc_table / svc_fwm_table.
 *	Should be called with locked tables.
 */
static int ip_vs_svc_unhash(struct ip_vs_service *svc)
{
	if (!(svc->flags & IP_VS_SVC_F_HASHED)) {
		pr_err("%s(): request for unhash flagged, called from %pF\n",
		       __func__, __builtin_return_address(0));
		return 0;
	}

	if (svc->fwmark == 0) {
		/* Remove it from the svc_table table */
		list_del(&svc->s_list);
	} else {
		/* Remove it from the svc_fwm_table table */
		list_del(&svc->f_list);
	}

	svc->flags &= ~IP_VS_SVC_F_HASHED;
	atomic_dec(&svc->refcnt);
	return 1;
}


/*
 *	Get service by {netns, proto,addr,port} in the service table.
 */
static inline struct ip_vs_service *
__ip_vs_service_find(struct net *net, int af, __u16 protocol,
		     const union nf_inet_addr *vaddr, __be16 vport)
{
	unsigned hash;
	struct ip_vs_service *svc;

	/* Check for "full" addressed entries */
	hash = ip_vs_svc_hashkey(net, af, protocol, vaddr, vport);

	list_for_each_entry(svc, &ip_vs_svc_table[hash], s_list){
		if ((svc->af == af)
		    && ip_vs_addr_equal(af, &svc->addr, vaddr)
		    && (svc->port == vport)
		    && (svc->protocol == protocol)
		    && net_eq(svc->net, net)) {
			/* HIT */
			return svc;
		}
	}

	return NULL;
}


/*
 *	Get service by {fwmark} in the service table.
 */
static inline struct ip_vs_service *
__ip_vs_svc_fwm_find(struct net *net, int af, __u32 fwmark)
{
	unsigned hash;
	struct ip_vs_service *svc;

	/* Check for fwmark addressed entries */
	hash = ip_vs_svc_fwm_hashkey(net, fwmark);

	list_for_each_entry(svc, &ip_vs_svc_fwm_table[hash], f_list) {
		if (svc->fwmark == fwmark && svc->af == af
		    && net_eq(svc->net, net)) {
			/* HIT */
			return svc;
		}
	}

	return NULL;
}

struct ip_vs_service *
ip_vs_service_get(struct net *net, int af, __u32 fwmark, __u16 protocol,
		  const union nf_inet_addr *vaddr, __be16 vport)
{
	struct ip_vs_service *svc;
	struct netns_ipvs *ipvs = net_ipvs(net);

	read_lock(&__ip_vs_svc_lock);

	/*
	 *	Check the table hashed by fwmark first
	 */
	if (fwmark) {
		svc = __ip_vs_svc_fwm_find(net, af, fwmark);
		if (svc)
			goto out;
	}

	/*
	 *	Check the table hashed by <protocol,addr,port>
	 *	for "full" addressed entries
	 */
	svc = __ip_vs_service_find(net, af, protocol, vaddr, vport);

	if (svc == NULL
	    && protocol == IPPROTO_TCP
	    && atomic_read(&ipvs->ftpsvc_counter)
	    && (vport == FTPDATA || ntohs(vport) >= PROT_SOCK)) {
		/*
		 * Check if ftp service entry exists, the packet
		 * might belong to FTP data connections.
		 */
		svc = __ip_vs_service_find(net, af, protocol, vaddr, FTPPORT);
	}

	if (svc == NULL
	    && atomic_read(&ipvs->nullsvc_counter)) {
		/*
		 * Check if the catch-all port (port zero) exists
		 */
		svc = __ip_vs_service_find(net, af, protocol, vaddr, 0);
	}

  out:
	if (svc)
		atomic_inc(&svc->usecnt);
	read_unlock(&__ip_vs_svc_lock);

	IP_VS_DBG_BUF(9, "lookup service: fwm %u %s %s:%u %s\n",
		      fwmark, ip_vs_proto_name(protocol),
		      IP_VS_DBG_ADDR(af, vaddr), ntohs(vport),
		      svc ? "hit" : "not hit");

	return svc;
}


static inline void
__ip_vs_bind_svc(struct ip_vs_dest *dest, struct ip_vs_service *svc)
{
	atomic_inc(&svc->refcnt);
	dest->svc = svc;
}

static void
__ip_vs_unbind_svc(struct ip_vs_dest *dest)
{
	struct ip_vs_service *svc = dest->svc;

	dest->svc = NULL;
	if (atomic_dec_and_test(&svc->refcnt)) {
		IP_VS_DBG_BUF(3, "Removing service %u/%s:%u usecnt=%d\n",
			      svc->fwmark,
			      IP_VS_DBG_ADDR(svc->af, &svc->addr),
			      ntohs(svc->port), atomic_read(&svc->usecnt));
		free_percpu(svc->stats.cpustats);
		kfree(svc);
	}
}


/*
 *	Returns hash value for real service
 */
static inline unsigned ip_vs_rs_hashkey(int af,
					    const union nf_inet_addr *addr,
					    __be16 port)
{
	register unsigned porth = ntohs(port);
	__be32 addr_fold = addr->ip;

#ifdef CONFIG_IP_VS_IPV6
	if (af == AF_INET6)
		addr_fold = addr->ip6[0]^addr->ip6[1]^
			    addr->ip6[2]^addr->ip6[3];
#endif

	return (ntohl(addr_fold)^(porth>>IP_VS_RTAB_BITS)^porth)
		& IP_VS_RTAB_MASK;
}

/*
 *	Hashes ip_vs_dest in rs_table by <proto,addr,port>.
 *	should be called with locked tables.
 */
static int ip_vs_rs_hash(struct netns_ipvs *ipvs, struct ip_vs_dest *dest)
{
	unsigned hash;

	if (!list_empty(&dest->d_list)) {
		return 0;
	}

	/*
	 *	Hash by proto,addr,port,
	 *	which are the parameters of the real service.
	 */
	hash = ip_vs_rs_hashkey(dest->af, &dest->addr, dest->port);

	list_add(&dest->d_list, &ipvs->rs_table[hash]);

	return 1;
}

/*
 *	UNhashes ip_vs_dest from rs_table.
 *	should be called with locked tables.
 */
static int ip_vs_rs_unhash(struct ip_vs_dest *dest)
{
	/*
	 * Remove it from the rs_table table.
	 */
	if (!list_empty(&dest->d_list)) {
		list_del(&dest->d_list);
		INIT_LIST_HEAD(&dest->d_list);
	}

	return 1;
}

/*
 *	Lookup real service by <proto,addr,port> in the real service table.
 */
struct ip_vs_dest *
ip_vs_lookup_real_service(struct net *net, int af, __u16 protocol,
			  const union nf_inet_addr *daddr,
			  __be16 dport)
{
	struct netns_ipvs *ipvs = net_ipvs(net);
	unsigned hash;
	struct ip_vs_dest *dest;

	/*
	 *	Check for "full" addressed entries
	 *	Return the first found entry
	 */
	hash = ip_vs_rs_hashkey(af, daddr, dport);

	read_lock(&ipvs->rs_lock);
	list_for_each_entry(dest, &ipvs->rs_table[hash], d_list) {
		if ((dest->af == af)
		    && ip_vs_addr_equal(af, &dest->addr, daddr)
		    && (dest->port == dport)
		    && ((dest->protocol == protocol) ||
			dest->vfwmark)) {
			/* HIT */
			read_unlock(&ipvs->rs_lock);
			return dest;
		}
	}
	read_unlock(&ipvs->rs_lock);

	return NULL;
}

/*
 *	Lookup destination by {addr,port} in the given service
 */
static struct ip_vs_dest *
ip_vs_lookup_dest(struct ip_vs_service *svc, const union nf_inet_addr *daddr,
		  __be16 dport)
{
	struct ip_vs_dest *dest;

	/*
	 * Find the destination for the given service
	 */
	list_for_each_entry(dest, &svc->destinations, n_list) {
		if ((dest->af == svc->af)
		    && ip_vs_addr_equal(svc->af, &dest->addr, daddr)
		    && (dest->port == dport)) {
			/* HIT */
			return dest;
		}
	}

	return NULL;
}

/*
 * Find destination by {daddr,dport,vaddr,protocol}
 * Cretaed to be used in ip_vs_process_message() in
 * the backup synchronization daemon. It finds the
 * destination to be bound to the received connection
 * on the backup.
 *
 * ip_vs_lookup_real_service() looked promissing, but
 * seems not working as expected.
 */
struct ip_vs_dest *ip_vs_find_dest(struct net  *net, int af,
				   const union nf_inet_addr *daddr,
				   __be16 dport,
				   const union nf_inet_addr *vaddr,
				   __be16 vport, __u16 protocol, __u32 fwmark)
{
	struct ip_vs_dest *dest;
	struct ip_vs_service *svc;

	svc = ip_vs_service_get(net, af, fwmark, protocol, vaddr, vport);
	if (!svc)
		return NULL;
	dest = ip_vs_lookup_dest(svc, daddr, dport);
	if (dest)
		atomic_inc(&dest->refcnt);
	ip_vs_service_put(svc);
	return dest;
}

/*
 *  Lookup dest by {svc,addr,port} in the destination trash.
 *  The destination trash is used to hold the destinations that are removed
 *  from the service table but are still referenced by some conn entries.
 *  The reason to add the destination trash is when the dest is temporary
 *  down (either by administrator or by monitor program), the dest can be
 *  picked back from the trash, the remaining connections to the dest can
 *  continue, and the counting information of the dest is also useful for
 *  scheduling.
 */
static struct ip_vs_dest *
ip_vs_trash_get_dest(struct ip_vs_service *svc, const union nf_inet_addr *daddr,
		     __be16 dport)
{
	struct ip_vs_dest *dest, *nxt;
	struct netns_ipvs *ipvs = net_ipvs(svc->net);

	/*
	 * Find the destination in trash
	 */
	list_for_each_entry_safe(dest, nxt, &ipvs->dest_trash, n_list) {
		IP_VS_DBG_BUF(3, "Destination %u/%s:%u still in trash, "
			      "dest->refcnt=%d\n",
			      dest->vfwmark,
			      IP_VS_DBG_ADDR(svc->af, &dest->addr),
			      ntohs(dest->port),
			      atomic_read(&dest->refcnt));
		if (dest->af == svc->af &&
		    ip_vs_addr_equal(svc->af, &dest->addr, daddr) &&
		    dest->port == dport &&
		    dest->vfwmark == svc->fwmark &&
		    dest->protocol == svc->protocol &&
		    (svc->fwmark ||
		     (ip_vs_addr_equal(svc->af, &dest->vaddr, &svc->addr) &&
		      dest->vport == svc->port))) {
			/* HIT */
			return dest;
		}

		/*
		 * Try to purge the destination from trash if not referenced
		 */
		if (atomic_read(&dest->refcnt) == 1) {
			IP_VS_DBG_BUF(3, "Removing destination %u/%s:%u "
				      "from trash\n",
				      dest->vfwmark,
				      IP_VS_DBG_ADDR(svc->af, &dest->addr),
				      ntohs(dest->port));
			list_del(&dest->n_list);
			ip_vs_dst_reset(dest);
			__ip_vs_unbind_svc(dest);
			free_percpu(dest->stats.cpustats);
			kfree(dest);
		}
	}

	return NULL;
}


/*
 *  Clean up all the destinations in the trash
 *  Called by the ip_vs_control_cleanup()
 *
 *  When the ip_vs_control_clearup is activated by ipvs module exit,
 *  the service tables must have been flushed and all the connections
 *  are expired, and the refcnt of each destination in the trash must
 *  be 1, so we simply release them here.
 */
static void ip_vs_trash_cleanup(struct net *net)
{
	struct ip_vs_dest *dest, *nxt;
	struct netns_ipvs *ipvs = net_ipvs(net);

	list_for_each_entry_safe(dest, nxt, &ipvs->dest_trash, n_list) {
		list_del(&dest->n_list);
		ip_vs_dst_reset(dest);
		__ip_vs_unbind_svc(dest);
		free_percpu(dest->stats.cpustats);
		kfree(dest);
	}
}

static void
ip_vs_copy_stats(struct ip_vs_stats_user *dst, struct ip_vs_stats *src)
{
#define IP_VS_SHOW_STATS_COUNTER(c) dst->c = src->ustats.c - src->ustats0.c

	spin_lock_bh(&src->lock);

	IP_VS_SHOW_STATS_COUNTER(conns);
	IP_VS_SHOW_STATS_COUNTER(inpkts);
	IP_VS_SHOW_STATS_COUNTER(outpkts);
	IP_VS_SHOW_STATS_COUNTER(inbytes);
	IP_VS_SHOW_STATS_COUNTER(outbytes);

	ip_vs_read_estimator(dst, src);

	spin_unlock_bh(&src->lock);
}

static void
ip_vs_zero_stats(struct ip_vs_stats *stats)
{
	spin_lock_bh(&stats->lock);

	/* get current counters as zero point, rates are zeroed */

#define IP_VS_ZERO_STATS_COUNTER(c) stats->ustats0.c = stats->ustats.c

	IP_VS_ZERO_STATS_COUNTER(conns);
	IP_VS_ZERO_STATS_COUNTER(inpkts);
	IP_VS_ZERO_STATS_COUNTER(outpkts);
	IP_VS_ZERO_STATS_COUNTER(inbytes);
	IP_VS_ZERO_STATS_COUNTER(outbytes);

	ip_vs_zero_estimator(stats);

	spin_unlock_bh(&stats->lock);
}

/*
 *	Update a destination in the given service
 */
static void
__ip_vs_update_dest(struct ip_vs_service *svc, struct ip_vs_dest *dest,
		    struct ip_vs_dest_user_kern *udest, int add)
{
	struct netns_ipvs *ipvs = net_ipvs(svc->net);
	int conn_flags;

	/* set the weight and the flags */
	atomic_set(&dest->weight, udest->weight);
	conn_flags = udest->conn_flags & IP_VS_CONN_F_DEST_MASK;
	conn_flags |= IP_VS_CONN_F_INACTIVE;

	/* set the IP_VS_CONN_F_NOOUTPUT flag if not masquerading/NAT */
	if ((conn_flags & IP_VS_CONN_F_FWD_MASK) != IP_VS_CONN_F_MASQ) {
		conn_flags |= IP_VS_CONN_F_NOOUTPUT;
	} else {
		/*
		 *    Put the real service in rs_table if not present.
		 *    For now only for NAT!
		 */
		write_lock_bh(&ipvs->rs_lock);
		ip_vs_rs_hash(ipvs, dest);
		write_unlock_bh(&ipvs->rs_lock);
	}
	atomic_set(&dest->conn_flags, conn_flags);

	/* bind the service */
	if (!dest->svc) {
		__ip_vs_bind_svc(dest, svc);
	} else {
		if (dest->svc != svc) {
			__ip_vs_unbind_svc(dest);
			ip_vs_zero_stats(&dest->stats);
			__ip_vs_bind_svc(dest, svc);
		}
	}

	/* set the dest status flags */
	dest->flags |= IP_VS_DEST_F_AVAILABLE;

	if (udest->u_threshold == 0 || udest->u_threshold > dest->u_threshold)
		dest->flags &= ~IP_VS_DEST_F_OVERLOAD;
	dest->u_threshold = udest->u_threshold;
	dest->l_threshold = udest->l_threshold;

	spin_lock_bh(&dest->dst_lock);
	ip_vs_dst_reset(dest);
	spin_unlock_bh(&dest->dst_lock);

	if (add)
		ip_vs_start_estimator(svc->net, &dest->stats);

	write_lock_bh(&__ip_vs_svc_lock);

	/* Wait until all other svc users go away */
	IP_VS_WAIT_WHILE(atomic_read(&svc->usecnt) > 0);

	if (add) {
		list_add(&dest->n_list, &svc->destinations);
		svc->num_dests++;
	}

	/* call the update_service, because server weight may be changed */
	if (svc->scheduler->update_service)
		svc->scheduler->update_service(svc);

	write_unlock_bh(&__ip_vs_svc_lock);
}


/*
 *	Create a destination for the given service
 */
static int
ip_vs_new_dest(struct ip_vs_service *svc, struct ip_vs_dest_user_kern *udest,
	       struct ip_vs_dest **dest_p)
{
	struct ip_vs_dest *dest;
	unsigned atype;

	EnterFunction(2);

#ifdef CONFIG_IP_VS_IPV6
	if (svc->af == AF_INET6) {
		atype = ipv6_addr_type(&udest->addr.in6);
		if ((!(atype & IPV6_ADDR_UNICAST) ||
			atype & IPV6_ADDR_LINKLOCAL) &&
			!__ip_vs_addr_is_local_v6(svc->net, &udest->addr.in6))
			return -EINVAL;
	} else
#endif
	{
		atype = inet_addr_type(svc->net, udest->addr.ip);
		if (atype != RTN_LOCAL && atype != RTN_UNICAST)
			return -EINVAL;
	}

	dest = kzalloc(sizeof(struct ip_vs_dest), GFP_KERNEL);
	if (dest == NULL) {
		pr_err("%s(): no memory.\n", __func__);
		return -ENOMEM;
	}
	dest->stats.cpustats = alloc_percpu(struct ip_vs_cpu_stats);
	if (!dest->stats.cpustats) {
		pr_err("%s() alloc_percpu failed\n", __func__);
		goto err_alloc;
	}

	dest->af = svc->af;
	dest->protocol = svc->protocol;
	dest->vaddr = svc->addr;
	dest->vport = svc->port;
	dest->vfwmark = svc->fwmark;
	ip_vs_addr_copy(svc->af, &dest->addr, &udest->addr);
	dest->port = udest->port;

	atomic_set(&dest->activeconns, 0);
	atomic_set(&dest->inactconns, 0);
	atomic_set(&dest->persistconns, 0);
	atomic_set(&dest->refcnt, 1);

	INIT_LIST_HEAD(&dest->d_list);
	spin_lock_init(&dest->dst_lock);
	spin_lock_init(&dest->stats.lock);
	__ip_vs_update_dest(svc, dest, udest, 1);

	*dest_p = dest;

	LeaveFunction(2);
	return 0;

err_alloc:
	kfree(dest);
	return -ENOMEM;
}


/*
 *	Add a destination into an existing service
 */
static int
ip_vs_add_dest(struct ip_vs_service *svc, struct ip_vs_dest_user_kern *udest)
{
	struct ip_vs_dest *dest;
	union nf_inet_addr daddr;
	__be16 dport = udest->port;
	int ret;

	EnterFunction(2);

	if (udest->weight < 0) {
		pr_err("%s(): server weight less than zero\n", __func__);
		return -ERANGE;
	}

	if (udest->l_threshold > udest->u_threshold) {
		pr_err("%s(): lower threshold is higher than upper threshold\n",
			__func__);
		return -ERANGE;
	}

	ip_vs_addr_copy(svc->af, &daddr, &udest->addr);

	/*
	 * Check if the dest already exists in the list
	 */
	dest = ip_vs_lookup_dest(svc, &daddr, dport);

	if (dest != NULL) {
		IP_VS_DBG(1, "%s(): dest already exists\n", __func__);
		return -EEXIST;
	}

	/*
	 * Check if the dest already exists in the trash and
	 * is from the same service
	 */
	dest = ip_vs_trash_get_dest(svc, &daddr, dport);

	if (dest != NULL) {
		IP_VS_DBG_BUF(3, "Get destination %s:%u from trash, "
			      "dest->refcnt=%d, service %u/%s:%u\n",
			      IP_VS_DBG_ADDR(svc->af, &daddr), ntohs(dport),
			      atomic_read(&dest->refcnt),
			      dest->vfwmark,
			      IP_VS_DBG_ADDR(svc->af, &dest->vaddr),
			      ntohs(dest->vport));

		/*
		 * Get the destination from the trash
		 */
		list_del(&dest->n_list);

		__ip_vs_update_dest(svc, dest, udest, 1);
		ret = 0;
	} else {
		/*
		 * Allocate and initialize the dest structure
		 */
		ret = ip_vs_new_dest(svc, udest, &dest);
	}
	LeaveFunction(2);

	return ret;
}


/*
 *	Edit a destination in the given service
 */
static int
ip_vs_edit_dest(struct ip_vs_service *svc, struct ip_vs_dest_user_kern *udest)
{
	struct ip_vs_dest *dest;
	union nf_inet_addr daddr;
	__be16 dport = udest->port;

	EnterFunction(2);

	if (udest->weight < 0) {
		pr_err("%s(): server weight less than zero\n", __func__);
		return -ERANGE;
	}

	if (udest->l_threshold > udest->u_threshold) {
		pr_err("%s(): lower threshold is higher than upper threshold\n",
			__func__);
		return -ERANGE;
	}

	ip_vs_addr_copy(svc->af, &daddr, &udest->addr);

	/*
	 *  Lookup the destination list
	 */
	dest = ip_vs_lookup_dest(svc, &daddr, dport);

	if (dest == NULL) {
		IP_VS_DBG(1, "%s(): dest doesn't exist\n", __func__);
		return -ENOENT;
	}

	__ip_vs_update_dest(svc, dest, udest, 0);
	LeaveFunction(2);

	return 0;
}


/*
 *	Delete a destination (must be already unlinked from the service)
 */
static void __ip_vs_del_dest(struct net *net, struct ip_vs_dest *dest)
{
	struct netns_ipvs *ipvs = net_ipvs(net);

	ip_vs_stop_estimator(net, &dest->stats);

	/*
	 *  Remove it from the d-linked list with the real services.
	 */
	write_lock_bh(&ipvs->rs_lock);
	ip_vs_rs_unhash(dest);
	write_unlock_bh(&ipvs->rs_lock);

	/*
	 *  Decrease the refcnt of the dest, and free the dest
	 *  if nobody refers to it (refcnt=0). Otherwise, throw
	 *  the destination into the trash.
	 */
	if (atomic_dec_and_test(&dest->refcnt)) {
		IP_VS_DBG_BUF(3, "Removing destination %u/%s:%u\n",
			      dest->vfwmark,
			      IP_VS_DBG_ADDR(dest->af, &dest->addr),
			      ntohs(dest->port));
		ip_vs_dst_reset(dest);
		/* simply decrease svc->refcnt here, let the caller check
		   and release the service if nobody refers to it.
		   Only user context can release destination and service,
		   and only one user context can update virtual service at a
		   time, so the operation here is OK */
		atomic_dec(&dest->svc->refcnt);
		free_percpu(dest->stats.cpustats);
		kfree(dest);
	} else {
		IP_VS_DBG_BUF(3, "Moving dest %s:%u into trash, "
			      "dest->refcnt=%d\n",
			      IP_VS_DBG_ADDR(dest->af, &dest->addr),
			      ntohs(dest->port),
			      atomic_read(&dest->refcnt));
		list_add(&dest->n_list, &ipvs->dest_trash);
		atomic_inc(&dest->refcnt);
	}
}


/*
 *	Unlink a destination from the given service
 */
static void __ip_vs_unlink_dest(struct ip_vs_service *svc,
				struct ip_vs_dest *dest,
				int svcupd)
{
	dest->flags &= ~IP_VS_DEST_F_AVAILABLE;

	/*
	 *  Remove it from the d-linked destination list.
	 */
	list_del(&dest->n_list);
	svc->num_dests--;

	/*
	 *  Call the update_service function of its scheduler
	 */
	if (svcupd && svc->scheduler->update_service)
			svc->scheduler->update_service(svc);
}


/*
 *	Delete a destination server in the given service
 */
static int
ip_vs_del_dest(struct ip_vs_service *svc, struct ip_vs_dest_user_kern *udest)
{
	struct ip_vs_dest *dest;
	__be16 dport = udest->port;

	EnterFunction(2);

	dest = ip_vs_lookup_dest(svc, &udest->addr, dport);

	if (dest == NULL) {
		IP_VS_DBG(1, "%s(): destination not found!\n", __func__);
		return -ENOENT;
	}

	write_lock_bh(&__ip_vs_svc_lock);

	/*
	 *	Wait until all other svc users go away.
	 */
	IP_VS_WAIT_WHILE(atomic_read(&svc->usecnt) > 0);

	/*
	 *	Unlink dest from the service
	 */
	__ip_vs_unlink_dest(svc, dest, 1);

	write_unlock_bh(&__ip_vs_svc_lock);

	/*
	 *	Delete the destination
	 */
	__ip_vs_del_dest(svc->net, dest);

	LeaveFunction(2);

	return 0;
}


/*
 *	Add a service into the service hash table
 */
static int
ip_vs_add_service(struct net *net, struct ip_vs_service_user_kern *u,
		  struct ip_vs_service **svc_p)
{
	int ret = 0;
	struct ip_vs_scheduler *sched = NULL;
	struct ip_vs_pe *pe = NULL;
	struct ip_vs_service *svc = NULL;
	struct netns_ipvs *ipvs = net_ipvs(net);

	/* increase the module use count */
	ip_vs_use_count_inc();

	/* Lookup the scheduler by 'u->sched_name' */
	sched = ip_vs_scheduler_get(u->sched_name);
	if (sched == NULL) {
		pr_info("Scheduler module ip_vs_%s not found\n", u->sched_name);
		ret = -ENOENT;
		goto out_err;
	}

	if (u->pe_name && *u->pe_name) {
		pe = ip_vs_pe_getbyname(u->pe_name);
		if (pe == NULL) {
			pr_info("persistence engine module ip_vs_pe_%s "
				"not found\n", u->pe_name);
			ret = -ENOENT;
			goto out_err;
		}
	}

#ifdef CONFIG_IP_VS_IPV6
	if (u->af == AF_INET6 && (u->netmask < 1 || u->netmask > 128)) {
		ret = -EINVAL;
		goto out_err;
	}
#endif

	svc = kzalloc(sizeof(struct ip_vs_service), GFP_KERNEL);
	if (svc == NULL) {
		IP_VS_DBG(1, "%s(): no memory\n", __func__);
		ret = -ENOMEM;
		goto out_err;
	}
	svc->stats.cpustats = alloc_percpu(struct ip_vs_cpu_stats);
	if (!svc->stats.cpustats) {
		pr_err("%s() alloc_percpu failed\n", __func__);
		goto out_err;
	}

	/* I'm the first user of the service */
	atomic_set(&svc->usecnt, 0);
	atomic_set(&svc->refcnt, 0);

	svc->af = u->af;
	svc->protocol = u->protocol;
	ip_vs_addr_copy(svc->af, &svc->addr, &u->addr);
	svc->port = u->port;
	svc->fwmark = u->fwmark;
	svc->flags = u->flags;
	svc->timeout = u->timeout * HZ;
	svc->netmask = u->netmask;
	svc->net = net;

	INIT_LIST_HEAD(&svc->destinations);
	rwlock_init(&svc->sched_lock);
	spin_lock_init(&svc->stats.lock);

	/* Bind the scheduler */
	ret = ip_vs_bind_scheduler(svc, sched);
	if (ret)
		goto out_err;
	sched = NULL;

	/* Bind the ct retriever */
	ip_vs_bind_pe(svc, pe);
	pe = NULL;

	/* Update the virtual service counters */
	if (svc->port == FTPPORT)
		atomic_inc(&ipvs->ftpsvc_counter);
	else if (svc->port == 0)
		atomic_inc(&ipvs->nullsvc_counter);

	ip_vs_start_estimator(net, &svc->stats);

	/* Count only IPv4 services for old get/setsockopt interface */
	if (svc->af == AF_INET)
		ipvs->num_services++;

	/* Hash the service into the service table */
	write_lock_bh(&__ip_vs_svc_lock);
	ip_vs_svc_hash(svc);
	write_unlock_bh(&__ip_vs_svc_lock);

	*svc_p = svc;
	return 0;


 out_err:
	if (svc != NULL) {
		ip_vs_unbind_scheduler(svc);
		if (svc->inc) {
			local_bh_disable();
			ip_vs_app_inc_put(svc->inc);
			local_bh_enable();
		}
		if (svc->stats.cpustats)
			free_percpu(svc->stats.cpustats);
		kfree(svc);
	}
	ip_vs_scheduler_put(sched);
	ip_vs_pe_put(pe);

	/* decrease the module use count */
	ip_vs_use_count_dec();

	return ret;
}


/*
 *	Edit a service and bind it with a new scheduler
 */
static int
ip_vs_edit_service(struct ip_vs_service *svc, struct ip_vs_service_user_kern *u)
{
	struct ip_vs_scheduler *sched, *old_sched;
	struct ip_vs_pe *pe = NULL, *old_pe = NULL;
	int ret = 0;

	/*
	 * Lookup the scheduler, by 'u->sched_name'
	 */
	sched = ip_vs_scheduler_get(u->sched_name);
	if (sched == NULL) {
		pr_info("Scheduler module ip_vs_%s not found\n", u->sched_name);
		return -ENOENT;
	}
	old_sched = sched;

	if (u->pe_name && *u->pe_name) {
		pe = ip_vs_pe_getbyname(u->pe_name);
		if (pe == NULL) {
			pr_info("persistence engine module ip_vs_pe_%s "
				"not found\n", u->pe_name);
			ret = -ENOENT;
			goto out;
		}
		old_pe = pe;
	}

#ifdef CONFIG_IP_VS_IPV6
	if (u->af == AF_INET6 && (u->netmask < 1 || u->netmask > 128)) {
		ret = -EINVAL;
		goto out;
	}
#endif

	write_lock_bh(&__ip_vs_svc_lock);

	/*
	 * Wait until all other svc users go away.
	 */
	IP_VS_WAIT_WHILE(atomic_read(&svc->usecnt) > 0);

	/*
	 * Set the flags and timeout value
	 */
	svc->flags = u->flags | IP_VS_SVC_F_HASHED;
	svc->timeout = u->timeout * HZ;
	svc->netmask = u->netmask;

	old_sched = svc->scheduler;
	if (sched != old_sched) {
		/*
		 * Unbind the old scheduler
		 */
		if ((ret = ip_vs_unbind_scheduler(svc))) {
			old_sched = sched;
			goto out_unlock;
		}

		/*
		 * Bind the new scheduler
		 */
		if ((ret = ip_vs_bind_scheduler(svc, sched))) {
			/*
			 * If ip_vs_bind_scheduler fails, restore the old
			 * scheduler.
			 * The main reason of failure is out of memory.
			 *
			 * The question is if the old scheduler can be
			 * restored all the time. TODO: if it cannot be
			 * restored some time, we must delete the service,
			 * otherwise the system may crash.
			 */
			ip_vs_bind_scheduler(svc, old_sched);
			old_sched = sched;
			goto out_unlock;
		}
	}

	old_pe = svc->pe;
	if (pe != old_pe) {
		ip_vs_unbind_pe(svc);
		ip_vs_bind_pe(svc, pe);
	}

  out_unlock:
	write_unlock_bh(&__ip_vs_svc_lock);
  out:
	ip_vs_scheduler_put(old_sched);
	ip_vs_pe_put(old_pe);
	return ret;
}


/*
 *	Delete a service from the service list
 *	- The service must be unlinked, unlocked and not referenced!
 *	- We are called under _bh lock
 */
static void __ip_vs_del_service(struct ip_vs_service *svc)
{
	struct ip_vs_dest *dest, *nxt;
	struct ip_vs_scheduler *old_sched;
	struct ip_vs_pe *old_pe;
	struct netns_ipvs *ipvs = net_ipvs(svc->net);

	pr_info("%s: enter\n", __func__);

	/* Count only IPv4 services for old get/setsockopt interface */
	if (svc->af == AF_INET)
		ipvs->num_services--;

	ip_vs_stop_estimator(svc->net, &svc->stats);

	/* Unbind scheduler */
	old_sched = svc->scheduler;
	ip_vs_unbind_scheduler(svc);
	ip_vs_scheduler_put(old_sched);

	/* Unbind persistence engine */
	old_pe = svc->pe;
	ip_vs_unbind_pe(svc);
	ip_vs_pe_put(old_pe);

	/* Unbind app inc */
	if (svc->inc) {
		ip_vs_app_inc_put(svc->inc);
		svc->inc = NULL;
	}

	/*
	 *    Unlink the whole destination list
	 */
	list_for_each_entry_safe(dest, nxt, &svc->destinations, n_list) {
		__ip_vs_unlink_dest(svc, dest, 0);
		__ip_vs_del_dest(svc->net, dest);
	}

	/*
	 *    Update the virtual service counters
	 */
	if (svc->port == FTPPORT)
		atomic_dec(&ipvs->ftpsvc_counter);
	else if (svc->port == 0)
		atomic_dec(&ipvs->nullsvc_counter);

	/*
	 *    Free the service if nobody refers to it
	 */
	if (atomic_read(&svc->refcnt) == 0) {
		IP_VS_DBG_BUF(3, "Removing service %u/%s:%u usecnt=%d\n",
			      svc->fwmark,
			      IP_VS_DBG_ADDR(svc->af, &svc->addr),
			      ntohs(svc->port), atomic_read(&svc->usecnt));
		free_percpu(svc->stats.cpustats);
		kfree(svc);
	}

	/* decrease the module use count */
	ip_vs_use_count_dec();
}

/*
 * Unlink a service from list and try to delete it if its refcnt reached 0
 */
static void ip_vs_unlink_service(struct ip_vs_service *svc)
{
	/*
	 * Unhash it from the service table
	 */
	write_lock_bh(&__ip_vs_svc_lock);

	ip_vs_svc_unhash(svc);

	/*
	 * Wait until all the svc users go away.
	 */
	IP_VS_WAIT_WHILE(atomic_read(&svc->usecnt) > 0);

	__ip_vs_del_service(svc);

	write_unlock_bh(&__ip_vs_svc_lock);
}

/*
 *	Delete a service from the service list
 */
static int ip_vs_del_service(struct ip_vs_service *svc)
{
	if (svc == NULL)
		return -EEXIST;
	ip_vs_unlink_service(svc);

	return 0;
}


/*
 *	Flush all the virtual services
 */
static int ip_vs_flush(struct net *net)
{
	int idx;
	struct ip_vs_service *svc, *nxt;

	/*
	 * Flush the service table hashed by <netns,protocol,addr,port>
	 */
	for(idx = 0; idx < IP_VS_SVC_TAB_SIZE; idx++) {
		list_for_each_entry_safe(svc, nxt, &ip_vs_svc_table[idx],
					 s_list) {
			if (net_eq(svc->net, net))
				ip_vs_unlink_service(svc);
		}
	}

	/*
	 * Flush the service table hashed by fwmark
	 */
	for(idx = 0; idx < IP_VS_SVC_TAB_SIZE; idx++) {
		list_for_each_entry_safe(svc, nxt,
					 &ip_vs_svc_fwm_table[idx], f_list) {
			if (net_eq(svc->net, net))
				ip_vs_unlink_service(svc);
		}
	}

	return 0;
}


/*
 *	Zero counters in a service or all services
 */
static int ip_vs_zero_service(struct ip_vs_service *svc)
{
	struct ip_vs_dest *dest;

	write_lock_bh(&__ip_vs_svc_lock);
	list_for_each_entry(dest, &svc->destinations, n_list) {
		ip_vs_zero_stats(&dest->stats);
	}
	ip_vs_zero_stats(&svc->stats);
	write_unlock_bh(&__ip_vs_svc_lock);
	return 0;
}

static int ip_vs_zero_all(struct net *net)
{
	int idx;
	struct ip_vs_service *svc;

	for(idx = 0; idx < IP_VS_SVC_TAB_SIZE; idx++) {
		list_for_each_entry(svc, &ip_vs_svc_table[idx], s_list) {
			if (net_eq(svc->net, net))
				ip_vs_zero_service(svc);
		}
	}

	for(idx = 0; idx < IP_VS_SVC_TAB_SIZE; idx++) {
		list_for_each_entry(svc, &ip_vs_svc_fwm_table[idx], f_list) {
			if (net_eq(svc->net, net))
				ip_vs_zero_service(svc);
		}
	}

	ip_vs_zero_stats(&net_ipvs(net)->tot_stats);
	return 0;
}

#ifdef CONFIG_SYSCTL
static int
proc_do_defense_mode(ctl_table *table, int write,
		     void __user *buffer, size_t *lenp, loff_t *ppos)
{
	struct net *net = current->nsproxy->net_ns;
	int *valp = table->data;
	int val = *valp;
	int rc;

	rc = proc_dointvec(table, write, buffer, lenp, ppos);
	if (write && (*valp != val)) {
		if ((*valp < 0) || (*valp > 3)) {
			/* Restore the correct value */
			*valp = val;
		} else {
			update_defense_level(net_ipvs(net));
		}
	}
	return rc;
}

static int
proc_do_sync_threshold(ctl_table *table, int write,
		       void __user *buffer, size_t *lenp, loff_t *ppos)
{
	int *valp = table->data;
	int val[2];
	int rc;

	/* backup the value first */
	memcpy(val, valp, sizeof(val));

	rc = proc_dointvec(table, write, buffer, lenp, ppos);
	if (write && (valp[0] < 0 || valp[1] < 0 || valp[0] >= valp[1])) {
		/* Restore the correct value */
		memcpy(valp, val, sizeof(val));
	}
	return rc;
}

static int
proc_do_sync_mode(ctl_table *table, int write,
		     void __user *buffer, size_t *lenp, loff_t *ppos)
{
	int *valp = table->data;
	int val = *valp;
	int rc;

	rc = proc_dointvec(table, write, buffer, lenp, ppos);
	if (write && (*valp != val)) {
		if ((*valp < 0) || (*valp > 1)) {
			/* Restore the correct value */
			*valp = val;
		} else {
			struct net *net = current->nsproxy->net_ns;
			ip_vs_sync_switch_mode(net, val);
		}
	}
	return rc;
}

/*
 *	IPVS sysctl table (under the /proc/sys/net/ipv4/vs/)
 *	Do not change order or insert new entries without
 *	align with netns init in __ip_vs_control_init()
 */

static struct ctl_table vs_vars[] = {
	{
		.procname	= "amemthresh",
		.maxlen		= sizeof(int),
		.mode		= 0644,
		.proc_handler	= proc_dointvec,
	},
	{
		.procname	= "am_droprate",
		.maxlen		= sizeof(int),
		.mode		= 0644,
		.proc_handler	= proc_dointvec,
	},
	{
		.procname	= "drop_entry",
		.maxlen		= sizeof(int),
		.mode		= 0644,
		.proc_handler	= proc_do_defense_mode,
	},
	{
		.procname	= "drop_packet",
		.maxlen		= sizeof(int),
		.mode		= 0644,
		.proc_handler	= proc_do_defense_mode,
	},
#ifdef CONFIG_IP_VS_NFCT
	{
		.procname	= "conntrack",
		.maxlen		= sizeof(int),
		.mode		= 0644,
		.proc_handler	= &proc_dointvec,
	},
#endif
	{
		.procname	= "secure_tcp",
		.maxlen		= sizeof(int),
		.mode		= 0644,
		.proc_handler	= proc_do_defense_mode,
	},
	{
		.procname	= "snat_reroute",
		.maxlen		= sizeof(int),
		.mode		= 0644,
		.proc_handler	= &proc_dointvec,
	},
	{
		.procname	= "sync_version",
		.maxlen		= sizeof(int),
		.mode		= 0644,
		.proc_handler	= &proc_do_sync_mode,
	},
	{
		.procname	= "cache_bypass",
		.maxlen		= sizeof(int),
		.mode		= 0644,
		.proc_handler	= proc_dointvec,
	},
	{
		.procname	= "expire_nodest_conn",
		.maxlen		= sizeof(int),
		.mode		= 0644,
		.proc_handler	= proc_dointvec,
	},
	{
		.procname	= "expire_quiescent_template",
		.maxlen		= sizeof(int),
		.mode		= 0644,
		.proc_handler	= proc_dointvec,
	},
	{
		.procname	= "sync_threshold",
		.maxlen		=
			sizeof(((struct netns_ipvs *)0)->sysctl_sync_threshold),
		.mode		= 0644,
		.proc_handler	= proc_do_sync_threshold,
	},
	{
		.procname	= "nat_icmp_send",
		.maxlen		= sizeof(int),
		.mode		= 0644,
		.proc_handler	= proc_dointvec,
	},
#ifdef CONFIG_IP_VS_DEBUG
	{
		.procname	= "debug_level",
		.data		= &sysctl_ip_vs_debug_level,
		.maxlen		= sizeof(int),
		.mode		= 0644,
		.proc_handler	= proc_dointvec,
	},
#endif
#if 0
	{
		.procname	= "timeout_established",
		.data	= &vs_timeout_table_dos.timeout[IP_VS_S_ESTABLISHED],
		.maxlen		= sizeof(int),
		.mode		= 0644,
		.proc_handler	= proc_dointvec_jiffies,
	},
	{
		.procname	= "timeout_synsent",
		.data	= &vs_timeout_table_dos.timeout[IP_VS_S_SYN_SENT],
		.maxlen		= sizeof(int),
		.mode		= 0644,
		.proc_handler	= proc_dointvec_jiffies,
	},
	{
		.procname	= "timeout_synrecv",
		.data	= &vs_timeout_table_dos.timeout[IP_VS_S_SYN_RECV],
		.maxlen		= sizeof(int),
		.mode		= 0644,
		.proc_handler	= proc_dointvec_jiffies,
	},
	{
		.procname	= "timeout_finwait",
		.data	= &vs_timeout_table_dos.timeout[IP_VS_S_FIN_WAIT],
		.maxlen		= sizeof(int),
		.mode		= 0644,
		.proc_handler	= proc_dointvec_jiffies,
	},
	{
		.procname	= "timeout_timewait",
		.data	= &vs_timeout_table_dos.timeout[IP_VS_S_TIME_WAIT],
		.maxlen		= sizeof(int),
		.mode		= 0644,
		.proc_handler	= proc_dointvec_jiffies,
	},
	{
		.procname	= "timeout_close",
		.data	= &vs_timeout_table_dos.timeout[IP_VS_S_CLOSE],
		.maxlen		= sizeof(int),
		.mode		= 0644,
		.proc_handler	= proc_dointvec_jiffies,
	},
	{
		.procname	= "timeout_closewait",
		.data	= &vs_timeout_table_dos.timeout[IP_VS_S_CLOSE_WAIT],
		.maxlen		= sizeof(int),
		.mode		= 0644,
		.proc_handler	= proc_dointvec_jiffies,
	},
	{
		.procname	= "timeout_lastack",
		.data	= &vs_timeout_table_dos.timeout[IP_VS_S_LAST_ACK],
		.maxlen		= sizeof(int),
		.mode		= 0644,
		.proc_handler	= proc_dointvec_jiffies,
	},
	{
		.procname	= "timeout_listen",
		.data	= &vs_timeout_table_dos.timeout[IP_VS_S_LISTEN],
		.maxlen		= sizeof(int),
		.mode		= 0644,
		.proc_handler	= proc_dointvec_jiffies,
	},
	{
		.procname	= "timeout_synack",
		.data	= &vs_timeout_table_dos.timeout[IP_VS_S_SYNACK],
		.maxlen		= sizeof(int),
		.mode		= 0644,
		.proc_handler	= proc_dointvec_jiffies,
	},
	{
		.procname	= "timeout_udp",
		.data	= &vs_timeout_table_dos.timeout[IP_VS_S_UDP],
		.maxlen		= sizeof(int),
		.mode		= 0644,
		.proc_handler	= proc_dointvec_jiffies,
	},
	{
		.procname	= "timeout_icmp",
		.data	= &vs_timeout_table_dos.timeout[IP_VS_S_ICMP],
		.maxlen		= sizeof(int),
		.mode		= 0644,
		.proc_handler	= proc_dointvec_jiffies,
	},
#endif
	{ }
};

const struct ctl_path net_vs_ctl_path[] = {
	{ .procname = "net", },
	{ .procname = "ipv4", },
	{ .procname = "vs", },
	{ }
};
EXPORT_SYMBOL_GPL(net_vs_ctl_path);
#endif

#ifdef CONFIG_PROC_FS

struct ip_vs_iter {
	struct seq_net_private p;  /* Do not move this, netns depends upon it*/
	struct list_head *table;
	int bucket;
};

/*
 *	Write the contents of the VS rule table to a PROCfs file.
 *	(It is kept just for backward compatibility)
 */
static inline const char *ip_vs_fwd_name(unsigned flags)
{
	switch (flags & IP_VS_CONN_F_FWD_MASK) {
	case IP_VS_CONN_F_LOCALNODE:
		return "Local";
	case IP_VS_CONN_F_TUNNEL:
		return "Tunnel";
	case IP_VS_CONN_F_DROUTE:
		return "Route";
	default:
		return "Masq";
	}
}


/* Get the Nth entry in the two lists */
static struct ip_vs_service *ip_vs_info_array(struct seq_file *seq, loff_t pos)
{
	struct net *net = seq_file_net(seq);
	struct ip_vs_iter *iter = seq->private;
	int idx;
	struct ip_vs_service *svc;

	/* look in hash by protocol */
	for (idx = 0; idx < IP_VS_SVC_TAB_SIZE; idx++) {
		list_for_each_entry(svc, &ip_vs_svc_table[idx], s_list) {
			if (net_eq(svc->net, net) && pos-- == 0) {
				iter->table = ip_vs_svc_table;
				iter->bucket = idx;
				return svc;
			}
		}
	}

	/* keep looking in fwmark */
	for (idx = 0; idx < IP_VS_SVC_TAB_SIZE; idx++) {
		list_for_each_entry(svc, &ip_vs_svc_fwm_table[idx], f_list) {
			if (net_eq(svc->net, net) && pos-- == 0) {
				iter->table = ip_vs_svc_fwm_table;
				iter->bucket = idx;
				return svc;
			}
		}
	}

	return NULL;
}

static void *ip_vs_info_seq_start(struct seq_file *seq, loff_t *pos)
__acquires(__ip_vs_svc_lock)
{

	read_lock_bh(&__ip_vs_svc_lock);
	return *pos ? ip_vs_info_array(seq, *pos - 1) : SEQ_START_TOKEN;
}


static void *ip_vs_info_seq_next(struct seq_file *seq, void *v, loff_t *pos)
{
	struct list_head *e;
	struct ip_vs_iter *iter;
	struct ip_vs_service *svc;

	++*pos;
	if (v == SEQ_START_TOKEN)
		return ip_vs_info_array(seq,0);

	svc = v;
	iter = seq->private;

	if (iter->table == ip_vs_svc_table) {
		/* next service in table hashed by protocol */
		if ((e = svc->s_list.next) != &ip_vs_svc_table[iter->bucket])
			return list_entry(e, struct ip_vs_service, s_list);


		while (++iter->bucket < IP_VS_SVC_TAB_SIZE) {
			list_for_each_entry(svc,&ip_vs_svc_table[iter->bucket],
					    s_list) {
				return svc;
			}
		}

		iter->table = ip_vs_svc_fwm_table;
		iter->bucket = -1;
		goto scan_fwmark;
	}

	/* next service in hashed by fwmark */
	if ((e = svc->f_list.next) != &ip_vs_svc_fwm_table[iter->bucket])
		return list_entry(e, struct ip_vs_service, f_list);

 scan_fwmark:
	while (++iter->bucket < IP_VS_SVC_TAB_SIZE) {
		list_for_each_entry(svc, &ip_vs_svc_fwm_table[iter->bucket],
				    f_list)
			return svc;
	}

	return NULL;
}

static void ip_vs_info_seq_stop(struct seq_file *seq, void *v)
__releases(__ip_vs_svc_lock)
{
	read_unlock_bh(&__ip_vs_svc_lock);
}


static int ip_vs_info_seq_show(struct seq_file *seq, void *v)
{
	if (v == SEQ_START_TOKEN) {
		seq_printf(seq,
			"IP Virtual Server version %d.%d.%d (size=%d)\n",
			NVERSION(IP_VS_VERSION_CODE), ip_vs_conn_tab_size);
		seq_puts(seq,
			 "Prot LocalAddress:Port Scheduler Flags\n");
		seq_puts(seq,
			 "  -> RemoteAddress:Port Forward Weight ActiveConn InActConn\n");
	} else {
		const struct ip_vs_service *svc = v;
		const struct ip_vs_iter *iter = seq->private;
		const struct ip_vs_dest *dest;

		if (iter->table == ip_vs_svc_table) {
#ifdef CONFIG_IP_VS_IPV6
			if (svc->af == AF_INET6)
				seq_printf(seq, "%s  [%pI6]:%04X %s ",
					   ip_vs_proto_name(svc->protocol),
					   &svc->addr.in6,
					   ntohs(svc->port),
					   svc->scheduler->name);
			else
#endif
				seq_printf(seq, "%s  %08X:%04X %s %s ",
					   ip_vs_proto_name(svc->protocol),
					   ntohl(svc->addr.ip),
					   ntohs(svc->port),
					   svc->scheduler->name,
					   (svc->flags & IP_VS_SVC_F_ONEPACKET)?"ops ":"");
		} else {
			seq_printf(seq, "FWM  %08X %s %s",
				   svc->fwmark, svc->scheduler->name,
				   (svc->flags & IP_VS_SVC_F_ONEPACKET)?"ops ":"");
		}

		if (svc->flags & IP_VS_SVC_F_PERSISTENT)
			seq_printf(seq, "persistent %d %08X\n",
				svc->timeout,
				ntohl(svc->netmask));
		else
			seq_putc(seq, '\n');

		list_for_each_entry(dest, &svc->destinations, n_list) {
#ifdef CONFIG_IP_VS_IPV6
			if (dest->af == AF_INET6)
				seq_printf(seq,
					   "  -> [%pI6]:%04X"
					   "      %-7s %-6d %-10d %-10d\n",
					   &dest->addr.in6,
					   ntohs(dest->port),
					   ip_vs_fwd_name(atomic_read(&dest->conn_flags)),
					   atomic_read(&dest->weight),
					   atomic_read(&dest->activeconns),
					   atomic_read(&dest->inactconns));
			else
#endif
				seq_printf(seq,
					   "  -> %08X:%04X      "
					   "%-7s %-6d %-10d %-10d\n",
					   ntohl(dest->addr.ip),
					   ntohs(dest->port),
					   ip_vs_fwd_name(atomic_read(&dest->conn_flags)),
					   atomic_read(&dest->weight),
					   atomic_read(&dest->activeconns),
					   atomic_read(&dest->inactconns));

		}
	}
	return 0;
}

static const struct seq_operations ip_vs_info_seq_ops = {
	.start = ip_vs_info_seq_start,
	.next  = ip_vs_info_seq_next,
	.stop  = ip_vs_info_seq_stop,
	.show  = ip_vs_info_seq_show,
};

static int ip_vs_info_open(struct inode *inode, struct file *file)
{
	return seq_open_net(inode, file, &ip_vs_info_seq_ops,
			sizeof(struct ip_vs_iter));
}

static const struct file_operations ip_vs_info_fops = {
	.owner	 = THIS_MODULE,
	.open    = ip_vs_info_open,
	.read    = seq_read,
	.llseek  = seq_lseek,
	.release = seq_release_private,
};

#endif

#ifdef CONFIG_PROC_FS
static int ip_vs_stats_show(struct seq_file *seq, void *v)
{
	struct net *net = seq_file_single_net(seq);
	struct ip_vs_stats_user show;

/*               01234567 01234567 01234567 0123456701234567 0123456701234567 */
	seq_puts(seq,
		 "   Total Incoming Outgoing         Incoming         Outgoing\n");
	seq_printf(seq,
		   "   Conns  Packets  Packets            Bytes            Bytes\n");

	ip_vs_copy_stats(&show, &net_ipvs(net)->tot_stats);
	seq_printf(seq, "%8X %8X %8X %16LX %16LX\n\n", show.conns,
		   show.inpkts, show.outpkts,
		   (unsigned long long) show.inbytes,
		   (unsigned long long) show.outbytes);

/*                 01234567 01234567 01234567 0123456701234567 0123456701234567 */
	seq_puts(seq,
		   " Conns/s   Pkts/s   Pkts/s          Bytes/s          Bytes/s\n");
	seq_printf(seq, "%8X %8X %8X %16X %16X\n",
			show.cps, show.inpps, show.outpps,
			show.inbps, show.outbps);

	return 0;
}

static int ip_vs_stats_seq_open(struct inode *inode, struct file *file)
{
	return single_open_net(inode, file, ip_vs_stats_show);
}

static const struct file_operations ip_vs_stats_fops = {
	.owner = THIS_MODULE,
	.open = ip_vs_stats_seq_open,
	.read = seq_read,
	.llseek = seq_lseek,
	.release = single_release,
};

static int ip_vs_stats_percpu_show(struct seq_file *seq, void *v)
{
	struct net *net = seq_file_single_net(seq);
	struct ip_vs_stats *tot_stats = &net_ipvs(net)->tot_stats;
	struct ip_vs_cpu_stats *cpustats = tot_stats->cpustats;
	struct ip_vs_stats_user rates;
	int i;

/*               01234567 01234567 01234567 0123456701234567 0123456701234567 */
	seq_puts(seq,
		 "       Total Incoming Outgoing         Incoming         Outgoing\n");
	seq_printf(seq,
		   "CPU    Conns  Packets  Packets            Bytes            Bytes\n");

	for_each_possible_cpu(i) {
		struct ip_vs_cpu_stats *u = per_cpu_ptr(cpustats, i);
		unsigned int start;
		__u64 inbytes, outbytes;

		do {
			start = u64_stats_fetch_begin_bh(&u->syncp);
			inbytes = u->ustats.inbytes;
			outbytes = u->ustats.outbytes;
		} while (u64_stats_fetch_retry_bh(&u->syncp, start));

		seq_printf(seq, "%3X %8X %8X %8X %16LX %16LX\n",
			   i, u->ustats.conns, u->ustats.inpkts,
			   u->ustats.outpkts, (__u64)inbytes,
			   (__u64)outbytes);
	}

	spin_lock_bh(&tot_stats->lock);

	seq_printf(seq, "  ~ %8X %8X %8X %16LX %16LX\n\n",
		   tot_stats->ustats.conns, tot_stats->ustats.inpkts,
		   tot_stats->ustats.outpkts,
		   (unsigned long long) tot_stats->ustats.inbytes,
		   (unsigned long long) tot_stats->ustats.outbytes);

	ip_vs_read_estimator(&rates, tot_stats);

	spin_unlock_bh(&tot_stats->lock);

/*                 01234567 01234567 01234567 0123456701234567 0123456701234567 */
	seq_puts(seq,
		   "     Conns/s   Pkts/s   Pkts/s          Bytes/s          Bytes/s\n");
	seq_printf(seq, "    %8X %8X %8X %16X %16X\n",
			rates.cps,
			rates.inpps,
			rates.outpps,
			rates.inbps,
			rates.outbps);

	return 0;
}

static int ip_vs_stats_percpu_seq_open(struct inode *inode, struct file *file)
{
	return single_open_net(inode, file, ip_vs_stats_percpu_show);
}

static const struct file_operations ip_vs_stats_percpu_fops = {
	.owner = THIS_MODULE,
	.open = ip_vs_stats_percpu_seq_open,
	.read = seq_read,
	.llseek = seq_lseek,
	.release = single_release,
};
#endif

/*
 *	Set timeout values for tcp tcpfin udp in the timeout_table.
 */
static int ip_vs_set_timeout(struct net *net, struct ip_vs_timeout_user *u)
{
#if defined(CONFIG_IP_VS_PROTO_TCP) || defined(CONFIG_IP_VS_PROTO_UDP)
	struct ip_vs_proto_data *pd;
#endif

	IP_VS_DBG(2, "Setting timeout tcp:%d tcpfin:%d udp:%d\n",
		  u->tcp_timeout,
		  u->tcp_fin_timeout,
		  u->udp_timeout);

#ifdef CONFIG_IP_VS_PROTO_TCP
	if (u->tcp_timeout) {
		pd = ip_vs_proto_data_get(net, IPPROTO_TCP);
		pd->timeout_table[IP_VS_TCP_S_ESTABLISHED]
			= u->tcp_timeout * HZ;
	}

	if (u->tcp_fin_timeout) {
		pd = ip_vs_proto_data_get(net, IPPROTO_TCP);
		pd->timeout_table[IP_VS_TCP_S_FIN_WAIT]
			= u->tcp_fin_timeout * HZ;
	}
#endif

#ifdef CONFIG_IP_VS_PROTO_UDP
	if (u->udp_timeout) {
		pd = ip_vs_proto_data_get(net, IPPROTO_UDP);
		pd->timeout_table[IP_VS_UDP_S_NORMAL]
			= u->udp_timeout * HZ;
	}
#endif
	return 0;
}


#define SET_CMDID(cmd)		(cmd - IP_VS_BASE_CTL)
#define SERVICE_ARG_LEN		(sizeof(struct ip_vs_service_user))
#define SVCDEST_ARG_LEN		(sizeof(struct ip_vs_service_user) +	\
				 sizeof(struct ip_vs_dest_user))
#define TIMEOUT_ARG_LEN		(sizeof(struct ip_vs_timeout_user))
#define DAEMON_ARG_LEN		(sizeof(struct ip_vs_daemon_user))
#define MAX_ARG_LEN		SVCDEST_ARG_LEN

static const unsigned char set_arglen[SET_CMDID(IP_VS_SO_SET_MAX)+1] = {
	[SET_CMDID(IP_VS_SO_SET_ADD)]		= SERVICE_ARG_LEN,
	[SET_CMDID(IP_VS_SO_SET_EDIT)]		= SERVICE_ARG_LEN,
	[SET_CMDID(IP_VS_SO_SET_DEL)]		= SERVICE_ARG_LEN,
	[SET_CMDID(IP_VS_SO_SET_FLUSH)]		= 0,
	[SET_CMDID(IP_VS_SO_SET_ADDDEST)]	= SVCDEST_ARG_LEN,
	[SET_CMDID(IP_VS_SO_SET_DELDEST)]	= SVCDEST_ARG_LEN,
	[SET_CMDID(IP_VS_SO_SET_EDITDEST)]	= SVCDEST_ARG_LEN,
	[SET_CMDID(IP_VS_SO_SET_TIMEOUT)]	= TIMEOUT_ARG_LEN,
	[SET_CMDID(IP_VS_SO_SET_STARTDAEMON)]	= DAEMON_ARG_LEN,
	[SET_CMDID(IP_VS_SO_SET_STOPDAEMON)]	= DAEMON_ARG_LEN,
	[SET_CMDID(IP_VS_SO_SET_ZERO)]		= SERVICE_ARG_LEN,
};

static void ip_vs_copy_usvc_compat(struct ip_vs_service_user_kern *usvc,
				  struct ip_vs_service_user *usvc_compat)
{
	memset(usvc, 0, sizeof(*usvc));

	usvc->af		= AF_INET;
	usvc->protocol		= usvc_compat->protocol;
	usvc->addr.ip		= usvc_compat->addr;
	usvc->port		= usvc_compat->port;
	usvc->fwmark		= usvc_compat->fwmark;

	/* Deep copy of sched_name is not needed here */
	usvc->sched_name	= usvc_compat->sched_name;

	usvc->flags		= usvc_compat->flags;
	usvc->timeout		= usvc_compat->timeout;
	usvc->netmask		= usvc_compat->netmask;
}

static void ip_vs_copy_udest_compat(struct ip_vs_dest_user_kern *udest,
				   struct ip_vs_dest_user *udest_compat)
{
	memset(udest, 0, sizeof(*udest));

	udest->addr.ip		= udest_compat->addr;
	udest->port		= udest_compat->port;
	udest->conn_flags	= udest_compat->conn_flags;
	udest->weight		= udest_compat->weight;
	udest->u_threshold	= udest_compat->u_threshold;
	udest->l_threshold	= udest_compat->l_threshold;
}

static int
do_ip_vs_set_ctl(struct sock *sk, int cmd, void __user *user, unsigned int len)
{
	struct net *net = sock_net(sk);
	int ret;
	unsigned char arg[MAX_ARG_LEN];
	struct ip_vs_service_user *usvc_compat;
	struct ip_vs_service_user_kern usvc;
	struct ip_vs_service *svc;
	struct ip_vs_dest_user *udest_compat;
	struct ip_vs_dest_user_kern udest;

	if (!capable(CAP_NET_ADMIN))
		return -EPERM;

	if (cmd < IP_VS_BASE_CTL || cmd > IP_VS_SO_SET_MAX)
		return -EINVAL;
	if (len < 0 || len >  MAX_ARG_LEN)
		return -EINVAL;
	if (len != set_arglen[SET_CMDID(cmd)]) {
		pr_err("set_ctl: len %u != %u\n",
		       len, set_arglen[SET_CMDID(cmd)]);
		return -EINVAL;
	}

	if (copy_from_user(arg, user, len) != 0)
		return -EFAULT;

	/* increase the module use count */
	ip_vs_use_count_inc();

	if (mutex_lock_interruptible(&__ip_vs_mutex)) {
		ret = -ERESTARTSYS;
		goto out_dec;
	}

	if (cmd == IP_VS_SO_SET_FLUSH) {
		/* Flush the virtual service */
		ret = ip_vs_flush(net);
		goto out_unlock;
	} else if (cmd == IP_VS_SO_SET_TIMEOUT) {
		/* Set timeout values for (tcp tcpfin udp) */
		ret = ip_vs_set_timeout(net, (struct ip_vs_timeout_user *)arg);
		goto out_unlock;
	} else if (cmd == IP_VS_SO_SET_STARTDAEMON) {
		struct ip_vs_daemon_user *dm = (struct ip_vs_daemon_user *)arg;
		ret = start_sync_thread(net, dm->state, dm->mcast_ifn,
					dm->syncid);
		goto out_unlock;
	} else if (cmd == IP_VS_SO_SET_STOPDAEMON) {
		struct ip_vs_daemon_user *dm = (struct ip_vs_daemon_user *)arg;
		ret = stop_sync_thread(net, dm->state);
		goto out_unlock;
	}

	usvc_compat = (struct ip_vs_service_user *)arg;
	udest_compat = (struct ip_vs_dest_user *)(usvc_compat + 1);

	/* We only use the new structs internally, so copy userspace compat
	 * structs to extended internal versions */
	ip_vs_copy_usvc_compat(&usvc, usvc_compat);
	ip_vs_copy_udest_compat(&udest, udest_compat);

	if (cmd == IP_VS_SO_SET_ZERO) {
		/* if no service address is set, zero counters in all */
		if (!usvc.fwmark && !usvc.addr.ip && !usvc.port) {
			ret = ip_vs_zero_all(net);
			goto out_unlock;
		}
	}

	/* Check for valid protocol: TCP or UDP or SCTP, even for fwmark!=0 */
	if (usvc.protocol != IPPROTO_TCP && usvc.protocol != IPPROTO_UDP &&
	    usvc.protocol != IPPROTO_SCTP) {
		pr_err("set_ctl: invalid protocol: %d %pI4:%d %s\n",
		       usvc.protocol, &usvc.addr.ip,
		       ntohs(usvc.port), usvc.sched_name);
		ret = -EFAULT;
		goto out_unlock;
	}

	/* Lookup the exact service by <protocol, addr, port> or fwmark */
	if (usvc.fwmark == 0)
		svc = __ip_vs_service_find(net, usvc.af, usvc.protocol,
					   &usvc.addr, usvc.port);
	else
		svc = __ip_vs_svc_fwm_find(net, usvc.af, usvc.fwmark);

	if (cmd != IP_VS_SO_SET_ADD
	    && (svc == NULL || svc->protocol != usvc.protocol)) {
		ret = -ESRCH;
		goto out_unlock;
	}

	switch (cmd) {
	case IP_VS_SO_SET_ADD:
		if (svc != NULL)
			ret = -EEXIST;
		else
			ret = ip_vs_add_service(net, &usvc, &svc);
		break;
	case IP_VS_SO_SET_EDIT:
		ret = ip_vs_edit_service(svc, &usvc);
		break;
	case IP_VS_SO_SET_DEL:
		ret = ip_vs_del_service(svc);
		if (!ret)
			goto out_unlock;
		break;
	case IP_VS_SO_SET_ZERO:
		ret = ip_vs_zero_service(svc);
		break;
	case IP_VS_SO_SET_ADDDEST:
		ret = ip_vs_add_dest(svc, &udest);
		break;
	case IP_VS_SO_SET_EDITDEST:
		ret = ip_vs_edit_dest(svc, &udest);
		break;
	case IP_VS_SO_SET_DELDEST:
		ret = ip_vs_del_dest(svc, &udest);
		break;
	default:
		ret = -EINVAL;
	}

  out_unlock:
	mutex_unlock(&__ip_vs_mutex);
  out_dec:
	/* decrease the module use count */
	ip_vs_use_count_dec();

	return ret;
}


static void
ip_vs_copy_service(struct ip_vs_service_entry *dst, struct ip_vs_service *src)
{
	dst->protocol = src->protocol;
	dst->addr = src->addr.ip;
	dst->port = src->port;
	dst->fwmark = src->fwmark;
	strlcpy(dst->sched_name, src->scheduler->name, sizeof(dst->sched_name));
	dst->flags = src->flags;
	dst->timeout = src->timeout / HZ;
	dst->netmask = src->netmask;
	dst->num_dests = src->num_dests;
	ip_vs_copy_stats(&dst->stats, &src->stats);
}

static inline int
__ip_vs_get_service_entries(struct net *net,
			    const struct ip_vs_get_services *get,
			    struct ip_vs_get_services __user *uptr)
{
	int idx, count=0;
	struct ip_vs_service *svc;
	struct ip_vs_service_entry entry;
	int ret = 0;

	for (idx = 0; idx < IP_VS_SVC_TAB_SIZE; idx++) {
		list_for_each_entry(svc, &ip_vs_svc_table[idx], s_list) {
			/* Only expose IPv4 entries to old interface */
			if (svc->af != AF_INET || !net_eq(svc->net, net))
				continue;

			if (count >= get->num_services)
				goto out;
			memset(&entry, 0, sizeof(entry));
			ip_vs_copy_service(&entry, svc);
			if (copy_to_user(&uptr->entrytable[count],
					 &entry, sizeof(entry))) {
				ret = -EFAULT;
				goto out;
			}
			count++;
		}
	}

	for (idx = 0; idx < IP_VS_SVC_TAB_SIZE; idx++) {
		list_for_each_entry(svc, &ip_vs_svc_fwm_table[idx], f_list) {
			/* Only expose IPv4 entries to old interface */
			if (svc->af != AF_INET || !net_eq(svc->net, net))
				continue;

			if (count >= get->num_services)
				goto out;
			memset(&entry, 0, sizeof(entry));
			ip_vs_copy_service(&entry, svc);
			if (copy_to_user(&uptr->entrytable[count],
					 &entry, sizeof(entry))) {
				ret = -EFAULT;
				goto out;
			}
			count++;
		}
	}
  out:
	return ret;
}

static inline int
__ip_vs_get_dest_entries(struct net *net, const struct ip_vs_get_dests *get,
			 struct ip_vs_get_dests __user *uptr)
{
	struct ip_vs_service *svc;
	union nf_inet_addr addr = { .ip = get->addr };
	int ret = 0;

	if (get->fwmark)
		svc = __ip_vs_svc_fwm_find(net, AF_INET, get->fwmark);
	else
		svc = __ip_vs_service_find(net, AF_INET, get->protocol, &addr,
					   get->port);

	if (svc) {
		int count = 0;
		struct ip_vs_dest *dest;
		struct ip_vs_dest_entry entry;

		list_for_each_entry(dest, &svc->destinations, n_list) {
			if (count >= get->num_dests)
				break;

			entry.addr = dest->addr.ip;
			entry.port = dest->port;
			entry.conn_flags = atomic_read(&dest->conn_flags);
			entry.weight = atomic_read(&dest->weight);
			entry.u_threshold = dest->u_threshold;
			entry.l_threshold = dest->l_threshold;
			entry.activeconns = atomic_read(&dest->activeconns);
			entry.inactconns = atomic_read(&dest->inactconns);
			entry.persistconns = atomic_read(&dest->persistconns);
			ip_vs_copy_stats(&entry.stats, &dest->stats);
			if (copy_to_user(&uptr->entrytable[count],
					 &entry, sizeof(entry))) {
				ret = -EFAULT;
				break;
			}
			count++;
		}
	} else
		ret = -ESRCH;
	return ret;
}

static inline void
__ip_vs_get_timeouts(struct net *net, struct ip_vs_timeout_user *u)
{
#if defined(CONFIG_IP_VS_PROTO_TCP) || defined(CONFIG_IP_VS_PROTO_UDP)
	struct ip_vs_proto_data *pd;
#endif

#ifdef CONFIG_IP_VS_PROTO_TCP
	pd = ip_vs_proto_data_get(net, IPPROTO_TCP);
	u->tcp_timeout = pd->timeout_table[IP_VS_TCP_S_ESTABLISHED] / HZ;
	u->tcp_fin_timeout = pd->timeout_table[IP_VS_TCP_S_FIN_WAIT] / HZ;
#endif
#ifdef CONFIG_IP_VS_PROTO_UDP
	pd = ip_vs_proto_data_get(net, IPPROTO_UDP);
	u->udp_timeout =
			pd->timeout_table[IP_VS_UDP_S_NORMAL] / HZ;
#endif
}


#define GET_CMDID(cmd)		(cmd - IP_VS_BASE_CTL)
#define GET_INFO_ARG_LEN	(sizeof(struct ip_vs_getinfo))
#define GET_SERVICES_ARG_LEN	(sizeof(struct ip_vs_get_services))
#define GET_SERVICE_ARG_LEN	(sizeof(struct ip_vs_service_entry))
#define GET_DESTS_ARG_LEN	(sizeof(struct ip_vs_get_dests))
#define GET_TIMEOUT_ARG_LEN	(sizeof(struct ip_vs_timeout_user))
#define GET_DAEMON_ARG_LEN	(sizeof(struct ip_vs_daemon_user) * 2)

static const unsigned char get_arglen[GET_CMDID(IP_VS_SO_GET_MAX)+1] = {
	[GET_CMDID(IP_VS_SO_GET_VERSION)]	= 64,
	[GET_CMDID(IP_VS_SO_GET_INFO)]		= GET_INFO_ARG_LEN,
	[GET_CMDID(IP_VS_SO_GET_SERVICES)]	= GET_SERVICES_ARG_LEN,
	[GET_CMDID(IP_VS_SO_GET_SERVICE)]	= GET_SERVICE_ARG_LEN,
	[GET_CMDID(IP_VS_SO_GET_DESTS)]		= GET_DESTS_ARG_LEN,
	[GET_CMDID(IP_VS_SO_GET_TIMEOUT)]	= GET_TIMEOUT_ARG_LEN,
	[GET_CMDID(IP_VS_SO_GET_DAEMON)]	= GET_DAEMON_ARG_LEN,
};

static int
do_ip_vs_get_ctl(struct sock *sk, int cmd, void __user *user, int *len)
{
	unsigned char arg[128];
	int ret = 0;
	unsigned int copylen;
	struct net *net = sock_net(sk);
	struct netns_ipvs *ipvs = net_ipvs(net);

	BUG_ON(!net);
	if (!capable(CAP_NET_ADMIN))
		return -EPERM;

	if (cmd < IP_VS_BASE_CTL || cmd > IP_VS_SO_GET_MAX)
		return -EINVAL;

	if (*len < get_arglen[GET_CMDID(cmd)]) {
		pr_err("get_ctl: len %u < %u\n",
		       *len, get_arglen[GET_CMDID(cmd)]);
		return -EINVAL;
	}

	copylen = get_arglen[GET_CMDID(cmd)];
	if (copylen > 128)
		return -EINVAL;

	if (copy_from_user(arg, user, copylen) != 0)
		return -EFAULT;

	if (mutex_lock_interruptible(&__ip_vs_mutex))
		return -ERESTARTSYS;

	switch (cmd) {
	case IP_VS_SO_GET_VERSION:
	{
		char buf[64];

		sprintf(buf, "IP Virtual Server version %d.%d.%d (size=%d)",
			NVERSION(IP_VS_VERSION_CODE), ip_vs_conn_tab_size);
		if (copy_to_user(user, buf, strlen(buf)+1) != 0) {
			ret = -EFAULT;
			goto out;
		}
		*len = strlen(buf)+1;
	}
	break;

	case IP_VS_SO_GET_INFO:
	{
		struct ip_vs_getinfo info;
		info.version = IP_VS_VERSION_CODE;
		info.size = ip_vs_conn_tab_size;
		info.num_services = ipvs->num_services;
		if (copy_to_user(user, &info, sizeof(info)) != 0)
			ret = -EFAULT;
	}
	break;

	case IP_VS_SO_GET_SERVICES:
	{
		struct ip_vs_get_services *get;
		int size;

		get = (struct ip_vs_get_services *)arg;
		size = sizeof(*get) +
			sizeof(struct ip_vs_service_entry) * get->num_services;
		if (*len != size) {
			pr_err("length: %u != %u\n", *len, size);
			ret = -EINVAL;
			goto out;
		}
		ret = __ip_vs_get_service_entries(net, get, user);
	}
	break;

	case IP_VS_SO_GET_SERVICE:
	{
		struct ip_vs_service_entry *entry;
		struct ip_vs_service *svc;
		union nf_inet_addr addr;

		entry = (struct ip_vs_service_entry *)arg;
		addr.ip = entry->addr;
		if (entry->fwmark)
			svc = __ip_vs_svc_fwm_find(net, AF_INET, entry->fwmark);
		else
			svc = __ip_vs_service_find(net, AF_INET,
						   entry->protocol, &addr,
						   entry->port);
		if (svc) {
			ip_vs_copy_service(entry, svc);
			if (copy_to_user(user, entry, sizeof(*entry)) != 0)
				ret = -EFAULT;
		} else
			ret = -ESRCH;
	}
	break;

	case IP_VS_SO_GET_DESTS:
	{
		struct ip_vs_get_dests *get;
		int size;

		get = (struct ip_vs_get_dests *)arg;
		size = sizeof(*get) +
			sizeof(struct ip_vs_dest_entry) * get->num_dests;
		if (*len != size) {
			pr_err("length: %u != %u\n", *len, size);
			ret = -EINVAL;
			goto out;
		}
		ret = __ip_vs_get_dest_entries(net, get, user);
	}
	break;

	case IP_VS_SO_GET_TIMEOUT:
	{
		struct ip_vs_timeout_user t;

		__ip_vs_get_timeouts(net, &t);
		if (copy_to_user(user, &t, sizeof(t)) != 0)
			ret = -EFAULT;
	}
	break;

	case IP_VS_SO_GET_DAEMON:
	{
		struct ip_vs_daemon_user d[2];

		memset(&d, 0, sizeof(d));
		if (ipvs->sync_state & IP_VS_STATE_MASTER) {
			d[0].state = IP_VS_STATE_MASTER;
			strlcpy(d[0].mcast_ifn, ipvs->master_mcast_ifn,
				sizeof(d[0].mcast_ifn));
			d[0].syncid = ipvs->master_syncid;
		}
		if (ipvs->sync_state & IP_VS_STATE_BACKUP) {
			d[1].state = IP_VS_STATE_BACKUP;
			strlcpy(d[1].mcast_ifn, ipvs->backup_mcast_ifn,
				sizeof(d[1].mcast_ifn));
			d[1].syncid = ipvs->backup_syncid;
		}
		if (copy_to_user(user, &d, sizeof(d)) != 0)
			ret = -EFAULT;
	}
	break;

	default:
		ret = -EINVAL;
	}

  out:
	mutex_unlock(&__ip_vs_mutex);
	return ret;
}


static struct nf_sockopt_ops ip_vs_sockopts = {
	.pf		= PF_INET,
	.set_optmin	= IP_VS_BASE_CTL,
	.set_optmax	= IP_VS_SO_SET_MAX+1,
	.set		= do_ip_vs_set_ctl,
	.get_optmin	= IP_VS_BASE_CTL,
	.get_optmax	= IP_VS_SO_GET_MAX+1,
	.get		= do_ip_vs_get_ctl,
	.owner		= THIS_MODULE,
};

/*
 * Generic Netlink interface
 */

/* IPVS genetlink family */
static struct genl_family ip_vs_genl_family = {
	.id		= GENL_ID_GENERATE,
	.hdrsize	= 0,
	.name		= IPVS_GENL_NAME,
	.version	= IPVS_GENL_VERSION,
	.maxattr	= IPVS_CMD_MAX,
	.netnsok        = true,         /* Make ipvsadm to work on netns */
};

/* Policy used for first-level command attributes */
static const struct nla_policy ip_vs_cmd_policy[IPVS_CMD_ATTR_MAX + 1] = {
	[IPVS_CMD_ATTR_SERVICE]		= { .type = NLA_NESTED },
	[IPVS_CMD_ATTR_DEST]		= { .type = NLA_NESTED },
	[IPVS_CMD_ATTR_DAEMON]		= { .type = NLA_NESTED },
	[IPVS_CMD_ATTR_TIMEOUT_TCP]	= { .type = NLA_U32 },
	[IPVS_CMD_ATTR_TIMEOUT_TCP_FIN]	= { .type = NLA_U32 },
	[IPVS_CMD_ATTR_TIMEOUT_UDP]	= { .type = NLA_U32 },
};

/* Policy used for attributes in nested attribute IPVS_CMD_ATTR_DAEMON */
static const struct nla_policy ip_vs_daemon_policy[IPVS_DAEMON_ATTR_MAX + 1] = {
	[IPVS_DAEMON_ATTR_STATE]	= { .type = NLA_U32 },
	[IPVS_DAEMON_ATTR_MCAST_IFN]	= { .type = NLA_NUL_STRING,
					    .len = IP_VS_IFNAME_MAXLEN },
	[IPVS_DAEMON_ATTR_SYNC_ID]	= { .type = NLA_U32 },
};

/* Policy used for attributes in nested attribute IPVS_CMD_ATTR_SERVICE */
static const struct nla_policy ip_vs_svc_policy[IPVS_SVC_ATTR_MAX + 1] = {
	[IPVS_SVC_ATTR_AF]		= { .type = NLA_U16 },
	[IPVS_SVC_ATTR_PROTOCOL]	= { .type = NLA_U16 },
	[IPVS_SVC_ATTR_ADDR]		= { .type = NLA_BINARY,
					    .len = sizeof(union nf_inet_addr) },
	[IPVS_SVC_ATTR_PORT]		= { .type = NLA_U16 },
	[IPVS_SVC_ATTR_FWMARK]		= { .type = NLA_U32 },
	[IPVS_SVC_ATTR_SCHED_NAME]	= { .type = NLA_NUL_STRING,
					    .len = IP_VS_SCHEDNAME_MAXLEN },
	[IPVS_SVC_ATTR_PE_NAME]		= { .type = NLA_NUL_STRING,
					    .len = IP_VS_PENAME_MAXLEN },
	[IPVS_SVC_ATTR_FLAGS]		= { .type = NLA_BINARY,
					    .len = sizeof(struct ip_vs_flags) },
	[IPVS_SVC_ATTR_TIMEOUT]		= { .type = NLA_U32 },
	[IPVS_SVC_ATTR_NETMASK]		= { .type = NLA_U32 },
	[IPVS_SVC_ATTR_STATS]		= { .type = NLA_NESTED },
};

/* Policy used for attributes in nested attribute IPVS_CMD_ATTR_DEST */
static const struct nla_policy ip_vs_dest_policy[IPVS_DEST_ATTR_MAX + 1] = {
	[IPVS_DEST_ATTR_ADDR]		= { .type = NLA_BINARY,
					    .len = sizeof(union nf_inet_addr) },
	[IPVS_DEST_ATTR_PORT]		= { .type = NLA_U16 },
	[IPVS_DEST_ATTR_FWD_METHOD]	= { .type = NLA_U32 },
	[IPVS_DEST_ATTR_WEIGHT]		= { .type = NLA_U32 },
	[IPVS_DEST_ATTR_U_THRESH]	= { .type = NLA_U32 },
	[IPVS_DEST_ATTR_L_THRESH]	= { .type = NLA_U32 },
	[IPVS_DEST_ATTR_ACTIVE_CONNS]	= { .type = NLA_U32 },
	[IPVS_DEST_ATTR_INACT_CONNS]	= { .type = NLA_U32 },
	[IPVS_DEST_ATTR_PERSIST_CONNS]	= { .type = NLA_U32 },
	[IPVS_DEST_ATTR_STATS]		= { .type = NLA_NESTED },
};

static int ip_vs_genl_fill_stats(struct sk_buff *skb, int container_type,
				 struct ip_vs_stats *stats)
{
	struct ip_vs_stats_user ustats;
	struct nlattr *nl_stats = nla_nest_start(skb, container_type);
	if (!nl_stats)
		return -EMSGSIZE;

	ip_vs_copy_stats(&ustats, stats);

	NLA_PUT_U32(skb, IPVS_STATS_ATTR_CONNS, ustats.conns);
	NLA_PUT_U32(skb, IPVS_STATS_ATTR_INPKTS, ustats.inpkts);
	NLA_PUT_U32(skb, IPVS_STATS_ATTR_OUTPKTS, ustats.outpkts);
	NLA_PUT_U64(skb, IPVS_STATS_ATTR_INBYTES, ustats.inbytes);
	NLA_PUT_U64(skb, IPVS_STATS_ATTR_OUTBYTES, ustats.outbytes);
	NLA_PUT_U32(skb, IPVS_STATS_ATTR_CPS, ustats.cps);
	NLA_PUT_U32(skb, IPVS_STATS_ATTR_INPPS, ustats.inpps);
	NLA_PUT_U32(skb, IPVS_STATS_ATTR_OUTPPS, ustats.outpps);
	NLA_PUT_U32(skb, IPVS_STATS_ATTR_INBPS, ustats.inbps);
	NLA_PUT_U32(skb, IPVS_STATS_ATTR_OUTBPS, ustats.outbps);

	nla_nest_end(skb, nl_stats);

	return 0;

nla_put_failure:
	nla_nest_cancel(skb, nl_stats);
	return -EMSGSIZE;
}

static int ip_vs_genl_fill_service(struct sk_buff *skb,
				   struct ip_vs_service *svc)
{
	struct nlattr *nl_service;
	struct ip_vs_flags flags = { .flags = svc->flags,
				     .mask = ~0 };

	nl_service = nla_nest_start(skb, IPVS_CMD_ATTR_SERVICE);
	if (!nl_service)
		return -EMSGSIZE;

	NLA_PUT_U16(skb, IPVS_SVC_ATTR_AF, svc->af);

	if (svc->fwmark) {
		NLA_PUT_U32(skb, IPVS_SVC_ATTR_FWMARK, svc->fwmark);
	} else {
		NLA_PUT_U16(skb, IPVS_SVC_ATTR_PROTOCOL, svc->protocol);
		NLA_PUT(skb, IPVS_SVC_ATTR_ADDR, sizeof(svc->addr), &svc->addr);
		NLA_PUT_U16(skb, IPVS_SVC_ATTR_PORT, svc->port);
	}

	NLA_PUT_STRING(skb, IPVS_SVC_ATTR_SCHED_NAME, svc->scheduler->name);
	if (svc->pe)
		NLA_PUT_STRING(skb, IPVS_SVC_ATTR_PE_NAME, svc->pe->name);
	NLA_PUT(skb, IPVS_SVC_ATTR_FLAGS, sizeof(flags), &flags);
	NLA_PUT_U32(skb, IPVS_SVC_ATTR_TIMEOUT, svc->timeout / HZ);
	NLA_PUT_U32(skb, IPVS_SVC_ATTR_NETMASK, svc->netmask);

	if (ip_vs_genl_fill_stats(skb, IPVS_SVC_ATTR_STATS, &svc->stats))
		goto nla_put_failure;

	nla_nest_end(skb, nl_service);

	return 0;

nla_put_failure:
	nla_nest_cancel(skb, nl_service);
	return -EMSGSIZE;
}

static int ip_vs_genl_dump_service(struct sk_buff *skb,
				   struct ip_vs_service *svc,
				   struct netlink_callback *cb)
{
	void *hdr;

	hdr = genlmsg_put(skb, NETLINK_CB(cb->skb).pid, cb->nlh->nlmsg_seq,
			  &ip_vs_genl_family, NLM_F_MULTI,
			  IPVS_CMD_NEW_SERVICE);
	if (!hdr)
		return -EMSGSIZE;

	if (ip_vs_genl_fill_service(skb, svc) < 0)
		goto nla_put_failure;

	return genlmsg_end(skb, hdr);

nla_put_failure:
	genlmsg_cancel(skb, hdr);
	return -EMSGSIZE;
}

static int ip_vs_genl_dump_services(struct sk_buff *skb,
				    struct netlink_callback *cb)
{
	int idx = 0, i;
	int start = cb->args[0];
	struct ip_vs_service *svc;
	struct net *net = skb_sknet(skb);

	mutex_lock(&__ip_vs_mutex);
	for (i = 0; i < IP_VS_SVC_TAB_SIZE; i++) {
		list_for_each_entry(svc, &ip_vs_svc_table[i], s_list) {
			if (++idx <= start || !net_eq(svc->net, net))
				continue;
			if (ip_vs_genl_dump_service(skb, svc, cb) < 0) {
				idx--;
				goto nla_put_failure;
			}
		}
	}

	for (i = 0; i < IP_VS_SVC_TAB_SIZE; i++) {
		list_for_each_entry(svc, &ip_vs_svc_fwm_table[i], f_list) {
			if (++idx <= start || !net_eq(svc->net, net))
				continue;
			if (ip_vs_genl_dump_service(skb, svc, cb) < 0) {
				idx--;
				goto nla_put_failure;
			}
		}
	}

nla_put_failure:
	mutex_unlock(&__ip_vs_mutex);
	cb->args[0] = idx;

	return skb->len;
}

static int ip_vs_genl_parse_service(struct net *net,
				    struct ip_vs_service_user_kern *usvc,
				    struct nlattr *nla, int full_entry,
				    struct ip_vs_service **ret_svc)
{
	struct nlattr *attrs[IPVS_SVC_ATTR_MAX + 1];
	struct nlattr *nla_af, *nla_port, *nla_fwmark, *nla_protocol, *nla_addr;
	struct ip_vs_service *svc;

	/* Parse mandatory identifying service fields first */
	if (nla == NULL ||
	    nla_parse_nested(attrs, IPVS_SVC_ATTR_MAX, nla, ip_vs_svc_policy))
		return -EINVAL;

	nla_af		= attrs[IPVS_SVC_ATTR_AF];
	nla_protocol	= attrs[IPVS_SVC_ATTR_PROTOCOL];
	nla_addr	= attrs[IPVS_SVC_ATTR_ADDR];
	nla_port	= attrs[IPVS_SVC_ATTR_PORT];
	nla_fwmark	= attrs[IPVS_SVC_ATTR_FWMARK];

	if (!(nla_af && (nla_fwmark || (nla_port && nla_protocol && nla_addr))))
		return -EINVAL;

	memset(usvc, 0, sizeof(*usvc));

	usvc->af = nla_get_u16(nla_af);
#ifdef CONFIG_IP_VS_IPV6
	if (usvc->af != AF_INET && usvc->af != AF_INET6)
#else
	if (usvc->af != AF_INET)
#endif
		return -EAFNOSUPPORT;

	if (nla_fwmark) {
		usvc->protocol = IPPROTO_TCP;
		usvc->fwmark = nla_get_u32(nla_fwmark);
	} else {
		usvc->protocol = nla_get_u16(nla_protocol);
		nla_memcpy(&usvc->addr, nla_addr, sizeof(usvc->addr));
		usvc->port = nla_get_u16(nla_port);
		usvc->fwmark = 0;
	}

	if (usvc->fwmark)
		svc = __ip_vs_svc_fwm_find(net, usvc->af, usvc->fwmark);
	else
		svc = __ip_vs_service_find(net, usvc->af, usvc->protocol,
					   &usvc->addr, usvc->port);
	*ret_svc = svc;

	/* If a full entry was requested, check for the additional fields */
	if (full_entry) {
		struct nlattr *nla_sched, *nla_flags, *nla_pe, *nla_timeout,
			      *nla_netmask;
		struct ip_vs_flags flags;

		nla_sched = attrs[IPVS_SVC_ATTR_SCHED_NAME];
		nla_pe = attrs[IPVS_SVC_ATTR_PE_NAME];
		nla_flags = attrs[IPVS_SVC_ATTR_FLAGS];
		nla_timeout = attrs[IPVS_SVC_ATTR_TIMEOUT];
		nla_netmask = attrs[IPVS_SVC_ATTR_NETMASK];

		if (!(nla_sched && nla_flags && nla_timeout && nla_netmask))
			return -EINVAL;

		nla_memcpy(&flags, nla_flags, sizeof(flags));

		/* prefill flags from service if it already exists */
		if (svc)
			usvc->flags = svc->flags;

		/* set new flags from userland */
		usvc->flags = (usvc->flags & ~flags.mask) |
			      (flags.flags & flags.mask);
		usvc->sched_name = nla_data(nla_sched);
		usvc->pe_name = nla_pe ? nla_data(nla_pe) : NULL;
		usvc->timeout = nla_get_u32(nla_timeout);
		usvc->netmask = nla_get_u32(nla_netmask);
	}

	return 0;
}

static struct ip_vs_service *ip_vs_genl_find_service(struct net *net,
						     struct nlattr *nla)
{
	struct ip_vs_service_user_kern usvc;
	struct ip_vs_service *svc;
	int ret;

	ret = ip_vs_genl_parse_service(net, &usvc, nla, 0, &svc);
	return ret ? ERR_PTR(ret) : svc;
}

static int ip_vs_genl_fill_dest(struct sk_buff *skb, struct ip_vs_dest *dest)
{
	struct nlattr *nl_dest;

	nl_dest = nla_nest_start(skb, IPVS_CMD_ATTR_DEST);
	if (!nl_dest)
		return -EMSGSIZE;

	NLA_PUT(skb, IPVS_DEST_ATTR_ADDR, sizeof(dest->addr), &dest->addr);
	NLA_PUT_U16(skb, IPVS_DEST_ATTR_PORT, dest->port);

	NLA_PUT_U32(skb, IPVS_DEST_ATTR_FWD_METHOD,
		    atomic_read(&dest->conn_flags) & IP_VS_CONN_F_FWD_MASK);
	NLA_PUT_U32(skb, IPVS_DEST_ATTR_WEIGHT, atomic_read(&dest->weight));
	NLA_PUT_U32(skb, IPVS_DEST_ATTR_U_THRESH, dest->u_threshold);
	NLA_PUT_U32(skb, IPVS_DEST_ATTR_L_THRESH, dest->l_threshold);
	NLA_PUT_U32(skb, IPVS_DEST_ATTR_ACTIVE_CONNS,
		    atomic_read(&dest->activeconns));
	NLA_PUT_U32(skb, IPVS_DEST_ATTR_INACT_CONNS,
		    atomic_read(&dest->inactconns));
	NLA_PUT_U32(skb, IPVS_DEST_ATTR_PERSIST_CONNS,
		    atomic_read(&dest->persistconns));

	if (ip_vs_genl_fill_stats(skb, IPVS_DEST_ATTR_STATS, &dest->stats))
		goto nla_put_failure;

	nla_nest_end(skb, nl_dest);

	return 0;

nla_put_failure:
	nla_nest_cancel(skb, nl_dest);
	return -EMSGSIZE;
}

static int ip_vs_genl_dump_dest(struct sk_buff *skb, struct ip_vs_dest *dest,
				struct netlink_callback *cb)
{
	void *hdr;

	hdr = genlmsg_put(skb, NETLINK_CB(cb->skb).pid, cb->nlh->nlmsg_seq,
			  &ip_vs_genl_family, NLM_F_MULTI,
			  IPVS_CMD_NEW_DEST);
	if (!hdr)
		return -EMSGSIZE;

	if (ip_vs_genl_fill_dest(skb, dest) < 0)
		goto nla_put_failure;

	return genlmsg_end(skb, hdr);

nla_put_failure:
	genlmsg_cancel(skb, hdr);
	return -EMSGSIZE;
}

static int ip_vs_genl_dump_dests(struct sk_buff *skb,
				 struct netlink_callback *cb)
{
	int idx = 0;
	int start = cb->args[0];
	struct ip_vs_service *svc;
	struct ip_vs_dest *dest;
	struct nlattr *attrs[IPVS_CMD_ATTR_MAX + 1];
	struct net *net = skb_sknet(skb);

	mutex_lock(&__ip_vs_mutex);

	/* Try to find the service for which to dump destinations */
	if (nlmsg_parse(cb->nlh, GENL_HDRLEN, attrs,
			IPVS_CMD_ATTR_MAX, ip_vs_cmd_policy))
		goto out_err;


	svc = ip_vs_genl_find_service(net, attrs[IPVS_CMD_ATTR_SERVICE]);
	if (IS_ERR(svc) || svc == NULL)
		goto out_err;

	/* Dump the destinations */
	list_for_each_entry(dest, &svc->destinations, n_list) {
		if (++idx <= start)
			continue;
		if (ip_vs_genl_dump_dest(skb, dest, cb) < 0) {
			idx--;
			goto nla_put_failure;
		}
	}

nla_put_failure:
	cb->args[0] = idx;

out_err:
	mutex_unlock(&__ip_vs_mutex);

	return skb->len;
}

static int ip_vs_genl_parse_dest(struct ip_vs_dest_user_kern *udest,
				 struct nlattr *nla, int full_entry)
{
	struct nlattr *attrs[IPVS_DEST_ATTR_MAX + 1];
	struct nlattr *nla_addr, *nla_port;

	/* Parse mandatory identifying destination fields first */
	if (nla == NULL ||
	    nla_parse_nested(attrs, IPVS_DEST_ATTR_MAX, nla, ip_vs_dest_policy))
		return -EINVAL;

	nla_addr	= attrs[IPVS_DEST_ATTR_ADDR];
	nla_port	= attrs[IPVS_DEST_ATTR_PORT];

	if (!(nla_addr && nla_port))
		return -EINVAL;

	memset(udest, 0, sizeof(*udest));

	nla_memcpy(&udest->addr, nla_addr, sizeof(udest->addr));
	udest->port = nla_get_u16(nla_port);

	/* If a full entry was requested, check for the additional fields */
	if (full_entry) {
		struct nlattr *nla_fwd, *nla_weight, *nla_u_thresh,
			      *nla_l_thresh;

		nla_fwd		= attrs[IPVS_DEST_ATTR_FWD_METHOD];
		nla_weight	= attrs[IPVS_DEST_ATTR_WEIGHT];
		nla_u_thresh	= attrs[IPVS_DEST_ATTR_U_THRESH];
		nla_l_thresh	= attrs[IPVS_DEST_ATTR_L_THRESH];

		if (!(nla_fwd && nla_weight && nla_u_thresh && nla_l_thresh))
			return -EINVAL;

		udest->conn_flags = nla_get_u32(nla_fwd)
				    & IP_VS_CONN_F_FWD_MASK;
		udest->weight = nla_get_u32(nla_weight);
		udest->u_threshold = nla_get_u32(nla_u_thresh);
		udest->l_threshold = nla_get_u32(nla_l_thresh);
	}

	return 0;
}

static int ip_vs_genl_fill_daemon(struct sk_buff *skb, __be32 state,
				  const char *mcast_ifn, __be32 syncid)
{
	struct nlattr *nl_daemon;

	nl_daemon = nla_nest_start(skb, IPVS_CMD_ATTR_DAEMON);
	if (!nl_daemon)
		return -EMSGSIZE;

	NLA_PUT_U32(skb, IPVS_DAEMON_ATTR_STATE, state);
	NLA_PUT_STRING(skb, IPVS_DAEMON_ATTR_MCAST_IFN, mcast_ifn);
	NLA_PUT_U32(skb, IPVS_DAEMON_ATTR_SYNC_ID, syncid);

	nla_nest_end(skb, nl_daemon);

	return 0;

nla_put_failure:
	nla_nest_cancel(skb, nl_daemon);
	return -EMSGSIZE;
}

static int ip_vs_genl_dump_daemon(struct sk_buff *skb, __be32 state,
				  const char *mcast_ifn, __be32 syncid,
				  struct netlink_callback *cb)
{
	void *hdr;
	hdr = genlmsg_put(skb, NETLINK_CB(cb->skb).pid, cb->nlh->nlmsg_seq,
			  &ip_vs_genl_family, NLM_F_MULTI,
			  IPVS_CMD_NEW_DAEMON);
	if (!hdr)
		return -EMSGSIZE;

	if (ip_vs_genl_fill_daemon(skb, state, mcast_ifn, syncid))
		goto nla_put_failure;

	return genlmsg_end(skb, hdr);

nla_put_failure:
	genlmsg_cancel(skb, hdr);
	return -EMSGSIZE;
}

static int ip_vs_genl_dump_daemons(struct sk_buff *skb,
				   struct netlink_callback *cb)
{
	struct net *net = skb_net(skb);
	struct netns_ipvs *ipvs = net_ipvs(net);

	mutex_lock(&__ip_vs_mutex);
	if ((ipvs->sync_state & IP_VS_STATE_MASTER) && !cb->args[0]) {
		if (ip_vs_genl_dump_daemon(skb, IP_VS_STATE_MASTER,
					   ipvs->master_mcast_ifn,
					   ipvs->master_syncid, cb) < 0)
			goto nla_put_failure;

		cb->args[0] = 1;
	}

	if ((ipvs->sync_state & IP_VS_STATE_BACKUP) && !cb->args[1]) {
		if (ip_vs_genl_dump_daemon(skb, IP_VS_STATE_BACKUP,
					   ipvs->backup_mcast_ifn,
					   ipvs->backup_syncid, cb) < 0)
			goto nla_put_failure;

		cb->args[1] = 1;
	}

nla_put_failure:
	mutex_unlock(&__ip_vs_mutex);

	return skb->len;
}

static int ip_vs_genl_new_daemon(struct net *net, struct nlattr **attrs)
{
	if (!(attrs[IPVS_DAEMON_ATTR_STATE] &&
	      attrs[IPVS_DAEMON_ATTR_MCAST_IFN] &&
	      attrs[IPVS_DAEMON_ATTR_SYNC_ID]))
		return -EINVAL;

	return start_sync_thread(net,
				 nla_get_u32(attrs[IPVS_DAEMON_ATTR_STATE]),
				 nla_data(attrs[IPVS_DAEMON_ATTR_MCAST_IFN]),
				 nla_get_u32(attrs[IPVS_DAEMON_ATTR_SYNC_ID]));
}

static int ip_vs_genl_del_daemon(struct net *net, struct nlattr **attrs)
{
	if (!attrs[IPVS_DAEMON_ATTR_STATE])
		return -EINVAL;

	return stop_sync_thread(net,
				nla_get_u32(attrs[IPVS_DAEMON_ATTR_STATE]));
}

static int ip_vs_genl_set_config(struct net *net, struct nlattr **attrs)
{
	struct ip_vs_timeout_user t;

	__ip_vs_get_timeouts(net, &t);

	if (attrs[IPVS_CMD_ATTR_TIMEOUT_TCP])
		t.tcp_timeout = nla_get_u32(attrs[IPVS_CMD_ATTR_TIMEOUT_TCP]);

	if (attrs[IPVS_CMD_ATTR_TIMEOUT_TCP_FIN])
		t.tcp_fin_timeout =
			nla_get_u32(attrs[IPVS_CMD_ATTR_TIMEOUT_TCP_FIN]);

	if (attrs[IPVS_CMD_ATTR_TIMEOUT_UDP])
		t.udp_timeout = nla_get_u32(attrs[IPVS_CMD_ATTR_TIMEOUT_UDP]);

	return ip_vs_set_timeout(net, &t);
}

static int ip_vs_genl_set_cmd(struct sk_buff *skb, struct genl_info *info)
{
	struct ip_vs_service *svc = NULL;
	struct ip_vs_service_user_kern usvc;
	struct ip_vs_dest_user_kern udest;
	int ret = 0, cmd;
	int need_full_svc = 0, need_full_dest = 0;
	struct net *net;
	struct netns_ipvs *ipvs;

	net = skb_sknet(skb);
	ipvs = net_ipvs(net);
	cmd = info->genlhdr->cmd;

	mutex_lock(&__ip_vs_mutex);

	if (cmd == IPVS_CMD_FLUSH) {
		ret = ip_vs_flush(net);
		goto out;
	} else if (cmd == IPVS_CMD_SET_CONFIG) {
		ret = ip_vs_genl_set_config(net, info->attrs);
		goto out;
	} else if (cmd == IPVS_CMD_NEW_DAEMON ||
		   cmd == IPVS_CMD_DEL_DAEMON) {

		struct nlattr *daemon_attrs[IPVS_DAEMON_ATTR_MAX + 1];

		if (!info->attrs[IPVS_CMD_ATTR_DAEMON] ||
		    nla_parse_nested(daemon_attrs, IPVS_DAEMON_ATTR_MAX,
				     info->attrs[IPVS_CMD_ATTR_DAEMON],
				     ip_vs_daemon_policy)) {
			ret = -EINVAL;
			goto out;
		}

		if (cmd == IPVS_CMD_NEW_DAEMON)
			ret = ip_vs_genl_new_daemon(net, daemon_attrs);
		else
			ret = ip_vs_genl_del_daemon(net, daemon_attrs);
		goto out;
	} else if (cmd == IPVS_CMD_ZERO &&
		   !info->attrs[IPVS_CMD_ATTR_SERVICE]) {
		ret = ip_vs_zero_all(net);
		goto out;
	}

	/* All following commands require a service argument, so check if we
	 * received a valid one. We need a full service specification when
	 * adding / editing a service. Only identifying members otherwise. */
	if (cmd == IPVS_CMD_NEW_SERVICE || cmd == IPVS_CMD_SET_SERVICE)
		need_full_svc = 1;

	ret = ip_vs_genl_parse_service(net, &usvc,
				       info->attrs[IPVS_CMD_ATTR_SERVICE],
				       need_full_svc, &svc);
	if (ret)
		goto out;

	/* Unless we're adding a new service, the service must already exist */
	if ((cmd != IPVS_CMD_NEW_SERVICE) && (svc == NULL)) {
		ret = -ESRCH;
		goto out;
	}

	/* Destination commands require a valid destination argument. For
	 * adding / editing a destination, we need a full destination
	 * specification. */
	if (cmd == IPVS_CMD_NEW_DEST || cmd == IPVS_CMD_SET_DEST ||
	    cmd == IPVS_CMD_DEL_DEST) {
		if (cmd != IPVS_CMD_DEL_DEST)
			need_full_dest = 1;

		ret = ip_vs_genl_parse_dest(&udest,
					    info->attrs[IPVS_CMD_ATTR_DEST],
					    need_full_dest);
		if (ret)
			goto out;
	}

	switch (cmd) {
	case IPVS_CMD_NEW_SERVICE:
		if (svc == NULL)
			ret = ip_vs_add_service(net, &usvc, &svc);
		else
			ret = -EEXIST;
		break;
	case IPVS_CMD_SET_SERVICE:
		ret = ip_vs_edit_service(svc, &usvc);
		break;
	case IPVS_CMD_DEL_SERVICE:
		ret = ip_vs_del_service(svc);
		/* do not use svc, it can be freed */
		break;
	case IPVS_CMD_NEW_DEST:
		ret = ip_vs_add_dest(svc, &udest);
		break;
	case IPVS_CMD_SET_DEST:
		ret = ip_vs_edit_dest(svc, &udest);
		break;
	case IPVS_CMD_DEL_DEST:
		ret = ip_vs_del_dest(svc, &udest);
		break;
	case IPVS_CMD_ZERO:
		ret = ip_vs_zero_service(svc);
		break;
	default:
		ret = -EINVAL;
	}

out:
	mutex_unlock(&__ip_vs_mutex);

	return ret;
}

static int ip_vs_genl_get_cmd(struct sk_buff *skb, struct genl_info *info)
{
	struct sk_buff *msg;
	void *reply;
	int ret, cmd, reply_cmd;
	struct net *net;
	struct netns_ipvs *ipvs;

	net = skb_sknet(skb);
	ipvs = net_ipvs(net);
	cmd = info->genlhdr->cmd;

	if (cmd == IPVS_CMD_GET_SERVICE)
		reply_cmd = IPVS_CMD_NEW_SERVICE;
	else if (cmd == IPVS_CMD_GET_INFO)
		reply_cmd = IPVS_CMD_SET_INFO;
	else if (cmd == IPVS_CMD_GET_CONFIG)
		reply_cmd = IPVS_CMD_SET_CONFIG;
	else {
		pr_err("unknown Generic Netlink command\n");
		return -EINVAL;
	}

	msg = nlmsg_new(NLMSG_DEFAULT_SIZE, GFP_KERNEL);
	if (!msg)
		return -ENOMEM;

	mutex_lock(&__ip_vs_mutex);

	reply = genlmsg_put_reply(msg, info, &ip_vs_genl_family, 0, reply_cmd);
	if (reply == NULL)
		goto nla_put_failure;

	switch (cmd) {
	case IPVS_CMD_GET_SERVICE:
	{
		struct ip_vs_service *svc;

		svc = ip_vs_genl_find_service(net,
					      info->attrs[IPVS_CMD_ATTR_SERVICE]);
		if (IS_ERR(svc)) {
			ret = PTR_ERR(svc);
			goto out_err;
		} else if (svc) {
			ret = ip_vs_genl_fill_service(msg, svc);
			if (ret)
				goto nla_put_failure;
		} else {
			ret = -ESRCH;
			goto out_err;
		}

		break;
	}

	case IPVS_CMD_GET_CONFIG:
	{
		struct ip_vs_timeout_user t;

		__ip_vs_get_timeouts(net, &t);
#ifdef CONFIG_IP_VS_PROTO_TCP
		NLA_PUT_U32(msg, IPVS_CMD_ATTR_TIMEOUT_TCP, t.tcp_timeout);
		NLA_PUT_U32(msg, IPVS_CMD_ATTR_TIMEOUT_TCP_FIN,
			    t.tcp_fin_timeout);
#endif
#ifdef CONFIG_IP_VS_PROTO_UDP
		NLA_PUT_U32(msg, IPVS_CMD_ATTR_TIMEOUT_UDP, t.udp_timeout);
#endif

		break;
	}

	case IPVS_CMD_GET_INFO:
		NLA_PUT_U32(msg, IPVS_INFO_ATTR_VERSION, IP_VS_VERSION_CODE);
		NLA_PUT_U32(msg, IPVS_INFO_ATTR_CONN_TAB_SIZE,
			    ip_vs_conn_tab_size);
		break;
	}

	genlmsg_end(msg, reply);
	ret = genlmsg_reply(msg, info);
	goto out;

nla_put_failure:
	pr_err("not enough space in Netlink message\n");
	ret = -EMSGSIZE;

out_err:
	nlmsg_free(msg);
out:
	mutex_unlock(&__ip_vs_mutex);

	return ret;
}


static struct genl_ops ip_vs_genl_ops[] __read_mostly = {
	{
		.cmd	= IPVS_CMD_NEW_SERVICE,
		.flags	= GENL_ADMIN_PERM,
		.policy	= ip_vs_cmd_policy,
		.doit	= ip_vs_genl_set_cmd,
	},
	{
		.cmd	= IPVS_CMD_SET_SERVICE,
		.flags	= GENL_ADMIN_PERM,
		.policy	= ip_vs_cmd_policy,
		.doit	= ip_vs_genl_set_cmd,
	},
	{
		.cmd	= IPVS_CMD_DEL_SERVICE,
		.flags	= GENL_ADMIN_PERM,
		.policy	= ip_vs_cmd_policy,
		.doit	= ip_vs_genl_set_cmd,
	},
	{
		.cmd	= IPVS_CMD_GET_SERVICE,
		.flags	= GENL_ADMIN_PERM,
		.doit	= ip_vs_genl_get_cmd,
		.dumpit	= ip_vs_genl_dump_services,
		.policy	= ip_vs_cmd_policy,
	},
	{
		.cmd	= IPVS_CMD_NEW_DEST,
		.flags	= GENL_ADMIN_PERM,
		.policy	= ip_vs_cmd_policy,
		.doit	= ip_vs_genl_set_cmd,
	},
	{
		.cmd	= IPVS_CMD_SET_DEST,
		.flags	= GENL_ADMIN_PERM,
		.policy	= ip_vs_cmd_policy,
		.doit	= ip_vs_genl_set_cmd,
	},
	{
		.cmd	= IPVS_CMD_DEL_DEST,
		.flags	= GENL_ADMIN_PERM,
		.policy	= ip_vs_cmd_policy,
		.doit	= ip_vs_genl_set_cmd,
	},
	{
		.cmd	= IPVS_CMD_GET_DEST,
		.flags	= GENL_ADMIN_PERM,
		.policy	= ip_vs_cmd_policy,
		.dumpit	= ip_vs_genl_dump_dests,
	},
	{
		.cmd	= IPVS_CMD_NEW_DAEMON,
		.flags	= GENL_ADMIN_PERM,
		.policy	= ip_vs_cmd_policy,
		.doit	= ip_vs_genl_set_cmd,
	},
	{
		.cmd	= IPVS_CMD_DEL_DAEMON,
		.flags	= GENL_ADMIN_PERM,
		.policy	= ip_vs_cmd_policy,
		.doit	= ip_vs_genl_set_cmd,
	},
	{
		.cmd	= IPVS_CMD_GET_DAEMON,
		.flags	= GENL_ADMIN_PERM,
		.dumpit	= ip_vs_genl_dump_daemons,
	},
	{
		.cmd	= IPVS_CMD_SET_CONFIG,
		.flags	= GENL_ADMIN_PERM,
		.policy	= ip_vs_cmd_policy,
		.doit	= ip_vs_genl_set_cmd,
	},
	{
		.cmd	= IPVS_CMD_GET_CONFIG,
		.flags	= GENL_ADMIN_PERM,
		.doit	= ip_vs_genl_get_cmd,
	},
	{
		.cmd	= IPVS_CMD_GET_INFO,
		.flags	= GENL_ADMIN_PERM,
		.doit	= ip_vs_genl_get_cmd,
	},
	{
		.cmd	= IPVS_CMD_ZERO,
		.flags	= GENL_ADMIN_PERM,
		.policy	= ip_vs_cmd_policy,
		.doit	= ip_vs_genl_set_cmd,
	},
	{
		.cmd	= IPVS_CMD_FLUSH,
		.flags	= GENL_ADMIN_PERM,
		.doit	= ip_vs_genl_set_cmd,
	},
};

static int __init ip_vs_genl_register(void)
{
	return genl_register_family_with_ops(&ip_vs_genl_family,
		ip_vs_genl_ops, ARRAY_SIZE(ip_vs_genl_ops));
}

static void ip_vs_genl_unregister(void)
{
	genl_unregister_family(&ip_vs_genl_family);
}

/* End of Generic Netlink interface definitions */

/*
 * per netns intit/exit func.
 */
#ifdef CONFIG_SYSCTL
int __net_init __ip_vs_control_init_sysctl(struct net *net)
{
	int idx;
	struct netns_ipvs *ipvs = net_ipvs(net);
	struct ctl_table *tbl;

	atomic_set(&ipvs->dropentry, 0);
	spin_lock_init(&ipvs->dropentry_lock);
	spin_lock_init(&ipvs->droppacket_lock);
	spin_lock_init(&ipvs->securetcp_lock);

	if (!net_eq(net, &init_net)) {
		tbl = kmemdup(vs_vars, sizeof(vs_vars), GFP_KERNEL);
		if (tbl == NULL)
			return -ENOMEM;
	} else
		tbl = vs_vars;
	/* Initialize sysctl defaults */
	idx = 0;
	ipvs->sysctl_amemthresh = 1024;
	tbl[idx++].data = &ipvs->sysctl_amemthresh;
	ipvs->sysctl_am_droprate = 10;
	tbl[idx++].data = &ipvs->sysctl_am_droprate;
	tbl[idx++].data = &ipvs->sysctl_drop_entry;
	tbl[idx++].data = &ipvs->sysctl_drop_packet;
#ifdef CONFIG_IP_VS_NFCT
	tbl[idx++].data = &ipvs->sysctl_conntrack;
#endif
	tbl[idx++].data = &ipvs->sysctl_secure_tcp;
	ipvs->sysctl_snat_reroute = 1;
	tbl[idx++].data = &ipvs->sysctl_snat_reroute;
	ipvs->sysctl_sync_ver = 1;
	tbl[idx++].data = &ipvs->sysctl_sync_ver;
	tbl[idx++].data = &ipvs->sysctl_cache_bypass;
	tbl[idx++].data = &ipvs->sysctl_expire_nodest_conn;
	tbl[idx++].data = &ipvs->sysctl_expire_quiescent_template;
	ipvs->sysctl_sync_threshold[0] = DEFAULT_SYNC_THRESHOLD;
	ipvs->sysctl_sync_threshold[1] = DEFAULT_SYNC_PERIOD;
	tbl[idx].data = &ipvs->sysctl_sync_threshold;
	tbl[idx++].maxlen = sizeof(ipvs->sysctl_sync_threshold);
	tbl[idx++].data = &ipvs->sysctl_nat_icmp_send;


	ipvs->sysctl_hdr = register_net_sysctl_table(net, net_vs_ctl_path,
						     tbl);
	if (ipvs->sysctl_hdr == NULL) {
		if (!net_eq(net, &init_net))
			kfree(tbl);
		return -ENOMEM;
	}
	ip_vs_start_estimator(net, &ipvs->tot_stats);
	ipvs->sysctl_tbl = tbl;
	/* Schedule defense work */
	INIT_DELAYED_WORK(&ipvs->defense_work, defense_work_handler);
	schedule_delayed_work(&ipvs->defense_work, DEFENSE_TIMER_PERIOD);

	return 0;
}

void __net_init __ip_vs_control_cleanup_sysctl(struct net *net)
{
	struct netns_ipvs *ipvs = net_ipvs(net);

	cancel_delayed_work_sync(&ipvs->defense_work);
	cancel_work_sync(&ipvs->defense_work.work);
	unregister_net_sysctl_table(ipvs->sysctl_hdr);
}

#else

int __net_init __ip_vs_control_init_sysctl(struct net *net) { return 0; }
void __net_init __ip_vs_control_cleanup_sysctl(struct net *net) { }

#endif

int __net_init __ip_vs_control_init(struct net *net)
{
	int idx;
	struct netns_ipvs *ipvs = net_ipvs(net);

	ipvs->rs_lock = __RW_LOCK_UNLOCKED(ipvs->rs_lock);

	/* Initialize rs_table */
	for (idx = 0; idx < IP_VS_RTAB_SIZE; idx++)
		INIT_LIST_HEAD(&ipvs->rs_table[idx]);

	INIT_LIST_HEAD(&ipvs->dest_trash);
	atomic_set(&ipvs->ftpsvc_counter, 0);
	atomic_set(&ipvs->nullsvc_counter, 0);

	/* procfs stats */
	ipvs->tot_stats.cpustats = alloc_percpu(struct ip_vs_cpu_stats);
<<<<<<< HEAD
	if (ipvs->tot_stats.cpustats) {
=======
	if (!ipvs->tot_stats.cpustats) {
>>>>>>> 8eca7a00
		pr_err("%s(): alloc_percpu.\n", __func__);
		return -ENOMEM;
	}
	spin_lock_init(&ipvs->tot_stats.lock);

	proc_net_fops_create(net, "ip_vs", 0, &ip_vs_info_fops);
	proc_net_fops_create(net, "ip_vs_stats", 0, &ip_vs_stats_fops);
	proc_net_fops_create(net, "ip_vs_stats_percpu", 0,
			     &ip_vs_stats_percpu_fops);

	if (__ip_vs_control_init_sysctl(net))
		goto err;

	return 0;

err:
	free_percpu(ipvs->tot_stats.cpustats);
	return -ENOMEM;
}

static void __net_exit __ip_vs_control_cleanup(struct net *net)
{
	struct netns_ipvs *ipvs = net_ipvs(net);

	ip_vs_trash_cleanup(net);
	ip_vs_stop_estimator(net, &ipvs->tot_stats);
	__ip_vs_control_cleanup_sysctl(net);
	proc_net_remove(net, "ip_vs_stats_percpu");
	proc_net_remove(net, "ip_vs_stats");
	proc_net_remove(net, "ip_vs");
	free_percpu(ipvs->tot_stats.cpustats);
}

static struct pernet_operations ipvs_control_ops = {
	.init = __ip_vs_control_init,
	.exit = __ip_vs_control_cleanup,
};

int __init ip_vs_control_init(void)
{
	int idx;
	int ret;

	EnterFunction(2);

	/* Initialize svc_table, ip_vs_svc_fwm_table, rs_table */
	for(idx = 0; idx < IP_VS_SVC_TAB_SIZE; idx++)  {
		INIT_LIST_HEAD(&ip_vs_svc_table[idx]);
		INIT_LIST_HEAD(&ip_vs_svc_fwm_table[idx]);
	}

	ret = register_pernet_subsys(&ipvs_control_ops);
	if (ret) {
		pr_err("cannot register namespace.\n");
		goto err;
	}

	smp_wmb();	/* Do we really need it now ? */

	ret = nf_register_sockopt(&ip_vs_sockopts);
	if (ret) {
		pr_err("cannot register sockopt.\n");
		goto err_net;
	}

	ret = ip_vs_genl_register();
	if (ret) {
		pr_err("cannot register Generic Netlink interface.\n");
		nf_unregister_sockopt(&ip_vs_sockopts);
		goto err_net;
	}

	LeaveFunction(2);
	return 0;

err_net:
	unregister_pernet_subsys(&ipvs_control_ops);
err:
	return ret;
}


void ip_vs_control_cleanup(void)
{
	EnterFunction(2);
	unregister_pernet_subsys(&ipvs_control_ops);
	ip_vs_genl_unregister();
	nf_unregister_sockopt(&ip_vs_sockopts);
	LeaveFunction(2);
}<|MERGE_RESOLUTION|>--- conflicted
+++ resolved
@@ -3605,11 +3605,7 @@
 
 	/* procfs stats */
 	ipvs->tot_stats.cpustats = alloc_percpu(struct ip_vs_cpu_stats);
-<<<<<<< HEAD
-	if (ipvs->tot_stats.cpustats) {
-=======
 	if (!ipvs->tot_stats.cpustats) {
->>>>>>> 8eca7a00
 		pr_err("%s(): alloc_percpu.\n", __func__);
 		return -ENOMEM;
 	}
