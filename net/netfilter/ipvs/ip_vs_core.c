--- conflicted
+++ resolved
@@ -976,12 +976,6 @@
 
 	ip_vs_out_stats(cp, skb);
 	ip_vs_set_state(cp, IP_VS_DIR_OUTPUT, skb, pp);
-<<<<<<< HEAD
-	ip_vs_update_conntrack(skb, cp, 0);
-	ip_vs_conn_put(cp);
-
-=======
->>>>>>> 229aebb8
 	skb->ipvs_property = 1;
 	if (!(cp->flags & IP_VS_CONN_F_NFCT))
 		ip_vs_notrack(skb);
