/* Connection tracking via netlink socket. Allows for user space
 * protocol helpers and general trouble making from userspace.
 *
 * (C) 2001 by Jay Schulist <jschlst@samba.org>
 * (C) 2002-2006 by Harald Welte <laforge@gnumonks.org>
 * (C) 2003 by Patrick Mchardy <kaber@trash.net>
 * (C) 2005-2008 by Pablo Neira Ayuso <pablo@netfilter.org>
 *
 * Initial connection tracking via netlink development funded and
 * generally made possible by Network Robots, Inc. (www.networkrobots.com)
 *
 * Further development of this code funded by Astaro AG (http://www.astaro.com)
 *
 * This software may be used and distributed according to the terms
 * of the GNU General Public License, incorporated herein by reference.
 */

#include <linux/init.h>
#include <linux/module.h>
#include <linux/kernel.h>
#include <linux/rculist.h>
#include <linux/rculist_nulls.h>
#include <linux/types.h>
#include <linux/timer.h>
#include <linux/security.h>
#include <linux/skbuff.h>
#include <linux/errno.h>
#include <linux/netlink.h>
#include <linux/spinlock.h>
#include <linux/interrupt.h>
#include <linux/slab.h>

#include <linux/netfilter.h>
#include <net/netlink.h>
#include <net/sock.h>
#include <net/netfilter/nf_conntrack.h>
#include <net/netfilter/nf_conntrack_core.h>
#include <net/netfilter/nf_conntrack_expect.h>
#include <net/netfilter/nf_conntrack_helper.h>
#include <net/netfilter/nf_conntrack_l3proto.h>
#include <net/netfilter/nf_conntrack_l4proto.h>
#include <net/netfilter/nf_conntrack_tuple.h>
#include <net/netfilter/nf_conntrack_acct.h>
#include <net/netfilter/nf_conntrack_zones.h>
#ifdef CONFIG_NF_NAT_NEEDED
#include <net/netfilter/nf_nat_core.h>
#include <net/netfilter/nf_nat_protocol.h>
#endif

#include <linux/netfilter/nfnetlink.h>
#include <linux/netfilter/nfnetlink_conntrack.h>

MODULE_LICENSE("GPL");

static char __initdata version[] = "0.93";

static inline int
ctnetlink_dump_tuples_proto(struct sk_buff *skb,
			    const struct nf_conntrack_tuple *tuple,
			    struct nf_conntrack_l4proto *l4proto)
{
	int ret = 0;
	struct nlattr *nest_parms;

	nest_parms = nla_nest_start(skb, CTA_TUPLE_PROTO | NLA_F_NESTED);
	if (!nest_parms)
		goto nla_put_failure;
	NLA_PUT_U8(skb, CTA_PROTO_NUM, tuple->dst.protonum);

	if (likely(l4proto->tuple_to_nlattr))
		ret = l4proto->tuple_to_nlattr(skb, tuple);

	nla_nest_end(skb, nest_parms);

	return ret;

nla_put_failure:
	return -1;
}

static inline int
ctnetlink_dump_tuples_ip(struct sk_buff *skb,
			 const struct nf_conntrack_tuple *tuple,
			 struct nf_conntrack_l3proto *l3proto)
{
	int ret = 0;
	struct nlattr *nest_parms;

	nest_parms = nla_nest_start(skb, CTA_TUPLE_IP | NLA_F_NESTED);
	if (!nest_parms)
		goto nla_put_failure;

	if (likely(l3proto->tuple_to_nlattr))
		ret = l3proto->tuple_to_nlattr(skb, tuple);

	nla_nest_end(skb, nest_parms);

	return ret;

nla_put_failure:
	return -1;
}

static int
ctnetlink_dump_tuples(struct sk_buff *skb,
		      const struct nf_conntrack_tuple *tuple)
{
	int ret;
	struct nf_conntrack_l3proto *l3proto;
	struct nf_conntrack_l4proto *l4proto;

	l3proto = __nf_ct_l3proto_find(tuple->src.l3num);
	ret = ctnetlink_dump_tuples_ip(skb, tuple, l3proto);

	if (unlikely(ret < 0))
		return ret;

	l4proto = __nf_ct_l4proto_find(tuple->src.l3num, tuple->dst.protonum);
	ret = ctnetlink_dump_tuples_proto(skb, tuple, l4proto);

	return ret;
}

static inline int
ctnetlink_dump_status(struct sk_buff *skb, const struct nf_conn *ct)
{
	NLA_PUT_BE32(skb, CTA_STATUS, htonl(ct->status));
	return 0;

nla_put_failure:
	return -1;
}

static inline int
ctnetlink_dump_timeout(struct sk_buff *skb, const struct nf_conn *ct)
{
	long timeout = (ct->timeout.expires - jiffies) / HZ;

	if (timeout < 0)
		timeout = 0;

	NLA_PUT_BE32(skb, CTA_TIMEOUT, htonl(timeout));
	return 0;

nla_put_failure:
	return -1;
}

static inline int
ctnetlink_dump_protoinfo(struct sk_buff *skb, struct nf_conn *ct)
{
	struct nf_conntrack_l4proto *l4proto;
	struct nlattr *nest_proto;
	int ret;

	l4proto = __nf_ct_l4proto_find(nf_ct_l3num(ct), nf_ct_protonum(ct));
	if (!l4proto->to_nlattr)
		return 0;

	nest_proto = nla_nest_start(skb, CTA_PROTOINFO | NLA_F_NESTED);
	if (!nest_proto)
		goto nla_put_failure;

	ret = l4proto->to_nlattr(skb, nest_proto, ct);

	nla_nest_end(skb, nest_proto);

	return ret;

nla_put_failure:
	return -1;
}

static inline int
ctnetlink_dump_helpinfo(struct sk_buff *skb, const struct nf_conn *ct)
{
	struct nlattr *nest_helper;
	const struct nf_conn_help *help = nfct_help(ct);
	struct nf_conntrack_helper *helper;

	if (!help)
		return 0;

	helper = rcu_dereference(help->helper);
	if (!helper)
		goto out;

	nest_helper = nla_nest_start(skb, CTA_HELP | NLA_F_NESTED);
	if (!nest_helper)
		goto nla_put_failure;
	NLA_PUT_STRING(skb, CTA_HELP_NAME, helper->name);

	if (helper->to_nlattr)
		helper->to_nlattr(skb, ct);

	nla_nest_end(skb, nest_helper);
out:
	return 0;

nla_put_failure:
	return -1;
}

static int
ctnetlink_dump_counters(struct sk_buff *skb, const struct nf_conn *ct,
			enum ip_conntrack_dir dir)
{
	enum ctattr_type type = dir ? CTA_COUNTERS_REPLY: CTA_COUNTERS_ORIG;
	struct nlattr *nest_count;
	const struct nf_conn_counter *acct;

	acct = nf_conn_acct_find(ct);
	if (!acct)
		return 0;

	nest_count = nla_nest_start(skb, type | NLA_F_NESTED);
	if (!nest_count)
		goto nla_put_failure;

	NLA_PUT_BE64(skb, CTA_COUNTERS_PACKETS,
		     cpu_to_be64(acct[dir].packets));
	NLA_PUT_BE64(skb, CTA_COUNTERS_BYTES,
		     cpu_to_be64(acct[dir].bytes));

	nla_nest_end(skb, nest_count);

	return 0;

nla_put_failure:
	return -1;
}

#ifdef CONFIG_NF_CONNTRACK_MARK
static inline int
ctnetlink_dump_mark(struct sk_buff *skb, const struct nf_conn *ct)
{
	NLA_PUT_BE32(skb, CTA_MARK, htonl(ct->mark));
	return 0;

nla_put_failure:
	return -1;
}
#else
#define ctnetlink_dump_mark(a, b) (0)
#endif

#ifdef CONFIG_NF_CONNTRACK_SECMARK
static inline int
ctnetlink_dump_secctx(struct sk_buff *skb, const struct nf_conn *ct)
{
	struct nlattr *nest_secctx;
	int len, ret;
	char *secctx;

	ret = security_secid_to_secctx(ct->secmark, &secctx, &len);
	if (ret)
		return ret;

	ret = -1;
	nest_secctx = nla_nest_start(skb, CTA_SECCTX | NLA_F_NESTED);
	if (!nest_secctx)
		goto nla_put_failure;
<<<<<<< HEAD

	NLA_PUT_STRING(skb, CTA_SECCTX_NAME, secctx);
	nla_nest_end(skb, nest_secctx);

=======

	NLA_PUT_STRING(skb, CTA_SECCTX_NAME, secctx);
	nla_nest_end(skb, nest_secctx);

>>>>>>> 229aebb8
	ret = 0;
nla_put_failure:
	security_release_secctx(secctx, len);
	return ret;
}
#else
#define ctnetlink_dump_secctx(a, b) (0)
#endif

#define master_tuple(ct) &(ct->master->tuplehash[IP_CT_DIR_ORIGINAL].tuple)

static inline int
ctnetlink_dump_master(struct sk_buff *skb, const struct nf_conn *ct)
{
	struct nlattr *nest_parms;

	if (!(ct->status & IPS_EXPECTED))
		return 0;

	nest_parms = nla_nest_start(skb, CTA_TUPLE_MASTER | NLA_F_NESTED);
	if (!nest_parms)
		goto nla_put_failure;
	if (ctnetlink_dump_tuples(skb, master_tuple(ct)) < 0)
		goto nla_put_failure;
	nla_nest_end(skb, nest_parms);

	return 0;

nla_put_failure:
	return -1;
}

#ifdef CONFIG_NF_NAT_NEEDED
static int
dump_nat_seq_adj(struct sk_buff *skb, const struct nf_nat_seq *natseq, int type)
{
	struct nlattr *nest_parms;

	nest_parms = nla_nest_start(skb, type | NLA_F_NESTED);
	if (!nest_parms)
		goto nla_put_failure;

	NLA_PUT_BE32(skb, CTA_NAT_SEQ_CORRECTION_POS,
		     htonl(natseq->correction_pos));
	NLA_PUT_BE32(skb, CTA_NAT_SEQ_OFFSET_BEFORE,
		     htonl(natseq->offset_before));
	NLA_PUT_BE32(skb, CTA_NAT_SEQ_OFFSET_AFTER,
		     htonl(natseq->offset_after));

	nla_nest_end(skb, nest_parms);

	return 0;

nla_put_failure:
	return -1;
}

static inline int
ctnetlink_dump_nat_seq_adj(struct sk_buff *skb, const struct nf_conn *ct)
{
	struct nf_nat_seq *natseq;
	struct nf_conn_nat *nat = nfct_nat(ct);

	if (!(ct->status & IPS_SEQ_ADJUST) || !nat)
		return 0;

	natseq = &nat->seq[IP_CT_DIR_ORIGINAL];
	if (dump_nat_seq_adj(skb, natseq, CTA_NAT_SEQ_ADJ_ORIG) == -1)
		return -1;

	natseq = &nat->seq[IP_CT_DIR_REPLY];
	if (dump_nat_seq_adj(skb, natseq, CTA_NAT_SEQ_ADJ_REPLY) == -1)
		return -1;

	return 0;
}
#else
#define ctnetlink_dump_nat_seq_adj(a, b) (0)
#endif

static inline int
ctnetlink_dump_id(struct sk_buff *skb, const struct nf_conn *ct)
{
	NLA_PUT_BE32(skb, CTA_ID, htonl((unsigned long)ct));
	return 0;

nla_put_failure:
	return -1;
}

static inline int
ctnetlink_dump_use(struct sk_buff *skb, const struct nf_conn *ct)
{
	NLA_PUT_BE32(skb, CTA_USE, htonl(atomic_read(&ct->ct_general.use)));
	return 0;

nla_put_failure:
	return -1;
}

static int
ctnetlink_fill_info(struct sk_buff *skb, u32 pid, u32 seq,
		    int event, struct nf_conn *ct)
{
	struct nlmsghdr *nlh;
	struct nfgenmsg *nfmsg;
	struct nlattr *nest_parms;
	unsigned int flags = pid ? NLM_F_MULTI : 0;

	event |= NFNL_SUBSYS_CTNETLINK << 8;
	nlh = nlmsg_put(skb, pid, seq, event, sizeof(*nfmsg), flags);
	if (nlh == NULL)
		goto nlmsg_failure;

	nfmsg = nlmsg_data(nlh);
	nfmsg->nfgen_family = nf_ct_l3num(ct);
	nfmsg->version      = NFNETLINK_V0;
	nfmsg->res_id	    = 0;

	nest_parms = nla_nest_start(skb, CTA_TUPLE_ORIG | NLA_F_NESTED);
	if (!nest_parms)
		goto nla_put_failure;
	if (ctnetlink_dump_tuples(skb, nf_ct_tuple(ct, IP_CT_DIR_ORIGINAL)) < 0)
		goto nla_put_failure;
	nla_nest_end(skb, nest_parms);

	nest_parms = nla_nest_start(skb, CTA_TUPLE_REPLY | NLA_F_NESTED);
	if (!nest_parms)
		goto nla_put_failure;
	if (ctnetlink_dump_tuples(skb, nf_ct_tuple(ct, IP_CT_DIR_REPLY)) < 0)
		goto nla_put_failure;
	nla_nest_end(skb, nest_parms);

	if (nf_ct_zone(ct))
		NLA_PUT_BE16(skb, CTA_ZONE, htons(nf_ct_zone(ct)));

	if (ctnetlink_dump_status(skb, ct) < 0 ||
	    ctnetlink_dump_timeout(skb, ct) < 0 ||
	    ctnetlink_dump_counters(skb, ct, IP_CT_DIR_ORIGINAL) < 0 ||
	    ctnetlink_dump_counters(skb, ct, IP_CT_DIR_REPLY) < 0 ||
	    ctnetlink_dump_protoinfo(skb, ct) < 0 ||
	    ctnetlink_dump_helpinfo(skb, ct) < 0 ||
	    ctnetlink_dump_mark(skb, ct) < 0 ||
	    ctnetlink_dump_secctx(skb, ct) < 0 ||
	    ctnetlink_dump_id(skb, ct) < 0 ||
	    ctnetlink_dump_use(skb, ct) < 0 ||
	    ctnetlink_dump_master(skb, ct) < 0 ||
	    ctnetlink_dump_nat_seq_adj(skb, ct) < 0)
		goto nla_put_failure;

	nlmsg_end(skb, nlh);
	return skb->len;

nlmsg_failure:
nla_put_failure:
	nlmsg_cancel(skb, nlh);
	return -1;
}

#ifdef CONFIG_NF_CONNTRACK_EVENTS
static inline size_t
ctnetlink_proto_size(const struct nf_conn *ct)
{
	struct nf_conntrack_l3proto *l3proto;
	struct nf_conntrack_l4proto *l4proto;
	size_t len = 0;

	rcu_read_lock();
	l3proto = __nf_ct_l3proto_find(nf_ct_l3num(ct));
	len += l3proto->nla_size;

	l4proto = __nf_ct_l4proto_find(nf_ct_l3num(ct), nf_ct_protonum(ct));
	len += l4proto->nla_size;
	rcu_read_unlock();

	return len;
}

static inline size_t
ctnetlink_counters_size(const struct nf_conn *ct)
{
	if (!nf_ct_ext_exist(ct, NF_CT_EXT_ACCT))
		return 0;
	return 2 * nla_total_size(0) /* CTA_COUNTERS_ORIG|REPL */
	       + 2 * nla_total_size(sizeof(uint64_t)) /* CTA_COUNTERS_PACKETS */
	       + 2 * nla_total_size(sizeof(uint64_t)) /* CTA_COUNTERS_BYTES */
	       ;
}

#ifdef CONFIG_NF_CONNTRACK_SECMARK
static int ctnetlink_nlmsg_secctx_size(const struct nf_conn *ct)
{
	int len;

	security_secid_to_secctx(ct->secmark, NULL, &len);

	return sizeof(char) * len;
}
#endif

static inline size_t
ctnetlink_nlmsg_size(const struct nf_conn *ct)
{
	return NLMSG_ALIGN(sizeof(struct nfgenmsg))
	       + 3 * nla_total_size(0) /* CTA_TUPLE_ORIG|REPL|MASTER */
	       + 3 * nla_total_size(0) /* CTA_TUPLE_IP */
	       + 3 * nla_total_size(0) /* CTA_TUPLE_PROTO */
	       + 3 * nla_total_size(sizeof(u_int8_t)) /* CTA_PROTO_NUM */
	       + nla_total_size(sizeof(u_int32_t)) /* CTA_ID */
	       + nla_total_size(sizeof(u_int32_t)) /* CTA_STATUS */
	       + ctnetlink_counters_size(ct)
	       + nla_total_size(sizeof(u_int32_t)) /* CTA_TIMEOUT */
	       + nla_total_size(0) /* CTA_PROTOINFO */
	       + nla_total_size(0) /* CTA_HELP */
	       + nla_total_size(NF_CT_HELPER_NAME_LEN) /* CTA_HELP_NAME */
#ifdef CONFIG_NF_CONNTRACK_SECMARK
	       + nla_total_size(0) /* CTA_SECCTX */
	       + nla_total_size(ctnetlink_nlmsg_secctx_size(ct)) /* CTA_SECCTX_NAME */
#endif
#ifdef CONFIG_NF_NAT_NEEDED
	       + 2 * nla_total_size(0) /* CTA_NAT_SEQ_ADJ_ORIG|REPL */
	       + 6 * nla_total_size(sizeof(u_int32_t)) /* CTA_NAT_SEQ_OFFSET */
#endif
#ifdef CONFIG_NF_CONNTRACK_MARK
	       + nla_total_size(sizeof(u_int32_t)) /* CTA_MARK */
#endif
	       + ctnetlink_proto_size(ct)
	       ;
}

static int
ctnetlink_conntrack_event(unsigned int events, struct nf_ct_event *item)
{
	struct net *net;
	struct nlmsghdr *nlh;
	struct nfgenmsg *nfmsg;
	struct nlattr *nest_parms;
	struct nf_conn *ct = item->ct;
	struct sk_buff *skb;
	unsigned int type;
	unsigned int flags = 0, group;
	int err;

	/* ignore our fake conntrack entry */
	if (nf_ct_is_untracked(ct))
		return 0;

	if (events & (1 << IPCT_DESTROY)) {
		type = IPCTNL_MSG_CT_DELETE;
		group = NFNLGRP_CONNTRACK_DESTROY;
	} else  if (events & ((1 << IPCT_NEW) | (1 << IPCT_RELATED))) {
		type = IPCTNL_MSG_CT_NEW;
		flags = NLM_F_CREATE|NLM_F_EXCL;
		group = NFNLGRP_CONNTRACK_NEW;
	} else  if (events) {
		type = IPCTNL_MSG_CT_NEW;
		group = NFNLGRP_CONNTRACK_UPDATE;
	} else
		return 0;

	net = nf_ct_net(ct);
	if (!item->report && !nfnetlink_has_listeners(net, group))
		return 0;

	skb = nlmsg_new(ctnetlink_nlmsg_size(ct), GFP_ATOMIC);
	if (skb == NULL)
		goto errout;

	type |= NFNL_SUBSYS_CTNETLINK << 8;
	nlh = nlmsg_put(skb, item->pid, 0, type, sizeof(*nfmsg), flags);
	if (nlh == NULL)
		goto nlmsg_failure;

	nfmsg = nlmsg_data(nlh);
	nfmsg->nfgen_family = nf_ct_l3num(ct);
	nfmsg->version	= NFNETLINK_V0;
	nfmsg->res_id	= 0;

	rcu_read_lock();
	nest_parms = nla_nest_start(skb, CTA_TUPLE_ORIG | NLA_F_NESTED);
	if (!nest_parms)
		goto nla_put_failure;
	if (ctnetlink_dump_tuples(skb, nf_ct_tuple(ct, IP_CT_DIR_ORIGINAL)) < 0)
		goto nla_put_failure;
	nla_nest_end(skb, nest_parms);

	nest_parms = nla_nest_start(skb, CTA_TUPLE_REPLY | NLA_F_NESTED);
	if (!nest_parms)
		goto nla_put_failure;
	if (ctnetlink_dump_tuples(skb, nf_ct_tuple(ct, IP_CT_DIR_REPLY)) < 0)
		goto nla_put_failure;
	nla_nest_end(skb, nest_parms);

	if (nf_ct_zone(ct))
		NLA_PUT_BE16(skb, CTA_ZONE, htons(nf_ct_zone(ct)));

	if (ctnetlink_dump_id(skb, ct) < 0)
		goto nla_put_failure;

	if (ctnetlink_dump_status(skb, ct) < 0)
		goto nla_put_failure;

	if (events & (1 << IPCT_DESTROY)) {
		if (ctnetlink_dump_counters(skb, ct, IP_CT_DIR_ORIGINAL) < 0 ||
		    ctnetlink_dump_counters(skb, ct, IP_CT_DIR_REPLY) < 0)
			goto nla_put_failure;
	} else {
		if (ctnetlink_dump_timeout(skb, ct) < 0)
			goto nla_put_failure;

		if (events & (1 << IPCT_PROTOINFO)
		    && ctnetlink_dump_protoinfo(skb, ct) < 0)
			goto nla_put_failure;

		if ((events & (1 << IPCT_HELPER) || nfct_help(ct))
		    && ctnetlink_dump_helpinfo(skb, ct) < 0)
			goto nla_put_failure;

#ifdef CONFIG_NF_CONNTRACK_SECMARK
		if ((events & (1 << IPCT_SECMARK) || ct->secmark)
		    && ctnetlink_dump_secctx(skb, ct) < 0)
			goto nla_put_failure;
#endif

		if (events & (1 << IPCT_RELATED) &&
		    ctnetlink_dump_master(skb, ct) < 0)
			goto nla_put_failure;

		if (events & (1 << IPCT_NATSEQADJ) &&
		    ctnetlink_dump_nat_seq_adj(skb, ct) < 0)
			goto nla_put_failure;
	}

#ifdef CONFIG_NF_CONNTRACK_MARK
	if ((events & (1 << IPCT_MARK) || ct->mark)
	    && ctnetlink_dump_mark(skb, ct) < 0)
		goto nla_put_failure;
#endif
	rcu_read_unlock();

	nlmsg_end(skb, nlh);
	err = nfnetlink_send(skb, net, item->pid, group, item->report,
			     GFP_ATOMIC);
	if (err == -ENOBUFS || err == -EAGAIN)
		return -ENOBUFS;

	return 0;

nla_put_failure:
	rcu_read_unlock();
	nlmsg_cancel(skb, nlh);
nlmsg_failure:
	kfree_skb(skb);
errout:
	if (nfnetlink_set_err(net, 0, group, -ENOBUFS) > 0)
		return -ENOBUFS;

	return 0;
}
#endif /* CONFIG_NF_CONNTRACK_EVENTS */

static int ctnetlink_done(struct netlink_callback *cb)
{
	if (cb->args[1])
		nf_ct_put((struct nf_conn *)cb->args[1]);
	return 0;
}

static int
ctnetlink_dump_table(struct sk_buff *skb, struct netlink_callback *cb)
{
	struct net *net = sock_net(skb->sk);
	struct nf_conn *ct, *last;
	struct nf_conntrack_tuple_hash *h;
	struct hlist_nulls_node *n;
	struct nfgenmsg *nfmsg = nlmsg_data(cb->nlh);
	u_int8_t l3proto = nfmsg->nfgen_family;

	rcu_read_lock();
	last = (struct nf_conn *)cb->args[1];
	for (; cb->args[0] < net->ct.htable_size; cb->args[0]++) {
restart:
		hlist_nulls_for_each_entry_rcu(h, n, &net->ct.hash[cb->args[0]],
					 hnnode) {
			if (NF_CT_DIRECTION(h) != IP_CT_DIR_ORIGINAL)
				continue;
			ct = nf_ct_tuplehash_to_ctrack(h);
			if (!atomic_inc_not_zero(&ct->ct_general.use))
				continue;
			/* Dump entries of a given L3 protocol number.
			 * If it is not specified, ie. l3proto == 0,
			 * then dump everything. */
			if (l3proto && nf_ct_l3num(ct) != l3proto)
				goto releasect;
			if (cb->args[1]) {
				if (ct != last)
					goto releasect;
				cb->args[1] = 0;
			}
			if (ctnetlink_fill_info(skb, NETLINK_CB(cb->skb).pid,
						cb->nlh->nlmsg_seq,
						IPCTNL_MSG_CT_NEW, ct) < 0) {
				cb->args[1] = (unsigned long)ct;
				goto out;
			}

			if (NFNL_MSG_TYPE(cb->nlh->nlmsg_type) ==
						IPCTNL_MSG_CT_GET_CTRZERO) {
				struct nf_conn_counter *acct;

				acct = nf_conn_acct_find(ct);
				if (acct)
					memset(acct, 0, sizeof(struct nf_conn_counter[IP_CT_DIR_MAX]));
			}
releasect:
		nf_ct_put(ct);
		}
		if (cb->args[1]) {
			cb->args[1] = 0;
			goto restart;
		}
	}
out:
	rcu_read_unlock();
	if (last)
		nf_ct_put(last);

	return skb->len;
}

static inline int
ctnetlink_parse_tuple_ip(struct nlattr *attr, struct nf_conntrack_tuple *tuple)
{
	struct nlattr *tb[CTA_IP_MAX+1];
	struct nf_conntrack_l3proto *l3proto;
	int ret = 0;

	nla_parse_nested(tb, CTA_IP_MAX, attr, NULL);

	rcu_read_lock();
	l3proto = __nf_ct_l3proto_find(tuple->src.l3num);

	if (likely(l3proto->nlattr_to_tuple)) {
		ret = nla_validate_nested(attr, CTA_IP_MAX,
					  l3proto->nla_policy);
		if (ret == 0)
			ret = l3proto->nlattr_to_tuple(tb, tuple);
	}

	rcu_read_unlock();

	return ret;
}

static const struct nla_policy proto_nla_policy[CTA_PROTO_MAX+1] = {
	[CTA_PROTO_NUM]	= { .type = NLA_U8 },
};

static inline int
ctnetlink_parse_tuple_proto(struct nlattr *attr,
			    struct nf_conntrack_tuple *tuple)
{
	struct nlattr *tb[CTA_PROTO_MAX+1];
	struct nf_conntrack_l4proto *l4proto;
	int ret = 0;

	ret = nla_parse_nested(tb, CTA_PROTO_MAX, attr, proto_nla_policy);
	if (ret < 0)
		return ret;

	if (!tb[CTA_PROTO_NUM])
		return -EINVAL;
	tuple->dst.protonum = nla_get_u8(tb[CTA_PROTO_NUM]);

	rcu_read_lock();
	l4proto = __nf_ct_l4proto_find(tuple->src.l3num, tuple->dst.protonum);

	if (likely(l4proto->nlattr_to_tuple)) {
		ret = nla_validate_nested(attr, CTA_PROTO_MAX,
					  l4proto->nla_policy);
		if (ret == 0)
			ret = l4proto->nlattr_to_tuple(tb, tuple);
	}

	rcu_read_unlock();

	return ret;
}

static const struct nla_policy tuple_nla_policy[CTA_TUPLE_MAX+1] = {
	[CTA_TUPLE_IP]		= { .type = NLA_NESTED },
	[CTA_TUPLE_PROTO]	= { .type = NLA_NESTED },
};

static int
ctnetlink_parse_tuple(const struct nlattr * const cda[],
		      struct nf_conntrack_tuple *tuple,
		      enum ctattr_tuple type, u_int8_t l3num)
{
	struct nlattr *tb[CTA_TUPLE_MAX+1];
	int err;

	memset(tuple, 0, sizeof(*tuple));

	nla_parse_nested(tb, CTA_TUPLE_MAX, cda[type], tuple_nla_policy);

	if (!tb[CTA_TUPLE_IP])
		return -EINVAL;

	tuple->src.l3num = l3num;

	err = ctnetlink_parse_tuple_ip(tb[CTA_TUPLE_IP], tuple);
	if (err < 0)
		return err;

	if (!tb[CTA_TUPLE_PROTO])
		return -EINVAL;

	err = ctnetlink_parse_tuple_proto(tb[CTA_TUPLE_PROTO], tuple);
	if (err < 0)
		return err;

	/* orig and expect tuples get DIR_ORIGINAL */
	if (type == CTA_TUPLE_REPLY)
		tuple->dst.dir = IP_CT_DIR_REPLY;
	else
		tuple->dst.dir = IP_CT_DIR_ORIGINAL;

	return 0;
}

static int
ctnetlink_parse_zone(const struct nlattr *attr, u16 *zone)
{
	if (attr)
#ifdef CONFIG_NF_CONNTRACK_ZONES
		*zone = ntohs(nla_get_be16(attr));
#else
		return -EOPNOTSUPP;
#endif
	else
		*zone = 0;

	return 0;
}

static const struct nla_policy help_nla_policy[CTA_HELP_MAX+1] = {
	[CTA_HELP_NAME]		= { .type = NLA_NUL_STRING },
};

static inline int
ctnetlink_parse_help(const struct nlattr *attr, char **helper_name)
{
	struct nlattr *tb[CTA_HELP_MAX+1];

	nla_parse_nested(tb, CTA_HELP_MAX, attr, help_nla_policy);

	if (!tb[CTA_HELP_NAME])
		return -EINVAL;

	*helper_name = nla_data(tb[CTA_HELP_NAME]);

	return 0;
}

static const struct nla_policy ct_nla_policy[CTA_MAX+1] = {
	[CTA_TUPLE_ORIG]	= { .type = NLA_NESTED },
	[CTA_TUPLE_REPLY]	= { .type = NLA_NESTED },
	[CTA_STATUS] 		= { .type = NLA_U32 },
	[CTA_PROTOINFO]		= { .type = NLA_NESTED },
	[CTA_HELP]		= { .type = NLA_NESTED },
	[CTA_NAT_SRC]		= { .type = NLA_NESTED },
	[CTA_TIMEOUT] 		= { .type = NLA_U32 },
	[CTA_MARK]		= { .type = NLA_U32 },
	[CTA_ID]		= { .type = NLA_U32 },
	[CTA_NAT_DST]		= { .type = NLA_NESTED },
	[CTA_TUPLE_MASTER]	= { .type = NLA_NESTED },
	[CTA_ZONE]		= { .type = NLA_U16 },
};

static int
ctnetlink_del_conntrack(struct sock *ctnl, struct sk_buff *skb,
			const struct nlmsghdr *nlh,
			const struct nlattr * const cda[])
{
	struct net *net = sock_net(ctnl);
	struct nf_conntrack_tuple_hash *h;
	struct nf_conntrack_tuple tuple;
	struct nf_conn *ct;
	struct nfgenmsg *nfmsg = nlmsg_data(nlh);
	u_int8_t u3 = nfmsg->nfgen_family;
	u16 zone;
	int err;

	err = ctnetlink_parse_zone(cda[CTA_ZONE], &zone);
	if (err < 0)
		return err;

	if (cda[CTA_TUPLE_ORIG])
		err = ctnetlink_parse_tuple(cda, &tuple, CTA_TUPLE_ORIG, u3);
	else if (cda[CTA_TUPLE_REPLY])
		err = ctnetlink_parse_tuple(cda, &tuple, CTA_TUPLE_REPLY, u3);
	else {
		/* Flush the whole table */
		nf_conntrack_flush_report(net,
					 NETLINK_CB(skb).pid,
					 nlmsg_report(nlh));
		return 0;
	}

	if (err < 0)
		return err;

	h = nf_conntrack_find_get(net, zone, &tuple);
	if (!h)
		return -ENOENT;

	ct = nf_ct_tuplehash_to_ctrack(h);

	if (cda[CTA_ID]) {
		u_int32_t id = ntohl(nla_get_be32(cda[CTA_ID]));
		if (id != (u32)(unsigned long)ct) {
			nf_ct_put(ct);
			return -ENOENT;
		}
	}

	if (nf_conntrack_event_report(IPCT_DESTROY, ct,
				      NETLINK_CB(skb).pid,
				      nlmsg_report(nlh)) < 0) {
		nf_ct_delete_from_lists(ct);
		/* we failed to report the event, try later */
		nf_ct_insert_dying_list(ct);
		nf_ct_put(ct);
		return 0;
	}

	/* death_by_timeout would report the event again */
	set_bit(IPS_DYING_BIT, &ct->status);

	nf_ct_kill(ct);
	nf_ct_put(ct);

	return 0;
}

static int
ctnetlink_get_conntrack(struct sock *ctnl, struct sk_buff *skb,
			const struct nlmsghdr *nlh,
			const struct nlattr * const cda[])
{
	struct net *net = sock_net(ctnl);
	struct nf_conntrack_tuple_hash *h;
	struct nf_conntrack_tuple tuple;
	struct nf_conn *ct;
	struct sk_buff *skb2 = NULL;
	struct nfgenmsg *nfmsg = nlmsg_data(nlh);
	u_int8_t u3 = nfmsg->nfgen_family;
	u16 zone;
	int err;

	if (nlh->nlmsg_flags & NLM_F_DUMP)
		return netlink_dump_start(ctnl, skb, nlh, ctnetlink_dump_table,
					  ctnetlink_done);

	err = ctnetlink_parse_zone(cda[CTA_ZONE], &zone);
	if (err < 0)
		return err;

	if (cda[CTA_TUPLE_ORIG])
		err = ctnetlink_parse_tuple(cda, &tuple, CTA_TUPLE_ORIG, u3);
	else if (cda[CTA_TUPLE_REPLY])
		err = ctnetlink_parse_tuple(cda, &tuple, CTA_TUPLE_REPLY, u3);
	else
		return -EINVAL;

	if (err < 0)
		return err;

	h = nf_conntrack_find_get(net, zone, &tuple);
	if (!h)
		return -ENOENT;

	ct = nf_ct_tuplehash_to_ctrack(h);

	err = -ENOMEM;
	skb2 = nlmsg_new(NLMSG_DEFAULT_SIZE, GFP_KERNEL);
	if (skb2 == NULL) {
		nf_ct_put(ct);
		return -ENOMEM;
	}

	rcu_read_lock();
	err = ctnetlink_fill_info(skb2, NETLINK_CB(skb).pid, nlh->nlmsg_seq,
				  IPCTNL_MSG_CT_NEW, ct);
	rcu_read_unlock();
	nf_ct_put(ct);
	if (err <= 0)
		goto free;

	err = netlink_unicast(ctnl, skb2, NETLINK_CB(skb).pid, MSG_DONTWAIT);
	if (err < 0)
		goto out;

	return 0;

free:
	kfree_skb(skb2);
out:
	return err;
}

#ifdef CONFIG_NF_NAT_NEEDED
static int
ctnetlink_parse_nat_setup(struct nf_conn *ct,
			  enum nf_nat_manip_type manip,
			  const struct nlattr *attr)
{
	typeof(nfnetlink_parse_nat_setup_hook) parse_nat_setup;

	parse_nat_setup = rcu_dereference(nfnetlink_parse_nat_setup_hook);
	if (!parse_nat_setup) {
#ifdef CONFIG_MODULES
		rcu_read_unlock();
		spin_unlock_bh(&nf_conntrack_lock);
		nfnl_unlock();
		if (request_module("nf-nat-ipv4") < 0) {
			nfnl_lock();
			spin_lock_bh(&nf_conntrack_lock);
			rcu_read_lock();
			return -EOPNOTSUPP;
		}
		nfnl_lock();
		spin_lock_bh(&nf_conntrack_lock);
		rcu_read_lock();
		if (nfnetlink_parse_nat_setup_hook)
			return -EAGAIN;
#endif
		return -EOPNOTSUPP;
	}

	return parse_nat_setup(ct, manip, attr);
}
#endif

static int
ctnetlink_change_status(struct nf_conn *ct, const struct nlattr * const cda[])
{
	unsigned long d;
	unsigned int status = ntohl(nla_get_be32(cda[CTA_STATUS]));
	d = ct->status ^ status;

	if (d & (IPS_EXPECTED|IPS_CONFIRMED|IPS_DYING))
		/* unchangeable */
		return -EBUSY;

	if (d & IPS_SEEN_REPLY && !(status & IPS_SEEN_REPLY))
		/* SEEN_REPLY bit can only be set */
		return -EBUSY;

	if (d & IPS_ASSURED && !(status & IPS_ASSURED))
		/* ASSURED bit can only be set */
		return -EBUSY;

	/* Be careful here, modifying NAT bits can screw up things,
	 * so don't let users modify them directly if they don't pass
	 * nf_nat_range. */
	ct->status |= status & ~(IPS_NAT_DONE_MASK | IPS_NAT_MASK);
	return 0;
}

static int
ctnetlink_change_nat(struct nf_conn *ct, const struct nlattr * const cda[])
{
#ifdef CONFIG_NF_NAT_NEEDED
	int ret;

	if (cda[CTA_NAT_DST]) {
		ret = ctnetlink_parse_nat_setup(ct,
						IP_NAT_MANIP_DST,
						cda[CTA_NAT_DST]);
		if (ret < 0)
			return ret;
	}
	if (cda[CTA_NAT_SRC]) {
		ret = ctnetlink_parse_nat_setup(ct,
						IP_NAT_MANIP_SRC,
						cda[CTA_NAT_SRC]);
		if (ret < 0)
			return ret;
	}
	return 0;
#else
	return -EOPNOTSUPP;
#endif
}

static inline int
ctnetlink_change_helper(struct nf_conn *ct, const struct nlattr * const cda[])
{
	struct nf_conntrack_helper *helper;
	struct nf_conn_help *help = nfct_help(ct);
	char *helpname = NULL;
	int err;

	/* don't change helper of sibling connections */
	if (ct->master)
		return -EBUSY;

	err = ctnetlink_parse_help(cda[CTA_HELP], &helpname);
	if (err < 0)
		return err;

	if (!strcmp(helpname, "")) {
		if (help && help->helper) {
			/* we had a helper before ... */
			nf_ct_remove_expectations(ct);
			rcu_assign_pointer(help->helper, NULL);
		}

		return 0;
	}

	helper = __nf_conntrack_helper_find(helpname, nf_ct_l3num(ct),
					    nf_ct_protonum(ct));
	if (helper == NULL) {
#ifdef CONFIG_MODULES
		spin_unlock_bh(&nf_conntrack_lock);

		if (request_module("nfct-helper-%s", helpname) < 0) {
			spin_lock_bh(&nf_conntrack_lock);
			return -EOPNOTSUPP;
		}

		spin_lock_bh(&nf_conntrack_lock);
		helper = __nf_conntrack_helper_find(helpname, nf_ct_l3num(ct),
						    nf_ct_protonum(ct));
		if (helper)
			return -EAGAIN;
#endif
		return -EOPNOTSUPP;
	}

	if (help) {
		if (help->helper == helper)
			return 0;
		if (help->helper)
			return -EBUSY;
		/* need to zero data of old helper */
		memset(&help->help, 0, sizeof(help->help));
	} else {
		/* we cannot set a helper for an existing conntrack */
		return -EOPNOTSUPP;
	}

	rcu_assign_pointer(help->helper, helper);

	return 0;
}

static inline int
ctnetlink_change_timeout(struct nf_conn *ct, const struct nlattr * const cda[])
{
	u_int32_t timeout = ntohl(nla_get_be32(cda[CTA_TIMEOUT]));

	if (!del_timer(&ct->timeout))
		return -ETIME;

	ct->timeout.expires = jiffies + timeout * HZ;
	add_timer(&ct->timeout);

	return 0;
}

static const struct nla_policy protoinfo_policy[CTA_PROTOINFO_MAX+1] = {
	[CTA_PROTOINFO_TCP]	= { .type = NLA_NESTED },
	[CTA_PROTOINFO_DCCP]	= { .type = NLA_NESTED },
	[CTA_PROTOINFO_SCTP]	= { .type = NLA_NESTED },
};

static inline int
ctnetlink_change_protoinfo(struct nf_conn *ct, const struct nlattr * const cda[])
{
	const struct nlattr *attr = cda[CTA_PROTOINFO];
	struct nlattr *tb[CTA_PROTOINFO_MAX+1];
	struct nf_conntrack_l4proto *l4proto;
	int err = 0;

	nla_parse_nested(tb, CTA_PROTOINFO_MAX, attr, protoinfo_policy);

	rcu_read_lock();
	l4proto = __nf_ct_l4proto_find(nf_ct_l3num(ct), nf_ct_protonum(ct));
	if (l4proto->from_nlattr)
		err = l4proto->from_nlattr(tb, ct);
	rcu_read_unlock();

	return err;
}

#ifdef CONFIG_NF_NAT_NEEDED
static const struct nla_policy nat_seq_policy[CTA_NAT_SEQ_MAX+1] = {
	[CTA_NAT_SEQ_CORRECTION_POS]	= { .type = NLA_U32 },
	[CTA_NAT_SEQ_OFFSET_BEFORE]	= { .type = NLA_U32 },
	[CTA_NAT_SEQ_OFFSET_AFTER]	= { .type = NLA_U32 },
};

static inline int
change_nat_seq_adj(struct nf_nat_seq *natseq, const struct nlattr * const attr)
{
	struct nlattr *cda[CTA_NAT_SEQ_MAX+1];

	nla_parse_nested(cda, CTA_NAT_SEQ_MAX, attr, nat_seq_policy);

	if (!cda[CTA_NAT_SEQ_CORRECTION_POS])
		return -EINVAL;

	natseq->correction_pos =
		ntohl(nla_get_be32(cda[CTA_NAT_SEQ_CORRECTION_POS]));

	if (!cda[CTA_NAT_SEQ_OFFSET_BEFORE])
		return -EINVAL;

	natseq->offset_before =
		ntohl(nla_get_be32(cda[CTA_NAT_SEQ_OFFSET_BEFORE]));

	if (!cda[CTA_NAT_SEQ_OFFSET_AFTER])
		return -EINVAL;

	natseq->offset_after =
		ntohl(nla_get_be32(cda[CTA_NAT_SEQ_OFFSET_AFTER]));

	return 0;
}

static int
ctnetlink_change_nat_seq_adj(struct nf_conn *ct,
			     const struct nlattr * const cda[])
{
	int ret = 0;
	struct nf_conn_nat *nat = nfct_nat(ct);

	if (!nat)
		return 0;

	if (cda[CTA_NAT_SEQ_ADJ_ORIG]) {
		ret = change_nat_seq_adj(&nat->seq[IP_CT_DIR_ORIGINAL],
					 cda[CTA_NAT_SEQ_ADJ_ORIG]);
		if (ret < 0)
			return ret;

		ct->status |= IPS_SEQ_ADJUST;
	}

	if (cda[CTA_NAT_SEQ_ADJ_REPLY]) {
		ret = change_nat_seq_adj(&nat->seq[IP_CT_DIR_REPLY],
					 cda[CTA_NAT_SEQ_ADJ_REPLY]);
		if (ret < 0)
			return ret;

		ct->status |= IPS_SEQ_ADJUST;
	}

	return 0;
}
#endif

static int
ctnetlink_change_conntrack(struct nf_conn *ct,
			   const struct nlattr * const cda[])
{
	int err;

	/* only allow NAT changes and master assignation for new conntracks */
	if (cda[CTA_NAT_SRC] || cda[CTA_NAT_DST] || cda[CTA_TUPLE_MASTER])
		return -EOPNOTSUPP;

	if (cda[CTA_HELP]) {
		err = ctnetlink_change_helper(ct, cda);
		if (err < 0)
			return err;
	}

	if (cda[CTA_TIMEOUT]) {
		err = ctnetlink_change_timeout(ct, cda);
		if (err < 0)
			return err;
	}

	if (cda[CTA_STATUS]) {
		err = ctnetlink_change_status(ct, cda);
		if (err < 0)
			return err;
	}

	if (cda[CTA_PROTOINFO]) {
		err = ctnetlink_change_protoinfo(ct, cda);
		if (err < 0)
			return err;
	}

#if defined(CONFIG_NF_CONNTRACK_MARK)
	if (cda[CTA_MARK])
		ct->mark = ntohl(nla_get_be32(cda[CTA_MARK]));
#endif

#ifdef CONFIG_NF_NAT_NEEDED
	if (cda[CTA_NAT_SEQ_ADJ_ORIG] || cda[CTA_NAT_SEQ_ADJ_REPLY]) {
		err = ctnetlink_change_nat_seq_adj(ct, cda);
		if (err < 0)
			return err;
	}
#endif

	return 0;
}

static struct nf_conn *
ctnetlink_create_conntrack(struct net *net, u16 zone,
			   const struct nlattr * const cda[],
			   struct nf_conntrack_tuple *otuple,
			   struct nf_conntrack_tuple *rtuple,
			   u8 u3)
{
	struct nf_conn *ct;
	int err = -EINVAL;
	struct nf_conntrack_helper *helper;

	ct = nf_conntrack_alloc(net, zone, otuple, rtuple, GFP_ATOMIC);
	if (IS_ERR(ct))
		return ERR_PTR(-ENOMEM);

	if (!cda[CTA_TIMEOUT])
		goto err1;
	ct->timeout.expires = ntohl(nla_get_be32(cda[CTA_TIMEOUT]));

	ct->timeout.expires = jiffies + ct->timeout.expires * HZ;

	rcu_read_lock();
 	if (cda[CTA_HELP]) {
		char *helpname = NULL;
 
 		err = ctnetlink_parse_help(cda[CTA_HELP], &helpname);
 		if (err < 0)
			goto err2;

		helper = __nf_conntrack_helper_find(helpname, nf_ct_l3num(ct),
						    nf_ct_protonum(ct));
		if (helper == NULL) {
			rcu_read_unlock();
#ifdef CONFIG_MODULES
			if (request_module("nfct-helper-%s", helpname) < 0) {
				err = -EOPNOTSUPP;
				goto err1;
			}

			rcu_read_lock();
			helper = __nf_conntrack_helper_find(helpname,
							    nf_ct_l3num(ct),
							    nf_ct_protonum(ct));
			if (helper) {
				err = -EAGAIN;
				goto err2;
			}
			rcu_read_unlock();
#endif
			err = -EOPNOTSUPP;
			goto err1;
		} else {
			struct nf_conn_help *help;

			help = nf_ct_helper_ext_add(ct, GFP_ATOMIC);
			if (help == NULL) {
				err = -ENOMEM;
				goto err2;
			}

			/* not in hash table yet so not strictly necessary */
			rcu_assign_pointer(help->helper, helper);
		}
	} else {
		/* try an implicit helper assignation */
		err = __nf_ct_try_assign_helper(ct, NULL, GFP_ATOMIC);
		if (err < 0)
			goto err2;
	}

	if (cda[CTA_NAT_SRC] || cda[CTA_NAT_DST]) {
		err = ctnetlink_change_nat(ct, cda);
		if (err < 0)
			goto err2;
	}

	nf_ct_acct_ext_add(ct, GFP_ATOMIC);
	nf_ct_ecache_ext_add(ct, 0, 0, GFP_ATOMIC);
	/* we must add conntrack extensions before confirmation. */
	ct->status |= IPS_CONFIRMED;

	if (cda[CTA_STATUS]) {
		err = ctnetlink_change_status(ct, cda);
		if (err < 0)
			goto err2;
	}

#ifdef CONFIG_NF_NAT_NEEDED
	if (cda[CTA_NAT_SEQ_ADJ_ORIG] || cda[CTA_NAT_SEQ_ADJ_REPLY]) {
		err = ctnetlink_change_nat_seq_adj(ct, cda);
		if (err < 0)
			goto err2;
	}
#endif

	if (cda[CTA_PROTOINFO]) {
		err = ctnetlink_change_protoinfo(ct, cda);
		if (err < 0)
			goto err2;
	}

#if defined(CONFIG_NF_CONNTRACK_MARK)
	if (cda[CTA_MARK])
		ct->mark = ntohl(nla_get_be32(cda[CTA_MARK]));
#endif

	/* setup master conntrack: this is a confirmed expectation */
	if (cda[CTA_TUPLE_MASTER]) {
		struct nf_conntrack_tuple master;
		struct nf_conntrack_tuple_hash *master_h;
		struct nf_conn *master_ct;

		err = ctnetlink_parse_tuple(cda, &master, CTA_TUPLE_MASTER, u3);
		if (err < 0)
			goto err2;

		master_h = nf_conntrack_find_get(net, zone, &master);
		if (master_h == NULL) {
			err = -ENOENT;
			goto err2;
		}
		master_ct = nf_ct_tuplehash_to_ctrack(master_h);
		__set_bit(IPS_EXPECTED_BIT, &ct->status);
		ct->master = master_ct;
	}

	add_timer(&ct->timeout);
	nf_conntrack_hash_insert(ct);
	rcu_read_unlock();

	return ct;

err2:
	rcu_read_unlock();
err1:
	nf_conntrack_free(ct);
	return ERR_PTR(err);
}

static int
ctnetlink_new_conntrack(struct sock *ctnl, struct sk_buff *skb,
			const struct nlmsghdr *nlh,
			const struct nlattr * const cda[])
{
	struct net *net = sock_net(ctnl);
	struct nf_conntrack_tuple otuple, rtuple;
	struct nf_conntrack_tuple_hash *h = NULL;
	struct nfgenmsg *nfmsg = nlmsg_data(nlh);
	u_int8_t u3 = nfmsg->nfgen_family;
	u16 zone;
	int err;

	err = ctnetlink_parse_zone(cda[CTA_ZONE], &zone);
	if (err < 0)
		return err;

	if (cda[CTA_TUPLE_ORIG]) {
		err = ctnetlink_parse_tuple(cda, &otuple, CTA_TUPLE_ORIG, u3);
		if (err < 0)
			return err;
	}

	if (cda[CTA_TUPLE_REPLY]) {
		err = ctnetlink_parse_tuple(cda, &rtuple, CTA_TUPLE_REPLY, u3);
		if (err < 0)
			return err;
	}

	spin_lock_bh(&nf_conntrack_lock);
	if (cda[CTA_TUPLE_ORIG])
		h = __nf_conntrack_find(net, zone, &otuple);
	else if (cda[CTA_TUPLE_REPLY])
		h = __nf_conntrack_find(net, zone, &rtuple);

	if (h == NULL) {
		err = -ENOENT;
		if (nlh->nlmsg_flags & NLM_F_CREATE) {
			struct nf_conn *ct;
			enum ip_conntrack_events events;

			ct = ctnetlink_create_conntrack(net, zone, cda, &otuple,
							&rtuple, u3);
			if (IS_ERR(ct)) {
				err = PTR_ERR(ct);
				goto out_unlock;
			}
			err = 0;
			nf_conntrack_get(&ct->ct_general);
			spin_unlock_bh(&nf_conntrack_lock);
			if (test_bit(IPS_EXPECTED_BIT, &ct->status))
				events = IPCT_RELATED;
			else
				events = IPCT_NEW;

			nf_conntrack_eventmask_report((1 << IPCT_REPLY) |
						      (1 << IPCT_ASSURED) |
						      (1 << IPCT_HELPER) |
						      (1 << IPCT_PROTOINFO) |
						      (1 << IPCT_NATSEQADJ) |
						      (1 << IPCT_MARK) | events,
						      ct, NETLINK_CB(skb).pid,
						      nlmsg_report(nlh));
			nf_ct_put(ct);
		} else
			spin_unlock_bh(&nf_conntrack_lock);

		return err;
	}
	/* implicit 'else' */

	/* We manipulate the conntrack inside the global conntrack table lock,
	 * so there's no need to increase the refcount */
	err = -EEXIST;
	if (!(nlh->nlmsg_flags & NLM_F_EXCL)) {
		struct nf_conn *ct = nf_ct_tuplehash_to_ctrack(h);

		err = ctnetlink_change_conntrack(ct, cda);
		if (err == 0) {
			nf_conntrack_get(&ct->ct_general);
			spin_unlock_bh(&nf_conntrack_lock);
			nf_conntrack_eventmask_report((1 << IPCT_REPLY) |
						      (1 << IPCT_ASSURED) |
						      (1 << IPCT_HELPER) |
						      (1 << IPCT_PROTOINFO) |
						      (1 << IPCT_NATSEQADJ) |
						      (1 << IPCT_MARK),
						      ct, NETLINK_CB(skb).pid,
						      nlmsg_report(nlh));
			nf_ct_put(ct);
		} else
			spin_unlock_bh(&nf_conntrack_lock);

		return err;
	}

out_unlock:
	spin_unlock_bh(&nf_conntrack_lock);
	return err;
}

/***********************************************************************
 * EXPECT
 ***********************************************************************/

static inline int
ctnetlink_exp_dump_tuple(struct sk_buff *skb,
			 const struct nf_conntrack_tuple *tuple,
			 enum ctattr_expect type)
{
	struct nlattr *nest_parms;

	nest_parms = nla_nest_start(skb, type | NLA_F_NESTED);
	if (!nest_parms)
		goto nla_put_failure;
	if (ctnetlink_dump_tuples(skb, tuple) < 0)
		goto nla_put_failure;
	nla_nest_end(skb, nest_parms);

	return 0;

nla_put_failure:
	return -1;
}

static inline int
ctnetlink_exp_dump_mask(struct sk_buff *skb,
			const struct nf_conntrack_tuple *tuple,
			const struct nf_conntrack_tuple_mask *mask)
{
	int ret;
	struct nf_conntrack_l3proto *l3proto;
	struct nf_conntrack_l4proto *l4proto;
	struct nf_conntrack_tuple m;
	struct nlattr *nest_parms;

	memset(&m, 0xFF, sizeof(m));
	memcpy(&m.src.u3, &mask->src.u3, sizeof(m.src.u3));
	m.src.u.all = mask->src.u.all;
	m.dst.protonum = tuple->dst.protonum;

	nest_parms = nla_nest_start(skb, CTA_EXPECT_MASK | NLA_F_NESTED);
	if (!nest_parms)
		goto nla_put_failure;

	l3proto = __nf_ct_l3proto_find(tuple->src.l3num);
	ret = ctnetlink_dump_tuples_ip(skb, &m, l3proto);

	if (unlikely(ret < 0))
		goto nla_put_failure;

	l4proto = __nf_ct_l4proto_find(tuple->src.l3num, tuple->dst.protonum);
	ret = ctnetlink_dump_tuples_proto(skb, &m, l4proto);
	if (unlikely(ret < 0))
		goto nla_put_failure;

	nla_nest_end(skb, nest_parms);

	return 0;

nla_put_failure:
	return -1;
}

static int
ctnetlink_exp_dump_expect(struct sk_buff *skb,
			  const struct nf_conntrack_expect *exp)
{
	struct nf_conn *master = exp->master;
	long timeout = (exp->timeout.expires - jiffies) / HZ;
	struct nf_conn_help *help;

	if (timeout < 0)
		timeout = 0;

	if (ctnetlink_exp_dump_tuple(skb, &exp->tuple, CTA_EXPECT_TUPLE) < 0)
		goto nla_put_failure;
	if (ctnetlink_exp_dump_mask(skb, &exp->tuple, &exp->mask) < 0)
		goto nla_put_failure;
	if (ctnetlink_exp_dump_tuple(skb,
				 &master->tuplehash[IP_CT_DIR_ORIGINAL].tuple,
				 CTA_EXPECT_MASTER) < 0)
		goto nla_put_failure;

	NLA_PUT_BE32(skb, CTA_EXPECT_TIMEOUT, htonl(timeout));
	NLA_PUT_BE32(skb, CTA_EXPECT_ID, htonl((unsigned long)exp));
	NLA_PUT_BE32(skb, CTA_EXPECT_FLAGS, htonl(exp->flags));
	help = nfct_help(master);
	if (help) {
		struct nf_conntrack_helper *helper;

		helper = rcu_dereference(help->helper);
		if (helper)
			NLA_PUT_STRING(skb, CTA_EXPECT_HELP_NAME, helper->name);
	}

	return 0;

nla_put_failure:
	return -1;
}

static int
ctnetlink_exp_fill_info(struct sk_buff *skb, u32 pid, u32 seq,
			int event, const struct nf_conntrack_expect *exp)
{
	struct nlmsghdr *nlh;
	struct nfgenmsg *nfmsg;
	unsigned int flags = pid ? NLM_F_MULTI : 0;

	event |= NFNL_SUBSYS_CTNETLINK_EXP << 8;
	nlh = nlmsg_put(skb, pid, seq, event, sizeof(*nfmsg), flags);
	if (nlh == NULL)
		goto nlmsg_failure;

	nfmsg = nlmsg_data(nlh);
	nfmsg->nfgen_family = exp->tuple.src.l3num;
	nfmsg->version	    = NFNETLINK_V0;
	nfmsg->res_id	    = 0;

	if (ctnetlink_exp_dump_expect(skb, exp) < 0)
		goto nla_put_failure;

	nlmsg_end(skb, nlh);
	return skb->len;

nlmsg_failure:
nla_put_failure:
	nlmsg_cancel(skb, nlh);
	return -1;
}

#ifdef CONFIG_NF_CONNTRACK_EVENTS
static int
ctnetlink_expect_event(unsigned int events, struct nf_exp_event *item)
{
	struct nf_conntrack_expect *exp = item->exp;
	struct net *net = nf_ct_exp_net(exp);
	struct nlmsghdr *nlh;
	struct nfgenmsg *nfmsg;
	struct sk_buff *skb;
	unsigned int type, group;
	int flags = 0;

	if (events & (1 << IPEXP_DESTROY)) {
		type = IPCTNL_MSG_EXP_DELETE;
		group = NFNLGRP_CONNTRACK_EXP_DESTROY;
	} else if (events & (1 << IPEXP_NEW)) {
		type = IPCTNL_MSG_EXP_NEW;
		flags = NLM_F_CREATE|NLM_F_EXCL;
		group = NFNLGRP_CONNTRACK_EXP_NEW;
	} else
		return 0;

	if (!item->report && !nfnetlink_has_listeners(net, group))
		return 0;

	skb = nlmsg_new(NLMSG_DEFAULT_SIZE, GFP_ATOMIC);
	if (skb == NULL)
		goto errout;

	type |= NFNL_SUBSYS_CTNETLINK_EXP << 8;
	nlh = nlmsg_put(skb, item->pid, 0, type, sizeof(*nfmsg), flags);
	if (nlh == NULL)
		goto nlmsg_failure;

	nfmsg = nlmsg_data(nlh);
	nfmsg->nfgen_family = exp->tuple.src.l3num;
	nfmsg->version	    = NFNETLINK_V0;
	nfmsg->res_id	    = 0;

	rcu_read_lock();
	if (ctnetlink_exp_dump_expect(skb, exp) < 0)
		goto nla_put_failure;
	rcu_read_unlock();

	nlmsg_end(skb, nlh);
	nfnetlink_send(skb, net, item->pid, group, item->report, GFP_ATOMIC);
	return 0;

nla_put_failure:
	rcu_read_unlock();
	nlmsg_cancel(skb, nlh);
nlmsg_failure:
	kfree_skb(skb);
errout:
	nfnetlink_set_err(net, 0, 0, -ENOBUFS);
	return 0;
}
#endif
static int ctnetlink_exp_done(struct netlink_callback *cb)
{
	if (cb->args[1])
		nf_ct_expect_put((struct nf_conntrack_expect *)cb->args[1]);
	return 0;
}

static int
ctnetlink_exp_dump_table(struct sk_buff *skb, struct netlink_callback *cb)
{
	struct net *net = sock_net(skb->sk);
	struct nf_conntrack_expect *exp, *last;
	struct nfgenmsg *nfmsg = nlmsg_data(cb->nlh);
	struct hlist_node *n;
	u_int8_t l3proto = nfmsg->nfgen_family;

	rcu_read_lock();
	last = (struct nf_conntrack_expect *)cb->args[1];
	for (; cb->args[0] < nf_ct_expect_hsize; cb->args[0]++) {
restart:
		hlist_for_each_entry(exp, n, &net->ct.expect_hash[cb->args[0]],
				     hnode) {
			if (l3proto && exp->tuple.src.l3num != l3proto)
				continue;
			if (cb->args[1]) {
				if (exp != last)
					continue;
				cb->args[1] = 0;
			}
			if (ctnetlink_exp_fill_info(skb,
						    NETLINK_CB(cb->skb).pid,
						    cb->nlh->nlmsg_seq,
						    IPCTNL_MSG_EXP_NEW,
						    exp) < 0) {
				if (!atomic_inc_not_zero(&exp->use))
					continue;
				cb->args[1] = (unsigned long)exp;
				goto out;
			}
		}
		if (cb->args[1]) {
			cb->args[1] = 0;
			goto restart;
		}
	}
out:
	rcu_read_unlock();
	if (last)
		nf_ct_expect_put(last);

	return skb->len;
}

static const struct nla_policy exp_nla_policy[CTA_EXPECT_MAX+1] = {
	[CTA_EXPECT_MASTER]	= { .type = NLA_NESTED },
	[CTA_EXPECT_TUPLE]	= { .type = NLA_NESTED },
	[CTA_EXPECT_MASK]	= { .type = NLA_NESTED },
	[CTA_EXPECT_TIMEOUT]	= { .type = NLA_U32 },
	[CTA_EXPECT_ID]		= { .type = NLA_U32 },
	[CTA_EXPECT_HELP_NAME]	= { .type = NLA_NUL_STRING },
	[CTA_EXPECT_ZONE]	= { .type = NLA_U16 },
	[CTA_EXPECT_FLAGS]	= { .type = NLA_U32 },
};

static int
ctnetlink_get_expect(struct sock *ctnl, struct sk_buff *skb,
		     const struct nlmsghdr *nlh,
		     const struct nlattr * const cda[])
{
	struct net *net = sock_net(ctnl);
	struct nf_conntrack_tuple tuple;
	struct nf_conntrack_expect *exp;
	struct sk_buff *skb2;
	struct nfgenmsg *nfmsg = nlmsg_data(nlh);
	u_int8_t u3 = nfmsg->nfgen_family;
	u16 zone;
	int err;

	if (nlh->nlmsg_flags & NLM_F_DUMP) {
		return netlink_dump_start(ctnl, skb, nlh,
					  ctnetlink_exp_dump_table,
					  ctnetlink_exp_done);
	}

	err = ctnetlink_parse_zone(cda[CTA_EXPECT_ZONE], &zone);
	if (err < 0)
		return err;

	if (cda[CTA_EXPECT_MASTER])
		err = ctnetlink_parse_tuple(cda, &tuple, CTA_EXPECT_MASTER, u3);
	else
		return -EINVAL;

	if (err < 0)
		return err;

	exp = nf_ct_expect_find_get(net, zone, &tuple);
	if (!exp)
		return -ENOENT;

	if (cda[CTA_EXPECT_ID]) {
		__be32 id = nla_get_be32(cda[CTA_EXPECT_ID]);
		if (ntohl(id) != (u32)(unsigned long)exp) {
			nf_ct_expect_put(exp);
			return -ENOENT;
		}
	}

	err = -ENOMEM;
	skb2 = nlmsg_new(NLMSG_DEFAULT_SIZE, GFP_KERNEL);
	if (skb2 == NULL)
		goto out;

	rcu_read_lock();
	err = ctnetlink_exp_fill_info(skb2, NETLINK_CB(skb).pid,
				      nlh->nlmsg_seq, IPCTNL_MSG_EXP_NEW, exp);
	rcu_read_unlock();
	if (err <= 0)
		goto free;

	nf_ct_expect_put(exp);

	return netlink_unicast(ctnl, skb2, NETLINK_CB(skb).pid, MSG_DONTWAIT);

free:
	kfree_skb(skb2);
out:
	nf_ct_expect_put(exp);
	return err;
}

static int
ctnetlink_del_expect(struct sock *ctnl, struct sk_buff *skb,
		     const struct nlmsghdr *nlh,
		     const struct nlattr * const cda[])
{
	struct net *net = sock_net(ctnl);
	struct nf_conntrack_expect *exp;
	struct nf_conntrack_tuple tuple;
	struct nfgenmsg *nfmsg = nlmsg_data(nlh);
	struct hlist_node *n, *next;
	u_int8_t u3 = nfmsg->nfgen_family;
	unsigned int i;
	u16 zone;
	int err;

	if (cda[CTA_EXPECT_TUPLE]) {
		/* delete a single expect by tuple */
		err = ctnetlink_parse_zone(cda[CTA_EXPECT_ZONE], &zone);
		if (err < 0)
			return err;

		err = ctnetlink_parse_tuple(cda, &tuple, CTA_EXPECT_TUPLE, u3);
		if (err < 0)
			return err;

		/* bump usage count to 2 */
		exp = nf_ct_expect_find_get(net, zone, &tuple);
		if (!exp)
			return -ENOENT;

		if (cda[CTA_EXPECT_ID]) {
			__be32 id = nla_get_be32(cda[CTA_EXPECT_ID]);
			if (ntohl(id) != (u32)(unsigned long)exp) {
				nf_ct_expect_put(exp);
				return -ENOENT;
			}
		}

		/* after list removal, usage count == 1 */
		spin_lock_bh(&nf_conntrack_lock);
		if (del_timer(&exp->timeout)) {
			nf_ct_unlink_expect_report(exp, NETLINK_CB(skb).pid,
						   nlmsg_report(nlh));
			nf_ct_expect_put(exp);
		}
		spin_unlock_bh(&nf_conntrack_lock);
		/* have to put what we 'get' above.
		 * after this line usage count == 0 */
		nf_ct_expect_put(exp);
	} else if (cda[CTA_EXPECT_HELP_NAME]) {
		char *name = nla_data(cda[CTA_EXPECT_HELP_NAME]);
		struct nf_conn_help *m_help;

		/* delete all expectations for this helper */
		spin_lock_bh(&nf_conntrack_lock);
		for (i = 0; i < nf_ct_expect_hsize; i++) {
			hlist_for_each_entry_safe(exp, n, next,
						  &net->ct.expect_hash[i],
						  hnode) {
				m_help = nfct_help(exp->master);
				if (!strcmp(m_help->helper->name, name) &&
				    del_timer(&exp->timeout)) {
					nf_ct_unlink_expect_report(exp,
							NETLINK_CB(skb).pid,
							nlmsg_report(nlh));
					nf_ct_expect_put(exp);
				}
			}
		}
		spin_unlock_bh(&nf_conntrack_lock);
	} else {
		/* This basically means we have to flush everything*/
		spin_lock_bh(&nf_conntrack_lock);
		for (i = 0; i < nf_ct_expect_hsize; i++) {
			hlist_for_each_entry_safe(exp, n, next,
						  &net->ct.expect_hash[i],
						  hnode) {
				if (del_timer(&exp->timeout)) {
					nf_ct_unlink_expect_report(exp,
							NETLINK_CB(skb).pid,
							nlmsg_report(nlh));
					nf_ct_expect_put(exp);
				}
			}
		}
		spin_unlock_bh(&nf_conntrack_lock);
	}

	return 0;
}
static int
ctnetlink_change_expect(struct nf_conntrack_expect *x,
			const struct nlattr * const cda[])
{
	return -EOPNOTSUPP;
}

static int
ctnetlink_create_expect(struct net *net, u16 zone,
			const struct nlattr * const cda[],
			u_int8_t u3,
			u32 pid, int report)
{
	struct nf_conntrack_tuple tuple, mask, master_tuple;
	struct nf_conntrack_tuple_hash *h = NULL;
	struct nf_conntrack_expect *exp;
	struct nf_conn *ct;
	struct nf_conn_help *help;
	int err = 0;

	/* caller guarantees that those three CTA_EXPECT_* exist */
	err = ctnetlink_parse_tuple(cda, &tuple, CTA_EXPECT_TUPLE, u3);
	if (err < 0)
		return err;
	err = ctnetlink_parse_tuple(cda, &mask, CTA_EXPECT_MASK, u3);
	if (err < 0)
		return err;
	err = ctnetlink_parse_tuple(cda, &master_tuple, CTA_EXPECT_MASTER, u3);
	if (err < 0)
		return err;

	/* Look for master conntrack of this expectation */
	h = nf_conntrack_find_get(net, zone, &master_tuple);
	if (!h)
		return -ENOENT;
	ct = nf_ct_tuplehash_to_ctrack(h);
	exp = nf_ct_expect_alloc(ct);
	if (!exp) {
		err = -ENOMEM;
		goto out;
	}
	help = nfct_help(ct);
	if (!help) {
		if (!cda[CTA_EXPECT_TIMEOUT]) {
			err = -EINVAL;
			goto out;
		}
		exp->timeout.expires =
		  jiffies + ntohl(nla_get_be32(cda[CTA_EXPECT_TIMEOUT])) * HZ;

		exp->flags = NF_CT_EXPECT_USERSPACE;
		if (cda[CTA_EXPECT_FLAGS]) {
			exp->flags |=
				ntohl(nla_get_be32(cda[CTA_EXPECT_FLAGS]));
		}
	} else {
		if (cda[CTA_EXPECT_FLAGS]) {
			exp->flags = ntohl(nla_get_be32(cda[CTA_EXPECT_FLAGS]));
			exp->flags &= ~NF_CT_EXPECT_USERSPACE;
		} else
			exp->flags = 0;
	}

	exp->class = 0;
	exp->expectfn = NULL;
	exp->master = ct;
	exp->helper = NULL;
	memcpy(&exp->tuple, &tuple, sizeof(struct nf_conntrack_tuple));
	memcpy(&exp->mask.src.u3, &mask.src.u3, sizeof(exp->mask.src.u3));
	exp->mask.src.u.all = mask.src.u.all;

	err = nf_ct_expect_related_report(exp, pid, report);
	nf_ct_expect_put(exp);

out:
	nf_ct_put(nf_ct_tuplehash_to_ctrack(h));
	return err;
}

static int
ctnetlink_new_expect(struct sock *ctnl, struct sk_buff *skb,
		     const struct nlmsghdr *nlh,
		     const struct nlattr * const cda[])
{
	struct net *net = sock_net(ctnl);
	struct nf_conntrack_tuple tuple;
	struct nf_conntrack_expect *exp;
	struct nfgenmsg *nfmsg = nlmsg_data(nlh);
	u_int8_t u3 = nfmsg->nfgen_family;
	u16 zone;
	int err;

	if (!cda[CTA_EXPECT_TUPLE]
	    || !cda[CTA_EXPECT_MASK]
	    || !cda[CTA_EXPECT_MASTER])
		return -EINVAL;

	err = ctnetlink_parse_zone(cda[CTA_EXPECT_ZONE], &zone);
	if (err < 0)
		return err;

	err = ctnetlink_parse_tuple(cda, &tuple, CTA_EXPECT_TUPLE, u3);
	if (err < 0)
		return err;

	spin_lock_bh(&nf_conntrack_lock);
	exp = __nf_ct_expect_find(net, zone, &tuple);

	if (!exp) {
		spin_unlock_bh(&nf_conntrack_lock);
		err = -ENOENT;
		if (nlh->nlmsg_flags & NLM_F_CREATE) {
			err = ctnetlink_create_expect(net, zone, cda,
						      u3,
						      NETLINK_CB(skb).pid,
						      nlmsg_report(nlh));
		}
		return err;
	}

	err = -EEXIST;
	if (!(nlh->nlmsg_flags & NLM_F_EXCL))
		err = ctnetlink_change_expect(exp, cda);
	spin_unlock_bh(&nf_conntrack_lock);

	return err;
}

#ifdef CONFIG_NF_CONNTRACK_EVENTS
static struct nf_ct_event_notifier ctnl_notifier = {
	.fcn = ctnetlink_conntrack_event,
};

static struct nf_exp_event_notifier ctnl_notifier_exp = {
	.fcn = ctnetlink_expect_event,
};
#endif

static const struct nfnl_callback ctnl_cb[IPCTNL_MSG_MAX] = {
	[IPCTNL_MSG_CT_NEW]		= { .call = ctnetlink_new_conntrack,
					    .attr_count = CTA_MAX,
					    .policy = ct_nla_policy },
	[IPCTNL_MSG_CT_GET] 		= { .call = ctnetlink_get_conntrack,
					    .attr_count = CTA_MAX,
					    .policy = ct_nla_policy },
	[IPCTNL_MSG_CT_DELETE]  	= { .call = ctnetlink_del_conntrack,
					    .attr_count = CTA_MAX,
					    .policy = ct_nla_policy },
	[IPCTNL_MSG_CT_GET_CTRZERO] 	= { .call = ctnetlink_get_conntrack,
					    .attr_count = CTA_MAX,
					    .policy = ct_nla_policy },
};

static const struct nfnl_callback ctnl_exp_cb[IPCTNL_MSG_EXP_MAX] = {
	[IPCTNL_MSG_EXP_GET]		= { .call = ctnetlink_get_expect,
					    .attr_count = CTA_EXPECT_MAX,
					    .policy = exp_nla_policy },
	[IPCTNL_MSG_EXP_NEW]		= { .call = ctnetlink_new_expect,
					    .attr_count = CTA_EXPECT_MAX,
					    .policy = exp_nla_policy },
	[IPCTNL_MSG_EXP_DELETE]		= { .call = ctnetlink_del_expect,
					    .attr_count = CTA_EXPECT_MAX,
					    .policy = exp_nla_policy },
};

static const struct nfnetlink_subsystem ctnl_subsys = {
	.name				= "conntrack",
	.subsys_id			= NFNL_SUBSYS_CTNETLINK,
	.cb_count			= IPCTNL_MSG_MAX,
	.cb				= ctnl_cb,
};

static const struct nfnetlink_subsystem ctnl_exp_subsys = {
	.name				= "conntrack_expect",
	.subsys_id			= NFNL_SUBSYS_CTNETLINK_EXP,
	.cb_count			= IPCTNL_MSG_EXP_MAX,
	.cb				= ctnl_exp_cb,
};

MODULE_ALIAS("ip_conntrack_netlink");
MODULE_ALIAS_NFNL_SUBSYS(NFNL_SUBSYS_CTNETLINK);
MODULE_ALIAS_NFNL_SUBSYS(NFNL_SUBSYS_CTNETLINK_EXP);

static int __init ctnetlink_init(void)
{
	int ret;

	pr_info("ctnetlink v%s: registering with nfnetlink.\n", version);
	ret = nfnetlink_subsys_register(&ctnl_subsys);
	if (ret < 0) {
		pr_err("ctnetlink_init: cannot register with nfnetlink.\n");
		goto err_out;
	}

	ret = nfnetlink_subsys_register(&ctnl_exp_subsys);
	if (ret < 0) {
		pr_err("ctnetlink_init: cannot register exp with nfnetlink.\n");
		goto err_unreg_subsys;
	}

#ifdef CONFIG_NF_CONNTRACK_EVENTS
	ret = nf_conntrack_register_notifier(&ctnl_notifier);
	if (ret < 0) {
		pr_err("ctnetlink_init: cannot register notifier.\n");
		goto err_unreg_exp_subsys;
	}

	ret = nf_ct_expect_register_notifier(&ctnl_notifier_exp);
	if (ret < 0) {
		pr_err("ctnetlink_init: cannot expect register notifier.\n");
		goto err_unreg_notifier;
	}
#endif

	return 0;

#ifdef CONFIG_NF_CONNTRACK_EVENTS
err_unreg_notifier:
	nf_conntrack_unregister_notifier(&ctnl_notifier);
err_unreg_exp_subsys:
	nfnetlink_subsys_unregister(&ctnl_exp_subsys);
#endif
err_unreg_subsys:
	nfnetlink_subsys_unregister(&ctnl_subsys);
err_out:
	return ret;
}

static void __exit ctnetlink_exit(void)
{
	pr_info("ctnetlink: unregistering from nfnetlink.\n");

	nf_ct_remove_userspace_expectations();
#ifdef CONFIG_NF_CONNTRACK_EVENTS
	nf_ct_expect_unregister_notifier(&ctnl_notifier_exp);
	nf_conntrack_unregister_notifier(&ctnl_notifier);
#endif

	nfnetlink_subsys_unregister(&ctnl_exp_subsys);
	nfnetlink_subsys_unregister(&ctnl_subsys);
}

module_init(ctnetlink_init);
module_exit(ctnetlink_exit);<|MERGE_RESOLUTION|>--- conflicted
+++ resolved
@@ -260,17 +260,10 @@
 	nest_secctx = nla_nest_start(skb, CTA_SECCTX | NLA_F_NESTED);
 	if (!nest_secctx)
 		goto nla_put_failure;
-<<<<<<< HEAD
 
 	NLA_PUT_STRING(skb, CTA_SECCTX_NAME, secctx);
 	nla_nest_end(skb, nest_secctx);
 
-=======
-
-	NLA_PUT_STRING(skb, CTA_SECCTX_NAME, secctx);
-	nla_nest_end(skb, nest_secctx);
-
->>>>>>> 229aebb8
 	ret = 0;
 nla_put_failure:
 	security_release_secctx(secctx, len);
