/* Bluetooth HCI driver model support. */

#include <linux/kernel.h>
#include <linux/init.h>
#include <linux/debugfs.h>
<<<<<<< HEAD
=======
#include <linux/seq_file.h>
>>>>>>> 3474cbd1

#include <net/bluetooth/bluetooth.h>
#include <net/bluetooth/hci_core.h>

struct class *bt_class = NULL;
EXPORT_SYMBOL_GPL(bt_class);

struct dentry *bt_debugfs = NULL;
EXPORT_SYMBOL_GPL(bt_debugfs);

static struct workqueue_struct *bt_workq;

static inline char *link_typetostr(int type)
{
	switch (type) {
	case ACL_LINK:
		return "ACL";
	case SCO_LINK:
		return "SCO";
	case ESCO_LINK:
		return "eSCO";
	default:
		return "UNKNOWN";
	}
}

static ssize_t show_link_type(struct device *dev, struct device_attribute *attr, char *buf)
{
	struct hci_conn *conn = dev_get_drvdata(dev);
	return sprintf(buf, "%s\n", link_typetostr(conn->type));
}

static ssize_t show_link_address(struct device *dev, struct device_attribute *attr, char *buf)
{
	struct hci_conn *conn = dev_get_drvdata(dev);
	bdaddr_t bdaddr;
	baswap(&bdaddr, &conn->dst);
	return sprintf(buf, "%s\n", batostr(&bdaddr));
}

static ssize_t show_link_features(struct device *dev, struct device_attribute *attr, char *buf)
{
	struct hci_conn *conn = dev_get_drvdata(dev);

	return sprintf(buf, "0x%02x%02x%02x%02x%02x%02x%02x%02x\n",
				conn->features[0], conn->features[1],
				conn->features[2], conn->features[3],
				conn->features[4], conn->features[5],
				conn->features[6], conn->features[7]);
}

#define LINK_ATTR(_name,_mode,_show,_store) \
struct device_attribute link_attr_##_name = __ATTR(_name,_mode,_show,_store)

static LINK_ATTR(type, S_IRUGO, show_link_type, NULL);
static LINK_ATTR(address, S_IRUGO, show_link_address, NULL);
static LINK_ATTR(features, S_IRUGO, show_link_features, NULL);

static struct attribute *bt_link_attrs[] = {
	&link_attr_type.attr,
	&link_attr_address.attr,
	&link_attr_features.attr,
	NULL
};

static struct attribute_group bt_link_group = {
	.attrs = bt_link_attrs,
};

static const struct attribute_group *bt_link_groups[] = {
	&bt_link_group,
	NULL
};

static void bt_link_release(struct device *dev)
{
	void *data = dev_get_drvdata(dev);
	kfree(data);
}

static struct device_type bt_link = {
	.name    = "link",
	.groups  = bt_link_groups,
	.release = bt_link_release,
};

static void add_conn(struct work_struct *work)
{
	struct hci_conn *conn = container_of(work, struct hci_conn, work_add);
	struct hci_dev *hdev = conn->hdev;

	dev_set_name(&conn->dev, "%s:%d", hdev->name, conn->handle);

	dev_set_drvdata(&conn->dev, conn);

	if (device_add(&conn->dev) < 0) {
		BT_ERR("Failed to register connection device");
		return;
	}

	hci_dev_hold(hdev);
}

/*
 * The rfcomm tty device will possibly retain even when conn
 * is down, and sysfs doesn't support move zombie device,
 * so we should move the device before conn device is destroyed.
 */
static int __match_tty(struct device *dev, void *data)
{
	return !strncmp(dev_name(dev), "rfcomm", 6);
}

static void del_conn(struct work_struct *work)
{
	struct hci_conn *conn = container_of(work, struct hci_conn, work_del);
	struct hci_dev *hdev = conn->hdev;

	if (!device_is_registered(&conn->dev))
		return;

	while (1) {
		struct device *dev;

		dev = device_find_child(&conn->dev, NULL, __match_tty);
		if (!dev)
			break;
		device_move(dev, NULL, DPM_ORDER_DEV_LAST);
		put_device(dev);
	}

	device_del(&conn->dev);
	put_device(&conn->dev);

	hci_dev_put(hdev);
}

void hci_conn_init_sysfs(struct hci_conn *conn)
{
	struct hci_dev *hdev = conn->hdev;

	BT_DBG("conn %p", conn);

	conn->dev.type = &bt_link;
	conn->dev.class = bt_class;
	conn->dev.parent = &hdev->dev;

	device_initialize(&conn->dev);

	INIT_WORK(&conn->work_add, add_conn);
	INIT_WORK(&conn->work_del, del_conn);
}

void hci_conn_add_sysfs(struct hci_conn *conn)
{
	BT_DBG("conn %p", conn);

	queue_work(bt_workq, &conn->work_add);
}

void hci_conn_del_sysfs(struct hci_conn *conn)
{
	BT_DBG("conn %p", conn);

	queue_work(bt_workq, &conn->work_del);
}

static inline char *host_bustostr(int bus)
{
	switch (bus) {
	case HCI_VIRTUAL:
		return "VIRTUAL";
	case HCI_USB:
		return "USB";
	case HCI_PCCARD:
		return "PCCARD";
	case HCI_UART:
		return "UART";
	case HCI_RS232:
		return "RS232";
	case HCI_PCI:
		return "PCI";
	case HCI_SDIO:
		return "SDIO";
	default:
		return "UNKNOWN";
	}
}

static inline char *host_typetostr(int type)
{
	switch (type) {
	case HCI_BREDR:
		return "BR/EDR";
	case HCI_80211:
		return "802.11";
	default:
		return "UNKNOWN";
	}
}

static ssize_t show_bus(struct device *dev, struct device_attribute *attr, char *buf)
{
	struct hci_dev *hdev = dev_get_drvdata(dev);
	return sprintf(buf, "%s\n", host_bustostr(hdev->bus));
}

static ssize_t show_type(struct device *dev, struct device_attribute *attr, char *buf)
{
	struct hci_dev *hdev = dev_get_drvdata(dev);
	return sprintf(buf, "%s\n", host_typetostr(hdev->dev_type));
}

static ssize_t show_name(struct device *dev, struct device_attribute *attr, char *buf)
{
	struct hci_dev *hdev = dev_get_drvdata(dev);
	char name[249];
	int i;

	for (i = 0; i < 248; i++)
		name[i] = hdev->dev_name[i];

	name[248] = '\0';
	return sprintf(buf, "%s\n", name);
}

static ssize_t show_class(struct device *dev, struct device_attribute *attr, char *buf)
{
	struct hci_dev *hdev = dev_get_drvdata(dev);
	return sprintf(buf, "0x%.2x%.2x%.2x\n",
			hdev->dev_class[2], hdev->dev_class[1], hdev->dev_class[0]);
}

static ssize_t show_address(struct device *dev, struct device_attribute *attr, char *buf)
{
	struct hci_dev *hdev = dev_get_drvdata(dev);
	bdaddr_t bdaddr;
	baswap(&bdaddr, &hdev->bdaddr);
	return sprintf(buf, "%s\n", batostr(&bdaddr));
}

static ssize_t show_features(struct device *dev, struct device_attribute *attr, char *buf)
{
	struct hci_dev *hdev = dev_get_drvdata(dev);

	return sprintf(buf, "0x%02x%02x%02x%02x%02x%02x%02x%02x\n",
				hdev->features[0], hdev->features[1],
				hdev->features[2], hdev->features[3],
				hdev->features[4], hdev->features[5],
				hdev->features[6], hdev->features[7]);
}

static ssize_t show_manufacturer(struct device *dev, struct device_attribute *attr, char *buf)
{
	struct hci_dev *hdev = dev_get_drvdata(dev);
	return sprintf(buf, "%d\n", hdev->manufacturer);
}

static ssize_t show_hci_version(struct device *dev, struct device_attribute *attr, char *buf)
{
	struct hci_dev *hdev = dev_get_drvdata(dev);
	return sprintf(buf, "%d\n", hdev->hci_ver);
}

static ssize_t show_hci_revision(struct device *dev, struct device_attribute *attr, char *buf)
{
	struct hci_dev *hdev = dev_get_drvdata(dev);
	return sprintf(buf, "%d\n", hdev->hci_rev);
}

static ssize_t show_idle_timeout(struct device *dev, struct device_attribute *attr, char *buf)
{
	struct hci_dev *hdev = dev_get_drvdata(dev);
	return sprintf(buf, "%d\n", hdev->idle_timeout);
}

static ssize_t store_idle_timeout(struct device *dev, struct device_attribute *attr, const char *buf, size_t count)
{
	struct hci_dev *hdev = dev_get_drvdata(dev);
	char *ptr;
	__u32 val;

	val = simple_strtoul(buf, &ptr, 10);
	if (ptr == buf)
		return -EINVAL;

	if (val != 0 && (val < 500 || val > 3600000))
		return -EINVAL;

	hdev->idle_timeout = val;

	return count;
}

static ssize_t show_sniff_max_interval(struct device *dev, struct device_attribute *attr, char *buf)
{
	struct hci_dev *hdev = dev_get_drvdata(dev);
	return sprintf(buf, "%d\n", hdev->sniff_max_interval);
}

static ssize_t store_sniff_max_interval(struct device *dev, struct device_attribute *attr, const char *buf, size_t count)
{
	struct hci_dev *hdev = dev_get_drvdata(dev);
	char *ptr;
	__u16 val;

	val = simple_strtoul(buf, &ptr, 10);
	if (ptr == buf)
		return -EINVAL;

	if (val < 0x0002 || val > 0xFFFE || val % 2)
		return -EINVAL;

	if (val < hdev->sniff_min_interval)
		return -EINVAL;

	hdev->sniff_max_interval = val;

	return count;
}

static ssize_t show_sniff_min_interval(struct device *dev, struct device_attribute *attr, char *buf)
{
	struct hci_dev *hdev = dev_get_drvdata(dev);
	return sprintf(buf, "%d\n", hdev->sniff_min_interval);
}

static ssize_t store_sniff_min_interval(struct device *dev, struct device_attribute *attr, const char *buf, size_t count)
{
	struct hci_dev *hdev = dev_get_drvdata(dev);
	char *ptr;
	__u16 val;

	val = simple_strtoul(buf, &ptr, 10);
	if (ptr == buf)
		return -EINVAL;

	if (val < 0x0002 || val > 0xFFFE || val % 2)
		return -EINVAL;

	if (val > hdev->sniff_max_interval)
		return -EINVAL;

	hdev->sniff_min_interval = val;

	return count;
}

static DEVICE_ATTR(bus, S_IRUGO, show_bus, NULL);
static DEVICE_ATTR(type, S_IRUGO, show_type, NULL);
static DEVICE_ATTR(name, S_IRUGO, show_name, NULL);
static DEVICE_ATTR(class, S_IRUGO, show_class, NULL);
static DEVICE_ATTR(address, S_IRUGO, show_address, NULL);
static DEVICE_ATTR(features, S_IRUGO, show_features, NULL);
static DEVICE_ATTR(manufacturer, S_IRUGO, show_manufacturer, NULL);
static DEVICE_ATTR(hci_version, S_IRUGO, show_hci_version, NULL);
static DEVICE_ATTR(hci_revision, S_IRUGO, show_hci_revision, NULL);

static DEVICE_ATTR(idle_timeout, S_IRUGO | S_IWUSR,
				show_idle_timeout, store_idle_timeout);
static DEVICE_ATTR(sniff_max_interval, S_IRUGO | S_IWUSR,
				show_sniff_max_interval, store_sniff_max_interval);
static DEVICE_ATTR(sniff_min_interval, S_IRUGO | S_IWUSR,
				show_sniff_min_interval, store_sniff_min_interval);

static struct attribute *bt_host_attrs[] = {
	&dev_attr_bus.attr,
	&dev_attr_type.attr,
	&dev_attr_name.attr,
	&dev_attr_class.attr,
	&dev_attr_address.attr,
	&dev_attr_features.attr,
	&dev_attr_manufacturer.attr,
	&dev_attr_hci_version.attr,
	&dev_attr_hci_revision.attr,
	&dev_attr_idle_timeout.attr,
	&dev_attr_sniff_max_interval.attr,
	&dev_attr_sniff_min_interval.attr,
	NULL
};

static struct attribute_group bt_host_group = {
	.attrs = bt_host_attrs,
};

static const struct attribute_group *bt_host_groups[] = {
	&bt_host_group,
	NULL
};

static void bt_host_release(struct device *dev)
{
	void *data = dev_get_drvdata(dev);
	kfree(data);
}

static struct device_type bt_host = {
	.name    = "host",
	.groups  = bt_host_groups,
	.release = bt_host_release,
};

<<<<<<< HEAD
static int inquiry_cache_open(struct inode *inode, struct file *file)
{
	file->private_data = inode->i_private;
	return 0;
}

static ssize_t inquiry_cache_read(struct file *file, char __user *userbuf,
						size_t count, loff_t *ppos)
{
	struct hci_dev *hdev = file->private_data;
	struct inquiry_cache *cache = &hdev->inq_cache;
	struct inquiry_entry *e;
	char buf[4096];
	int n = 0;
=======
static int inquiry_cache_show(struct seq_file *f, void *p)
{
	struct hci_dev *hdev = f->private;
	struct inquiry_cache *cache = &hdev->inq_cache;
	struct inquiry_entry *e;
>>>>>>> 3474cbd1

	hci_dev_lock_bh(hdev);

	for (e = cache->list; e; e = e->next) {
		struct inquiry_data *data = &e->data;
		bdaddr_t bdaddr;
		baswap(&bdaddr, &data->bdaddr);
<<<<<<< HEAD
		n += sprintf(buf + n, "%s %d %d %d 0x%.2x%.2x%.2x 0x%.4x %d %d %u\n",
				batostr(&bdaddr),
				data->pscan_rep_mode, data->pscan_period_mode,
				data->pscan_mode, data->dev_class[2],
				data->dev_class[1], data->dev_class[0],
				__le16_to_cpu(data->clock_offset),
				data->rssi, data->ssp_mode, e->timestamp);
=======
		seq_printf(f, "%s %d %d %d 0x%.2x%.2x%.2x 0x%.4x %d %d %u\n",
			   batostr(&bdaddr),
			   data->pscan_rep_mode, data->pscan_period_mode,
			   data->pscan_mode, data->dev_class[2],
			   data->dev_class[1], data->dev_class[0],
			   __le16_to_cpu(data->clock_offset),
			   data->rssi, data->ssp_mode, e->timestamp);
>>>>>>> 3474cbd1
	}

	hci_dev_unlock_bh(hdev);

<<<<<<< HEAD
	return simple_read_from_buffer(userbuf, count, ppos, buf, n);
}

static const struct file_operations inquiry_cache_fops = {
	.open = inquiry_cache_open,
	.read = inquiry_cache_read,
=======
	return 0;
}

static int inquiry_cache_open(struct inode *inode, struct file *file)
{
	return single_open(file, inquiry_cache_show, inode->i_private);
}

static const struct file_operations inquiry_cache_fops = {
	.open		= inquiry_cache_open,
	.read		= seq_read,
	.llseek		= seq_lseek,
	.release	= single_release,
>>>>>>> 3474cbd1
};

int hci_register_sysfs(struct hci_dev *hdev)
{
	struct device *dev = &hdev->dev;
	int err;

	BT_DBG("%p name %s bus %d", hdev, hdev->name, hdev->bus);

	dev->type = &bt_host;
	dev->class = bt_class;
	dev->parent = hdev->parent;

	dev_set_name(dev, "%s", hdev->name);

	dev_set_drvdata(dev, hdev);

	err = device_register(dev);
	if (err < 0)
		return err;

	if (!bt_debugfs)
		return 0;

	hdev->debugfs = debugfs_create_dir(hdev->name, bt_debugfs);
	if (!hdev->debugfs)
		return 0;

	debugfs_create_file("inquiry_cache", 0444, hdev->debugfs,
						hdev, &inquiry_cache_fops);

	return 0;
}

void hci_unregister_sysfs(struct hci_dev *hdev)
{
	BT_DBG("%p name %s bus %d", hdev, hdev->name, hdev->bus);

	debugfs_remove_recursive(hdev->debugfs);

	device_del(&hdev->dev);
}

int __init bt_sysfs_init(void)
{
	bt_workq = create_singlethread_workqueue("bluetooth");
	if (!bt_workq)
		return -ENOMEM;

	bt_debugfs = debugfs_create_dir("bluetooth", NULL);

	bt_class = class_create(THIS_MODULE, "bluetooth");
	if (IS_ERR(bt_class)) {
		destroy_workqueue(bt_workq);
		return PTR_ERR(bt_class);
	}

	return 0;
}

void bt_sysfs_cleanup(void)
{
	class_destroy(bt_class);

	debugfs_remove_recursive(bt_debugfs);

	destroy_workqueue(bt_workq);
}<|MERGE_RESOLUTION|>--- conflicted
+++ resolved
@@ -3,10 +3,7 @@
 #include <linux/kernel.h>
 #include <linux/init.h>
 #include <linux/debugfs.h>
-<<<<<<< HEAD
-=======
 #include <linux/seq_file.h>
->>>>>>> 3474cbd1
 
 #include <net/bluetooth/bluetooth.h>
 #include <net/bluetooth/hci_core.h>
@@ -409,28 +406,11 @@
 	.release = bt_host_release,
 };
 
-<<<<<<< HEAD
-static int inquiry_cache_open(struct inode *inode, struct file *file)
-{
-	file->private_data = inode->i_private;
-	return 0;
-}
-
-static ssize_t inquiry_cache_read(struct file *file, char __user *userbuf,
-						size_t count, loff_t *ppos)
-{
-	struct hci_dev *hdev = file->private_data;
-	struct inquiry_cache *cache = &hdev->inq_cache;
-	struct inquiry_entry *e;
-	char buf[4096];
-	int n = 0;
-=======
 static int inquiry_cache_show(struct seq_file *f, void *p)
 {
 	struct hci_dev *hdev = f->private;
 	struct inquiry_cache *cache = &hdev->inq_cache;
 	struct inquiry_entry *e;
->>>>>>> 3474cbd1
 
 	hci_dev_lock_bh(hdev);
 
@@ -438,15 +418,6 @@
 		struct inquiry_data *data = &e->data;
 		bdaddr_t bdaddr;
 		baswap(&bdaddr, &data->bdaddr);
-<<<<<<< HEAD
-		n += sprintf(buf + n, "%s %d %d %d 0x%.2x%.2x%.2x 0x%.4x %d %d %u\n",
-				batostr(&bdaddr),
-				data->pscan_rep_mode, data->pscan_period_mode,
-				data->pscan_mode, data->dev_class[2],
-				data->dev_class[1], data->dev_class[0],
-				__le16_to_cpu(data->clock_offset),
-				data->rssi, data->ssp_mode, e->timestamp);
-=======
 		seq_printf(f, "%s %d %d %d 0x%.2x%.2x%.2x 0x%.4x %d %d %u\n",
 			   batostr(&bdaddr),
 			   data->pscan_rep_mode, data->pscan_period_mode,
@@ -454,19 +425,10 @@
 			   data->dev_class[1], data->dev_class[0],
 			   __le16_to_cpu(data->clock_offset),
 			   data->rssi, data->ssp_mode, e->timestamp);
->>>>>>> 3474cbd1
 	}
 
 	hci_dev_unlock_bh(hdev);
 
-<<<<<<< HEAD
-	return simple_read_from_buffer(userbuf, count, ppos, buf, n);
-}
-
-static const struct file_operations inquiry_cache_fops = {
-	.open = inquiry_cache_open,
-	.read = inquiry_cache_read,
-=======
 	return 0;
 }
 
@@ -480,7 +442,6 @@
 	.read		= seq_read,
 	.llseek		= seq_lseek,
 	.release	= single_release,
->>>>>>> 3474cbd1
 };
 
 int hci_register_sysfs(struct hci_dev *hdev)
