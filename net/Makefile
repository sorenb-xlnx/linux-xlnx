--- conflicted
+++ resolved
@@ -67,8 +67,5 @@
 obj-$(CONFIG_SYSCTL)		+= sysctl_net.o
 endif
 obj-$(CONFIG_WIMAX)		+= wimax/
-<<<<<<< HEAD
 obj-$(CONFIG_DNS_RESOLVER)	+= dns_resolver/
-=======
-obj-$(CONFIG_CEPH_LIB)		+= ceph/
->>>>>>> 0c4056e6
+obj-$(CONFIG_CEPH_LIB)		+= ceph/