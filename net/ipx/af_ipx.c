--- conflicted
+++ resolved
@@ -1403,10 +1403,7 @@
 	sk_refcnt_debug_release(sk);
 	ipx_destroy_socket(sk);
 	release_sock(sk);
-<<<<<<< HEAD
-=======
 	sock_put(sk);
->>>>>>> 8eca7a00
 out:
 	return 0;
 }
