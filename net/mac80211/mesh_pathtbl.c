/*
 * Copyright (c) 2008, 2009 open80211s Ltd.
 * Author:     Luis Carlos Cobo <luisca@cozybit.com>
 *
 * This program is free software; you can redistribute it and/or modify
 * it under the terms of the GNU General Public License version 2 as
 * published by the Free Software Foundation.
 */

#include <linux/etherdevice.h>
#include <linux/list.h>
#include <linux/random.h>
#include <linux/slab.h>
#include <linux/spinlock.h>
#include <linux/string.h>
#include <net/mac80211.h>
#include "ieee80211_i.h"
#include "mesh.h"

/* There will be initially 2^INIT_PATHS_SIZE_ORDER buckets */
#define INIT_PATHS_SIZE_ORDER	2

/* Keep the mean chain length below this constant */
#define MEAN_CHAIN_LEN		2

#define MPATH_EXPIRED(mpath) ((mpath->flags & MESH_PATH_ACTIVE) && \
				time_after(jiffies, mpath->exp_time) && \
				!(mpath->flags & MESH_PATH_FIXED))

struct mpath_node {
	struct hlist_node list;
	struct rcu_head rcu;
	/* This indirection allows two different tables to point to the same
	 * mesh_path structure, useful when resizing
	 */
	struct mesh_path *mpath;
};

static struct mesh_table __rcu *mesh_paths;
static struct mesh_table __rcu *mpp_paths; /* Store paths for MPP&MAP */

int mesh_paths_generation;

/* This lock will have the grow table function as writer and add / delete nodes
 * as readers. When reading the table (i.e. doing lookups) we are well protected
 * by RCU
 */
static DEFINE_RWLOCK(pathtbl_resize_lock);


static inline struct mesh_table *resize_dereference_mesh_paths(void)
{
	return rcu_dereference_protected(mesh_paths,
		lockdep_is_held(&pathtbl_resize_lock));
}

static inline struct mesh_table *resize_dereference_mpp_paths(void)
{
	return rcu_dereference_protected(mpp_paths,
		lockdep_is_held(&pathtbl_resize_lock));
}

/*
 * CAREFUL -- "tbl" must not be an expression,
 * in particular not an rcu_dereference(), since
 * it's used twice. So it is illegal to do
 *	for_each_mesh_entry(rcu_dereference(...), ...)
 */
#define for_each_mesh_entry(tbl, p, node, i) \
	for (i = 0; i <= tbl->hash_mask; i++) \
		hlist_for_each_entry_rcu(node, p, &tbl->hash_buckets[i], list)


static struct mesh_table *mesh_table_alloc(int size_order)
{
	int i;
	struct mesh_table *newtbl;

	newtbl = kmalloc(sizeof(struct mesh_table), GFP_ATOMIC);
	if (!newtbl)
		return NULL;

	newtbl->hash_buckets = kzalloc(sizeof(struct hlist_head) *
			(1 << size_order), GFP_ATOMIC);

	if (!newtbl->hash_buckets) {
		kfree(newtbl);
		return NULL;
	}

	newtbl->hashwlock = kmalloc(sizeof(spinlock_t) *
			(1 << size_order), GFP_ATOMIC);
	if (!newtbl->hashwlock) {
		kfree(newtbl->hash_buckets);
		kfree(newtbl);
		return NULL;
	}

	newtbl->size_order = size_order;
	newtbl->hash_mask = (1 << size_order) - 1;
	atomic_set(&newtbl->entries,  0);
	get_random_bytes(&newtbl->hash_rnd,
			sizeof(newtbl->hash_rnd));
	for (i = 0; i <= newtbl->hash_mask; i++)
		spin_lock_init(&newtbl->hashwlock[i]);

	return newtbl;
}

static void __mesh_table_free(struct mesh_table *tbl)
{
	kfree(tbl->hash_buckets);
	kfree(tbl->hashwlock);
	kfree(tbl);
}

static void mesh_table_free(struct mesh_table *tbl, bool free_leafs)
{
	struct hlist_head *mesh_hash;
	struct hlist_node *p, *q;
	int i;

	mesh_hash = tbl->hash_buckets;
	for (i = 0; i <= tbl->hash_mask; i++) {
		spin_lock_bh(&tbl->hashwlock[i]);
		hlist_for_each_safe(p, q, &mesh_hash[i]) {
			tbl->free_node(p, free_leafs);
			atomic_dec(&tbl->entries);
		}
		spin_unlock_bh(&tbl->hashwlock[i]);
	}
	__mesh_table_free(tbl);
}

static int mesh_table_grow(struct mesh_table *oldtbl,
			   struct mesh_table *newtbl)
{
	struct hlist_head *oldhash;
	struct hlist_node *p, *q;
	int i;

	if (atomic_read(&oldtbl->entries)
			< oldtbl->mean_chain_len * (oldtbl->hash_mask + 1))
		return -EAGAIN;

	newtbl->free_node = oldtbl->free_node;
	newtbl->mean_chain_len = oldtbl->mean_chain_len;
	newtbl->copy_node = oldtbl->copy_node;
	atomic_set(&newtbl->entries, atomic_read(&oldtbl->entries));

	oldhash = oldtbl->hash_buckets;
	for (i = 0; i <= oldtbl->hash_mask; i++)
		hlist_for_each(p, &oldhash[i])
			if (oldtbl->copy_node(p, newtbl) < 0)
				goto errcopy;

	return 0;

errcopy:
	for (i = 0; i <= newtbl->hash_mask; i++) {
		hlist_for_each_safe(p, q, &newtbl->hash_buckets[i])
			oldtbl->free_node(p, 0);
	}
	return -ENOMEM;
}

static u32 mesh_table_hash(u8 *addr, struct ieee80211_sub_if_data *sdata,
			   struct mesh_table *tbl)
{
	/* Use last four bytes of hw addr and interface index as hash index */
	return jhash_2words(*(u32 *)(addr+2), sdata->dev->ifindex, tbl->hash_rnd)
		& tbl->hash_mask;
}


/**
 *
 * mesh_path_assign_nexthop - update mesh path next hop
 *
 * @mpath: mesh path to update
 * @sta: next hop to assign
 *
 * Locking: mpath->state_lock must be held when calling this function
 */
void mesh_path_assign_nexthop(struct mesh_path *mpath, struct sta_info *sta)
{
	struct sk_buff *skb;
	struct ieee80211_hdr *hdr;
	struct sk_buff_head tmpq;
	unsigned long flags;

	rcu_assign_pointer(mpath->next_hop, sta);

	__skb_queue_head_init(&tmpq);

	spin_lock_irqsave(&mpath->frame_queue.lock, flags);

	while ((skb = __skb_dequeue(&mpath->frame_queue)) != NULL) {
		hdr = (struct ieee80211_hdr *) skb->data;
		memcpy(hdr->addr1, sta->sta.addr, ETH_ALEN);
		__skb_queue_tail(&tmpq, skb);
	}

	skb_queue_splice(&tmpq, &mpath->frame_queue);
	spin_unlock_irqrestore(&mpath->frame_queue.lock, flags);
}


/**
 * mesh_path_lookup - look up a path in the mesh path table
 * @dst: hardware address (ETH_ALEN length) of destination
 * @sdata: local subif
 *
 * Returns: pointer to the mesh path structure, or NULL if not found
 *
 * Locking: must be called within a read rcu section.
 */
struct mesh_path *mesh_path_lookup(u8 *dst, struct ieee80211_sub_if_data *sdata)
{
	struct mesh_path *mpath;
	struct hlist_node *n;
	struct hlist_head *bucket;
	struct mesh_table *tbl;
	struct mpath_node *node;

	tbl = rcu_dereference(mesh_paths);

	bucket = &tbl->hash_buckets[mesh_table_hash(dst, sdata, tbl)];
	hlist_for_each_entry_rcu(node, n, bucket, list) {
		mpath = node->mpath;
		if (mpath->sdata == sdata &&
				memcmp(dst, mpath->dst, ETH_ALEN) == 0) {
			if (MPATH_EXPIRED(mpath)) {
				spin_lock_bh(&mpath->state_lock);
				if (MPATH_EXPIRED(mpath))
					mpath->flags &= ~MESH_PATH_ACTIVE;
				spin_unlock_bh(&mpath->state_lock);
			}
			return mpath;
		}
	}
	return NULL;
}

struct mesh_path *mpp_path_lookup(u8 *dst, struct ieee80211_sub_if_data *sdata)
{
	struct mesh_path *mpath;
	struct hlist_node *n;
	struct hlist_head *bucket;
	struct mesh_table *tbl;
	struct mpath_node *node;

	tbl = rcu_dereference(mpp_paths);

	bucket = &tbl->hash_buckets[mesh_table_hash(dst, sdata, tbl)];
	hlist_for_each_entry_rcu(node, n, bucket, list) {
		mpath = node->mpath;
		if (mpath->sdata == sdata &&
		    memcmp(dst, mpath->dst, ETH_ALEN) == 0) {
			if (MPATH_EXPIRED(mpath)) {
				spin_lock_bh(&mpath->state_lock);
				if (MPATH_EXPIRED(mpath))
					mpath->flags &= ~MESH_PATH_ACTIVE;
				spin_unlock_bh(&mpath->state_lock);
			}
			return mpath;
		}
	}
	return NULL;
}


/**
 * mesh_path_lookup_by_idx - look up a path in the mesh path table by its index
 * @idx: index
 * @sdata: local subif, or NULL for all entries
 *
 * Returns: pointer to the mesh path structure, or NULL if not found.
 *
 * Locking: must be called within a read rcu section.
 */
struct mesh_path *mesh_path_lookup_by_idx(int idx, struct ieee80211_sub_if_data *sdata)
{
	struct mesh_table *tbl = rcu_dereference(mesh_paths);
	struct mpath_node *node;
	struct hlist_node *p;
	int i;
	int j = 0;

	for_each_mesh_entry(tbl, p, node, i) {
		if (sdata && node->mpath->sdata != sdata)
			continue;
		if (j++ == idx) {
			if (MPATH_EXPIRED(node->mpath)) {
				spin_lock_bh(&node->mpath->state_lock);
				if (MPATH_EXPIRED(node->mpath))
					node->mpath->flags &= ~MESH_PATH_ACTIVE;
				spin_unlock_bh(&node->mpath->state_lock);
			}
			return node->mpath;
		}
	}

	return NULL;
}

/**
 * mesh_path_add - allocate and add a new path to the mesh path table
 * @addr: destination address of the path (ETH_ALEN length)
 * @sdata: local subif
 *
 * Returns: 0 on success
 *
 * State: the initial state of the new path is set to 0
 */
int mesh_path_add(u8 *dst, struct ieee80211_sub_if_data *sdata)
{
	struct ieee80211_if_mesh *ifmsh = &sdata->u.mesh;
	struct ieee80211_local *local = sdata->local;
	struct mesh_table *tbl;
	struct mesh_path *mpath, *new_mpath;
	struct mpath_node *node, *new_node;
	struct hlist_head *bucket;
	struct hlist_node *n;
	int grow = 0;
	int err = 0;
	u32 hash_idx;

	if (memcmp(dst, sdata->vif.addr, ETH_ALEN) == 0)
		/* never add ourselves as neighbours */
		return -ENOTSUPP;

	if (is_multicast_ether_addr(dst))
		return -ENOTSUPP;

	if (atomic_add_unless(&sdata->u.mesh.mpaths, 1, MESH_MAX_MPATHS) == 0)
		return -ENOSPC;

	err = -ENOMEM;
	new_mpath = kzalloc(sizeof(struct mesh_path), GFP_ATOMIC);
	if (!new_mpath)
		goto err_path_alloc;

	new_node = kmalloc(sizeof(struct mpath_node), GFP_ATOMIC);
	if (!new_node)
		goto err_node_alloc;

	read_lock_bh(&pathtbl_resize_lock);
	memcpy(new_mpath->dst, dst, ETH_ALEN);
	new_mpath->sdata = sdata;
	new_mpath->flags = 0;
	skb_queue_head_init(&new_mpath->frame_queue);
	new_node->mpath = new_mpath;
	new_mpath->timer.data = (unsigned long) new_mpath;
	new_mpath->timer.function = mesh_path_timer;
	new_mpath->exp_time = jiffies;
	spin_lock_init(&new_mpath->state_lock);
	init_timer(&new_mpath->timer);

	tbl = resize_dereference_mesh_paths();
<<<<<<< HEAD

	hash_idx = mesh_table_hash(dst, sdata, tbl);
	bucket = &tbl->hash_buckets[hash_idx];

=======

	hash_idx = mesh_table_hash(dst, sdata, tbl);
	bucket = &tbl->hash_buckets[hash_idx];

>>>>>>> b55ebc27
	spin_lock_bh(&tbl->hashwlock[hash_idx]);

	err = -EEXIST;
	hlist_for_each_entry(node, n, bucket, list) {
		mpath = node->mpath;
		if (mpath->sdata == sdata && memcmp(dst, mpath->dst, ETH_ALEN) == 0)
			goto err_exists;
	}

	hlist_add_head_rcu(&new_node->list, bucket);
	if (atomic_inc_return(&tbl->entries) >=
	    tbl->mean_chain_len * (tbl->hash_mask + 1))
		grow = 1;

	mesh_paths_generation++;

	spin_unlock_bh(&tbl->hashwlock[hash_idx]);
	read_unlock_bh(&pathtbl_resize_lock);
	if (grow) {
		set_bit(MESH_WORK_GROW_MPATH_TABLE,  &ifmsh->wrkq_flags);
		ieee80211_queue_work(&local->hw, &sdata->work);
	}
	return 0;

err_exists:
	spin_unlock_bh(&tbl->hashwlock[hash_idx]);
	read_unlock_bh(&pathtbl_resize_lock);
	kfree(new_node);
err_node_alloc:
	kfree(new_mpath);
err_path_alloc:
	atomic_dec(&sdata->u.mesh.mpaths);
	return err;
}

static void mesh_table_free_rcu(struct rcu_head *rcu)
{
	struct mesh_table *tbl = container_of(rcu, struct mesh_table, rcu_head);

	mesh_table_free(tbl, false);
}

void mesh_mpath_table_grow(void)
{
	struct mesh_table *oldtbl, *newtbl;

	write_lock_bh(&pathtbl_resize_lock);
	oldtbl = resize_dereference_mesh_paths();
	newtbl = mesh_table_alloc(oldtbl->size_order + 1);
	if (!newtbl)
		goto out;
	if (mesh_table_grow(oldtbl, newtbl) < 0) {
		__mesh_table_free(newtbl);
		goto out;
	}
	rcu_assign_pointer(mesh_paths, newtbl);

	call_rcu(&oldtbl->rcu_head, mesh_table_free_rcu);

 out:
	write_unlock_bh(&pathtbl_resize_lock);
}

void mesh_mpp_table_grow(void)
{
	struct mesh_table *oldtbl, *newtbl;

	write_lock_bh(&pathtbl_resize_lock);
	oldtbl = resize_dereference_mpp_paths();
	newtbl = mesh_table_alloc(oldtbl->size_order + 1);
	if (!newtbl)
		goto out;
	if (mesh_table_grow(oldtbl, newtbl) < 0) {
		__mesh_table_free(newtbl);
		goto out;
	}
	rcu_assign_pointer(mpp_paths, newtbl);
	call_rcu(&oldtbl->rcu_head, mesh_table_free_rcu);

 out:
	write_unlock_bh(&pathtbl_resize_lock);
}

int mpp_path_add(u8 *dst, u8 *mpp, struct ieee80211_sub_if_data *sdata)
{
	struct ieee80211_if_mesh *ifmsh = &sdata->u.mesh;
	struct ieee80211_local *local = sdata->local;
	struct mesh_table *tbl;
	struct mesh_path *mpath, *new_mpath;
	struct mpath_node *node, *new_node;
	struct hlist_head *bucket;
	struct hlist_node *n;
	int grow = 0;
	int err = 0;
	u32 hash_idx;

	if (memcmp(dst, sdata->vif.addr, ETH_ALEN) == 0)
		/* never add ourselves as neighbours */
		return -ENOTSUPP;

	if (is_multicast_ether_addr(dst))
		return -ENOTSUPP;

	err = -ENOMEM;
	new_mpath = kzalloc(sizeof(struct mesh_path), GFP_ATOMIC);
	if (!new_mpath)
		goto err_path_alloc;

	new_node = kmalloc(sizeof(struct mpath_node), GFP_ATOMIC);
	if (!new_node)
		goto err_node_alloc;

	read_lock_bh(&pathtbl_resize_lock);
	memcpy(new_mpath->dst, dst, ETH_ALEN);
	memcpy(new_mpath->mpp, mpp, ETH_ALEN);
	new_mpath->sdata = sdata;
	new_mpath->flags = 0;
	skb_queue_head_init(&new_mpath->frame_queue);
	new_node->mpath = new_mpath;
	new_mpath->exp_time = jiffies;
	spin_lock_init(&new_mpath->state_lock);

	tbl = resize_dereference_mpp_paths();
<<<<<<< HEAD

	hash_idx = mesh_table_hash(dst, sdata, tbl);
	bucket = &tbl->hash_buckets[hash_idx];

=======

	hash_idx = mesh_table_hash(dst, sdata, tbl);
	bucket = &tbl->hash_buckets[hash_idx];

>>>>>>> b55ebc27
	spin_lock_bh(&tbl->hashwlock[hash_idx]);

	err = -EEXIST;
	hlist_for_each_entry(node, n, bucket, list) {
		mpath = node->mpath;
		if (mpath->sdata == sdata && memcmp(dst, mpath->dst, ETH_ALEN) == 0)
			goto err_exists;
	}

	hlist_add_head_rcu(&new_node->list, bucket);
	if (atomic_inc_return(&tbl->entries) >=
	    tbl->mean_chain_len * (tbl->hash_mask + 1))
		grow = 1;

	spin_unlock_bh(&tbl->hashwlock[hash_idx]);
	read_unlock_bh(&pathtbl_resize_lock);
	if (grow) {
		set_bit(MESH_WORK_GROW_MPP_TABLE,  &ifmsh->wrkq_flags);
		ieee80211_queue_work(&local->hw, &sdata->work);
	}
	return 0;

err_exists:
	spin_unlock_bh(&tbl->hashwlock[hash_idx]);
	read_unlock_bh(&pathtbl_resize_lock);
	kfree(new_node);
err_node_alloc:
	kfree(new_mpath);
err_path_alloc:
	return err;
}


/**
 * mesh_plink_broken - deactivates paths and sends perr when a link breaks
 *
 * @sta: broken peer link
 *
 * This function must be called from the rate control algorithm if enough
 * delivery errors suggest that a peer link is no longer usable.
 */
void mesh_plink_broken(struct sta_info *sta)
{
	struct mesh_table *tbl;
	static const u8 bcast[ETH_ALEN] = {0xff, 0xff, 0xff, 0xff, 0xff, 0xff};
	struct mesh_path *mpath;
	struct mpath_node *node;
	struct hlist_node *p;
	struct ieee80211_sub_if_data *sdata = sta->sdata;
	int i;

	rcu_read_lock();
	tbl = rcu_dereference(mesh_paths);
	for_each_mesh_entry(tbl, p, node, i) {
		mpath = node->mpath;
		spin_lock_bh(&mpath->state_lock);
		if (rcu_dereference(mpath->next_hop) == sta &&
		    mpath->flags & MESH_PATH_ACTIVE &&
		    !(mpath->flags & MESH_PATH_FIXED)) {
			mpath->flags &= ~MESH_PATH_ACTIVE;
			++mpath->sn;
			spin_unlock_bh(&mpath->state_lock);
			mesh_path_error_tx(sdata->u.mesh.mshcfg.element_ttl,
					mpath->dst, cpu_to_le32(mpath->sn),
					cpu_to_le16(PERR_RCODE_DEST_UNREACH),
					bcast, sdata);
		} else
		spin_unlock_bh(&mpath->state_lock);
	}
	rcu_read_unlock();
}

/**
 * mesh_path_flush_by_nexthop - Deletes mesh paths if their next hop matches
 *
 * @sta - mesh peer to match
 *
 * RCU notes: this function is called when a mesh plink transitions from
 * PLINK_ESTAB to any other state, since PLINK_ESTAB state is the only one that
 * allows path creation. This will happen before the sta can be freed (because
 * sta_info_destroy() calls this) so any reader in a rcu read block will be
 * protected against the plink disappearing.
 */
void mesh_path_flush_by_nexthop(struct sta_info *sta)
{
	struct mesh_table *tbl;
	struct mesh_path *mpath;
	struct mpath_node *node;
	struct hlist_node *p;
	int i;

	rcu_read_lock();
	tbl = rcu_dereference(mesh_paths);
	for_each_mesh_entry(tbl, p, node, i) {
		mpath = node->mpath;
		if (rcu_dereference(mpath->next_hop) == sta)
			mesh_path_del(mpath->dst, mpath->sdata);
	}
	rcu_read_unlock();
}

void mesh_path_flush(struct ieee80211_sub_if_data *sdata)
{
	struct mesh_table *tbl;
	struct mesh_path *mpath;
	struct mpath_node *node;
	struct hlist_node *p;
	int i;

	rcu_read_lock();
	tbl = rcu_dereference(mesh_paths);
	for_each_mesh_entry(tbl, p, node, i) {
		mpath = node->mpath;
		if (mpath->sdata == sdata)
			mesh_path_del(mpath->dst, mpath->sdata);
	}
	rcu_read_unlock();
}

static void mesh_path_node_reclaim(struct rcu_head *rp)
{
	struct mpath_node *node = container_of(rp, struct mpath_node, rcu);
	struct ieee80211_sub_if_data *sdata = node->mpath->sdata;

	del_timer_sync(&node->mpath->timer);
	atomic_dec(&sdata->u.mesh.mpaths);
	kfree(node->mpath);
	kfree(node);
}

/**
 * mesh_path_del - delete a mesh path from the table
 *
 * @addr: dst address (ETH_ALEN length)
 * @sdata: local subif
 *
 * Returns: 0 if successful
 */
int mesh_path_del(u8 *addr, struct ieee80211_sub_if_data *sdata)
{
	struct mesh_table *tbl;
	struct mesh_path *mpath;
	struct mpath_node *node;
	struct hlist_head *bucket;
	struct hlist_node *n;
	int hash_idx;
	int err = 0;

	read_lock_bh(&pathtbl_resize_lock);
	tbl = resize_dereference_mesh_paths();
	hash_idx = mesh_table_hash(addr, sdata, tbl);
	bucket = &tbl->hash_buckets[hash_idx];

	spin_lock_bh(&tbl->hashwlock[hash_idx]);
	hlist_for_each_entry(node, n, bucket, list) {
		mpath = node->mpath;
		if (mpath->sdata == sdata &&
		    memcmp(addr, mpath->dst, ETH_ALEN) == 0) {
<<<<<<< HEAD
			spin_lock_bh(&mpath->state_lock);
=======
			spin_lock(&mpath->state_lock);
>>>>>>> b55ebc27
			mpath->flags |= MESH_PATH_RESOLVING;
			hlist_del_rcu(&node->list);
			call_rcu(&node->rcu, mesh_path_node_reclaim);
			atomic_dec(&tbl->entries);
<<<<<<< HEAD
			spin_unlock_bh(&mpath->state_lock);
=======
			spin_unlock(&mpath->state_lock);
>>>>>>> b55ebc27
			goto enddel;
		}
	}

	err = -ENXIO;
enddel:
	mesh_paths_generation++;
	spin_unlock_bh(&tbl->hashwlock[hash_idx]);
	read_unlock_bh(&pathtbl_resize_lock);
	return err;
}

/**
 * mesh_path_tx_pending - sends pending frames in a mesh path queue
 *
 * @mpath: mesh path to activate
 *
 * Locking: the state_lock of the mpath structure must NOT be held when calling
 * this function.
 */
void mesh_path_tx_pending(struct mesh_path *mpath)
{
	if (mpath->flags & MESH_PATH_ACTIVE)
		ieee80211_add_pending_skbs(mpath->sdata->local,
				&mpath->frame_queue);
}

/**
 * mesh_path_discard_frame - discard a frame whose path could not be resolved
 *
 * @skb: frame to discard
 * @sdata: network subif the frame was to be sent through
 *
 * If the frame was being forwarded from another MP, a PERR frame will be sent
 * to the precursor.  The precursor's address (i.e. the previous hop) was saved
 * in addr1 of the frame-to-be-forwarded, and would only be overwritten once
 * the destination is successfully resolved.
 *
 * Locking: the function must me called within a rcu_read_lock region
 */
void mesh_path_discard_frame(struct sk_buff *skb,
			     struct ieee80211_sub_if_data *sdata)
{
	struct ieee80211_hdr *hdr = (struct ieee80211_hdr *) skb->data;
	struct mesh_path *mpath;
	u32 sn = 0;

	if (memcmp(hdr->addr4, sdata->vif.addr, ETH_ALEN) != 0) {
		u8 *ra, *da;

		da = hdr->addr3;
		ra = hdr->addr1;
		mpath = mesh_path_lookup(da, sdata);
		if (mpath)
			sn = ++mpath->sn;
		mesh_path_error_tx(sdata->u.mesh.mshcfg.element_ttl, skb->data,
				   cpu_to_le32(sn),
				   cpu_to_le16(PERR_RCODE_NO_ROUTE), ra, sdata);
	}

	kfree_skb(skb);
	sdata->u.mesh.mshstats.dropped_frames_no_route++;
}

/**
 * mesh_path_flush_pending - free the pending queue of a mesh path
 *
 * @mpath: mesh path whose queue has to be freed
 *
 * Locking: the function must me called within a rcu_read_lock region
 */
void mesh_path_flush_pending(struct mesh_path *mpath)
{
	struct sk_buff *skb;

	while ((skb = skb_dequeue(&mpath->frame_queue)) &&
			(mpath->flags & MESH_PATH_ACTIVE))
		mesh_path_discard_frame(skb, mpath->sdata);
}

/**
 * mesh_path_fix_nexthop - force a specific next hop for a mesh path
 *
 * @mpath: the mesh path to modify
 * @next_hop: the next hop to force
 *
 * Locking: this function must be called holding mpath->state_lock
 */
void mesh_path_fix_nexthop(struct mesh_path *mpath, struct sta_info *next_hop)
{
	spin_lock_bh(&mpath->state_lock);
	mesh_path_assign_nexthop(mpath, next_hop);
	mpath->sn = 0xffff;
	mpath->metric = 0;
	mpath->hop_count = 0;
	mpath->exp_time = 0;
	mpath->flags |= MESH_PATH_FIXED;
	mesh_path_activate(mpath);
	spin_unlock_bh(&mpath->state_lock);
	mesh_path_tx_pending(mpath);
}

static void mesh_path_node_free(struct hlist_node *p, bool free_leafs)
{
	struct mesh_path *mpath;
	struct mpath_node *node = hlist_entry(p, struct mpath_node, list);
	mpath = node->mpath;
	hlist_del_rcu(p);
	if (free_leafs) {
		del_timer_sync(&mpath->timer);
		kfree(mpath);
	}
	kfree(node);
}

static int mesh_path_node_copy(struct hlist_node *p, struct mesh_table *newtbl)
{
	struct mesh_path *mpath;
	struct mpath_node *node, *new_node;
	u32 hash_idx;

	new_node = kmalloc(sizeof(struct mpath_node), GFP_ATOMIC);
	if (new_node == NULL)
		return -ENOMEM;

	node = hlist_entry(p, struct mpath_node, list);
	mpath = node->mpath;
	new_node->mpath = mpath;
	hash_idx = mesh_table_hash(mpath->dst, mpath->sdata, newtbl);
	hlist_add_head(&new_node->list,
			&newtbl->hash_buckets[hash_idx]);
	return 0;
}

int mesh_pathtbl_init(void)
{
	struct mesh_table *tbl_path, *tbl_mpp;

	tbl_path = mesh_table_alloc(INIT_PATHS_SIZE_ORDER);
	if (!tbl_path)
		return -ENOMEM;
	tbl_path->free_node = &mesh_path_node_free;
	tbl_path->copy_node = &mesh_path_node_copy;
	tbl_path->mean_chain_len = MEAN_CHAIN_LEN;

	tbl_mpp = mesh_table_alloc(INIT_PATHS_SIZE_ORDER);
	if (!tbl_mpp) {
		mesh_table_free(tbl_path, true);
		return -ENOMEM;
	}
	tbl_mpp->free_node = &mesh_path_node_free;
	tbl_mpp->copy_node = &mesh_path_node_copy;
	tbl_mpp->mean_chain_len = MEAN_CHAIN_LEN;

	/* Need no locking since this is during init */
	RCU_INIT_POINTER(mesh_paths, tbl_path);
	RCU_INIT_POINTER(mpp_paths, tbl_mpp);

	return 0;
}

void mesh_path_expire(struct ieee80211_sub_if_data *sdata)
{
	struct mesh_table *tbl;
	struct mesh_path *mpath;
	struct mpath_node *node;
	struct hlist_node *p;
	int i;

	rcu_read_lock();
	tbl = rcu_dereference(mesh_paths);
	for_each_mesh_entry(tbl, p, node, i) {
		if (node->mpath->sdata != sdata)
			continue;
		mpath = node->mpath;
		spin_lock_bh(&mpath->state_lock);
		if ((!(mpath->flags & MESH_PATH_RESOLVING)) &&
		    (!(mpath->flags & MESH_PATH_FIXED)) &&
		     time_after(jiffies, mpath->exp_time + MESH_PATH_EXPIRE)) {
			spin_unlock_bh(&mpath->state_lock);
			mesh_path_del(mpath->dst, mpath->sdata);
		} else
			spin_unlock_bh(&mpath->state_lock);
	}
	rcu_read_unlock();
}

void mesh_pathtbl_unregister(void)
{
	/* no need for locking during exit path */
	mesh_table_free(rcu_dereference_raw(mesh_paths), true);
	mesh_table_free(rcu_dereference_raw(mpp_paths), true);
}<|MERGE_RESOLUTION|>--- conflicted
+++ resolved
@@ -358,17 +358,10 @@
 	init_timer(&new_mpath->timer);
 
 	tbl = resize_dereference_mesh_paths();
-<<<<<<< HEAD
 
 	hash_idx = mesh_table_hash(dst, sdata, tbl);
 	bucket = &tbl->hash_buckets[hash_idx];
 
-=======
-
-	hash_idx = mesh_table_hash(dst, sdata, tbl);
-	bucket = &tbl->hash_buckets[hash_idx];
-
->>>>>>> b55ebc27
 	spin_lock_bh(&tbl->hashwlock[hash_idx]);
 
 	err = -EEXIST;
@@ -492,17 +485,10 @@
 	spin_lock_init(&new_mpath->state_lock);
 
 	tbl = resize_dereference_mpp_paths();
-<<<<<<< HEAD
 
 	hash_idx = mesh_table_hash(dst, sdata, tbl);
 	bucket = &tbl->hash_buckets[hash_idx];
 
-=======
-
-	hash_idx = mesh_table_hash(dst, sdata, tbl);
-	bucket = &tbl->hash_buckets[hash_idx];
-
->>>>>>> b55ebc27
 	spin_lock_bh(&tbl->hashwlock[hash_idx]);
 
 	err = -EEXIST;
@@ -661,20 +647,12 @@
 		mpath = node->mpath;
 		if (mpath->sdata == sdata &&
 		    memcmp(addr, mpath->dst, ETH_ALEN) == 0) {
-<<<<<<< HEAD
-			spin_lock_bh(&mpath->state_lock);
-=======
 			spin_lock(&mpath->state_lock);
->>>>>>> b55ebc27
 			mpath->flags |= MESH_PATH_RESOLVING;
 			hlist_del_rcu(&node->list);
 			call_rcu(&node->rcu, mesh_path_node_reclaim);
 			atomic_dec(&tbl->entries);
-<<<<<<< HEAD
-			spin_unlock_bh(&mpath->state_lock);
-=======
 			spin_unlock(&mpath->state_lock);
->>>>>>> b55ebc27
 			goto enddel;
 		}
 	}
