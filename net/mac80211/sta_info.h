/*
 * Copyright 2002-2005, Devicescape Software, Inc.
 *
 * This program is free software; you can redistribute it and/or modify
 * it under the terms of the GNU General Public License version 2 as
 * published by the Free Software Foundation.
 */

#ifndef STA_INFO_H
#define STA_INFO_H

#include <linux/list.h>
#include <linux/types.h>
#include <linux/if_ether.h>
#include <linux/workqueue.h>
#include "key.h"

/**
 * enum ieee80211_sta_info_flags - Stations flags
 *
 * These flags are used with &struct sta_info's @flags member.
 *
 * @WLAN_STA_AUTH: Station is authenticated.
 * @WLAN_STA_ASSOC: Station is associated.
 * @WLAN_STA_PS_STA: Station is in power-save mode
 * @WLAN_STA_AUTHORIZED: Station is authorized to send/receive traffic.
 *	This bit is always checked so needs to be enabled for all stations
 *	when virtual port control is not in use.
 * @WLAN_STA_SHORT_PREAMBLE: Station is capable of receiving short-preamble
 *	frames.
 * @WLAN_STA_ASSOC_AP: We're associated to that station, it is an AP.
 * @WLAN_STA_WME: Station is a QoS-STA.
 * @WLAN_STA_WDS: Station is one of our WDS peers.
 * @WLAN_STA_CLEAR_PS_FILT: Clear PS filter in hardware (using the
 *	IEEE80211_TX_CTL_CLEAR_PS_FILT control flag) when the next
 *	frame to this station is transmitted.
 * @WLAN_STA_MFP: Management frame protection is used with this STA.
 * @WLAN_STA_SUSPEND: Set/cleared during a suspend/resume cycle.
 *	Used to deny ADDBA requests (both TX and RX).
 * @WLAN_STA_PS_DRIVER: driver requires keeping this station in
 *	power-save mode logically to flush frames that might still
 *	be in the queues
 * @WLAN_STA_PSPOLL: Station sent PS-poll while driver was keeping
 *	station in power-save mode, reply when the driver unblocks.
 */
enum ieee80211_sta_info_flags {
	WLAN_STA_AUTH		= 1<<0,
	WLAN_STA_ASSOC		= 1<<1,
	WLAN_STA_PS_STA		= 1<<2,
	WLAN_STA_AUTHORIZED	= 1<<3,
	WLAN_STA_SHORT_PREAMBLE	= 1<<4,
	WLAN_STA_ASSOC_AP	= 1<<5,
	WLAN_STA_WME		= 1<<6,
	WLAN_STA_WDS		= 1<<7,
	WLAN_STA_CLEAR_PS_FILT	= 1<<9,
	WLAN_STA_MFP		= 1<<10,
	WLAN_STA_SUSPEND	= 1<<11,
	WLAN_STA_PS_DRIVER	= 1<<12,
	WLAN_STA_PSPOLL		= 1<<13,
};

#define STA_TID_NUM 16
#define ADDBA_RESP_INTERVAL HZ
#define HT_AGG_MAX_RETRIES		(0x3)

#define HT_AGG_STATE_INITIATOR_SHIFT	(4)

#define HT_ADDBA_REQUESTED_MSK		BIT(0)
#define HT_ADDBA_DRV_READY_MSK		BIT(1)
#define HT_ADDBA_RECEIVED_MSK		BIT(2)
#define HT_AGG_STATE_REQ_STOP_BA_MSK	BIT(3)
#define HT_AGG_STATE_INITIATOR_MSK      BIT(HT_AGG_STATE_INITIATOR_SHIFT)
#define HT_AGG_STATE_IDLE		(0x0)
#define HT_AGG_STATE_OPERATIONAL	(HT_ADDBA_REQUESTED_MSK |	\
					 HT_ADDBA_DRV_READY_MSK |	\
					 HT_ADDBA_RECEIVED_MSK)

/**
 * struct tid_ampdu_tx - TID aggregation information (Tx).
 *
 * @addba_resp_timer: timer for peer's response to addba request
 * @pending: pending frames queue -- use sta's spinlock to protect
 * @ssn: Starting Sequence Number expected to be aggregated.
 * @dialog_token: dialog token for aggregation session
 */
struct tid_ampdu_tx {
	struct timer_list addba_resp_timer;
	struct sk_buff_head pending;
	u16 ssn;
	u8 dialog_token;
};

/**
 * struct tid_ampdu_rx - TID aggregation information (Rx).
 *
 * @reorder_buf: buffer to reorder incoming aggregated MPDUs
 * @reorder_time: jiffies when skb was added
 * @session_timer: check if peer keeps Tx-ing on the TID (by timeout value)
 * @head_seq_num: head sequence number in reordering buffer.
 * @stored_mpdu_num: number of MPDUs in reordering buffer
 * @ssn: Starting Sequence Number expected to be aggregated.
 * @buf_size: buffer size for incoming A-MPDUs
 * @timeout: reset timer value (in TUs).
 * @dialog_token: dialog token for aggregation session
 * @shutdown: this session is being shut down due to STA removal
 */
struct tid_ampdu_rx {
	struct sk_buff **reorder_buf;
	unsigned long *reorder_time;
	struct timer_list session_timer;
	u16 head_seq_num;
	u16 stored_mpdu_num;
	u16 ssn;
	u16 buf_size;
	u16 timeout;
	u8 dialog_token;
	bool shutdown;
};

/**
 * enum plink_state - state of a mesh peer link finite state machine
 *
 * @PLINK_LISTEN: initial state, considered the implicit state of non existant
 * 	mesh peer links
 * @PLINK_OPN_SNT: mesh plink open frame has been sent to this mesh peer
 * @PLINK_OPN_RCVD: mesh plink open frame has been received from this mesh peer
 * @PLINK_CNF_RCVD: mesh plink confirm frame has been received from this mesh
 * 	peer
 * @PLINK_ESTAB: mesh peer link is established
 * @PLINK_HOLDING: mesh peer link is being closed or cancelled
 * @PLINK_BLOCKED: all frames transmitted from this mesh plink are discarded
 */
enum plink_state {
	PLINK_LISTEN,
	PLINK_OPN_SNT,
	PLINK_OPN_RCVD,
	PLINK_CNF_RCVD,
	PLINK_ESTAB,
	PLINK_HOLDING,
	PLINK_BLOCKED
};

/**
 * struct sta_ampdu_mlme - STA aggregation information.
 *
 * @tid_state_rx: TID's state in Rx session state machine.
 * @tid_rx: aggregation info for Rx per TID
 * @tid_state_tx: TID's state in Tx session state machine.
 * @tid_tx: aggregation info for Tx per TID
 * @addba_req_num: number of times addBA request has been sent.
 * @dialog_token_allocator: dialog token enumerator for each new session;
 */
struct sta_ampdu_mlme {
	/* rx */
	u8 tid_state_rx[STA_TID_NUM];
	struct tid_ampdu_rx *tid_rx[STA_TID_NUM];
	/* tx */
	u8 tid_state_tx[STA_TID_NUM];
	struct tid_ampdu_tx *tid_tx[STA_TID_NUM];
	u8 addba_req_num[STA_TID_NUM];
	u8 dialog_token_allocator;
};


/* see __sta_info_unlink */
#define STA_INFO_PIN_STAT_NORMAL	0
#define STA_INFO_PIN_STAT_PINNED	1
#define STA_INFO_PIN_STAT_DESTROY	2

/**
 * struct sta_info - STA information
 *
 * This structure collects information about a station that
 * mac80211 is communicating with.
 *
 * @list: global linked list entry
 * @hnext: hash table linked list pointer
 * @local: pointer to the global information
 * @sdata: virtual interface this station belongs to
 * @key: peer key negotiated with this station, if any
 * @rate_ctrl: rate control algorithm reference
 * @rate_ctrl_priv: rate control private per-STA pointer
 * @last_tx_rate: rate used for last transmit, to report to userspace as
 *	"the" transmit rate
 * @lock: used for locking all fields that require locking, see comments
 *	in the header file.
 * @flaglock: spinlock for flags accesses
 * @drv_unblock_wk: used for driver PS unblocking
 * @listen_interval: listen interval of this station, when we're acting as AP
 * @pin_status: used internally for pinning a STA struct into memory
 * @flags: STA flags, see &enum ieee80211_sta_info_flags
 * @ps_tx_buf: buffer of frames to transmit to this station
 *	when it leaves power saving state
 * @tx_filtered: buffer of frames we already tried to transmit
 *	but were filtered by hardware due to STA having entered
 *	power saving state
 * @rx_packets: Number of MSDUs received from this STA
 * @rx_bytes: Number of bytes received from this STA
 * @wep_weak_iv_count: number of weak WEP IVs received from this station
 * @last_rx: time (in jiffies) when last frame was received from this STA
 * @num_duplicates: number of duplicate frames received from this STA
 * @rx_fragments: number of received MPDUs
 * @rx_dropped: number of dropped MPDUs from this STA
 * @last_signal: signal of last received frame from this STA
 * @last_noise: noise of last received frame from this STA
 * @last_seq_ctrl: last received seq/frag number from this STA (per RX queue)
 * @tx_filtered_count: number of frames the hardware filtered for this STA
 * @tx_retry_failed: number of frames that failed retry
 * @tx_retry_count: total number of retries for frames to this STA
 * @fail_avg: moving percentage of failed MSDUs
 * @tx_packets: number of RX/TX MSDUs
 * @tx_bytes: number of bytes transmitted to this STA
 * @tx_fragments: number of transmitted MPDUs
 * @tid_seq: per-TID sequence numbers for sending to this STA
 * @ampdu_mlme: A-MPDU state machine state
 * @timer_to_tid: identity mapping to ID timers
 * @llid: Local link ID
 * @plid: Peer link ID
 * @reason: Cancel reason on PLINK_HOLDING state
 * @plink_retries: Retries in establishment
 * @ignore_plink_timer: ignore the peer-link timer (used internally)
 * @plink_state: peer link state
 * @plink_timeout: timeout of peer link
 * @plink_timer: peer link watch timer
 * @plink_timer_was_running: used by suspend/resume to restore timers
 * @debugfs: debug filesystem info
 * @sta: station information we share with the driver
 * @dead: set to true when sta is unlinked
 */
struct sta_info {
	/* General information, mostly static */
	struct list_head list;
	struct sta_info *hnext;
	struct ieee80211_local *local;
	struct ieee80211_sub_if_data *sdata;
	struct ieee80211_key *key;
	struct rate_control_ref *rate_ctrl;
	void *rate_ctrl_priv;
	spinlock_t lock;
	spinlock_t flaglock;

	struct work_struct drv_unblock_wk;

	u16 listen_interval;

	bool dead;

	/*
	 * for use by the internal lifetime management,
	 * see __sta_info_unlink
	 */
	u8 pin_status;

	/*
	 * frequently updated, locked with own spinlock (flaglock),
	 * use the accessors defined below
	 */
	u32 flags;

	/*
	 * STA powersave frame queues, no more than the internal
	 * locking required.
	 */
	struct sk_buff_head ps_tx_buf;
	struct sk_buff_head tx_filtered;

	/* Updated from RX path only, no locking requirements */
	unsigned long rx_packets, rx_bytes;
	unsigned long wep_weak_iv_count;
	unsigned long last_rx;
	unsigned long num_duplicates;
	unsigned long rx_fragments;
	unsigned long rx_dropped;
	int last_signal;
	int last_noise;
	__le16 last_seq_ctrl[NUM_RX_DATA_QUEUES];

	/* Updated from TX status path only, no locking requirements */
	unsigned long tx_filtered_count;
	unsigned long tx_retry_failed, tx_retry_count;
	/* moving percentage of failed MSDUs */
	unsigned int fail_avg;

	/* Updated from TX path only, no locking requirements */
	unsigned long tx_packets;
	unsigned long tx_bytes;
	unsigned long tx_fragments;
	struct ieee80211_tx_rate last_tx_rate;
	u16 tid_seq[IEEE80211_QOS_CTL_TID_MASK + 1];

	/*
	 * Aggregation information, locked with lock.
	 */
	struct sta_ampdu_mlme ampdu_mlme;
	u8 timer_to_tid[STA_TID_NUM];

#ifdef CONFIG_MAC80211_MESH
	/*
	 * Mesh peer link attributes
	 * TODO: move to a sub-structure that is referenced with pointer?
	 */
	__le16 llid;
	__le16 plid;
	__le16 reason;
	u8 plink_retries;
	bool ignore_plink_timer;
	bool plink_timer_was_running;
	enum plink_state plink_state;
	u32 plink_timeout;
	struct timer_list plink_timer;
#endif

#ifdef CONFIG_MAC80211_DEBUGFS
	struct sta_info_debugfsdentries {
		struct dentry *dir;
		bool add_has_run;
	} debugfs;
#endif

	/* keep last! */
	struct ieee80211_sta sta;
};

static inline enum plink_state sta_plink_state(struct sta_info *sta)
{
#ifdef CONFIG_MAC80211_MESH
	return sta->plink_state;
#endif
	return PLINK_LISTEN;
}

static inline void set_sta_flags(struct sta_info *sta, const u32 flags)
{
	unsigned long irqfl;

	spin_lock_irqsave(&sta->flaglock, irqfl);
	sta->flags |= flags;
	spin_unlock_irqrestore(&sta->flaglock, irqfl);
}

static inline void clear_sta_flags(struct sta_info *sta, const u32 flags)
{
	unsigned long irqfl;

	spin_lock_irqsave(&sta->flaglock, irqfl);
	sta->flags &= ~flags;
	spin_unlock_irqrestore(&sta->flaglock, irqfl);
}

static inline u32 test_sta_flags(struct sta_info *sta, const u32 flags)
{
	u32 ret;
	unsigned long irqfl;

	spin_lock_irqsave(&sta->flaglock, irqfl);
	ret = sta->flags & flags;
	spin_unlock_irqrestore(&sta->flaglock, irqfl);

	return ret;
}

static inline u32 test_and_clear_sta_flags(struct sta_info *sta,
					   const u32 flags)
{
	u32 ret;
	unsigned long irqfl;

	spin_lock_irqsave(&sta->flaglock, irqfl);
	ret = sta->flags & flags;
	sta->flags &= ~flags;
	spin_unlock_irqrestore(&sta->flaglock, irqfl);

	return ret;
}

static inline u32 get_sta_flags(struct sta_info *sta)
{
	u32 ret;
	unsigned long irqfl;

	spin_lock_irqsave(&sta->flaglock, irqfl);
	ret = sta->flags;
	spin_unlock_irqrestore(&sta->flaglock, irqfl);

	return ret;
}



#define STA_HASH_SIZE 256
#define STA_HASH(sta) (sta[5])


/* Maximum number of frames to buffer per power saving station */
#define STA_MAX_TX_BUFFER 128

/* Minimum buffered frame expiry time. If STA uses listen interval that is
 * smaller than this value, the minimum value here is used instead. */
#define STA_TX_BUFFER_EXPIRE (10 * HZ)

/* How often station data is cleaned up (e.g., expiration of buffered frames)
 */
#define STA_INFO_CLEANUP_INTERVAL (10 * HZ)

/*
 * Get a STA info, must be under RCU read lock.
 */
struct sta_info *sta_info_get(struct ieee80211_sub_if_data *sdata,
			      const u8 *addr);

<<<<<<< HEAD
=======
struct sta_info *sta_info_get_bss(struct ieee80211_sub_if_data *sdata,
				  const u8 *addr);

>>>>>>> a5fb297d
static inline
void for_each_sta_info_type_check(struct ieee80211_local *local,
				  const u8 *addr,
				  struct sta_info *sta,
				  struct sta_info *nxt)
{
}

#define for_each_sta_info(local, _addr, sta, nxt) 			\
	for (	/* initialise loop */					\
		sta = rcu_dereference(local->sta_hash[STA_HASH(_addr)]),\
		nxt = sta ? rcu_dereference(sta->hnext) : NULL;		\
		/* typecheck */						\
		for_each_sta_info_type_check(local, (_addr), sta, nxt),	\
		/* continue condition */				\
		sta;							\
		/* advance loop */					\
		sta = nxt,						\
		nxt = sta ? rcu_dereference(sta->hnext) : NULL		\
	     )								\
	/* compare address and run code only if it matches */		\
	if (memcmp(sta->sta.addr, (_addr), ETH_ALEN) == 0)

/*
 * Get STA info by index, BROKEN!
 */
struct sta_info *sta_info_get_by_idx(struct ieee80211_sub_if_data *sdata,
				     int idx);
/*
 * Create a new STA info, caller owns returned structure
 * until sta_info_insert().
 */
struct sta_info *sta_info_alloc(struct ieee80211_sub_if_data *sdata,
				u8 *addr, gfp_t gfp);
/*
 * Insert STA info into hash table/list, returns zero or a
 * -EEXIST if (if the same MAC address is already present).
 *
 * Calling this without RCU protection makes the caller
 * relinquish its reference to @sta.
 */
int sta_info_insert(struct sta_info *sta);
/*
 * Unlink a STA info from the hash table/list.
 * This can NULL the STA pointer if somebody else
 * has already unlinked it.
 */
void sta_info_unlink(struct sta_info **sta);

void sta_info_destroy(struct sta_info *sta);
void sta_info_set_tim_bit(struct sta_info *sta);
void sta_info_clear_tim_bit(struct sta_info *sta);

void sta_info_init(struct ieee80211_local *local);
int sta_info_start(struct ieee80211_local *local);
void sta_info_stop(struct ieee80211_local *local);
int sta_info_flush(struct ieee80211_local *local,
		   struct ieee80211_sub_if_data *sdata);
void ieee80211_sta_expire(struct ieee80211_sub_if_data *sdata,
			  unsigned long exp_time);

void ieee80211_sta_ps_deliver_wakeup(struct sta_info *sta);
void ieee80211_sta_ps_deliver_poll_response(struct sta_info *sta);

#endif /* STA_INFO_H */<|MERGE_RESOLUTION|>--- conflicted
+++ resolved
@@ -408,12 +408,9 @@
 struct sta_info *sta_info_get(struct ieee80211_sub_if_data *sdata,
 			      const u8 *addr);
 
-<<<<<<< HEAD
-=======
 struct sta_info *sta_info_get_bss(struct ieee80211_sub_if_data *sdata,
 				  const u8 *addr);
 
->>>>>>> a5fb297d
 static inline
 void for_each_sta_info_type_check(struct ieee80211_local *local,
 				  const u8 *addr,
