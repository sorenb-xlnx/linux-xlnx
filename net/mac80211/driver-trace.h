--- conflicted
+++ resolved
@@ -774,8 +774,6 @@
 	)
 );
 
-<<<<<<< HEAD
-=======
 TRACE_EVENT(drv_channel_switch,
 	TP_PROTO(struct ieee80211_local *local,
 		 struct ieee80211_channel_switch *ch_switch),
@@ -804,7 +802,6 @@
 	)
 );
 
->>>>>>> 0c348d7c
 /*
  * Tracing for API calls that drivers call.
  */
@@ -1023,8 +1020,6 @@
 	)
 );
 
-<<<<<<< HEAD
-=======
 TRACE_EVENT(api_chswitch_done,
 	TP_PROTO(struct ieee80211_sub_if_data *sdata, bool success),
 
@@ -1046,7 +1041,6 @@
 	)
 );
 
->>>>>>> 0c348d7c
 /*
  * Tracing for internal functions
  * (which may also be called in response to driver calls)
