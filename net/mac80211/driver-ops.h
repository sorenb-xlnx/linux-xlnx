#ifndef __MAC80211_DRIVER_OPS
#define __MAC80211_DRIVER_OPS

#include <net/mac80211.h>
#include "ieee80211_i.h"
#include "driver-trace.h"

static inline int drv_tx(struct ieee80211_local *local, struct sk_buff *skb)
{
	return local->ops->tx(&local->hw, skb);
}

static inline int drv_start(struct ieee80211_local *local)
{
	int ret;

	might_sleep();

	local->started = true;
	smp_mb();
	ret = local->ops->start(&local->hw);
	trace_drv_start(local, ret);
	return ret;
}

static inline void drv_stop(struct ieee80211_local *local)
{
	might_sleep();

	local->ops->stop(&local->hw);
	trace_drv_stop(local);

	/* sync away all work on the tasklet before clearing started */
	tasklet_disable(&local->tasklet);
	tasklet_enable(&local->tasklet);

	barrier();

	local->started = false;
}

static inline int drv_add_interface(struct ieee80211_local *local,
				    struct ieee80211_vif *vif)
{
	int ret;

	might_sleep();

	ret = local->ops->add_interface(&local->hw, vif);
	trace_drv_add_interface(local, vif_to_sdata(vif), ret);
	return ret;
}

static inline void drv_remove_interface(struct ieee80211_local *local,
					struct ieee80211_vif *vif)
{
	might_sleep();

	local->ops->remove_interface(&local->hw, vif);
	trace_drv_remove_interface(local, vif_to_sdata(vif));
}

static inline int drv_config(struct ieee80211_local *local, u32 changed)
{
	int ret;

	might_sleep();

	ret = local->ops->config(&local->hw, changed);
	trace_drv_config(local, changed, ret);
	return ret;
}

static inline void drv_bss_info_changed(struct ieee80211_local *local,
					struct ieee80211_sub_if_data *sdata,
					struct ieee80211_bss_conf *info,
					u32 changed)
{
	might_sleep();

	if (local->ops->bss_info_changed)
		local->ops->bss_info_changed(&local->hw, &sdata->vif, info, changed);
	trace_drv_bss_info_changed(local, sdata, info, changed);
}

static inline u64 drv_prepare_multicast(struct ieee80211_local *local,
					int mc_count,
					struct dev_addr_list *mc_list)
{
	u64 ret = 0;

	if (local->ops->prepare_multicast)
		ret = local->ops->prepare_multicast(&local->hw, mc_count,
						    mc_list);

	trace_drv_prepare_multicast(local, mc_count, ret);

	return ret;
}

static inline void drv_configure_filter(struct ieee80211_local *local,
					unsigned int changed_flags,
					unsigned int *total_flags,
					u64 multicast)
{
	might_sleep();

	local->ops->configure_filter(&local->hw, changed_flags, total_flags,
				     multicast);
	trace_drv_configure_filter(local, changed_flags, total_flags,
				   multicast);
}

static inline int drv_set_tim(struct ieee80211_local *local,
			      struct ieee80211_sta *sta, bool set)
{
	int ret = 0;
	if (local->ops->set_tim)
		ret = local->ops->set_tim(&local->hw, sta, set);
	trace_drv_set_tim(local, sta, set, ret);
	return ret;
}

static inline int drv_set_key(struct ieee80211_local *local,
			      enum set_key_cmd cmd,
			      struct ieee80211_sub_if_data *sdata,
			      struct ieee80211_sta *sta,
			      struct ieee80211_key_conf *key)
{
	int ret;

	might_sleep();

	ret = local->ops->set_key(&local->hw, cmd, &sdata->vif, sta, key);
	trace_drv_set_key(local, cmd, sdata, sta, key, ret);
	return ret;
}

static inline void drv_update_tkip_key(struct ieee80211_local *local,
				       struct ieee80211_sub_if_data *sdata,
				       struct ieee80211_key_conf *conf,
				       struct sta_info *sta, u32 iv32,
				       u16 *phase1key)
{
	struct ieee80211_sta *ista = NULL;

	if (sta)
		ista = &sta->sta;

	if (local->ops->update_tkip_key)
		local->ops->update_tkip_key(&local->hw, &sdata->vif, conf,
					    ista, iv32, phase1key);
	trace_drv_update_tkip_key(local, sdata, conf, ista, iv32);
}

static inline int drv_hw_scan(struct ieee80211_local *local,
			      struct cfg80211_scan_request *req)
{
	int ret;

	might_sleep();

	ret = local->ops->hw_scan(&local->hw, req);
	trace_drv_hw_scan(local, req, ret);
	return ret;
}

static inline void drv_sw_scan_start(struct ieee80211_local *local)
{
	might_sleep();

	if (local->ops->sw_scan_start)
		local->ops->sw_scan_start(&local->hw);
	trace_drv_sw_scan_start(local);
}

static inline void drv_sw_scan_complete(struct ieee80211_local *local)
{
	might_sleep();

	if (local->ops->sw_scan_complete)
		local->ops->sw_scan_complete(&local->hw);
	trace_drv_sw_scan_complete(local);
}

static inline int drv_get_stats(struct ieee80211_local *local,
				struct ieee80211_low_level_stats *stats)
{
	int ret = -EOPNOTSUPP;

	might_sleep();

	if (local->ops->get_stats)
		ret = local->ops->get_stats(&local->hw, stats);
	trace_drv_get_stats(local, stats, ret);

	return ret;
}

static inline void drv_get_tkip_seq(struct ieee80211_local *local,
				    u8 hw_key_idx, u32 *iv32, u16 *iv16)
{
	if (local->ops->get_tkip_seq)
		local->ops->get_tkip_seq(&local->hw, hw_key_idx, iv32, iv16);
	trace_drv_get_tkip_seq(local, hw_key_idx, iv32, iv16);
}

static inline int drv_set_rts_threshold(struct ieee80211_local *local,
					u32 value)
{
	int ret = 0;

	might_sleep();

	if (local->ops->set_rts_threshold)
		ret = local->ops->set_rts_threshold(&local->hw, value);
	trace_drv_set_rts_threshold(local, value, ret);
	return ret;
}

static inline int drv_set_coverage_class(struct ieee80211_local *local,
					 u8 value)
{
	int ret = 0;
	might_sleep();

	if (local->ops->set_coverage_class)
		local->ops->set_coverage_class(&local->hw, value);
	else
		ret = -EOPNOTSUPP;

	trace_drv_set_coverage_class(local, value, ret);
	return ret;
}

static inline void drv_sta_notify(struct ieee80211_local *local,
				  struct ieee80211_sub_if_data *sdata,
				  enum sta_notify_cmd cmd,
				  struct ieee80211_sta *sta)
{
	if (local->ops->sta_notify)
		local->ops->sta_notify(&local->hw, &sdata->vif, cmd, sta);
	trace_drv_sta_notify(local, sdata, cmd, sta);
<<<<<<< HEAD
=======
}

static inline int drv_sta_add(struct ieee80211_local *local,
			      struct ieee80211_sub_if_data *sdata,
			      struct ieee80211_sta *sta)
{
	int ret = 0;

	might_sleep();

	if (local->ops->sta_add)
		ret = local->ops->sta_add(&local->hw, &sdata->vif, sta);
	else if (local->ops->sta_notify)
		local->ops->sta_notify(&local->hw, &sdata->vif,
					STA_NOTIFY_ADD, sta);

	trace_drv_sta_add(local, sdata, sta, ret);

	return ret;
}

static inline void drv_sta_remove(struct ieee80211_local *local,
				  struct ieee80211_sub_if_data *sdata,
				  struct ieee80211_sta *sta)
{
	might_sleep();

	if (local->ops->sta_remove)
		local->ops->sta_remove(&local->hw, &sdata->vif, sta);
	else if (local->ops->sta_notify)
		local->ops->sta_notify(&local->hw, &sdata->vif,
					STA_NOTIFY_REMOVE, sta);

	trace_drv_sta_remove(local, sdata, sta);
>>>>>>> e15276a4
}

static inline int drv_conf_tx(struct ieee80211_local *local, u16 queue,
			      const struct ieee80211_tx_queue_params *params)
{
	int ret = -EOPNOTSUPP;

	might_sleep();

	if (local->ops->conf_tx)
		ret = local->ops->conf_tx(&local->hw, queue, params);
	trace_drv_conf_tx(local, queue, params, ret);
	return ret;
}

static inline u64 drv_get_tsf(struct ieee80211_local *local)
{
	u64 ret = -1ULL;

	might_sleep();

	if (local->ops->get_tsf)
		ret = local->ops->get_tsf(&local->hw);
	trace_drv_get_tsf(local, ret);
	return ret;
}

static inline void drv_set_tsf(struct ieee80211_local *local, u64 tsf)
{
	might_sleep();

	if (local->ops->set_tsf)
		local->ops->set_tsf(&local->hw, tsf);
	trace_drv_set_tsf(local, tsf);
}

static inline void drv_reset_tsf(struct ieee80211_local *local)
{
	might_sleep();

	if (local->ops->reset_tsf)
		local->ops->reset_tsf(&local->hw);
	trace_drv_reset_tsf(local);
}

static inline int drv_tx_last_beacon(struct ieee80211_local *local)
{
	int ret = 1;

	might_sleep();

	if (local->ops->tx_last_beacon)
		ret = local->ops->tx_last_beacon(&local->hw);
	trace_drv_tx_last_beacon(local, ret);
	return ret;
}

static inline int drv_ampdu_action(struct ieee80211_local *local,
				   struct ieee80211_sub_if_data *sdata,
				   enum ieee80211_ampdu_mlme_action action,
				   struct ieee80211_sta *sta, u16 tid,
				   u16 *ssn)
{
	int ret = -EOPNOTSUPP;
	if (local->ops->ampdu_action)
		ret = local->ops->ampdu_action(&local->hw, &sdata->vif, action,
					       sta, tid, ssn);
	trace_drv_ampdu_action(local, sdata, action, sta, tid, ssn, ret);
	return ret;
}


static inline void drv_rfkill_poll(struct ieee80211_local *local)
{
	might_sleep();

	if (local->ops->rfkill_poll)
		local->ops->rfkill_poll(&local->hw);
}

static inline void drv_flush(struct ieee80211_local *local, bool drop)
{
	might_sleep();

	trace_drv_flush(local, drop);
	if (local->ops->flush)
		local->ops->flush(&local->hw, drop);
}
#endif /* __MAC80211_DRIVER_OPS */<|MERGE_RESOLUTION|>--- conflicted
+++ resolved
@@ -241,8 +241,6 @@
 	if (local->ops->sta_notify)
 		local->ops->sta_notify(&local->hw, &sdata->vif, cmd, sta);
 	trace_drv_sta_notify(local, sdata, cmd, sta);
-<<<<<<< HEAD
-=======
 }
 
 static inline int drv_sta_add(struct ieee80211_local *local,
@@ -277,7 +275,6 @@
 					STA_NOTIFY_REMOVE, sta);
 
 	trace_drv_sta_remove(local, sdata, sta);
->>>>>>> e15276a4
 }
 
 static inline int drv_conf_tx(struct ieee80211_local *local, u16 queue,
