--- conflicted
+++ resolved
@@ -1253,15 +1253,12 @@
 	if (skb_linearize(rx->skb))
 		return RX_DROP_UNUSABLE;
 
-<<<<<<< HEAD
-=======
 	/*
 	 *  skb_linearize() might change the skb->data and
 	 *  previously cached variables (in this case, hdr) need to
 	 *  be refreshed with the new data.
 	 */
 	hdr = (struct ieee80211_hdr *)rx->skb->data;
->>>>>>> fd76f148
 	seq = (sc & IEEE80211_SCTL_SEQ) >> 4;
 
 	if (frag == 0) {
