--- conflicted
+++ resolved
@@ -1592,7 +1592,6 @@
 
 	if (is_multicast_ether_addr(hdr->addr1) &&
 	    sdata->vif.type == NL80211_IFTYPE_AP_VLAN && sdata->u.vlan.sta)
-<<<<<<< HEAD
 		return -1;
 
 	ret = ieee80211_data_to_8023(rx->skb, sdata->vif.addr, sdata->vif.type);
@@ -1603,18 +1602,6 @@
 	if (ehdr->h_proto != rx->sdata->control_port_protocol)
 		return -1;
 
-=======
-		return -1;
-
-	ret = ieee80211_data_to_8023(rx->skb, sdata->vif.addr, sdata->vif.type);
-	if (ret < 0 || !check_port_control)
-		return ret;
-
-	ehdr = (struct ethhdr *) rx->skb->data;
-	if (ehdr->h_proto != rx->sdata->control_port_protocol)
-		return -1;
-
->>>>>>> fa9a741b
 	return 0;
 }
 
