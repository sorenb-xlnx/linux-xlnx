--- conflicted
+++ resolved
@@ -289,11 +289,7 @@
 		if (sdata->u.mntr_flags & MONITOR_FLAG_COOK_FRAMES)
 			continue;
 
-<<<<<<< HEAD
-		if (!netif_running(sdata->dev))
-=======
 		if (!ieee80211_sdata_running(sdata))
->>>>>>> 891dc5e7
 			continue;
 
 		if (prev_dev) {
@@ -2327,11 +2323,7 @@
 	}
 	if (!found_sta) {
 		list_for_each_entry_rcu(sdata, &local->interfaces, list) {
-<<<<<<< HEAD
-			if (!netif_running(sdata->dev))
-=======
 			if (!ieee80211_sdata_running(sdata))
->>>>>>> 891dc5e7
 				continue;
 
 			if (sdata->vif.type == NL80211_IFTYPE_MONITOR ||
