/*
 * Copyright 2002-2005, Instant802 Networks, Inc.
 * Copyright 2005-2006, Devicescape Software, Inc.
 * Copyright 2006-2007	Jiri Benc <jbenc@suse.cz>
 * Copyright 2007-2010	Johannes Berg <johannes@sipsolutions.net>
 *
 * This program is free software; you can redistribute it and/or modify
 * it under the terms of the GNU General Public License version 2 as
 * published by the Free Software Foundation.
 */

#include <linux/jiffies.h>
#include <linux/slab.h>
#include <linux/kernel.h>
#include <linux/skbuff.h>
#include <linux/netdevice.h>
#include <linux/etherdevice.h>
#include <linux/rcupdate.h>
#include <net/mac80211.h>
#include <net/ieee80211_radiotap.h>

#include "ieee80211_i.h"
#include "driver-ops.h"
#include "led.h"
#include "mesh.h"
#include "wep.h"
#include "wpa.h"
#include "tkip.h"
#include "wme.h"

/*
 * monitor mode reception
 *
 * This function cleans up the SKB, i.e. it removes all the stuff
 * only useful for monitoring.
 */
static struct sk_buff *remove_monitor_info(struct ieee80211_local *local,
					   struct sk_buff *skb)
{
	if (local->hw.flags & IEEE80211_HW_RX_INCLUDES_FCS) {
		if (likely(skb->len > FCS_LEN))
			__pskb_trim(skb, skb->len - FCS_LEN);
		else {
			/* driver bug */
			WARN_ON(1);
			dev_kfree_skb(skb);
			skb = NULL;
		}
	}

	return skb;
}

static inline int should_drop_frame(struct sk_buff *skb,
				    int present_fcs_len)
{
	struct ieee80211_rx_status *status = IEEE80211_SKB_RXCB(skb);
	struct ieee80211_hdr *hdr = (struct ieee80211_hdr *)skb->data;

	if (status->flag & (RX_FLAG_FAILED_FCS_CRC | RX_FLAG_FAILED_PLCP_CRC))
		return 1;
	if (unlikely(skb->len < 16 + present_fcs_len))
		return 1;
	if (ieee80211_is_ctl(hdr->frame_control) &&
	    !ieee80211_is_pspoll(hdr->frame_control) &&
	    !ieee80211_is_back_req(hdr->frame_control))
		return 1;
	return 0;
}

static int
ieee80211_rx_radiotap_len(struct ieee80211_local *local,
			  struct ieee80211_rx_status *status)
{
	int len;

	/* always present fields */
	len = sizeof(struct ieee80211_radiotap_header) + 9;

	if (status->flag & RX_FLAG_MACTIME_MPDU)
		len += 8;
	if (local->hw.flags & IEEE80211_HW_SIGNAL_DBM)
		len += 1;

	if (len & 1) /* padding for RX_FLAGS if necessary */
		len++;

	if (status->flag & RX_FLAG_HT) /* HT info */
		len += 3;

	return len;
}

/*
 * ieee80211_add_rx_radiotap_header - add radiotap header
 *
 * add a radiotap header containing all the fields which the hardware provided.
 */
static void
ieee80211_add_rx_radiotap_header(struct ieee80211_local *local,
				 struct sk_buff *skb,
				 struct ieee80211_rate *rate,
				 int rtap_len)
{
	struct ieee80211_rx_status *status = IEEE80211_SKB_RXCB(skb);
	struct ieee80211_radiotap_header *rthdr;
	unsigned char *pos;
	u16 rx_flags = 0;

	rthdr = (struct ieee80211_radiotap_header *)skb_push(skb, rtap_len);
	memset(rthdr, 0, rtap_len);

	/* radiotap header, set always present flags */
	rthdr->it_present =
		cpu_to_le32((1 << IEEE80211_RADIOTAP_FLAGS) |
			    (1 << IEEE80211_RADIOTAP_CHANNEL) |
			    (1 << IEEE80211_RADIOTAP_ANTENNA) |
			    (1 << IEEE80211_RADIOTAP_RX_FLAGS));
	rthdr->it_len = cpu_to_le16(rtap_len);

	pos = (unsigned char *)(rthdr+1);

	/* the order of the following fields is important */

	/* IEEE80211_RADIOTAP_TSFT */
	if (status->flag & RX_FLAG_MACTIME_MPDU) {
		put_unaligned_le64(status->mactime, pos);
		rthdr->it_present |=
			cpu_to_le32(1 << IEEE80211_RADIOTAP_TSFT);
		pos += 8;
	}

	/* IEEE80211_RADIOTAP_FLAGS */
	if (local->hw.flags & IEEE80211_HW_RX_INCLUDES_FCS)
		*pos |= IEEE80211_RADIOTAP_F_FCS;
	if (status->flag & (RX_FLAG_FAILED_FCS_CRC | RX_FLAG_FAILED_PLCP_CRC))
		*pos |= IEEE80211_RADIOTAP_F_BADFCS;
	if (status->flag & RX_FLAG_SHORTPRE)
		*pos |= IEEE80211_RADIOTAP_F_SHORTPRE;
	pos++;

	/* IEEE80211_RADIOTAP_RATE */
	if (status->flag & RX_FLAG_HT) {
		/*
		 * MCS information is a separate field in radiotap,
		 * added below.
		 */
		*pos = 0;
	} else {
		rthdr->it_present |= cpu_to_le32(1 << IEEE80211_RADIOTAP_RATE);
		*pos = rate->bitrate / 5;
	}
	pos++;

	/* IEEE80211_RADIOTAP_CHANNEL */
	put_unaligned_le16(status->freq, pos);
	pos += 2;
	if (status->band == IEEE80211_BAND_5GHZ)
		put_unaligned_le16(IEEE80211_CHAN_OFDM | IEEE80211_CHAN_5GHZ,
				   pos);
	else if (status->flag & RX_FLAG_HT)
		put_unaligned_le16(IEEE80211_CHAN_DYN | IEEE80211_CHAN_2GHZ,
				   pos);
	else if (rate->flags & IEEE80211_RATE_ERP_G)
		put_unaligned_le16(IEEE80211_CHAN_OFDM | IEEE80211_CHAN_2GHZ,
				   pos);
	else
		put_unaligned_le16(IEEE80211_CHAN_CCK | IEEE80211_CHAN_2GHZ,
				   pos);
	pos += 2;

	/* IEEE80211_RADIOTAP_DBM_ANTSIGNAL */
	if (local->hw.flags & IEEE80211_HW_SIGNAL_DBM) {
		*pos = status->signal;
		rthdr->it_present |=
			cpu_to_le32(1 << IEEE80211_RADIOTAP_DBM_ANTSIGNAL);
		pos++;
	}

	/* IEEE80211_RADIOTAP_LOCK_QUALITY is missing */

	/* IEEE80211_RADIOTAP_ANTENNA */
	*pos = status->antenna;
	pos++;

	/* IEEE80211_RADIOTAP_DB_ANTNOISE is not used */

	/* IEEE80211_RADIOTAP_RX_FLAGS */
	/* ensure 2 byte alignment for the 2 byte field as required */
	if ((pos - (u8 *)rthdr) & 1)
		pos++;
	if (status->flag & RX_FLAG_FAILED_PLCP_CRC)
		rx_flags |= IEEE80211_RADIOTAP_F_RX_BADPLCP;
	put_unaligned_le16(rx_flags, pos);
	pos += 2;

	if (status->flag & RX_FLAG_HT) {
		rthdr->it_present |= cpu_to_le32(1 << IEEE80211_RADIOTAP_MCS);
		*pos++ = IEEE80211_RADIOTAP_MCS_HAVE_MCS |
			 IEEE80211_RADIOTAP_MCS_HAVE_GI |
			 IEEE80211_RADIOTAP_MCS_HAVE_BW;
		*pos = 0;
		if (status->flag & RX_FLAG_SHORT_GI)
			*pos |= IEEE80211_RADIOTAP_MCS_SGI;
		if (status->flag & RX_FLAG_40MHZ)
			*pos |= IEEE80211_RADIOTAP_MCS_BW_40;
		pos++;
		*pos++ = status->rate_idx;
	}
}

/*
 * This function copies a received frame to all monitor interfaces and
 * returns a cleaned-up SKB that no longer includes the FCS nor the
 * radiotap header the driver might have added.
 */
static struct sk_buff *
ieee80211_rx_monitor(struct ieee80211_local *local, struct sk_buff *origskb,
		     struct ieee80211_rate *rate)
{
	struct ieee80211_rx_status *status = IEEE80211_SKB_RXCB(origskb);
	struct ieee80211_sub_if_data *sdata;
	int needed_headroom = 0;
	struct sk_buff *skb, *skb2;
	struct net_device *prev_dev = NULL;
	int present_fcs_len = 0;

	/*
	 * First, we may need to make a copy of the skb because
	 *  (1) we need to modify it for radiotap (if not present), and
	 *  (2) the other RX handlers will modify the skb we got.
	 *
	 * We don't need to, of course, if we aren't going to return
	 * the SKB because it has a bad FCS/PLCP checksum.
	 */

	/* room for the radiotap header based on driver features */
	needed_headroom = ieee80211_rx_radiotap_len(local, status);

	if (local->hw.flags & IEEE80211_HW_RX_INCLUDES_FCS)
		present_fcs_len = FCS_LEN;

	/* make sure hdr->frame_control is on the linear part */
	if (!pskb_may_pull(origskb, 2)) {
		dev_kfree_skb(origskb);
		return NULL;
	}

	if (!local->monitors) {
		if (should_drop_frame(origskb, present_fcs_len)) {
			dev_kfree_skb(origskb);
			return NULL;
		}

		return remove_monitor_info(local, origskb);
	}

	if (should_drop_frame(origskb, present_fcs_len)) {
		/* only need to expand headroom if necessary */
		skb = origskb;
		origskb = NULL;

		/*
		 * This shouldn't trigger often because most devices have an
		 * RX header they pull before we get here, and that should
		 * be big enough for our radiotap information. We should
		 * probably export the length to drivers so that we can have
		 * them allocate enough headroom to start with.
		 */
		if (skb_headroom(skb) < needed_headroom &&
		    pskb_expand_head(skb, needed_headroom, 0, GFP_ATOMIC)) {
			dev_kfree_skb(skb);
			return NULL;
		}
	} else {
		/*
		 * Need to make a copy and possibly remove radiotap header
		 * and FCS from the original.
		 */
		skb = skb_copy_expand(origskb, needed_headroom, 0, GFP_ATOMIC);

		origskb = remove_monitor_info(local, origskb);

		if (!skb)
			return origskb;
	}

	/* prepend radiotap information */
	ieee80211_add_rx_radiotap_header(local, skb, rate, needed_headroom);

	skb_reset_mac_header(skb);
	skb->ip_summed = CHECKSUM_UNNECESSARY;
	skb->pkt_type = PACKET_OTHERHOST;
	skb->protocol = htons(ETH_P_802_2);

	list_for_each_entry_rcu(sdata, &local->interfaces, list) {
		if (sdata->vif.type != NL80211_IFTYPE_MONITOR)
			continue;

		if (sdata->u.mntr_flags & MONITOR_FLAG_COOK_FRAMES)
			continue;

		if (!ieee80211_sdata_running(sdata))
			continue;

		if (prev_dev) {
			skb2 = skb_clone(skb, GFP_ATOMIC);
			if (skb2) {
				skb2->dev = prev_dev;
				netif_receive_skb(skb2);
			}
		}

		prev_dev = sdata->dev;
		sdata->dev->stats.rx_packets++;
		sdata->dev->stats.rx_bytes += skb->len;
	}

	if (prev_dev) {
		skb->dev = prev_dev;
		netif_receive_skb(skb);
	} else
		dev_kfree_skb(skb);

	return origskb;
}


static void ieee80211_parse_qos(struct ieee80211_rx_data *rx)
{
	struct ieee80211_hdr *hdr = (struct ieee80211_hdr *)rx->skb->data;
	struct ieee80211_rx_status *status = IEEE80211_SKB_RXCB(rx->skb);
	int tid;

	/* does the frame have a qos control field? */
	if (ieee80211_is_data_qos(hdr->frame_control)) {
		u8 *qc = ieee80211_get_qos_ctl(hdr);
		/* frame has qos control */
		tid = *qc & IEEE80211_QOS_CTL_TID_MASK;
		if (*qc & IEEE80211_QOS_CONTROL_A_MSDU_PRESENT)
			status->rx_flags |= IEEE80211_RX_AMSDU;
	} else {
		/*
		 * IEEE 802.11-2007, 7.1.3.4.1 ("Sequence Number field"):
		 *
		 *	Sequence numbers for management frames, QoS data
		 *	frames with a broadcast/multicast address in the
		 *	Address 1 field, and all non-QoS data frames sent
		 *	by QoS STAs are assigned using an additional single
		 *	modulo-4096 counter, [...]
		 *
		 * We also use that counter for non-QoS STAs.
		 */
		tid = NUM_RX_DATA_QUEUES - 1;
	}

	rx->queue = tid;
	/* Set skb->priority to 1d tag if highest order bit of TID is not set.
	 * For now, set skb->priority to 0 for other cases. */
	rx->skb->priority = (tid > 7) ? 0 : tid;
}

/**
 * DOC: Packet alignment
 *
 * Drivers always need to pass packets that are aligned to two-byte boundaries
 * to the stack.
 *
 * Additionally, should, if possible, align the payload data in a way that
 * guarantees that the contained IP header is aligned to a four-byte
 * boundary. In the case of regular frames, this simply means aligning the
 * payload to a four-byte boundary (because either the IP header is directly
 * contained, or IV/RFC1042 headers that have a length divisible by four are
 * in front of it).  If the payload data is not properly aligned and the
 * architecture doesn't support efficient unaligned operations, mac80211
 * will align the data.
 *
 * With A-MSDU frames, however, the payload data address must yield two modulo
 * four because there are 14-byte 802.3 headers within the A-MSDU frames that
 * push the IP header further back to a multiple of four again. Thankfully, the
 * specs were sane enough this time around to require padding each A-MSDU
 * subframe to a length that is a multiple of four.
 *
 * Padding like Atheros hardware adds which is between the 802.11 header and
 * the payload is not supported, the driver is required to move the 802.11
 * header to be directly in front of the payload in that case.
 */
static void ieee80211_verify_alignment(struct ieee80211_rx_data *rx)
{
#ifdef CONFIG_MAC80211_VERBOSE_DEBUG
	WARN_ONCE((unsigned long)rx->skb->data & 1,
		  "unaligned packet at 0x%p\n", rx->skb->data);
#endif
}


/* rx handlers */

static ieee80211_rx_result debug_noinline
ieee80211_rx_h_passive_scan(struct ieee80211_rx_data *rx)
{
	struct ieee80211_local *local = rx->local;
	struct ieee80211_rx_status *status = IEEE80211_SKB_RXCB(rx->skb);
	struct sk_buff *skb = rx->skb;

	if (likely(!(status->rx_flags & IEEE80211_RX_IN_SCAN)))
		return RX_CONTINUE;

	if (test_bit(SCAN_HW_SCANNING, &local->scanning) ||
	    test_bit(SCAN_SW_SCANNING, &local->scanning))
		return ieee80211_scan_rx(rx->sdata, skb);

	/* scanning finished during invoking of handlers */
	I802_DEBUG_INC(local->rx_handlers_drop_passive_scan);
	return RX_DROP_UNUSABLE;
}


static int ieee80211_is_unicast_robust_mgmt_frame(struct sk_buff *skb)
{
	struct ieee80211_hdr *hdr = (struct ieee80211_hdr *) skb->data;

	if (skb->len < 24 || is_multicast_ether_addr(hdr->addr1))
		return 0;

	return ieee80211_is_robust_mgmt_frame(hdr);
}


static int ieee80211_is_multicast_robust_mgmt_frame(struct sk_buff *skb)
{
	struct ieee80211_hdr *hdr = (struct ieee80211_hdr *) skb->data;

	if (skb->len < 24 || !is_multicast_ether_addr(hdr->addr1))
		return 0;

	return ieee80211_is_robust_mgmt_frame(hdr);
}


/* Get the BIP key index from MMIE; return -1 if this is not a BIP frame */
static int ieee80211_get_mmie_keyidx(struct sk_buff *skb)
{
	struct ieee80211_mgmt *hdr = (struct ieee80211_mgmt *) skb->data;
	struct ieee80211_mmie *mmie;

	if (skb->len < 24 + sizeof(*mmie) ||
	    !is_multicast_ether_addr(hdr->da))
		return -1;

	if (!ieee80211_is_robust_mgmt_frame((struct ieee80211_hdr *) hdr))
		return -1; /* not a robust management frame */

	mmie = (struct ieee80211_mmie *)
		(skb->data + skb->len - sizeof(*mmie));
	if (mmie->element_id != WLAN_EID_MMIE ||
	    mmie->length != sizeof(*mmie) - 2)
		return -1;

	return le16_to_cpu(mmie->key_id);
}


static ieee80211_rx_result
ieee80211_rx_mesh_check(struct ieee80211_rx_data *rx)
{
	struct ieee80211_hdr *hdr = (struct ieee80211_hdr *)rx->skb->data;
	unsigned int hdrlen = ieee80211_hdrlen(hdr->frame_control);
	char *dev_addr = rx->sdata->vif.addr;

	if (ieee80211_is_data(hdr->frame_control)) {
		if (is_multicast_ether_addr(hdr->addr1)) {
			if (ieee80211_has_tods(hdr->frame_control) ||
				!ieee80211_has_fromds(hdr->frame_control))
				return RX_DROP_MONITOR;
			if (memcmp(hdr->addr3, dev_addr, ETH_ALEN) == 0)
				return RX_DROP_MONITOR;
		} else {
			if (!ieee80211_has_a4(hdr->frame_control))
				return RX_DROP_MONITOR;
			if (memcmp(hdr->addr4, dev_addr, ETH_ALEN) == 0)
				return RX_DROP_MONITOR;
		}
	}

	/* If there is not an established peer link and this is not a peer link
	 * establisment frame, beacon or probe, drop the frame.
	 */

	if (!rx->sta || sta_plink_state(rx->sta) != PLINK_ESTAB) {
		struct ieee80211_mgmt *mgmt;

		if (!ieee80211_is_mgmt(hdr->frame_control))
			return RX_DROP_MONITOR;

		if (ieee80211_is_action(hdr->frame_control)) {
			mgmt = (struct ieee80211_mgmt *)hdr;
			if (mgmt->u.action.category != WLAN_CATEGORY_MESH_PLINK)
				return RX_DROP_MONITOR;
			return RX_CONTINUE;
		}

		if (ieee80211_is_probe_req(hdr->frame_control) ||
		    ieee80211_is_probe_resp(hdr->frame_control) ||
		    ieee80211_is_beacon(hdr->frame_control))
			return RX_CONTINUE;

		return RX_DROP_MONITOR;

	}

#define msh_h_get(h, l) ((struct ieee80211s_hdr *) ((u8 *)h + l))

	if (ieee80211_is_data(hdr->frame_control) &&
	    is_multicast_ether_addr(hdr->addr1) &&
	    mesh_rmc_check(hdr->addr3, msh_h_get(hdr, hdrlen), rx->sdata))
		return RX_DROP_MONITOR;
#undef msh_h_get

	return RX_CONTINUE;
}

#define SEQ_MODULO 0x1000
#define SEQ_MASK   0xfff

static inline int seq_less(u16 sq1, u16 sq2)
{
	return ((sq1 - sq2) & SEQ_MASK) > (SEQ_MODULO >> 1);
}

static inline u16 seq_inc(u16 sq)
{
	return (sq + 1) & SEQ_MASK;
}

static inline u16 seq_sub(u16 sq1, u16 sq2)
{
	return (sq1 - sq2) & SEQ_MASK;
}


static void ieee80211_release_reorder_frame(struct ieee80211_hw *hw,
					    struct tid_ampdu_rx *tid_agg_rx,
					    int index)
{
	struct ieee80211_local *local = hw_to_local(hw);
	struct sk_buff *skb = tid_agg_rx->reorder_buf[index];
	struct ieee80211_rx_status *status;

	lockdep_assert_held(&tid_agg_rx->reorder_lock);

	if (!skb)
		goto no_frame;

	/* release the frame from the reorder ring buffer */
	tid_agg_rx->stored_mpdu_num--;
	tid_agg_rx->reorder_buf[index] = NULL;
	status = IEEE80211_SKB_RXCB(skb);
	status->rx_flags |= IEEE80211_RX_DEFERRED_RELEASE;
	skb_queue_tail(&local->rx_skb_queue, skb);

no_frame:
	tid_agg_rx->head_seq_num = seq_inc(tid_agg_rx->head_seq_num);
}

static void ieee80211_release_reorder_frames(struct ieee80211_hw *hw,
					     struct tid_ampdu_rx *tid_agg_rx,
					     u16 head_seq_num)
{
	int index;

	lockdep_assert_held(&tid_agg_rx->reorder_lock);

	while (seq_less(tid_agg_rx->head_seq_num, head_seq_num)) {
		index = seq_sub(tid_agg_rx->head_seq_num, tid_agg_rx->ssn) %
							tid_agg_rx->buf_size;
		ieee80211_release_reorder_frame(hw, tid_agg_rx, index);
	}
}

/*
 * Timeout (in jiffies) for skb's that are waiting in the RX reorder buffer. If
 * the skb was added to the buffer longer than this time ago, the earlier
 * frames that have not yet been received are assumed to be lost and the skb
 * can be released for processing. This may also release other skb's from the
 * reorder buffer if there are no additional gaps between the frames.
 *
 * Callers must hold tid_agg_rx->reorder_lock.
 */
#define HT_RX_REORDER_BUF_TIMEOUT (HZ / 10)

static void ieee80211_sta_reorder_release(struct ieee80211_hw *hw,
					  struct tid_ampdu_rx *tid_agg_rx)
{
	int index, j;

	lockdep_assert_held(&tid_agg_rx->reorder_lock);

	/* release the buffer until next missing frame */
	index = seq_sub(tid_agg_rx->head_seq_num, tid_agg_rx->ssn) %
						tid_agg_rx->buf_size;
	if (!tid_agg_rx->reorder_buf[index] &&
	    tid_agg_rx->stored_mpdu_num > 1) {
		/*
		 * No buffers ready to be released, but check whether any
		 * frames in the reorder buffer have timed out.
		 */
		int skipped = 1;
		for (j = (index + 1) % tid_agg_rx->buf_size; j != index;
		     j = (j + 1) % tid_agg_rx->buf_size) {
			if (!tid_agg_rx->reorder_buf[j]) {
				skipped++;
				continue;
			}
			if (skipped &&
			    !time_after(jiffies, tid_agg_rx->reorder_time[j] +
					HT_RX_REORDER_BUF_TIMEOUT))
				goto set_release_timer;

#ifdef CONFIG_MAC80211_HT_DEBUG
			if (net_ratelimit())
				wiphy_debug(hw->wiphy,
					    "release an RX reorder frame due to timeout on earlier frames\n");
#endif
			ieee80211_release_reorder_frame(hw, tid_agg_rx, j);

			/*
			 * Increment the head seq# also for the skipped slots.
			 */
			tid_agg_rx->head_seq_num =
				(tid_agg_rx->head_seq_num + skipped) & SEQ_MASK;
			skipped = 0;
		}
	} else while (tid_agg_rx->reorder_buf[index]) {
		ieee80211_release_reorder_frame(hw, tid_agg_rx, index);
		index =	seq_sub(tid_agg_rx->head_seq_num, tid_agg_rx->ssn) %
							tid_agg_rx->buf_size;
	}

	if (tid_agg_rx->stored_mpdu_num) {
		j = index = seq_sub(tid_agg_rx->head_seq_num,
				    tid_agg_rx->ssn) % tid_agg_rx->buf_size;

		for (; j != (index - 1) % tid_agg_rx->buf_size;
		     j = (j + 1) % tid_agg_rx->buf_size) {
			if (tid_agg_rx->reorder_buf[j])
				break;
		}

 set_release_timer:

		mod_timer(&tid_agg_rx->reorder_timer,
			  tid_agg_rx->reorder_time[j] +
			  HT_RX_REORDER_BUF_TIMEOUT);
	} else {
		del_timer(&tid_agg_rx->reorder_timer);
	}
}

/*
 * As this function belongs to the RX path it must be under
 * rcu_read_lock protection. It returns false if the frame
 * can be processed immediately, true if it was consumed.
 */
static bool ieee80211_sta_manage_reorder_buf(struct ieee80211_hw *hw,
					     struct tid_ampdu_rx *tid_agg_rx,
					     struct sk_buff *skb)
{
	struct ieee80211_hdr *hdr = (struct ieee80211_hdr *) skb->data;
	u16 sc = le16_to_cpu(hdr->seq_ctrl);
	u16 mpdu_seq_num = (sc & IEEE80211_SCTL_SEQ) >> 4;
	u16 head_seq_num, buf_size;
	int index;
	bool ret = true;

	spin_lock(&tid_agg_rx->reorder_lock);

	buf_size = tid_agg_rx->buf_size;
	head_seq_num = tid_agg_rx->head_seq_num;

	/* frame with out of date sequence number */
	if (seq_less(mpdu_seq_num, head_seq_num)) {
		dev_kfree_skb(skb);
		goto out;
	}

	/*
	 * If frame the sequence number exceeds our buffering window
	 * size release some previous frames to make room for this one.
	 */
	if (!seq_less(mpdu_seq_num, head_seq_num + buf_size)) {
		head_seq_num = seq_inc(seq_sub(mpdu_seq_num, buf_size));
		/* release stored frames up to new head to stack */
		ieee80211_release_reorder_frames(hw, tid_agg_rx, head_seq_num);
	}

	/* Now the new frame is always in the range of the reordering buffer */

	index = seq_sub(mpdu_seq_num, tid_agg_rx->ssn) % tid_agg_rx->buf_size;

	/* check if we already stored this frame */
	if (tid_agg_rx->reorder_buf[index]) {
		dev_kfree_skb(skb);
		goto out;
	}

	/*
	 * If the current MPDU is in the right order and nothing else
	 * is stored we can process it directly, no need to buffer it.
	 */
	if (mpdu_seq_num == tid_agg_rx->head_seq_num &&
	    tid_agg_rx->stored_mpdu_num == 0) {
		tid_agg_rx->head_seq_num = seq_inc(tid_agg_rx->head_seq_num);
		ret = false;
		goto out;
	}

	/* put the frame in the reordering buffer */
	tid_agg_rx->reorder_buf[index] = skb;
	tid_agg_rx->reorder_time[index] = jiffies;
	tid_agg_rx->stored_mpdu_num++;
	ieee80211_sta_reorder_release(hw, tid_agg_rx);

 out:
	spin_unlock(&tid_agg_rx->reorder_lock);
	return ret;
}

/*
 * Reorder MPDUs from A-MPDUs, keeping them on a buffer. Returns
 * true if the MPDU was buffered, false if it should be processed.
 */
static void ieee80211_rx_reorder_ampdu(struct ieee80211_rx_data *rx)
{
	struct sk_buff *skb = rx->skb;
	struct ieee80211_local *local = rx->local;
	struct ieee80211_hw *hw = &local->hw;
	struct ieee80211_hdr *hdr = (struct ieee80211_hdr *) skb->data;
	struct sta_info *sta = rx->sta;
	struct tid_ampdu_rx *tid_agg_rx;
	u16 sc;
	int tid;

	if (!ieee80211_is_data_qos(hdr->frame_control))
		goto dont_reorder;

	/*
	 * filter the QoS data rx stream according to
	 * STA/TID and check if this STA/TID is on aggregation
	 */

	if (!sta)
		goto dont_reorder;

	tid = *ieee80211_get_qos_ctl(hdr) & IEEE80211_QOS_CTL_TID_MASK;

	tid_agg_rx = rcu_dereference(sta->ampdu_mlme.tid_rx[tid]);
	if (!tid_agg_rx)
		goto dont_reorder;

	/* qos null data frames are excluded */
	if (unlikely(hdr->frame_control & cpu_to_le16(IEEE80211_STYPE_NULLFUNC)))
		goto dont_reorder;

	/* new, potentially un-ordered, ampdu frame - process it */

	/* reset session timer */
	if (tid_agg_rx->timeout)
		mod_timer(&tid_agg_rx->session_timer,
			  TU_TO_EXP_TIME(tid_agg_rx->timeout));

	/* if this mpdu is fragmented - terminate rx aggregation session */
	sc = le16_to_cpu(hdr->seq_ctrl);
	if (sc & IEEE80211_SCTL_FRAG) {
		skb->pkt_type = IEEE80211_SDATA_QUEUE_TYPE_FRAME;
		skb_queue_tail(&rx->sdata->skb_queue, skb);
		ieee80211_queue_work(&local->hw, &rx->sdata->work);
		return;
	}

	/*
	 * No locking needed -- we will only ever process one
	 * RX packet at a time, and thus own tid_agg_rx. All
	 * other code manipulating it needs to (and does) make
	 * sure that we cannot get to it any more before doing
	 * anything with it.
	 */
	if (ieee80211_sta_manage_reorder_buf(hw, tid_agg_rx, skb))
		return;

 dont_reorder:
	skb_queue_tail(&local->rx_skb_queue, skb);
}

static ieee80211_rx_result debug_noinline
ieee80211_rx_h_check(struct ieee80211_rx_data *rx)
{
	struct ieee80211_hdr *hdr = (struct ieee80211_hdr *)rx->skb->data;
	struct ieee80211_rx_status *status = IEEE80211_SKB_RXCB(rx->skb);

	/* Drop duplicate 802.11 retransmissions (IEEE 802.11 Chap. 9.2.9) */
	if (rx->sta && !is_multicast_ether_addr(hdr->addr1)) {
		if (unlikely(ieee80211_has_retry(hdr->frame_control) &&
			     rx->sta->last_seq_ctrl[rx->queue] ==
			     hdr->seq_ctrl)) {
			if (status->rx_flags & IEEE80211_RX_RA_MATCH) {
				rx->local->dot11FrameDuplicateCount++;
				rx->sta->num_duplicates++;
			}
			return RX_DROP_UNUSABLE;
		} else
			rx->sta->last_seq_ctrl[rx->queue] = hdr->seq_ctrl;
	}

	if (unlikely(rx->skb->len < 16)) {
		I802_DEBUG_INC(rx->local->rx_handlers_drop_short);
		return RX_DROP_MONITOR;
	}

	/* Drop disallowed frame classes based on STA auth/assoc state;
	 * IEEE 802.11, Chap 5.5.
	 *
	 * mac80211 filters only based on association state, i.e. it drops
	 * Class 3 frames from not associated stations. hostapd sends
	 * deauth/disassoc frames when needed. In addition, hostapd is
	 * responsible for filtering on both auth and assoc states.
	 */

	if (ieee80211_vif_is_mesh(&rx->sdata->vif))
		return ieee80211_rx_mesh_check(rx);

	if (unlikely((ieee80211_is_data(hdr->frame_control) ||
		      ieee80211_is_pspoll(hdr->frame_control)) &&
		     rx->sdata->vif.type != NL80211_IFTYPE_ADHOC &&
		     rx->sdata->vif.type != NL80211_IFTYPE_WDS &&
		     (!rx->sta || !test_sta_flags(rx->sta, WLAN_STA_ASSOC))))
		return RX_DROP_MONITOR;

	return RX_CONTINUE;
}


static ieee80211_rx_result debug_noinline
ieee80211_rx_h_decrypt(struct ieee80211_rx_data *rx)
{
	struct sk_buff *skb = rx->skb;
	struct ieee80211_rx_status *status = IEEE80211_SKB_RXCB(skb);
	struct ieee80211_hdr *hdr = (struct ieee80211_hdr *)skb->data;
	int keyidx;
	int hdrlen;
	ieee80211_rx_result result = RX_DROP_UNUSABLE;
	struct ieee80211_key *sta_ptk = NULL;
	int mmie_keyidx = -1;
	__le16 fc;

	/*
	 * Key selection 101
	 *
	 * There are four types of keys:
	 *  - GTK (group keys)
	 *  - IGTK (group keys for management frames)
	 *  - PTK (pairwise keys)
	 *  - STK (station-to-station pairwise keys)
	 *
	 * When selecting a key, we have to distinguish between multicast
	 * (including broadcast) and unicast frames, the latter can only
	 * use PTKs and STKs while the former always use GTKs and IGTKs.
	 * Unless, of course, actual WEP keys ("pre-RSNA") are used, then
	 * unicast frames can also use key indices like GTKs. Hence, if we
	 * don't have a PTK/STK we check the key index for a WEP key.
	 *
	 * Note that in a regular BSS, multicast frames are sent by the
	 * AP only, associated stations unicast the frame to the AP first
	 * which then multicasts it on their behalf.
	 *
	 * There is also a slight problem in IBSS mode: GTKs are negotiated
	 * with each station, that is something we don't currently handle.
	 * The spec seems to expect that one negotiates the same key with
	 * every station but there's no such requirement; VLANs could be
	 * possible.
	 */

	/*
	 * No point in finding a key and decrypting if the frame is neither
	 * addressed to us nor a multicast frame.
	 */
	if (!(status->rx_flags & IEEE80211_RX_RA_MATCH))
		return RX_CONTINUE;

	/* start without a key */
	rx->key = NULL;

	if (rx->sta)
		sta_ptk = rcu_dereference(rx->sta->ptk);

	fc = hdr->frame_control;

	if (!ieee80211_has_protected(fc))
		mmie_keyidx = ieee80211_get_mmie_keyidx(rx->skb);

	if (!is_multicast_ether_addr(hdr->addr1) && sta_ptk) {
		rx->key = sta_ptk;
		if ((status->flag & RX_FLAG_DECRYPTED) &&
		    (status->flag & RX_FLAG_IV_STRIPPED))
			return RX_CONTINUE;
		/* Skip decryption if the frame is not protected. */
		if (!ieee80211_has_protected(fc))
			return RX_CONTINUE;
	} else if (mmie_keyidx >= 0) {
		/* Broadcast/multicast robust management frame / BIP */
		if ((status->flag & RX_FLAG_DECRYPTED) &&
		    (status->flag & RX_FLAG_IV_STRIPPED))
			return RX_CONTINUE;

		if (mmie_keyidx < NUM_DEFAULT_KEYS ||
		    mmie_keyidx >= NUM_DEFAULT_KEYS + NUM_DEFAULT_MGMT_KEYS)
			return RX_DROP_MONITOR; /* unexpected BIP keyidx */
		if (rx->sta)
			rx->key = rcu_dereference(rx->sta->gtk[mmie_keyidx]);
		if (!rx->key)
			rx->key = rcu_dereference(rx->sdata->keys[mmie_keyidx]);
	} else if (!ieee80211_has_protected(fc)) {
		/*
		 * The frame was not protected, so skip decryption. However, we
		 * need to set rx->key if there is a key that could have been
		 * used so that the frame may be dropped if encryption would
		 * have been expected.
		 */
		struct ieee80211_key *key = NULL;
		struct ieee80211_sub_if_data *sdata = rx->sdata;
		int i;

		if (ieee80211_is_mgmt(fc) &&
		    is_multicast_ether_addr(hdr->addr1) &&
		    (key = rcu_dereference(rx->sdata->default_mgmt_key)))
			rx->key = key;
		else {
			if (rx->sta) {
				for (i = 0; i < NUM_DEFAULT_KEYS; i++) {
					key = rcu_dereference(rx->sta->gtk[i]);
					if (key)
						break;
				}
			}
			if (!key) {
				for (i = 0; i < NUM_DEFAULT_KEYS; i++) {
					key = rcu_dereference(sdata->keys[i]);
					if (key)
						break;
				}
			}
			if (key)
				rx->key = key;
		}
		return RX_CONTINUE;
	} else {
		u8 keyid;
		/*
		 * The device doesn't give us the IV so we won't be
		 * able to look up the key. That's ok though, we
		 * don't need to decrypt the frame, we just won't
		 * be able to keep statistics accurate.
		 * Except for key threshold notifications, should
		 * we somehow allow the driver to tell us which key
		 * the hardware used if this flag is set?
		 */
		if ((status->flag & RX_FLAG_DECRYPTED) &&
		    (status->flag & RX_FLAG_IV_STRIPPED))
			return RX_CONTINUE;

		hdrlen = ieee80211_hdrlen(fc);

		if (rx->skb->len < 8 + hdrlen)
			return RX_DROP_UNUSABLE; /* TODO: count this? */

		/*
		 * no need to call ieee80211_wep_get_keyidx,
		 * it verifies a bunch of things we've done already
		 */
		skb_copy_bits(rx->skb, hdrlen + 3, &keyid, 1);
		keyidx = keyid >> 6;

		/* check per-station GTK first, if multicast packet */
		if (is_multicast_ether_addr(hdr->addr1) && rx->sta)
			rx->key = rcu_dereference(rx->sta->gtk[keyidx]);

		/* if not found, try default key */
		if (!rx->key) {
			rx->key = rcu_dereference(rx->sdata->keys[keyidx]);

			/*
			 * RSNA-protected unicast frames should always be
			 * sent with pairwise or station-to-station keys,
			 * but for WEP we allow using a key index as well.
			 */
			if (rx->key &&
			    rx->key->conf.cipher != WLAN_CIPHER_SUITE_WEP40 &&
			    rx->key->conf.cipher != WLAN_CIPHER_SUITE_WEP104 &&
			    !is_multicast_ether_addr(hdr->addr1))
				rx->key = NULL;
		}
	}

	if (rx->key) {
		rx->key->tx_rx_count++;
		/* TODO: add threshold stuff again */
	} else {
		return RX_DROP_MONITOR;
	}

	if (skb_linearize(rx->skb))
		return RX_DROP_UNUSABLE;
	/* the hdr variable is invalid now! */

	switch (rx->key->conf.cipher) {
	case WLAN_CIPHER_SUITE_WEP40:
	case WLAN_CIPHER_SUITE_WEP104:
		/* Check for weak IVs if possible */
		if (rx->sta && ieee80211_is_data(fc) &&
		    (!(status->flag & RX_FLAG_IV_STRIPPED) ||
		     !(status->flag & RX_FLAG_DECRYPTED)) &&
		    ieee80211_wep_is_weak_iv(rx->skb, rx->key))
			rx->sta->wep_weak_iv_count++;

		result = ieee80211_crypto_wep_decrypt(rx);
		break;
	case WLAN_CIPHER_SUITE_TKIP:
		result = ieee80211_crypto_tkip_decrypt(rx);
		break;
	case WLAN_CIPHER_SUITE_CCMP:
		result = ieee80211_crypto_ccmp_decrypt(rx);
		break;
	case WLAN_CIPHER_SUITE_AES_CMAC:
		result = ieee80211_crypto_aes_cmac_decrypt(rx);
		break;
	default:
		/*
		 * We can reach here only with HW-only algorithms
		 * but why didn't it decrypt the frame?!
		 */
		return RX_DROP_UNUSABLE;
	}

	/* either the frame has been decrypted or will be dropped */
	status->flag |= RX_FLAG_DECRYPTED;

	return result;
}

static ieee80211_rx_result debug_noinline
ieee80211_rx_h_check_more_data(struct ieee80211_rx_data *rx)
{
	struct ieee80211_local *local;
	struct ieee80211_hdr *hdr;
	struct sk_buff *skb;

	local = rx->local;
	skb = rx->skb;
	hdr = (struct ieee80211_hdr *) skb->data;

	if (!local->pspolling)
		return RX_CONTINUE;

	if (!ieee80211_has_fromds(hdr->frame_control))
		/* this is not from AP */
		return RX_CONTINUE;

	if (!ieee80211_is_data(hdr->frame_control))
		return RX_CONTINUE;

	if (!ieee80211_has_moredata(hdr->frame_control)) {
		/* AP has no more frames buffered for us */
		local->pspolling = false;
		return RX_CONTINUE;
	}

	/* more data bit is set, let's request a new frame from the AP */
	ieee80211_send_pspoll(local, rx->sdata);

	return RX_CONTINUE;
}

static void ap_sta_ps_start(struct sta_info *sta)
{
	struct ieee80211_sub_if_data *sdata = sta->sdata;
	struct ieee80211_local *local = sdata->local;

	atomic_inc(&sdata->bss->num_sta_ps);
	set_sta_flags(sta, WLAN_STA_PS_STA);
	if (!(local->hw.flags & IEEE80211_HW_AP_LINK_PS))
		drv_sta_notify(local, sdata, STA_NOTIFY_SLEEP, &sta->sta);
#ifdef CONFIG_MAC80211_VERBOSE_PS_DEBUG
	printk(KERN_DEBUG "%s: STA %pM aid %d enters power save mode\n",
	       sdata->name, sta->sta.addr, sta->sta.aid);
#endif /* CONFIG_MAC80211_VERBOSE_PS_DEBUG */
}

static void ap_sta_ps_end(struct sta_info *sta)
{
	struct ieee80211_sub_if_data *sdata = sta->sdata;

	atomic_dec(&sdata->bss->num_sta_ps);

#ifdef CONFIG_MAC80211_VERBOSE_PS_DEBUG
	printk(KERN_DEBUG "%s: STA %pM aid %d exits power save mode\n",
	       sdata->name, sta->sta.addr, sta->sta.aid);
#endif /* CONFIG_MAC80211_VERBOSE_PS_DEBUG */

	if (test_sta_flags(sta, WLAN_STA_PS_DRIVER)) {
#ifdef CONFIG_MAC80211_VERBOSE_PS_DEBUG
		printk(KERN_DEBUG "%s: STA %pM aid %d driver-ps-blocked\n",
		       sdata->name, sta->sta.addr, sta->sta.aid);
#endif /* CONFIG_MAC80211_VERBOSE_PS_DEBUG */
		return;
	}

	ieee80211_sta_ps_deliver_wakeup(sta);
}

int ieee80211_sta_ps_transition(struct ieee80211_sta *sta, bool start)
{
	struct sta_info *sta_inf = container_of(sta, struct sta_info, sta);
	bool in_ps;

	WARN_ON(!(sta_inf->local->hw.flags & IEEE80211_HW_AP_LINK_PS));

	/* Don't let the same PS state be set twice */
	in_ps = test_sta_flags(sta_inf, WLAN_STA_PS_STA);
	if ((start && in_ps) || (!start && !in_ps))
		return -EINVAL;

	if (start)
		ap_sta_ps_start(sta_inf);
	else
		ap_sta_ps_end(sta_inf);

	return 0;
}
EXPORT_SYMBOL(ieee80211_sta_ps_transition);

static ieee80211_rx_result debug_noinline
ieee80211_rx_h_sta_process(struct ieee80211_rx_data *rx)
{
	struct sta_info *sta = rx->sta;
	struct sk_buff *skb = rx->skb;
	struct ieee80211_rx_status *status = IEEE80211_SKB_RXCB(skb);
	struct ieee80211_hdr *hdr = (struct ieee80211_hdr *)skb->data;

	if (!sta)
		return RX_CONTINUE;

	/*
	 * Update last_rx only for IBSS packets which are for the current
	 * BSSID to avoid keeping the current IBSS network alive in cases
	 * where other STAs start using different BSSID.
	 */
	if (rx->sdata->vif.type == NL80211_IFTYPE_ADHOC) {
		u8 *bssid = ieee80211_get_bssid(hdr, rx->skb->len,
						NL80211_IFTYPE_ADHOC);
		if (compare_ether_addr(bssid, rx->sdata->u.ibss.bssid) == 0) {
			sta->last_rx = jiffies;
			if (ieee80211_is_data(hdr->frame_control)) {
				sta->last_rx_rate_idx = status->rate_idx;
				sta->last_rx_rate_flag = status->flag;
			}
		}
	} else if (!is_multicast_ether_addr(hdr->addr1)) {
		/*
		 * Mesh beacons will update last_rx when if they are found to
		 * match the current local configuration when processed.
		 */
		sta->last_rx = jiffies;
		if (ieee80211_is_data(hdr->frame_control)) {
			sta->last_rx_rate_idx = status->rate_idx;
			sta->last_rx_rate_flag = status->flag;
		}
	}

	if (!(status->rx_flags & IEEE80211_RX_RA_MATCH))
		return RX_CONTINUE;

	if (rx->sdata->vif.type == NL80211_IFTYPE_STATION)
		ieee80211_sta_rx_notify(rx->sdata, hdr);

	sta->rx_fragments++;
	sta->rx_bytes += rx->skb->len;
	sta->last_signal = status->signal;
	ewma_add(&sta->avg_signal, -status->signal);

	/*
	 * Change STA power saving mode only at the end of a frame
	 * exchange sequence.
	 */
<<<<<<< HEAD
	if (!ieee80211_has_morefrags(hdr->frame_control) &&
=======
	if (!(sta->local->hw.flags & IEEE80211_HW_AP_LINK_PS) &&
	    !ieee80211_has_morefrags(hdr->frame_control) &&
>>>>>>> 105e53f8
	    !(status->rx_flags & IEEE80211_RX_DEFERRED_RELEASE) &&
	    (rx->sdata->vif.type == NL80211_IFTYPE_AP ||
	     rx->sdata->vif.type == NL80211_IFTYPE_AP_VLAN)) {
		if (test_sta_flags(sta, WLAN_STA_PS_STA)) {
			/*
			 * Ignore doze->wake transitions that are
			 * indicated by non-data frames, the standard
			 * is unclear here, but for example going to
			 * PS mode and then scanning would cause a
			 * doze->wake transition for the probe request,
			 * and that is clearly undesirable.
			 */
			if (ieee80211_is_data(hdr->frame_control) &&
			    !ieee80211_has_pm(hdr->frame_control))
				ap_sta_ps_end(sta);
		} else {
			if (ieee80211_has_pm(hdr->frame_control))
				ap_sta_ps_start(sta);
		}
	}

	/*
	 * Drop (qos-)data::nullfunc frames silently, since they
	 * are used only to control station power saving mode.
	 */
	if (ieee80211_is_nullfunc(hdr->frame_control) ||
	    ieee80211_is_qos_nullfunc(hdr->frame_control)) {
		I802_DEBUG_INC(rx->local->rx_handlers_drop_nullfunc);

		/*
		 * If we receive a 4-addr nullfunc frame from a STA
		 * that was not moved to a 4-addr STA vlan yet, drop
		 * the frame to the monitor interface, to make sure
		 * that hostapd sees it
		 */
		if (ieee80211_has_a4(hdr->frame_control) &&
		    (rx->sdata->vif.type == NL80211_IFTYPE_AP ||
		     (rx->sdata->vif.type == NL80211_IFTYPE_AP_VLAN &&
		      !rx->sdata->u.vlan.sta)))
			return RX_DROP_MONITOR;
		/*
		 * Update counter and free packet here to avoid
		 * counting this as a dropped packed.
		 */
		sta->rx_packets++;
		dev_kfree_skb(rx->skb);
		return RX_QUEUED;
	}

	return RX_CONTINUE;
} /* ieee80211_rx_h_sta_process */

static inline struct ieee80211_fragment_entry *
ieee80211_reassemble_add(struct ieee80211_sub_if_data *sdata,
			 unsigned int frag, unsigned int seq, int rx_queue,
			 struct sk_buff **skb)
{
	struct ieee80211_fragment_entry *entry;
	int idx;

	idx = sdata->fragment_next;
	entry = &sdata->fragments[sdata->fragment_next++];
	if (sdata->fragment_next >= IEEE80211_FRAGMENT_MAX)
		sdata->fragment_next = 0;

	if (!skb_queue_empty(&entry->skb_list)) {
#ifdef CONFIG_MAC80211_VERBOSE_DEBUG
		struct ieee80211_hdr *hdr =
			(struct ieee80211_hdr *) entry->skb_list.next->data;
		printk(KERN_DEBUG "%s: RX reassembly removed oldest "
		       "fragment entry (idx=%d age=%lu seq=%d last_frag=%d "
		       "addr1=%pM addr2=%pM\n",
		       sdata->name, idx,
		       jiffies - entry->first_frag_time, entry->seq,
		       entry->last_frag, hdr->addr1, hdr->addr2);
#endif
		__skb_queue_purge(&entry->skb_list);
	}

	__skb_queue_tail(&entry->skb_list, *skb); /* no need for locking */
	*skb = NULL;
	entry->first_frag_time = jiffies;
	entry->seq = seq;
	entry->rx_queue = rx_queue;
	entry->last_frag = frag;
	entry->ccmp = 0;
	entry->extra_len = 0;

	return entry;
}

static inline struct ieee80211_fragment_entry *
ieee80211_reassemble_find(struct ieee80211_sub_if_data *sdata,
			  unsigned int frag, unsigned int seq,
			  int rx_queue, struct ieee80211_hdr *hdr)
{
	struct ieee80211_fragment_entry *entry;
	int i, idx;

	idx = sdata->fragment_next;
	for (i = 0; i < IEEE80211_FRAGMENT_MAX; i++) {
		struct ieee80211_hdr *f_hdr;

		idx--;
		if (idx < 0)
			idx = IEEE80211_FRAGMENT_MAX - 1;

		entry = &sdata->fragments[idx];
		if (skb_queue_empty(&entry->skb_list) || entry->seq != seq ||
		    entry->rx_queue != rx_queue ||
		    entry->last_frag + 1 != frag)
			continue;

		f_hdr = (struct ieee80211_hdr *)entry->skb_list.next->data;

		/*
		 * Check ftype and addresses are equal, else check next fragment
		 */
		if (((hdr->frame_control ^ f_hdr->frame_control) &
		     cpu_to_le16(IEEE80211_FCTL_FTYPE)) ||
		    compare_ether_addr(hdr->addr1, f_hdr->addr1) != 0 ||
		    compare_ether_addr(hdr->addr2, f_hdr->addr2) != 0)
			continue;

		if (time_after(jiffies, entry->first_frag_time + 2 * HZ)) {
			__skb_queue_purge(&entry->skb_list);
			continue;
		}
		return entry;
	}

	return NULL;
}

static ieee80211_rx_result debug_noinline
ieee80211_rx_h_defragment(struct ieee80211_rx_data *rx)
{
	struct ieee80211_hdr *hdr;
	u16 sc;
	__le16 fc;
	unsigned int frag, seq;
	struct ieee80211_fragment_entry *entry;
	struct sk_buff *skb;
	struct ieee80211_rx_status *status;

	hdr = (struct ieee80211_hdr *)rx->skb->data;
	fc = hdr->frame_control;
	sc = le16_to_cpu(hdr->seq_ctrl);
	frag = sc & IEEE80211_SCTL_FRAG;

	if (likely((!ieee80211_has_morefrags(fc) && frag == 0) ||
		   (rx->skb)->len < 24 ||
		   is_multicast_ether_addr(hdr->addr1))) {
		/* not fragmented */
		goto out;
	}
	I802_DEBUG_INC(rx->local->rx_handlers_fragments);

	if (skb_linearize(rx->skb))
		return RX_DROP_UNUSABLE;

	/*
	 *  skb_linearize() might change the skb->data and
	 *  previously cached variables (in this case, hdr) need to
	 *  be refreshed with the new data.
	 */
	hdr = (struct ieee80211_hdr *)rx->skb->data;
	seq = (sc & IEEE80211_SCTL_SEQ) >> 4;

	if (frag == 0) {
		/* This is the first fragment of a new frame. */
		entry = ieee80211_reassemble_add(rx->sdata, frag, seq,
						 rx->queue, &(rx->skb));
		if (rx->key && rx->key->conf.cipher == WLAN_CIPHER_SUITE_CCMP &&
		    ieee80211_has_protected(fc)) {
			int queue = ieee80211_is_mgmt(fc) ?
				NUM_RX_DATA_QUEUES : rx->queue;
			/* Store CCMP PN so that we can verify that the next
			 * fragment has a sequential PN value. */
			entry->ccmp = 1;
			memcpy(entry->last_pn,
			       rx->key->u.ccmp.rx_pn[queue],
			       CCMP_PN_LEN);
		}
		return RX_QUEUED;
	}

	/* This is a fragment for a frame that should already be pending in
	 * fragment cache. Add this fragment to the end of the pending entry.
	 */
	entry = ieee80211_reassemble_find(rx->sdata, frag, seq, rx->queue, hdr);
	if (!entry) {
		I802_DEBUG_INC(rx->local->rx_handlers_drop_defrag);
		return RX_DROP_MONITOR;
	}

	/* Verify that MPDUs within one MSDU have sequential PN values.
	 * (IEEE 802.11i, 8.3.3.4.5) */
	if (entry->ccmp) {
		int i;
		u8 pn[CCMP_PN_LEN], *rpn;
		int queue;
		if (!rx->key || rx->key->conf.cipher != WLAN_CIPHER_SUITE_CCMP)
			return RX_DROP_UNUSABLE;
		memcpy(pn, entry->last_pn, CCMP_PN_LEN);
		for (i = CCMP_PN_LEN - 1; i >= 0; i--) {
			pn[i]++;
			if (pn[i])
				break;
		}
		queue = ieee80211_is_mgmt(fc) ?
			NUM_RX_DATA_QUEUES : rx->queue;
		rpn = rx->key->u.ccmp.rx_pn[queue];
		if (memcmp(pn, rpn, CCMP_PN_LEN))
			return RX_DROP_UNUSABLE;
		memcpy(entry->last_pn, pn, CCMP_PN_LEN);
	}

	skb_pull(rx->skb, ieee80211_hdrlen(fc));
	__skb_queue_tail(&entry->skb_list, rx->skb);
	entry->last_frag = frag;
	entry->extra_len += rx->skb->len;
	if (ieee80211_has_morefrags(fc)) {
		rx->skb = NULL;
		return RX_QUEUED;
	}

	rx->skb = __skb_dequeue(&entry->skb_list);
	if (skb_tailroom(rx->skb) < entry->extra_len) {
		I802_DEBUG_INC(rx->local->rx_expand_skb_head2);
		if (unlikely(pskb_expand_head(rx->skb, 0, entry->extra_len,
					      GFP_ATOMIC))) {
			I802_DEBUG_INC(rx->local->rx_handlers_drop_defrag);
			__skb_queue_purge(&entry->skb_list);
			return RX_DROP_UNUSABLE;
		}
	}
	while ((skb = __skb_dequeue(&entry->skb_list))) {
		memcpy(skb_put(rx->skb, skb->len), skb->data, skb->len);
		dev_kfree_skb(skb);
	}

	/* Complete frame has been reassembled - process it now */
	status = IEEE80211_SKB_RXCB(rx->skb);
	status->rx_flags |= IEEE80211_RX_FRAGMENTED;

 out:
	if (rx->sta)
		rx->sta->rx_packets++;
	if (is_multicast_ether_addr(hdr->addr1))
		rx->local->dot11MulticastReceivedFrameCount++;
	else
		ieee80211_led_rx(rx->local);
	return RX_CONTINUE;
}

static ieee80211_rx_result debug_noinline
ieee80211_rx_h_ps_poll(struct ieee80211_rx_data *rx)
{
	struct ieee80211_sub_if_data *sdata = rx->sdata;
	__le16 fc = ((struct ieee80211_hdr *)rx->skb->data)->frame_control;
	struct ieee80211_rx_status *status = IEEE80211_SKB_RXCB(rx->skb);

	if (likely(!rx->sta || !ieee80211_is_pspoll(fc) ||
		   !(status->rx_flags & IEEE80211_RX_RA_MATCH)))
		return RX_CONTINUE;

	if ((sdata->vif.type != NL80211_IFTYPE_AP) &&
	    (sdata->vif.type != NL80211_IFTYPE_AP_VLAN))
		return RX_DROP_UNUSABLE;

	if (!test_sta_flags(rx->sta, WLAN_STA_PS_DRIVER))
		ieee80211_sta_ps_deliver_poll_response(rx->sta);
	else
		set_sta_flags(rx->sta, WLAN_STA_PSPOLL);

	/* Free PS Poll skb here instead of returning RX_DROP that would
	 * count as an dropped frame. */
	dev_kfree_skb(rx->skb);

	return RX_QUEUED;
}

static ieee80211_rx_result debug_noinline
ieee80211_rx_h_remove_qos_control(struct ieee80211_rx_data *rx)
{
	u8 *data = rx->skb->data;
	struct ieee80211_hdr *hdr = (struct ieee80211_hdr *)data;

	if (!ieee80211_is_data_qos(hdr->frame_control))
		return RX_CONTINUE;

	/* remove the qos control field, update frame type and meta-data */
	memmove(data + IEEE80211_QOS_CTL_LEN, data,
		ieee80211_hdrlen(hdr->frame_control) - IEEE80211_QOS_CTL_LEN);
	hdr = (struct ieee80211_hdr *)skb_pull(rx->skb, IEEE80211_QOS_CTL_LEN);
	/* change frame type to non QOS */
	hdr->frame_control &= ~cpu_to_le16(IEEE80211_STYPE_QOS_DATA);

	return RX_CONTINUE;
}

static int
ieee80211_802_1x_port_control(struct ieee80211_rx_data *rx)
{
	if (unlikely(!rx->sta ||
	    !test_sta_flags(rx->sta, WLAN_STA_AUTHORIZED)))
		return -EACCES;

	return 0;
}

static int
ieee80211_drop_unencrypted(struct ieee80211_rx_data *rx, __le16 fc)
{
	struct sk_buff *skb = rx->skb;
	struct ieee80211_rx_status *status = IEEE80211_SKB_RXCB(skb);

	/*
	 * Pass through unencrypted frames if the hardware has
	 * decrypted them already.
	 */
	if (status->flag & RX_FLAG_DECRYPTED)
		return 0;

	/* Drop unencrypted frames if key is set. */
	if (unlikely(!ieee80211_has_protected(fc) &&
		     !ieee80211_is_nullfunc(fc) &&
		     ieee80211_is_data(fc) &&
		     (rx->key || rx->sdata->drop_unencrypted)))
		return -EACCES;

	return 0;
}

static int
ieee80211_drop_unencrypted_mgmt(struct ieee80211_rx_data *rx)
{
	struct ieee80211_hdr *hdr = (struct ieee80211_hdr *)rx->skb->data;
	struct ieee80211_rx_status *status = IEEE80211_SKB_RXCB(rx->skb);
	__le16 fc = hdr->frame_control;

	/*
	 * Pass through unencrypted frames if the hardware has
	 * decrypted them already.
	 */
	if (status->flag & RX_FLAG_DECRYPTED)
		return 0;

	if (rx->sta && test_sta_flags(rx->sta, WLAN_STA_MFP)) {
		if (unlikely(!ieee80211_has_protected(fc) &&
			     ieee80211_is_unicast_robust_mgmt_frame(rx->skb) &&
			     rx->key)) {
			if (ieee80211_is_deauth(fc))
				cfg80211_send_unprot_deauth(rx->sdata->dev,
							    rx->skb->data,
							    rx->skb->len);
			else if (ieee80211_is_disassoc(fc))
				cfg80211_send_unprot_disassoc(rx->sdata->dev,
							      rx->skb->data,
							      rx->skb->len);
			return -EACCES;
		}
		/* BIP does not use Protected field, so need to check MMIE */
		if (unlikely(ieee80211_is_multicast_robust_mgmt_frame(rx->skb) &&
			     ieee80211_get_mmie_keyidx(rx->skb) < 0)) {
			if (ieee80211_is_deauth(fc))
				cfg80211_send_unprot_deauth(rx->sdata->dev,
							    rx->skb->data,
							    rx->skb->len);
			else if (ieee80211_is_disassoc(fc))
				cfg80211_send_unprot_disassoc(rx->sdata->dev,
							      rx->skb->data,
							      rx->skb->len);
			return -EACCES;
		}
		/*
		 * When using MFP, Action frames are not allowed prior to
		 * having configured keys.
		 */
		if (unlikely(ieee80211_is_action(fc) && !rx->key &&
			     ieee80211_is_robust_mgmt_frame(
				     (struct ieee80211_hdr *) rx->skb->data)))
			return -EACCES;
	}

	return 0;
}

static int
__ieee80211_data_to_8023(struct ieee80211_rx_data *rx)
{
	struct ieee80211_sub_if_data *sdata = rx->sdata;
	struct ieee80211_hdr *hdr = (struct ieee80211_hdr *)rx->skb->data;
	bool check_port_control = false;
	struct ethhdr *ehdr;
	int ret;

	if (ieee80211_has_a4(hdr->frame_control) &&
	    sdata->vif.type == NL80211_IFTYPE_AP_VLAN && !sdata->u.vlan.sta)
		return -1;

	if (sdata->vif.type == NL80211_IFTYPE_STATION &&
	    !!sdata->u.mgd.use_4addr != !!ieee80211_has_a4(hdr->frame_control)) {

		if (!sdata->u.mgd.use_4addr)
			return -1;
		else
			check_port_control = true;
	}

	if (is_multicast_ether_addr(hdr->addr1) &&
	    sdata->vif.type == NL80211_IFTYPE_AP_VLAN && sdata->u.vlan.sta)
		return -1;

	ret = ieee80211_data_to_8023(rx->skb, sdata->vif.addr, sdata->vif.type);
	if (ret < 0 || !check_port_control)
		return ret;

	ehdr = (struct ethhdr *) rx->skb->data;
	if (ehdr->h_proto != rx->sdata->control_port_protocol)
		return -1;

	return 0;
}

/*
 * requires that rx->skb is a frame with ethernet header
 */
static bool ieee80211_frame_allowed(struct ieee80211_rx_data *rx, __le16 fc)
{
	static const u8 pae_group_addr[ETH_ALEN] __aligned(2)
		= { 0x01, 0x80, 0xC2, 0x00, 0x00, 0x03 };
	struct ethhdr *ehdr = (struct ethhdr *) rx->skb->data;

	/*
	 * Allow EAPOL frames to us/the PAE group address regardless
	 * of whether the frame was encrypted or not.
	 */
	if (ehdr->h_proto == rx->sdata->control_port_protocol &&
	    (compare_ether_addr(ehdr->h_dest, rx->sdata->vif.addr) == 0 ||
	     compare_ether_addr(ehdr->h_dest, pae_group_addr) == 0))
		return true;

	if (ieee80211_802_1x_port_control(rx) ||
	    ieee80211_drop_unencrypted(rx, fc))
		return false;

	return true;
}

/*
 * requires that rx->skb is a frame with ethernet header
 */
static void
ieee80211_deliver_skb(struct ieee80211_rx_data *rx)
{
	struct ieee80211_sub_if_data *sdata = rx->sdata;
	struct net_device *dev = sdata->dev;
	struct sk_buff *skb, *xmit_skb;
	struct ethhdr *ehdr = (struct ethhdr *) rx->skb->data;
	struct sta_info *dsta;
	struct ieee80211_rx_status *status = IEEE80211_SKB_RXCB(rx->skb);

	skb = rx->skb;
	xmit_skb = NULL;

	if ((sdata->vif.type == NL80211_IFTYPE_AP ||
	     sdata->vif.type == NL80211_IFTYPE_AP_VLAN) &&
	    !(sdata->flags & IEEE80211_SDATA_DONT_BRIDGE_PACKETS) &&
	    (status->rx_flags & IEEE80211_RX_RA_MATCH) &&
	    (sdata->vif.type != NL80211_IFTYPE_AP_VLAN || !sdata->u.vlan.sta)) {
		if (is_multicast_ether_addr(ehdr->h_dest)) {
			/*
			 * send multicast frames both to higher layers in
			 * local net stack and back to the wireless medium
			 */
			xmit_skb = skb_copy(skb, GFP_ATOMIC);
			if (!xmit_skb && net_ratelimit())
				printk(KERN_DEBUG "%s: failed to clone "
				       "multicast frame\n", dev->name);
		} else {
			dsta = sta_info_get(sdata, skb->data);
			if (dsta) {
				/*
				 * The destination station is associated to
				 * this AP (in this VLAN), so send the frame
				 * directly to it and do not pass it to local
				 * net stack.
				 */
				xmit_skb = skb;
				skb = NULL;
			}
		}
	}

	if (skb) {
		int align __maybe_unused;

#ifndef CONFIG_HAVE_EFFICIENT_UNALIGNED_ACCESS
		/*
		 * 'align' will only take the values 0 or 2 here
		 * since all frames are required to be aligned
		 * to 2-byte boundaries when being passed to
		 * mac80211. That also explains the __skb_push()
		 * below.
		 */
		align = ((unsigned long)(skb->data + sizeof(struct ethhdr))) & 3;
		if (align) {
			if (WARN_ON(skb_headroom(skb) < 3)) {
				dev_kfree_skb(skb);
				skb = NULL;
			} else {
				u8 *data = skb->data;
				size_t len = skb_headlen(skb);
				skb->data -= align;
				memmove(skb->data, data, len);
				skb_set_tail_pointer(skb, len);
			}
		}
#endif

		if (skb) {
			/* deliver to local stack */
			skb->protocol = eth_type_trans(skb, dev);
			memset(skb->cb, 0, sizeof(skb->cb));
			netif_receive_skb(skb);
		}
	}

	if (xmit_skb) {
		/* send to wireless media */
		xmit_skb->protocol = htons(ETH_P_802_3);
		skb_reset_network_header(xmit_skb);
		skb_reset_mac_header(xmit_skb);
		dev_queue_xmit(xmit_skb);
	}
}

static ieee80211_rx_result debug_noinline
ieee80211_rx_h_amsdu(struct ieee80211_rx_data *rx)
{
	struct net_device *dev = rx->sdata->dev;
	struct sk_buff *skb = rx->skb;
	struct ieee80211_hdr *hdr = (struct ieee80211_hdr *)skb->data;
	__le16 fc = hdr->frame_control;
	struct sk_buff_head frame_list;
	struct ieee80211_rx_status *status = IEEE80211_SKB_RXCB(rx->skb);

	if (unlikely(!ieee80211_is_data(fc)))
		return RX_CONTINUE;

	if (unlikely(!ieee80211_is_data_present(fc)))
		return RX_DROP_MONITOR;

	if (!(status->rx_flags & IEEE80211_RX_AMSDU))
		return RX_CONTINUE;

	if (ieee80211_has_a4(hdr->frame_control) &&
	    rx->sdata->vif.type == NL80211_IFTYPE_AP_VLAN &&
	    !rx->sdata->u.vlan.sta)
		return RX_DROP_UNUSABLE;

	if (is_multicast_ether_addr(hdr->addr1) &&
	    ((rx->sdata->vif.type == NL80211_IFTYPE_AP_VLAN &&
	      rx->sdata->u.vlan.sta) ||
	     (rx->sdata->vif.type == NL80211_IFTYPE_STATION &&
	      rx->sdata->u.mgd.use_4addr)))
		return RX_DROP_UNUSABLE;

	skb->dev = dev;
	__skb_queue_head_init(&frame_list);

	if (skb_linearize(skb))
		return RX_DROP_UNUSABLE;

	ieee80211_amsdu_to_8023s(skb, &frame_list, dev->dev_addr,
				 rx->sdata->vif.type,
				 rx->local->hw.extra_tx_headroom);

	while (!skb_queue_empty(&frame_list)) {
		rx->skb = __skb_dequeue(&frame_list);

		if (!ieee80211_frame_allowed(rx, fc)) {
			dev_kfree_skb(rx->skb);
			continue;
		}
		dev->stats.rx_packets++;
		dev->stats.rx_bytes += rx->skb->len;

		ieee80211_deliver_skb(rx);
	}

	return RX_QUEUED;
}

#ifdef CONFIG_MAC80211_MESH
static ieee80211_rx_result
ieee80211_rx_h_mesh_fwding(struct ieee80211_rx_data *rx)
{
	struct ieee80211_hdr *hdr;
	struct ieee80211s_hdr *mesh_hdr;
	unsigned int hdrlen;
	struct sk_buff *skb = rx->skb, *fwd_skb;
	struct ieee80211_local *local = rx->local;
	struct ieee80211_sub_if_data *sdata = rx->sdata;
	struct ieee80211_rx_status *status = IEEE80211_SKB_RXCB(skb);

	hdr = (struct ieee80211_hdr *) skb->data;
	hdrlen = ieee80211_hdrlen(hdr->frame_control);
	mesh_hdr = (struct ieee80211s_hdr *) (skb->data + hdrlen);

	if (!ieee80211_is_data(hdr->frame_control))
		return RX_CONTINUE;

	if (!mesh_hdr->ttl)
		/* illegal frame */
		return RX_DROP_MONITOR;

	if (mesh_hdr->flags & MESH_FLAGS_AE) {
		struct mesh_path *mppath;
		char *proxied_addr;
		char *mpp_addr;

		if (is_multicast_ether_addr(hdr->addr1)) {
			mpp_addr = hdr->addr3;
			proxied_addr = mesh_hdr->eaddr1;
		} else {
			mpp_addr = hdr->addr4;
			proxied_addr = mesh_hdr->eaddr2;
		}

		rcu_read_lock();
		mppath = mpp_path_lookup(proxied_addr, sdata);
		if (!mppath) {
			mpp_path_add(proxied_addr, mpp_addr, sdata);
		} else {
			spin_lock_bh(&mppath->state_lock);
			if (compare_ether_addr(mppath->mpp, mpp_addr) != 0)
				memcpy(mppath->mpp, mpp_addr, ETH_ALEN);
			spin_unlock_bh(&mppath->state_lock);
		}
		rcu_read_unlock();
	}

	/* Frame has reached destination.  Don't forward */
	if (!is_multicast_ether_addr(hdr->addr1) &&
	    compare_ether_addr(sdata->vif.addr, hdr->addr3) == 0)
		return RX_CONTINUE;

	mesh_hdr->ttl--;

	if (status->rx_flags & IEEE80211_RX_RA_MATCH) {
		if (!mesh_hdr->ttl)
			IEEE80211_IFSTA_MESH_CTR_INC(&rx->sdata->u.mesh,
						     dropped_frames_ttl);
		else {
			struct ieee80211_hdr *fwd_hdr;
			struct ieee80211_tx_info *info;

			fwd_skb = skb_copy(skb, GFP_ATOMIC);

			if (!fwd_skb && net_ratelimit())
				printk(KERN_DEBUG "%s: failed to clone mesh frame\n",
						   sdata->name);
			if (!fwd_skb)
				goto out;

			fwd_hdr =  (struct ieee80211_hdr *) fwd_skb->data;
			memcpy(fwd_hdr->addr2, sdata->vif.addr, ETH_ALEN);
			info = IEEE80211_SKB_CB(fwd_skb);
			memset(info, 0, sizeof(*info));
			info->flags |= IEEE80211_TX_INTFL_NEED_TXPROCESSING;
			info->control.vif = &rx->sdata->vif;
			skb_set_queue_mapping(skb,
				ieee80211_select_queue(rx->sdata, fwd_skb));
			ieee80211_set_qos_hdr(local, skb);
			if (is_multicast_ether_addr(fwd_hdr->addr1))
				IEEE80211_IFSTA_MESH_CTR_INC(&sdata->u.mesh,
								fwded_mcast);
			else {
				int err;
				/*
				 * Save TA to addr1 to send TA a path error if a
				 * suitable next hop is not found
				 */
				memcpy(fwd_hdr->addr1, fwd_hdr->addr2,
						ETH_ALEN);
				err = mesh_nexthop_lookup(fwd_skb, sdata);
				/* Failed to immediately resolve next hop:
				 * fwded frame was dropped or will be added
				 * later to the pending skb queue.  */
				if (err)
					return RX_DROP_MONITOR;

				IEEE80211_IFSTA_MESH_CTR_INC(&sdata->u.mesh,
								fwded_unicast);
			}
			IEEE80211_IFSTA_MESH_CTR_INC(&sdata->u.mesh,
						     fwded_frames);
			ieee80211_add_pending_skb(local, fwd_skb);
		}
	}

 out:
	if (is_multicast_ether_addr(hdr->addr1) ||
	    sdata->dev->flags & IFF_PROMISC)
		return RX_CONTINUE;
	else
		return RX_DROP_MONITOR;
}
#endif

static ieee80211_rx_result debug_noinline
ieee80211_rx_h_data(struct ieee80211_rx_data *rx)
{
	struct ieee80211_sub_if_data *sdata = rx->sdata;
	struct ieee80211_local *local = rx->local;
	struct net_device *dev = sdata->dev;
	struct ieee80211_hdr *hdr = (struct ieee80211_hdr *)rx->skb->data;
	__le16 fc = hdr->frame_control;
	int err;

	if (unlikely(!ieee80211_is_data(hdr->frame_control)))
		return RX_CONTINUE;

	if (unlikely(!ieee80211_is_data_present(hdr->frame_control)))
		return RX_DROP_MONITOR;

	/*
	 * Allow the cooked monitor interface of an AP to see 4-addr frames so
	 * that a 4-addr station can be detected and moved into a separate VLAN
	 */
	if (ieee80211_has_a4(hdr->frame_control) &&
	    sdata->vif.type == NL80211_IFTYPE_AP)
		return RX_DROP_MONITOR;

	err = __ieee80211_data_to_8023(rx);
	if (unlikely(err))
		return RX_DROP_UNUSABLE;

	if (!ieee80211_frame_allowed(rx, fc))
		return RX_DROP_MONITOR;

	rx->skb->dev = dev;

	dev->stats.rx_packets++;
	dev->stats.rx_bytes += rx->skb->len;

	if (local->ps_sdata && local->hw.conf.dynamic_ps_timeout > 0 &&
<<<<<<< HEAD
	    !is_multicast_ether_addr(((struct ethhdr *)rx->skb->data)->h_dest)) {
=======
	    !is_multicast_ether_addr(
		    ((struct ethhdr *)rx->skb->data)->h_dest) &&
	    (!local->scanning &&
	     !test_bit(SDATA_STATE_OFFCHANNEL, &sdata->state))) {
>>>>>>> 105e53f8
			mod_timer(&local->dynamic_ps_timer, jiffies +
			 msecs_to_jiffies(local->hw.conf.dynamic_ps_timeout));
	}

	ieee80211_deliver_skb(rx);

	return RX_QUEUED;
}

static ieee80211_rx_result debug_noinline
ieee80211_rx_h_ctrl(struct ieee80211_rx_data *rx)
{
	struct ieee80211_local *local = rx->local;
	struct ieee80211_hw *hw = &local->hw;
	struct sk_buff *skb = rx->skb;
	struct ieee80211_bar *bar = (struct ieee80211_bar *)skb->data;
	struct tid_ampdu_rx *tid_agg_rx;
	u16 start_seq_num;
	u16 tid;

	if (likely(!ieee80211_is_ctl(bar->frame_control)))
		return RX_CONTINUE;

	if (ieee80211_is_back_req(bar->frame_control)) {
		struct {
			__le16 control, start_seq_num;
		} __packed bar_data;

		if (!rx->sta)
			return RX_DROP_MONITOR;

		if (skb_copy_bits(skb, offsetof(struct ieee80211_bar, control),
				  &bar_data, sizeof(bar_data)))
			return RX_DROP_MONITOR;

		tid = le16_to_cpu(bar_data.control) >> 12;

		tid_agg_rx = rcu_dereference(rx->sta->ampdu_mlme.tid_rx[tid]);
		if (!tid_agg_rx)
			return RX_DROP_MONITOR;

		start_seq_num = le16_to_cpu(bar_data.start_seq_num) >> 4;

		/* reset session timer */
		if (tid_agg_rx->timeout)
			mod_timer(&tid_agg_rx->session_timer,
				  TU_TO_EXP_TIME(tid_agg_rx->timeout));

		spin_lock(&tid_agg_rx->reorder_lock);
		/* release stored frames up to start of BAR */
		ieee80211_release_reorder_frames(hw, tid_agg_rx, start_seq_num);
		spin_unlock(&tid_agg_rx->reorder_lock);

		kfree_skb(skb);
		return RX_QUEUED;
	}

	/*
	 * After this point, we only want management frames,
	 * so we can drop all remaining control frames to
	 * cooked monitor interfaces.
	 */
	return RX_DROP_MONITOR;
}

static void ieee80211_process_sa_query_req(struct ieee80211_sub_if_data *sdata,
					   struct ieee80211_mgmt *mgmt,
					   size_t len)
{
	struct ieee80211_local *local = sdata->local;
	struct sk_buff *skb;
	struct ieee80211_mgmt *resp;

	if (compare_ether_addr(mgmt->da, sdata->vif.addr) != 0) {
		/* Not to own unicast address */
		return;
	}

	if (compare_ether_addr(mgmt->sa, sdata->u.mgd.bssid) != 0 ||
	    compare_ether_addr(mgmt->bssid, sdata->u.mgd.bssid) != 0) {
		/* Not from the current AP or not associated yet. */
		return;
	}

	if (len < 24 + 1 + sizeof(resp->u.action.u.sa_query)) {
		/* Too short SA Query request frame */
		return;
	}

	skb = dev_alloc_skb(sizeof(*resp) + local->hw.extra_tx_headroom);
	if (skb == NULL)
		return;

	skb_reserve(skb, local->hw.extra_tx_headroom);
	resp = (struct ieee80211_mgmt *) skb_put(skb, 24);
	memset(resp, 0, 24);
	memcpy(resp->da, mgmt->sa, ETH_ALEN);
	memcpy(resp->sa, sdata->vif.addr, ETH_ALEN);
	memcpy(resp->bssid, sdata->u.mgd.bssid, ETH_ALEN);
	resp->frame_control = cpu_to_le16(IEEE80211_FTYPE_MGMT |
					  IEEE80211_STYPE_ACTION);
	skb_put(skb, 1 + sizeof(resp->u.action.u.sa_query));
	resp->u.action.category = WLAN_CATEGORY_SA_QUERY;
	resp->u.action.u.sa_query.action = WLAN_ACTION_SA_QUERY_RESPONSE;
	memcpy(resp->u.action.u.sa_query.trans_id,
	       mgmt->u.action.u.sa_query.trans_id,
	       WLAN_SA_QUERY_TR_ID_LEN);

	ieee80211_tx_skb(sdata, skb);
}

static ieee80211_rx_result debug_noinline
ieee80211_rx_h_mgmt_check(struct ieee80211_rx_data *rx)
{
	struct ieee80211_mgmt *mgmt = (struct ieee80211_mgmt *) rx->skb->data;
	struct ieee80211_rx_status *status = IEEE80211_SKB_RXCB(rx->skb);

	/*
	 * From here on, look only at management frames.
	 * Data and control frames are already handled,
	 * and unknown (reserved) frames are useless.
	 */
	if (rx->skb->len < 24)
		return RX_DROP_MONITOR;

	if (!ieee80211_is_mgmt(mgmt->frame_control))
		return RX_DROP_MONITOR;

	if (!(status->rx_flags & IEEE80211_RX_RA_MATCH))
		return RX_DROP_MONITOR;

	if (ieee80211_drop_unencrypted_mgmt(rx))
		return RX_DROP_UNUSABLE;

	return RX_CONTINUE;
}

static ieee80211_rx_result debug_noinline
ieee80211_rx_h_action(struct ieee80211_rx_data *rx)
{
	struct ieee80211_local *local = rx->local;
	struct ieee80211_sub_if_data *sdata = rx->sdata;
	struct ieee80211_mgmt *mgmt = (struct ieee80211_mgmt *) rx->skb->data;
	struct ieee80211_rx_status *status = IEEE80211_SKB_RXCB(rx->skb);
	int len = rx->skb->len;

	if (!ieee80211_is_action(mgmt->frame_control))
		return RX_CONTINUE;

	/* drop too small frames */
	if (len < IEEE80211_MIN_ACTION_SIZE)
		return RX_DROP_UNUSABLE;

	if (!rx->sta && mgmt->u.action.category != WLAN_CATEGORY_PUBLIC)
		return RX_DROP_UNUSABLE;

	if (!(status->rx_flags & IEEE80211_RX_RA_MATCH))
		return RX_DROP_UNUSABLE;

	switch (mgmt->u.action.category) {
	case WLAN_CATEGORY_BACK:
		/*
		 * The aggregation code is not prepared to handle
		 * anything but STA/AP due to the BSSID handling;
		 * IBSS could work in the code but isn't supported
		 * by drivers or the standard.
		 */
		if (sdata->vif.type != NL80211_IFTYPE_STATION &&
		    sdata->vif.type != NL80211_IFTYPE_AP_VLAN &&
		    sdata->vif.type != NL80211_IFTYPE_AP)
			break;

		/* verify action_code is present */
		if (len < IEEE80211_MIN_ACTION_SIZE + 1)
			break;

		switch (mgmt->u.action.u.addba_req.action_code) {
		case WLAN_ACTION_ADDBA_REQ:
			if (len < (IEEE80211_MIN_ACTION_SIZE +
				   sizeof(mgmt->u.action.u.addba_req)))
				goto invalid;
			break;
		case WLAN_ACTION_ADDBA_RESP:
			if (len < (IEEE80211_MIN_ACTION_SIZE +
				   sizeof(mgmt->u.action.u.addba_resp)))
				goto invalid;
			break;
		case WLAN_ACTION_DELBA:
			if (len < (IEEE80211_MIN_ACTION_SIZE +
				   sizeof(mgmt->u.action.u.delba)))
				goto invalid;
			break;
		default:
			goto invalid;
		}

		goto queue;
	case WLAN_CATEGORY_SPECTRUM_MGMT:
		if (local->hw.conf.channel->band != IEEE80211_BAND_5GHZ)
			break;

		if (sdata->vif.type != NL80211_IFTYPE_STATION)
			break;

		/* verify action_code is present */
		if (len < IEEE80211_MIN_ACTION_SIZE + 1)
			break;

		switch (mgmt->u.action.u.measurement.action_code) {
		case WLAN_ACTION_SPCT_MSR_REQ:
			if (len < (IEEE80211_MIN_ACTION_SIZE +
				   sizeof(mgmt->u.action.u.measurement)))
				break;
			ieee80211_process_measurement_req(sdata, mgmt, len);
			goto handled;
		case WLAN_ACTION_SPCT_CHL_SWITCH:
			if (len < (IEEE80211_MIN_ACTION_SIZE +
				   sizeof(mgmt->u.action.u.chan_switch)))
				break;

			if (sdata->vif.type != NL80211_IFTYPE_STATION)
				break;

			if (memcmp(mgmt->bssid, sdata->u.mgd.bssid, ETH_ALEN))
				break;

			goto queue;
		}
		break;
	case WLAN_CATEGORY_SA_QUERY:
		if (len < (IEEE80211_MIN_ACTION_SIZE +
			   sizeof(mgmt->u.action.u.sa_query)))
			break;

		switch (mgmt->u.action.u.sa_query.action) {
		case WLAN_ACTION_SA_QUERY_REQUEST:
			if (sdata->vif.type != NL80211_IFTYPE_STATION)
				break;
			ieee80211_process_sa_query_req(sdata, mgmt, len);
			goto handled;
		}
		break;
	case WLAN_CATEGORY_MESH_PLINK:
		if (!ieee80211_vif_is_mesh(&sdata->vif))
			break;
		goto queue;
	case WLAN_CATEGORY_MESH_PATH_SEL:
		if (!mesh_path_sel_is_hwmp(sdata))
			break;
		goto queue;
	}

	return RX_CONTINUE;

 invalid:
	status->rx_flags |= IEEE80211_RX_MALFORMED_ACTION_FRM;
	/* will return in the next handlers */
	return RX_CONTINUE;

 handled:
	if (rx->sta)
		rx->sta->rx_packets++;
	dev_kfree_skb(rx->skb);
	return RX_QUEUED;

 queue:
	rx->skb->pkt_type = IEEE80211_SDATA_QUEUE_TYPE_FRAME;
	skb_queue_tail(&sdata->skb_queue, rx->skb);
	ieee80211_queue_work(&local->hw, &sdata->work);
	if (rx->sta)
		rx->sta->rx_packets++;
	return RX_QUEUED;
}

static ieee80211_rx_result debug_noinline
ieee80211_rx_h_userspace_mgmt(struct ieee80211_rx_data *rx)
{
	struct ieee80211_rx_status *status = IEEE80211_SKB_RXCB(rx->skb);

	/* skip known-bad action frames and return them in the next handler */
	if (status->rx_flags & IEEE80211_RX_MALFORMED_ACTION_FRM)
		return RX_CONTINUE;

	/*
	 * Getting here means the kernel doesn't know how to handle
	 * it, but maybe userspace does ... include returned frames
	 * so userspace can register for those to know whether ones
	 * it transmitted were processed or returned.
	 */

	if (cfg80211_rx_mgmt(rx->sdata->dev, status->freq,
			     rx->skb->data, rx->skb->len,
			     GFP_ATOMIC)) {
		if (rx->sta)
			rx->sta->rx_packets++;
		dev_kfree_skb(rx->skb);
		return RX_QUEUED;
	}


	return RX_CONTINUE;
}

static ieee80211_rx_result debug_noinline
ieee80211_rx_h_action_return(struct ieee80211_rx_data *rx)
{
	struct ieee80211_local *local = rx->local;
	struct ieee80211_mgmt *mgmt = (struct ieee80211_mgmt *) rx->skb->data;
	struct sk_buff *nskb;
	struct ieee80211_sub_if_data *sdata = rx->sdata;
	struct ieee80211_rx_status *status = IEEE80211_SKB_RXCB(rx->skb);

	if (!ieee80211_is_action(mgmt->frame_control))
		return RX_CONTINUE;

	/*
	 * For AP mode, hostapd is responsible for handling any action
	 * frames that we didn't handle, including returning unknown
	 * ones. For all other modes we will return them to the sender,
	 * setting the 0x80 bit in the action category, as required by
	 * 802.11-2007 7.3.1.11.
	 * Newer versions of hostapd shall also use the management frame
	 * registration mechanisms, but older ones still use cooked
	 * monitor interfaces so push all frames there.
	 */
	if (!(status->rx_flags & IEEE80211_RX_MALFORMED_ACTION_FRM) &&
	    (sdata->vif.type == NL80211_IFTYPE_AP ||
	     sdata->vif.type == NL80211_IFTYPE_AP_VLAN))
		return RX_DROP_MONITOR;

	/* do not return rejected action frames */
	if (mgmt->u.action.category & 0x80)
		return RX_DROP_UNUSABLE;

	nskb = skb_copy_expand(rx->skb, local->hw.extra_tx_headroom, 0,
			       GFP_ATOMIC);
	if (nskb) {
		struct ieee80211_mgmt *nmgmt = (void *)nskb->data;

		nmgmt->u.action.category |= 0x80;
		memcpy(nmgmt->da, nmgmt->sa, ETH_ALEN);
		memcpy(nmgmt->sa, rx->sdata->vif.addr, ETH_ALEN);

		memset(nskb->cb, 0, sizeof(nskb->cb));

		ieee80211_tx_skb(rx->sdata, nskb);
	}
	dev_kfree_skb(rx->skb);
	return RX_QUEUED;
}

static ieee80211_rx_result debug_noinline
ieee80211_rx_h_mgmt(struct ieee80211_rx_data *rx)
{
	struct ieee80211_sub_if_data *sdata = rx->sdata;
	ieee80211_rx_result rxs;
	struct ieee80211_mgmt *mgmt = (void *)rx->skb->data;
	__le16 stype;

	rxs = ieee80211_work_rx_mgmt(rx->sdata, rx->skb);
	if (rxs != RX_CONTINUE)
		return rxs;

	stype = mgmt->frame_control & cpu_to_le16(IEEE80211_FCTL_STYPE);

	if (!ieee80211_vif_is_mesh(&sdata->vif) &&
	    sdata->vif.type != NL80211_IFTYPE_ADHOC &&
	    sdata->vif.type != NL80211_IFTYPE_STATION)
		return RX_DROP_MONITOR;

	switch (stype) {
	case cpu_to_le16(IEEE80211_STYPE_BEACON):
	case cpu_to_le16(IEEE80211_STYPE_PROBE_RESP):
		/* process for all: mesh, mlme, ibss */
		break;
	case cpu_to_le16(IEEE80211_STYPE_DEAUTH):
	case cpu_to_le16(IEEE80211_STYPE_DISASSOC):
		if (is_multicast_ether_addr(mgmt->da) &&
		    !is_broadcast_ether_addr(mgmt->da))
			return RX_DROP_MONITOR;

		/* process only for station */
		if (sdata->vif.type != NL80211_IFTYPE_STATION)
			return RX_DROP_MONITOR;
		break;
	case cpu_to_le16(IEEE80211_STYPE_PROBE_REQ):
	case cpu_to_le16(IEEE80211_STYPE_AUTH):
		/* process only for ibss */
		if (sdata->vif.type != NL80211_IFTYPE_ADHOC)
			return RX_DROP_MONITOR;
		break;
	default:
		return RX_DROP_MONITOR;
	}

	/* queue up frame and kick off work to process it */
	rx->skb->pkt_type = IEEE80211_SDATA_QUEUE_TYPE_FRAME;
	skb_queue_tail(&sdata->skb_queue, rx->skb);
	ieee80211_queue_work(&rx->local->hw, &sdata->work);
	if (rx->sta)
		rx->sta->rx_packets++;

	return RX_QUEUED;
}

static void ieee80211_rx_michael_mic_report(struct ieee80211_hdr *hdr,
					    struct ieee80211_rx_data *rx)
{
	int keyidx;
	unsigned int hdrlen;

	hdrlen = ieee80211_hdrlen(hdr->frame_control);
	if (rx->skb->len >= hdrlen + 4)
		keyidx = rx->skb->data[hdrlen + 3] >> 6;
	else
		keyidx = -1;

	if (!rx->sta) {
		/*
		 * Some hardware seem to generate incorrect Michael MIC
		 * reports; ignore them to avoid triggering countermeasures.
		 */
		return;
	}

	if (!ieee80211_has_protected(hdr->frame_control))
		return;

	if (rx->sdata->vif.type == NL80211_IFTYPE_AP && keyidx) {
		/*
		 * APs with pairwise keys should never receive Michael MIC
		 * errors for non-zero keyidx because these are reserved for
		 * group keys and only the AP is sending real multicast
		 * frames in the BSS.
		 */
		return;
	}

	if (!ieee80211_is_data(hdr->frame_control) &&
	    !ieee80211_is_auth(hdr->frame_control))
		return;

	mac80211_ev_michael_mic_failure(rx->sdata, keyidx, hdr, NULL,
					GFP_ATOMIC);
}

/* TODO: use IEEE80211_RX_FRAGMENTED */
static void ieee80211_rx_cooked_monitor(struct ieee80211_rx_data *rx,
					struct ieee80211_rate *rate)
{
	struct ieee80211_sub_if_data *sdata;
	struct ieee80211_local *local = rx->local;
	struct ieee80211_rtap_hdr {
		struct ieee80211_radiotap_header hdr;
		u8 flags;
		u8 rate_or_pad;
		__le16 chan_freq;
		__le16 chan_flags;
	} __packed *rthdr;
	struct sk_buff *skb = rx->skb, *skb2;
	struct net_device *prev_dev = NULL;
	struct ieee80211_rx_status *status = IEEE80211_SKB_RXCB(skb);

	/*
	 * If cooked monitor has been processed already, then
	 * don't do it again. If not, set the flag.
	 */
	if (rx->flags & IEEE80211_RX_CMNTR)
		goto out_free_skb;
	rx->flags |= IEEE80211_RX_CMNTR;

	if (skb_headroom(skb) < sizeof(*rthdr) &&
	    pskb_expand_head(skb, sizeof(*rthdr), 0, GFP_ATOMIC))
		goto out_free_skb;

	rthdr = (void *)skb_push(skb, sizeof(*rthdr));
	memset(rthdr, 0, sizeof(*rthdr));
	rthdr->hdr.it_len = cpu_to_le16(sizeof(*rthdr));
	rthdr->hdr.it_present =
		cpu_to_le32((1 << IEEE80211_RADIOTAP_FLAGS) |
			    (1 << IEEE80211_RADIOTAP_CHANNEL));

	if (rate) {
		rthdr->rate_or_pad = rate->bitrate / 5;
		rthdr->hdr.it_present |=
			cpu_to_le32(1 << IEEE80211_RADIOTAP_RATE);
	}
	rthdr->chan_freq = cpu_to_le16(status->freq);

	if (status->band == IEEE80211_BAND_5GHZ)
		rthdr->chan_flags = cpu_to_le16(IEEE80211_CHAN_OFDM |
						IEEE80211_CHAN_5GHZ);
	else
		rthdr->chan_flags = cpu_to_le16(IEEE80211_CHAN_DYN |
						IEEE80211_CHAN_2GHZ);

	skb_set_mac_header(skb, 0);
	skb->ip_summed = CHECKSUM_UNNECESSARY;
	skb->pkt_type = PACKET_OTHERHOST;
	skb->protocol = htons(ETH_P_802_2);

	list_for_each_entry_rcu(sdata, &local->interfaces, list) {
		if (!ieee80211_sdata_running(sdata))
			continue;

		if (sdata->vif.type != NL80211_IFTYPE_MONITOR ||
		    !(sdata->u.mntr_flags & MONITOR_FLAG_COOK_FRAMES))
			continue;

		if (prev_dev) {
			skb2 = skb_clone(skb, GFP_ATOMIC);
			if (skb2) {
				skb2->dev = prev_dev;
				netif_receive_skb(skb2);
			}
		}

		prev_dev = sdata->dev;
		sdata->dev->stats.rx_packets++;
		sdata->dev->stats.rx_bytes += skb->len;
	}

	if (prev_dev) {
		skb->dev = prev_dev;
		netif_receive_skb(skb);
		return;
	}

 out_free_skb:
	dev_kfree_skb(skb);
}

static void ieee80211_rx_handlers_result(struct ieee80211_rx_data *rx,
					 ieee80211_rx_result res)
{
	switch (res) {
	case RX_DROP_MONITOR:
		I802_DEBUG_INC(rx->sdata->local->rx_handlers_drop);
		if (rx->sta)
			rx->sta->rx_dropped++;
		/* fall through */
	case RX_CONTINUE: {
		struct ieee80211_rate *rate = NULL;
		struct ieee80211_supported_band *sband;
		struct ieee80211_rx_status *status;

		status = IEEE80211_SKB_RXCB((rx->skb));

		sband = rx->local->hw.wiphy->bands[status->band];
		if (!(status->flag & RX_FLAG_HT))
			rate = &sband->bitrates[status->rate_idx];

		ieee80211_rx_cooked_monitor(rx, rate);
		break;
		}
	case RX_DROP_UNUSABLE:
		I802_DEBUG_INC(rx->sdata->local->rx_handlers_drop);
		if (rx->sta)
			rx->sta->rx_dropped++;
		dev_kfree_skb(rx->skb);
		break;
	case RX_QUEUED:
		I802_DEBUG_INC(rx->sdata->local->rx_handlers_queued);
		break;
	}
}

static void ieee80211_rx_handlers(struct ieee80211_rx_data *rx)
{
	ieee80211_rx_result res = RX_DROP_MONITOR;
	struct sk_buff *skb;

#define CALL_RXH(rxh)			\
	do {				\
		res = rxh(rx);		\
		if (res != RX_CONTINUE)	\
			goto rxh_next;  \
	} while (0);

	spin_lock(&rx->local->rx_skb_queue.lock);
	if (rx->local->running_rx_handler)
		goto unlock;

	rx->local->running_rx_handler = true;

	while ((skb = __skb_dequeue(&rx->local->rx_skb_queue))) {
		spin_unlock(&rx->local->rx_skb_queue.lock);

		/*
		 * all the other fields are valid across frames
		 * that belong to an aMPDU since they are on the
		 * same TID from the same station
		 */
		rx->skb = skb;

		CALL_RXH(ieee80211_rx_h_decrypt)
		CALL_RXH(ieee80211_rx_h_check_more_data)
		CALL_RXH(ieee80211_rx_h_sta_process)
		CALL_RXH(ieee80211_rx_h_defragment)
		CALL_RXH(ieee80211_rx_h_ps_poll)
		CALL_RXH(ieee80211_rx_h_michael_mic_verify)
		/* must be after MMIC verify so header is counted in MPDU mic */
		CALL_RXH(ieee80211_rx_h_remove_qos_control)
		CALL_RXH(ieee80211_rx_h_amsdu)
#ifdef CONFIG_MAC80211_MESH
		if (ieee80211_vif_is_mesh(&rx->sdata->vif))
			CALL_RXH(ieee80211_rx_h_mesh_fwding);
#endif
		CALL_RXH(ieee80211_rx_h_data)
		CALL_RXH(ieee80211_rx_h_ctrl);
		CALL_RXH(ieee80211_rx_h_mgmt_check)
		CALL_RXH(ieee80211_rx_h_action)
		CALL_RXH(ieee80211_rx_h_userspace_mgmt)
		CALL_RXH(ieee80211_rx_h_action_return)
		CALL_RXH(ieee80211_rx_h_mgmt)

 rxh_next:
		ieee80211_rx_handlers_result(rx, res);
		spin_lock(&rx->local->rx_skb_queue.lock);
#undef CALL_RXH
	}

	rx->local->running_rx_handler = false;

 unlock:
	spin_unlock(&rx->local->rx_skb_queue.lock);
}

static void ieee80211_invoke_rx_handlers(struct ieee80211_rx_data *rx)
{
	ieee80211_rx_result res = RX_DROP_MONITOR;

#define CALL_RXH(rxh)			\
	do {				\
		res = rxh(rx);		\
		if (res != RX_CONTINUE)	\
			goto rxh_next;  \
	} while (0);

	CALL_RXH(ieee80211_rx_h_passive_scan)
	CALL_RXH(ieee80211_rx_h_check)

	ieee80211_rx_reorder_ampdu(rx);

	ieee80211_rx_handlers(rx);
	return;

 rxh_next:
	ieee80211_rx_handlers_result(rx, res);

#undef CALL_RXH
}

/*
 * This function makes calls into the RX path, therefore
 * it has to be invoked under RCU read lock.
 */
void ieee80211_release_reorder_timeout(struct sta_info *sta, int tid)
{
	struct ieee80211_rx_data rx = {
		.sta = sta,
		.sdata = sta->sdata,
		.local = sta->local,
		.queue = tid,
		.flags = 0,
	};
	struct tid_ampdu_rx *tid_agg_rx;

	tid_agg_rx = rcu_dereference(sta->ampdu_mlme.tid_rx[tid]);
	if (!tid_agg_rx)
		return;

	spin_lock(&tid_agg_rx->reorder_lock);
	ieee80211_sta_reorder_release(&sta->local->hw, tid_agg_rx);
	spin_unlock(&tid_agg_rx->reorder_lock);

	ieee80211_rx_handlers(&rx);
}

/* main receive path */

static int prepare_for_handlers(struct ieee80211_rx_data *rx,
				struct ieee80211_hdr *hdr)
{
	struct ieee80211_sub_if_data *sdata = rx->sdata;
	struct sk_buff *skb = rx->skb;
	struct ieee80211_rx_status *status = IEEE80211_SKB_RXCB(skb);
	u8 *bssid = ieee80211_get_bssid(hdr, skb->len, sdata->vif.type);
	int multicast = is_multicast_ether_addr(hdr->addr1);

	switch (sdata->vif.type) {
	case NL80211_IFTYPE_STATION:
		if (!bssid && !sdata->u.mgd.use_4addr)
			return 0;
		if (!multicast &&
		    compare_ether_addr(sdata->vif.addr, hdr->addr1) != 0) {
			if (!(sdata->dev->flags & IFF_PROMISC) ||
			    sdata->u.mgd.use_4addr)
				return 0;
			status->rx_flags &= ~IEEE80211_RX_RA_MATCH;
		}
		break;
	case NL80211_IFTYPE_ADHOC:
		if (!bssid)
			return 0;
		if (ieee80211_is_beacon(hdr->frame_control)) {
			return 1;
		}
		else if (!ieee80211_bssid_match(bssid, sdata->u.ibss.bssid)) {
			if (!(status->rx_flags & IEEE80211_RX_IN_SCAN))
				return 0;
			status->rx_flags &= ~IEEE80211_RX_RA_MATCH;
		} else if (!multicast &&
			   compare_ether_addr(sdata->vif.addr,
					      hdr->addr1) != 0) {
			if (!(sdata->dev->flags & IFF_PROMISC))
				return 0;
			status->rx_flags &= ~IEEE80211_RX_RA_MATCH;
		} else if (!rx->sta) {
			int rate_idx;
			if (status->flag & RX_FLAG_HT)
				rate_idx = 0; /* TODO: HT rates */
			else
				rate_idx = status->rate_idx;
			rx->sta = ieee80211_ibss_add_sta(sdata, bssid,
					hdr->addr2, BIT(rate_idx), GFP_ATOMIC);
		}
		break;
	case NL80211_IFTYPE_MESH_POINT:
		if (!multicast &&
		    compare_ether_addr(sdata->vif.addr,
				       hdr->addr1) != 0) {
			if (!(sdata->dev->flags & IFF_PROMISC))
				return 0;

			status->rx_flags &= ~IEEE80211_RX_RA_MATCH;
		}
		break;
	case NL80211_IFTYPE_AP_VLAN:
	case NL80211_IFTYPE_AP:
		if (!bssid) {
			if (compare_ether_addr(sdata->vif.addr,
					       hdr->addr1))
				return 0;
		} else if (!ieee80211_bssid_match(bssid,
					sdata->vif.addr)) {
			if (!(status->rx_flags & IEEE80211_RX_IN_SCAN) &&
			    !ieee80211_is_beacon(hdr->frame_control))
				return 0;
			status->rx_flags &= ~IEEE80211_RX_RA_MATCH;
		}
		break;
	case NL80211_IFTYPE_WDS:
		if (bssid || !ieee80211_is_data(hdr->frame_control))
			return 0;
		if (compare_ether_addr(sdata->u.wds.remote_addr, hdr->addr2))
			return 0;
		break;
	default:
		/* should never get here */
		WARN_ON(1);
		break;
	}

	return 1;
}

/*
 * This function returns whether or not the SKB
 * was destined for RX processing or not, which,
 * if consume is true, is equivalent to whether
 * or not the skb was consumed.
 */
static bool ieee80211_prepare_and_rx_handle(struct ieee80211_rx_data *rx,
					    struct sk_buff *skb, bool consume)
{
	struct ieee80211_local *local = rx->local;
	struct ieee80211_sub_if_data *sdata = rx->sdata;
	struct ieee80211_rx_status *status = IEEE80211_SKB_RXCB(skb);
	struct ieee80211_hdr *hdr = (void *)skb->data;
	int prepares;

	rx->skb = skb;
	status->rx_flags |= IEEE80211_RX_RA_MATCH;
	prepares = prepare_for_handlers(rx, hdr);

	if (!prepares)
		return false;

	if (status->flag & RX_FLAG_MMIC_ERROR) {
		if (status->rx_flags & IEEE80211_RX_RA_MATCH)
			ieee80211_rx_michael_mic_report(hdr, rx);
		return false;
	}

	if (!consume) {
		skb = skb_copy(skb, GFP_ATOMIC);
		if (!skb) {
			if (net_ratelimit())
				wiphy_debug(local->hw.wiphy,
					"failed to copy skb for %s\n",
					sdata->name);
			return true;
		}

		rx->skb = skb;
	}

	ieee80211_invoke_rx_handlers(rx);
	return true;
}

/*
 * This is the actual Rx frames handler. as it blongs to Rx path it must
 * be called with rcu_read_lock protection.
 */
static void __ieee80211_rx_handle_packet(struct ieee80211_hw *hw,
					 struct sk_buff *skb)
{
	struct ieee80211_rx_status *status = IEEE80211_SKB_RXCB(skb);
	struct ieee80211_local *local = hw_to_local(hw);
	struct ieee80211_sub_if_data *sdata;
	struct ieee80211_hdr *hdr;
	__le16 fc;
	struct ieee80211_rx_data rx;
	struct ieee80211_sub_if_data *prev;
	struct sta_info *sta, *tmp, *prev_sta;
	int err = 0;

	fc = ((struct ieee80211_hdr *)skb->data)->frame_control;
	memset(&rx, 0, sizeof(rx));
	rx.skb = skb;
	rx.local = local;

	if (ieee80211_is_data(fc) || ieee80211_is_mgmt(fc))
		local->dot11ReceivedFragmentCount++;

	if (unlikely(test_bit(SCAN_HW_SCANNING, &local->scanning) ||
		     test_bit(SCAN_SW_SCANNING, &local->scanning)))
		status->rx_flags |= IEEE80211_RX_IN_SCAN;

	if (ieee80211_is_mgmt(fc))
		err = skb_linearize(skb);
	else
		err = !pskb_may_pull(skb, ieee80211_hdrlen(fc));

	if (err) {
		dev_kfree_skb(skb);
		return;
	}

	hdr = (struct ieee80211_hdr *)skb->data;
	ieee80211_parse_qos(&rx);
	ieee80211_verify_alignment(&rx);

	if (ieee80211_is_data(fc)) {
		prev_sta = NULL;

		for_each_sta_info(local, hdr->addr2, sta, tmp) {
			if (!prev_sta) {
				prev_sta = sta;
				continue;
			}

			rx.sta = prev_sta;
			rx.sdata = prev_sta->sdata;
			ieee80211_prepare_and_rx_handle(&rx, skb, false);

			prev_sta = sta;
		}

		if (prev_sta) {
			rx.sta = prev_sta;
			rx.sdata = prev_sta->sdata;

			if (ieee80211_prepare_and_rx_handle(&rx, skb, true))
				return;
			goto out;
		}
	}

	prev = NULL;

	list_for_each_entry_rcu(sdata, &local->interfaces, list) {
		if (!ieee80211_sdata_running(sdata))
			continue;

		if (sdata->vif.type == NL80211_IFTYPE_MONITOR ||
		    sdata->vif.type == NL80211_IFTYPE_AP_VLAN)
			continue;

		/*
		 * frame is destined for this interface, but if it's
		 * not also for the previous one we handle that after
		 * the loop to avoid copying the SKB once too much
		 */

		if (!prev) {
			prev = sdata;
			continue;
		}

		rx.sta = sta_info_get_bss(prev, hdr->addr2);
		rx.sdata = prev;
		ieee80211_prepare_and_rx_handle(&rx, skb, false);

		prev = sdata;
	}

	if (prev) {
		rx.sta = sta_info_get_bss(prev, hdr->addr2);
		rx.sdata = prev;

		if (ieee80211_prepare_and_rx_handle(&rx, skb, true))
			return;
	}

 out:
	dev_kfree_skb(skb);
}

/*
 * This is the receive path handler. It is called by a low level driver when an
 * 802.11 MPDU is received from the hardware.
 */
void ieee80211_rx(struct ieee80211_hw *hw, struct sk_buff *skb)
{
	struct ieee80211_local *local = hw_to_local(hw);
	struct ieee80211_rate *rate = NULL;
	struct ieee80211_supported_band *sband;
	struct ieee80211_rx_status *status = IEEE80211_SKB_RXCB(skb);

	WARN_ON_ONCE(softirq_count() == 0);

	if (WARN_ON(status->band < 0 ||
		    status->band >= IEEE80211_NUM_BANDS))
		goto drop;

	sband = local->hw.wiphy->bands[status->band];
	if (WARN_ON(!sband))
		goto drop;

	/*
	 * If we're suspending, it is possible although not too likely
	 * that we'd be receiving frames after having already partially
	 * quiesced the stack. We can't process such frames then since
	 * that might, for example, cause stations to be added or other
	 * driver callbacks be invoked.
	 */
	if (unlikely(local->quiescing || local->suspended))
		goto drop;

	/*
	 * The same happens when we're not even started,
	 * but that's worth a warning.
	 */
	if (WARN_ON(!local->started))
		goto drop;

	if (likely(!(status->flag & RX_FLAG_FAILED_PLCP_CRC))) {
		/*
		 * Validate the rate, unless a PLCP error means that
		 * we probably can't have a valid rate here anyway.
		 */

		if (status->flag & RX_FLAG_HT) {
			/*
			 * rate_idx is MCS index, which can be [0-76]
			 * as documented on:
			 *
			 * http://wireless.kernel.org/en/developers/Documentation/ieee80211/802.11n
			 *
			 * Anything else would be some sort of driver or
			 * hardware error. The driver should catch hardware
			 * errors.
			 */
			if (WARN((status->rate_idx < 0 ||
				 status->rate_idx > 76),
				 "Rate marked as an HT rate but passed "
				 "status->rate_idx is not "
				 "an MCS index [0-76]: %d (0x%02x)\n",
				 status->rate_idx,
				 status->rate_idx))
				goto drop;
		} else {
			if (WARN_ON(status->rate_idx < 0 ||
				    status->rate_idx >= sband->n_bitrates))
				goto drop;
			rate = &sband->bitrates[status->rate_idx];
		}
	}

	status->rx_flags = 0;

	/*
	 * key references and virtual interfaces are protected using RCU
	 * and this requires that we are in a read-side RCU section during
	 * receive processing
	 */
	rcu_read_lock();

	/*
	 * Frames with failed FCS/PLCP checksum are not returned,
	 * all other frames are returned without radiotap header
	 * if it was previously present.
	 * Also, frames with less than 16 bytes are dropped.
	 */
	skb = ieee80211_rx_monitor(local, skb, rate);
	if (!skb) {
		rcu_read_unlock();
		return;
	}

	ieee80211_tpt_led_trig_rx(local,
			((struct ieee80211_hdr *)skb->data)->frame_control,
			skb->len);
	__ieee80211_rx_handle_packet(hw, skb);

	rcu_read_unlock();

	return;
 drop:
	kfree_skb(skb);
}
EXPORT_SYMBOL(ieee80211_rx);

/* This is a version of the rx handler that can be called from hard irq
 * context. Post the skb on the queue and schedule the tasklet */
void ieee80211_rx_irqsafe(struct ieee80211_hw *hw, struct sk_buff *skb)
{
	struct ieee80211_local *local = hw_to_local(hw);

	BUILD_BUG_ON(sizeof(struct ieee80211_rx_status) > sizeof(skb->cb));

	skb->pkt_type = IEEE80211_RX_MSG;
	skb_queue_tail(&local->skb_queue, skb);
	tasklet_schedule(&local->tasklet);
}
EXPORT_SYMBOL(ieee80211_rx_irqsafe);<|MERGE_RESOLUTION|>--- conflicted
+++ resolved
@@ -1191,12 +1191,8 @@
 	 * Change STA power saving mode only at the end of a frame
 	 * exchange sequence.
 	 */
-<<<<<<< HEAD
-	if (!ieee80211_has_morefrags(hdr->frame_control) &&
-=======
 	if (!(sta->local->hw.flags & IEEE80211_HW_AP_LINK_PS) &&
 	    !ieee80211_has_morefrags(hdr->frame_control) &&
->>>>>>> 105e53f8
 	    !(status->rx_flags & IEEE80211_RX_DEFERRED_RELEASE) &&
 	    (rx->sdata->vif.type == NL80211_IFTYPE_AP ||
 	     rx->sdata->vif.type == NL80211_IFTYPE_AP_VLAN)) {
@@ -1947,14 +1943,10 @@
 	dev->stats.rx_bytes += rx->skb->len;
 
 	if (local->ps_sdata && local->hw.conf.dynamic_ps_timeout > 0 &&
-<<<<<<< HEAD
-	    !is_multicast_ether_addr(((struct ethhdr *)rx->skb->data)->h_dest)) {
-=======
 	    !is_multicast_ether_addr(
 		    ((struct ethhdr *)rx->skb->data)->h_dest) &&
 	    (!local->scanning &&
 	     !test_bit(SDATA_STATE_OFFCHANNEL, &sdata->state))) {
->>>>>>> 105e53f8
 			mod_timer(&local->dynamic_ps_timer, jiffies +
 			 msecs_to_jiffies(local->hw.conf.dynamic_ps_timeout));
 	}
