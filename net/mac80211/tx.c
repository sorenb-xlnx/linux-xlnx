/*
 * Copyright 2002-2005, Instant802 Networks, Inc.
 * Copyright 2005-2006, Devicescape Software, Inc.
 * Copyright 2006-2007	Jiri Benc <jbenc@suse.cz>
 * Copyright 2007	Johannes Berg <johannes@sipsolutions.net>
 *
 * This program is free software; you can redistribute it and/or modify
 * it under the terms of the GNU General Public License version 2 as
 * published by the Free Software Foundation.
 *
 *
 * Transmit and frame generation functions.
 */

#include <linux/kernel.h>
#include <linux/slab.h>
#include <linux/skbuff.h>
#include <linux/etherdevice.h>
#include <linux/bitmap.h>
#include <linux/rcupdate.h>
#include <net/net_namespace.h>
#include <net/ieee80211_radiotap.h>
#include <net/cfg80211.h>
#include <net/mac80211.h>
#include <asm/unaligned.h>

#include "ieee80211_i.h"
#include "led.h"
#include "mesh.h"
#include "wep.h"
#include "wpa.h"
#include "wme.h"
#include "rate.h"

#define IEEE80211_TX_OK		0
#define IEEE80211_TX_AGAIN	1
#define IEEE80211_TX_FRAG_AGAIN	2

/* misc utils */

static inline void ieee80211_include_sequence(struct ieee80211_sub_if_data *sdata,
					      struct ieee80211_hdr *hdr)
{
	/* Set the sequence number for this frame. */
	hdr->seq_ctrl = cpu_to_le16(sdata->sequence);

	/* Increase the sequence number. */
	sdata->sequence = (sdata->sequence + 0x10) & IEEE80211_SCTL_SEQ;
}

#ifdef CONFIG_MAC80211_LOWTX_FRAME_DUMP
static void ieee80211_dump_frame(const char *ifname, const char *title,
				 const struct sk_buff *skb)
{
	const struct ieee80211_hdr *hdr = (struct ieee80211_hdr *) skb->data;
	u16 fc;
	int hdrlen;
	DECLARE_MAC_BUF(mac);

	printk(KERN_DEBUG "%s: %s (len=%d)", ifname, title, skb->len);
	if (skb->len < 4) {
		printk("\n");
		return;
	}

	fc = le16_to_cpu(hdr->frame_control);
	hdrlen = ieee80211_get_hdrlen(fc);
	if (hdrlen > skb->len)
		hdrlen = skb->len;
	if (hdrlen >= 4)
		printk(" FC=0x%04x DUR=0x%04x",
		       fc, le16_to_cpu(hdr->duration_id));
	if (hdrlen >= 10)
		printk(" A1=%s", print_mac(mac, hdr->addr1));
	if (hdrlen >= 16)
		printk(" A2=%s", print_mac(mac, hdr->addr2));
	if (hdrlen >= 24)
		printk(" A3=%s", print_mac(mac, hdr->addr3));
	if (hdrlen >= 30)
		printk(" A4=%s", print_mac(mac, hdr->addr4));
	printk("\n");
}
#else /* CONFIG_MAC80211_LOWTX_FRAME_DUMP */
static inline void ieee80211_dump_frame(const char *ifname, const char *title,
					struct sk_buff *skb)
{
}
#endif /* CONFIG_MAC80211_LOWTX_FRAME_DUMP */

static u16 ieee80211_duration(struct ieee80211_tx_data *tx, int group_addr,
			      int next_frag_len)
{
	int rate, mrate, erp, dur, i;
	struct ieee80211_rate *txrate;
	struct ieee80211_local *local = tx->local;
	struct ieee80211_supported_band *sband;

	sband = local->hw.wiphy->bands[tx->channel->band];
	txrate = &sband->bitrates[tx->rate_idx];

	erp = 0;
	if (tx->sdata->flags & IEEE80211_SDATA_OPERATING_GMODE)
		erp = txrate->flags & IEEE80211_RATE_ERP_G;

	/*
	 * data and mgmt (except PS Poll):
	 * - during CFP: 32768
	 * - during contention period:
	 *   if addr1 is group address: 0
	 *   if more fragments = 0 and addr1 is individual address: time to
	 *      transmit one ACK plus SIFS
	 *   if more fragments = 1 and addr1 is individual address: time to
	 *      transmit next fragment plus 2 x ACK plus 3 x SIFS
	 *
	 * IEEE 802.11, 9.6:
	 * - control response frame (CTS or ACK) shall be transmitted using the
	 *   same rate as the immediately previous frame in the frame exchange
	 *   sequence, if this rate belongs to the PHY mandatory rates, or else
	 *   at the highest possible rate belonging to the PHY rates in the
	 *   BSSBasicRateSet
	 */

	if ((tx->fc & IEEE80211_FCTL_FTYPE) == IEEE80211_FTYPE_CTL) {
		/* TODO: These control frames are not currently sent by
		 * 80211.o, but should they be implemented, this function
		 * needs to be updated to support duration field calculation.
		 *
		 * RTS: time needed to transmit pending data/mgmt frame plus
		 *    one CTS frame plus one ACK frame plus 3 x SIFS
		 * CTS: duration of immediately previous RTS minus time
		 *    required to transmit CTS and its SIFS
		 * ACK: 0 if immediately previous directed data/mgmt had
		 *    more=0, with more=1 duration in ACK frame is duration
		 *    from previous frame minus time needed to transmit ACK
		 *    and its SIFS
		 * PS Poll: BIT(15) | BIT(14) | aid
		 */
		return 0;
	}

	/* data/mgmt */
	if (0 /* FIX: data/mgmt during CFP */)
		return 32768;

	if (group_addr) /* Group address as the destination - no ACK */
		return 0;

	/* Individual destination address:
	 * IEEE 802.11, Ch. 9.6 (after IEEE 802.11g changes)
	 * CTS and ACK frames shall be transmitted using the highest rate in
	 * basic rate set that is less than or equal to the rate of the
	 * immediately previous frame and that is using the same modulation
	 * (CCK or OFDM). If no basic rate set matches with these requirements,
	 * the highest mandatory rate of the PHY that is less than or equal to
	 * the rate of the previous frame is used.
	 * Mandatory rates for IEEE 802.11g PHY: 1, 2, 5.5, 11, 6, 12, 24 Mbps
	 */
	rate = -1;
	/* use lowest available if everything fails */
	mrate = sband->bitrates[0].bitrate;
	for (i = 0; i < sband->n_bitrates; i++) {
		struct ieee80211_rate *r = &sband->bitrates[i];

		if (r->bitrate > txrate->bitrate)
			break;

		if (tx->sdata->basic_rates & BIT(i))
			rate = r->bitrate;

		switch (sband->band) {
		case IEEE80211_BAND_2GHZ: {
			u32 flag;
			if (tx->sdata->flags & IEEE80211_SDATA_OPERATING_GMODE)
				flag = IEEE80211_RATE_MANDATORY_G;
			else
				flag = IEEE80211_RATE_MANDATORY_B;
			if (r->flags & flag)
				mrate = r->bitrate;
			break;
		}
		case IEEE80211_BAND_5GHZ:
			if (r->flags & IEEE80211_RATE_MANDATORY_A)
				mrate = r->bitrate;
			break;
		case IEEE80211_NUM_BANDS:
			WARN_ON(1);
			break;
		}
	}
	if (rate == -1) {
		/* No matching basic rate found; use highest suitable mandatory
		 * PHY rate */
		rate = mrate;
	}

	/* Time needed to transmit ACK
	 * (10 bytes + 4-byte FCS = 112 bits) plus SIFS; rounded up
	 * to closest integer */

	dur = ieee80211_frame_duration(local, 10, rate, erp,
				tx->sdata->bss_conf.use_short_preamble);

	if (next_frag_len) {
		/* Frame is fragmented: duration increases with time needed to
		 * transmit next fragment plus ACK and 2 x SIFS. */
		dur *= 2; /* ACK + SIFS */
		/* next fragment */
		dur += ieee80211_frame_duration(local, next_frag_len,
				txrate->bitrate, erp,
				tx->sdata->bss_conf.use_short_preamble);
	}

	return dur;
}

static int inline is_ieee80211_device(struct net_device *dev,
				      struct net_device *master)
{
	return (wdev_priv(dev->ieee80211_ptr) ==
		wdev_priv(master->ieee80211_ptr));
}

/* tx handlers */

static ieee80211_tx_result
ieee80211_tx_h_check_assoc(struct ieee80211_tx_data *tx)
{
#ifdef CONFIG_MAC80211_VERBOSE_DEBUG
	struct ieee80211_hdr *hdr = (struct ieee80211_hdr *)tx->skb->data;
#endif /* CONFIG_MAC80211_VERBOSE_DEBUG */
	struct ieee80211_tx_info *info = IEEE80211_SKB_CB(tx->skb);
	u32 sta_flags;

	if (unlikely(info->flags & IEEE80211_TX_CTL_INJECTED))
		return TX_CONTINUE;

	if (unlikely(tx->local->sta_sw_scanning) &&
	    ((tx->fc & IEEE80211_FCTL_FTYPE) != IEEE80211_FTYPE_MGMT ||
	     (tx->fc & IEEE80211_FCTL_STYPE) != IEEE80211_STYPE_PROBE_REQ))
		return TX_DROP;

	if (tx->sdata->vif.type == IEEE80211_IF_TYPE_MESH_POINT)
		return TX_CONTINUE;

	if (tx->flags & IEEE80211_TX_PS_BUFFERED)
		return TX_CONTINUE;

	sta_flags = tx->sta ? get_sta_flags(tx->sta) : 0;

	if (likely(tx->flags & IEEE80211_TX_UNICAST)) {
		if (unlikely(!(sta_flags & WLAN_STA_ASSOC) &&
			     tx->sdata->vif.type != IEEE80211_IF_TYPE_IBSS &&
			     (tx->fc & IEEE80211_FCTL_FTYPE) == IEEE80211_FTYPE_DATA)) {
#ifdef CONFIG_MAC80211_VERBOSE_DEBUG
			DECLARE_MAC_BUF(mac);
			printk(KERN_DEBUG "%s: dropped data frame to not "
			       "associated station %s\n",
			       tx->dev->name, print_mac(mac, hdr->addr1));
#endif /* CONFIG_MAC80211_VERBOSE_DEBUG */
			I802_DEBUG_INC(tx->local->tx_handlers_drop_not_assoc);
			return TX_DROP;
		}
	} else {
		if (unlikely((tx->fc & IEEE80211_FCTL_FTYPE) == IEEE80211_FTYPE_DATA &&
			     tx->local->num_sta == 0 &&
			     tx->sdata->vif.type != IEEE80211_IF_TYPE_IBSS)) {
			/*
			 * No associated STAs - no need to send multicast
			 * frames.
			 */
			return TX_DROP;
		}
		return TX_CONTINUE;
	}

	return TX_CONTINUE;
}

static ieee80211_tx_result
ieee80211_tx_h_sequence(struct ieee80211_tx_data *tx)
{
	struct ieee80211_hdr *hdr = (struct ieee80211_hdr *)tx->skb->data;

	if (ieee80211_get_hdrlen(le16_to_cpu(hdr->frame_control)) >= 24)
		ieee80211_include_sequence(tx->sdata, hdr);

	return TX_CONTINUE;
}

/* This function is called whenever the AP is about to exceed the maximum limit
 * of buffered frames for power saving STAs. This situation should not really
 * happen often during normal operation, so dropping the oldest buffered packet
 * from each queue should be OK to make some room for new frames. */
static void purge_old_ps_buffers(struct ieee80211_local *local)
{
	int total = 0, purged = 0;
	struct sk_buff *skb;
	struct ieee80211_sub_if_data *sdata;
	struct sta_info *sta;

	/*
	 * virtual interfaces are protected by RCU
	 */
	rcu_read_lock();

	list_for_each_entry_rcu(sdata, &local->interfaces, list) {
		struct ieee80211_if_ap *ap;
		if (sdata->dev == local->mdev ||
		    sdata->vif.type != IEEE80211_IF_TYPE_AP)
			continue;
		ap = &sdata->u.ap;
		skb = skb_dequeue(&ap->ps_bc_buf);
		if (skb) {
			purged++;
			dev_kfree_skb(skb);
		}
		total += skb_queue_len(&ap->ps_bc_buf);
	}

	list_for_each_entry_rcu(sta, &local->sta_list, list) {
		skb = skb_dequeue(&sta->ps_tx_buf);
		if (skb) {
			purged++;
			dev_kfree_skb(skb);
		}
		total += skb_queue_len(&sta->ps_tx_buf);
	}

	rcu_read_unlock();

	local->total_ps_buffered = total;
	printk(KERN_DEBUG "%s: PS buffers full - purged %d frames\n",
	       wiphy_name(local->hw.wiphy), purged);
}

static ieee80211_tx_result
ieee80211_tx_h_multicast_ps_buf(struct ieee80211_tx_data *tx)
{
	struct ieee80211_tx_info *info = IEEE80211_SKB_CB(tx->skb);

	/*
	 * broadcast/multicast frame
	 *
	 * If any of the associated stations is in power save mode,
	 * the frame is buffered to be sent after DTIM beacon frame.
	 * This is done either by the hardware or us.
	 */

	/* not AP/IBSS or ordered frame */
	if (!tx->sdata->bss || (tx->fc & IEEE80211_FCTL_ORDER))
		return TX_CONTINUE;

	/* no stations in PS mode */
	if (!atomic_read(&tx->sdata->bss->num_sta_ps))
		return TX_CONTINUE;

	/* buffered in mac80211 */
	if (tx->local->hw.flags & IEEE80211_HW_HOST_BROADCAST_PS_BUFFERING) {
		if (tx->local->total_ps_buffered >= TOTAL_MAX_TX_BUFFER)
			purge_old_ps_buffers(tx->local);
		if (skb_queue_len(&tx->sdata->bss->ps_bc_buf) >=
		    AP_MAX_BC_BUFFER) {
			if (net_ratelimit()) {
				printk(KERN_DEBUG "%s: BC TX buffer full - "
				       "dropping the oldest frame\n",
				       tx->dev->name);
			}
			dev_kfree_skb(skb_dequeue(&tx->sdata->bss->ps_bc_buf));
		} else
			tx->local->total_ps_buffered++;
		skb_queue_tail(&tx->sdata->bss->ps_bc_buf, tx->skb);
		return TX_QUEUED;
	}

	/* buffered in hardware */
	info->flags |= IEEE80211_TX_CTL_SEND_AFTER_DTIM;

	return TX_CONTINUE;
}

static ieee80211_tx_result
ieee80211_tx_h_unicast_ps_buf(struct ieee80211_tx_data *tx)
{
	struct sta_info *sta = tx->sta;
	struct ieee80211_tx_info *info = IEEE80211_SKB_CB(tx->skb);
	u32 staflags;
	DECLARE_MAC_BUF(mac);

	if (unlikely(!sta ||
		     ((tx->fc & IEEE80211_FCTL_FTYPE) == IEEE80211_FTYPE_MGMT &&
		      (tx->fc & IEEE80211_FCTL_STYPE) == IEEE80211_STYPE_PROBE_RESP)))
		return TX_CONTINUE;

	staflags = get_sta_flags(sta);

	if (unlikely((staflags & WLAN_STA_PS) &&
		     !(staflags & WLAN_STA_PSPOLL))) {
#ifdef CONFIG_MAC80211_VERBOSE_PS_DEBUG
		printk(KERN_DEBUG "STA %s aid %d: PS buffer (entries "
		       "before %d)\n",
		       print_mac(mac, sta->addr), sta->aid,
		       skb_queue_len(&sta->ps_tx_buf));
#endif /* CONFIG_MAC80211_VERBOSE_PS_DEBUG */
		if (tx->local->total_ps_buffered >= TOTAL_MAX_TX_BUFFER)
			purge_old_ps_buffers(tx->local);
		if (skb_queue_len(&sta->ps_tx_buf) >= STA_MAX_TX_BUFFER) {
			struct sk_buff *old = skb_dequeue(&sta->ps_tx_buf);
			if (net_ratelimit()) {
				printk(KERN_DEBUG "%s: STA %s TX "
				       "buffer full - dropping oldest frame\n",
				       tx->dev->name, print_mac(mac, sta->addr));
			}
			dev_kfree_skb(old);
		} else
			tx->local->total_ps_buffered++;

		/* Queue frame to be sent after STA sends an PS Poll frame */
		if (skb_queue_empty(&sta->ps_tx_buf))
			sta_info_set_tim_bit(sta);

		info->control.jiffies = jiffies;
		skb_queue_tail(&sta->ps_tx_buf, tx->skb);
		return TX_QUEUED;
	}
#ifdef CONFIG_MAC80211_VERBOSE_PS_DEBUG
	else if (unlikely(test_sta_flags(sta, WLAN_STA_PS))) {
		printk(KERN_DEBUG "%s: STA %s in PS mode, but pspoll "
		       "set -> send frame\n", tx->dev->name,
		       print_mac(mac, sta->addr));
	}
#endif /* CONFIG_MAC80211_VERBOSE_PS_DEBUG */
	clear_sta_flags(sta, WLAN_STA_PSPOLL);

	return TX_CONTINUE;
}

static ieee80211_tx_result
ieee80211_tx_h_ps_buf(struct ieee80211_tx_data *tx)
{
	if (unlikely(tx->flags & IEEE80211_TX_PS_BUFFERED))
		return TX_CONTINUE;

	if (tx->flags & IEEE80211_TX_UNICAST)
		return ieee80211_tx_h_unicast_ps_buf(tx);
	else
		return ieee80211_tx_h_multicast_ps_buf(tx);
}

static ieee80211_tx_result
ieee80211_tx_h_select_key(struct ieee80211_tx_data *tx)
{
	struct ieee80211_key *key;
	struct ieee80211_tx_info *info = IEEE80211_SKB_CB(tx->skb);
	u16 fc = tx->fc;

	if (unlikely(info->flags & IEEE80211_TX_CTL_DO_NOT_ENCRYPT))
		tx->key = NULL;
	else if (tx->sta && (key = rcu_dereference(tx->sta->key)))
		tx->key = key;
	else if ((key = rcu_dereference(tx->sdata->default_key)))
		tx->key = key;
	else if (tx->sdata->drop_unencrypted &&
		 !(info->flags & IEEE80211_TX_CTL_EAPOL_FRAME) &&
		 !(info->flags & IEEE80211_TX_CTL_INJECTED)) {
		I802_DEBUG_INC(tx->local->tx_handlers_drop_unencrypted);
		return TX_DROP;
	} else
		tx->key = NULL;

	if (tx->key) {
		u16 ftype, stype;

		tx->key->tx_rx_count++;
		/* TODO: add threshold stuff again */

		switch (tx->key->conf.alg) {
		case ALG_WEP:
			ftype = fc & IEEE80211_FCTL_FTYPE;
			stype = fc & IEEE80211_FCTL_STYPE;

			if (ftype == IEEE80211_FTYPE_MGMT &&
			    stype == IEEE80211_STYPE_AUTH)
				break;
		case ALG_TKIP:
		case ALG_CCMP:
			if (!WLAN_FC_DATA_PRESENT(fc))
				tx->key = NULL;
			break;
		}
	}

	if (!tx->key || !(tx->key->flags & KEY_FLAG_UPLOADED_TO_HARDWARE))
		info->flags |= IEEE80211_TX_CTL_DO_NOT_ENCRYPT;

	return TX_CONTINUE;
}

static ieee80211_tx_result
ieee80211_tx_h_rate_ctrl(struct ieee80211_tx_data *tx)
{
	struct rate_selection rsel;
	struct ieee80211_supported_band *sband;
	struct ieee80211_tx_info *info = IEEE80211_SKB_CB(tx->skb);

	sband = tx->local->hw.wiphy->bands[tx->channel->band];

	if (likely(tx->rate_idx < 0)) {
		rate_control_get_rate(tx->dev, sband, tx->skb, &rsel);
		tx->rate_idx = rsel.rate_idx;
		if (unlikely(rsel.probe_idx >= 0)) {
			info->flags |= IEEE80211_TX_CTL_RATE_CTRL_PROBE;
			tx->flags |= IEEE80211_TX_PROBE_LAST_FRAG;
			info->control.alt_retry_rate_idx = tx->rate_idx;
			tx->rate_idx = rsel.probe_idx;
		} else
			info->control.alt_retry_rate_idx = -1;

		if (unlikely(tx->rate_idx < 0))
			return TX_DROP;
	} else
		info->control.alt_retry_rate_idx = -1;

	if (tx->sdata->bss_conf.use_cts_prot &&
	    (tx->flags & IEEE80211_TX_FRAGMENTED) && (rsel.nonerp_idx >= 0)) {
		tx->last_frag_rate_idx = tx->rate_idx;
		if (rsel.probe_idx >= 0)
			tx->flags &= ~IEEE80211_TX_PROBE_LAST_FRAG;
		else
			tx->flags |= IEEE80211_TX_PROBE_LAST_FRAG;
		tx->rate_idx = rsel.nonerp_idx;
		info->tx_rate_idx = rsel.nonerp_idx;
		info->flags &= ~IEEE80211_TX_CTL_RATE_CTRL_PROBE;
	} else {
		tx->last_frag_rate_idx = tx->rate_idx;
		info->tx_rate_idx = tx->rate_idx;
	}
	info->tx_rate_idx = tx->rate_idx;

	return TX_CONTINUE;
}

static ieee80211_tx_result
ieee80211_tx_h_misc(struct ieee80211_tx_data *tx)
{
	struct ieee80211_hdr *hdr = (struct ieee80211_hdr *) tx->skb->data;
	u16 fc = le16_to_cpu(hdr->frame_control);
	u16 dur;
	struct ieee80211_tx_info *info = IEEE80211_SKB_CB(tx->skb);
	struct ieee80211_supported_band *sband;

	sband = tx->local->hw.wiphy->bands[tx->channel->band];

	if (tx->sta)
		info->control.aid = tx->sta->aid;

	if (!info->control.retry_limit) {
		if (!is_multicast_ether_addr(hdr->addr1)) {
			int len = min_t(int, tx->skb->len + FCS_LEN,
					tx->local->fragmentation_threshold);
			if (len > tx->local->rts_threshold
			    && tx->local->rts_threshold <
						IEEE80211_MAX_RTS_THRESHOLD) {
				info->flags |= IEEE80211_TX_CTL_USE_RTS_CTS;
				info->flags |=
					IEEE80211_TX_CTL_LONG_RETRY_LIMIT;
				info->control.retry_limit =
					tx->local->long_retry_limit;
			} else {
				info->control.retry_limit =
					tx->local->short_retry_limit;
			}
		} else {
			info->control.retry_limit = 1;
		}
	}

	if (tx->flags & IEEE80211_TX_FRAGMENTED) {
		/* Do not use multiple retry rates when sending fragmented
		 * frames.
		 * TODO: The last fragment could still use multiple retry
		 * rates. */
		info->control.alt_retry_rate_idx = -1;
	}

	/* Use CTS protection for unicast frames sent using extended rates if
	 * there are associated non-ERP stations and RTS/CTS is not configured
	 * for the frame. */
	if ((tx->sdata->flags & IEEE80211_SDATA_OPERATING_GMODE) &&
	    (sband->bitrates[tx->rate_idx].flags & IEEE80211_RATE_ERP_G) &&
	    (tx->flags & IEEE80211_TX_UNICAST) &&
	    tx->sdata->bss_conf.use_cts_prot &&
	    !(info->flags & IEEE80211_TX_CTL_USE_RTS_CTS))
		info->flags |= IEEE80211_TX_CTL_USE_CTS_PROTECT;

	/* Transmit data frames using short preambles if the driver supports
	 * short preambles at the selected rate and short preambles are
	 * available on the network at the current point in time. */
	if (((fc & IEEE80211_FCTL_FTYPE) == IEEE80211_FTYPE_DATA) &&
	    (sband->bitrates[tx->rate_idx].flags & IEEE80211_RATE_SHORT_PREAMBLE) &&
	    tx->sdata->bss_conf.use_short_preamble &&
	    (!tx->sta || test_sta_flags(tx->sta, WLAN_STA_SHORT_PREAMBLE))) {
		info->flags |= IEEE80211_TX_CTL_SHORT_PREAMBLE;
	}

	/* Setup duration field for the first fragment of the frame. Duration
	 * for remaining fragments will be updated when they are being sent
	 * to low-level driver in ieee80211_tx(). */
	dur = ieee80211_duration(tx, is_multicast_ether_addr(hdr->addr1),
				 (tx->flags & IEEE80211_TX_FRAGMENTED) ?
				 tx->extra_frag[0]->len : 0);
	hdr->duration_id = cpu_to_le16(dur);

	if ((info->flags & IEEE80211_TX_CTL_USE_RTS_CTS) ||
	    (info->flags & IEEE80211_TX_CTL_USE_CTS_PROTECT)) {
		struct ieee80211_rate *rate;
		s8 baserate = -1;
		int idx;

		/* Do not use multiple retry rates when using RTS/CTS */
		info->control.alt_retry_rate_idx = -1;

		/* Use min(data rate, max base rate) as CTS/RTS rate */
		rate = &sband->bitrates[tx->rate_idx];

		for (idx = 0; idx < sband->n_bitrates; idx++) {
			if (sband->bitrates[idx].bitrate > rate->bitrate)
				continue;
			if (tx->sdata->basic_rates & BIT(idx) &&
			    (baserate < 0 ||
			     (sband->bitrates[baserate].bitrate
			      < sband->bitrates[idx].bitrate)))
				baserate = idx;
		}

		if (baserate >= 0)
			info->control.rts_cts_rate_idx = baserate;
		else
			info->control.rts_cts_rate_idx = 0;
	}

	if (tx->sta)
		info->control.aid = tx->sta->aid;

	return TX_CONTINUE;
}

static ieee80211_tx_result
ieee80211_tx_h_fragment(struct ieee80211_tx_data *tx)
{
	struct ieee80211_hdr *hdr = (struct ieee80211_hdr *) tx->skb->data;
	size_t hdrlen, per_fragm, num_fragm, payload_len, left;
	struct sk_buff **frags, *first, *frag;
	int i;
	u16 seq;
	u8 *pos;
	int frag_threshold = tx->local->fragmentation_threshold;

	if (!(tx->flags & IEEE80211_TX_FRAGMENTED))
		return TX_CONTINUE;

	/*
	 * Warn when submitting a fragmented A-MPDU frame and drop it.
	 * This scenario is handled in __ieee80211_tx_prepare but extra
	 * caution taken here as fragmented ampdu may cause Tx stop.
	 */
	if (WARN_ON(tx->flags & IEEE80211_TX_CTL_AMPDU ||
		    skb_get_queue_mapping(tx->skb) >=
			ieee80211_num_regular_queues(&tx->local->hw)))
		return TX_DROP;

	first = tx->skb;

	hdrlen = ieee80211_get_hdrlen(tx->fc);
	payload_len = first->len - hdrlen;
	per_fragm = frag_threshold - hdrlen - FCS_LEN;
	num_fragm = DIV_ROUND_UP(payload_len, per_fragm);

	frags = kzalloc(num_fragm * sizeof(struct sk_buff *), GFP_ATOMIC);
	if (!frags)
		goto fail;

	hdr->frame_control |= cpu_to_le16(IEEE80211_FCTL_MOREFRAGS);
	seq = le16_to_cpu(hdr->seq_ctrl) & IEEE80211_SCTL_SEQ;
	pos = first->data + hdrlen + per_fragm;
	left = payload_len - per_fragm;
	for (i = 0; i < num_fragm - 1; i++) {
		struct ieee80211_hdr *fhdr;
		size_t copylen;

		if (left <= 0)
			goto fail;

		/* reserve enough extra head and tail room for possible
		 * encryption */
		frag = frags[i] =
			dev_alloc_skb(tx->local->tx_headroom +
				      frag_threshold +
				      IEEE80211_ENCRYPT_HEADROOM +
				      IEEE80211_ENCRYPT_TAILROOM);
		if (!frag)
			goto fail;
		/* Make sure that all fragments use the same priority so
		 * that they end up using the same TX queue */
		frag->priority = first->priority;
		skb_reserve(frag, tx->local->tx_headroom +
				  IEEE80211_ENCRYPT_HEADROOM);
		fhdr = (struct ieee80211_hdr *) skb_put(frag, hdrlen);
		memcpy(fhdr, first->data, hdrlen);
		if (i == num_fragm - 2)
			fhdr->frame_control &= cpu_to_le16(~IEEE80211_FCTL_MOREFRAGS);
		fhdr->seq_ctrl = cpu_to_le16(seq | ((i + 1) & IEEE80211_SCTL_FRAG));
		copylen = left > per_fragm ? per_fragm : left;
		memcpy(skb_put(frag, copylen), pos, copylen);

		pos += copylen;
		left -= copylen;
	}
	skb_trim(first, hdrlen + per_fragm);

	tx->num_extra_frag = num_fragm - 1;
	tx->extra_frag = frags;

	return TX_CONTINUE;

 fail:
	printk(KERN_DEBUG "%s: failed to fragment frame\n", tx->dev->name);
	if (frags) {
		for (i = 0; i < num_fragm - 1; i++)
			if (frags[i])
				dev_kfree_skb(frags[i]);
		kfree(frags);
	}
	I802_DEBUG_INC(tx->local->tx_handlers_drop_fragment);
	return TX_DROP;
}

static ieee80211_tx_result
ieee80211_tx_h_encrypt(struct ieee80211_tx_data *tx)
{
	if (!tx->key)
		return TX_CONTINUE;

	switch (tx->key->conf.alg) {
	case ALG_WEP:
		return ieee80211_crypto_wep_encrypt(tx);
	case ALG_TKIP:
		return ieee80211_crypto_tkip_encrypt(tx);
	case ALG_CCMP:
		return ieee80211_crypto_ccmp_encrypt(tx);
	}

	/* not reached */
	WARN_ON(1);
	return TX_DROP;
}

static ieee80211_tx_result
ieee80211_tx_h_stats(struct ieee80211_tx_data *tx)
{
	int i;

	if (!tx->sta)
		return TX_CONTINUE;

	tx->sta->tx_packets++;
	tx->sta->tx_fragments++;
	tx->sta->tx_bytes += tx->skb->len;
	if (tx->extra_frag) {
		tx->sta->tx_fragments += tx->num_extra_frag;
		for (i = 0; i < tx->num_extra_frag; i++)
			tx->sta->tx_bytes += tx->extra_frag[i]->len;
	}

	return TX_CONTINUE;
}


typedef ieee80211_tx_result (*ieee80211_tx_handler)(struct ieee80211_tx_data *);
static ieee80211_tx_handler ieee80211_tx_handlers[] =
{
	ieee80211_tx_h_check_assoc,
	ieee80211_tx_h_sequence,
	ieee80211_tx_h_ps_buf,
	ieee80211_tx_h_select_key,
	ieee80211_tx_h_michael_mic_add,
	ieee80211_tx_h_rate_ctrl,
	ieee80211_tx_h_misc,
	ieee80211_tx_h_fragment,
	/* handlers after fragment must be aware of tx info fragmentation! */
	ieee80211_tx_h_encrypt,
	ieee80211_tx_h_stats,
	NULL
};

/* actual transmit path */

/*
 * deal with packet injection down monitor interface
 * with Radiotap Header -- only called for monitor mode interface
 */
static ieee80211_tx_result
__ieee80211_parse_tx_radiotap(struct ieee80211_tx_data *tx,
			      struct sk_buff *skb)
{
	/*
	 * this is the moment to interpret and discard the radiotap header that
	 * must be at the start of the packet injected in Monitor mode
	 *
	 * Need to take some care with endian-ness since radiotap
	 * args are little-endian
	 */

	struct ieee80211_radiotap_iterator iterator;
	struct ieee80211_radiotap_header *rthdr =
		(struct ieee80211_radiotap_header *) skb->data;
	struct ieee80211_supported_band *sband;
	int ret = ieee80211_radiotap_iterator_init(&iterator, rthdr, skb->len);
	struct ieee80211_tx_info *info = IEEE80211_SKB_CB(skb);

	sband = tx->local->hw.wiphy->bands[tx->channel->band];

	info->flags |= IEEE80211_TX_CTL_DO_NOT_ENCRYPT;
	info->flags |= IEEE80211_TX_CTL_INJECTED;
	tx->flags &= ~IEEE80211_TX_FRAGMENTED;

	/*
	 * for every radiotap entry that is present
	 * (ieee80211_radiotap_iterator_next returns -ENOENT when no more
	 * entries present, or -EINVAL on error)
	 */

	while (!ret) {
		int i, target_rate;

		ret = ieee80211_radiotap_iterator_next(&iterator);

		if (ret)
			continue;

		/* see if this argument is something we can use */
		switch (iterator.this_arg_index) {
		/*
		 * You must take care when dereferencing iterator.this_arg
		 * for multibyte types... the pointer is not aligned.  Use
		 * get_unaligned((type *)iterator.this_arg) to dereference
		 * iterator.this_arg for type "type" safely on all arches.
		*/
		case IEEE80211_RADIOTAP_RATE:
			/*
			 * radiotap rate u8 is in 500kbps units eg, 0x02=1Mbps
			 * ieee80211 rate int is in 100kbps units eg, 0x0a=1Mbps
			 */
			target_rate = (*iterator.this_arg) * 5;
			for (i = 0; i < sband->n_bitrates; i++) {
				struct ieee80211_rate *r;

				r = &sband->bitrates[i];

				if (r->bitrate == target_rate) {
					tx->rate_idx = i;
					break;
				}
			}
			break;

		case IEEE80211_RADIOTAP_ANTENNA:
			/*
			 * radiotap uses 0 for 1st ant, mac80211 is 1 for
			 * 1st ant
			 */
			info->antenna_sel_tx = (*iterator.this_arg) + 1;
			break;

#if 0
		case IEEE80211_RADIOTAP_DBM_TX_POWER:
			control->power_level = *iterator.this_arg;
			break;
#endif

		case IEEE80211_RADIOTAP_FLAGS:
			if (*iterator.this_arg & IEEE80211_RADIOTAP_F_FCS) {
				/*
				 * this indicates that the skb we have been
				 * handed has the 32-bit FCS CRC at the end...
				 * we should react to that by snipping it off
				 * because it will be recomputed and added
				 * on transmission
				 */
				if (skb->len < (iterator.max_length + FCS_LEN))
					return TX_DROP;

				skb_trim(skb, skb->len - FCS_LEN);
			}
			if (*iterator.this_arg & IEEE80211_RADIOTAP_F_WEP)
				info->flags &=
					~IEEE80211_TX_CTL_DO_NOT_ENCRYPT;
			if (*iterator.this_arg & IEEE80211_RADIOTAP_F_FRAG)
				tx->flags |= IEEE80211_TX_FRAGMENTED;
			break;

		/*
		 * Please update the file
		 * Documentation/networking/mac80211-injection.txt
		 * when parsing new fields here.
		 */

		default:
			break;
		}
	}

	if (ret != -ENOENT) /* ie, if we didn't simply run out of fields */
		return TX_DROP;

	/*
	 * remove the radiotap header
	 * iterator->max_length was sanity-checked against
	 * skb->len by iterator init
	 */
	skb_pull(skb, iterator.max_length);

	return TX_CONTINUE;
}

/*
 * initialises @tx
 */
static ieee80211_tx_result
__ieee80211_tx_prepare(struct ieee80211_tx_data *tx,
		       struct sk_buff *skb,
		       struct net_device *dev)
{
	struct ieee80211_local *local = wdev_priv(dev->ieee80211_ptr);
	struct ieee80211_hdr *hdr;
	struct ieee80211_sub_if_data *sdata;
	struct ieee80211_tx_info *info = IEEE80211_SKB_CB(skb);

	int hdrlen;

	memset(tx, 0, sizeof(*tx));
	tx->skb = skb;
	tx->dev = dev; /* use original interface */
	tx->local = local;
	tx->sdata = IEEE80211_DEV_TO_SUB_IF(dev);
	tx->channel = local->hw.conf.channel;
	tx->rate_idx = -1;
	tx->last_frag_rate_idx = -1;
	/*
	 * Set this flag (used below to indicate "automatic fragmentation"),
	 * it will be cleared/left by radiotap as desired.
	 */
	tx->flags |= IEEE80211_TX_FRAGMENTED;

	/* process and remove the injection radiotap header */
	sdata = IEEE80211_DEV_TO_SUB_IF(dev);
	if (unlikely(sdata->vif.type == IEEE80211_IF_TYPE_MNTR)) {
		if (__ieee80211_parse_tx_radiotap(tx, skb) == TX_DROP)
			return TX_DROP;

		/*
		 * __ieee80211_parse_tx_radiotap has now removed
		 * the radiotap header that was present and pre-filled
		 * 'tx' with tx control information.
		 */
	}

	hdr = (struct ieee80211_hdr *) skb->data;

	tx->sta = sta_info_get(local, hdr->addr1);
	tx->fc = le16_to_cpu(hdr->frame_control);

	if (is_multicast_ether_addr(hdr->addr1)) {
		tx->flags &= ~IEEE80211_TX_UNICAST;
		info->flags |= IEEE80211_TX_CTL_NO_ACK;
	} else {
		tx->flags |= IEEE80211_TX_UNICAST;
		info->flags &= ~IEEE80211_TX_CTL_NO_ACK;
	}

	if (tx->flags & IEEE80211_TX_FRAGMENTED) {
		if ((tx->flags & IEEE80211_TX_UNICAST) &&
		    skb->len + FCS_LEN > local->fragmentation_threshold &&
		    !local->ops->set_frag_threshold &&
		    !(info->flags & IEEE80211_TX_CTL_AMPDU))
			tx->flags |= IEEE80211_TX_FRAGMENTED;
		else
			tx->flags &= ~IEEE80211_TX_FRAGMENTED;
	}

	if (!tx->sta)
		info->flags |= IEEE80211_TX_CTL_CLEAR_PS_FILT;
	else if (test_and_clear_sta_flags(tx->sta, WLAN_STA_CLEAR_PS_FILT))
		info->flags |= IEEE80211_TX_CTL_CLEAR_PS_FILT;

	hdrlen = ieee80211_get_hdrlen(tx->fc);
	if (skb->len > hdrlen + sizeof(rfc1042_header) + 2) {
		u8 *pos = &skb->data[hdrlen + sizeof(rfc1042_header)];
		tx->ethertype = (pos[0] << 8) | pos[1];
	}
	info->flags |= IEEE80211_TX_CTL_FIRST_FRAGMENT;

	return TX_CONTINUE;
}

/*
 * NB: @tx is uninitialised when passed in here
 */
static int ieee80211_tx_prepare(struct ieee80211_tx_data *tx,
				struct sk_buff *skb,
				struct net_device *mdev)
{
	struct ieee80211_tx_info *info = IEEE80211_SKB_CB(skb);
	struct net_device *dev;

	dev = dev_get_by_index(&init_net, info->control.ifindex);
	if (unlikely(dev && !is_ieee80211_device(dev, mdev))) {
		dev_put(dev);
		dev = NULL;
	}
	if (unlikely(!dev))
		return -ENODEV;
	/* initialises tx with control */
	__ieee80211_tx_prepare(tx, skb, dev);
	dev_put(dev);
	return 0;
}

static int __ieee80211_tx(struct ieee80211_local *local, struct sk_buff *skb,
			  struct ieee80211_tx_data *tx)
{
	struct ieee80211_tx_info *info = IEEE80211_SKB_CB(skb);
	int ret, i;

	if (netif_subqueue_stopped(local->mdev, skb))
		return IEEE80211_TX_AGAIN;

	if (skb) {
		ieee80211_dump_frame(wiphy_name(local->hw.wiphy),
				     "TX to low-level driver", skb);
		ret = local->ops->tx(local_to_hw(local), skb);
		if (ret)
			return IEEE80211_TX_AGAIN;
		local->mdev->trans_start = jiffies;
		ieee80211_led_tx(local, 1);
	}
	if (tx->extra_frag) {
		for (i = 0; i < tx->num_extra_frag; i++) {
			if (!tx->extra_frag[i])
				continue;
			info = IEEE80211_SKB_CB(tx->extra_frag[i]);
			info->flags &= ~(IEEE80211_TX_CTL_USE_RTS_CTS |
					 IEEE80211_TX_CTL_USE_CTS_PROTECT |
					 IEEE80211_TX_CTL_CLEAR_PS_FILT |
					 IEEE80211_TX_CTL_FIRST_FRAGMENT);
			if (netif_subqueue_stopped(local->mdev,
						   tx->extra_frag[i]))
				return IEEE80211_TX_FRAG_AGAIN;
			if (i == tx->num_extra_frag) {
				info->tx_rate_idx = tx->last_frag_rate_idx;

				if (tx->flags & IEEE80211_TX_PROBE_LAST_FRAG)
					info->flags |=
						IEEE80211_TX_CTL_RATE_CTRL_PROBE;
				else
					info->flags &=
						~IEEE80211_TX_CTL_RATE_CTRL_PROBE;
			}

			ieee80211_dump_frame(wiphy_name(local->hw.wiphy),
					     "TX to low-level driver",
					     tx->extra_frag[i]);
			ret = local->ops->tx(local_to_hw(local),
					    tx->extra_frag[i]);
			if (ret)
				return IEEE80211_TX_FRAG_AGAIN;
			local->mdev->trans_start = jiffies;
			ieee80211_led_tx(local, 1);
			tx->extra_frag[i] = NULL;
		}
		kfree(tx->extra_frag);
		tx->extra_frag = NULL;
	}
	return IEEE80211_TX_OK;
}

static int ieee80211_tx(struct net_device *dev, struct sk_buff *skb)
{
	struct ieee80211_local *local = wdev_priv(dev->ieee80211_ptr);
	struct sta_info *sta;
	ieee80211_tx_handler *handler;
	struct ieee80211_tx_data tx;
	ieee80211_tx_result res = TX_DROP, res_prepare;
	struct ieee80211_tx_info *info = IEEE80211_SKB_CB(skb);
	int ret, i;
	u16 queue;

	queue = skb_get_queue_mapping(skb);

	WARN_ON(test_bit(queue, local->queues_pending));

	if (unlikely(skb->len < 10)) {
		dev_kfree_skb(skb);
		return 0;
	}

	rcu_read_lock();

	/* initialises tx */
	res_prepare = __ieee80211_tx_prepare(&tx, skb, dev);

	if (res_prepare == TX_DROP) {
		dev_kfree_skb(skb);
		rcu_read_unlock();
		return 0;
	}

	sta = tx.sta;
	tx.channel = local->hw.conf.channel;
	info->band = tx.channel->band;

	for (handler = ieee80211_tx_handlers; *handler != NULL;
	     handler++) {
		res = (*handler)(&tx);
		if (res != TX_CONTINUE)
			break;
	}

	if (WARN_ON(tx.skb != skb))
		goto drop;

	if (unlikely(res == TX_DROP)) {
		I802_DEBUG_INC(local->tx_handlers_drop);
		goto drop;
	}

	if (unlikely(res == TX_QUEUED)) {
		I802_DEBUG_INC(local->tx_handlers_queued);
		rcu_read_unlock();
		return 0;
	}

	if (tx.extra_frag) {
		for (i = 0; i < tx.num_extra_frag; i++) {
			int next_len, dur;
			struct ieee80211_hdr *hdr =
				(struct ieee80211_hdr *)
				tx.extra_frag[i]->data;

			if (i + 1 < tx.num_extra_frag) {
				next_len = tx.extra_frag[i + 1]->len;
			} else {
				next_len = 0;
				tx.rate_idx = tx.last_frag_rate_idx;
			}
			dur = ieee80211_duration(&tx, 0, next_len);
			hdr->duration_id = cpu_to_le16(dur);
		}
	}

retry:
	ret = __ieee80211_tx(local, skb, &tx);
	if (ret) {
		struct ieee80211_tx_stored_packet *store;

		/*
		 * Since there are no fragmented frames on A-MPDU
		 * queues, there's no reason for a driver to reject
		 * a frame there, warn and drop it.
		 */
		if (WARN_ON(queue >= ieee80211_num_regular_queues(&local->hw)))
			goto drop;

		store = &local->pending_packet[queue];

		if (ret == IEEE80211_TX_FRAG_AGAIN)
			skb = NULL;
		set_bit(queue, local->queues_pending);
		smp_mb();
		/*
		 * When the driver gets out of buffers during sending of
		 * fragments and calls ieee80211_stop_queue, the netif
		 * subqueue is stopped. There is, however, a small window
		 * in which the PENDING bit is not yet set. If a buffer
		 * gets available in that window (i.e. driver calls
		 * ieee80211_wake_queue), we would end up with ieee80211_tx
		 * called with the PENDING bit still set. Prevent this by
		 * continuing transmitting here when that situation is
		 * possible to have happened.
		 */
		if (!__netif_subqueue_stopped(local->mdev, queue)) {
			clear_bit(queue, local->queues_pending);
			goto retry;
		}
		store->skb = skb;
		store->extra_frag = tx.extra_frag;
		store->num_extra_frag = tx.num_extra_frag;
		store->last_frag_rate_idx = tx.last_frag_rate_idx;
		store->last_frag_rate_ctrl_probe =
			!!(tx.flags & IEEE80211_TX_PROBE_LAST_FRAG);
	}
	rcu_read_unlock();
	return 0;

 drop:
	if (skb)
		dev_kfree_skb(skb);
	for (i = 0; i < tx.num_extra_frag; i++)
		if (tx.extra_frag[i])
			dev_kfree_skb(tx.extra_frag[i]);
	kfree(tx.extra_frag);
	rcu_read_unlock();
	return 0;
}

/* device xmit handlers */

static int ieee80211_skb_resize(struct ieee80211_local *local,
				struct sk_buff *skb,
				int head_need, bool may_encrypt)
{
	int tail_need = 0;

	/*
	 * This could be optimised, devices that do full hardware
	 * crypto (including TKIP MMIC) need no tailroom... But we
	 * have no drivers for such devices currently.
	 */
	if (may_encrypt) {
		tail_need = IEEE80211_ENCRYPT_TAILROOM;
		tail_need -= skb_tailroom(skb);
		tail_need = max_t(int, tail_need, 0);
	}

	if (head_need || tail_need) {
		/* Sorry. Can't account for this any more */
		skb_orphan(skb);
	}

	if (skb_header_cloned(skb))
		I802_DEBUG_INC(local->tx_expand_skb_head_cloned);
	else
		I802_DEBUG_INC(local->tx_expand_skb_head);

	if (pskb_expand_head(skb, head_need, tail_need, GFP_ATOMIC)) {
		printk(KERN_DEBUG "%s: failed to reallocate TX buffer\n",
		       wiphy_name(local->hw.wiphy));
		return -ENOMEM;
	}

	/* update truesize too */
	skb->truesize += head_need + tail_need;

	return 0;
}

int ieee80211_master_start_xmit(struct sk_buff *skb,
				struct net_device *dev)
{
	struct ieee80211_tx_info *info = IEEE80211_SKB_CB(skb);
	struct net_device *odev = NULL;
	struct ieee80211_sub_if_data *osdata;
	int headroom;
	bool may_encrypt;
	int ret;

	if (info->control.ifindex)
		odev = dev_get_by_index(&init_net, info->control.ifindex);
	if (unlikely(odev && !is_ieee80211_device(odev, dev))) {
		dev_put(odev);
		odev = NULL;
	}
	if (unlikely(!odev)) {
#ifdef CONFIG_MAC80211_VERBOSE_DEBUG
		printk(KERN_DEBUG "%s: Discarded packet with nonexistent "
		       "originating device\n", dev->name);
#endif
		dev_kfree_skb(skb);
		return 0;
	}

	osdata = IEEE80211_DEV_TO_SUB_IF(odev);

	may_encrypt = !(info->flags & IEEE80211_TX_CTL_DO_NOT_ENCRYPT);

	headroom = osdata->local->tx_headroom;
	if (may_encrypt)
		headroom += IEEE80211_ENCRYPT_HEADROOM;
	headroom -= skb_headroom(skb);
	headroom = max_t(int, 0, headroom);

	if (ieee80211_skb_resize(osdata->local, skb, headroom, may_encrypt)) {
		dev_kfree_skb(skb);
		dev_put(odev);
		return 0;
	}

	info->control.vif = &osdata->vif;
	ret = ieee80211_tx(odev, skb);
	dev_put(odev);

	return ret;
}

int ieee80211_monitor_start_xmit(struct sk_buff *skb,
				 struct net_device *dev)
{
	struct ieee80211_local *local = wdev_priv(dev->ieee80211_ptr);
	struct ieee80211_tx_info *info = IEEE80211_SKB_CB(skb);
	struct ieee80211_radiotap_header *prthdr =
		(struct ieee80211_radiotap_header *)skb->data;
	u16 len_rthdr;

	/* check for not even having the fixed radiotap header part */
	if (unlikely(skb->len < sizeof(struct ieee80211_radiotap_header)))
		goto fail; /* too short to be possibly valid */

	/* is it a header version we can trust to find length from? */
	if (unlikely(prthdr->it_version))
		goto fail; /* only version 0 is supported */

	/* then there must be a radiotap header with a length we can use */
	len_rthdr = ieee80211_get_radiotap_len(skb->data);

	/* does the skb contain enough to deliver on the alleged length? */
	if (unlikely(skb->len < len_rthdr))
		goto fail; /* skb too short for claimed rt header extent */

	skb->dev = local->mdev;

	/* needed because we set skb device to master */
	info->control.ifindex = dev->ifindex;

	info->flags |= IEEE80211_TX_CTL_DO_NOT_ENCRYPT;
	/* Interfaces should always request a status report */
	info->flags |= IEEE80211_TX_CTL_REQ_TX_STATUS;

	/*
	 * fix up the pointers accounting for the radiotap
	 * header still being in there.  We are being given
	 * a precooked IEEE80211 header so no need for
	 * normal processing
	 */
	skb_set_mac_header(skb, len_rthdr);
	/*
	 * these are just fixed to the end of the rt area since we
	 * don't have any better information and at this point, nobody cares
	 */
	skb_set_network_header(skb, len_rthdr);
	skb_set_transport_header(skb, len_rthdr);

	/* pass the radiotap header up to the next stage intact */
	dev_queue_xmit(skb);
	return NETDEV_TX_OK;

fail:
	dev_kfree_skb(skb);
	return NETDEV_TX_OK; /* meaning, we dealt with the skb */
}

/**
 * ieee80211_subif_start_xmit - netif start_xmit function for Ethernet-type
 * subinterfaces (wlan#, WDS, and VLAN interfaces)
 * @skb: packet to be sent
 * @dev: incoming interface
 *
 * Returns: 0 on success (and frees skb in this case) or 1 on failure (skb will
 * not be freed, and caller is responsible for either retrying later or freeing
 * skb).
 *
 * This function takes in an Ethernet header and encapsulates it with suitable
 * IEEE 802.11 header based on which interface the packet is coming in. The
 * encapsulated packet will then be passed to master interface, wlan#.11, for
 * transmission (through low-level driver).
 */
int ieee80211_subif_start_xmit(struct sk_buff *skb,
			       struct net_device *dev)
{
	struct ieee80211_local *local = wdev_priv(dev->ieee80211_ptr);
	struct ieee80211_tx_info *info;
	struct ieee80211_sub_if_data *sdata;
	int ret = 1, head_need;
	u16 ethertype, hdrlen,  meshhdrlen = 0, fc;
	struct ieee80211_hdr hdr;
	struct ieee80211s_hdr mesh_hdr;
	const u8 *encaps_data;
	int encaps_len, skip_header_bytes;
	int nh_pos, h_pos;
	struct sta_info *sta;
	u32 sta_flags = 0;

	sdata = IEEE80211_DEV_TO_SUB_IF(dev);
	if (unlikely(skb->len < ETH_HLEN)) {
		printk(KERN_DEBUG "%s: short skb (len=%d)\n",
		       dev->name, skb->len);
		ret = 0;
		goto fail;
	}

	nh_pos = skb_network_header(skb) - skb->data;
	h_pos = skb_transport_header(skb) - skb->data;

	/* convert Ethernet header to proper 802.11 header (based on
	 * operation mode) */
	ethertype = (skb->data[12] << 8) | skb->data[13];
	fc = IEEE80211_FTYPE_DATA | IEEE80211_STYPE_DATA;

	switch (sdata->vif.type) {
	case IEEE80211_IF_TYPE_AP:
	case IEEE80211_IF_TYPE_VLAN:
		fc |= IEEE80211_FCTL_FROMDS;
		/* DA BSSID SA */
		memcpy(hdr.addr1, skb->data, ETH_ALEN);
		memcpy(hdr.addr2, dev->dev_addr, ETH_ALEN);
		memcpy(hdr.addr3, skb->data + ETH_ALEN, ETH_ALEN);
		hdrlen = 24;
		break;
	case IEEE80211_IF_TYPE_WDS:
		fc |= IEEE80211_FCTL_FROMDS | IEEE80211_FCTL_TODS;
		/* RA TA DA SA */
		memcpy(hdr.addr1, sdata->u.wds.remote_addr, ETH_ALEN);
		memcpy(hdr.addr2, dev->dev_addr, ETH_ALEN);
		memcpy(hdr.addr3, skb->data, ETH_ALEN);
		memcpy(hdr.addr4, skb->data + ETH_ALEN, ETH_ALEN);
		hdrlen = 30;
		break;
#ifdef CONFIG_MAC80211_MESH
	case IEEE80211_IF_TYPE_MESH_POINT:
		fc |= IEEE80211_FCTL_FROMDS | IEEE80211_FCTL_TODS;
		/* RA TA DA SA */
		if (is_multicast_ether_addr(skb->data))
			memcpy(hdr.addr1, skb->data, ETH_ALEN);
		else if (mesh_nexthop_lookup(hdr.addr1, skb, dev))
				return 0;
		memcpy(hdr.addr2, dev->dev_addr, ETH_ALEN);
		memcpy(hdr.addr3, skb->data, ETH_ALEN);
		memcpy(hdr.addr4, skb->data + ETH_ALEN, ETH_ALEN);
		if (skb->pkt_type == PACKET_OTHERHOST) {
			/* Forwarded frame, keep mesh ttl and seqnum */
			struct ieee80211s_hdr *prev_meshhdr;
			prev_meshhdr = ((struct ieee80211s_hdr *)skb->cb);
			meshhdrlen = ieee80211_get_mesh_hdrlen(prev_meshhdr);
			memcpy(&mesh_hdr, prev_meshhdr, meshhdrlen);
			sdata->u.sta.mshstats.fwded_frames++;
		} else {
			if (!sdata->u.sta.mshcfg.dot11MeshTTL) {
				/* Do not send frames with mesh_ttl == 0 */
				sdata->u.sta.mshstats.dropped_frames_ttl++;
				ret = 0;
				goto fail;
			}
			meshhdrlen = ieee80211_new_mesh_header(&mesh_hdr,
							       sdata);
		}
		hdrlen = 30;
		break;
#endif
	case IEEE80211_IF_TYPE_STA:
		fc |= IEEE80211_FCTL_TODS;
		/* BSSID SA DA */
		memcpy(hdr.addr1, sdata->u.sta.bssid, ETH_ALEN);
		memcpy(hdr.addr2, skb->data + ETH_ALEN, ETH_ALEN);
		memcpy(hdr.addr3, skb->data, ETH_ALEN);
		hdrlen = 24;
		break;
	case IEEE80211_IF_TYPE_IBSS:
		/* DA SA BSSID */
		memcpy(hdr.addr1, skb->data, ETH_ALEN);
		memcpy(hdr.addr2, skb->data + ETH_ALEN, ETH_ALEN);
		memcpy(hdr.addr3, sdata->u.sta.bssid, ETH_ALEN);
		hdrlen = 24;
		break;
	default:
		ret = 0;
		goto fail;
	}

	/*
	 * There's no need to try to look up the destination
	 * if it is a multicast address (which can only happen
	 * in AP mode)
	 */
	if (!is_multicast_ether_addr(hdr.addr1)) {
		rcu_read_lock();
		sta = sta_info_get(local, hdr.addr1);
		if (sta)
			sta_flags = get_sta_flags(sta);
		rcu_read_unlock();
	}

	/* receiver and we are QoS enabled, use a QoS type frame */
	if (sta_flags & WLAN_STA_WME &&
	    ieee80211_num_regular_queues(&local->hw) >= 4) {
		fc |= IEEE80211_STYPE_QOS_DATA;
		hdrlen += 2;
	}

	/*
	 * Drop unicast frames to unauthorised stations unless they are
	 * EAPOL frames from the local station.
	 */
	if (unlikely(!is_multicast_ether_addr(hdr.addr1) &&
		      !(sta_flags & WLAN_STA_AUTHORIZED) &&
		      !(ethertype == ETH_P_PAE &&
		       compare_ether_addr(dev->dev_addr,
					  skb->data + ETH_ALEN) == 0))) {
#ifdef CONFIG_MAC80211_VERBOSE_DEBUG
		DECLARE_MAC_BUF(mac);

		if (net_ratelimit())
			printk(KERN_DEBUG "%s: dropped frame to %s"
			       " (unauthorized port)\n", dev->name,
			       print_mac(mac, hdr.addr1));
#endif

		I802_DEBUG_INC(local->tx_handlers_drop_unauth_port);

		ret = 0;
		goto fail;
	}

	hdr.frame_control = cpu_to_le16(fc);
	hdr.duration_id = 0;
	hdr.seq_ctrl = 0;

	skip_header_bytes = ETH_HLEN;
	if (ethertype == ETH_P_AARP || ethertype == ETH_P_IPX) {
		encaps_data = bridge_tunnel_header;
		encaps_len = sizeof(bridge_tunnel_header);
		skip_header_bytes -= 2;
	} else if (ethertype >= 0x600) {
		encaps_data = rfc1042_header;
		encaps_len = sizeof(rfc1042_header);
		skip_header_bytes -= 2;
	} else {
		encaps_data = NULL;
		encaps_len = 0;
	}

	skb_pull(skb, skip_header_bytes);
	nh_pos -= skip_header_bytes;
	h_pos -= skip_header_bytes;

	/* TODO: implement support for fragments so that there is no need to
	 * reallocate and copy payload; it might be enough to support one
	 * extra fragment that would be copied in the beginning of the frame
	 * data.. anyway, it would be nice to include this into skb structure
	 * somehow
	 *
	 * There are few options for this:
	 * use skb->cb as an extra space for 802.11 header
	 * allocate new buffer if not enough headroom
	 * make sure that there is enough headroom in every skb by increasing
	 * build in headroom in __dev_alloc_skb() (linux/skbuff.h) and
	 * alloc_skb() (net/core/skbuff.c)
	 */
	head_need = hdrlen + encaps_len + meshhdrlen - skb_headroom(skb);

	/*
	 * So we need to modify the skb header and hence need a copy of
	 * that. The head_need variable above doesn't, so far, include
	 * the needed header space that we don't need right away. If we
	 * can, then we don't reallocate right now but only after the
	 * frame arrives at the master device (if it does...)
	 *
	 * If we cannot, however, then we will reallocate to include all
	 * the ever needed space. Also, if we need to reallocate it anyway,
	 * make it big enough for everything we may ever need.
	 */

<<<<<<< HEAD
	if (head_need > 0 || skb_cloned(skb)) {
#if 0
		printk(KERN_DEBUG "%s: need to reallocate buffer for %d bytes "
		       "of headroom\n", dev->name, head_need);
#endif

		if (skb_cloned(skb))
			I802_DEBUG_INC(local->tx_expand_skb_head_cloned);
		else
			I802_DEBUG_INC(local->tx_expand_skb_head);
		/* Since we have to reallocate the buffer, make sure that there
		 * is enough room for possible WEP IV/ICV and TKIP (8 bytes
		 * before payload and 12 after). */
		if (pskb_expand_head(skb, (head_need > 0 ? head_need + 8 : 8),
				     12, GFP_ATOMIC)) {
			printk(KERN_DEBUG "%s: failed to reallocate TX buffer"
			       "\n", dev->name);
=======
	if (head_need > 0 || skb_header_cloned(skb)) {
		head_need += IEEE80211_ENCRYPT_HEADROOM;
		head_need += local->tx_headroom;
		head_need = max_t(int, 0, head_need);
		if (ieee80211_skb_resize(local, skb, head_need, true))
>>>>>>> dad9b335
			goto fail;
	}

	if (encaps_data) {
		memcpy(skb_push(skb, encaps_len), encaps_data, encaps_len);
		nh_pos += encaps_len;
		h_pos += encaps_len;
	}

	if (meshhdrlen > 0) {
		memcpy(skb_push(skb, meshhdrlen), &mesh_hdr, meshhdrlen);
		nh_pos += meshhdrlen;
		h_pos += meshhdrlen;
	}

	if (fc & IEEE80211_STYPE_QOS_DATA) {
		__le16 *qos_control;

		qos_control = (__le16*) skb_push(skb, 2);
		memcpy(skb_push(skb, hdrlen - 2), &hdr, hdrlen - 2);
		/*
		 * Maybe we could actually set some fields here, for now just
		 * initialise to zero to indicate no special operation.
		 */
		*qos_control = 0;
	} else
		memcpy(skb_push(skb, hdrlen), &hdr, hdrlen);

	nh_pos += hdrlen;
	h_pos += hdrlen;

	info = IEEE80211_SKB_CB(skb);
	memset(info, 0, sizeof(*info));
	info->control.ifindex = dev->ifindex;
	if (ethertype == ETH_P_PAE)
		info->flags |= IEEE80211_TX_CTL_EAPOL_FRAME;

	/* Interfaces should always request a status report */
	info->flags |= IEEE80211_TX_CTL_REQ_TX_STATUS;

	skb->dev = local->mdev;
	dev->stats.tx_packets++;
	dev->stats.tx_bytes += skb->len;

	/* Update skb pointers to various headers since this modified frame
	 * is going to go through Linux networking code that may potentially
	 * need things like pointer to IP header. */
	skb_set_mac_header(skb, 0);
	skb_set_network_header(skb, nh_pos);
	skb_set_transport_header(skb, h_pos);

	dev->trans_start = jiffies;
	dev_queue_xmit(skb);

	return 0;

 fail:
	if (!ret)
		dev_kfree_skb(skb);

	return ret;
}


/*
 * ieee80211_clear_tx_pending may not be called in a context where
 * it is possible that it packets could come in again.
 */
void ieee80211_clear_tx_pending(struct ieee80211_local *local)
{
	int i, j;
	struct ieee80211_tx_stored_packet *store;

	for (i = 0; i < ieee80211_num_regular_queues(&local->hw); i++) {
		if (!test_bit(i, local->queues_pending))
			continue;
		store = &local->pending_packet[i];
		kfree_skb(store->skb);
		for (j = 0; j < store->num_extra_frag; j++)
			kfree_skb(store->extra_frag[j]);
		kfree(store->extra_frag);
		clear_bit(i, local->queues_pending);
	}
}

/*
 * Transmit all pending packets. Called from tasklet, locks master device
 * TX lock so that no new packets can come in.
 */
void ieee80211_tx_pending(unsigned long data)
{
	struct ieee80211_local *local = (struct ieee80211_local *)data;
	struct net_device *dev = local->mdev;
	struct ieee80211_tx_stored_packet *store;
	struct ieee80211_tx_data tx;
	int i, ret;

	netif_tx_lock_bh(dev);
	for (i = 0; i < ieee80211_num_regular_queues(&local->hw); i++) {
		/* Check that this queue is ok */
		if (__netif_subqueue_stopped(local->mdev, i))
			continue;

		if (!test_bit(i, local->queues_pending)) {
			ieee80211_wake_queue(&local->hw, i);
			continue;
		}

		store = &local->pending_packet[i];
		tx.extra_frag = store->extra_frag;
		tx.num_extra_frag = store->num_extra_frag;
		tx.last_frag_rate_idx = store->last_frag_rate_idx;
		tx.flags = 0;
		if (store->last_frag_rate_ctrl_probe)
			tx.flags |= IEEE80211_TX_PROBE_LAST_FRAG;
		ret = __ieee80211_tx(local, store->skb, &tx);
		if (ret) {
			if (ret == IEEE80211_TX_FRAG_AGAIN)
				store->skb = NULL;
		} else {
			clear_bit(i, local->queues_pending);
			ieee80211_wake_queue(&local->hw, i);
		}
	}
	netif_tx_unlock_bh(dev);
}

/* functions for drivers to get certain frames */

static void ieee80211_beacon_add_tim(struct ieee80211_local *local,
				     struct ieee80211_if_ap *bss,
				     struct sk_buff *skb,
				     struct beacon_data *beacon)
{
	u8 *pos, *tim;
	int aid0 = 0;
	int i, have_bits = 0, n1, n2;

	/* Generate bitmap for TIM only if there are any STAs in power save
	 * mode. */
	if (atomic_read(&bss->num_sta_ps) > 0)
		/* in the hope that this is faster than
		 * checking byte-for-byte */
		have_bits = !bitmap_empty((unsigned long*)bss->tim,
					  IEEE80211_MAX_AID+1);

	if (bss->dtim_count == 0)
		bss->dtim_count = beacon->dtim_period - 1;
	else
		bss->dtim_count--;

	tim = pos = (u8 *) skb_put(skb, 6);
	*pos++ = WLAN_EID_TIM;
	*pos++ = 4;
	*pos++ = bss->dtim_count;
	*pos++ = beacon->dtim_period;

	if (bss->dtim_count == 0 && !skb_queue_empty(&bss->ps_bc_buf))
		aid0 = 1;

	if (have_bits) {
		/* Find largest even number N1 so that bits numbered 1 through
		 * (N1 x 8) - 1 in the bitmap are 0 and number N2 so that bits
		 * (N2 + 1) x 8 through 2007 are 0. */
		n1 = 0;
		for (i = 0; i < IEEE80211_MAX_TIM_LEN; i++) {
			if (bss->tim[i]) {
				n1 = i & 0xfe;
				break;
			}
		}
		n2 = n1;
		for (i = IEEE80211_MAX_TIM_LEN - 1; i >= n1; i--) {
			if (bss->tim[i]) {
				n2 = i;
				break;
			}
		}

		/* Bitmap control */
		*pos++ = n1 | aid0;
		/* Part Virt Bitmap */
		memcpy(pos, bss->tim + n1, n2 - n1 + 1);

		tim[1] = n2 - n1 + 4;
		skb_put(skb, n2 - n1);
	} else {
		*pos++ = aid0; /* Bitmap control */
		*pos++ = 0; /* Part Virt Bitmap */
	}
}

struct sk_buff *ieee80211_beacon_get(struct ieee80211_hw *hw,
				     struct ieee80211_vif *vif)
{
	struct ieee80211_local *local = hw_to_local(hw);
	struct sk_buff *skb;
	struct ieee80211_tx_info *info;
	struct net_device *bdev;
	struct ieee80211_sub_if_data *sdata = NULL;
	struct ieee80211_if_ap *ap = NULL;
	struct rate_selection rsel;
	struct beacon_data *beacon;
	struct ieee80211_supported_band *sband;
	struct ieee80211_mgmt *mgmt;
	int *num_beacons;
	bool err = true;
	enum ieee80211_band band = local->hw.conf.channel->band;
	u8 *pos;

	sband = local->hw.wiphy->bands[band];

	rcu_read_lock();

	sdata = vif_to_sdata(vif);
	bdev = sdata->dev;

	if (sdata->vif.type == IEEE80211_IF_TYPE_AP) {
		ap = &sdata->u.ap;
		beacon = rcu_dereference(ap->beacon);
		if (ap && beacon) {
			/*
			 * headroom, head length,
			 * tail length and maximum TIM length
			 */
			skb = dev_alloc_skb(local->tx_headroom +
					    beacon->head_len +
					    beacon->tail_len + 256);
			if (!skb)
				goto out;

			skb_reserve(skb, local->tx_headroom);
			memcpy(skb_put(skb, beacon->head_len), beacon->head,
			       beacon->head_len);

			ieee80211_include_sequence(sdata,
					(struct ieee80211_hdr *)skb->data);

			/*
			 * Not very nice, but we want to allow the driver to call
			 * ieee80211_beacon_get() as a response to the set_tim()
			 * callback. That, however, is already invoked under the
			 * sta_lock to guarantee consistent and race-free update
			 * of the tim bitmap in mac80211 and the driver.
			 */
			if (local->tim_in_locked_section) {
				ieee80211_beacon_add_tim(local, ap, skb, beacon);
			} else {
				unsigned long flags;

				spin_lock_irqsave(&local->sta_lock, flags);
				ieee80211_beacon_add_tim(local, ap, skb, beacon);
				spin_unlock_irqrestore(&local->sta_lock, flags);
			}

			if (beacon->tail)
				memcpy(skb_put(skb, beacon->tail_len),
				       beacon->tail, beacon->tail_len);

			num_beacons = &ap->num_beacons;

			err = false;
		}
	} else if (ieee80211_vif_is_mesh(&sdata->vif)) {
		/* headroom, head length, tail length and maximum TIM length */
		skb = dev_alloc_skb(local->tx_headroom + 400);
		if (!skb)
			goto out;

		skb_reserve(skb, local->hw.extra_tx_headroom);
		mgmt = (struct ieee80211_mgmt *)
			skb_put(skb, 24 + sizeof(mgmt->u.beacon));
		memset(mgmt, 0, 24 + sizeof(mgmt->u.beacon));
		mgmt->frame_control = IEEE80211_FC(IEEE80211_FTYPE_MGMT,
						   IEEE80211_STYPE_BEACON);
		memset(mgmt->da, 0xff, ETH_ALEN);
		memcpy(mgmt->sa, sdata->dev->dev_addr, ETH_ALEN);
		/* BSSID is left zeroed, wildcard value */
		mgmt->u.beacon.beacon_int =
			cpu_to_le16(local->hw.conf.beacon_int);
		mgmt->u.beacon.capab_info = 0x0; /* 0x0 for MPs */

		pos = skb_put(skb, 2);
		*pos++ = WLAN_EID_SSID;
		*pos++ = 0x0;

		mesh_mgmt_ies_add(skb, sdata->dev);

		num_beacons = &sdata->u.sta.num_beacons;

		err = false;
	}

	if (err) {
#ifdef CONFIG_MAC80211_VERBOSE_DEBUG
		if (net_ratelimit())
			printk(KERN_DEBUG "no beacon data avail for %s\n",
			       bdev->name);
#endif /* CONFIG_MAC80211_VERBOSE_DEBUG */
		skb = NULL;
		goto out;
	}

	info = IEEE80211_SKB_CB(skb);

	info->band = band;
	rate_control_get_rate(local->mdev, sband, skb, &rsel);

	if (unlikely(rsel.rate_idx < 0)) {
		if (net_ratelimit()) {
			printk(KERN_DEBUG "%s: ieee80211_beacon_get: "
			       "no rate found\n",
			       wiphy_name(local->hw.wiphy));
		}
		dev_kfree_skb(skb);
		skb = NULL;
		goto out;
	}

	info->control.vif = vif;
	info->tx_rate_idx = rsel.rate_idx;
	if (sdata->bss_conf.use_short_preamble &&
	    sband->bitrates[rsel.rate_idx].flags & IEEE80211_RATE_SHORT_PREAMBLE)
		info->flags |= IEEE80211_TX_CTL_SHORT_PREAMBLE;
	info->antenna_sel_tx = local->hw.conf.antenna_sel_tx;
	info->flags |= IEEE80211_TX_CTL_NO_ACK;
	info->flags |= IEEE80211_TX_CTL_DO_NOT_ENCRYPT;
	info->control.retry_limit = 1;
	info->flags |= IEEE80211_TX_CTL_CLEAR_PS_FILT;
	(*num_beacons)++;
out:
	rcu_read_unlock();
	return skb;
}
EXPORT_SYMBOL(ieee80211_beacon_get);

void ieee80211_rts_get(struct ieee80211_hw *hw, struct ieee80211_vif *vif,
		       const void *frame, size_t frame_len,
		       const struct ieee80211_tx_info *frame_txctl,
		       struct ieee80211_rts *rts)
{
	const struct ieee80211_hdr *hdr = frame;
	u16 fctl;

	fctl = IEEE80211_FTYPE_CTL | IEEE80211_STYPE_RTS;
	rts->frame_control = cpu_to_le16(fctl);
	rts->duration = ieee80211_rts_duration(hw, vif, frame_len,
					       frame_txctl);
	memcpy(rts->ra, hdr->addr1, sizeof(rts->ra));
	memcpy(rts->ta, hdr->addr2, sizeof(rts->ta));
}
EXPORT_SYMBOL(ieee80211_rts_get);

void ieee80211_ctstoself_get(struct ieee80211_hw *hw, struct ieee80211_vif *vif,
			     const void *frame, size_t frame_len,
			     const struct ieee80211_tx_info *frame_txctl,
			     struct ieee80211_cts *cts)
{
	const struct ieee80211_hdr *hdr = frame;
	u16 fctl;

	fctl = IEEE80211_FTYPE_CTL | IEEE80211_STYPE_CTS;
	cts->frame_control = cpu_to_le16(fctl);
	cts->duration = ieee80211_ctstoself_duration(hw, vif,
						     frame_len, frame_txctl);
	memcpy(cts->ra, hdr->addr1, sizeof(cts->ra));
}
EXPORT_SYMBOL(ieee80211_ctstoself_get);

struct sk_buff *
ieee80211_get_buffered_bc(struct ieee80211_hw *hw,
			  struct ieee80211_vif *vif)
{
	struct ieee80211_local *local = hw_to_local(hw);
	struct sk_buff *skb = NULL;
	struct sta_info *sta;
	ieee80211_tx_handler *handler;
	struct ieee80211_tx_data tx;
	ieee80211_tx_result res = TX_DROP;
	struct net_device *bdev;
	struct ieee80211_sub_if_data *sdata;
	struct ieee80211_if_ap *bss = NULL;
	struct beacon_data *beacon;
	struct ieee80211_tx_info *info;

	sdata = vif_to_sdata(vif);
	bdev = sdata->dev;
	bss = &sdata->u.ap;

	if (!bss)
		return NULL;

	rcu_read_lock();
	beacon = rcu_dereference(bss->beacon);

	if (sdata->vif.type != IEEE80211_IF_TYPE_AP || !beacon || !beacon->head)
		goto out;

	if (bss->dtim_count != 0)
		goto out; /* send buffered bc/mc only after DTIM beacon */

	while (1) {
		skb = skb_dequeue(&bss->ps_bc_buf);
		if (!skb)
			goto out;
		local->total_ps_buffered--;

		if (!skb_queue_empty(&bss->ps_bc_buf) && skb->len >= 2) {
			struct ieee80211_hdr *hdr =
				(struct ieee80211_hdr *) skb->data;
			/* more buffered multicast/broadcast frames ==> set
			 * MoreData flag in IEEE 802.11 header to inform PS
			 * STAs */
			hdr->frame_control |=
				cpu_to_le16(IEEE80211_FCTL_MOREDATA);
		}

		if (!ieee80211_tx_prepare(&tx, skb, local->mdev))
			break;
		dev_kfree_skb_any(skb);
	}

	info = IEEE80211_SKB_CB(skb);

	sta = tx.sta;
	tx.flags |= IEEE80211_TX_PS_BUFFERED;
	tx.channel = local->hw.conf.channel;
	info->band = tx.channel->band;

	for (handler = ieee80211_tx_handlers; *handler != NULL; handler++) {
		res = (*handler)(&tx);
		if (res == TX_DROP || res == TX_QUEUED)
			break;
	}

	if (WARN_ON(tx.skb != skb))
		res = TX_DROP;

	if (res == TX_DROP) {
		I802_DEBUG_INC(local->tx_handlers_drop);
		dev_kfree_skb(skb);
		skb = NULL;
	} else if (res == TX_QUEUED) {
		I802_DEBUG_INC(local->tx_handlers_queued);
		skb = NULL;
	}

out:
	rcu_read_unlock();

	return skb;
}
EXPORT_SYMBOL(ieee80211_get_buffered_bc);<|MERGE_RESOLUTION|>--- conflicted
+++ resolved
@@ -1567,31 +1567,11 @@
 	 * make it big enough for everything we may ever need.
 	 */
 
-<<<<<<< HEAD
-	if (head_need > 0 || skb_cloned(skb)) {
-#if 0
-		printk(KERN_DEBUG "%s: need to reallocate buffer for %d bytes "
-		       "of headroom\n", dev->name, head_need);
-#endif
-
-		if (skb_cloned(skb))
-			I802_DEBUG_INC(local->tx_expand_skb_head_cloned);
-		else
-			I802_DEBUG_INC(local->tx_expand_skb_head);
-		/* Since we have to reallocate the buffer, make sure that there
-		 * is enough room for possible WEP IV/ICV and TKIP (8 bytes
-		 * before payload and 12 after). */
-		if (pskb_expand_head(skb, (head_need > 0 ? head_need + 8 : 8),
-				     12, GFP_ATOMIC)) {
-			printk(KERN_DEBUG "%s: failed to reallocate TX buffer"
-			       "\n", dev->name);
-=======
 	if (head_need > 0 || skb_header_cloned(skb)) {
 		head_need += IEEE80211_ENCRYPT_HEADROOM;
 		head_need += local->tx_headroom;
 		head_need = max_t(int, 0, head_need);
 		if (ieee80211_skb_resize(local, skb, head_need, true))
->>>>>>> dad9b335
 			goto fail;
 	}
 
