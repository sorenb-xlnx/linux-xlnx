/*
 * Copyright 2002-2005, Instant802 Networks, Inc.
 * Copyright 2005-2006, Devicescape Software, Inc.
 * Copyright 2006-2007	Jiri Benc <jbenc@suse.cz>
 * Copyright 2007	Johannes Berg <johannes@sipsolutions.net>
 *
 * This program is free software; you can redistribute it and/or modify
 * it under the terms of the GNU General Public License version 2 as
 * published by the Free Software Foundation.
 *
 *
 * Transmit and frame generation functions.
 */

#include <linux/kernel.h>
#include <linux/slab.h>
#include <linux/skbuff.h>
#include <linux/etherdevice.h>
#include <linux/bitmap.h>
#include <linux/rcupdate.h>
#include <net/net_namespace.h>
#include <net/ieee80211_radiotap.h>
#include <net/cfg80211.h>
#include <net/mac80211.h>
#include <asm/unaligned.h>

#include "ieee80211_i.h"
#include "led.h"
#include "mesh.h"
#include "wep.h"
#include "wpa.h"
#include "wme.h"
#include "rate.h"

#define IEEE80211_TX_OK		0
#define IEEE80211_TX_AGAIN	1
#define IEEE80211_TX_FRAG_AGAIN	2

/* misc utils */

#ifdef CONFIG_MAC80211_LOWTX_FRAME_DUMP
static void ieee80211_dump_frame(const char *ifname, const char *title,
				 const struct sk_buff *skb)
{
	const struct ieee80211_hdr *hdr = (struct ieee80211_hdr *)skb->data;
	unsigned int hdrlen;
	DECLARE_MAC_BUF(mac);

	printk(KERN_DEBUG "%s: %s (len=%d)", ifname, title, skb->len);
	if (skb->len < 4) {
		printk("\n");
		return;
	}

	hdrlen = ieee80211_hdrlen(hdr->frame_control);
	if (hdrlen > skb->len)
		hdrlen = skb->len;
	if (hdrlen >= 4)
		printk(" FC=0x%04x DUR=0x%04x",
		    le16_to_cpu(hdr->frame_control), le16_to_cpu(hdr->duration_id));
	if (hdrlen >= 10)
		printk(" A1=%s", print_mac(mac, hdr->addr1));
	if (hdrlen >= 16)
		printk(" A2=%s", print_mac(mac, hdr->addr2));
	if (hdrlen >= 24)
		printk(" A3=%s", print_mac(mac, hdr->addr3));
	if (hdrlen >= 30)
		printk(" A4=%s", print_mac(mac, hdr->addr4));
	printk("\n");
}
#else /* CONFIG_MAC80211_LOWTX_FRAME_DUMP */
static inline void ieee80211_dump_frame(const char *ifname, const char *title,
					struct sk_buff *skb)
{
}
#endif /* CONFIG_MAC80211_LOWTX_FRAME_DUMP */

static __le16 ieee80211_duration(struct ieee80211_tx_data *tx, int group_addr,
				 int next_frag_len)
{
	int rate, mrate, erp, dur, i;
	struct ieee80211_rate *txrate;
	struct ieee80211_local *local = tx->local;
	struct ieee80211_supported_band *sband;

	sband = local->hw.wiphy->bands[tx->channel->band];
	txrate = &sband->bitrates[tx->rate_idx];

	erp = 0;
	if (tx->sdata->flags & IEEE80211_SDATA_OPERATING_GMODE)
		erp = txrate->flags & IEEE80211_RATE_ERP_G;

	/*
	 * data and mgmt (except PS Poll):
	 * - during CFP: 32768
	 * - during contention period:
	 *   if addr1 is group address: 0
	 *   if more fragments = 0 and addr1 is individual address: time to
	 *      transmit one ACK plus SIFS
	 *   if more fragments = 1 and addr1 is individual address: time to
	 *      transmit next fragment plus 2 x ACK plus 3 x SIFS
	 *
	 * IEEE 802.11, 9.6:
	 * - control response frame (CTS or ACK) shall be transmitted using the
	 *   same rate as the immediately previous frame in the frame exchange
	 *   sequence, if this rate belongs to the PHY mandatory rates, or else
	 *   at the highest possible rate belonging to the PHY rates in the
	 *   BSSBasicRateSet
	 */

	if ((tx->fc & IEEE80211_FCTL_FTYPE) == IEEE80211_FTYPE_CTL) {
		/* TODO: These control frames are not currently sent by
		 * 80211.o, but should they be implemented, this function
		 * needs to be updated to support duration field calculation.
		 *
		 * RTS: time needed to transmit pending data/mgmt frame plus
		 *    one CTS frame plus one ACK frame plus 3 x SIFS
		 * CTS: duration of immediately previous RTS minus time
		 *    required to transmit CTS and its SIFS
		 * ACK: 0 if immediately previous directed data/mgmt had
		 *    more=0, with more=1 duration in ACK frame is duration
		 *    from previous frame minus time needed to transmit ACK
		 *    and its SIFS
		 * PS Poll: BIT(15) | BIT(14) | aid
		 */
		return 0;
	}

	/* data/mgmt */
	if (0 /* FIX: data/mgmt during CFP */)
		return cpu_to_le16(32768);

	if (group_addr) /* Group address as the destination - no ACK */
		return 0;

	/* Individual destination address:
	 * IEEE 802.11, Ch. 9.6 (after IEEE 802.11g changes)
	 * CTS and ACK frames shall be transmitted using the highest rate in
	 * basic rate set that is less than or equal to the rate of the
	 * immediately previous frame and that is using the same modulation
	 * (CCK or OFDM). If no basic rate set matches with these requirements,
	 * the highest mandatory rate of the PHY that is less than or equal to
	 * the rate of the previous frame is used.
	 * Mandatory rates for IEEE 802.11g PHY: 1, 2, 5.5, 11, 6, 12, 24 Mbps
	 */
	rate = -1;
	/* use lowest available if everything fails */
	mrate = sband->bitrates[0].bitrate;
	for (i = 0; i < sband->n_bitrates; i++) {
		struct ieee80211_rate *r = &sband->bitrates[i];

		if (r->bitrate > txrate->bitrate)
			break;

		if (tx->sdata->basic_rates & BIT(i))
			rate = r->bitrate;

		switch (sband->band) {
		case IEEE80211_BAND_2GHZ: {
			u32 flag;
			if (tx->sdata->flags & IEEE80211_SDATA_OPERATING_GMODE)
				flag = IEEE80211_RATE_MANDATORY_G;
			else
				flag = IEEE80211_RATE_MANDATORY_B;
			if (r->flags & flag)
				mrate = r->bitrate;
			break;
		}
		case IEEE80211_BAND_5GHZ:
			if (r->flags & IEEE80211_RATE_MANDATORY_A)
				mrate = r->bitrate;
			break;
		case IEEE80211_NUM_BANDS:
			WARN_ON(1);
			break;
		}
	}
	if (rate == -1) {
		/* No matching basic rate found; use highest suitable mandatory
		 * PHY rate */
		rate = mrate;
	}

	/* Time needed to transmit ACK
	 * (10 bytes + 4-byte FCS = 112 bits) plus SIFS; rounded up
	 * to closest integer */

	dur = ieee80211_frame_duration(local, 10, rate, erp,
				tx->sdata->bss_conf.use_short_preamble);

	if (next_frag_len) {
		/* Frame is fragmented: duration increases with time needed to
		 * transmit next fragment plus ACK and 2 x SIFS. */
		dur *= 2; /* ACK + SIFS */
		/* next fragment */
		dur += ieee80211_frame_duration(local, next_frag_len,
				txrate->bitrate, erp,
				tx->sdata->bss_conf.use_short_preamble);
	}

	return cpu_to_le16(dur);
}

static int inline is_ieee80211_device(struct net_device *dev,
				      struct net_device *master)
{
	return (wdev_priv(dev->ieee80211_ptr) ==
		wdev_priv(master->ieee80211_ptr));
}

/* tx handlers */

static ieee80211_tx_result debug_noinline
ieee80211_tx_h_check_assoc(struct ieee80211_tx_data *tx)
{
#ifdef CONFIG_MAC80211_VERBOSE_DEBUG
	struct ieee80211_hdr *hdr = (struct ieee80211_hdr *)tx->skb->data;
#endif /* CONFIG_MAC80211_VERBOSE_DEBUG */
	struct ieee80211_tx_info *info = IEEE80211_SKB_CB(tx->skb);
	u32 sta_flags;

	if (unlikely(info->flags & IEEE80211_TX_CTL_INJECTED))
		return TX_CONTINUE;

	if (unlikely(tx->local->sta_sw_scanning) &&
	    ((tx->fc & IEEE80211_FCTL_FTYPE) != IEEE80211_FTYPE_MGMT ||
	     (tx->fc & IEEE80211_FCTL_STYPE) != IEEE80211_STYPE_PROBE_REQ))
		return TX_DROP;

	if (tx->sdata->vif.type == IEEE80211_IF_TYPE_MESH_POINT)
		return TX_CONTINUE;

	if (tx->flags & IEEE80211_TX_PS_BUFFERED)
		return TX_CONTINUE;

	sta_flags = tx->sta ? get_sta_flags(tx->sta) : 0;

	if (likely(tx->flags & IEEE80211_TX_UNICAST)) {
		if (unlikely(!(sta_flags & WLAN_STA_ASSOC) &&
			     tx->sdata->vif.type != IEEE80211_IF_TYPE_IBSS &&
			     (tx->fc & IEEE80211_FCTL_FTYPE) == IEEE80211_FTYPE_DATA)) {
#ifdef CONFIG_MAC80211_VERBOSE_DEBUG
			DECLARE_MAC_BUF(mac);
			printk(KERN_DEBUG "%s: dropped data frame to not "
			       "associated station %s\n",
			       tx->dev->name, print_mac(mac, hdr->addr1));
#endif /* CONFIG_MAC80211_VERBOSE_DEBUG */
			I802_DEBUG_INC(tx->local->tx_handlers_drop_not_assoc);
			return TX_DROP;
		}
	} else {
		if (unlikely((tx->fc & IEEE80211_FCTL_FTYPE) == IEEE80211_FTYPE_DATA &&
			     tx->local->num_sta == 0 &&
			     tx->sdata->vif.type != IEEE80211_IF_TYPE_IBSS)) {
			/*
			 * No associated STAs - no need to send multicast
			 * frames.
			 */
			return TX_DROP;
		}
		return TX_CONTINUE;
	}

	return TX_CONTINUE;
}

/* This function is called whenever the AP is about to exceed the maximum limit
 * of buffered frames for power saving STAs. This situation should not really
 * happen often during normal operation, so dropping the oldest buffered packet
 * from each queue should be OK to make some room for new frames. */
static void purge_old_ps_buffers(struct ieee80211_local *local)
{
	int total = 0, purged = 0;
	struct sk_buff *skb;
	struct ieee80211_sub_if_data *sdata;
	struct sta_info *sta;

	/*
	 * virtual interfaces are protected by RCU
	 */
	rcu_read_lock();

	list_for_each_entry_rcu(sdata, &local->interfaces, list) {
		struct ieee80211_if_ap *ap;
		if (sdata->vif.type != IEEE80211_IF_TYPE_AP)
			continue;
		ap = &sdata->u.ap;
		skb = skb_dequeue(&ap->ps_bc_buf);
		if (skb) {
			purged++;
			dev_kfree_skb(skb);
		}
		total += skb_queue_len(&ap->ps_bc_buf);
	}

	list_for_each_entry_rcu(sta, &local->sta_list, list) {
		skb = skb_dequeue(&sta->ps_tx_buf);
		if (skb) {
			purged++;
			dev_kfree_skb(skb);
		}
		total += skb_queue_len(&sta->ps_tx_buf);
	}

	rcu_read_unlock();

	local->total_ps_buffered = total;
#ifdef CONFIG_MAC80211_VERBOSE_PS_DEBUG
	printk(KERN_DEBUG "%s: PS buffers full - purged %d frames\n",
	       wiphy_name(local->hw.wiphy), purged);
#endif
}

static ieee80211_tx_result
ieee80211_tx_h_multicast_ps_buf(struct ieee80211_tx_data *tx)
{
	struct ieee80211_tx_info *info = IEEE80211_SKB_CB(tx->skb);

	/*
	 * broadcast/multicast frame
	 *
	 * If any of the associated stations is in power save mode,
	 * the frame is buffered to be sent after DTIM beacon frame.
	 * This is done either by the hardware or us.
	 */

	/* powersaving STAs only in AP/VLAN mode */
	if (!tx->sdata->bss)
		return TX_CONTINUE;

	/* no buffering for ordered frames */
	if (tx->fc & IEEE80211_FCTL_ORDER)
		return TX_CONTINUE;

	/* no stations in PS mode */
	if (!atomic_read(&tx->sdata->bss->num_sta_ps))
		return TX_CONTINUE;

	/* buffered in mac80211 */
	if (tx->local->hw.flags & IEEE80211_HW_HOST_BROADCAST_PS_BUFFERING) {
		if (tx->local->total_ps_buffered >= TOTAL_MAX_TX_BUFFER)
			purge_old_ps_buffers(tx->local);
		if (skb_queue_len(&tx->sdata->bss->ps_bc_buf) >=
		    AP_MAX_BC_BUFFER) {
#ifdef CONFIG_MAC80211_VERBOSE_PS_DEBUG
			if (net_ratelimit()) {
				printk(KERN_DEBUG "%s: BC TX buffer full - "
				       "dropping the oldest frame\n",
				       tx->dev->name);
			}
#endif
			dev_kfree_skb(skb_dequeue(&tx->sdata->bss->ps_bc_buf));
		} else
			tx->local->total_ps_buffered++;
		skb_queue_tail(&tx->sdata->bss->ps_bc_buf, tx->skb);
		return TX_QUEUED;
	}

	/* buffered in hardware */
	info->flags |= IEEE80211_TX_CTL_SEND_AFTER_DTIM;

	return TX_CONTINUE;
}

static ieee80211_tx_result
ieee80211_tx_h_unicast_ps_buf(struct ieee80211_tx_data *tx)
{
	struct sta_info *sta = tx->sta;
	struct ieee80211_tx_info *info = IEEE80211_SKB_CB(tx->skb);
	u32 staflags;
	DECLARE_MAC_BUF(mac);

	if (unlikely(!sta ||
		     ((tx->fc & IEEE80211_FCTL_FTYPE) == IEEE80211_FTYPE_MGMT &&
		      (tx->fc & IEEE80211_FCTL_STYPE) == IEEE80211_STYPE_PROBE_RESP)))
		return TX_CONTINUE;

	staflags = get_sta_flags(sta);

	if (unlikely((staflags & WLAN_STA_PS) &&
		     !(staflags & WLAN_STA_PSPOLL))) {
#ifdef CONFIG_MAC80211_VERBOSE_PS_DEBUG
		printk(KERN_DEBUG "STA %s aid %d: PS buffer (entries "
		       "before %d)\n",
		       print_mac(mac, sta->addr), sta->aid,
		       skb_queue_len(&sta->ps_tx_buf));
#endif /* CONFIG_MAC80211_VERBOSE_PS_DEBUG */
		if (tx->local->total_ps_buffered >= TOTAL_MAX_TX_BUFFER)
			purge_old_ps_buffers(tx->local);
		if (skb_queue_len(&sta->ps_tx_buf) >= STA_MAX_TX_BUFFER) {
			struct sk_buff *old = skb_dequeue(&sta->ps_tx_buf);
#ifdef CONFIG_MAC80211_VERBOSE_PS_DEBUG
			if (net_ratelimit()) {
				printk(KERN_DEBUG "%s: STA %s TX "
				       "buffer full - dropping oldest frame\n",
				       tx->dev->name, print_mac(mac, sta->addr));
			}
#endif
			dev_kfree_skb(old);
		} else
			tx->local->total_ps_buffered++;

		/* Queue frame to be sent after STA sends an PS Poll frame */
		if (skb_queue_empty(&sta->ps_tx_buf))
			sta_info_set_tim_bit(sta);

		info->control.jiffies = jiffies;
		skb_queue_tail(&sta->ps_tx_buf, tx->skb);
		return TX_QUEUED;
	}
#ifdef CONFIG_MAC80211_VERBOSE_PS_DEBUG
	else if (unlikely(test_sta_flags(sta, WLAN_STA_PS))) {
		printk(KERN_DEBUG "%s: STA %s in PS mode, but pspoll "
		       "set -> send frame\n", tx->dev->name,
		       print_mac(mac, sta->addr));
	}
#endif /* CONFIG_MAC80211_VERBOSE_PS_DEBUG */
	clear_sta_flags(sta, WLAN_STA_PSPOLL);

	return TX_CONTINUE;
}

static ieee80211_tx_result debug_noinline
ieee80211_tx_h_ps_buf(struct ieee80211_tx_data *tx)
{
	if (unlikely(tx->flags & IEEE80211_TX_PS_BUFFERED))
		return TX_CONTINUE;

	if (tx->flags & IEEE80211_TX_UNICAST)
		return ieee80211_tx_h_unicast_ps_buf(tx);
	else
		return ieee80211_tx_h_multicast_ps_buf(tx);
}

static ieee80211_tx_result debug_noinline
ieee80211_tx_h_select_key(struct ieee80211_tx_data *tx)
{
	struct ieee80211_key *key;
	struct ieee80211_tx_info *info = IEEE80211_SKB_CB(tx->skb);
	u16 fc = tx->fc;

	if (unlikely(tx->skb->do_not_encrypt))
		tx->key = NULL;
	else if (tx->sta && (key = rcu_dereference(tx->sta->key)))
		tx->key = key;
	else if ((key = rcu_dereference(tx->sdata->default_key)))
		tx->key = key;
	else if (tx->sdata->drop_unencrypted &&
		 (tx->skb->protocol != cpu_to_be16(ETH_P_PAE)) &&
		 !(info->flags & IEEE80211_TX_CTL_INJECTED)) {
		I802_DEBUG_INC(tx->local->tx_handlers_drop_unencrypted);
		return TX_DROP;
	} else
		tx->key = NULL;

	if (tx->key) {
		u16 ftype, stype;

		tx->key->tx_rx_count++;
		/* TODO: add threshold stuff again */

		switch (tx->key->conf.alg) {
		case ALG_WEP:
			ftype = fc & IEEE80211_FCTL_FTYPE;
			stype = fc & IEEE80211_FCTL_STYPE;

			if (ftype == IEEE80211_FTYPE_MGMT &&
			    stype == IEEE80211_STYPE_AUTH)
				break;
		case ALG_TKIP:
		case ALG_CCMP:
			if (!WLAN_FC_DATA_PRESENT(fc))
				tx->key = NULL;
			break;
		}
	}

	if (!tx->key || !(tx->key->flags & KEY_FLAG_UPLOADED_TO_HARDWARE))
		tx->skb->do_not_encrypt = 1;

	return TX_CONTINUE;
}

static ieee80211_tx_result debug_noinline
ieee80211_tx_h_rate_ctrl(struct ieee80211_tx_data *tx)
{
	struct rate_selection rsel;
	struct ieee80211_supported_band *sband;
	struct ieee80211_tx_info *info = IEEE80211_SKB_CB(tx->skb);

	sband = tx->local->hw.wiphy->bands[tx->channel->band];

	if (likely(tx->rate_idx < 0)) {
		rate_control_get_rate(tx->dev, sband, tx->skb, &rsel);
		tx->rate_idx = rsel.rate_idx;
		if (unlikely(rsel.probe_idx >= 0)) {
			info->flags |= IEEE80211_TX_CTL_RATE_CTRL_PROBE;
			tx->flags |= IEEE80211_TX_PROBE_LAST_FRAG;
			info->control.alt_retry_rate_idx = tx->rate_idx;
			tx->rate_idx = rsel.probe_idx;
		} else
			info->control.alt_retry_rate_idx = -1;

		if (unlikely(tx->rate_idx < 0))
			return TX_DROP;
	} else
		info->control.alt_retry_rate_idx = -1;

	if (tx->sdata->bss_conf.use_cts_prot &&
	    (tx->flags & IEEE80211_TX_FRAGMENTED) && (rsel.nonerp_idx >= 0)) {
		tx->last_frag_rate_idx = tx->rate_idx;
		if (rsel.probe_idx >= 0)
			tx->flags &= ~IEEE80211_TX_PROBE_LAST_FRAG;
		else
			tx->flags |= IEEE80211_TX_PROBE_LAST_FRAG;
		tx->rate_idx = rsel.nonerp_idx;
		info->tx_rate_idx = rsel.nonerp_idx;
		info->flags &= ~IEEE80211_TX_CTL_RATE_CTRL_PROBE;
	} else {
		tx->last_frag_rate_idx = tx->rate_idx;
		info->tx_rate_idx = tx->rate_idx;
	}
	info->tx_rate_idx = tx->rate_idx;

	return TX_CONTINUE;
}

static ieee80211_tx_result debug_noinline
ieee80211_tx_h_misc(struct ieee80211_tx_data *tx)
{
	struct ieee80211_hdr *hdr = (struct ieee80211_hdr *)tx->skb->data;
	struct ieee80211_tx_info *info = IEEE80211_SKB_CB(tx->skb);
	struct ieee80211_supported_band *sband;

	sband = tx->local->hw.wiphy->bands[tx->channel->band];

	if (tx->sta)
		info->control.aid = tx->sta->aid;

	if (!info->control.retry_limit) {
		if (!is_multicast_ether_addr(hdr->addr1)) {
			int len = min_t(int, tx->skb->len + FCS_LEN,
					tx->local->fragmentation_threshold);
			if (len > tx->local->rts_threshold
			    && tx->local->rts_threshold <
						IEEE80211_MAX_RTS_THRESHOLD) {
				info->flags |= IEEE80211_TX_CTL_USE_RTS_CTS;
				info->flags |=
					IEEE80211_TX_CTL_LONG_RETRY_LIMIT;
				info->control.retry_limit =
					tx->local->long_retry_limit;
			} else {
				info->control.retry_limit =
					tx->local->short_retry_limit;
			}
		} else {
			info->control.retry_limit = 1;
		}
	}

	if (tx->flags & IEEE80211_TX_FRAGMENTED) {
		/* Do not use multiple retry rates when sending fragmented
		 * frames.
		 * TODO: The last fragment could still use multiple retry
		 * rates. */
		info->control.alt_retry_rate_idx = -1;
	}

	/* Use CTS protection for unicast frames sent using extended rates if
	 * there are associated non-ERP stations and RTS/CTS is not configured
	 * for the frame. */
	if ((tx->sdata->flags & IEEE80211_SDATA_OPERATING_GMODE) &&
	    (sband->bitrates[tx->rate_idx].flags & IEEE80211_RATE_ERP_G) &&
	    (tx->flags & IEEE80211_TX_UNICAST) &&
	    tx->sdata->bss_conf.use_cts_prot &&
	    !(info->flags & IEEE80211_TX_CTL_USE_RTS_CTS))
		info->flags |= IEEE80211_TX_CTL_USE_CTS_PROTECT;

	/* Transmit data frames using short preambles if the driver supports
	 * short preambles at the selected rate and short preambles are
	 * available on the network at the current point in time. */
	if (ieee80211_is_data(hdr->frame_control) &&
	    (sband->bitrates[tx->rate_idx].flags & IEEE80211_RATE_SHORT_PREAMBLE) &&
	    tx->sdata->bss_conf.use_short_preamble &&
	    (!tx->sta || test_sta_flags(tx->sta, WLAN_STA_SHORT_PREAMBLE))) {
		info->flags |= IEEE80211_TX_CTL_SHORT_PREAMBLE;
	}

	if ((info->flags & IEEE80211_TX_CTL_USE_RTS_CTS) ||
	    (info->flags & IEEE80211_TX_CTL_USE_CTS_PROTECT)) {
		struct ieee80211_rate *rate;
		s8 baserate = -1;
		int idx;

		/* Do not use multiple retry rates when using RTS/CTS */
		info->control.alt_retry_rate_idx = -1;

		/* Use min(data rate, max base rate) as CTS/RTS rate */
		rate = &sband->bitrates[tx->rate_idx];

		for (idx = 0; idx < sband->n_bitrates; idx++) {
			if (sband->bitrates[idx].bitrate > rate->bitrate)
				continue;
			if (tx->sdata->basic_rates & BIT(idx) &&
			    (baserate < 0 ||
			     (sband->bitrates[baserate].bitrate
			      < sband->bitrates[idx].bitrate)))
				baserate = idx;
		}

		if (baserate >= 0)
			info->control.rts_cts_rate_idx = baserate;
		else
			info->control.rts_cts_rate_idx = 0;
	}

	if (tx->sta)
		info->control.aid = tx->sta->aid;

	return TX_CONTINUE;
}

static ieee80211_tx_result debug_noinline
ieee80211_tx_h_sequence(struct ieee80211_tx_data *tx)
{
	struct ieee80211_tx_info *info = IEEE80211_SKB_CB(tx->skb);
	struct ieee80211_hdr *hdr = (struct ieee80211_hdr *)tx->skb->data;
	u16 *seq;
	u8 *qc;
	int tid;

	/* only for injected frames */
	if (unlikely(ieee80211_is_ctl(hdr->frame_control)))
		return TX_CONTINUE;

	if (ieee80211_hdrlen(hdr->frame_control) < 24)
		return TX_CONTINUE;

	if (!ieee80211_is_data_qos(hdr->frame_control)) {
		info->flags |= IEEE80211_TX_CTL_ASSIGN_SEQ;
		return TX_CONTINUE;
	}

	/*
	 * This should be true for injected/management frames only, for
	 * management frames we have set the IEEE80211_TX_CTL_ASSIGN_SEQ
	 * above since they are not QoS-data frames.
	 */
	if (!tx->sta)
		return TX_CONTINUE;

	/* include per-STA, per-TID sequence counter */

	qc = ieee80211_get_qos_ctl(hdr);
	tid = *qc & IEEE80211_QOS_CTL_TID_MASK;
	seq = &tx->sta->tid_seq[tid];

	hdr->seq_ctrl = cpu_to_le16(*seq);

	/* Increase the sequence number. */
	*seq = (*seq + 0x10) & IEEE80211_SCTL_SEQ;

	return TX_CONTINUE;
}

static ieee80211_tx_result debug_noinline
ieee80211_tx_h_fragment(struct ieee80211_tx_data *tx)
{
	struct ieee80211_hdr *hdr = (struct ieee80211_hdr *)tx->skb->data;
	size_t hdrlen, per_fragm, num_fragm, payload_len, left;
	struct sk_buff **frags, *first, *frag;
	int i;
	u16 seq;
	u8 *pos;
	int frag_threshold = tx->local->fragmentation_threshold;

	if (!(tx->flags & IEEE80211_TX_FRAGMENTED))
		return TX_CONTINUE;

	/*
	 * Warn when submitting a fragmented A-MPDU frame and drop it.
	 * This scenario is handled in __ieee80211_tx_prepare but extra
	 * caution taken here as fragmented ampdu may cause Tx stop.
	 */
	if (WARN_ON(tx->flags & IEEE80211_TX_CTL_AMPDU ||
		    skb_get_queue_mapping(tx->skb) >=
			ieee80211_num_regular_queues(&tx->local->hw)))
		return TX_DROP;

	first = tx->skb;

	hdrlen = ieee80211_hdrlen(hdr->frame_control);
	payload_len = first->len - hdrlen;
	per_fragm = frag_threshold - hdrlen - FCS_LEN;
	num_fragm = DIV_ROUND_UP(payload_len, per_fragm);

	frags = kzalloc(num_fragm * sizeof(struct sk_buff *), GFP_ATOMIC);
	if (!frags)
		goto fail;

	hdr->frame_control |= cpu_to_le16(IEEE80211_FCTL_MOREFRAGS);
	seq = le16_to_cpu(hdr->seq_ctrl) & IEEE80211_SCTL_SEQ;
	pos = first->data + hdrlen + per_fragm;
	left = payload_len - per_fragm;
	for (i = 0; i < num_fragm - 1; i++) {
		struct ieee80211_hdr *fhdr;
		size_t copylen;

		if (left <= 0)
			goto fail;

		/* reserve enough extra head and tail room for possible
		 * encryption */
		frag = frags[i] =
			dev_alloc_skb(tx->local->tx_headroom +
				      frag_threshold +
				      IEEE80211_ENCRYPT_HEADROOM +
				      IEEE80211_ENCRYPT_TAILROOM);
		if (!frag)
			goto fail;
		/* Make sure that all fragments use the same priority so
		 * that they end up using the same TX queue */
		frag->priority = first->priority;
		skb_reserve(frag, tx->local->tx_headroom +
				  IEEE80211_ENCRYPT_HEADROOM);
		fhdr = (struct ieee80211_hdr *) skb_put(frag, hdrlen);
		memcpy(fhdr, first->data, hdrlen);
		if (i == num_fragm - 2)
			fhdr->frame_control &= cpu_to_le16(~IEEE80211_FCTL_MOREFRAGS);
		fhdr->seq_ctrl = cpu_to_le16(seq | ((i + 1) & IEEE80211_SCTL_FRAG));
		copylen = left > per_fragm ? per_fragm : left;
		memcpy(skb_put(frag, copylen), pos, copylen);
		memcpy(frag->cb, first->cb, sizeof(frag->cb));
		skb_copy_queue_mapping(frag, first);
		frag->do_not_encrypt = first->do_not_encrypt;

		pos += copylen;
		left -= copylen;
	}
	skb_trim(first, hdrlen + per_fragm);

	tx->num_extra_frag = num_fragm - 1;
	tx->extra_frag = frags;

	return TX_CONTINUE;

 fail:
	if (frags) {
		for (i = 0; i < num_fragm - 1; i++)
			if (frags[i])
				dev_kfree_skb(frags[i]);
		kfree(frags);
	}
	I802_DEBUG_INC(tx->local->tx_handlers_drop_fragment);
	return TX_DROP;
}

static ieee80211_tx_result debug_noinline
ieee80211_tx_h_encrypt(struct ieee80211_tx_data *tx)
{
	if (!tx->key)
		return TX_CONTINUE;

	switch (tx->key->conf.alg) {
	case ALG_WEP:
		return ieee80211_crypto_wep_encrypt(tx);
	case ALG_TKIP:
		return ieee80211_crypto_tkip_encrypt(tx);
	case ALG_CCMP:
		return ieee80211_crypto_ccmp_encrypt(tx);
	}

	/* not reached */
	WARN_ON(1);
	return TX_DROP;
}

static ieee80211_tx_result debug_noinline
ieee80211_tx_h_calculate_duration(struct ieee80211_tx_data *tx)
{
	struct ieee80211_hdr *hdr = (struct ieee80211_hdr *)tx->skb->data;
	int next_len, i;
	int group_addr = is_multicast_ether_addr(hdr->addr1);

	if (!(tx->flags & IEEE80211_TX_FRAGMENTED)) {
		hdr->duration_id = ieee80211_duration(tx, group_addr, 0);
		return TX_CONTINUE;
	}

	hdr->duration_id = ieee80211_duration(tx, group_addr,
					      tx->extra_frag[0]->len);

	for (i = 0; i < tx->num_extra_frag; i++) {
		if (i + 1 < tx->num_extra_frag) {
			next_len = tx->extra_frag[i + 1]->len;
		} else {
			next_len = 0;
			tx->rate_idx = tx->last_frag_rate_idx;
		}

		hdr = (struct ieee80211_hdr *)tx->extra_frag[i]->data;
		hdr->duration_id = ieee80211_duration(tx, 0, next_len);
	}

	return TX_CONTINUE;
}

static ieee80211_tx_result debug_noinline
ieee80211_tx_h_stats(struct ieee80211_tx_data *tx)
{
	int i;

	if (!tx->sta)
		return TX_CONTINUE;

	tx->sta->tx_packets++;
	tx->sta->tx_fragments++;
	tx->sta->tx_bytes += tx->skb->len;
	if (tx->extra_frag) {
		tx->sta->tx_fragments += tx->num_extra_frag;
		for (i = 0; i < tx->num_extra_frag; i++)
			tx->sta->tx_bytes += tx->extra_frag[i]->len;
	}

	return TX_CONTINUE;
}


/* actual transmit path */

/*
 * deal with packet injection down monitor interface
 * with Radiotap Header -- only called for monitor mode interface
 */
static ieee80211_tx_result
__ieee80211_parse_tx_radiotap(struct ieee80211_tx_data *tx,
			      struct sk_buff *skb)
{
	/*
	 * this is the moment to interpret and discard the radiotap header that
	 * must be at the start of the packet injected in Monitor mode
	 *
	 * Need to take some care with endian-ness since radiotap
	 * args are little-endian
	 */

	struct ieee80211_radiotap_iterator iterator;
	struct ieee80211_radiotap_header *rthdr =
		(struct ieee80211_radiotap_header *) skb->data;
	struct ieee80211_supported_band *sband;
	int ret = ieee80211_radiotap_iterator_init(&iterator, rthdr, skb->len);
	struct ieee80211_tx_info *info = IEEE80211_SKB_CB(skb);

	sband = tx->local->hw.wiphy->bands[tx->channel->band];

	skb->do_not_encrypt = 1;
	info->flags |= IEEE80211_TX_CTL_INJECTED;
	tx->flags &= ~IEEE80211_TX_FRAGMENTED;

	/*
	 * for every radiotap entry that is present
	 * (ieee80211_radiotap_iterator_next returns -ENOENT when no more
	 * entries present, or -EINVAL on error)
	 */

	while (!ret) {
		int i, target_rate;

		ret = ieee80211_radiotap_iterator_next(&iterator);

		if (ret)
			continue;

		/* see if this argument is something we can use */
		switch (iterator.this_arg_index) {
		/*
		 * You must take care when dereferencing iterator.this_arg
		 * for multibyte types... the pointer is not aligned.  Use
		 * get_unaligned((type *)iterator.this_arg) to dereference
		 * iterator.this_arg for type "type" safely on all arches.
		*/
		case IEEE80211_RADIOTAP_RATE:
			/*
			 * radiotap rate u8 is in 500kbps units eg, 0x02=1Mbps
			 * ieee80211 rate int is in 100kbps units eg, 0x0a=1Mbps
			 */
			target_rate = (*iterator.this_arg) * 5;
			for (i = 0; i < sband->n_bitrates; i++) {
				struct ieee80211_rate *r;

				r = &sband->bitrates[i];

				if (r->bitrate == target_rate) {
					tx->rate_idx = i;
					break;
				}
			}
			break;

		case IEEE80211_RADIOTAP_ANTENNA:
			/*
			 * radiotap uses 0 for 1st ant, mac80211 is 1 for
			 * 1st ant
			 */
			info->antenna_sel_tx = (*iterator.this_arg) + 1;
			break;

#if 0
		case IEEE80211_RADIOTAP_DBM_TX_POWER:
			control->power_level = *iterator.this_arg;
			break;
#endif

		case IEEE80211_RADIOTAP_FLAGS:
			if (*iterator.this_arg & IEEE80211_RADIOTAP_F_FCS) {
				/*
				 * this indicates that the skb we have been
				 * handed has the 32-bit FCS CRC at the end...
				 * we should react to that by snipping it off
				 * because it will be recomputed and added
				 * on transmission
				 */
				if (skb->len < (iterator.max_length + FCS_LEN))
					return TX_DROP;

				skb_trim(skb, skb->len - FCS_LEN);
			}
			if (*iterator.this_arg & IEEE80211_RADIOTAP_F_WEP)
				tx->skb->do_not_encrypt = 0;
			if (*iterator.this_arg & IEEE80211_RADIOTAP_F_FRAG)
				tx->flags |= IEEE80211_TX_FRAGMENTED;
			break;

		/*
		 * Please update the file
		 * Documentation/networking/mac80211-injection.txt
		 * when parsing new fields here.
		 */

		default:
			break;
		}
	}

	if (ret != -ENOENT) /* ie, if we didn't simply run out of fields */
		return TX_DROP;

	/*
	 * remove the radiotap header
	 * iterator->max_length was sanity-checked against
	 * skb->len by iterator init
	 */
	skb_pull(skb, iterator.max_length);

	return TX_CONTINUE;
}

/*
 * initialises @tx
 */
static ieee80211_tx_result
__ieee80211_tx_prepare(struct ieee80211_tx_data *tx,
		       struct sk_buff *skb,
		       struct net_device *dev)
{
	struct ieee80211_local *local = wdev_priv(dev->ieee80211_ptr);
	struct ieee80211_hdr *hdr;
	struct ieee80211_sub_if_data *sdata;
	struct ieee80211_tx_info *info = IEEE80211_SKB_CB(skb);

	int hdrlen;

	memset(tx, 0, sizeof(*tx));
	tx->skb = skb;
	tx->dev = dev; /* use original interface */
	tx->local = local;
	tx->sdata = IEEE80211_DEV_TO_SUB_IF(dev);
	tx->channel = local->hw.conf.channel;
	tx->rate_idx = -1;
	tx->last_frag_rate_idx = -1;
	/*
	 * Set this flag (used below to indicate "automatic fragmentation"),
	 * it will be cleared/left by radiotap as desired.
	 */
	tx->flags |= IEEE80211_TX_FRAGMENTED;

	/* process and remove the injection radiotap header */
	sdata = IEEE80211_DEV_TO_SUB_IF(dev);
	if (unlikely(sdata->vif.type == IEEE80211_IF_TYPE_MNTR)) {
		if (__ieee80211_parse_tx_radiotap(tx, skb) == TX_DROP)
			return TX_DROP;

		/*
		 * __ieee80211_parse_tx_radiotap has now removed
		 * the radiotap header that was present and pre-filled
		 * 'tx' with tx control information.
		 */
	}

	hdr = (struct ieee80211_hdr *) skb->data;

	tx->sta = sta_info_get(local, hdr->addr1);
	tx->fc = le16_to_cpu(hdr->frame_control);

	if (is_multicast_ether_addr(hdr->addr1)) {
		tx->flags &= ~IEEE80211_TX_UNICAST;
		info->flags |= IEEE80211_TX_CTL_NO_ACK;
	} else {
		tx->flags |= IEEE80211_TX_UNICAST;
		info->flags &= ~IEEE80211_TX_CTL_NO_ACK;
	}

	if (tx->flags & IEEE80211_TX_FRAGMENTED) {
		if ((tx->flags & IEEE80211_TX_UNICAST) &&
		    skb->len + FCS_LEN > local->fragmentation_threshold &&
		    !local->ops->set_frag_threshold &&
		    !(info->flags & IEEE80211_TX_CTL_AMPDU))
			tx->flags |= IEEE80211_TX_FRAGMENTED;
		else
			tx->flags &= ~IEEE80211_TX_FRAGMENTED;
	}

	if (!tx->sta)
		info->flags |= IEEE80211_TX_CTL_CLEAR_PS_FILT;
	else if (test_and_clear_sta_flags(tx->sta, WLAN_STA_CLEAR_PS_FILT))
		info->flags |= IEEE80211_TX_CTL_CLEAR_PS_FILT;

	hdrlen = ieee80211_get_hdrlen(tx->fc);
	if (skb->len > hdrlen + sizeof(rfc1042_header) + 2) {
		u8 *pos = &skb->data[hdrlen + sizeof(rfc1042_header)];
		tx->ethertype = (pos[0] << 8) | pos[1];
	}
	info->flags |= IEEE80211_TX_CTL_FIRST_FRAGMENT;

	return TX_CONTINUE;
}

/*
 * NB: @tx is uninitialised when passed in here
 */
static int ieee80211_tx_prepare(struct ieee80211_tx_data *tx,
				struct sk_buff *skb,
				struct net_device *mdev)
{
	struct net_device *dev;

	dev = dev_get_by_index(&init_net, skb->iif);
	if (unlikely(dev && !is_ieee80211_device(dev, mdev))) {
		dev_put(dev);
		dev = NULL;
	}
	if (unlikely(!dev))
		return -ENODEV;
	/* initialises tx with control */
	__ieee80211_tx_prepare(tx, skb, dev);
	dev_put(dev);
	return 0;
}

static int __ieee80211_tx(struct ieee80211_local *local, struct sk_buff *skb,
			  struct ieee80211_tx_data *tx)
{
	struct ieee80211_tx_info *info;
	int ret, i;

	if (skb) {
		if (netif_subqueue_stopped(local->mdev, skb))
			return IEEE80211_TX_AGAIN;
		info =  IEEE80211_SKB_CB(skb);

		ieee80211_dump_frame(wiphy_name(local->hw.wiphy),
				     "TX to low-level driver", skb);
		ret = local->ops->tx(local_to_hw(local), skb);
		if (ret)
			return IEEE80211_TX_AGAIN;
		local->mdev->trans_start = jiffies;
		ieee80211_led_tx(local, 1);
	}
	if (tx->extra_frag) {
		for (i = 0; i < tx->num_extra_frag; i++) {
			if (!tx->extra_frag[i])
				continue;
			info = IEEE80211_SKB_CB(tx->extra_frag[i]);
			info->flags &= ~(IEEE80211_TX_CTL_USE_RTS_CTS |
					 IEEE80211_TX_CTL_USE_CTS_PROTECT |
					 IEEE80211_TX_CTL_CLEAR_PS_FILT |
					 IEEE80211_TX_CTL_FIRST_FRAGMENT);
			if (netif_subqueue_stopped(local->mdev,
						   tx->extra_frag[i]))
				return IEEE80211_TX_FRAG_AGAIN;
			if (i == tx->num_extra_frag) {
				info->tx_rate_idx = tx->last_frag_rate_idx;

				if (tx->flags & IEEE80211_TX_PROBE_LAST_FRAG)
					info->flags |=
						IEEE80211_TX_CTL_RATE_CTRL_PROBE;
				else
					info->flags &=
						~IEEE80211_TX_CTL_RATE_CTRL_PROBE;
			}

			ieee80211_dump_frame(wiphy_name(local->hw.wiphy),
					     "TX to low-level driver",
					     tx->extra_frag[i]);
			ret = local->ops->tx(local_to_hw(local),
					    tx->extra_frag[i]);
			if (ret)
				return IEEE80211_TX_FRAG_AGAIN;
			local->mdev->trans_start = jiffies;
			ieee80211_led_tx(local, 1);
			tx->extra_frag[i] = NULL;
		}
		kfree(tx->extra_frag);
		tx->extra_frag = NULL;
	}
	return IEEE80211_TX_OK;
}

/*
 * Invoke TX handlers, return 0 on success and non-zero if the
 * frame was dropped or queued.
 */
static int invoke_tx_handlers(struct ieee80211_tx_data *tx)
{
	struct sk_buff *skb = tx->skb;
	ieee80211_tx_result res = TX_DROP;
	int i;

#define CALL_TXH(txh)		\
	res = txh(tx);		\
	if (res != TX_CONTINUE)	\
		goto txh_done;

	CALL_TXH(ieee80211_tx_h_check_assoc)
	CALL_TXH(ieee80211_tx_h_ps_buf)
	CALL_TXH(ieee80211_tx_h_select_key)
	CALL_TXH(ieee80211_tx_h_michael_mic_add)
	CALL_TXH(ieee80211_tx_h_rate_ctrl)
	CALL_TXH(ieee80211_tx_h_misc)
	CALL_TXH(ieee80211_tx_h_sequence)
	CALL_TXH(ieee80211_tx_h_fragment)
	/* handlers after fragment must be aware of tx info fragmentation! */
	CALL_TXH(ieee80211_tx_h_encrypt)
	CALL_TXH(ieee80211_tx_h_calculate_duration)
	CALL_TXH(ieee80211_tx_h_stats)
#undef CALL_TXH

 txh_done:
	if (unlikely(res == TX_DROP)) {
		I802_DEBUG_INC(tx->local->tx_handlers_drop);
		dev_kfree_skb(skb);
		for (i = 0; i < tx->num_extra_frag; i++)
			if (tx->extra_frag[i])
				dev_kfree_skb(tx->extra_frag[i]);
		kfree(tx->extra_frag);
		return -1;
	} else if (unlikely(res == TX_QUEUED)) {
		I802_DEBUG_INC(tx->local->tx_handlers_queued);
		return -1;
	}

	return 0;
}

static int ieee80211_tx(struct net_device *dev, struct sk_buff *skb)
{
	struct ieee80211_local *local = wdev_priv(dev->ieee80211_ptr);
	struct sta_info *sta;
	struct ieee80211_tx_data tx;
<<<<<<< HEAD
	ieee80211_tx_result res = TX_DROP, res_prepare;
	int ret, i, retries = 0;
=======
	ieee80211_tx_result res_prepare;
	struct ieee80211_tx_info *info = IEEE80211_SKB_CB(skb);
	int ret, i;
	u16 queue;

	queue = skb_get_queue_mapping(skb);
>>>>>>> 0967d61e

	WARN_ON(test_bit(queue, local->queues_pending));

	if (unlikely(skb->len < 10)) {
		dev_kfree_skb(skb);
		return 0;
	}

	rcu_read_lock();

	/* initialises tx */
	res_prepare = __ieee80211_tx_prepare(&tx, skb, dev);

	if (res_prepare == TX_DROP) {
		dev_kfree_skb(skb);
		rcu_read_unlock();
		return 0;
	}

	sta = tx.sta;
	tx.channel = local->hw.conf.channel;
	info->band = tx.channel->band;

	if (invoke_tx_handlers(&tx))
		goto out;

retry:
	ret = __ieee80211_tx(local, skb, &tx);
	if (ret) {
		struct ieee80211_tx_stored_packet *store;

		/*
		 * Since there are no fragmented frames on A-MPDU
		 * queues, there's no reason for a driver to reject
		 * a frame there, warn and drop it.
		 */
		if (WARN_ON(queue >= ieee80211_num_regular_queues(&local->hw)))
			goto drop;

		store = &local->pending_packet[queue];

		if (ret == IEEE80211_TX_FRAG_AGAIN)
			skb = NULL;

		set_bit(queue, local->queues_pending);
		smp_mb();
		/*
		 * When the driver gets out of buffers during sending of
		 * fragments and calls ieee80211_stop_queue, the netif
		 * subqueue is stopped. There is, however, a small window
		 * in which the PENDING bit is not yet set. If a buffer
		 * gets available in that window (i.e. driver calls
		 * ieee80211_wake_queue), we would end up with ieee80211_tx
		 * called with the PENDING bit still set. Prevent this by
		 * continuing transmitting here when that situation is
<<<<<<< HEAD
		 * possible to have happened. */
		if (!__ieee80211_queue_stopped(local, control->queue)) {
			clear_bit(IEEE80211_LINK_STATE_PENDING,
				  &local->state[control->queue]);
			retries++;
			/*
			 * Driver bug, it's rejecting packets but
			 * not stopping queues.
			 */
			if (WARN_ON_ONCE(retries > 5))
				goto drop;
=======
		 * possible to have happened.
		 */
		if (!__netif_subqueue_stopped(local->mdev, queue)) {
			clear_bit(queue, local->queues_pending);
>>>>>>> 0967d61e
			goto retry;
		}
		store->skb = skb;
		store->extra_frag = tx.extra_frag;
		store->num_extra_frag = tx.num_extra_frag;
		store->last_frag_rate_idx = tx.last_frag_rate_idx;
		store->last_frag_rate_ctrl_probe =
			!!(tx.flags & IEEE80211_TX_PROBE_LAST_FRAG);
	}
 out:
	rcu_read_unlock();
	return 0;

 drop:
	if (skb)
		dev_kfree_skb(skb);
	for (i = 0; i < tx.num_extra_frag; i++)
		if (tx.extra_frag[i])
			dev_kfree_skb(tx.extra_frag[i]);
	kfree(tx.extra_frag);
	rcu_read_unlock();
	return 0;
}

/* device xmit handlers */

static int ieee80211_skb_resize(struct ieee80211_local *local,
				struct sk_buff *skb,
				int head_need, bool may_encrypt)
{
	int tail_need = 0;

	/*
	 * This could be optimised, devices that do full hardware
	 * crypto (including TKIP MMIC) need no tailroom... But we
	 * have no drivers for such devices currently.
	 */
	if (may_encrypt) {
		tail_need = IEEE80211_ENCRYPT_TAILROOM;
		tail_need -= skb_tailroom(skb);
		tail_need = max_t(int, tail_need, 0);
	}

	if (head_need || tail_need) {
		/* Sorry. Can't account for this any more */
		skb_orphan(skb);
	}

	if (skb_header_cloned(skb))
		I802_DEBUG_INC(local->tx_expand_skb_head_cloned);
	else
		I802_DEBUG_INC(local->tx_expand_skb_head);

	if (pskb_expand_head(skb, head_need, tail_need, GFP_ATOMIC)) {
		printk(KERN_DEBUG "%s: failed to reallocate TX buffer\n",
		       wiphy_name(local->hw.wiphy));
		return -ENOMEM;
	}

	/* update truesize too */
	skb->truesize += head_need + tail_need;

	return 0;
}

int ieee80211_master_start_xmit(struct sk_buff *skb,
				struct net_device *dev)
{
	struct ieee80211_tx_info *info = IEEE80211_SKB_CB(skb);
	struct net_device *odev = NULL;
	struct ieee80211_sub_if_data *osdata;
	int headroom;
	bool may_encrypt;
	int ret;

	if (skb->iif)
		odev = dev_get_by_index(&init_net, skb->iif);
	if (unlikely(odev && !is_ieee80211_device(odev, dev))) {
		dev_put(odev);
		odev = NULL;
	}
	if (unlikely(!odev)) {
#ifdef CONFIG_MAC80211_VERBOSE_DEBUG
		printk(KERN_DEBUG "%s: Discarded packet with nonexistent "
		       "originating device\n", dev->name);
#endif
		dev_kfree_skb(skb);
		return 0;
	}

	memset(info, 0, sizeof(*info));

	info->flags |= IEEE80211_TX_CTL_REQ_TX_STATUS;

	osdata = IEEE80211_DEV_TO_SUB_IF(odev);

	may_encrypt = !skb->do_not_encrypt;

	headroom = osdata->local->tx_headroom;
	if (may_encrypt)
		headroom += IEEE80211_ENCRYPT_HEADROOM;
	headroom -= skb_headroom(skb);
	headroom = max_t(int, 0, headroom);

	if (ieee80211_skb_resize(osdata->local, skb, headroom, may_encrypt)) {
		dev_kfree_skb(skb);
		dev_put(odev);
		return 0;
	}

	info->control.vif = &osdata->vif;
	ret = ieee80211_tx(odev, skb);
	dev_put(odev);

	return ret;
}

int ieee80211_monitor_start_xmit(struct sk_buff *skb,
				 struct net_device *dev)
{
	struct ieee80211_local *local = wdev_priv(dev->ieee80211_ptr);
	struct ieee80211_radiotap_header *prthdr =
		(struct ieee80211_radiotap_header *)skb->data;
	u16 len_rthdr;

	/* check for not even having the fixed radiotap header part */
	if (unlikely(skb->len < sizeof(struct ieee80211_radiotap_header)))
		goto fail; /* too short to be possibly valid */

	/* is it a header version we can trust to find length from? */
	if (unlikely(prthdr->it_version))
		goto fail; /* only version 0 is supported */

	/* then there must be a radiotap header with a length we can use */
	len_rthdr = ieee80211_get_radiotap_len(skb->data);

	/* does the skb contain enough to deliver on the alleged length? */
	if (unlikely(skb->len < len_rthdr))
		goto fail; /* skb too short for claimed rt header extent */

	skb->dev = local->mdev;

	/* needed because we set skb device to master */
	skb->iif = dev->ifindex;

	/* sometimes we do encrypt injected frames, will be fixed
	 * up in radiotap parser if not wanted */
	skb->do_not_encrypt = 0;

	/*
	 * fix up the pointers accounting for the radiotap
	 * header still being in there.  We are being given
	 * a precooked IEEE80211 header so no need for
	 * normal processing
	 */
	skb_set_mac_header(skb, len_rthdr);
	/*
	 * these are just fixed to the end of the rt area since we
	 * don't have any better information and at this point, nobody cares
	 */
	skb_set_network_header(skb, len_rthdr);
	skb_set_transport_header(skb, len_rthdr);

	/* pass the radiotap header up to the next stage intact */
	dev_queue_xmit(skb);
	return NETDEV_TX_OK;

fail:
	dev_kfree_skb(skb);
	return NETDEV_TX_OK; /* meaning, we dealt with the skb */
}

/**
 * ieee80211_subif_start_xmit - netif start_xmit function for Ethernet-type
 * subinterfaces (wlan#, WDS, and VLAN interfaces)
 * @skb: packet to be sent
 * @dev: incoming interface
 *
 * Returns: 0 on success (and frees skb in this case) or 1 on failure (skb will
 * not be freed, and caller is responsible for either retrying later or freeing
 * skb).
 *
 * This function takes in an Ethernet header and encapsulates it with suitable
 * IEEE 802.11 header based on which interface the packet is coming in. The
 * encapsulated packet will then be passed to master interface, wlan#.11, for
 * transmission (through low-level driver).
 */
int ieee80211_subif_start_xmit(struct sk_buff *skb,
			       struct net_device *dev)
{
	struct ieee80211_local *local = wdev_priv(dev->ieee80211_ptr);
	struct ieee80211_sub_if_data *sdata;
	int ret = 1, head_need;
	u16 ethertype, hdrlen,  meshhdrlen = 0;
	__le16 fc;
	struct ieee80211_hdr hdr;
	struct ieee80211s_hdr mesh_hdr;
	const u8 *encaps_data;
	int encaps_len, skip_header_bytes;
	int nh_pos, h_pos;
	struct sta_info *sta;
	u32 sta_flags = 0;

	sdata = IEEE80211_DEV_TO_SUB_IF(dev);
	if (unlikely(skb->len < ETH_HLEN)) {
		ret = 0;
		goto fail;
	}

	nh_pos = skb_network_header(skb) - skb->data;
	h_pos = skb_transport_header(skb) - skb->data;

	/* convert Ethernet header to proper 802.11 header (based on
	 * operation mode) */
	ethertype = (skb->data[12] << 8) | skb->data[13];
	fc = cpu_to_le16(IEEE80211_FTYPE_DATA | IEEE80211_STYPE_DATA);

	switch (sdata->vif.type) {
	case IEEE80211_IF_TYPE_AP:
	case IEEE80211_IF_TYPE_VLAN:
		fc |= cpu_to_le16(IEEE80211_FCTL_FROMDS);
		/* DA BSSID SA */
		memcpy(hdr.addr1, skb->data, ETH_ALEN);
		memcpy(hdr.addr2, dev->dev_addr, ETH_ALEN);
		memcpy(hdr.addr3, skb->data + ETH_ALEN, ETH_ALEN);
		hdrlen = 24;
		break;
	case IEEE80211_IF_TYPE_WDS:
		fc |= cpu_to_le16(IEEE80211_FCTL_FROMDS | IEEE80211_FCTL_TODS);
		/* RA TA DA SA */
		memcpy(hdr.addr1, sdata->u.wds.remote_addr, ETH_ALEN);
		memcpy(hdr.addr2, dev->dev_addr, ETH_ALEN);
		memcpy(hdr.addr3, skb->data, ETH_ALEN);
		memcpy(hdr.addr4, skb->data + ETH_ALEN, ETH_ALEN);
		hdrlen = 30;
		break;
#ifdef CONFIG_MAC80211_MESH
	case IEEE80211_IF_TYPE_MESH_POINT:
		fc |= cpu_to_le16(IEEE80211_FCTL_FROMDS | IEEE80211_FCTL_TODS);
		/* RA TA DA SA */
		if (is_multicast_ether_addr(skb->data))
			memcpy(hdr.addr1, skb->data, ETH_ALEN);
		else if (mesh_nexthop_lookup(hdr.addr1, skb, dev))
				return 0;
		memcpy(hdr.addr2, dev->dev_addr, ETH_ALEN);
		memcpy(hdr.addr3, skb->data, ETH_ALEN);
		memcpy(hdr.addr4, skb->data + ETH_ALEN, ETH_ALEN);
		if (skb->pkt_type == PACKET_OTHERHOST) {
			/* Forwarded frame, keep mesh ttl and seqnum */
			struct ieee80211s_hdr *prev_meshhdr;
			prev_meshhdr = ((struct ieee80211s_hdr *)skb->cb);
			meshhdrlen = ieee80211_get_mesh_hdrlen(prev_meshhdr);
			memcpy(&mesh_hdr, prev_meshhdr, meshhdrlen);
			sdata->u.sta.mshstats.fwded_frames++;
		} else {
			if (!sdata->u.sta.mshcfg.dot11MeshTTL) {
				/* Do not send frames with mesh_ttl == 0 */
				sdata->u.sta.mshstats.dropped_frames_ttl++;
				ret = 0;
				goto fail;
			}
			meshhdrlen = ieee80211_new_mesh_header(&mesh_hdr,
							       sdata);
		}
		hdrlen = 30;
		break;
#endif
	case IEEE80211_IF_TYPE_STA:
		fc |= cpu_to_le16(IEEE80211_FCTL_TODS);
		/* BSSID SA DA */
		memcpy(hdr.addr1, sdata->u.sta.bssid, ETH_ALEN);
		memcpy(hdr.addr2, skb->data + ETH_ALEN, ETH_ALEN);
		memcpy(hdr.addr3, skb->data, ETH_ALEN);
		hdrlen = 24;
		break;
	case IEEE80211_IF_TYPE_IBSS:
		/* DA SA BSSID */
		memcpy(hdr.addr1, skb->data, ETH_ALEN);
		memcpy(hdr.addr2, skb->data + ETH_ALEN, ETH_ALEN);
		memcpy(hdr.addr3, sdata->u.sta.bssid, ETH_ALEN);
		hdrlen = 24;
		break;
	default:
		ret = 0;
		goto fail;
	}

	/*
	 * There's no need to try to look up the destination
	 * if it is a multicast address (which can only happen
	 * in AP mode)
	 */
	if (!is_multicast_ether_addr(hdr.addr1)) {
		rcu_read_lock();
		sta = sta_info_get(local, hdr.addr1);
		if (sta)
			sta_flags = get_sta_flags(sta);
		rcu_read_unlock();
	}

	/* receiver and we are QoS enabled, use a QoS type frame */
	if (sta_flags & WLAN_STA_WME &&
	    ieee80211_num_regular_queues(&local->hw) >= 4) {
		fc |= cpu_to_le16(IEEE80211_STYPE_QOS_DATA);
		hdrlen += 2;
	}

	/*
	 * Drop unicast frames to unauthorised stations unless they are
	 * EAPOL frames from the local station.
	 */
	if (unlikely(!is_multicast_ether_addr(hdr.addr1) &&
		      !(sta_flags & WLAN_STA_AUTHORIZED) &&
		      !(ethertype == ETH_P_PAE &&
		       compare_ether_addr(dev->dev_addr,
					  skb->data + ETH_ALEN) == 0))) {
#ifdef CONFIG_MAC80211_VERBOSE_DEBUG
		DECLARE_MAC_BUF(mac);

		if (net_ratelimit())
			printk(KERN_DEBUG "%s: dropped frame to %s"
			       " (unauthorized port)\n", dev->name,
			       print_mac(mac, hdr.addr1));
#endif

		I802_DEBUG_INC(local->tx_handlers_drop_unauth_port);

		ret = 0;
		goto fail;
	}

	hdr.frame_control = fc;
	hdr.duration_id = 0;
	hdr.seq_ctrl = 0;

	skip_header_bytes = ETH_HLEN;
	if (ethertype == ETH_P_AARP || ethertype == ETH_P_IPX) {
		encaps_data = bridge_tunnel_header;
		encaps_len = sizeof(bridge_tunnel_header);
		skip_header_bytes -= 2;
	} else if (ethertype >= 0x600) {
		encaps_data = rfc1042_header;
		encaps_len = sizeof(rfc1042_header);
		skip_header_bytes -= 2;
	} else {
		encaps_data = NULL;
		encaps_len = 0;
	}

	skb_pull(skb, skip_header_bytes);
	nh_pos -= skip_header_bytes;
	h_pos -= skip_header_bytes;

	/* TODO: implement support for fragments so that there is no need to
	 * reallocate and copy payload; it might be enough to support one
	 * extra fragment that would be copied in the beginning of the frame
	 * data.. anyway, it would be nice to include this into skb structure
	 * somehow
	 *
	 * There are few options for this:
	 * use skb->cb as an extra space for 802.11 header
	 * allocate new buffer if not enough headroom
	 * make sure that there is enough headroom in every skb by increasing
	 * build in headroom in __dev_alloc_skb() (linux/skbuff.h) and
	 * alloc_skb() (net/core/skbuff.c)
	 */
	head_need = hdrlen + encaps_len + meshhdrlen - skb_headroom(skb);

<<<<<<< HEAD
	if (head_need > 0 || skb_cloned(skb)) {
#if 0
		printk(KERN_DEBUG "%s: need to reallocate buffer for %d bytes "
		       "of headroom\n", dev->name, head_need);
#endif

		if (skb_cloned(skb))
			I802_DEBUG_INC(local->tx_expand_skb_head_cloned);
		else
			I802_DEBUG_INC(local->tx_expand_skb_head);
		/* Since we have to reallocate the buffer, make sure that there
		 * is enough room for possible WEP IV/ICV and TKIP (8 bytes
		 * before payload and 12 after). */
		if (pskb_expand_head(skb, (head_need > 0 ? head_need + 8 : 8),
				     12, GFP_ATOMIC)) {
			printk(KERN_DEBUG "%s: failed to reallocate TX buffer"
			       "\n", dev->name);
=======
	/*
	 * So we need to modify the skb header and hence need a copy of
	 * that. The head_need variable above doesn't, so far, include
	 * the needed header space that we don't need right away. If we
	 * can, then we don't reallocate right now but only after the
	 * frame arrives at the master device (if it does...)
	 *
	 * If we cannot, however, then we will reallocate to include all
	 * the ever needed space. Also, if we need to reallocate it anyway,
	 * make it big enough for everything we may ever need.
	 */

	if (head_need > 0 || skb_cloned(skb)) {
		head_need += IEEE80211_ENCRYPT_HEADROOM;
		head_need += local->tx_headroom;
		head_need = max_t(int, 0, head_need);
		if (ieee80211_skb_resize(local, skb, head_need, true))
>>>>>>> 0967d61e
			goto fail;
	}

	if (encaps_data) {
		memcpy(skb_push(skb, encaps_len), encaps_data, encaps_len);
		nh_pos += encaps_len;
		h_pos += encaps_len;
	}

	if (meshhdrlen > 0) {
		memcpy(skb_push(skb, meshhdrlen), &mesh_hdr, meshhdrlen);
		nh_pos += meshhdrlen;
		h_pos += meshhdrlen;
	}

	if (ieee80211_is_data_qos(fc)) {
		__le16 *qos_control;

		qos_control = (__le16*) skb_push(skb, 2);
		memcpy(skb_push(skb, hdrlen - 2), &hdr, hdrlen - 2);
		/*
		 * Maybe we could actually set some fields here, for now just
		 * initialise to zero to indicate no special operation.
		 */
		*qos_control = 0;
	} else
		memcpy(skb_push(skb, hdrlen), &hdr, hdrlen);

	nh_pos += hdrlen;
	h_pos += hdrlen;

	skb->iif = dev->ifindex;

	skb->dev = local->mdev;
	dev->stats.tx_packets++;
	dev->stats.tx_bytes += skb->len;

	/* Update skb pointers to various headers since this modified frame
	 * is going to go through Linux networking code that may potentially
	 * need things like pointer to IP header. */
	skb_set_mac_header(skb, 0);
	skb_set_network_header(skb, nh_pos);
	skb_set_transport_header(skb, h_pos);

	dev->trans_start = jiffies;
	dev_queue_xmit(skb);

	return 0;

 fail:
	if (!ret)
		dev_kfree_skb(skb);

	return ret;
}


/*
 * ieee80211_clear_tx_pending may not be called in a context where
 * it is possible that it packets could come in again.
 */
void ieee80211_clear_tx_pending(struct ieee80211_local *local)
{
	int i, j;
	struct ieee80211_tx_stored_packet *store;

	for (i = 0; i < ieee80211_num_regular_queues(&local->hw); i++) {
		if (!test_bit(i, local->queues_pending))
			continue;
		store = &local->pending_packet[i];
		kfree_skb(store->skb);
		for (j = 0; j < store->num_extra_frag; j++)
			kfree_skb(store->extra_frag[j]);
		kfree(store->extra_frag);
		clear_bit(i, local->queues_pending);
	}
}

/*
 * Transmit all pending packets. Called from tasklet, locks master device
 * TX lock so that no new packets can come in.
 */
void ieee80211_tx_pending(unsigned long data)
{
	struct ieee80211_local *local = (struct ieee80211_local *)data;
	struct net_device *dev = local->mdev;
	struct ieee80211_tx_stored_packet *store;
	struct ieee80211_tx_data tx;
	int i, ret;

	netif_tx_lock_bh(dev);
	for (i = 0; i < ieee80211_num_regular_queues(&local->hw); i++) {
		/* Check that this queue is ok */
		if (__netif_subqueue_stopped(local->mdev, i) &&
		    !test_bit(i, local->queues_pending_run))
			continue;

		if (!test_bit(i, local->queues_pending)) {
			clear_bit(i, local->queues_pending_run);
			ieee80211_wake_queue(&local->hw, i);
			continue;
		}

		clear_bit(i, local->queues_pending_run);
		netif_start_subqueue(local->mdev, i);

		store = &local->pending_packet[i];
		tx.extra_frag = store->extra_frag;
		tx.num_extra_frag = store->num_extra_frag;
		tx.last_frag_rate_idx = store->last_frag_rate_idx;
		tx.flags = 0;
		if (store->last_frag_rate_ctrl_probe)
			tx.flags |= IEEE80211_TX_PROBE_LAST_FRAG;
		ret = __ieee80211_tx(local, store->skb, &tx);
		if (ret) {
			if (ret == IEEE80211_TX_FRAG_AGAIN)
				store->skb = NULL;
		} else {
			clear_bit(i, local->queues_pending);
			ieee80211_wake_queue(&local->hw, i);
		}
	}
	netif_tx_unlock_bh(dev);
}

/* functions for drivers to get certain frames */

static void ieee80211_beacon_add_tim(struct ieee80211_local *local,
				     struct ieee80211_if_ap *bss,
				     struct sk_buff *skb,
				     struct beacon_data *beacon)
{
	u8 *pos, *tim;
	int aid0 = 0;
	int i, have_bits = 0, n1, n2;

	/* Generate bitmap for TIM only if there are any STAs in power save
	 * mode. */
	if (atomic_read(&bss->num_sta_ps) > 0)
		/* in the hope that this is faster than
		 * checking byte-for-byte */
		have_bits = !bitmap_empty((unsigned long*)bss->tim,
					  IEEE80211_MAX_AID+1);

	if (bss->dtim_count == 0)
		bss->dtim_count = beacon->dtim_period - 1;
	else
		bss->dtim_count--;

	tim = pos = (u8 *) skb_put(skb, 6);
	*pos++ = WLAN_EID_TIM;
	*pos++ = 4;
	*pos++ = bss->dtim_count;
	*pos++ = beacon->dtim_period;

	if (bss->dtim_count == 0 && !skb_queue_empty(&bss->ps_bc_buf))
		aid0 = 1;

	if (have_bits) {
		/* Find largest even number N1 so that bits numbered 1 through
		 * (N1 x 8) - 1 in the bitmap are 0 and number N2 so that bits
		 * (N2 + 1) x 8 through 2007 are 0. */
		n1 = 0;
		for (i = 0; i < IEEE80211_MAX_TIM_LEN; i++) {
			if (bss->tim[i]) {
				n1 = i & 0xfe;
				break;
			}
		}
		n2 = n1;
		for (i = IEEE80211_MAX_TIM_LEN - 1; i >= n1; i--) {
			if (bss->tim[i]) {
				n2 = i;
				break;
			}
		}

		/* Bitmap control */
		*pos++ = n1 | aid0;
		/* Part Virt Bitmap */
		memcpy(pos, bss->tim + n1, n2 - n1 + 1);

		tim[1] = n2 - n1 + 4;
		skb_put(skb, n2 - n1);
	} else {
		*pos++ = aid0; /* Bitmap control */
		*pos++ = 0; /* Part Virt Bitmap */
	}
}

struct sk_buff *ieee80211_beacon_get(struct ieee80211_hw *hw,
				     struct ieee80211_vif *vif)
{
	struct ieee80211_local *local = hw_to_local(hw);
	struct sk_buff *skb = NULL;
	struct ieee80211_tx_info *info;
	struct net_device *bdev;
	struct ieee80211_sub_if_data *sdata = NULL;
	struct ieee80211_if_ap *ap = NULL;
	struct ieee80211_if_sta *ifsta = NULL;
	struct rate_selection rsel;
	struct beacon_data *beacon;
	struct ieee80211_supported_band *sband;
	struct ieee80211_mgmt *mgmt;
	int *num_beacons;
	enum ieee80211_band band = local->hw.conf.channel->band;
	u8 *pos;

	sband = local->hw.wiphy->bands[band];

	rcu_read_lock();

	sdata = vif_to_sdata(vif);
	bdev = sdata->dev;

	if (sdata->vif.type == IEEE80211_IF_TYPE_AP) {
		ap = &sdata->u.ap;
		beacon = rcu_dereference(ap->beacon);
		if (ap && beacon) {
			/*
			 * headroom, head length,
			 * tail length and maximum TIM length
			 */
			skb = dev_alloc_skb(local->tx_headroom +
					    beacon->head_len +
					    beacon->tail_len + 256);
			if (!skb)
				goto out;

			skb_reserve(skb, local->tx_headroom);
			memcpy(skb_put(skb, beacon->head_len), beacon->head,
			       beacon->head_len);

			/*
			 * Not very nice, but we want to allow the driver to call
			 * ieee80211_beacon_get() as a response to the set_tim()
			 * callback. That, however, is already invoked under the
			 * sta_lock to guarantee consistent and race-free update
			 * of the tim bitmap in mac80211 and the driver.
			 */
			if (local->tim_in_locked_section) {
				ieee80211_beacon_add_tim(local, ap, skb, beacon);
			} else {
				unsigned long flags;

				spin_lock_irqsave(&local->sta_lock, flags);
				ieee80211_beacon_add_tim(local, ap, skb, beacon);
				spin_unlock_irqrestore(&local->sta_lock, flags);
			}

			if (beacon->tail)
				memcpy(skb_put(skb, beacon->tail_len),
				       beacon->tail, beacon->tail_len);

			num_beacons = &ap->num_beacons;
		} else
			goto out;
	} else if (sdata->vif.type == IEEE80211_IF_TYPE_IBSS) {
		struct ieee80211_hdr *hdr;
		ifsta = &sdata->u.sta;

		if (!ifsta->probe_resp)
			goto out;

		skb = skb_copy(ifsta->probe_resp, GFP_ATOMIC);
		if (!skb)
			goto out;

		hdr = (struct ieee80211_hdr *) skb->data;
		hdr->frame_control = IEEE80211_FC(IEEE80211_FTYPE_MGMT,
						  IEEE80211_STYPE_BEACON);

		num_beacons = &ifsta->num_beacons;
	} else if (ieee80211_vif_is_mesh(&sdata->vif)) {
		/* headroom, head length, tail length and maximum TIM length */
		skb = dev_alloc_skb(local->tx_headroom + 400);
		if (!skb)
			goto out;

		skb_reserve(skb, local->hw.extra_tx_headroom);
		mgmt = (struct ieee80211_mgmt *)
			skb_put(skb, 24 + sizeof(mgmt->u.beacon));
		memset(mgmt, 0, 24 + sizeof(mgmt->u.beacon));
		mgmt->frame_control =
		    cpu_to_le16(IEEE80211_FTYPE_MGMT | IEEE80211_STYPE_BEACON);
		memset(mgmt->da, 0xff, ETH_ALEN);
		memcpy(mgmt->sa, sdata->dev->dev_addr, ETH_ALEN);
		/* BSSID is left zeroed, wildcard value */
		mgmt->u.beacon.beacon_int =
			cpu_to_le16(local->hw.conf.beacon_int);
		mgmt->u.beacon.capab_info = 0x0; /* 0x0 for MPs */

		pos = skb_put(skb, 2);
		*pos++ = WLAN_EID_SSID;
		*pos++ = 0x0;

		mesh_mgmt_ies_add(skb, sdata->dev);

		num_beacons = &sdata->u.sta.num_beacons;
	} else {
		WARN_ON(1);
		goto out;
	}

	info = IEEE80211_SKB_CB(skb);

	skb->do_not_encrypt = 1;

	info->band = band;
	rate_control_get_rate(local->mdev, sband, skb, &rsel);

	if (unlikely(rsel.rate_idx < 0)) {
		if (net_ratelimit()) {
			printk(KERN_DEBUG "%s: ieee80211_beacon_get: "
			       "no rate found\n",
			       wiphy_name(local->hw.wiphy));
		}
		dev_kfree_skb_any(skb);
		skb = NULL;
		goto out;
	}

	info->control.vif = vif;
	info->tx_rate_idx = rsel.rate_idx;

	info->flags |= IEEE80211_TX_CTL_NO_ACK;
	info->flags |= IEEE80211_TX_CTL_CLEAR_PS_FILT;
	info->flags |= IEEE80211_TX_CTL_ASSIGN_SEQ;
	if (sdata->bss_conf.use_short_preamble &&
	    sband->bitrates[rsel.rate_idx].flags & IEEE80211_RATE_SHORT_PREAMBLE)
		info->flags |= IEEE80211_TX_CTL_SHORT_PREAMBLE;

	info->antenna_sel_tx = local->hw.conf.antenna_sel_tx;
	info->control.retry_limit = 1;

	(*num_beacons)++;
out:
	rcu_read_unlock();
	return skb;
}
EXPORT_SYMBOL(ieee80211_beacon_get);

void ieee80211_rts_get(struct ieee80211_hw *hw, struct ieee80211_vif *vif,
		       const void *frame, size_t frame_len,
		       const struct ieee80211_tx_info *frame_txctl,
		       struct ieee80211_rts *rts)
{
	const struct ieee80211_hdr *hdr = frame;

	rts->frame_control =
	    cpu_to_le16(IEEE80211_FTYPE_CTL | IEEE80211_STYPE_RTS);
	rts->duration = ieee80211_rts_duration(hw, vif, frame_len,
					       frame_txctl);
	memcpy(rts->ra, hdr->addr1, sizeof(rts->ra));
	memcpy(rts->ta, hdr->addr2, sizeof(rts->ta));
}
EXPORT_SYMBOL(ieee80211_rts_get);

void ieee80211_ctstoself_get(struct ieee80211_hw *hw, struct ieee80211_vif *vif,
			     const void *frame, size_t frame_len,
			     const struct ieee80211_tx_info *frame_txctl,
			     struct ieee80211_cts *cts)
{
	const struct ieee80211_hdr *hdr = frame;

	cts->frame_control =
	    cpu_to_le16(IEEE80211_FTYPE_CTL | IEEE80211_STYPE_CTS);
	cts->duration = ieee80211_ctstoself_duration(hw, vif,
						     frame_len, frame_txctl);
	memcpy(cts->ra, hdr->addr1, sizeof(cts->ra));
}
EXPORT_SYMBOL(ieee80211_ctstoself_get);

struct sk_buff *
ieee80211_get_buffered_bc(struct ieee80211_hw *hw,
			  struct ieee80211_vif *vif)
{
	struct ieee80211_local *local = hw_to_local(hw);
	struct sk_buff *skb = NULL;
	struct sta_info *sta;
	struct ieee80211_tx_data tx;
	struct net_device *bdev;
	struct ieee80211_sub_if_data *sdata;
	struct ieee80211_if_ap *bss = NULL;
	struct beacon_data *beacon;
	struct ieee80211_tx_info *info;

	sdata = vif_to_sdata(vif);
	bdev = sdata->dev;
	bss = &sdata->u.ap;

	if (!bss)
		return NULL;

	rcu_read_lock();
	beacon = rcu_dereference(bss->beacon);

	if (sdata->vif.type != IEEE80211_IF_TYPE_AP || !beacon || !beacon->head)
		goto out;

	if (bss->dtim_count != 0)
		goto out; /* send buffered bc/mc only after DTIM beacon */

	while (1) {
		skb = skb_dequeue(&bss->ps_bc_buf);
		if (!skb)
			goto out;
		local->total_ps_buffered--;

		if (!skb_queue_empty(&bss->ps_bc_buf) && skb->len >= 2) {
			struct ieee80211_hdr *hdr =
				(struct ieee80211_hdr *) skb->data;
			/* more buffered multicast/broadcast frames ==> set
			 * MoreData flag in IEEE 802.11 header to inform PS
			 * STAs */
			hdr->frame_control |=
				cpu_to_le16(IEEE80211_FCTL_MOREDATA);
		}

		if (!ieee80211_tx_prepare(&tx, skb, local->mdev))
			break;
		dev_kfree_skb_any(skb);
	}

	info = IEEE80211_SKB_CB(skb);

	sta = tx.sta;
	tx.flags |= IEEE80211_TX_PS_BUFFERED;
	tx.channel = local->hw.conf.channel;
	info->band = tx.channel->band;

	if (invoke_tx_handlers(&tx))
		skb = NULL;
 out:
	rcu_read_unlock();

	return skb;
}
EXPORT_SYMBOL(ieee80211_get_buffered_bc);<|MERGE_RESOLUTION|>--- conflicted
+++ resolved
@@ -1167,17 +1167,12 @@
 	struct ieee80211_local *local = wdev_priv(dev->ieee80211_ptr);
 	struct sta_info *sta;
 	struct ieee80211_tx_data tx;
-<<<<<<< HEAD
-	ieee80211_tx_result res = TX_DROP, res_prepare;
-	int ret, i, retries = 0;
-=======
 	ieee80211_tx_result res_prepare;
 	struct ieee80211_tx_info *info = IEEE80211_SKB_CB(skb);
 	int ret, i;
 	u16 queue;
 
 	queue = skb_get_queue_mapping(skb);
->>>>>>> 0967d61e
 
 	WARN_ON(test_bit(queue, local->queues_pending));
 
@@ -1233,24 +1228,10 @@
 		 * ieee80211_wake_queue), we would end up with ieee80211_tx
 		 * called with the PENDING bit still set. Prevent this by
 		 * continuing transmitting here when that situation is
-<<<<<<< HEAD
-		 * possible to have happened. */
-		if (!__ieee80211_queue_stopped(local, control->queue)) {
-			clear_bit(IEEE80211_LINK_STATE_PENDING,
-				  &local->state[control->queue]);
-			retries++;
-			/*
-			 * Driver bug, it's rejecting packets but
-			 * not stopping queues.
-			 */
-			if (WARN_ON_ONCE(retries > 5))
-				goto drop;
-=======
 		 * possible to have happened.
 		 */
 		if (!__netif_subqueue_stopped(local->mdev, queue)) {
 			clear_bit(queue, local->queues_pending);
->>>>>>> 0967d61e
 			goto retry;
 		}
 		store->skb = skb;
@@ -1619,25 +1600,6 @@
 	 */
 	head_need = hdrlen + encaps_len + meshhdrlen - skb_headroom(skb);
 
-<<<<<<< HEAD
-	if (head_need > 0 || skb_cloned(skb)) {
-#if 0
-		printk(KERN_DEBUG "%s: need to reallocate buffer for %d bytes "
-		       "of headroom\n", dev->name, head_need);
-#endif
-
-		if (skb_cloned(skb))
-			I802_DEBUG_INC(local->tx_expand_skb_head_cloned);
-		else
-			I802_DEBUG_INC(local->tx_expand_skb_head);
-		/* Since we have to reallocate the buffer, make sure that there
-		 * is enough room for possible WEP IV/ICV and TKIP (8 bytes
-		 * before payload and 12 after). */
-		if (pskb_expand_head(skb, (head_need > 0 ? head_need + 8 : 8),
-				     12, GFP_ATOMIC)) {
-			printk(KERN_DEBUG "%s: failed to reallocate TX buffer"
-			       "\n", dev->name);
-=======
 	/*
 	 * So we need to modify the skb header and hence need a copy of
 	 * that. The head_need variable above doesn't, so far, include
@@ -1655,7 +1617,6 @@
 		head_need += local->tx_headroom;
 		head_need = max_t(int, 0, head_need);
 		if (ieee80211_skb_resize(local, skb, head_need, true))
->>>>>>> 0967d61e
 			goto fail;
 	}
 
