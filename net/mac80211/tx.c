--- conflicted
+++ resolved
@@ -571,11 +571,7 @@
 {
 	struct ieee80211_tx_info *info = IEEE80211_SKB_CB(tx->skb);
 
-<<<<<<< HEAD
-	if (tx->sta)
-=======
 	if (tx->sta && tx->sta->uploaded)
->>>>>>> 42c4568a
 		info->control.sta = &tx->sta->sta;
 
 	return TX_CONTINUE;
