--- conflicted
+++ resolved
@@ -137,10 +137,7 @@
 		if (ret)
 			return ret;
 		sdata->u.mgd.flags &= ~IEEE80211_STA_AUTO_BSSID_SEL;
-<<<<<<< HEAD
-=======
 		sdata->u.mgd.flags &= ~IEEE80211_STA_EXT_SME;
->>>>>>> ded760a1
 		ieee80211_sta_req_auth(sdata);
 		return 0;
 	}
@@ -228,10 +225,7 @@
 		if (ret)
 			return ret;
 
-<<<<<<< HEAD
-=======
 		sdata->u.mgd.flags &= ~IEEE80211_STA_EXT_SME;
->>>>>>> ded760a1
 		ieee80211_sta_req_auth(sdata);
 		return 0;
 	} else if (sdata->vif.type == NL80211_IFTYPE_ADHOC)
@@ -295,10 +289,7 @@
 		ret = ieee80211_sta_set_bssid(sdata, (u8 *) &ap_addr->sa_data);
 		if (ret)
 			return ret;
-<<<<<<< HEAD
-=======
 		sdata->u.mgd.flags &= ~IEEE80211_STA_EXT_SME;
->>>>>>> ded760a1
 		ieee80211_sta_req_auth(sdata);
 		return 0;
 	} else if (sdata->vif.type == NL80211_IFTYPE_ADHOC) {
