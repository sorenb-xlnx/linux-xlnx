--- conflicted
+++ resolved
@@ -347,7 +347,6 @@
 	if (queue >= hw->queues) {
 		if (local->ampdu_ac_queue[queue - hw->queues] < 0)
 			return;
-<<<<<<< HEAD
 
 		/*
 		 * for virtual aggregation queues, we need to refcount the
@@ -360,20 +359,6 @@
 		else
 			__clear_bit(reason, &local->queue_stop_reasons[queue]);
 
-=======
-
-		/*
-		 * for virtual aggregation queues, we need to refcount the
-		 * internal mac80211 disable (multiple times!), keep track of
-		 * driver disable _and_ make sure the regular queue is
-		 * actually enabled.
-		 */
-		if (reason == IEEE80211_QUEUE_STOP_REASON_AGGREGATION)
-			local->amdpu_ac_stop_refcnt[queue - hw->queues]--;
-		else
-			__clear_bit(reason, &local->queue_stop_reasons[queue]);
-
->>>>>>> ded760a1
 		if (local->queue_stop_reasons[queue] ||
 		    local->amdpu_ac_stop_refcnt[queue - hw->queues])
 			return;
@@ -861,22 +846,9 @@
 	struct ieee80211_local *local = sdata->local;
 	struct sk_buff *skb;
 	struct ieee80211_mgmt *mgmt;
-<<<<<<< HEAD
-	const u8 *ie_auth = NULL;
-	int ie_auth_len = 0;
-
-	if (sdata->vif.type == NL80211_IFTYPE_STATION) {
-		ie_auth_len = sdata->u.mgd.ie_auth_len;
-		ie_auth = sdata->u.mgd.ie_auth;
-	}
-
-	skb = dev_alloc_skb(local->hw.extra_tx_headroom +
-			    sizeof(*mgmt) + 6 + extra_len + ie_auth_len);
-=======
 
 	skb = dev_alloc_skb(local->hw.extra_tx_headroom +
 			    sizeof(*mgmt) + 6 + extra_len);
->>>>>>> ded760a1
 	if (!skb) {
 		printk(KERN_DEBUG "%s: failed to allocate buffer for auth "
 		       "frame\n", sdata->dev->name);
@@ -898,11 +870,6 @@
 	mgmt->u.auth.status_code = cpu_to_le16(0);
 	if (extra)
 		memcpy(skb_put(skb, extra_len), extra, extra_len);
-<<<<<<< HEAD
-	if (ie_auth)
-		memcpy(skb_put(skb, ie_auth_len), ie_auth, ie_auth_len);
-=======
->>>>>>> ded760a1
 
 	ieee80211_tx_skb(sdata, skb, encrypt);
 }
@@ -915,28 +882,11 @@
 	struct ieee80211_supported_band *sband;
 	struct sk_buff *skb;
 	struct ieee80211_mgmt *mgmt;
-<<<<<<< HEAD
-	u8 *pos, *supp_rates, *esupp_rates = NULL, *extra_preq_ie = NULL;
-	int i, extra_preq_ie_len = 0;
-
-	switch (sdata->vif.type) {
-	case NL80211_IFTYPE_STATION:
-		extra_preq_ie_len = sdata->u.mgd.ie_probereq_len;
-		extra_preq_ie = sdata->u.mgd.ie_probereq;
-		break;
-	default:
-		break;
-	}
-
-	skb = dev_alloc_skb(local->hw.extra_tx_headroom + sizeof(*mgmt) + 200 +
-			    ie_len + extra_preq_ie_len);
-=======
 	u8 *pos, *supp_rates, *esupp_rates = NULL;
 	int i;
 
 	skb = dev_alloc_skb(local->hw.extra_tx_headroom + sizeof(*mgmt) + 200 +
 			    ie_len);
->>>>>>> ded760a1
 	if (!skb) {
 		printk(KERN_DEBUG "%s: failed to allocate buffer for probe "
 		       "request\n", sdata->dev->name);
@@ -985,12 +935,6 @@
 
 	if (ie)
 		memcpy(skb_put(skb, ie_len), ie, ie_len);
-<<<<<<< HEAD
-	if (extra_preq_ie)
-		memcpy(skb_put(skb, extra_preq_ie_len), extra_preq_ie,
-		       extra_preq_ie_len);
-=======
->>>>>>> ded760a1
 
 	ieee80211_tx_skb(sdata, skb, 0);
 }
