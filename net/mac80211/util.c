/*
 * Copyright 2002-2005, Instant802 Networks, Inc.
 * Copyright 2005-2006, Devicescape Software, Inc.
 * Copyright 2006-2007	Jiri Benc <jbenc@suse.cz>
 * Copyright 2007	Johannes Berg <johannes@sipsolutions.net>
 *
 * This program is free software; you can redistribute it and/or modify
 * it under the terms of the GNU General Public License version 2 as
 * published by the Free Software Foundation.
 *
 * utilities for mac80211
 */

#include <net/mac80211.h>
#include <linux/netdevice.h>
#include <linux/types.h>
#include <linux/slab.h>
#include <linux/skbuff.h>
#include <linux/etherdevice.h>
#include <linux/if_arp.h>
#include <linux/bitmap.h>
#include <linux/crc32.h>
#include <net/net_namespace.h>
#include <net/cfg80211.h>
#include <net/rtnetlink.h>

#include "ieee80211_i.h"
#include "driver-ops.h"
#include "rate.h"
#include "mesh.h"
#include "wme.h"
#include "led.h"
#include "wep.h"

/* privid for wiphys to determine whether they belong to us or not */
void *mac80211_wiphy_privid = &mac80211_wiphy_privid;

struct ieee80211_hw *wiphy_to_ieee80211_hw(struct wiphy *wiphy)
{
	struct ieee80211_local *local;
	BUG_ON(!wiphy);

	local = wiphy_priv(wiphy);
	return &local->hw;
}
EXPORT_SYMBOL(wiphy_to_ieee80211_hw);

u8 *ieee80211_get_bssid(struct ieee80211_hdr *hdr, size_t len,
			enum nl80211_iftype type)
{
	__le16 fc = hdr->frame_control;

	 /* drop ACK/CTS frames and incorrect hdr len (ctrl) */
	if (len < 16)
		return NULL;

	if (ieee80211_is_data(fc)) {
		if (len < 24) /* drop incorrect hdr len (data) */
			return NULL;

		if (ieee80211_has_a4(fc))
			return NULL;
		if (ieee80211_has_tods(fc))
			return hdr->addr1;
		if (ieee80211_has_fromds(fc))
			return hdr->addr2;

		return hdr->addr3;
	}

	if (ieee80211_is_mgmt(fc)) {
		if (len < 24) /* drop incorrect hdr len (mgmt) */
			return NULL;
		return hdr->addr3;
	}

	if (ieee80211_is_ctl(fc)) {
		if(ieee80211_is_pspoll(fc))
			return hdr->addr1;

		if (ieee80211_is_back_req(fc)) {
			switch (type) {
			case NL80211_IFTYPE_STATION:
				return hdr->addr2;
			case NL80211_IFTYPE_AP:
			case NL80211_IFTYPE_AP_VLAN:
				return hdr->addr1;
			default:
				break; /* fall through to the return */
			}
		}
	}

	return NULL;
}

void ieee80211_tx_set_protected(struct ieee80211_tx_data *tx)
{
	struct sk_buff *skb = tx->skb;
	struct ieee80211_hdr *hdr;

	do {
		hdr = (struct ieee80211_hdr *) skb->data;
		hdr->frame_control |= cpu_to_le16(IEEE80211_FCTL_PROTECTED);
	} while ((skb = skb->next));
}

int ieee80211_frame_duration(struct ieee80211_local *local, size_t len,
			     int rate, int erp, int short_preamble)
{
	int dur;

	/* calculate duration (in microseconds, rounded up to next higher
	 * integer if it includes a fractional microsecond) to send frame of
	 * len bytes (does not include FCS) at the given rate. Duration will
	 * also include SIFS.
	 *
	 * rate is in 100 kbps, so divident is multiplied by 10 in the
	 * DIV_ROUND_UP() operations.
	 */

	if (local->hw.conf.channel->band == IEEE80211_BAND_5GHZ || erp) {
		/*
		 * OFDM:
		 *
		 * N_DBPS = DATARATE x 4
		 * N_SYM = Ceiling((16+8xLENGTH+6) / N_DBPS)
		 *	(16 = SIGNAL time, 6 = tail bits)
		 * TXTIME = T_PREAMBLE + T_SIGNAL + T_SYM x N_SYM + Signal Ext
		 *
		 * T_SYM = 4 usec
		 * 802.11a - 17.5.2: aSIFSTime = 16 usec
		 * 802.11g - 19.8.4: aSIFSTime = 10 usec +
		 *	signal ext = 6 usec
		 */
		dur = 16; /* SIFS + signal ext */
		dur += 16; /* 17.3.2.3: T_PREAMBLE = 16 usec */
		dur += 4; /* 17.3.2.3: T_SIGNAL = 4 usec */
		dur += 4 * DIV_ROUND_UP((16 + 8 * (len + 4) + 6) * 10,
					4 * rate); /* T_SYM x N_SYM */
	} else {
		/*
		 * 802.11b or 802.11g with 802.11b compatibility:
		 * 18.3.4: TXTIME = PreambleLength + PLCPHeaderTime +
		 * Ceiling(((LENGTH+PBCC)x8)/DATARATE). PBCC=0.
		 *
		 * 802.11 (DS): 15.3.3, 802.11b: 18.3.4
		 * aSIFSTime = 10 usec
		 * aPreambleLength = 144 usec or 72 usec with short preamble
		 * aPLCPHeaderLength = 48 usec or 24 usec with short preamble
		 */
		dur = 10; /* aSIFSTime = 10 usec */
		dur += short_preamble ? (72 + 24) : (144 + 48);

		dur += DIV_ROUND_UP(8 * (len + 4) * 10, rate);
	}

	return dur;
}

/* Exported duration function for driver use */
__le16 ieee80211_generic_frame_duration(struct ieee80211_hw *hw,
					struct ieee80211_vif *vif,
					size_t frame_len,
					struct ieee80211_rate *rate)
{
	struct ieee80211_local *local = hw_to_local(hw);
	struct ieee80211_sub_if_data *sdata;
	u16 dur;
	int erp;
	bool short_preamble = false;

	erp = 0;
	if (vif) {
		sdata = vif_to_sdata(vif);
		short_preamble = sdata->vif.bss_conf.use_short_preamble;
		if (sdata->flags & IEEE80211_SDATA_OPERATING_GMODE)
			erp = rate->flags & IEEE80211_RATE_ERP_G;
	}

	dur = ieee80211_frame_duration(local, frame_len, rate->bitrate, erp,
				       short_preamble);

	return cpu_to_le16(dur);
}
EXPORT_SYMBOL(ieee80211_generic_frame_duration);

__le16 ieee80211_rts_duration(struct ieee80211_hw *hw,
			      struct ieee80211_vif *vif, size_t frame_len,
			      const struct ieee80211_tx_info *frame_txctl)
{
	struct ieee80211_local *local = hw_to_local(hw);
	struct ieee80211_rate *rate;
	struct ieee80211_sub_if_data *sdata;
	bool short_preamble;
	int erp;
	u16 dur;
	struct ieee80211_supported_band *sband;

	sband = local->hw.wiphy->bands[local->hw.conf.channel->band];

	short_preamble = false;

	rate = &sband->bitrates[frame_txctl->control.rts_cts_rate_idx];

	erp = 0;
	if (vif) {
		sdata = vif_to_sdata(vif);
		short_preamble = sdata->vif.bss_conf.use_short_preamble;
		if (sdata->flags & IEEE80211_SDATA_OPERATING_GMODE)
			erp = rate->flags & IEEE80211_RATE_ERP_G;
	}

	/* CTS duration */
	dur = ieee80211_frame_duration(local, 10, rate->bitrate,
				       erp, short_preamble);
	/* Data frame duration */
	dur += ieee80211_frame_duration(local, frame_len, rate->bitrate,
					erp, short_preamble);
	/* ACK duration */
	dur += ieee80211_frame_duration(local, 10, rate->bitrate,
					erp, short_preamble);

	return cpu_to_le16(dur);
}
EXPORT_SYMBOL(ieee80211_rts_duration);

__le16 ieee80211_ctstoself_duration(struct ieee80211_hw *hw,
				    struct ieee80211_vif *vif,
				    size_t frame_len,
				    const struct ieee80211_tx_info *frame_txctl)
{
	struct ieee80211_local *local = hw_to_local(hw);
	struct ieee80211_rate *rate;
	struct ieee80211_sub_if_data *sdata;
	bool short_preamble;
	int erp;
	u16 dur;
	struct ieee80211_supported_band *sband;

	sband = local->hw.wiphy->bands[local->hw.conf.channel->band];

	short_preamble = false;

	rate = &sband->bitrates[frame_txctl->control.rts_cts_rate_idx];
	erp = 0;
	if (vif) {
		sdata = vif_to_sdata(vif);
		short_preamble = sdata->vif.bss_conf.use_short_preamble;
		if (sdata->flags & IEEE80211_SDATA_OPERATING_GMODE)
			erp = rate->flags & IEEE80211_RATE_ERP_G;
	}

	/* Data frame duration */
	dur = ieee80211_frame_duration(local, frame_len, rate->bitrate,
				       erp, short_preamble);
	if (!(frame_txctl->flags & IEEE80211_TX_CTL_NO_ACK)) {
		/* ACK duration */
		dur += ieee80211_frame_duration(local, 10, rate->bitrate,
						erp, short_preamble);
	}

	return cpu_to_le16(dur);
}
EXPORT_SYMBOL(ieee80211_ctstoself_duration);

static void __ieee80211_wake_queue(struct ieee80211_hw *hw, int queue,
				   enum queue_stop_reason reason)
{
	struct ieee80211_local *local = hw_to_local(hw);
	struct ieee80211_sub_if_data *sdata;

	if (WARN_ON(queue >= hw->queues))
		return;

	__clear_bit(reason, &local->queue_stop_reasons[queue]);

	if (local->queue_stop_reasons[queue] != 0)
		/* someone still has this queue stopped */
		return;

	if (!skb_queue_empty(&local->pending[queue]))
		tasklet_schedule(&local->tx_pending_tasklet);

	rcu_read_lock();
	list_for_each_entry_rcu(sdata, &local->interfaces, list)
		netif_tx_wake_queue(netdev_get_tx_queue(sdata->dev, queue));
	rcu_read_unlock();
}

void ieee80211_wake_queue_by_reason(struct ieee80211_hw *hw, int queue,
				    enum queue_stop_reason reason)
{
	struct ieee80211_local *local = hw_to_local(hw);
	unsigned long flags;

	spin_lock_irqsave(&local->queue_stop_reason_lock, flags);
	__ieee80211_wake_queue(hw, queue, reason);
	spin_unlock_irqrestore(&local->queue_stop_reason_lock, flags);
}

void ieee80211_wake_queue(struct ieee80211_hw *hw, int queue)
{
	ieee80211_wake_queue_by_reason(hw, queue,
				       IEEE80211_QUEUE_STOP_REASON_DRIVER);
}
EXPORT_SYMBOL(ieee80211_wake_queue);

static void __ieee80211_stop_queue(struct ieee80211_hw *hw, int queue,
				   enum queue_stop_reason reason)
{
	struct ieee80211_local *local = hw_to_local(hw);
	struct ieee80211_sub_if_data *sdata;

	if (WARN_ON(queue >= hw->queues))
		return;

	__set_bit(reason, &local->queue_stop_reasons[queue]);

	rcu_read_lock();
	list_for_each_entry_rcu(sdata, &local->interfaces, list)
		netif_tx_stop_queue(netdev_get_tx_queue(sdata->dev, queue));
	rcu_read_unlock();
}

void ieee80211_stop_queue_by_reason(struct ieee80211_hw *hw, int queue,
				    enum queue_stop_reason reason)
{
	struct ieee80211_local *local = hw_to_local(hw);
	unsigned long flags;

	spin_lock_irqsave(&local->queue_stop_reason_lock, flags);
	__ieee80211_stop_queue(hw, queue, reason);
	spin_unlock_irqrestore(&local->queue_stop_reason_lock, flags);
}

void ieee80211_stop_queue(struct ieee80211_hw *hw, int queue)
{
	ieee80211_stop_queue_by_reason(hw, queue,
				       IEEE80211_QUEUE_STOP_REASON_DRIVER);
}
EXPORT_SYMBOL(ieee80211_stop_queue);

void ieee80211_add_pending_skb(struct ieee80211_local *local,
			       struct sk_buff *skb)
{
	struct ieee80211_hw *hw = &local->hw;
	unsigned long flags;
	int queue = skb_get_queue_mapping(skb);
	struct ieee80211_tx_info *info = IEEE80211_SKB_CB(skb);

	if (WARN_ON(!info->control.vif)) {
		kfree_skb(skb);
		return;
	}

	spin_lock_irqsave(&local->queue_stop_reason_lock, flags);
	__ieee80211_stop_queue(hw, queue, IEEE80211_QUEUE_STOP_REASON_SKB_ADD);
	__skb_queue_tail(&local->pending[queue], skb);
	__ieee80211_wake_queue(hw, queue, IEEE80211_QUEUE_STOP_REASON_SKB_ADD);
	spin_unlock_irqrestore(&local->queue_stop_reason_lock, flags);
}

int ieee80211_add_pending_skbs(struct ieee80211_local *local,
			       struct sk_buff_head *skbs)
{
	struct ieee80211_hw *hw = &local->hw;
	struct sk_buff *skb;
	unsigned long flags;
	int queue, ret = 0, i;

	spin_lock_irqsave(&local->queue_stop_reason_lock, flags);
	for (i = 0; i < hw->queues; i++)
		__ieee80211_stop_queue(hw, i,
			IEEE80211_QUEUE_STOP_REASON_SKB_ADD);

	while ((skb = skb_dequeue(skbs))) {
		struct ieee80211_tx_info *info = IEEE80211_SKB_CB(skb);

		if (WARN_ON(!info->control.vif)) {
			kfree_skb(skb);
			continue;
		}

		ret++;
		queue = skb_get_queue_mapping(skb);
		__skb_queue_tail(&local->pending[queue], skb);
	}

	for (i = 0; i < hw->queues; i++)
		__ieee80211_wake_queue(hw, i,
			IEEE80211_QUEUE_STOP_REASON_SKB_ADD);
	spin_unlock_irqrestore(&local->queue_stop_reason_lock, flags);

	return ret;
}

void ieee80211_stop_queues_by_reason(struct ieee80211_hw *hw,
				    enum queue_stop_reason reason)
{
	struct ieee80211_local *local = hw_to_local(hw);
	unsigned long flags;
	int i;

	spin_lock_irqsave(&local->queue_stop_reason_lock, flags);

	for (i = 0; i < hw->queues; i++)
		__ieee80211_stop_queue(hw, i, reason);

	spin_unlock_irqrestore(&local->queue_stop_reason_lock, flags);
}

void ieee80211_stop_queues(struct ieee80211_hw *hw)
{
	ieee80211_stop_queues_by_reason(hw,
					IEEE80211_QUEUE_STOP_REASON_DRIVER);
}
EXPORT_SYMBOL(ieee80211_stop_queues);

int ieee80211_queue_stopped(struct ieee80211_hw *hw, int queue)
{
	struct ieee80211_local *local = hw_to_local(hw);
	unsigned long flags;
	int ret;

	if (WARN_ON(queue >= hw->queues))
		return true;

	spin_lock_irqsave(&local->queue_stop_reason_lock, flags);
	ret = !!local->queue_stop_reasons[queue];
	spin_unlock_irqrestore(&local->queue_stop_reason_lock, flags);
	return ret;
}
EXPORT_SYMBOL(ieee80211_queue_stopped);

void ieee80211_wake_queues_by_reason(struct ieee80211_hw *hw,
				     enum queue_stop_reason reason)
{
	struct ieee80211_local *local = hw_to_local(hw);
	unsigned long flags;
	int i;

	spin_lock_irqsave(&local->queue_stop_reason_lock, flags);

	for (i = 0; i < hw->queues; i++)
		__ieee80211_wake_queue(hw, i, reason);

	spin_unlock_irqrestore(&local->queue_stop_reason_lock, flags);
}

void ieee80211_wake_queues(struct ieee80211_hw *hw)
{
	ieee80211_wake_queues_by_reason(hw, IEEE80211_QUEUE_STOP_REASON_DRIVER);
}
EXPORT_SYMBOL(ieee80211_wake_queues);

void ieee80211_iterate_active_interfaces(
	struct ieee80211_hw *hw,
	void (*iterator)(void *data, u8 *mac,
			 struct ieee80211_vif *vif),
	void *data)
{
	struct ieee80211_local *local = hw_to_local(hw);
	struct ieee80211_sub_if_data *sdata;

	mutex_lock(&local->iflist_mtx);

	list_for_each_entry(sdata, &local->interfaces, list) {
		switch (sdata->vif.type) {
		case __NL80211_IFTYPE_AFTER_LAST:
		case NL80211_IFTYPE_UNSPECIFIED:
		case NL80211_IFTYPE_MONITOR:
		case NL80211_IFTYPE_AP_VLAN:
			continue;
		case NL80211_IFTYPE_AP:
		case NL80211_IFTYPE_STATION:
		case NL80211_IFTYPE_ADHOC:
		case NL80211_IFTYPE_WDS:
		case NL80211_IFTYPE_MESH_POINT:
			break;
		}
		if (ieee80211_sdata_running(sdata))
			iterator(data, sdata->vif.addr,
				 &sdata->vif);
	}

	mutex_unlock(&local->iflist_mtx);
}
EXPORT_SYMBOL_GPL(ieee80211_iterate_active_interfaces);

void ieee80211_iterate_active_interfaces_atomic(
	struct ieee80211_hw *hw,
	void (*iterator)(void *data, u8 *mac,
			 struct ieee80211_vif *vif),
	void *data)
{
	struct ieee80211_local *local = hw_to_local(hw);
	struct ieee80211_sub_if_data *sdata;

	rcu_read_lock();

	list_for_each_entry_rcu(sdata, &local->interfaces, list) {
		switch (sdata->vif.type) {
		case __NL80211_IFTYPE_AFTER_LAST:
		case NL80211_IFTYPE_UNSPECIFIED:
		case NL80211_IFTYPE_MONITOR:
		case NL80211_IFTYPE_AP_VLAN:
			continue;
		case NL80211_IFTYPE_AP:
		case NL80211_IFTYPE_STATION:
		case NL80211_IFTYPE_ADHOC:
		case NL80211_IFTYPE_WDS:
		case NL80211_IFTYPE_MESH_POINT:
			break;
		}
		if (ieee80211_sdata_running(sdata))
			iterator(data, sdata->vif.addr,
				 &sdata->vif);
	}

	rcu_read_unlock();
}
EXPORT_SYMBOL_GPL(ieee80211_iterate_active_interfaces_atomic);

/*
 * Nothing should have been stuffed into the workqueue during
 * the suspend->resume cycle. If this WARN is seen then there
 * is a bug with either the driver suspend or something in
 * mac80211 stuffing into the workqueue which we haven't yet
 * cleared during mac80211's suspend cycle.
 */
static bool ieee80211_can_queue_work(struct ieee80211_local *local)
{
	if (WARN(local->suspended && !local->resuming,
		 "queueing ieee80211 work while going to suspend\n"))
		return false;

	return true;
}

void ieee80211_queue_work(struct ieee80211_hw *hw, struct work_struct *work)
{
	struct ieee80211_local *local = hw_to_local(hw);

	if (!ieee80211_can_queue_work(local))
		return;

	queue_work(local->workqueue, work);
}
EXPORT_SYMBOL(ieee80211_queue_work);

void ieee80211_queue_delayed_work(struct ieee80211_hw *hw,
				  struct delayed_work *dwork,
				  unsigned long delay)
{
	struct ieee80211_local *local = hw_to_local(hw);

	if (!ieee80211_can_queue_work(local))
		return;

	queue_delayed_work(local->workqueue, dwork, delay);
}
EXPORT_SYMBOL(ieee80211_queue_delayed_work);

void ieee802_11_parse_elems(u8 *start, size_t len,
			    struct ieee802_11_elems *elems)
{
	ieee802_11_parse_elems_crc(start, len, elems, 0, 0);
}

u32 ieee802_11_parse_elems_crc(u8 *start, size_t len,
			       struct ieee802_11_elems *elems,
			       u64 filter, u32 crc)
{
	size_t left = len;
	u8 *pos = start;
	bool calc_crc = filter != 0;

	memset(elems, 0, sizeof(*elems));
	elems->ie_start = start;
	elems->total_len = len;

	while (left >= 2) {
		u8 id, elen;

		id = *pos++;
		elen = *pos++;
		left -= 2;

		if (elen > left)
			break;

		if (calc_crc && id < 64 && (filter & (1ULL << id)))
			crc = crc32_be(crc, pos - 2, elen + 2);

		switch (id) {
		case WLAN_EID_SSID:
			elems->ssid = pos;
			elems->ssid_len = elen;
			break;
		case WLAN_EID_SUPP_RATES:
			elems->supp_rates = pos;
			elems->supp_rates_len = elen;
			break;
		case WLAN_EID_FH_PARAMS:
			elems->fh_params = pos;
			elems->fh_params_len = elen;
			break;
		case WLAN_EID_DS_PARAMS:
			elems->ds_params = pos;
			elems->ds_params_len = elen;
			break;
		case WLAN_EID_CF_PARAMS:
			elems->cf_params = pos;
			elems->cf_params_len = elen;
			break;
		case WLAN_EID_TIM:
			if (elen >= sizeof(struct ieee80211_tim_ie)) {
				elems->tim = (void *)pos;
				elems->tim_len = elen;
			}
			break;
		case WLAN_EID_IBSS_PARAMS:
			elems->ibss_params = pos;
			elems->ibss_params_len = elen;
			break;
		case WLAN_EID_CHALLENGE:
			elems->challenge = pos;
			elems->challenge_len = elen;
			break;
		case WLAN_EID_VENDOR_SPECIFIC:
			if (elen >= 4 && pos[0] == 0x00 && pos[1] == 0x50 &&
			    pos[2] == 0xf2) {
				/* Microsoft OUI (00:50:F2) */

				if (calc_crc)
					crc = crc32_be(crc, pos - 2, elen + 2);

				if (pos[3] == 1) {
					/* OUI Type 1 - WPA IE */
					elems->wpa = pos;
					elems->wpa_len = elen;
				} else if (elen >= 5 && pos[3] == 2) {
					/* OUI Type 2 - WMM IE */
					if (pos[4] == 0) {
						elems->wmm_info = pos;
						elems->wmm_info_len = elen;
					} else if (pos[4] == 1) {
						elems->wmm_param = pos;
						elems->wmm_param_len = elen;
					}
				}
			}
			break;
		case WLAN_EID_RSN:
			elems->rsn = pos;
			elems->rsn_len = elen;
			break;
		case WLAN_EID_ERP_INFO:
			elems->erp_info = pos;
			elems->erp_info_len = elen;
			break;
		case WLAN_EID_EXT_SUPP_RATES:
			elems->ext_supp_rates = pos;
			elems->ext_supp_rates_len = elen;
			break;
		case WLAN_EID_HT_CAPABILITY:
			if (elen >= sizeof(struct ieee80211_ht_cap))
				elems->ht_cap_elem = (void *)pos;
			break;
		case WLAN_EID_HT_INFORMATION:
			if (elen >= sizeof(struct ieee80211_ht_info))
				elems->ht_info_elem = (void *)pos;
			break;
		case WLAN_EID_MESH_ID:
			elems->mesh_id = pos;
			elems->mesh_id_len = elen;
			break;
		case WLAN_EID_MESH_CONFIG:
			if (elen >= sizeof(struct ieee80211_meshconf_ie))
				elems->mesh_config = (void *)pos;
			break;
		case WLAN_EID_PEER_LINK:
			elems->peer_link = pos;
			elems->peer_link_len = elen;
			break;
		case WLAN_EID_PREQ:
			elems->preq = pos;
			elems->preq_len = elen;
			break;
		case WLAN_EID_PREP:
			elems->prep = pos;
			elems->prep_len = elen;
			break;
		case WLAN_EID_PERR:
			elems->perr = pos;
			elems->perr_len = elen;
			break;
		case WLAN_EID_RANN:
			if (elen >= sizeof(struct ieee80211_rann_ie))
				elems->rann = (void *)pos;
			break;
		case WLAN_EID_CHANNEL_SWITCH:
			elems->ch_switch_elem = pos;
			elems->ch_switch_elem_len = elen;
			break;
		case WLAN_EID_QUIET:
			if (!elems->quiet_elem) {
				elems->quiet_elem = pos;
				elems->quiet_elem_len = elen;
			}
			elems->num_of_quiet_elem++;
			break;
		case WLAN_EID_COUNTRY:
			elems->country_elem = pos;
			elems->country_elem_len = elen;
			break;
		case WLAN_EID_PWR_CONSTRAINT:
			elems->pwr_constr_elem = pos;
			elems->pwr_constr_elem_len = elen;
			break;
		case WLAN_EID_TIMEOUT_INTERVAL:
			elems->timeout_int = pos;
			elems->timeout_int_len = elen;
			break;
		default:
			break;
		}

		left -= elen;
		pos += elen;
	}

	return crc;
}

void ieee80211_set_wmm_default(struct ieee80211_sub_if_data *sdata)
{
	struct ieee80211_local *local = sdata->local;
	struct ieee80211_tx_queue_params qparam;
	int queue;
	bool use_11b;
	int aCWmin, aCWmax;

	if (!local->ops->conf_tx)
		return;

	memset(&qparam, 0, sizeof(qparam));

	use_11b = (local->hw.conf.channel->band == IEEE80211_BAND_2GHZ) &&
		 !(sdata->flags & IEEE80211_SDATA_OPERATING_GMODE);

	for (queue = 0; queue < local_to_hw(local)->queues; queue++) {
		/* Set defaults according to 802.11-2007 Table 7-37 */
		aCWmax = 1023;
		if (use_11b)
			aCWmin = 31;
		else
			aCWmin = 15;

		switch (queue) {
		case 3: /* AC_BK */
			qparam.cw_max = aCWmax;
			qparam.cw_min = aCWmin;
			qparam.txop = 0;
			qparam.aifs = 7;
			break;
		default: /* never happens but let's not leave undefined */
		case 2: /* AC_BE */
			qparam.cw_max = aCWmax;
			qparam.cw_min = aCWmin;
			qparam.txop = 0;
			qparam.aifs = 3;
			break;
		case 1: /* AC_VI */
			qparam.cw_max = aCWmin;
			qparam.cw_min = (aCWmin + 1) / 2 - 1;
			if (use_11b)
				qparam.txop = 6016/32;
			else
				qparam.txop = 3008/32;
			qparam.aifs = 2;
			break;
		case 0: /* AC_VO */
			qparam.cw_max = (aCWmin + 1) / 2 - 1;
			qparam.cw_min = (aCWmin + 1) / 4 - 1;
			if (use_11b)
				qparam.txop = 3264/32;
			else
				qparam.txop = 1504/32;
			qparam.aifs = 2;
			break;
		}

		qparam.uapsd = false;

		drv_conf_tx(local, queue, &qparam);
	}
}

void ieee80211_sta_def_wmm_params(struct ieee80211_sub_if_data *sdata,
				  const size_t supp_rates_len,
				  const u8 *supp_rates)
{
	struct ieee80211_local *local = sdata->local;
	int i, have_higher_than_11mbit = 0;

	/* cf. IEEE 802.11 9.2.12 */
	for (i = 0; i < supp_rates_len; i++)
		if ((supp_rates[i] & 0x7f) * 5 > 110)
			have_higher_than_11mbit = 1;

	if (local->hw.conf.channel->band == IEEE80211_BAND_2GHZ &&
	    have_higher_than_11mbit)
		sdata->flags |= IEEE80211_SDATA_OPERATING_GMODE;
	else
		sdata->flags &= ~IEEE80211_SDATA_OPERATING_GMODE;

	ieee80211_set_wmm_default(sdata);
}

u32 ieee80211_mandatory_rates(struct ieee80211_local *local,
			      enum ieee80211_band band)
{
	struct ieee80211_supported_band *sband;
	struct ieee80211_rate *bitrates;
	u32 mandatory_rates;
	enum ieee80211_rate_flags mandatory_flag;
	int i;

	sband = local->hw.wiphy->bands[band];
	if (!sband) {
		WARN_ON(1);
		sband = local->hw.wiphy->bands[local->hw.conf.channel->band];
	}

	if (band == IEEE80211_BAND_2GHZ)
		mandatory_flag = IEEE80211_RATE_MANDATORY_B;
	else
		mandatory_flag = IEEE80211_RATE_MANDATORY_A;

	bitrates = sband->bitrates;
	mandatory_rates = 0;
	for (i = 0; i < sband->n_bitrates; i++)
		if (bitrates[i].flags & mandatory_flag)
			mandatory_rates |= BIT(i);
	return mandatory_rates;
}

void ieee80211_send_auth(struct ieee80211_sub_if_data *sdata,
			 u16 transaction, u16 auth_alg,
			 u8 *extra, size_t extra_len, const u8 *bssid,
			 const u8 *key, u8 key_len, u8 key_idx)
{
	struct ieee80211_local *local = sdata->local;
	struct sk_buff *skb;
	struct ieee80211_mgmt *mgmt;
	int err;

	skb = dev_alloc_skb(local->hw.extra_tx_headroom +
			    sizeof(*mgmt) + 6 + extra_len);
	if (!skb) {
		printk(KERN_DEBUG "%s: failed to allocate buffer for auth "
		       "frame\n", sdata->name);
		return;
	}
	skb_reserve(skb, local->hw.extra_tx_headroom);

	mgmt = (struct ieee80211_mgmt *) skb_put(skb, 24 + 6);
	memset(mgmt, 0, 24 + 6);
	mgmt->frame_control = cpu_to_le16(IEEE80211_FTYPE_MGMT |
					  IEEE80211_STYPE_AUTH);
	memcpy(mgmt->da, bssid, ETH_ALEN);
	memcpy(mgmt->sa, sdata->vif.addr, ETH_ALEN);
	memcpy(mgmt->bssid, bssid, ETH_ALEN);
	mgmt->u.auth.auth_alg = cpu_to_le16(auth_alg);
	mgmt->u.auth.auth_transaction = cpu_to_le16(transaction);
	mgmt->u.auth.status_code = cpu_to_le16(0);
	if (extra)
		memcpy(skb_put(skb, extra_len), extra, extra_len);

	if (auth_alg == WLAN_AUTH_SHARED_KEY && transaction == 3) {
		mgmt->frame_control |= cpu_to_le16(IEEE80211_FCTL_PROTECTED);
		err = ieee80211_wep_encrypt(local, skb, key, key_len, key_idx);
		WARN_ON(err);
	}

	IEEE80211_SKB_CB(skb)->flags |= IEEE80211_TX_INTFL_DONT_ENCRYPT;
	ieee80211_tx_skb(sdata, skb);
}

int ieee80211_build_preq_ies(struct ieee80211_local *local, u8 *buffer,
			     const u8 *ie, size_t ie_len,
			     enum ieee80211_band band)
{
	struct ieee80211_supported_band *sband;
	u8 *pos;
	size_t offset = 0, noffset;
	int supp_rates_len, i;

	sband = local->hw.wiphy->bands[band];

	pos = buffer;

	supp_rates_len = min_t(int, sband->n_bitrates, 8);

	*pos++ = WLAN_EID_SUPP_RATES;
	*pos++ = supp_rates_len;
<<<<<<< HEAD

	for (i = 0; i < supp_rates_len; i++) {
		int rate = sband->bitrates[i].bitrate;
		*pos++ = (u8) (rate / 5);
	}

	/* insert "request information" if in custom IEs */
	if (ie && ie_len) {
		static const u8 before_extrates[] = {
			WLAN_EID_SSID,
			WLAN_EID_SUPP_RATES,
			WLAN_EID_REQUEST,
		};
		noffset = ieee80211_ie_split(ie, ie_len,
					     before_extrates,
					     ARRAY_SIZE(before_extrates),
					     offset);
		memcpy(pos, ie + offset, noffset - offset);
		pos += noffset - offset;
		offset = noffset;
	}

	if (sband->n_bitrates > i) {
		*pos++ = WLAN_EID_EXT_SUPP_RATES;
		*pos++ = sband->n_bitrates - i;

=======

	for (i = 0; i < supp_rates_len; i++) {
		int rate = sband->bitrates[i].bitrate;
		*pos++ = (u8) (rate / 5);
	}

	/* insert "request information" if in custom IEs */
	if (ie && ie_len) {
		static const u8 before_extrates[] = {
			WLAN_EID_SSID,
			WLAN_EID_SUPP_RATES,
			WLAN_EID_REQUEST,
		};
		noffset = ieee80211_ie_split(ie, ie_len,
					     before_extrates,
					     ARRAY_SIZE(before_extrates),
					     offset);
		memcpy(pos, ie + offset, noffset - offset);
		pos += noffset - offset;
		offset = noffset;
	}

	if (sband->n_bitrates > i) {
		*pos++ = WLAN_EID_EXT_SUPP_RATES;
		*pos++ = sband->n_bitrates - i;

>>>>>>> 730dd705
		for (; i < sband->n_bitrates; i++) {
			int rate = sband->bitrates[i].bitrate;
			*pos++ = (u8) (rate / 5);
		}
	}

	/* insert custom IEs that go before HT */
	if (ie && ie_len) {
		static const u8 before_ht[] = {
			WLAN_EID_SSID,
			WLAN_EID_SUPP_RATES,
			WLAN_EID_REQUEST,
			WLAN_EID_EXT_SUPP_RATES,
			WLAN_EID_DS_PARAMS,
			WLAN_EID_SUPPORTED_REGULATORY_CLASSES,
		};
		noffset = ieee80211_ie_split(ie, ie_len,
					     before_ht, ARRAY_SIZE(before_ht),
					     offset);
		memcpy(pos, ie + offset, noffset - offset);
		pos += noffset - offset;
		offset = noffset;
	}

	if (sband->ht_cap.ht_supported) {
		u16 cap = sband->ht_cap.cap;
		__le16 tmp;

		if (ieee80211_disable_40mhz_24ghz &&
		    sband->band == IEEE80211_BAND_2GHZ) {
			cap &= ~IEEE80211_HT_CAP_SUP_WIDTH_20_40;
			cap &= ~IEEE80211_HT_CAP_SGI_40;
		}

		*pos++ = WLAN_EID_HT_CAPABILITY;
		*pos++ = sizeof(struct ieee80211_ht_cap);
		memset(pos, 0, sizeof(struct ieee80211_ht_cap));
		tmp = cpu_to_le16(cap);
		memcpy(pos, &tmp, sizeof(u16));
		pos += sizeof(u16);
		*pos++ = sband->ht_cap.ampdu_factor |
			 (sband->ht_cap.ampdu_density <<
				IEEE80211_HT_AMPDU_PARM_DENSITY_SHIFT);
		memcpy(pos, &sband->ht_cap.mcs, sizeof(sband->ht_cap.mcs));
		pos += sizeof(sband->ht_cap.mcs);
		pos += 2 + 4 + 1; /* ext info, BF cap, antsel */
	}

	/*
	 * If adding more here, adjust code in main.c
	 * that calculates local->scan_ies_len.
	 */

	/* add any remaining custom IEs */
	if (ie && ie_len) {
		noffset = ie_len;
		memcpy(pos, ie + offset, noffset - offset);
		pos += noffset - offset;
	}

	return pos - buffer;
}

void ieee80211_send_probe_req(struct ieee80211_sub_if_data *sdata, u8 *dst,
			      const u8 *ssid, size_t ssid_len,
			      const u8 *ie, size_t ie_len)
{
	struct ieee80211_local *local = sdata->local;
	struct sk_buff *skb;
	struct ieee80211_mgmt *mgmt;
<<<<<<< HEAD
	u8 *pos;

	skb = dev_alloc_skb(local->hw.extra_tx_headroom + sizeof(*mgmt) + 200 +
			    ie_len);
	if (!skb) {
		printk(KERN_DEBUG "%s: failed to allocate buffer for probe "
		       "request\n", sdata->name);
=======
	size_t buf_len;
	u8 *buf;

	/* FIXME: come up with a proper value */
	buf = kmalloc(200 + ie_len, GFP_KERNEL);
	if (!buf) {
		printk(KERN_DEBUG "%s: failed to allocate temporary IE "
		       "buffer\n", sdata->name);
>>>>>>> 730dd705
		return;
	}

<<<<<<< HEAD
	mgmt = (struct ieee80211_mgmt *) skb_put(skb, 24);
	memset(mgmt, 0, 24);
	mgmt->frame_control = cpu_to_le16(IEEE80211_FTYPE_MGMT |
					  IEEE80211_STYPE_PROBE_REQ);
	memcpy(mgmt->sa, sdata->vif.addr, ETH_ALEN);
=======
	buf_len = ieee80211_build_preq_ies(local, buf, ie, ie_len,
					   local->hw.conf.channel->band);

	skb = ieee80211_probereq_get(&local->hw, &sdata->vif,
				     ssid, ssid_len,
				     buf, buf_len);

>>>>>>> 730dd705
	if (dst) {
		mgmt = (struct ieee80211_mgmt *) skb->data;
		memcpy(mgmt->da, dst, ETH_ALEN);
		memcpy(mgmt->bssid, dst, ETH_ALEN);
	}

	IEEE80211_SKB_CB(skb)->flags |= IEEE80211_TX_INTFL_DONT_ENCRYPT;
	ieee80211_tx_skb(sdata, skb);
	kfree(buf);
}

u32 ieee80211_sta_get_rates(struct ieee80211_local *local,
			    struct ieee802_11_elems *elems,
			    enum ieee80211_band band)
{
	struct ieee80211_supported_band *sband;
	struct ieee80211_rate *bitrates;
	size_t num_rates;
	u32 supp_rates;
	int i, j;
	sband = local->hw.wiphy->bands[band];

	if (!sband) {
		WARN_ON(1);
		sband = local->hw.wiphy->bands[local->hw.conf.channel->band];
	}

	bitrates = sband->bitrates;
	num_rates = sband->n_bitrates;
	supp_rates = 0;
	for (i = 0; i < elems->supp_rates_len +
		     elems->ext_supp_rates_len; i++) {
		u8 rate = 0;
		int own_rate;
		if (i < elems->supp_rates_len)
			rate = elems->supp_rates[i];
		else if (elems->ext_supp_rates)
			rate = elems->ext_supp_rates
				[i - elems->supp_rates_len];
		own_rate = 5 * (rate & 0x7f);
		for (j = 0; j < num_rates; j++)
			if (bitrates[j].bitrate == own_rate)
				supp_rates |= BIT(j);
	}
	return supp_rates;
}

void ieee80211_stop_device(struct ieee80211_local *local)
{
	ieee80211_led_radio(local, false);

	cancel_work_sync(&local->reconfig_filter);

	flush_workqueue(local->workqueue);
	drv_stop(local);
}

int ieee80211_reconfig(struct ieee80211_local *local)
{
	struct ieee80211_hw *hw = &local->hw;
	struct ieee80211_sub_if_data *sdata;
	struct sta_info *sta;
	unsigned long flags;
	int res;

	if (local->suspended)
		local->resuming = true;

	/* restart hardware */
	if (local->open_count) {
		/*
		 * Upon resume hardware can sometimes be goofy due to
		 * various platform / driver / bus issues, so restarting
		 * the device may at times not work immediately. Propagate
		 * the error.
		 */
		res = drv_start(local);
		if (res) {
			WARN(local->suspended, "Harware became unavailable "
			     "upon resume. This is could be a software issue"
			     "prior to suspend or a hardware issue\n");
			return res;
		}

		ieee80211_led_radio(local, true);
	}

	/* add interfaces */
	list_for_each_entry(sdata, &local->interfaces, list) {
		if (sdata->vif.type != NL80211_IFTYPE_AP_VLAN &&
		    sdata->vif.type != NL80211_IFTYPE_MONITOR &&
		    ieee80211_sdata_running(sdata))
			res = drv_add_interface(local, &sdata->vif);
	}

	/* add STAs back */
	if (local->ops->sta_notify) {
		spin_lock_irqsave(&local->sta_lock, flags);
		list_for_each_entry(sta, &local->sta_list, list) {
			sdata = sta->sdata;
			if (sdata->vif.type == NL80211_IFTYPE_AP_VLAN)
				sdata = container_of(sdata->bss,
					     struct ieee80211_sub_if_data,
					     u.ap);

			drv_sta_notify(local, sdata, STA_NOTIFY_ADD,
				       &sta->sta);
		}
		spin_unlock_irqrestore(&local->sta_lock, flags);
	}

	/* Clear Suspend state so that ADDBA requests can be processed */

	rcu_read_lock();

	if (hw->flags & IEEE80211_HW_AMPDU_AGGREGATION) {
		list_for_each_entry_rcu(sta, &local->sta_list, list) {
			clear_sta_flags(sta, WLAN_STA_SUSPEND);
		}
	}

	rcu_read_unlock();

	/* setup RTS threshold */
	drv_set_rts_threshold(local, hw->wiphy->rts_threshold);

	/* reconfigure hardware */
	ieee80211_hw_config(local, ~0);

	ieee80211_configure_filter(local);

	/* Finally also reconfigure all the BSS information */
	list_for_each_entry(sdata, &local->interfaces, list) {
		u32 changed = ~0;
		if (!ieee80211_sdata_running(sdata))
			continue;
		switch (sdata->vif.type) {
		case NL80211_IFTYPE_STATION:
			/* disable beacon change bits */
			changed &= ~(BSS_CHANGED_BEACON |
				     BSS_CHANGED_BEACON_ENABLED);
			/* fall through */
		case NL80211_IFTYPE_ADHOC:
		case NL80211_IFTYPE_AP:
		case NL80211_IFTYPE_MESH_POINT:
			ieee80211_bss_info_change_notify(sdata, changed);
			break;
		case NL80211_IFTYPE_WDS:
			break;
		case NL80211_IFTYPE_AP_VLAN:
		case NL80211_IFTYPE_MONITOR:
			/* ignore virtual */
			break;
		case NL80211_IFTYPE_UNSPECIFIED:
		case __NL80211_IFTYPE_AFTER_LAST:
			WARN_ON(1);
			break;
		}
	}

	/* add back keys */
	list_for_each_entry(sdata, &local->interfaces, list)
		if (ieee80211_sdata_running(sdata))
			ieee80211_enable_keys(sdata);

	ieee80211_wake_queues_by_reason(hw,
			IEEE80211_QUEUE_STOP_REASON_SUSPEND);

	/*
	 * If this is for hw restart things are still running.
	 * We may want to change that later, however.
	 */
	if (!local->suspended)
		return 0;

#ifdef CONFIG_PM
	/* first set suspended false, then resuming */
	local->suspended = false;
	mb();
	local->resuming = false;

	list_for_each_entry(sdata, &local->interfaces, list) {
		switch(sdata->vif.type) {
		case NL80211_IFTYPE_STATION:
			ieee80211_sta_restart(sdata);
			break;
		case NL80211_IFTYPE_ADHOC:
			ieee80211_ibss_restart(sdata);
			break;
		case NL80211_IFTYPE_MESH_POINT:
			ieee80211_mesh_restart(sdata);
			break;
		default:
			break;
		}
	}

	add_timer(&local->sta_cleanup);

	spin_lock_irqsave(&local->sta_lock, flags);
	list_for_each_entry(sta, &local->sta_list, list)
		mesh_plink_restart(sta);
	spin_unlock_irqrestore(&local->sta_lock, flags);
#else
	WARN_ON(1);
#endif
	return 0;
}

static int check_mgd_smps(struct ieee80211_if_managed *ifmgd,
			  enum ieee80211_smps_mode *smps_mode)
{
	if (ifmgd->associated) {
		*smps_mode = ifmgd->ap_smps;

		if (*smps_mode == IEEE80211_SMPS_AUTOMATIC) {
			if (ifmgd->powersave)
				*smps_mode = IEEE80211_SMPS_DYNAMIC;
			else
				*smps_mode = IEEE80211_SMPS_OFF;
		}

		return 1;
	}

	return 0;
}

/* must hold iflist_mtx */
void ieee80211_recalc_smps(struct ieee80211_local *local,
			   struct ieee80211_sub_if_data *forsdata)
{
	struct ieee80211_sub_if_data *sdata;
	enum ieee80211_smps_mode smps_mode = IEEE80211_SMPS_OFF;
	int count = 0;

	if (forsdata)
		WARN_ON(!mutex_is_locked(&forsdata->u.mgd.mtx));

	WARN_ON(!mutex_is_locked(&local->iflist_mtx));

	/*
	 * This function could be improved to handle multiple
	 * interfaces better, but right now it makes any
	 * non-station interfaces force SM PS to be turned
	 * off. If there are multiple station interfaces it
	 * could also use the best possible mode, e.g. if
	 * one is in static and the other in dynamic then
	 * dynamic is ok.
	 */

	list_for_each_entry(sdata, &local->interfaces, list) {
		if (!netif_running(sdata->dev))
			continue;
		if (sdata->vif.type != NL80211_IFTYPE_STATION)
			goto set;
		if (sdata != forsdata) {
			/*
			 * This nested is ok -- we are holding the iflist_mtx
			 * so can't get here twice or so. But it's required
			 * since normally we acquire it first and then the
			 * iflist_mtx.
			 */
			mutex_lock_nested(&sdata->u.mgd.mtx, SINGLE_DEPTH_NESTING);
			count += check_mgd_smps(&sdata->u.mgd, &smps_mode);
			mutex_unlock(&sdata->u.mgd.mtx);
		} else
			count += check_mgd_smps(&sdata->u.mgd, &smps_mode);

		if (count > 1) {
			smps_mode = IEEE80211_SMPS_OFF;
			break;
		}
	}

	if (smps_mode == local->smps_mode)
		return;

 set:
	local->smps_mode = smps_mode;
	/* changed flag is auto-detected for this */
	ieee80211_hw_config(local, 0);
}

static bool ieee80211_id_in_list(const u8 *ids, int n_ids, u8 id)
{
	int i;

	for (i = 0; i < n_ids; i++)
		if (ids[i] == id)
			return true;
	return false;
}

/**
 * ieee80211_ie_split - split an IE buffer according to ordering
 *
 * @ies: the IE buffer
 * @ielen: the length of the IE buffer
 * @ids: an array with element IDs that are allowed before
 *	the split
 * @n_ids: the size of the element ID array
 * @offset: offset where to start splitting in the buffer
 *
 * This function splits an IE buffer by updating the @offset
 * variable to point to the location where the buffer should be
 * split.
 *
 * It assumes that the given IE buffer is well-formed, this
 * has to be guaranteed by the caller!
 *
 * It also assumes that the IEs in the buffer are ordered
 * correctly, if not the result of using this function will not
 * be ordered correctly either, i.e. it does no reordering.
 *
 * The function returns the offset where the next part of the
 * buffer starts, which may be @ielen if the entire (remainder)
 * of the buffer should be used.
 */
size_t ieee80211_ie_split(const u8 *ies, size_t ielen,
			  const u8 *ids, int n_ids, size_t offset)
{
	size_t pos = offset;

	while (pos < ielen && ieee80211_id_in_list(ids, n_ids, ies[pos]))
		pos += 2 + ies[pos + 1];

	return pos;
}

size_t ieee80211_ie_split_vendor(const u8 *ies, size_t ielen, size_t offset)
{
	size_t pos = offset;

	while (pos < ielen && ies[pos] != WLAN_EID_VENDOR_SPECIFIC)
		pos += 2 + ies[pos + 1];

	return pos;
}<|MERGE_RESOLUTION|>--- conflicted
+++ resolved
@@ -906,7 +906,6 @@
 
 	*pos++ = WLAN_EID_SUPP_RATES;
 	*pos++ = supp_rates_len;
-<<<<<<< HEAD
 
 	for (i = 0; i < supp_rates_len; i++) {
 		int rate = sband->bitrates[i].bitrate;
@@ -933,34 +932,6 @@
 		*pos++ = WLAN_EID_EXT_SUPP_RATES;
 		*pos++ = sband->n_bitrates - i;
 
-=======
-
-	for (i = 0; i < supp_rates_len; i++) {
-		int rate = sband->bitrates[i].bitrate;
-		*pos++ = (u8) (rate / 5);
-	}
-
-	/* insert "request information" if in custom IEs */
-	if (ie && ie_len) {
-		static const u8 before_extrates[] = {
-			WLAN_EID_SSID,
-			WLAN_EID_SUPP_RATES,
-			WLAN_EID_REQUEST,
-		};
-		noffset = ieee80211_ie_split(ie, ie_len,
-					     before_extrates,
-					     ARRAY_SIZE(before_extrates),
-					     offset);
-		memcpy(pos, ie + offset, noffset - offset);
-		pos += noffset - offset;
-		offset = noffset;
-	}
-
-	if (sband->n_bitrates > i) {
-		*pos++ = WLAN_EID_EXT_SUPP_RATES;
-		*pos++ = sband->n_bitrates - i;
-
->>>>>>> 730dd705
 		for (; i < sband->n_bitrates; i++) {
 			int rate = sband->bitrates[i].bitrate;
 			*pos++ = (u8) (rate / 5);
@@ -1031,15 +1002,6 @@
 	struct ieee80211_local *local = sdata->local;
 	struct sk_buff *skb;
 	struct ieee80211_mgmt *mgmt;
-<<<<<<< HEAD
-	u8 *pos;
-
-	skb = dev_alloc_skb(local->hw.extra_tx_headroom + sizeof(*mgmt) + 200 +
-			    ie_len);
-	if (!skb) {
-		printk(KERN_DEBUG "%s: failed to allocate buffer for probe "
-		       "request\n", sdata->name);
-=======
 	size_t buf_len;
 	u8 *buf;
 
@@ -1048,17 +1010,9 @@
 	if (!buf) {
 		printk(KERN_DEBUG "%s: failed to allocate temporary IE "
 		       "buffer\n", sdata->name);
->>>>>>> 730dd705
 		return;
 	}
 
-<<<<<<< HEAD
-	mgmt = (struct ieee80211_mgmt *) skb_put(skb, 24);
-	memset(mgmt, 0, 24);
-	mgmt->frame_control = cpu_to_le16(IEEE80211_FTYPE_MGMT |
-					  IEEE80211_STYPE_PROBE_REQ);
-	memcpy(mgmt->sa, sdata->vif.addr, ETH_ALEN);
-=======
 	buf_len = ieee80211_build_preq_ies(local, buf, ie, ie_len,
 					   local->hw.conf.channel->band);
 
@@ -1066,7 +1020,6 @@
 				     ssid, ssid_len,
 				     buf, buf_len);
 
->>>>>>> 730dd705
 	if (dst) {
 		mgmt = (struct ieee80211_mgmt *) skb->data;
 		memcpy(mgmt->da, dst, ETH_ALEN);
