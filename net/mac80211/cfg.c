/*
 * mac80211 configuration hooks for cfg80211
 *
 * Copyright 2006, 2007	Johannes Berg <johannes@sipsolutions.net>
 *
 * This file is GPLv2 as found in COPYING.
 */

#include <linux/ieee80211.h>
#include <linux/nl80211.h>
#include <linux/rtnetlink.h>
#include <net/net_namespace.h>
#include <linux/rcupdate.h>
#include <net/cfg80211.h>
#include "ieee80211_i.h"
#include "driver-ops.h"
#include "cfg.h"
#include "rate.h"
#include "mesh.h"

static bool nl80211_type_check(enum nl80211_iftype type)
{
	switch (type) {
	case NL80211_IFTYPE_ADHOC:
	case NL80211_IFTYPE_STATION:
	case NL80211_IFTYPE_MONITOR:
#ifdef CONFIG_MAC80211_MESH
	case NL80211_IFTYPE_MESH_POINT:
#endif
	case NL80211_IFTYPE_AP:
	case NL80211_IFTYPE_AP_VLAN:
	case NL80211_IFTYPE_WDS:
		return true;
	default:
		return false;
	}
}

static bool nl80211_params_check(enum nl80211_iftype type,
				 struct vif_params *params)
{
	if (!nl80211_type_check(type))
		return false;

	return true;
}

static int ieee80211_add_iface(struct wiphy *wiphy, char *name,
			       enum nl80211_iftype type, u32 *flags,
			       struct vif_params *params)
{
	struct ieee80211_local *local = wiphy_priv(wiphy);
	struct net_device *dev;
	struct ieee80211_sub_if_data *sdata;
	int err;

	if (!nl80211_params_check(type, params))
		return -EINVAL;

	err = ieee80211_if_add(local, name, &dev, type, params);
	if (err || type != NL80211_IFTYPE_MONITOR || !flags)
		return err;

	sdata = IEEE80211_DEV_TO_SUB_IF(dev);
	sdata->u.mntr_flags = *flags;
	return 0;
}

static int ieee80211_del_iface(struct wiphy *wiphy, struct net_device *dev)
{
	ieee80211_if_remove(IEEE80211_DEV_TO_SUB_IF(dev));

	return 0;
}

static int ieee80211_change_iface(struct wiphy *wiphy,
				  struct net_device *dev,
				  enum nl80211_iftype type, u32 *flags,
				  struct vif_params *params)
{
	struct ieee80211_sub_if_data *sdata = IEEE80211_DEV_TO_SUB_IF(dev);
	int ret;

	if (ieee80211_sdata_running(sdata))
		return -EBUSY;

	if (!nl80211_params_check(type, params))
		return -EINVAL;

	ret = ieee80211_if_change_type(sdata, type);
	if (ret)
		return ret;

	if (ieee80211_vif_is_mesh(&sdata->vif) && params->mesh_id_len)
		ieee80211_sdata_set_mesh_id(sdata,
					    params->mesh_id_len,
					    params->mesh_id);

	if (sdata->vif.type != NL80211_IFTYPE_MONITOR || !flags)
		return 0;

	if (type == NL80211_IFTYPE_AP_VLAN &&
	    params && params->use_4addr == 0)
		rcu_assign_pointer(sdata->u.vlan.sta, NULL);
	else if (type == NL80211_IFTYPE_STATION &&
		 params && params->use_4addr >= 0)
		sdata->u.mgd.use_4addr = params->use_4addr;

	sdata->u.mntr_flags = *flags;
	return 0;
}

static int ieee80211_add_key(struct wiphy *wiphy, struct net_device *dev,
			     u8 key_idx, const u8 *mac_addr,
			     struct key_params *params)
{
	struct ieee80211_sub_if_data *sdata;
	struct sta_info *sta = NULL;
	enum ieee80211_key_alg alg;
	struct ieee80211_key *key;
	int err;

	sdata = IEEE80211_DEV_TO_SUB_IF(dev);

	switch (params->cipher) {
	case WLAN_CIPHER_SUITE_WEP40:
	case WLAN_CIPHER_SUITE_WEP104:
		alg = ALG_WEP;
		break;
	case WLAN_CIPHER_SUITE_TKIP:
		alg = ALG_TKIP;
		break;
	case WLAN_CIPHER_SUITE_CCMP:
		alg = ALG_CCMP;
		break;
	case WLAN_CIPHER_SUITE_AES_CMAC:
		alg = ALG_AES_CMAC;
		break;
	default:
		return -EINVAL;
	}

	key = ieee80211_key_alloc(alg, key_idx, params->key_len, params->key,
				  params->seq_len, params->seq);
	if (!key)
		return -ENOMEM;

	rcu_read_lock();

	if (mac_addr) {
<<<<<<< HEAD
		sta = sta_info_get(sdata, mac_addr);
=======
		sta = sta_info_get_bss(sdata, mac_addr);
>>>>>>> 730dd705
		if (!sta) {
			ieee80211_key_free(key);
			err = -ENOENT;
			goto out_unlock;
		}
	}

	ieee80211_key_link(key, sdata, sta);

	err = 0;
 out_unlock:
	rcu_read_unlock();

	return err;
}

static int ieee80211_del_key(struct wiphy *wiphy, struct net_device *dev,
			     u8 key_idx, const u8 *mac_addr)
{
	struct ieee80211_sub_if_data *sdata;
	struct sta_info *sta;
	int ret;

	sdata = IEEE80211_DEV_TO_SUB_IF(dev);

	rcu_read_lock();

	if (mac_addr) {
		ret = -ENOENT;

<<<<<<< HEAD
		sta = sta_info_get(sdata, mac_addr);
=======
		sta = sta_info_get_bss(sdata, mac_addr);
>>>>>>> 730dd705
		if (!sta)
			goto out_unlock;

		if (sta->key) {
			ieee80211_key_free(sta->key);
			WARN_ON(sta->key);
			ret = 0;
		}

		goto out_unlock;
	}

	if (!sdata->keys[key_idx]) {
		ret = -ENOENT;
		goto out_unlock;
	}

	ieee80211_key_free(sdata->keys[key_idx]);
	WARN_ON(sdata->keys[key_idx]);

	ret = 0;
 out_unlock:
	rcu_read_unlock();

	return ret;
}

static int ieee80211_get_key(struct wiphy *wiphy, struct net_device *dev,
			     u8 key_idx, const u8 *mac_addr, void *cookie,
			     void (*callback)(void *cookie,
					      struct key_params *params))
{
	struct ieee80211_sub_if_data *sdata;
	struct sta_info *sta = NULL;
	u8 seq[6] = {0};
	struct key_params params;
	struct ieee80211_key *key;
	u32 iv32;
	u16 iv16;
	int err = -ENOENT;

	sdata = IEEE80211_DEV_TO_SUB_IF(dev);

	rcu_read_lock();

	if (mac_addr) {
<<<<<<< HEAD
		sta = sta_info_get(sdata, mac_addr);
=======
		sta = sta_info_get_bss(sdata, mac_addr);
>>>>>>> 730dd705
		if (!sta)
			goto out;

		key = sta->key;
	} else
		key = sdata->keys[key_idx];

	if (!key)
		goto out;

	memset(&params, 0, sizeof(params));

	switch (key->conf.alg) {
	case ALG_TKIP:
		params.cipher = WLAN_CIPHER_SUITE_TKIP;

		iv32 = key->u.tkip.tx.iv32;
		iv16 = key->u.tkip.tx.iv16;

		if (key->flags & KEY_FLAG_UPLOADED_TO_HARDWARE)
			drv_get_tkip_seq(sdata->local,
					 key->conf.hw_key_idx,
					 &iv32, &iv16);

		seq[0] = iv16 & 0xff;
		seq[1] = (iv16 >> 8) & 0xff;
		seq[2] = iv32 & 0xff;
		seq[3] = (iv32 >> 8) & 0xff;
		seq[4] = (iv32 >> 16) & 0xff;
		seq[5] = (iv32 >> 24) & 0xff;
		params.seq = seq;
		params.seq_len = 6;
		break;
	case ALG_CCMP:
		params.cipher = WLAN_CIPHER_SUITE_CCMP;
		seq[0] = key->u.ccmp.tx_pn[5];
		seq[1] = key->u.ccmp.tx_pn[4];
		seq[2] = key->u.ccmp.tx_pn[3];
		seq[3] = key->u.ccmp.tx_pn[2];
		seq[4] = key->u.ccmp.tx_pn[1];
		seq[5] = key->u.ccmp.tx_pn[0];
		params.seq = seq;
		params.seq_len = 6;
		break;
	case ALG_WEP:
		if (key->conf.keylen == 5)
			params.cipher = WLAN_CIPHER_SUITE_WEP40;
		else
			params.cipher = WLAN_CIPHER_SUITE_WEP104;
		break;
	case ALG_AES_CMAC:
		params.cipher = WLAN_CIPHER_SUITE_AES_CMAC;
		seq[0] = key->u.aes_cmac.tx_pn[5];
		seq[1] = key->u.aes_cmac.tx_pn[4];
		seq[2] = key->u.aes_cmac.tx_pn[3];
		seq[3] = key->u.aes_cmac.tx_pn[2];
		seq[4] = key->u.aes_cmac.tx_pn[1];
		seq[5] = key->u.aes_cmac.tx_pn[0];
		params.seq = seq;
		params.seq_len = 6;
		break;
	}

	params.key = key->conf.key;
	params.key_len = key->conf.keylen;

	callback(cookie, &params);
	err = 0;

 out:
	rcu_read_unlock();
	return err;
}

static int ieee80211_config_default_key(struct wiphy *wiphy,
					struct net_device *dev,
					u8 key_idx)
{
	struct ieee80211_sub_if_data *sdata;

	rcu_read_lock();

	sdata = IEEE80211_DEV_TO_SUB_IF(dev);
	ieee80211_set_default_key(sdata, key_idx);

	rcu_read_unlock();

	return 0;
}

static int ieee80211_config_default_mgmt_key(struct wiphy *wiphy,
					     struct net_device *dev,
					     u8 key_idx)
{
	struct ieee80211_sub_if_data *sdata;

	rcu_read_lock();

	sdata = IEEE80211_DEV_TO_SUB_IF(dev);
	ieee80211_set_default_mgmt_key(sdata, key_idx);

	rcu_read_unlock();

	return 0;
}

static void sta_set_sinfo(struct sta_info *sta, struct station_info *sinfo)
{
	struct ieee80211_sub_if_data *sdata = sta->sdata;

	sinfo->generation = sdata->local->sta_generation;

	sinfo->filled = STATION_INFO_INACTIVE_TIME |
			STATION_INFO_RX_BYTES |
			STATION_INFO_TX_BYTES |
			STATION_INFO_RX_PACKETS |
			STATION_INFO_TX_PACKETS |
			STATION_INFO_TX_BITRATE;

	sinfo->inactive_time = jiffies_to_msecs(jiffies - sta->last_rx);
	sinfo->rx_bytes = sta->rx_bytes;
	sinfo->tx_bytes = sta->tx_bytes;
	sinfo->rx_packets = sta->rx_packets;
	sinfo->tx_packets = sta->tx_packets;

	if ((sta->local->hw.flags & IEEE80211_HW_SIGNAL_DBM) ||
	    (sta->local->hw.flags & IEEE80211_HW_SIGNAL_UNSPEC)) {
		sinfo->filled |= STATION_INFO_SIGNAL;
		sinfo->signal = (s8)sta->last_signal;
	}

	sinfo->txrate.flags = 0;
	if (sta->last_tx_rate.flags & IEEE80211_TX_RC_MCS)
		sinfo->txrate.flags |= RATE_INFO_FLAGS_MCS;
	if (sta->last_tx_rate.flags & IEEE80211_TX_RC_40_MHZ_WIDTH)
		sinfo->txrate.flags |= RATE_INFO_FLAGS_40_MHZ_WIDTH;
	if (sta->last_tx_rate.flags & IEEE80211_TX_RC_SHORT_GI)
		sinfo->txrate.flags |= RATE_INFO_FLAGS_SHORT_GI;

	if (!(sta->last_tx_rate.flags & IEEE80211_TX_RC_MCS)) {
		struct ieee80211_supported_band *sband;
		sband = sta->local->hw.wiphy->bands[
				sta->local->hw.conf.channel->band];
		sinfo->txrate.legacy =
			sband->bitrates[sta->last_tx_rate.idx].bitrate;
	} else
		sinfo->txrate.mcs = sta->last_tx_rate.idx;

	if (ieee80211_vif_is_mesh(&sdata->vif)) {
#ifdef CONFIG_MAC80211_MESH
		sinfo->filled |= STATION_INFO_LLID |
				 STATION_INFO_PLID |
				 STATION_INFO_PLINK_STATE;

		sinfo->llid = le16_to_cpu(sta->llid);
		sinfo->plid = le16_to_cpu(sta->plid);
		sinfo->plink_state = sta->plink_state;
#endif
	}
}


static int ieee80211_dump_station(struct wiphy *wiphy, struct net_device *dev,
				 int idx, u8 *mac, struct station_info *sinfo)
{
	struct ieee80211_sub_if_data *sdata = IEEE80211_DEV_TO_SUB_IF(dev);
	struct sta_info *sta;
	int ret = -ENOENT;

	rcu_read_lock();

	sta = sta_info_get_by_idx(sdata, idx);
	if (sta) {
		ret = 0;
		memcpy(mac, sta->sta.addr, ETH_ALEN);
		sta_set_sinfo(sta, sinfo);
	}

	rcu_read_unlock();

	return ret;
}

static int ieee80211_get_station(struct wiphy *wiphy, struct net_device *dev,
				 u8 *mac, struct station_info *sinfo)
{
	struct ieee80211_sub_if_data *sdata = IEEE80211_DEV_TO_SUB_IF(dev);
	struct sta_info *sta;
	int ret = -ENOENT;

	rcu_read_lock();

<<<<<<< HEAD
	sta = sta_info_get(sdata, mac);
=======
	sta = sta_info_get_bss(sdata, mac);
>>>>>>> 730dd705
	if (sta) {
		ret = 0;
		sta_set_sinfo(sta, sinfo);
	}

	rcu_read_unlock();

	return ret;
}

/*
 * This handles both adding a beacon and setting new beacon info
 */
static int ieee80211_config_beacon(struct ieee80211_sub_if_data *sdata,
				   struct beacon_parameters *params)
{
	struct beacon_data *new, *old;
	int new_head_len, new_tail_len;
	int size;
	int err = -EINVAL;

	old = sdata->u.ap.beacon;

	/* head must not be zero-length */
	if (params->head && !params->head_len)
		return -EINVAL;

	/*
	 * This is a kludge. beacon interval should really be part
	 * of the beacon information.
	 */
	if (params->interval &&
	    (sdata->vif.bss_conf.beacon_int != params->interval)) {
		sdata->vif.bss_conf.beacon_int = params->interval;
		ieee80211_bss_info_change_notify(sdata,
						 BSS_CHANGED_BEACON_INT);
	}

	/* Need to have a beacon head if we don't have one yet */
	if (!params->head && !old)
		return err;

	/* sorry, no way to start beaconing without dtim period */
	if (!params->dtim_period && !old)
		return err;

	/* new or old head? */
	if (params->head)
		new_head_len = params->head_len;
	else
		new_head_len = old->head_len;

	/* new or old tail? */
	if (params->tail || !old)
		/* params->tail_len will be zero for !params->tail */
		new_tail_len = params->tail_len;
	else
		new_tail_len = old->tail_len;

	size = sizeof(*new) + new_head_len + new_tail_len;

	new = kzalloc(size, GFP_KERNEL);
	if (!new)
		return -ENOMEM;

	/* start filling the new info now */

	/* new or old dtim period? */
	if (params->dtim_period)
		new->dtim_period = params->dtim_period;
	else
		new->dtim_period = old->dtim_period;

	/*
	 * pointers go into the block we allocated,
	 * memory is | beacon_data | head | tail |
	 */
	new->head = ((u8 *) new) + sizeof(*new);
	new->tail = new->head + new_head_len;
	new->head_len = new_head_len;
	new->tail_len = new_tail_len;

	/* copy in head */
	if (params->head)
		memcpy(new->head, params->head, new_head_len);
	else
		memcpy(new->head, old->head, new_head_len);

	/* copy in optional tail */
	if (params->tail)
		memcpy(new->tail, params->tail, new_tail_len);
	else
		if (old)
			memcpy(new->tail, old->tail, new_tail_len);

	rcu_assign_pointer(sdata->u.ap.beacon, new);

	synchronize_rcu();

	kfree(old);

	ieee80211_bss_info_change_notify(sdata, BSS_CHANGED_BEACON_ENABLED |
						BSS_CHANGED_BEACON);
	return 0;
}

static int ieee80211_add_beacon(struct wiphy *wiphy, struct net_device *dev,
				struct beacon_parameters *params)
{
	struct ieee80211_sub_if_data *sdata;
	struct beacon_data *old;

	sdata = IEEE80211_DEV_TO_SUB_IF(dev);

	old = sdata->u.ap.beacon;

	if (old)
		return -EALREADY;

	return ieee80211_config_beacon(sdata, params);
}

static int ieee80211_set_beacon(struct wiphy *wiphy, struct net_device *dev,
				struct beacon_parameters *params)
{
	struct ieee80211_sub_if_data *sdata;
	struct beacon_data *old;

	sdata = IEEE80211_DEV_TO_SUB_IF(dev);

	old = sdata->u.ap.beacon;

	if (!old)
		return -ENOENT;

	return ieee80211_config_beacon(sdata, params);
}

static int ieee80211_del_beacon(struct wiphy *wiphy, struct net_device *dev)
{
	struct ieee80211_sub_if_data *sdata;
	struct beacon_data *old;

	sdata = IEEE80211_DEV_TO_SUB_IF(dev);

	old = sdata->u.ap.beacon;

	if (!old)
		return -ENOENT;

	rcu_assign_pointer(sdata->u.ap.beacon, NULL);
	synchronize_rcu();
	kfree(old);

	ieee80211_bss_info_change_notify(sdata, BSS_CHANGED_BEACON_ENABLED);
	return 0;
}

/* Layer 2 Update frame (802.2 Type 1 LLC XID Update response) */
struct iapp_layer2_update {
	u8 da[ETH_ALEN];	/* broadcast */
	u8 sa[ETH_ALEN];	/* STA addr */
	__be16 len;		/* 6 */
	u8 dsap;		/* 0 */
	u8 ssap;		/* 0 */
	u8 control;
	u8 xid_info[3];
} __attribute__ ((packed));

static void ieee80211_send_layer2_update(struct sta_info *sta)
{
	struct iapp_layer2_update *msg;
	struct sk_buff *skb;

	/* Send Level 2 Update Frame to update forwarding tables in layer 2
	 * bridge devices */

	skb = dev_alloc_skb(sizeof(*msg));
	if (!skb)
		return;
	msg = (struct iapp_layer2_update *)skb_put(skb, sizeof(*msg));

	/* 802.2 Type 1 Logical Link Control (LLC) Exchange Identifier (XID)
	 * Update response frame; IEEE Std 802.2-1998, 5.4.1.2.1 */

	memset(msg->da, 0xff, ETH_ALEN);
	memcpy(msg->sa, sta->sta.addr, ETH_ALEN);
	msg->len = htons(6);
	msg->dsap = 0;
	msg->ssap = 0x01;	/* NULL LSAP, CR Bit: Response */
	msg->control = 0xaf;	/* XID response lsb.1111F101.
				 * F=0 (no poll command; unsolicited frame) */
	msg->xid_info[0] = 0x81;	/* XID format identifier */
	msg->xid_info[1] = 1;	/* LLC types/classes: Type 1 LLC */
	msg->xid_info[2] = 0;	/* XID sender's receive window size (RW) */

	skb->dev = sta->sdata->dev;
	skb->protocol = eth_type_trans(skb, sta->sdata->dev);
	memset(skb->cb, 0, sizeof(skb->cb));
	netif_rx(skb);
}

static void sta_apply_parameters(struct ieee80211_local *local,
				 struct sta_info *sta,
				 struct station_parameters *params)
{
	u32 rates;
	int i, j;
	struct ieee80211_supported_band *sband;
	struct ieee80211_sub_if_data *sdata = sta->sdata;
	u32 mask, set;

	sband = local->hw.wiphy->bands[local->oper_channel->band];

	spin_lock_bh(&sta->lock);
	mask = params->sta_flags_mask;
	set = params->sta_flags_set;

	if (mask & BIT(NL80211_STA_FLAG_AUTHORIZED)) {
		sta->flags &= ~WLAN_STA_AUTHORIZED;
		if (set & BIT(NL80211_STA_FLAG_AUTHORIZED))
			sta->flags |= WLAN_STA_AUTHORIZED;
	}

	if (mask & BIT(NL80211_STA_FLAG_SHORT_PREAMBLE)) {
		sta->flags &= ~WLAN_STA_SHORT_PREAMBLE;
		if (set & BIT(NL80211_STA_FLAG_SHORT_PREAMBLE))
			sta->flags |= WLAN_STA_SHORT_PREAMBLE;
	}

	if (mask & BIT(NL80211_STA_FLAG_WME)) {
		sta->flags &= ~WLAN_STA_WME;
		if (set & BIT(NL80211_STA_FLAG_WME))
			sta->flags |= WLAN_STA_WME;
	}

	if (mask & BIT(NL80211_STA_FLAG_MFP)) {
		sta->flags &= ~WLAN_STA_MFP;
		if (set & BIT(NL80211_STA_FLAG_MFP))
			sta->flags |= WLAN_STA_MFP;
	}
	spin_unlock_bh(&sta->lock);

	/*
	 * cfg80211 validates this (1-2007) and allows setting the AID
	 * only when creating a new station entry
	 */
	if (params->aid)
		sta->sta.aid = params->aid;

	/*
	 * FIXME: updating the following information is racy when this
	 *	  function is called from ieee80211_change_station().
	 *	  However, all this information should be static so
	 *	  maybe we should just reject attemps to change it.
	 */

	if (params->listen_interval >= 0)
		sta->listen_interval = params->listen_interval;

	if (params->supported_rates) {
		rates = 0;

		for (i = 0; i < params->supported_rates_len; i++) {
			int rate = (params->supported_rates[i] & 0x7f) * 5;
			for (j = 0; j < sband->n_bitrates; j++) {
				if (sband->bitrates[j].bitrate == rate)
					rates |= BIT(j);
			}
		}
		sta->sta.supp_rates[local->oper_channel->band] = rates;
	}

	if (params->ht_capa)
		ieee80211_ht_cap_ie_to_sta_ht_cap(sband,
						  params->ht_capa,
						  &sta->sta.ht_cap);

	if (ieee80211_vif_is_mesh(&sdata->vif) && params->plink_action) {
		switch (params->plink_action) {
		case PLINK_ACTION_OPEN:
			mesh_plink_open(sta);
			break;
		case PLINK_ACTION_BLOCK:
			mesh_plink_block(sta);
			break;
		}
	}
}

static int ieee80211_add_station(struct wiphy *wiphy, struct net_device *dev,
				 u8 *mac, struct station_parameters *params)
{
	struct ieee80211_local *local = wiphy_priv(wiphy);
	struct sta_info *sta;
	struct ieee80211_sub_if_data *sdata;
	int err;
	int layer2_update;

	if (params->vlan) {
		sdata = IEEE80211_DEV_TO_SUB_IF(params->vlan);

		if (sdata->vif.type != NL80211_IFTYPE_AP_VLAN &&
		    sdata->vif.type != NL80211_IFTYPE_AP)
			return -EINVAL;
	} else
		sdata = IEEE80211_DEV_TO_SUB_IF(dev);

	if (compare_ether_addr(mac, sdata->vif.addr) == 0)
		return -EINVAL;

	if (is_multicast_ether_addr(mac))
		return -EINVAL;

	sta = sta_info_alloc(sdata, mac, GFP_KERNEL);
	if (!sta)
		return -ENOMEM;

	sta->flags = WLAN_STA_AUTH | WLAN_STA_ASSOC;

	sta_apply_parameters(local, sta, params);

	rate_control_rate_init(sta);

	layer2_update = sdata->vif.type == NL80211_IFTYPE_AP_VLAN ||
		sdata->vif.type == NL80211_IFTYPE_AP;

	rcu_read_lock();

	err = sta_info_insert(sta);
	if (err) {
		rcu_read_unlock();
		return err;
	}

	if (layer2_update)
		ieee80211_send_layer2_update(sta);

	rcu_read_unlock();

	return 0;
}

static int ieee80211_del_station(struct wiphy *wiphy, struct net_device *dev,
				 u8 *mac)
{
	struct ieee80211_local *local = wiphy_priv(wiphy);
	struct ieee80211_sub_if_data *sdata;
	struct sta_info *sta;

	sdata = IEEE80211_DEV_TO_SUB_IF(dev);

	if (mac) {
		rcu_read_lock();

<<<<<<< HEAD
		sta = sta_info_get(sdata, mac);
=======
		sta = sta_info_get_bss(sdata, mac);
>>>>>>> 730dd705
		if (!sta) {
			rcu_read_unlock();
			return -ENOENT;
		}

		sta_info_unlink(&sta);
		rcu_read_unlock();

		sta_info_destroy(sta);
	} else
		sta_info_flush(local, sdata);

	return 0;
}

static int ieee80211_change_station(struct wiphy *wiphy,
				    struct net_device *dev,
				    u8 *mac,
				    struct station_parameters *params)
{
	struct ieee80211_sub_if_data *sdata = IEEE80211_DEV_TO_SUB_IF(dev);
	struct ieee80211_local *local = wiphy_priv(wiphy);
	struct sta_info *sta;
	struct ieee80211_sub_if_data *vlansdata;

	rcu_read_lock();

<<<<<<< HEAD
	sta = sta_info_get(sdata, mac);
=======
	sta = sta_info_get_bss(sdata, mac);
>>>>>>> 730dd705
	if (!sta) {
		rcu_read_unlock();
		return -ENOENT;
	}

	if (params->vlan && params->vlan != sta->sdata->dev) {
		vlansdata = IEEE80211_DEV_TO_SUB_IF(params->vlan);

		if (vlansdata->vif.type != NL80211_IFTYPE_AP_VLAN &&
		    vlansdata->vif.type != NL80211_IFTYPE_AP) {
			rcu_read_unlock();
			return -EINVAL;
		}

		if (params->vlan->ieee80211_ptr->use_4addr) {
			if (vlansdata->u.vlan.sta) {
				rcu_read_unlock();
				return -EBUSY;
			}

			rcu_assign_pointer(vlansdata->u.vlan.sta, sta);
		}

		sta->sdata = vlansdata;
		ieee80211_send_layer2_update(sta);
	}

	sta_apply_parameters(local, sta, params);

	rcu_read_unlock();

	return 0;
}

#ifdef CONFIG_MAC80211_MESH
static int ieee80211_add_mpath(struct wiphy *wiphy, struct net_device *dev,
				 u8 *dst, u8 *next_hop)
{
	struct ieee80211_sub_if_data *sdata;
	struct mesh_path *mpath;
	struct sta_info *sta;
	int err;

	sdata = IEEE80211_DEV_TO_SUB_IF(dev);

	rcu_read_lock();
	sta = sta_info_get(sdata, next_hop);
	if (!sta) {
		rcu_read_unlock();
		return -ENOENT;
	}

	err = mesh_path_add(dst, sdata);
	if (err) {
		rcu_read_unlock();
		return err;
	}

	mpath = mesh_path_lookup(dst, sdata);
	if (!mpath) {
		rcu_read_unlock();
		return -ENXIO;
	}
	mesh_path_fix_nexthop(mpath, sta);

	rcu_read_unlock();
	return 0;
}

static int ieee80211_del_mpath(struct wiphy *wiphy, struct net_device *dev,
				 u8 *dst)
{
	struct ieee80211_sub_if_data *sdata = IEEE80211_DEV_TO_SUB_IF(dev);

	if (dst)
		return mesh_path_del(dst, sdata);

	mesh_path_flush(sdata);
	return 0;
}

static int ieee80211_change_mpath(struct wiphy *wiphy,
				    struct net_device *dev,
				    u8 *dst, u8 *next_hop)
{
	struct ieee80211_sub_if_data *sdata;
	struct mesh_path *mpath;
	struct sta_info *sta;

	sdata = IEEE80211_DEV_TO_SUB_IF(dev);

	rcu_read_lock();

	sta = sta_info_get(sdata, next_hop);
	if (!sta) {
		rcu_read_unlock();
		return -ENOENT;
	}

	mpath = mesh_path_lookup(dst, sdata);
	if (!mpath) {
		rcu_read_unlock();
		return -ENOENT;
	}

	mesh_path_fix_nexthop(mpath, sta);

	rcu_read_unlock();
	return 0;
}

static void mpath_set_pinfo(struct mesh_path *mpath, u8 *next_hop,
			    struct mpath_info *pinfo)
{
	if (mpath->next_hop)
		memcpy(next_hop, mpath->next_hop->sta.addr, ETH_ALEN);
	else
		memset(next_hop, 0, ETH_ALEN);

	pinfo->generation = mesh_paths_generation;

	pinfo->filled = MPATH_INFO_FRAME_QLEN |
			MPATH_INFO_SN |
			MPATH_INFO_METRIC |
			MPATH_INFO_EXPTIME |
			MPATH_INFO_DISCOVERY_TIMEOUT |
			MPATH_INFO_DISCOVERY_RETRIES |
			MPATH_INFO_FLAGS;

	pinfo->frame_qlen = mpath->frame_queue.qlen;
	pinfo->sn = mpath->sn;
	pinfo->metric = mpath->metric;
	if (time_before(jiffies, mpath->exp_time))
		pinfo->exptime = jiffies_to_msecs(mpath->exp_time - jiffies);
	pinfo->discovery_timeout =
			jiffies_to_msecs(mpath->discovery_timeout);
	pinfo->discovery_retries = mpath->discovery_retries;
	pinfo->flags = 0;
	if (mpath->flags & MESH_PATH_ACTIVE)
		pinfo->flags |= NL80211_MPATH_FLAG_ACTIVE;
	if (mpath->flags & MESH_PATH_RESOLVING)
		pinfo->flags |= NL80211_MPATH_FLAG_RESOLVING;
	if (mpath->flags & MESH_PATH_SN_VALID)
		pinfo->flags |= NL80211_MPATH_FLAG_SN_VALID;
	if (mpath->flags & MESH_PATH_FIXED)
		pinfo->flags |= NL80211_MPATH_FLAG_FIXED;
	if (mpath->flags & MESH_PATH_RESOLVING)
		pinfo->flags |= NL80211_MPATH_FLAG_RESOLVING;

	pinfo->flags = mpath->flags;
}

static int ieee80211_get_mpath(struct wiphy *wiphy, struct net_device *dev,
			       u8 *dst, u8 *next_hop, struct mpath_info *pinfo)

{
	struct ieee80211_sub_if_data *sdata;
	struct mesh_path *mpath;

	sdata = IEEE80211_DEV_TO_SUB_IF(dev);

	rcu_read_lock();
	mpath = mesh_path_lookup(dst, sdata);
	if (!mpath) {
		rcu_read_unlock();
		return -ENOENT;
	}
	memcpy(dst, mpath->dst, ETH_ALEN);
	mpath_set_pinfo(mpath, next_hop, pinfo);
	rcu_read_unlock();
	return 0;
}

static int ieee80211_dump_mpath(struct wiphy *wiphy, struct net_device *dev,
				 int idx, u8 *dst, u8 *next_hop,
				 struct mpath_info *pinfo)
{
	struct ieee80211_sub_if_data *sdata;
	struct mesh_path *mpath;

	sdata = IEEE80211_DEV_TO_SUB_IF(dev);

	rcu_read_lock();
	mpath = mesh_path_lookup_by_idx(idx, sdata);
	if (!mpath) {
		rcu_read_unlock();
		return -ENOENT;
	}
	memcpy(dst, mpath->dst, ETH_ALEN);
	mpath_set_pinfo(mpath, next_hop, pinfo);
	rcu_read_unlock();
	return 0;
}

static int ieee80211_get_mesh_params(struct wiphy *wiphy,
				struct net_device *dev,
				struct mesh_config *conf)
{
	struct ieee80211_sub_if_data *sdata;
	sdata = IEEE80211_DEV_TO_SUB_IF(dev);

	memcpy(conf, &(sdata->u.mesh.mshcfg), sizeof(struct mesh_config));
	return 0;
}

static inline bool _chg_mesh_attr(enum nl80211_meshconf_params parm, u32 mask)
{
	return (mask >> (parm-1)) & 0x1;
}

static int ieee80211_set_mesh_params(struct wiphy *wiphy,
				struct net_device *dev,
				const struct mesh_config *nconf, u32 mask)
{
	struct mesh_config *conf;
	struct ieee80211_sub_if_data *sdata;
	struct ieee80211_if_mesh *ifmsh;

	sdata = IEEE80211_DEV_TO_SUB_IF(dev);
	ifmsh = &sdata->u.mesh;

	/* Set the config options which we are interested in setting */
	conf = &(sdata->u.mesh.mshcfg);
	if (_chg_mesh_attr(NL80211_MESHCONF_RETRY_TIMEOUT, mask))
		conf->dot11MeshRetryTimeout = nconf->dot11MeshRetryTimeout;
	if (_chg_mesh_attr(NL80211_MESHCONF_CONFIRM_TIMEOUT, mask))
		conf->dot11MeshConfirmTimeout = nconf->dot11MeshConfirmTimeout;
	if (_chg_mesh_attr(NL80211_MESHCONF_HOLDING_TIMEOUT, mask))
		conf->dot11MeshHoldingTimeout = nconf->dot11MeshHoldingTimeout;
	if (_chg_mesh_attr(NL80211_MESHCONF_MAX_PEER_LINKS, mask))
		conf->dot11MeshMaxPeerLinks = nconf->dot11MeshMaxPeerLinks;
	if (_chg_mesh_attr(NL80211_MESHCONF_MAX_RETRIES, mask))
		conf->dot11MeshMaxRetries = nconf->dot11MeshMaxRetries;
	if (_chg_mesh_attr(NL80211_MESHCONF_TTL, mask))
		conf->dot11MeshTTL = nconf->dot11MeshTTL;
	if (_chg_mesh_attr(NL80211_MESHCONF_AUTO_OPEN_PLINKS, mask))
		conf->auto_open_plinks = nconf->auto_open_plinks;
	if (_chg_mesh_attr(NL80211_MESHCONF_HWMP_MAX_PREQ_RETRIES, mask))
		conf->dot11MeshHWMPmaxPREQretries =
			nconf->dot11MeshHWMPmaxPREQretries;
	if (_chg_mesh_attr(NL80211_MESHCONF_PATH_REFRESH_TIME, mask))
		conf->path_refresh_time = nconf->path_refresh_time;
	if (_chg_mesh_attr(NL80211_MESHCONF_MIN_DISCOVERY_TIMEOUT, mask))
		conf->min_discovery_timeout = nconf->min_discovery_timeout;
	if (_chg_mesh_attr(NL80211_MESHCONF_HWMP_ACTIVE_PATH_TIMEOUT, mask))
		conf->dot11MeshHWMPactivePathTimeout =
			nconf->dot11MeshHWMPactivePathTimeout;
	if (_chg_mesh_attr(NL80211_MESHCONF_HWMP_PREQ_MIN_INTERVAL, mask))
		conf->dot11MeshHWMPpreqMinInterval =
			nconf->dot11MeshHWMPpreqMinInterval;
	if (_chg_mesh_attr(NL80211_MESHCONF_HWMP_NET_DIAM_TRVS_TIME,
			   mask))
		conf->dot11MeshHWMPnetDiameterTraversalTime =
			nconf->dot11MeshHWMPnetDiameterTraversalTime;
	if (_chg_mesh_attr(NL80211_MESHCONF_HWMP_ROOTMODE, mask)) {
		conf->dot11MeshHWMPRootMode = nconf->dot11MeshHWMPRootMode;
		ieee80211_mesh_root_setup(ifmsh);
	}
	return 0;
}

#endif

static int ieee80211_change_bss(struct wiphy *wiphy,
				struct net_device *dev,
				struct bss_parameters *params)
{
	struct ieee80211_sub_if_data *sdata;
	u32 changed = 0;

	sdata = IEEE80211_DEV_TO_SUB_IF(dev);

	if (params->use_cts_prot >= 0) {
		sdata->vif.bss_conf.use_cts_prot = params->use_cts_prot;
		changed |= BSS_CHANGED_ERP_CTS_PROT;
	}
	if (params->use_short_preamble >= 0) {
		sdata->vif.bss_conf.use_short_preamble =
			params->use_short_preamble;
		changed |= BSS_CHANGED_ERP_PREAMBLE;
	}

	if (!sdata->vif.bss_conf.use_short_slot &&
	    sdata->local->hw.conf.channel->band == IEEE80211_BAND_5GHZ) {
		sdata->vif.bss_conf.use_short_slot = true;
		changed |= BSS_CHANGED_ERP_SLOT;
	}

	if (params->use_short_slot_time >= 0) {
		sdata->vif.bss_conf.use_short_slot =
			params->use_short_slot_time;
		changed |= BSS_CHANGED_ERP_SLOT;
	}

	if (params->basic_rates) {
		int i, j;
		u32 rates = 0;
		struct ieee80211_local *local = wiphy_priv(wiphy);
		struct ieee80211_supported_band *sband =
			wiphy->bands[local->oper_channel->band];

		for (i = 0; i < params->basic_rates_len; i++) {
			int rate = (params->basic_rates[i] & 0x7f) * 5;
			for (j = 0; j < sband->n_bitrates; j++) {
				if (sband->bitrates[j].bitrate == rate)
					rates |= BIT(j);
			}
		}
		sdata->vif.bss_conf.basic_rates = rates;
		changed |= BSS_CHANGED_BASIC_RATES;
	}

	ieee80211_bss_info_change_notify(sdata, changed);

	return 0;
}

static int ieee80211_set_txq_params(struct wiphy *wiphy,
				    struct ieee80211_txq_params *params)
{
	struct ieee80211_local *local = wiphy_priv(wiphy);
	struct ieee80211_tx_queue_params p;

	if (!local->ops->conf_tx)
		return -EOPNOTSUPP;

	memset(&p, 0, sizeof(p));
	p.aifs = params->aifs;
	p.cw_max = params->cwmax;
	p.cw_min = params->cwmin;
	p.txop = params->txop;

	/*
	 * Setting tx queue params disables u-apsd because it's only
	 * called in master mode.
	 */
	p.uapsd = false;

	if (drv_conf_tx(local, params->queue, &p)) {
		printk(KERN_DEBUG "%s: failed to set TX queue "
		       "parameters for queue %d\n",
		       wiphy_name(local->hw.wiphy), params->queue);
		return -EINVAL;
	}

	return 0;
}

static int ieee80211_set_channel(struct wiphy *wiphy,
				 struct ieee80211_channel *chan,
				 enum nl80211_channel_type channel_type)
{
	struct ieee80211_local *local = wiphy_priv(wiphy);

	local->oper_channel = chan;
	local->oper_channel_type = channel_type;

	return ieee80211_hw_config(local, IEEE80211_CONF_CHANGE_CHANNEL);
}

#ifdef CONFIG_PM
static int ieee80211_suspend(struct wiphy *wiphy)
{
	return __ieee80211_suspend(wiphy_priv(wiphy));
}

static int ieee80211_resume(struct wiphy *wiphy)
{
	return __ieee80211_resume(wiphy_priv(wiphy));
}
#else
#define ieee80211_suspend NULL
#define ieee80211_resume NULL
#endif

static int ieee80211_scan(struct wiphy *wiphy,
			  struct net_device *dev,
			  struct cfg80211_scan_request *req)
{
	struct ieee80211_sub_if_data *sdata;

	sdata = IEEE80211_DEV_TO_SUB_IF(dev);

	if (sdata->vif.type != NL80211_IFTYPE_STATION &&
	    sdata->vif.type != NL80211_IFTYPE_ADHOC &&
	    sdata->vif.type != NL80211_IFTYPE_MESH_POINT &&
	    (sdata->vif.type != NL80211_IFTYPE_AP || sdata->u.ap.beacon))
		return -EOPNOTSUPP;

	return ieee80211_request_scan(sdata, req);
}

static int ieee80211_auth(struct wiphy *wiphy, struct net_device *dev,
			  struct cfg80211_auth_request *req)
{
	return ieee80211_mgd_auth(IEEE80211_DEV_TO_SUB_IF(dev), req);
}

static int ieee80211_assoc(struct wiphy *wiphy, struct net_device *dev,
			   struct cfg80211_assoc_request *req)
{
	return ieee80211_mgd_assoc(IEEE80211_DEV_TO_SUB_IF(dev), req);
}

static int ieee80211_deauth(struct wiphy *wiphy, struct net_device *dev,
			    struct cfg80211_deauth_request *req,
			    void *cookie)
{
	return ieee80211_mgd_deauth(IEEE80211_DEV_TO_SUB_IF(dev),
				    req, cookie);
}

static int ieee80211_disassoc(struct wiphy *wiphy, struct net_device *dev,
			      struct cfg80211_disassoc_request *req,
			      void *cookie)
{
	return ieee80211_mgd_disassoc(IEEE80211_DEV_TO_SUB_IF(dev),
				      req, cookie);
}

static int ieee80211_join_ibss(struct wiphy *wiphy, struct net_device *dev,
			       struct cfg80211_ibss_params *params)
{
	struct ieee80211_sub_if_data *sdata = IEEE80211_DEV_TO_SUB_IF(dev);

	return ieee80211_ibss_join(sdata, params);
}

static int ieee80211_leave_ibss(struct wiphy *wiphy, struct net_device *dev)
{
	struct ieee80211_sub_if_data *sdata = IEEE80211_DEV_TO_SUB_IF(dev);

	return ieee80211_ibss_leave(sdata);
}

static int ieee80211_set_wiphy_params(struct wiphy *wiphy, u32 changed)
{
	struct ieee80211_local *local = wiphy_priv(wiphy);
	int err;

	if (changed & WIPHY_PARAM_COVERAGE_CLASS) {
		err = drv_set_coverage_class(local, wiphy->coverage_class);

		if (err)
			return err;
	}

	if (changed & WIPHY_PARAM_RTS_THRESHOLD) {
		err = drv_set_rts_threshold(local, wiphy->rts_threshold);

		if (err)
			return err;
	}

	if (changed & WIPHY_PARAM_RETRY_SHORT)
		local->hw.conf.short_frame_max_tx_count = wiphy->retry_short;
	if (changed & WIPHY_PARAM_RETRY_LONG)
		local->hw.conf.long_frame_max_tx_count = wiphy->retry_long;
	if (changed &
	    (WIPHY_PARAM_RETRY_SHORT | WIPHY_PARAM_RETRY_LONG))
		ieee80211_hw_config(local, IEEE80211_CONF_CHANGE_RETRY_LIMITS);

	return 0;
}

static int ieee80211_set_tx_power(struct wiphy *wiphy,
				  enum tx_power_setting type, int dbm)
{
	struct ieee80211_local *local = wiphy_priv(wiphy);
	struct ieee80211_channel *chan = local->hw.conf.channel;
	u32 changes = 0;

	switch (type) {
	case TX_POWER_AUTOMATIC:
		local->user_power_level = -1;
		break;
	case TX_POWER_LIMITED:
		if (dbm < 0)
			return -EINVAL;
		local->user_power_level = dbm;
		break;
	case TX_POWER_FIXED:
		if (dbm < 0)
			return -EINVAL;
		/* TODO: move to cfg80211 when it knows the channel */
		if (dbm > chan->max_power)
			return -EINVAL;
		local->user_power_level = dbm;
		break;
	}

	ieee80211_hw_config(local, changes);

	return 0;
}

static int ieee80211_get_tx_power(struct wiphy *wiphy, int *dbm)
{
	struct ieee80211_local *local = wiphy_priv(wiphy);

	*dbm = local->hw.conf.power_level;

	return 0;
}

static int ieee80211_set_wds_peer(struct wiphy *wiphy, struct net_device *dev,
				  u8 *addr)
{
	struct ieee80211_sub_if_data *sdata = IEEE80211_DEV_TO_SUB_IF(dev);

	memcpy(&sdata->u.wds.remote_addr, addr, ETH_ALEN);

	return 0;
}

static void ieee80211_rfkill_poll(struct wiphy *wiphy)
{
	struct ieee80211_local *local = wiphy_priv(wiphy);

	drv_rfkill_poll(local);
}

#ifdef CONFIG_NL80211_TESTMODE
static int ieee80211_testmode_cmd(struct wiphy *wiphy, void *data, int len)
{
	struct ieee80211_local *local = wiphy_priv(wiphy);

	if (!local->ops->testmode_cmd)
		return -EOPNOTSUPP;

	return local->ops->testmode_cmd(&local->hw, data, len);
}
#endif

int __ieee80211_request_smps(struct ieee80211_sub_if_data *sdata,
			     enum ieee80211_smps_mode smps_mode)
{
	const u8 *ap;
	enum ieee80211_smps_mode old_req;
	int err;

	old_req = sdata->u.mgd.req_smps;
	sdata->u.mgd.req_smps = smps_mode;

	if (old_req == smps_mode &&
	    smps_mode != IEEE80211_SMPS_AUTOMATIC)
		return 0;

	/*
	 * If not associated, or current association is not an HT
	 * association, there's no need to send an action frame.
	 */
	if (!sdata->u.mgd.associated ||
	    sdata->local->oper_channel_type == NL80211_CHAN_NO_HT) {
		mutex_lock(&sdata->local->iflist_mtx);
		ieee80211_recalc_smps(sdata->local, sdata);
		mutex_unlock(&sdata->local->iflist_mtx);
		return 0;
	}

	ap = sdata->u.mgd.associated->bssid;

	if (smps_mode == IEEE80211_SMPS_AUTOMATIC) {
		if (sdata->u.mgd.powersave)
			smps_mode = IEEE80211_SMPS_DYNAMIC;
		else
			smps_mode = IEEE80211_SMPS_OFF;
	}

	/* send SM PS frame to AP */
	err = ieee80211_send_smps_action(sdata, smps_mode,
					 ap, ap);
	if (err)
		sdata->u.mgd.req_smps = old_req;

	return err;
}

static int ieee80211_set_power_mgmt(struct wiphy *wiphy, struct net_device *dev,
				    bool enabled, int timeout)
{
	struct ieee80211_sub_if_data *sdata = IEEE80211_DEV_TO_SUB_IF(dev);
	struct ieee80211_local *local = wdev_priv(dev->ieee80211_ptr);
	struct ieee80211_conf *conf = &local->hw.conf;

	if (sdata->vif.type != NL80211_IFTYPE_STATION)
		return -EOPNOTSUPP;

	if (!(local->hw.flags & IEEE80211_HW_SUPPORTS_PS))
		return -EOPNOTSUPP;

	if (enabled == sdata->u.mgd.powersave &&
	    timeout == conf->dynamic_ps_timeout)
		return 0;

	sdata->u.mgd.powersave = enabled;
	conf->dynamic_ps_timeout = timeout;

	/* no change, but if automatic follow powersave */
	mutex_lock(&sdata->u.mgd.mtx);
	__ieee80211_request_smps(sdata, sdata->u.mgd.req_smps);
	mutex_unlock(&sdata->u.mgd.mtx);

	if (local->hw.flags & IEEE80211_HW_SUPPORTS_DYNAMIC_PS)
		ieee80211_hw_config(local, IEEE80211_CONF_CHANGE_PS);

	ieee80211_recalc_ps(local, -1);

	return 0;
}

static int ieee80211_set_bitrate_mask(struct wiphy *wiphy,
				      struct net_device *dev,
				      const u8 *addr,
				      const struct cfg80211_bitrate_mask *mask)
{
	struct ieee80211_sub_if_data *sdata = IEEE80211_DEV_TO_SUB_IF(dev);
	struct ieee80211_local *local = wdev_priv(dev->ieee80211_ptr);
	int i;
<<<<<<< HEAD
	u32 target_rate;
	struct ieee80211_supported_band *sband;
=======
>>>>>>> 730dd705

	/*
	 * This _could_ be supported by providing a hook for
	 * drivers for this function, but at this point it
	 * doesn't seem worth bothering.
	 */
	if (local->hw.flags & IEEE80211_HW_HAS_RATE_CONTROL)
		return -EOPNOTSUPP;
<<<<<<< HEAD

	sband = local->hw.wiphy->bands[local->hw.conf.channel->band];

	/*
	 * target_rate = -1, rate->fixed = 0 means auto only, so use all rates
	 * target_rate = X, rate->fixed = 1 means only rate X
	 * target_rate = X, rate->fixed = 0 means all rates <= X
	 */
	sdata->max_ratectrl_rateidx = -1;
	sdata->force_unicast_rateidx = -1;
=======

>>>>>>> 730dd705

	for (i = 0; i < IEEE80211_NUM_BANDS; i++)
		sdata->rc_rateidx_mask[i] = mask->control[i].legacy;

<<<<<<< HEAD
	for (i = 0; i< sband->n_bitrates; i++) {
		if (target_rate != sband->bitrates[i].bitrate)
			continue;

		/* requested bitrate found */
		sdata->max_ratectrl_rateidx = i;
		if (mask->fixed)
			sdata->force_unicast_rateidx = i;
		return 0;
	}

	return -EINVAL;
}

static int ieee80211_remain_on_channel(struct wiphy *wiphy,
				       struct net_device *dev,
				       struct ieee80211_channel *chan,
				       enum nl80211_channel_type channel_type,
				       unsigned int duration,
				       u64 *cookie)
{
	struct ieee80211_sub_if_data *sdata = IEEE80211_DEV_TO_SUB_IF(dev);

=======
	return 0;
}

static int ieee80211_remain_on_channel(struct wiphy *wiphy,
				       struct net_device *dev,
				       struct ieee80211_channel *chan,
				       enum nl80211_channel_type channel_type,
				       unsigned int duration,
				       u64 *cookie)
{
	struct ieee80211_sub_if_data *sdata = IEEE80211_DEV_TO_SUB_IF(dev);

>>>>>>> 730dd705
	return ieee80211_wk_remain_on_channel(sdata, chan, channel_type,
					      duration, cookie);
}

static int ieee80211_cancel_remain_on_channel(struct wiphy *wiphy,
					      struct net_device *dev,
					      u64 cookie)
{
	struct ieee80211_sub_if_data *sdata = IEEE80211_DEV_TO_SUB_IF(dev);

	return ieee80211_wk_cancel_remain_on_channel(sdata, cookie);
}

struct cfg80211_ops mac80211_config_ops = {
	.add_virtual_intf = ieee80211_add_iface,
	.del_virtual_intf = ieee80211_del_iface,
	.change_virtual_intf = ieee80211_change_iface,
	.add_key = ieee80211_add_key,
	.del_key = ieee80211_del_key,
	.get_key = ieee80211_get_key,
	.set_default_key = ieee80211_config_default_key,
	.set_default_mgmt_key = ieee80211_config_default_mgmt_key,
	.add_beacon = ieee80211_add_beacon,
	.set_beacon = ieee80211_set_beacon,
	.del_beacon = ieee80211_del_beacon,
	.add_station = ieee80211_add_station,
	.del_station = ieee80211_del_station,
	.change_station = ieee80211_change_station,
	.get_station = ieee80211_get_station,
	.dump_station = ieee80211_dump_station,
#ifdef CONFIG_MAC80211_MESH
	.add_mpath = ieee80211_add_mpath,
	.del_mpath = ieee80211_del_mpath,
	.change_mpath = ieee80211_change_mpath,
	.get_mpath = ieee80211_get_mpath,
	.dump_mpath = ieee80211_dump_mpath,
	.set_mesh_params = ieee80211_set_mesh_params,
	.get_mesh_params = ieee80211_get_mesh_params,
#endif
	.change_bss = ieee80211_change_bss,
	.set_txq_params = ieee80211_set_txq_params,
	.set_channel = ieee80211_set_channel,
	.suspend = ieee80211_suspend,
	.resume = ieee80211_resume,
	.scan = ieee80211_scan,
	.auth = ieee80211_auth,
	.assoc = ieee80211_assoc,
	.deauth = ieee80211_deauth,
	.disassoc = ieee80211_disassoc,
	.join_ibss = ieee80211_join_ibss,
	.leave_ibss = ieee80211_leave_ibss,
	.set_wiphy_params = ieee80211_set_wiphy_params,
	.set_tx_power = ieee80211_set_tx_power,
	.get_tx_power = ieee80211_get_tx_power,
	.set_wds_peer = ieee80211_set_wds_peer,
	.rfkill_poll = ieee80211_rfkill_poll,
	CFG80211_TESTMODE_CMD(ieee80211_testmode_cmd)
	.set_power_mgmt = ieee80211_set_power_mgmt,
	.set_bitrate_mask = ieee80211_set_bitrate_mask,
	.remain_on_channel = ieee80211_remain_on_channel,
	.cancel_remain_on_channel = ieee80211_cancel_remain_on_channel,
};<|MERGE_RESOLUTION|>--- conflicted
+++ resolved
@@ -148,11 +148,7 @@
 	rcu_read_lock();
 
 	if (mac_addr) {
-<<<<<<< HEAD
-		sta = sta_info_get(sdata, mac_addr);
-=======
 		sta = sta_info_get_bss(sdata, mac_addr);
->>>>>>> 730dd705
 		if (!sta) {
 			ieee80211_key_free(key);
 			err = -ENOENT;
@@ -183,11 +179,7 @@
 	if (mac_addr) {
 		ret = -ENOENT;
 
-<<<<<<< HEAD
-		sta = sta_info_get(sdata, mac_addr);
-=======
 		sta = sta_info_get_bss(sdata, mac_addr);
->>>>>>> 730dd705
 		if (!sta)
 			goto out_unlock;
 
@@ -234,11 +226,7 @@
 	rcu_read_lock();
 
 	if (mac_addr) {
-<<<<<<< HEAD
-		sta = sta_info_get(sdata, mac_addr);
-=======
 		sta = sta_info_get_bss(sdata, mac_addr);
->>>>>>> 730dd705
 		if (!sta)
 			goto out;
 
@@ -431,11 +419,7 @@
 
 	rcu_read_lock();
 
-<<<<<<< HEAD
-	sta = sta_info_get(sdata, mac);
-=======
 	sta = sta_info_get_bss(sdata, mac);
->>>>>>> 730dd705
 	if (sta) {
 		ret = 0;
 		sta_set_sinfo(sta, sinfo);
@@ -791,11 +775,7 @@
 	if (mac) {
 		rcu_read_lock();
 
-<<<<<<< HEAD
-		sta = sta_info_get(sdata, mac);
-=======
 		sta = sta_info_get_bss(sdata, mac);
->>>>>>> 730dd705
 		if (!sta) {
 			rcu_read_unlock();
 			return -ENOENT;
@@ -823,11 +803,7 @@
 
 	rcu_read_lock();
 
-<<<<<<< HEAD
-	sta = sta_info_get(sdata, mac);
-=======
 	sta = sta_info_get_bss(sdata, mac);
->>>>>>> 730dd705
 	if (!sta) {
 		rcu_read_unlock();
 		return -ENOENT;
@@ -1447,11 +1423,6 @@
 	struct ieee80211_sub_if_data *sdata = IEEE80211_DEV_TO_SUB_IF(dev);
 	struct ieee80211_local *local = wdev_priv(dev->ieee80211_ptr);
 	int i;
-<<<<<<< HEAD
-	u32 target_rate;
-	struct ieee80211_supported_band *sband;
-=======
->>>>>>> 730dd705
 
 	/*
 	 * This _could_ be supported by providing a hook for
@@ -1460,37 +1431,12 @@
 	 */
 	if (local->hw.flags & IEEE80211_HW_HAS_RATE_CONTROL)
 		return -EOPNOTSUPP;
-<<<<<<< HEAD
-
-	sband = local->hw.wiphy->bands[local->hw.conf.channel->band];
-
-	/*
-	 * target_rate = -1, rate->fixed = 0 means auto only, so use all rates
-	 * target_rate = X, rate->fixed = 1 means only rate X
-	 * target_rate = X, rate->fixed = 0 means all rates <= X
-	 */
-	sdata->max_ratectrl_rateidx = -1;
-	sdata->force_unicast_rateidx = -1;
-=======
-
->>>>>>> 730dd705
+
 
 	for (i = 0; i < IEEE80211_NUM_BANDS; i++)
 		sdata->rc_rateidx_mask[i] = mask->control[i].legacy;
 
-<<<<<<< HEAD
-	for (i = 0; i< sband->n_bitrates; i++) {
-		if (target_rate != sband->bitrates[i].bitrate)
-			continue;
-
-		/* requested bitrate found */
-		sdata->max_ratectrl_rateidx = i;
-		if (mask->fixed)
-			sdata->force_unicast_rateidx = i;
-		return 0;
-	}
-
-	return -EINVAL;
+	return 0;
 }
 
 static int ieee80211_remain_on_channel(struct wiphy *wiphy,
@@ -1502,20 +1448,6 @@
 {
 	struct ieee80211_sub_if_data *sdata = IEEE80211_DEV_TO_SUB_IF(dev);
 
-=======
-	return 0;
-}
-
-static int ieee80211_remain_on_channel(struct wiphy *wiphy,
-				       struct net_device *dev,
-				       struct ieee80211_channel *chan,
-				       enum nl80211_channel_type channel_type,
-				       unsigned int duration,
-				       u64 *cookie)
-{
-	struct ieee80211_sub_if_data *sdata = IEEE80211_DEV_TO_SUB_IF(dev);
-
->>>>>>> 730dd705
 	return ieee80211_wk_remain_on_channel(sdata, chan, channel_type,
 					      duration, cookie);
 }
