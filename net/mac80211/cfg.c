/*
 * mac80211 configuration hooks for cfg80211
 *
 * Copyright 2006, 2007	Johannes Berg <johannes@sipsolutions.net>
 *
 * This file is GPLv2 as found in COPYING.
 */

#include <linux/ieee80211.h>
#include <linux/nl80211.h>
#include <linux/rtnetlink.h>
#include <net/net_namespace.h>
#include <linux/rcupdate.h>
#include <net/cfg80211.h>
#include "ieee80211_i.h"
#include "driver-ops.h"
#include "cfg.h"
#include "rate.h"
#include "mesh.h"

static bool nl80211_type_check(enum nl80211_iftype type)
{
	switch (type) {
	case NL80211_IFTYPE_ADHOC:
	case NL80211_IFTYPE_STATION:
	case NL80211_IFTYPE_MONITOR:
#ifdef CONFIG_MAC80211_MESH
	case NL80211_IFTYPE_MESH_POINT:
#endif
	case NL80211_IFTYPE_AP:
	case NL80211_IFTYPE_AP_VLAN:
	case NL80211_IFTYPE_WDS:
		return true;
	default:
		return false;
	}
}

static bool nl80211_params_check(enum nl80211_iftype type,
				 struct vif_params *params)
{
	if (!nl80211_type_check(type))
		return false;

	return true;
}

static int ieee80211_add_iface(struct wiphy *wiphy, char *name,
			       enum nl80211_iftype type, u32 *flags,
			       struct vif_params *params)
{
	struct ieee80211_local *local = wiphy_priv(wiphy);
	struct net_device *dev;
	struct ieee80211_sub_if_data *sdata;
	int err;

	if (!nl80211_params_check(type, params))
		return -EINVAL;

	err = ieee80211_if_add(local, name, &dev, type, params);
	if (err || type != NL80211_IFTYPE_MONITOR || !flags)
		return err;

	sdata = IEEE80211_DEV_TO_SUB_IF(dev);
	sdata->u.mntr_flags = *flags;
	return 0;
}

static int ieee80211_del_iface(struct wiphy *wiphy, struct net_device *dev)
{
	ieee80211_if_remove(IEEE80211_DEV_TO_SUB_IF(dev));

	return 0;
}

static int ieee80211_change_iface(struct wiphy *wiphy,
				  struct net_device *dev,
				  enum nl80211_iftype type, u32 *flags,
				  struct vif_params *params)
{
	struct ieee80211_sub_if_data *sdata = IEEE80211_DEV_TO_SUB_IF(dev);
	int ret;

	if (ieee80211_sdata_running(sdata))
		return -EBUSY;

	if (!nl80211_params_check(type, params))
		return -EINVAL;

	ret = ieee80211_if_change_type(sdata, type);
	if (ret)
		return ret;

	if (ieee80211_vif_is_mesh(&sdata->vif) && params->mesh_id_len)
		ieee80211_sdata_set_mesh_id(sdata,
					    params->mesh_id_len,
					    params->mesh_id);

	if (sdata->vif.type != NL80211_IFTYPE_MONITOR || !flags)
		return 0;

	if (type == NL80211_IFTYPE_AP_VLAN &&
	    params && params->use_4addr == 0)
		rcu_assign_pointer(sdata->u.vlan.sta, NULL);
	else if (type == NL80211_IFTYPE_STATION &&
		 params && params->use_4addr >= 0)
		sdata->u.mgd.use_4addr = params->use_4addr;

	sdata->u.mntr_flags = *flags;
	return 0;
}

static int ieee80211_add_key(struct wiphy *wiphy, struct net_device *dev,
			     u8 key_idx, const u8 *mac_addr,
			     struct key_params *params)
{
	struct ieee80211_sub_if_data *sdata;
	struct sta_info *sta = NULL;
	enum ieee80211_key_alg alg;
	struct ieee80211_key *key;
	int err;

	sdata = IEEE80211_DEV_TO_SUB_IF(dev);

	switch (params->cipher) {
	case WLAN_CIPHER_SUITE_WEP40:
	case WLAN_CIPHER_SUITE_WEP104:
		alg = ALG_WEP;
		break;
	case WLAN_CIPHER_SUITE_TKIP:
		alg = ALG_TKIP;
		break;
	case WLAN_CIPHER_SUITE_CCMP:
		alg = ALG_CCMP;
		break;
	case WLAN_CIPHER_SUITE_AES_CMAC:
		alg = ALG_AES_CMAC;
		break;
	default:
		return -EINVAL;
	}

	key = ieee80211_key_alloc(alg, key_idx, params->key_len, params->key,
				  params->seq_len, params->seq);
	if (!key)
		return -ENOMEM;

	rcu_read_lock();

	if (mac_addr) {
		sta = sta_info_get_bss(sdata, mac_addr);
		if (!sta) {
			ieee80211_key_free(key);
			err = -ENOENT;
			goto out_unlock;
		}
	}

	ieee80211_key_link(key, sdata, sta);

	err = 0;
 out_unlock:
	rcu_read_unlock();

	return err;
}

static int ieee80211_del_key(struct wiphy *wiphy, struct net_device *dev,
			     u8 key_idx, const u8 *mac_addr)
{
	struct ieee80211_sub_if_data *sdata;
	struct sta_info *sta;
	int ret;

	sdata = IEEE80211_DEV_TO_SUB_IF(dev);

	rcu_read_lock();

	if (mac_addr) {
		ret = -ENOENT;

		sta = sta_info_get_bss(sdata, mac_addr);
		if (!sta)
			goto out_unlock;

		if (sta->key) {
			ieee80211_key_free(sta->key);
			WARN_ON(sta->key);
			ret = 0;
		}

		goto out_unlock;
	}

	if (!sdata->keys[key_idx]) {
		ret = -ENOENT;
		goto out_unlock;
	}

	ieee80211_key_free(sdata->keys[key_idx]);
	WARN_ON(sdata->keys[key_idx]);

	ret = 0;
 out_unlock:
	rcu_read_unlock();

	return ret;
}

static int ieee80211_get_key(struct wiphy *wiphy, struct net_device *dev,
			     u8 key_idx, const u8 *mac_addr, void *cookie,
			     void (*callback)(void *cookie,
					      struct key_params *params))
{
	struct ieee80211_sub_if_data *sdata;
	struct sta_info *sta = NULL;
	u8 seq[6] = {0};
	struct key_params params;
	struct ieee80211_key *key;
	u32 iv32;
	u16 iv16;
	int err = -ENOENT;

	sdata = IEEE80211_DEV_TO_SUB_IF(dev);

	rcu_read_lock();

	if (mac_addr) {
		sta = sta_info_get_bss(sdata, mac_addr);
		if (!sta)
			goto out;

		key = sta->key;
	} else
		key = sdata->keys[key_idx];

	if (!key)
		goto out;

	memset(&params, 0, sizeof(params));

	switch (key->conf.alg) {
	case ALG_TKIP:
		params.cipher = WLAN_CIPHER_SUITE_TKIP;

		iv32 = key->u.tkip.tx.iv32;
		iv16 = key->u.tkip.tx.iv16;

		if (key->flags & KEY_FLAG_UPLOADED_TO_HARDWARE)
			drv_get_tkip_seq(sdata->local,
					 key->conf.hw_key_idx,
					 &iv32, &iv16);

		seq[0] = iv16 & 0xff;
		seq[1] = (iv16 >> 8) & 0xff;
		seq[2] = iv32 & 0xff;
		seq[3] = (iv32 >> 8) & 0xff;
		seq[4] = (iv32 >> 16) & 0xff;
		seq[5] = (iv32 >> 24) & 0xff;
		params.seq = seq;
		params.seq_len = 6;
		break;
	case ALG_CCMP:
		params.cipher = WLAN_CIPHER_SUITE_CCMP;
		seq[0] = key->u.ccmp.tx_pn[5];
		seq[1] = key->u.ccmp.tx_pn[4];
		seq[2] = key->u.ccmp.tx_pn[3];
		seq[3] = key->u.ccmp.tx_pn[2];
		seq[4] = key->u.ccmp.tx_pn[1];
		seq[5] = key->u.ccmp.tx_pn[0];
		params.seq = seq;
		params.seq_len = 6;
		break;
	case ALG_WEP:
		if (key->conf.keylen == 5)
			params.cipher = WLAN_CIPHER_SUITE_WEP40;
		else
			params.cipher = WLAN_CIPHER_SUITE_WEP104;
		break;
	case ALG_AES_CMAC:
		params.cipher = WLAN_CIPHER_SUITE_AES_CMAC;
		seq[0] = key->u.aes_cmac.tx_pn[5];
		seq[1] = key->u.aes_cmac.tx_pn[4];
		seq[2] = key->u.aes_cmac.tx_pn[3];
		seq[3] = key->u.aes_cmac.tx_pn[2];
		seq[4] = key->u.aes_cmac.tx_pn[1];
		seq[5] = key->u.aes_cmac.tx_pn[0];
		params.seq = seq;
		params.seq_len = 6;
		break;
	}

	params.key = key->conf.key;
	params.key_len = key->conf.keylen;

	callback(cookie, &params);
	err = 0;

 out:
	rcu_read_unlock();
	return err;
}

static int ieee80211_config_default_key(struct wiphy *wiphy,
					struct net_device *dev,
					u8 key_idx)
{
	struct ieee80211_sub_if_data *sdata;

	rcu_read_lock();

	sdata = IEEE80211_DEV_TO_SUB_IF(dev);
	ieee80211_set_default_key(sdata, key_idx);

	rcu_read_unlock();

	return 0;
}

static int ieee80211_config_default_mgmt_key(struct wiphy *wiphy,
					     struct net_device *dev,
					     u8 key_idx)
{
	struct ieee80211_sub_if_data *sdata;

	rcu_read_lock();

	sdata = IEEE80211_DEV_TO_SUB_IF(dev);
	ieee80211_set_default_mgmt_key(sdata, key_idx);

	rcu_read_unlock();

	return 0;
}

static void sta_set_sinfo(struct sta_info *sta, struct station_info *sinfo)
{
	struct ieee80211_sub_if_data *sdata = sta->sdata;

	sinfo->generation = sdata->local->sta_generation;

	sinfo->filled = STATION_INFO_INACTIVE_TIME |
			STATION_INFO_RX_BYTES |
			STATION_INFO_TX_BYTES |
			STATION_INFO_RX_PACKETS |
			STATION_INFO_TX_PACKETS |
			STATION_INFO_TX_BITRATE;

	sinfo->inactive_time = jiffies_to_msecs(jiffies - sta->last_rx);
	sinfo->rx_bytes = sta->rx_bytes;
	sinfo->tx_bytes = sta->tx_bytes;
	sinfo->rx_packets = sta->rx_packets;
	sinfo->tx_packets = sta->tx_packets;

	if ((sta->local->hw.flags & IEEE80211_HW_SIGNAL_DBM) ||
	    (sta->local->hw.flags & IEEE80211_HW_SIGNAL_UNSPEC)) {
		sinfo->filled |= STATION_INFO_SIGNAL;
		sinfo->signal = (s8)sta->last_signal;
	}

	sinfo->txrate.flags = 0;
	if (sta->last_tx_rate.flags & IEEE80211_TX_RC_MCS)
		sinfo->txrate.flags |= RATE_INFO_FLAGS_MCS;
	if (sta->last_tx_rate.flags & IEEE80211_TX_RC_40_MHZ_WIDTH)
		sinfo->txrate.flags |= RATE_INFO_FLAGS_40_MHZ_WIDTH;
	if (sta->last_tx_rate.flags & IEEE80211_TX_RC_SHORT_GI)
		sinfo->txrate.flags |= RATE_INFO_FLAGS_SHORT_GI;

	if (!(sta->last_tx_rate.flags & IEEE80211_TX_RC_MCS)) {
		struct ieee80211_supported_band *sband;
		sband = sta->local->hw.wiphy->bands[
				sta->local->hw.conf.channel->band];
		sinfo->txrate.legacy =
			sband->bitrates[sta->last_tx_rate.idx].bitrate;
	} else
		sinfo->txrate.mcs = sta->last_tx_rate.idx;

	if (ieee80211_vif_is_mesh(&sdata->vif)) {
#ifdef CONFIG_MAC80211_MESH
		sinfo->filled |= STATION_INFO_LLID |
				 STATION_INFO_PLID |
				 STATION_INFO_PLINK_STATE;

		sinfo->llid = le16_to_cpu(sta->llid);
		sinfo->plid = le16_to_cpu(sta->plid);
		sinfo->plink_state = sta->plink_state;
#endif
	}
}


static int ieee80211_dump_station(struct wiphy *wiphy, struct net_device *dev,
				 int idx, u8 *mac, struct station_info *sinfo)
{
	struct ieee80211_sub_if_data *sdata = IEEE80211_DEV_TO_SUB_IF(dev);
	struct sta_info *sta;
	int ret = -ENOENT;

	rcu_read_lock();

	sta = sta_info_get_by_idx(sdata, idx);
	if (sta) {
		ret = 0;
		memcpy(mac, sta->sta.addr, ETH_ALEN);
		sta_set_sinfo(sta, sinfo);
	}

	rcu_read_unlock();

	return ret;
}

static int ieee80211_get_station(struct wiphy *wiphy, struct net_device *dev,
				 u8 *mac, struct station_info *sinfo)
{
	struct ieee80211_sub_if_data *sdata = IEEE80211_DEV_TO_SUB_IF(dev);
	struct sta_info *sta;
	int ret = -ENOENT;

	rcu_read_lock();

	sta = sta_info_get_bss(sdata, mac);
	if (sta) {
		ret = 0;
		sta_set_sinfo(sta, sinfo);
	}

	rcu_read_unlock();

	return ret;
}

/*
 * This handles both adding a beacon and setting new beacon info
 */
static int ieee80211_config_beacon(struct ieee80211_sub_if_data *sdata,
				   struct beacon_parameters *params)
{
	struct beacon_data *new, *old;
	int new_head_len, new_tail_len;
	int size;
	int err = -EINVAL;

	old = sdata->u.ap.beacon;

	/* head must not be zero-length */
	if (params->head && !params->head_len)
		return -EINVAL;

	/*
	 * This is a kludge. beacon interval should really be part
	 * of the beacon information.
	 */
	if (params->interval &&
	    (sdata->vif.bss_conf.beacon_int != params->interval)) {
		sdata->vif.bss_conf.beacon_int = params->interval;
		ieee80211_bss_info_change_notify(sdata,
						 BSS_CHANGED_BEACON_INT);
	}

	/* Need to have a beacon head if we don't have one yet */
	if (!params->head && !old)
		return err;

	/* sorry, no way to start beaconing without dtim period */
	if (!params->dtim_period && !old)
		return err;

	/* new or old head? */
	if (params->head)
		new_head_len = params->head_len;
	else
		new_head_len = old->head_len;

	/* new or old tail? */
	if (params->tail || !old)
		/* params->tail_len will be zero for !params->tail */
		new_tail_len = params->tail_len;
	else
		new_tail_len = old->tail_len;

	size = sizeof(*new) + new_head_len + new_tail_len;

	new = kzalloc(size, GFP_KERNEL);
	if (!new)
		return -ENOMEM;

	/* start filling the new info now */

	/* new or old dtim period? */
	if (params->dtim_period)
		new->dtim_period = params->dtim_period;
	else
		new->dtim_period = old->dtim_period;

	/*
	 * pointers go into the block we allocated,
	 * memory is | beacon_data | head | tail |
	 */
	new->head = ((u8 *) new) + sizeof(*new);
	new->tail = new->head + new_head_len;
	new->head_len = new_head_len;
	new->tail_len = new_tail_len;

	/* copy in head */
	if (params->head)
		memcpy(new->head, params->head, new_head_len);
	else
		memcpy(new->head, old->head, new_head_len);

	/* copy in optional tail */
	if (params->tail)
		memcpy(new->tail, params->tail, new_tail_len);
	else
		if (old)
			memcpy(new->tail, old->tail, new_tail_len);

	sdata->vif.bss_conf.dtim_period = new->dtim_period;

	rcu_assign_pointer(sdata->u.ap.beacon, new);

	synchronize_rcu();

	kfree(old);

	ieee80211_bss_info_change_notify(sdata, BSS_CHANGED_BEACON_ENABLED |
						BSS_CHANGED_BEACON);
	return 0;
}

static int ieee80211_add_beacon(struct wiphy *wiphy, struct net_device *dev,
				struct beacon_parameters *params)
{
	struct ieee80211_sub_if_data *sdata;
	struct beacon_data *old;

	sdata = IEEE80211_DEV_TO_SUB_IF(dev);

	old = sdata->u.ap.beacon;

	if (old)
		return -EALREADY;

	return ieee80211_config_beacon(sdata, params);
}

static int ieee80211_set_beacon(struct wiphy *wiphy, struct net_device *dev,
				struct beacon_parameters *params)
{
	struct ieee80211_sub_if_data *sdata;
	struct beacon_data *old;

	sdata = IEEE80211_DEV_TO_SUB_IF(dev);

	old = sdata->u.ap.beacon;

	if (!old)
		return -ENOENT;

	return ieee80211_config_beacon(sdata, params);
}

static int ieee80211_del_beacon(struct wiphy *wiphy, struct net_device *dev)
{
	struct ieee80211_sub_if_data *sdata;
	struct beacon_data *old;

	sdata = IEEE80211_DEV_TO_SUB_IF(dev);

	old = sdata->u.ap.beacon;

	if (!old)
		return -ENOENT;

	rcu_assign_pointer(sdata->u.ap.beacon, NULL);
	synchronize_rcu();
	kfree(old);

	ieee80211_bss_info_change_notify(sdata, BSS_CHANGED_BEACON_ENABLED);
	return 0;
}

/* Layer 2 Update frame (802.2 Type 1 LLC XID Update response) */
struct iapp_layer2_update {
	u8 da[ETH_ALEN];	/* broadcast */
	u8 sa[ETH_ALEN];	/* STA addr */
	__be16 len;		/* 6 */
	u8 dsap;		/* 0 */
	u8 ssap;		/* 0 */
	u8 control;
	u8 xid_info[3];
} __attribute__ ((packed));

static void ieee80211_send_layer2_update(struct sta_info *sta)
{
	struct iapp_layer2_update *msg;
	struct sk_buff *skb;

	/* Send Level 2 Update Frame to update forwarding tables in layer 2
	 * bridge devices */

	skb = dev_alloc_skb(sizeof(*msg));
	if (!skb)
		return;
	msg = (struct iapp_layer2_update *)skb_put(skb, sizeof(*msg));

	/* 802.2 Type 1 Logical Link Control (LLC) Exchange Identifier (XID)
	 * Update response frame; IEEE Std 802.2-1998, 5.4.1.2.1 */

	memset(msg->da, 0xff, ETH_ALEN);
	memcpy(msg->sa, sta->sta.addr, ETH_ALEN);
	msg->len = htons(6);
	msg->dsap = 0;
	msg->ssap = 0x01;	/* NULL LSAP, CR Bit: Response */
	msg->control = 0xaf;	/* XID response lsb.1111F101.
				 * F=0 (no poll command; unsolicited frame) */
	msg->xid_info[0] = 0x81;	/* XID format identifier */
	msg->xid_info[1] = 1;	/* LLC types/classes: Type 1 LLC */
	msg->xid_info[2] = 0;	/* XID sender's receive window size (RW) */

	skb->dev = sta->sdata->dev;
	skb->protocol = eth_type_trans(skb, sta->sdata->dev);
	memset(skb->cb, 0, sizeof(skb->cb));
	netif_rx(skb);
}

static void sta_apply_parameters(struct ieee80211_local *local,
				 struct sta_info *sta,
				 struct station_parameters *params)
{
	u32 rates;
	int i, j;
	struct ieee80211_supported_band *sband;
	struct ieee80211_sub_if_data *sdata = sta->sdata;
	u32 mask, set;

	sband = local->hw.wiphy->bands[local->oper_channel->band];

	spin_lock_bh(&sta->lock);
	mask = params->sta_flags_mask;
	set = params->sta_flags_set;

	if (mask & BIT(NL80211_STA_FLAG_AUTHORIZED)) {
		sta->flags &= ~WLAN_STA_AUTHORIZED;
		if (set & BIT(NL80211_STA_FLAG_AUTHORIZED))
			sta->flags |= WLAN_STA_AUTHORIZED;
	}

	if (mask & BIT(NL80211_STA_FLAG_SHORT_PREAMBLE)) {
		sta->flags &= ~WLAN_STA_SHORT_PREAMBLE;
		if (set & BIT(NL80211_STA_FLAG_SHORT_PREAMBLE))
			sta->flags |= WLAN_STA_SHORT_PREAMBLE;
	}

	if (mask & BIT(NL80211_STA_FLAG_WME)) {
		sta->flags &= ~WLAN_STA_WME;
		if (set & BIT(NL80211_STA_FLAG_WME))
			sta->flags |= WLAN_STA_WME;
	}

	if (mask & BIT(NL80211_STA_FLAG_MFP)) {
		sta->flags &= ~WLAN_STA_MFP;
		if (set & BIT(NL80211_STA_FLAG_MFP))
			sta->flags |= WLAN_STA_MFP;
	}
	spin_unlock_bh(&sta->lock);

	/*
	 * cfg80211 validates this (1-2007) and allows setting the AID
	 * only when creating a new station entry
	 */
	if (params->aid)
		sta->sta.aid = params->aid;

	/*
	 * FIXME: updating the following information is racy when this
	 *	  function is called from ieee80211_change_station().
	 *	  However, all this information should be static so
	 *	  maybe we should just reject attemps to change it.
	 */

	if (params->listen_interval >= 0)
		sta->listen_interval = params->listen_interval;

	if (params->supported_rates) {
		rates = 0;

		for (i = 0; i < params->supported_rates_len; i++) {
			int rate = (params->supported_rates[i] & 0x7f) * 5;
			for (j = 0; j < sband->n_bitrates; j++) {
				if (sband->bitrates[j].bitrate == rate)
					rates |= BIT(j);
			}
		}
		sta->sta.supp_rates[local->oper_channel->band] = rates;
	}

	if (params->ht_capa)
		ieee80211_ht_cap_ie_to_sta_ht_cap(sband,
						  params->ht_capa,
						  &sta->sta.ht_cap);

	if (ieee80211_vif_is_mesh(&sdata->vif) && params->plink_action) {
		switch (params->plink_action) {
		case PLINK_ACTION_OPEN:
			mesh_plink_open(sta);
			break;
		case PLINK_ACTION_BLOCK:
			mesh_plink_block(sta);
			break;
		}
	}
}

static int ieee80211_add_station(struct wiphy *wiphy, struct net_device *dev,
				 u8 *mac, struct station_parameters *params)
{
	struct ieee80211_local *local = wiphy_priv(wiphy);
	struct sta_info *sta;
	struct ieee80211_sub_if_data *sdata;
	int err;
	int layer2_update;

	if (params->vlan) {
		sdata = IEEE80211_DEV_TO_SUB_IF(params->vlan);

		if (sdata->vif.type != NL80211_IFTYPE_AP_VLAN &&
		    sdata->vif.type != NL80211_IFTYPE_AP)
			return -EINVAL;
	} else
		sdata = IEEE80211_DEV_TO_SUB_IF(dev);

	if (compare_ether_addr(mac, sdata->vif.addr) == 0)
		return -EINVAL;

	if (is_multicast_ether_addr(mac))
		return -EINVAL;

	sta = sta_info_alloc(sdata, mac, GFP_KERNEL);
	if (!sta)
		return -ENOMEM;

	sta->flags = WLAN_STA_AUTH | WLAN_STA_ASSOC;

	sta_apply_parameters(local, sta, params);

	rate_control_rate_init(sta);

	layer2_update = sdata->vif.type == NL80211_IFTYPE_AP_VLAN ||
		sdata->vif.type == NL80211_IFTYPE_AP;

	err = sta_info_insert_rcu(sta);
	if (err) {
		rcu_read_unlock();
		return err;
	}

	if (layer2_update)
		ieee80211_send_layer2_update(sta);

	rcu_read_unlock();

	return 0;
}

static int ieee80211_del_station(struct wiphy *wiphy, struct net_device *dev,
				 u8 *mac)
{
	struct ieee80211_local *local = wiphy_priv(wiphy);
	struct ieee80211_sub_if_data *sdata;

	sdata = IEEE80211_DEV_TO_SUB_IF(dev);

<<<<<<< HEAD
	if (mac) {
		rcu_read_lock();

		sta = sta_info_get_bss(sdata, mac);
		if (!sta) {
			rcu_read_unlock();
			return -ENOENT;
		}

		sta_info_unlink(&sta);
		rcu_read_unlock();

		sta_info_destroy(sta);
	} else
		sta_info_flush(local, sdata);
=======
	if (mac)
		return sta_info_destroy_addr_bss(sdata, mac);
>>>>>>> 4cad6c7c

	sta_info_flush(local, sdata);
	return 0;
}

static int ieee80211_change_station(struct wiphy *wiphy,
				    struct net_device *dev,
				    u8 *mac,
				    struct station_parameters *params)
{
	struct ieee80211_sub_if_data *sdata = IEEE80211_DEV_TO_SUB_IF(dev);
	struct ieee80211_local *local = wiphy_priv(wiphy);
	struct sta_info *sta;
	struct ieee80211_sub_if_data *vlansdata;

	rcu_read_lock();

	sta = sta_info_get_bss(sdata, mac);
	if (!sta) {
		rcu_read_unlock();
		return -ENOENT;
	}

	if (params->vlan && params->vlan != sta->sdata->dev) {
		vlansdata = IEEE80211_DEV_TO_SUB_IF(params->vlan);

		if (vlansdata->vif.type != NL80211_IFTYPE_AP_VLAN &&
		    vlansdata->vif.type != NL80211_IFTYPE_AP) {
			rcu_read_unlock();
			return -EINVAL;
		}

		if (params->vlan->ieee80211_ptr->use_4addr) {
			if (vlansdata->u.vlan.sta) {
				rcu_read_unlock();
				return -EBUSY;
			}

			rcu_assign_pointer(vlansdata->u.vlan.sta, sta);
		}

		sta->sdata = vlansdata;
		ieee80211_send_layer2_update(sta);
	}

	sta_apply_parameters(local, sta, params);

	rcu_read_unlock();

	return 0;
}

#ifdef CONFIG_MAC80211_MESH
static int ieee80211_add_mpath(struct wiphy *wiphy, struct net_device *dev,
				 u8 *dst, u8 *next_hop)
{
	struct ieee80211_sub_if_data *sdata;
	struct mesh_path *mpath;
	struct sta_info *sta;
	int err;

	sdata = IEEE80211_DEV_TO_SUB_IF(dev);

	rcu_read_lock();
	sta = sta_info_get(sdata, next_hop);
	if (!sta) {
		rcu_read_unlock();
		return -ENOENT;
	}

	err = mesh_path_add(dst, sdata);
	if (err) {
		rcu_read_unlock();
		return err;
	}

	mpath = mesh_path_lookup(dst, sdata);
	if (!mpath) {
		rcu_read_unlock();
		return -ENXIO;
	}
	mesh_path_fix_nexthop(mpath, sta);

	rcu_read_unlock();
	return 0;
}

static int ieee80211_del_mpath(struct wiphy *wiphy, struct net_device *dev,
				 u8 *dst)
{
	struct ieee80211_sub_if_data *sdata = IEEE80211_DEV_TO_SUB_IF(dev);

	if (dst)
		return mesh_path_del(dst, sdata);

	mesh_path_flush(sdata);
	return 0;
}

static int ieee80211_change_mpath(struct wiphy *wiphy,
				    struct net_device *dev,
				    u8 *dst, u8 *next_hop)
{
	struct ieee80211_sub_if_data *sdata;
	struct mesh_path *mpath;
	struct sta_info *sta;

	sdata = IEEE80211_DEV_TO_SUB_IF(dev);

	rcu_read_lock();

	sta = sta_info_get(sdata, next_hop);
	if (!sta) {
		rcu_read_unlock();
		return -ENOENT;
	}

	mpath = mesh_path_lookup(dst, sdata);
	if (!mpath) {
		rcu_read_unlock();
		return -ENOENT;
	}

	mesh_path_fix_nexthop(mpath, sta);

	rcu_read_unlock();
	return 0;
}

static void mpath_set_pinfo(struct mesh_path *mpath, u8 *next_hop,
			    struct mpath_info *pinfo)
{
	if (mpath->next_hop)
		memcpy(next_hop, mpath->next_hop->sta.addr, ETH_ALEN);
	else
		memset(next_hop, 0, ETH_ALEN);

	pinfo->generation = mesh_paths_generation;

	pinfo->filled = MPATH_INFO_FRAME_QLEN |
			MPATH_INFO_SN |
			MPATH_INFO_METRIC |
			MPATH_INFO_EXPTIME |
			MPATH_INFO_DISCOVERY_TIMEOUT |
			MPATH_INFO_DISCOVERY_RETRIES |
			MPATH_INFO_FLAGS;

	pinfo->frame_qlen = mpath->frame_queue.qlen;
	pinfo->sn = mpath->sn;
	pinfo->metric = mpath->metric;
	if (time_before(jiffies, mpath->exp_time))
		pinfo->exptime = jiffies_to_msecs(mpath->exp_time - jiffies);
	pinfo->discovery_timeout =
			jiffies_to_msecs(mpath->discovery_timeout);
	pinfo->discovery_retries = mpath->discovery_retries;
	pinfo->flags = 0;
	if (mpath->flags & MESH_PATH_ACTIVE)
		pinfo->flags |= NL80211_MPATH_FLAG_ACTIVE;
	if (mpath->flags & MESH_PATH_RESOLVING)
		pinfo->flags |= NL80211_MPATH_FLAG_RESOLVING;
	if (mpath->flags & MESH_PATH_SN_VALID)
		pinfo->flags |= NL80211_MPATH_FLAG_SN_VALID;
	if (mpath->flags & MESH_PATH_FIXED)
		pinfo->flags |= NL80211_MPATH_FLAG_FIXED;
	if (mpath->flags & MESH_PATH_RESOLVING)
		pinfo->flags |= NL80211_MPATH_FLAG_RESOLVING;

	pinfo->flags = mpath->flags;
}

static int ieee80211_get_mpath(struct wiphy *wiphy, struct net_device *dev,
			       u8 *dst, u8 *next_hop, struct mpath_info *pinfo)

{
	struct ieee80211_sub_if_data *sdata;
	struct mesh_path *mpath;

	sdata = IEEE80211_DEV_TO_SUB_IF(dev);

	rcu_read_lock();
	mpath = mesh_path_lookup(dst, sdata);
	if (!mpath) {
		rcu_read_unlock();
		return -ENOENT;
	}
	memcpy(dst, mpath->dst, ETH_ALEN);
	mpath_set_pinfo(mpath, next_hop, pinfo);
	rcu_read_unlock();
	return 0;
}

static int ieee80211_dump_mpath(struct wiphy *wiphy, struct net_device *dev,
				 int idx, u8 *dst, u8 *next_hop,
				 struct mpath_info *pinfo)
{
	struct ieee80211_sub_if_data *sdata;
	struct mesh_path *mpath;

	sdata = IEEE80211_DEV_TO_SUB_IF(dev);

	rcu_read_lock();
	mpath = mesh_path_lookup_by_idx(idx, sdata);
	if (!mpath) {
		rcu_read_unlock();
		return -ENOENT;
	}
	memcpy(dst, mpath->dst, ETH_ALEN);
	mpath_set_pinfo(mpath, next_hop, pinfo);
	rcu_read_unlock();
	return 0;
}

static int ieee80211_get_mesh_params(struct wiphy *wiphy,
				struct net_device *dev,
				struct mesh_config *conf)
{
	struct ieee80211_sub_if_data *sdata;
	sdata = IEEE80211_DEV_TO_SUB_IF(dev);

	memcpy(conf, &(sdata->u.mesh.mshcfg), sizeof(struct mesh_config));
	return 0;
}

static inline bool _chg_mesh_attr(enum nl80211_meshconf_params parm, u32 mask)
{
	return (mask >> (parm-1)) & 0x1;
}

static int ieee80211_set_mesh_params(struct wiphy *wiphy,
				struct net_device *dev,
				const struct mesh_config *nconf, u32 mask)
{
	struct mesh_config *conf;
	struct ieee80211_sub_if_data *sdata;
	struct ieee80211_if_mesh *ifmsh;

	sdata = IEEE80211_DEV_TO_SUB_IF(dev);
	ifmsh = &sdata->u.mesh;

	/* Set the config options which we are interested in setting */
	conf = &(sdata->u.mesh.mshcfg);
	if (_chg_mesh_attr(NL80211_MESHCONF_RETRY_TIMEOUT, mask))
		conf->dot11MeshRetryTimeout = nconf->dot11MeshRetryTimeout;
	if (_chg_mesh_attr(NL80211_MESHCONF_CONFIRM_TIMEOUT, mask))
		conf->dot11MeshConfirmTimeout = nconf->dot11MeshConfirmTimeout;
	if (_chg_mesh_attr(NL80211_MESHCONF_HOLDING_TIMEOUT, mask))
		conf->dot11MeshHoldingTimeout = nconf->dot11MeshHoldingTimeout;
	if (_chg_mesh_attr(NL80211_MESHCONF_MAX_PEER_LINKS, mask))
		conf->dot11MeshMaxPeerLinks = nconf->dot11MeshMaxPeerLinks;
	if (_chg_mesh_attr(NL80211_MESHCONF_MAX_RETRIES, mask))
		conf->dot11MeshMaxRetries = nconf->dot11MeshMaxRetries;
	if (_chg_mesh_attr(NL80211_MESHCONF_TTL, mask))
		conf->dot11MeshTTL = nconf->dot11MeshTTL;
	if (_chg_mesh_attr(NL80211_MESHCONF_AUTO_OPEN_PLINKS, mask))
		conf->auto_open_plinks = nconf->auto_open_plinks;
	if (_chg_mesh_attr(NL80211_MESHCONF_HWMP_MAX_PREQ_RETRIES, mask))
		conf->dot11MeshHWMPmaxPREQretries =
			nconf->dot11MeshHWMPmaxPREQretries;
	if (_chg_mesh_attr(NL80211_MESHCONF_PATH_REFRESH_TIME, mask))
		conf->path_refresh_time = nconf->path_refresh_time;
	if (_chg_mesh_attr(NL80211_MESHCONF_MIN_DISCOVERY_TIMEOUT, mask))
		conf->min_discovery_timeout = nconf->min_discovery_timeout;
	if (_chg_mesh_attr(NL80211_MESHCONF_HWMP_ACTIVE_PATH_TIMEOUT, mask))
		conf->dot11MeshHWMPactivePathTimeout =
			nconf->dot11MeshHWMPactivePathTimeout;
	if (_chg_mesh_attr(NL80211_MESHCONF_HWMP_PREQ_MIN_INTERVAL, mask))
		conf->dot11MeshHWMPpreqMinInterval =
			nconf->dot11MeshHWMPpreqMinInterval;
	if (_chg_mesh_attr(NL80211_MESHCONF_HWMP_NET_DIAM_TRVS_TIME,
			   mask))
		conf->dot11MeshHWMPnetDiameterTraversalTime =
			nconf->dot11MeshHWMPnetDiameterTraversalTime;
	if (_chg_mesh_attr(NL80211_MESHCONF_HWMP_ROOTMODE, mask)) {
		conf->dot11MeshHWMPRootMode = nconf->dot11MeshHWMPRootMode;
		ieee80211_mesh_root_setup(ifmsh);
	}
	return 0;
}

#endif

static int ieee80211_change_bss(struct wiphy *wiphy,
				struct net_device *dev,
				struct bss_parameters *params)
{
	struct ieee80211_sub_if_data *sdata;
	u32 changed = 0;

	sdata = IEEE80211_DEV_TO_SUB_IF(dev);

	if (params->use_cts_prot >= 0) {
		sdata->vif.bss_conf.use_cts_prot = params->use_cts_prot;
		changed |= BSS_CHANGED_ERP_CTS_PROT;
	}
	if (params->use_short_preamble >= 0) {
		sdata->vif.bss_conf.use_short_preamble =
			params->use_short_preamble;
		changed |= BSS_CHANGED_ERP_PREAMBLE;
	}

	if (!sdata->vif.bss_conf.use_short_slot &&
	    sdata->local->hw.conf.channel->band == IEEE80211_BAND_5GHZ) {
		sdata->vif.bss_conf.use_short_slot = true;
		changed |= BSS_CHANGED_ERP_SLOT;
	}

	if (params->use_short_slot_time >= 0) {
		sdata->vif.bss_conf.use_short_slot =
			params->use_short_slot_time;
		changed |= BSS_CHANGED_ERP_SLOT;
	}

	if (params->basic_rates) {
		int i, j;
		u32 rates = 0;
		struct ieee80211_local *local = wiphy_priv(wiphy);
		struct ieee80211_supported_band *sband =
			wiphy->bands[local->oper_channel->band];

		for (i = 0; i < params->basic_rates_len; i++) {
			int rate = (params->basic_rates[i] & 0x7f) * 5;
			for (j = 0; j < sband->n_bitrates; j++) {
				if (sband->bitrates[j].bitrate == rate)
					rates |= BIT(j);
			}
		}
		sdata->vif.bss_conf.basic_rates = rates;
		changed |= BSS_CHANGED_BASIC_RATES;
	}

	ieee80211_bss_info_change_notify(sdata, changed);

	return 0;
}

static int ieee80211_set_txq_params(struct wiphy *wiphy,
				    struct ieee80211_txq_params *params)
{
	struct ieee80211_local *local = wiphy_priv(wiphy);
	struct ieee80211_tx_queue_params p;

	if (!local->ops->conf_tx)
		return -EOPNOTSUPP;

	memset(&p, 0, sizeof(p));
	p.aifs = params->aifs;
	p.cw_max = params->cwmax;
	p.cw_min = params->cwmin;
	p.txop = params->txop;

	/*
	 * Setting tx queue params disables u-apsd because it's only
	 * called in master mode.
	 */
	p.uapsd = false;

	if (drv_conf_tx(local, params->queue, &p)) {
		printk(KERN_DEBUG "%s: failed to set TX queue "
		       "parameters for queue %d\n",
		       wiphy_name(local->hw.wiphy), params->queue);
		return -EINVAL;
	}

	return 0;
}

static int ieee80211_set_channel(struct wiphy *wiphy,
				 struct ieee80211_channel *chan,
				 enum nl80211_channel_type channel_type)
{
	struct ieee80211_local *local = wiphy_priv(wiphy);

	local->oper_channel = chan;
	local->oper_channel_type = channel_type;

	return ieee80211_hw_config(local, IEEE80211_CONF_CHANGE_CHANNEL);
}

#ifdef CONFIG_PM
static int ieee80211_suspend(struct wiphy *wiphy)
{
	return __ieee80211_suspend(wiphy_priv(wiphy));
}

static int ieee80211_resume(struct wiphy *wiphy)
{
	return __ieee80211_resume(wiphy_priv(wiphy));
}
#else
#define ieee80211_suspend NULL
#define ieee80211_resume NULL
#endif

static int ieee80211_scan(struct wiphy *wiphy,
			  struct net_device *dev,
			  struct cfg80211_scan_request *req)
{
	struct ieee80211_sub_if_data *sdata;

	sdata = IEEE80211_DEV_TO_SUB_IF(dev);

	if (sdata->vif.type != NL80211_IFTYPE_STATION &&
	    sdata->vif.type != NL80211_IFTYPE_ADHOC &&
	    sdata->vif.type != NL80211_IFTYPE_MESH_POINT &&
	    (sdata->vif.type != NL80211_IFTYPE_AP || sdata->u.ap.beacon))
		return -EOPNOTSUPP;

	return ieee80211_request_scan(sdata, req);
}

static int ieee80211_auth(struct wiphy *wiphy, struct net_device *dev,
			  struct cfg80211_auth_request *req)
{
	return ieee80211_mgd_auth(IEEE80211_DEV_TO_SUB_IF(dev), req);
}

static int ieee80211_assoc(struct wiphy *wiphy, struct net_device *dev,
			   struct cfg80211_assoc_request *req)
{
	return ieee80211_mgd_assoc(IEEE80211_DEV_TO_SUB_IF(dev), req);
}

static int ieee80211_deauth(struct wiphy *wiphy, struct net_device *dev,
			    struct cfg80211_deauth_request *req,
			    void *cookie)
{
	return ieee80211_mgd_deauth(IEEE80211_DEV_TO_SUB_IF(dev),
				    req, cookie);
}

static int ieee80211_disassoc(struct wiphy *wiphy, struct net_device *dev,
			      struct cfg80211_disassoc_request *req,
			      void *cookie)
{
	return ieee80211_mgd_disassoc(IEEE80211_DEV_TO_SUB_IF(dev),
				      req, cookie);
}

static int ieee80211_join_ibss(struct wiphy *wiphy, struct net_device *dev,
			       struct cfg80211_ibss_params *params)
{
	struct ieee80211_sub_if_data *sdata = IEEE80211_DEV_TO_SUB_IF(dev);

	return ieee80211_ibss_join(sdata, params);
}

static int ieee80211_leave_ibss(struct wiphy *wiphy, struct net_device *dev)
{
	struct ieee80211_sub_if_data *sdata = IEEE80211_DEV_TO_SUB_IF(dev);

	return ieee80211_ibss_leave(sdata);
}

static int ieee80211_set_wiphy_params(struct wiphy *wiphy, u32 changed)
{
	struct ieee80211_local *local = wiphy_priv(wiphy);
	int err;

	if (changed & WIPHY_PARAM_COVERAGE_CLASS) {
		err = drv_set_coverage_class(local, wiphy->coverage_class);

		if (err)
			return err;
	}

	if (changed & WIPHY_PARAM_RTS_THRESHOLD) {
		err = drv_set_rts_threshold(local, wiphy->rts_threshold);

		if (err)
			return err;
	}

	if (changed & WIPHY_PARAM_RETRY_SHORT)
		local->hw.conf.short_frame_max_tx_count = wiphy->retry_short;
	if (changed & WIPHY_PARAM_RETRY_LONG)
		local->hw.conf.long_frame_max_tx_count = wiphy->retry_long;
	if (changed &
	    (WIPHY_PARAM_RETRY_SHORT | WIPHY_PARAM_RETRY_LONG))
		ieee80211_hw_config(local, IEEE80211_CONF_CHANGE_RETRY_LIMITS);

	return 0;
}

static int ieee80211_set_tx_power(struct wiphy *wiphy,
				  enum tx_power_setting type, int dbm)
{
	struct ieee80211_local *local = wiphy_priv(wiphy);
	struct ieee80211_channel *chan = local->hw.conf.channel;
	u32 changes = 0;

	switch (type) {
	case TX_POWER_AUTOMATIC:
		local->user_power_level = -1;
		break;
	case TX_POWER_LIMITED:
		if (dbm < 0)
			return -EINVAL;
		local->user_power_level = dbm;
		break;
	case TX_POWER_FIXED:
		if (dbm < 0)
			return -EINVAL;
		/* TODO: move to cfg80211 when it knows the channel */
		if (dbm > chan->max_power)
			return -EINVAL;
		local->user_power_level = dbm;
		break;
	}

	ieee80211_hw_config(local, changes);

	return 0;
}

static int ieee80211_get_tx_power(struct wiphy *wiphy, int *dbm)
{
	struct ieee80211_local *local = wiphy_priv(wiphy);

	*dbm = local->hw.conf.power_level;

	return 0;
}

static int ieee80211_set_wds_peer(struct wiphy *wiphy, struct net_device *dev,
				  u8 *addr)
{
	struct ieee80211_sub_if_data *sdata = IEEE80211_DEV_TO_SUB_IF(dev);

	memcpy(&sdata->u.wds.remote_addr, addr, ETH_ALEN);

	return 0;
}

static void ieee80211_rfkill_poll(struct wiphy *wiphy)
{
	struct ieee80211_local *local = wiphy_priv(wiphy);

	drv_rfkill_poll(local);
}

#ifdef CONFIG_NL80211_TESTMODE
static int ieee80211_testmode_cmd(struct wiphy *wiphy, void *data, int len)
{
	struct ieee80211_local *local = wiphy_priv(wiphy);

	if (!local->ops->testmode_cmd)
		return -EOPNOTSUPP;

	return local->ops->testmode_cmd(&local->hw, data, len);
}
#endif

int __ieee80211_request_smps(struct ieee80211_sub_if_data *sdata,
			     enum ieee80211_smps_mode smps_mode)
{
	const u8 *ap;
	enum ieee80211_smps_mode old_req;
	int err;

	old_req = sdata->u.mgd.req_smps;
	sdata->u.mgd.req_smps = smps_mode;

	if (old_req == smps_mode &&
	    smps_mode != IEEE80211_SMPS_AUTOMATIC)
		return 0;

	/*
	 * If not associated, or current association is not an HT
	 * association, there's no need to send an action frame.
	 */
	if (!sdata->u.mgd.associated ||
	    sdata->local->oper_channel_type == NL80211_CHAN_NO_HT) {
		mutex_lock(&sdata->local->iflist_mtx);
		ieee80211_recalc_smps(sdata->local, sdata);
		mutex_unlock(&sdata->local->iflist_mtx);
		return 0;
	}

	ap = sdata->u.mgd.associated->bssid;

	if (smps_mode == IEEE80211_SMPS_AUTOMATIC) {
		if (sdata->u.mgd.powersave)
			smps_mode = IEEE80211_SMPS_DYNAMIC;
		else
			smps_mode = IEEE80211_SMPS_OFF;
	}

	/* send SM PS frame to AP */
	err = ieee80211_send_smps_action(sdata, smps_mode,
					 ap, ap);
	if (err)
		sdata->u.mgd.req_smps = old_req;

	return err;
}

static int ieee80211_set_power_mgmt(struct wiphy *wiphy, struct net_device *dev,
				    bool enabled, int timeout)
{
	struct ieee80211_sub_if_data *sdata = IEEE80211_DEV_TO_SUB_IF(dev);
	struct ieee80211_local *local = wdev_priv(dev->ieee80211_ptr);
	struct ieee80211_conf *conf = &local->hw.conf;

	if (sdata->vif.type != NL80211_IFTYPE_STATION)
		return -EOPNOTSUPP;

	if (!(local->hw.flags & IEEE80211_HW_SUPPORTS_PS))
		return -EOPNOTSUPP;

	if (enabled == sdata->u.mgd.powersave &&
	    timeout == conf->dynamic_ps_timeout)
		return 0;

	sdata->u.mgd.powersave = enabled;
	conf->dynamic_ps_timeout = timeout;

	/* no change, but if automatic follow powersave */
	mutex_lock(&sdata->u.mgd.mtx);
	__ieee80211_request_smps(sdata, sdata->u.mgd.req_smps);
	mutex_unlock(&sdata->u.mgd.mtx);

	if (local->hw.flags & IEEE80211_HW_SUPPORTS_DYNAMIC_PS)
		ieee80211_hw_config(local, IEEE80211_CONF_CHANGE_PS);

	ieee80211_recalc_ps(local, -1);

	return 0;
}

static int ieee80211_set_bitrate_mask(struct wiphy *wiphy,
				      struct net_device *dev,
				      const u8 *addr,
				      const struct cfg80211_bitrate_mask *mask)
{
	struct ieee80211_sub_if_data *sdata = IEEE80211_DEV_TO_SUB_IF(dev);
	struct ieee80211_local *local = wdev_priv(dev->ieee80211_ptr);
	int i;

	/*
	 * This _could_ be supported by providing a hook for
	 * drivers for this function, but at this point it
	 * doesn't seem worth bothering.
	 */
	if (local->hw.flags & IEEE80211_HW_HAS_RATE_CONTROL)
		return -EOPNOTSUPP;


	for (i = 0; i < IEEE80211_NUM_BANDS; i++)
		sdata->rc_rateidx_mask[i] = mask->control[i].legacy;

	return 0;
}

static int ieee80211_remain_on_channel(struct wiphy *wiphy,
				       struct net_device *dev,
				       struct ieee80211_channel *chan,
				       enum nl80211_channel_type channel_type,
				       unsigned int duration,
				       u64 *cookie)
{
	struct ieee80211_sub_if_data *sdata = IEEE80211_DEV_TO_SUB_IF(dev);

	return ieee80211_wk_remain_on_channel(sdata, chan, channel_type,
					      duration, cookie);
}

static int ieee80211_cancel_remain_on_channel(struct wiphy *wiphy,
					      struct net_device *dev,
					      u64 cookie)
{
	struct ieee80211_sub_if_data *sdata = IEEE80211_DEV_TO_SUB_IF(dev);

	return ieee80211_wk_cancel_remain_on_channel(sdata, cookie);
}

struct cfg80211_ops mac80211_config_ops = {
	.add_virtual_intf = ieee80211_add_iface,
	.del_virtual_intf = ieee80211_del_iface,
	.change_virtual_intf = ieee80211_change_iface,
	.add_key = ieee80211_add_key,
	.del_key = ieee80211_del_key,
	.get_key = ieee80211_get_key,
	.set_default_key = ieee80211_config_default_key,
	.set_default_mgmt_key = ieee80211_config_default_mgmt_key,
	.add_beacon = ieee80211_add_beacon,
	.set_beacon = ieee80211_set_beacon,
	.del_beacon = ieee80211_del_beacon,
	.add_station = ieee80211_add_station,
	.del_station = ieee80211_del_station,
	.change_station = ieee80211_change_station,
	.get_station = ieee80211_get_station,
	.dump_station = ieee80211_dump_station,
#ifdef CONFIG_MAC80211_MESH
	.add_mpath = ieee80211_add_mpath,
	.del_mpath = ieee80211_del_mpath,
	.change_mpath = ieee80211_change_mpath,
	.get_mpath = ieee80211_get_mpath,
	.dump_mpath = ieee80211_dump_mpath,
	.set_mesh_params = ieee80211_set_mesh_params,
	.get_mesh_params = ieee80211_get_mesh_params,
#endif
	.change_bss = ieee80211_change_bss,
	.set_txq_params = ieee80211_set_txq_params,
	.set_channel = ieee80211_set_channel,
	.suspend = ieee80211_suspend,
	.resume = ieee80211_resume,
	.scan = ieee80211_scan,
	.auth = ieee80211_auth,
	.assoc = ieee80211_assoc,
	.deauth = ieee80211_deauth,
	.disassoc = ieee80211_disassoc,
	.join_ibss = ieee80211_join_ibss,
	.leave_ibss = ieee80211_leave_ibss,
	.set_wiphy_params = ieee80211_set_wiphy_params,
	.set_tx_power = ieee80211_set_tx_power,
	.get_tx_power = ieee80211_get_tx_power,
	.set_wds_peer = ieee80211_set_wds_peer,
	.rfkill_poll = ieee80211_rfkill_poll,
	CFG80211_TESTMODE_CMD(ieee80211_testmode_cmd)
	.set_power_mgmt = ieee80211_set_power_mgmt,
	.set_bitrate_mask = ieee80211_set_bitrate_mask,
	.remain_on_channel = ieee80211_remain_on_channel,
	.cancel_remain_on_channel = ieee80211_cancel_remain_on_channel,
};<|MERGE_RESOLUTION|>--- conflicted
+++ resolved
@@ -771,26 +771,8 @@
 
 	sdata = IEEE80211_DEV_TO_SUB_IF(dev);
 
-<<<<<<< HEAD
-	if (mac) {
-		rcu_read_lock();
-
-		sta = sta_info_get_bss(sdata, mac);
-		if (!sta) {
-			rcu_read_unlock();
-			return -ENOENT;
-		}
-
-		sta_info_unlink(&sta);
-		rcu_read_unlock();
-
-		sta_info_destroy(sta);
-	} else
-		sta_info_flush(local, sdata);
-=======
 	if (mac)
 		return sta_info_destroy_addr_bss(sdata, mac);
->>>>>>> 4cad6c7c
 
 	sta_info_flush(local, sdata);
 	return 0;
