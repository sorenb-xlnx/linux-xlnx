--- conflicted
+++ resolved
@@ -1142,94 +1142,6 @@
 	return ieee80211_hw_config(local, IEEE80211_CONF_CHANGE_CHANNEL);
 }
 
-<<<<<<< HEAD
-static int set_mgmt_extra_ie_sta(struct ieee80211_sub_if_data *sdata,
-				 u8 subtype, u8 *ies, size_t ies_len)
-{
-	struct ieee80211_local *local = sdata->local;
-	struct ieee80211_if_managed *ifmgd = &sdata->u.mgd;
-
-	switch (subtype) {
-	case IEEE80211_STYPE_PROBE_REQ >> 4:
-		if (local->ops->hw_scan)
-			break;
-		kfree(ifmgd->ie_probereq);
-		ifmgd->ie_probereq = ies;
-		ifmgd->ie_probereq_len = ies_len;
-		return 0;
-	case IEEE80211_STYPE_PROBE_RESP >> 4:
-		kfree(ifmgd->ie_proberesp);
-		ifmgd->ie_proberesp = ies;
-		ifmgd->ie_proberesp_len = ies_len;
-		return 0;
-	case IEEE80211_STYPE_AUTH >> 4:
-		kfree(ifmgd->ie_auth);
-		ifmgd->ie_auth = ies;
-		ifmgd->ie_auth_len = ies_len;
-		return 0;
-	case IEEE80211_STYPE_ASSOC_REQ >> 4:
-		kfree(ifmgd->ie_assocreq);
-		ifmgd->ie_assocreq = ies;
-		ifmgd->ie_assocreq_len = ies_len;
-		return 0;
-	case IEEE80211_STYPE_REASSOC_REQ >> 4:
-		kfree(ifmgd->ie_reassocreq);
-		ifmgd->ie_reassocreq = ies;
-		ifmgd->ie_reassocreq_len = ies_len;
-		return 0;
-	case IEEE80211_STYPE_DEAUTH >> 4:
-		kfree(ifmgd->ie_deauth);
-		ifmgd->ie_deauth = ies;
-		ifmgd->ie_deauth_len = ies_len;
-		return 0;
-	case IEEE80211_STYPE_DISASSOC >> 4:
-		kfree(ifmgd->ie_disassoc);
-		ifmgd->ie_disassoc = ies;
-		ifmgd->ie_disassoc_len = ies_len;
-		return 0;
-	}
-
-	return -EOPNOTSUPP;
-}
-
-static int ieee80211_set_mgmt_extra_ie(struct wiphy *wiphy,
-				       struct net_device *dev,
-				       struct mgmt_extra_ie_params *params)
-{
-	struct ieee80211_sub_if_data *sdata;
-	u8 *ies;
-	size_t ies_len;
-	int ret = -EOPNOTSUPP;
-
-	if (params->ies) {
-		ies = kmemdup(params->ies, params->ies_len, GFP_KERNEL);
-		if (ies == NULL)
-			return -ENOMEM;
-		ies_len = params->ies_len;
-	} else {
-		ies = NULL;
-		ies_len = 0;
-	}
-
-	sdata = IEEE80211_DEV_TO_SUB_IF(dev);
-
-	switch (sdata->vif.type) {
-	case NL80211_IFTYPE_STATION:
-		ret = set_mgmt_extra_ie_sta(sdata, params->subtype,
-					    ies, ies_len);
-		break;
-	default:
-		ret = -EOPNOTSUPP;
-		break;
-	}
-
-	if (ret)
-		kfree(ies);
-	return ret;
-}
-
-=======
->>>>>>> ded760a1
 #ifdef CONFIG_PM
 static int ieee80211_suspend(struct wiphy *wiphy)
 {
@@ -1251,12 +1163,6 @@
 {
 	struct ieee80211_sub_if_data *sdata;
 
-<<<<<<< HEAD
-	if (!netif_running(dev))
-		return -ENETDOWN;
-
-=======
->>>>>>> ded760a1
 	sdata = IEEE80211_DEV_TO_SUB_IF(dev);
 
 	if (sdata->vif.type != NL80211_IFTYPE_STATION &&
@@ -1267,8 +1173,6 @@
 	return ieee80211_request_scan(sdata, req);
 }
 
-<<<<<<< HEAD
-=======
 static int ieee80211_auth(struct wiphy *wiphy, struct net_device *dev,
 			  struct cfg80211_auth_request *req)
 {
@@ -1382,7 +1286,6 @@
 	return ieee80211_sta_disassociate(sdata, req->reason_code);
 }
 
->>>>>>> ded760a1
 struct cfg80211_ops mac80211_config_ops = {
 	.add_virtual_intf = ieee80211_add_iface,
 	.del_virtual_intf = ieee80211_del_iface,
@@ -1412,12 +1315,6 @@
 	.change_bss = ieee80211_change_bss,
 	.set_txq_params = ieee80211_set_txq_params,
 	.set_channel = ieee80211_set_channel,
-<<<<<<< HEAD
-	.set_mgmt_extra_ie = ieee80211_set_mgmt_extra_ie,
-	.suspend = ieee80211_suspend,
-	.resume = ieee80211_resume,
-	.scan = ieee80211_scan,
-=======
 	.suspend = ieee80211_suspend,
 	.resume = ieee80211_resume,
 	.scan = ieee80211_scan,
@@ -1425,5 +1322,4 @@
 	.assoc = ieee80211_assoc,
 	.deauth = ieee80211_deauth,
 	.disassoc = ieee80211_disassoc,
->>>>>>> ded760a1
 };