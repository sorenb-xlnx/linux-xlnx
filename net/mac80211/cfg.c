--- conflicted
+++ resolved
@@ -1343,11 +1343,7 @@
 		return 0;
 	}
 
-<<<<<<< HEAD
-	ap = sdata->u.mgd.associated->cbss.bssid;
-=======
 	ap = sdata->u.mgd.associated->bssid;
->>>>>>> 891dc5e7
 
 	if (smps_mode == IEEE80211_SMPS_AUTOMATIC) {
 		if (sdata->u.mgd.powersave)
@@ -1443,8 +1439,6 @@
 	}
 
 	return -EINVAL;
-<<<<<<< HEAD
-=======
 }
 
 static int ieee80211_remain_on_channel(struct wiphy *wiphy,
@@ -1467,7 +1461,6 @@
 	struct ieee80211_sub_if_data *sdata = IEEE80211_DEV_TO_SUB_IF(dev);
 
 	return ieee80211_wk_cancel_remain_on_channel(sdata, cookie);
->>>>>>> 891dc5e7
 }
 
 struct cfg80211_ops mac80211_config_ops = {
