--- conflicted
+++ resolved
@@ -319,18 +319,6 @@
 
 	trace_api_restart_hw(local);
 
-<<<<<<< HEAD
-=======
-	/* wait for scan work complete */
-	flush_workqueue(local->workqueue);
-
-	WARN(test_bit(SCAN_HW_SCANNING, &local->scanning),
-		"%s called with hardware scan in progress\n", __func__);
-
-	if (unlikely(test_bit(SCAN_SW_SCANNING, &local->scanning)))
-		ieee80211_scan_cancel(local);
-
->>>>>>> a00eac0c
 	/* use this reason, ieee80211_reconfig will unblock it */
 	ieee80211_stop_queues_by_reason(hw,
 		IEEE80211_QUEUE_STOP_REASON_SUSPEND);
