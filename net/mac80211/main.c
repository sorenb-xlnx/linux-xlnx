/*
 * Copyright 2002-2005, Instant802 Networks, Inc.
 * Copyright 2005-2006, Devicescape Software, Inc.
 * Copyright 2006-2007	Jiri Benc <jbenc@suse.cz>
 *
 * This program is free software; you can redistribute it and/or modify
 * it under the terms of the GNU General Public License version 2 as
 * published by the Free Software Foundation.
 */

#include <net/mac80211.h>
#include <linux/module.h>
#include <linux/init.h>
#include <linux/netdevice.h>
#include <linux/types.h>
#include <linux/slab.h>
#include <linux/skbuff.h>
#include <linux/etherdevice.h>
#include <linux/if_arp.h>
#include <linux/rtnetlink.h>
#include <linux/bitmap.h>
#include <linux/pm_qos_params.h>
#include <linux/inetdevice.h>
#include <net/net_namespace.h>
#include <net/cfg80211.h>

#include "ieee80211_i.h"
#include "driver-ops.h"
#include "rate.h"
#include "mesh.h"
#include "wep.h"
#include "led.h"
#include "cfg.h"
#include "debugfs.h"


bool ieee80211_disable_40mhz_24ghz;
module_param(ieee80211_disable_40mhz_24ghz, bool, 0644);
MODULE_PARM_DESC(ieee80211_disable_40mhz_24ghz,
		 "Disable 40MHz support in the 2.4GHz band");

void ieee80211_configure_filter(struct ieee80211_local *local)
{
	u64 mc;
	unsigned int changed_flags;
	unsigned int new_flags = 0;

	if (atomic_read(&local->iff_promiscs))
		new_flags |= FIF_PROMISC_IN_BSS;

	if (atomic_read(&local->iff_allmultis))
		new_flags |= FIF_ALLMULTI;

	if (local->monitors || local->scanning)
		new_flags |= FIF_BCN_PRBRESP_PROMISC;

	if (local->fif_probe_req || local->probe_req_reg)
		new_flags |= FIF_PROBE_REQ;

	if (local->fif_fcsfail)
		new_flags |= FIF_FCSFAIL;

	if (local->fif_plcpfail)
		new_flags |= FIF_PLCPFAIL;

	if (local->fif_control)
		new_flags |= FIF_CONTROL;

	if (local->fif_other_bss)
		new_flags |= FIF_OTHER_BSS;

	if (local->fif_pspoll)
		new_flags |= FIF_PSPOLL;

	spin_lock_bh(&local->filter_lock);
	changed_flags = local->filter_flags ^ new_flags;

	mc = drv_prepare_multicast(local, &local->mc_list);
	spin_unlock_bh(&local->filter_lock);

	/* be a bit nasty */
	new_flags |= (1<<31);

	drv_configure_filter(local, changed_flags, &new_flags, mc);

	WARN_ON(new_flags & (1<<31));

	local->filter_flags = new_flags & ~(1<<31);
}

static void ieee80211_reconfig_filter(struct work_struct *work)
{
	struct ieee80211_local *local =
		container_of(work, struct ieee80211_local, reconfig_filter);

	ieee80211_configure_filter(local);
}

int ieee80211_hw_config(struct ieee80211_local *local, u32 changed)
{
	struct ieee80211_channel *chan, *scan_chan;
	int ret = 0;
	int power;
	enum nl80211_channel_type channel_type;
	u32 offchannel_flag;

	might_sleep();

	scan_chan = local->scan_channel;

	offchannel_flag = local->hw.conf.flags & IEEE80211_CONF_OFFCHANNEL;
	if (scan_chan) {
		chan = scan_chan;
		channel_type = NL80211_CHAN_NO_HT;
		local->hw.conf.flags |= IEEE80211_CONF_OFFCHANNEL;
	} else if (local->tmp_channel &&
		   local->oper_channel != local->tmp_channel) {
		chan = scan_chan = local->tmp_channel;
		channel_type = local->tmp_channel_type;
		local->hw.conf.flags |= IEEE80211_CONF_OFFCHANNEL;
	} else {
		chan = local->oper_channel;
		channel_type = local->_oper_channel_type;
		local->hw.conf.flags &= ~IEEE80211_CONF_OFFCHANNEL;
	}
	offchannel_flag ^= local->hw.conf.flags & IEEE80211_CONF_OFFCHANNEL;

	if (offchannel_flag || chan != local->hw.conf.channel ||
	    channel_type != local->hw.conf.channel_type) {
		local->hw.conf.channel = chan;
		local->hw.conf.channel_type = channel_type;
		changed |= IEEE80211_CONF_CHANGE_CHANNEL;
	}

	if (!conf_is_ht(&local->hw.conf)) {
		/*
		 * mac80211.h documents that this is only valid
		 * when the channel is set to an HT type, and
		 * that otherwise STATIC is used.
		 */
		local->hw.conf.smps_mode = IEEE80211_SMPS_STATIC;
	} else if (local->hw.conf.smps_mode != local->smps_mode) {
		local->hw.conf.smps_mode = local->smps_mode;
		changed |= IEEE80211_CONF_CHANGE_SMPS;
	}

	if (scan_chan)
		power = chan->max_power;
	else
		power = local->power_constr_level ?
			(chan->max_power - local->power_constr_level) :
			chan->max_power;

	if (local->user_power_level >= 0)
		power = min(power, local->user_power_level);

	if (local->hw.conf.power_level != power) {
		changed |= IEEE80211_CONF_CHANGE_POWER;
		local->hw.conf.power_level = power;
	}

	if (changed && local->open_count) {
		ret = drv_config(local, changed);
		/*
		 * Goal:
		 * HW reconfiguration should never fail, the driver has told
		 * us what it can support so it should live up to that promise.
		 *
		 * Current status:
		 * rfkill is not integrated with mac80211 and a
		 * configuration command can thus fail if hardware rfkill
		 * is enabled
		 *
		 * FIXME: integrate rfkill with mac80211 and then add this
		 * WARN_ON() back
		 *
		 */
		/* WARN_ON(ret); */
	}

	return ret;
}

void ieee80211_bss_info_change_notify(struct ieee80211_sub_if_data *sdata,
				      u32 changed)
{
	struct ieee80211_local *local = sdata->local;
	static const u8 zero[ETH_ALEN] = { 0 };

	if (!changed)
		return;

	if (sdata->vif.type == NL80211_IFTYPE_STATION) {
		/*
		 * While not associated, claim a BSSID of all-zeroes
		 * so that drivers don't do any weird things with the
		 * BSSID at that time.
		 */
		if (sdata->vif.bss_conf.assoc)
			sdata->vif.bss_conf.bssid = sdata->u.mgd.bssid;
		else
			sdata->vif.bss_conf.bssid = zero;
	} else if (sdata->vif.type == NL80211_IFTYPE_ADHOC)
		sdata->vif.bss_conf.bssid = sdata->u.ibss.bssid;
	else if (sdata->vif.type == NL80211_IFTYPE_AP)
		sdata->vif.bss_conf.bssid = sdata->vif.addr;
	else if (sdata->vif.type == NL80211_IFTYPE_WDS)
		sdata->vif.bss_conf.bssid = NULL;
	else if (ieee80211_vif_is_mesh(&sdata->vif)) {
		sdata->vif.bss_conf.bssid = zero;
	} else {
		WARN_ON(1);
		return;
	}

	switch (sdata->vif.type) {
	case NL80211_IFTYPE_AP:
	case NL80211_IFTYPE_ADHOC:
	case NL80211_IFTYPE_WDS:
	case NL80211_IFTYPE_MESH_POINT:
		break;
	default:
		/* do not warn to simplify caller in scan.c */
		changed &= ~BSS_CHANGED_BEACON_ENABLED;
		if (WARN_ON(changed & BSS_CHANGED_BEACON))
			return;
		break;
	}

	if (changed & BSS_CHANGED_BEACON_ENABLED) {
		if (local->quiescing || !ieee80211_sdata_running(sdata) ||
		    test_bit(SCAN_SW_SCANNING, &local->scanning)) {
			sdata->vif.bss_conf.enable_beacon = false;
		} else {
			/*
			 * Beacon should be enabled, but AP mode must
			 * check whether there is a beacon configured.
			 */
			switch (sdata->vif.type) {
			case NL80211_IFTYPE_AP:
				sdata->vif.bss_conf.enable_beacon =
					!!sdata->u.ap.beacon;
				break;
			case NL80211_IFTYPE_ADHOC:
				sdata->vif.bss_conf.enable_beacon =
					!!sdata->u.ibss.presp;
				break;
#ifdef CONFIG_MAC80211_MESH
			case NL80211_IFTYPE_MESH_POINT:
				sdata->vif.bss_conf.enable_beacon =
					!!sdata->u.mesh.mesh_id_len;
				break;
#endif
			default:
				/* not reached */
				WARN_ON(1);
				break;
			}
		}
	}

	drv_bss_info_changed(local, sdata, &sdata->vif.bss_conf, changed);
}

u32 ieee80211_reset_erp_info(struct ieee80211_sub_if_data *sdata)
{
	sdata->vif.bss_conf.use_cts_prot = false;
	sdata->vif.bss_conf.use_short_preamble = false;
	sdata->vif.bss_conf.use_short_slot = false;
	return BSS_CHANGED_ERP_CTS_PROT |
	       BSS_CHANGED_ERP_PREAMBLE |
	       BSS_CHANGED_ERP_SLOT;
}

static void ieee80211_tasklet_handler(unsigned long data)
{
	struct ieee80211_local *local = (struct ieee80211_local *) data;
	struct sk_buff *skb;

	while ((skb = skb_dequeue(&local->skb_queue)) ||
	       (skb = skb_dequeue(&local->skb_queue_unreliable))) {
		switch (skb->pkt_type) {
		case IEEE80211_RX_MSG:
			/* Clear skb->pkt_type in order to not confuse kernel
			 * netstack. */
			skb->pkt_type = 0;
			ieee80211_rx(local_to_hw(local), skb);
			break;
		case IEEE80211_TX_STATUS_MSG:
			skb->pkt_type = 0;
			ieee80211_tx_status(local_to_hw(local), skb);
			break;
		default:
			WARN(1, "mac80211: Packet is of unknown type %d\n",
			     skb->pkt_type);
			dev_kfree_skb(skb);
			break;
		}
	}
}

static void ieee80211_restart_work(struct work_struct *work)
{
	struct ieee80211_local *local =
		container_of(work, struct ieee80211_local, restart_work);

	/* wait for scan work complete */
	flush_workqueue(local->workqueue);

	mutex_lock(&local->mtx);
	WARN(test_bit(SCAN_HW_SCANNING, &local->scanning),
		"%s called with hardware scan in progress\n", __func__);
	mutex_unlock(&local->mtx);

	rtnl_lock();
	ieee80211_scan_cancel(local);
	ieee80211_reconfig(local);
	rtnl_unlock();
}

void ieee80211_restart_hw(struct ieee80211_hw *hw)
{
	struct ieee80211_local *local = hw_to_local(hw);

	trace_api_restart_hw(local);

	/* use this reason, ieee80211_reconfig will unblock it */
	ieee80211_stop_queues_by_reason(hw,
		IEEE80211_QUEUE_STOP_REASON_SUSPEND);

	schedule_work(&local->restart_work);
}
EXPORT_SYMBOL(ieee80211_restart_hw);

static void ieee80211_recalc_smps_work(struct work_struct *work)
{
	struct ieee80211_local *local =
		container_of(work, struct ieee80211_local, recalc_smps);

	mutex_lock(&local->iflist_mtx);
	ieee80211_recalc_smps(local);
	mutex_unlock(&local->iflist_mtx);
}

#ifdef CONFIG_INET
static int ieee80211_ifa_changed(struct notifier_block *nb,
				 unsigned long data, void *arg)
{
	struct in_ifaddr *ifa = arg;
	struct ieee80211_local *local =
		container_of(nb, struct ieee80211_local,
			     ifa_notifier);
	struct net_device *ndev = ifa->ifa_dev->dev;
	struct wireless_dev *wdev = ndev->ieee80211_ptr;
	struct in_device *idev;
	struct ieee80211_sub_if_data *sdata;
	struct ieee80211_bss_conf *bss_conf;
	struct ieee80211_if_managed *ifmgd;
	int c = 0;

	/* Make sure it's our interface that got changed */
	if (!wdev)
		return NOTIFY_DONE;

	if (wdev->wiphy != local->hw.wiphy)
		return NOTIFY_DONE;

	sdata = IEEE80211_DEV_TO_SUB_IF(ndev);
	bss_conf = &sdata->vif.bss_conf;

	if (!ieee80211_sdata_running(sdata))
		return NOTIFY_DONE;

	/* ARP filtering is only supported in managed mode */
	if (sdata->vif.type != NL80211_IFTYPE_STATION)
		return NOTIFY_DONE;

	idev = __in_dev_get_rtnl(sdata->dev);
	if (!idev)
		return NOTIFY_DONE;

	ifmgd = &sdata->u.mgd;
	mutex_lock(&ifmgd->mtx);

	/* Copy the addresses to the bss_conf list */
	ifa = idev->ifa_list;
	while (c < IEEE80211_BSS_ARP_ADDR_LIST_LEN && ifa) {
		bss_conf->arp_addr_list[c] = ifa->ifa_address;
		ifa = ifa->ifa_next;
		c++;
	}

	/* If not all addresses fit the list, disable filtering */
	if (ifa) {
		sdata->arp_filter_state = false;
		c = 0;
	} else {
		sdata->arp_filter_state = true;
	}
	bss_conf->arp_addr_cnt = c;

	/* Configure driver only if associated */
	if (ifmgd->associated) {
		bss_conf->arp_filter_enabled = sdata->arp_filter_state;
		ieee80211_bss_info_change_notify(sdata,
						 BSS_CHANGED_ARP_FILTER);
	}

	mutex_unlock(&ifmgd->mtx);

	return NOTIFY_DONE;
}
#endif

static int ieee80211_napi_poll(struct napi_struct *napi, int budget)
{
	struct ieee80211_local *local =
		container_of(napi, struct ieee80211_local, napi);

	return local->ops->napi_poll(&local->hw, budget);
}

void ieee80211_napi_schedule(struct ieee80211_hw *hw)
{
	struct ieee80211_local *local = hw_to_local(hw);

	napi_schedule(&local->napi);
}
EXPORT_SYMBOL(ieee80211_napi_schedule);

void ieee80211_napi_complete(struct ieee80211_hw *hw)
{
	struct ieee80211_local *local = hw_to_local(hw);

	napi_complete(&local->napi);
}
EXPORT_SYMBOL(ieee80211_napi_complete);

/* There isn't a lot of sense in it, but you can transmit anything you like */
static const struct ieee80211_txrx_stypes
ieee80211_default_mgmt_stypes[NUM_NL80211_IFTYPES] = {
	[NL80211_IFTYPE_ADHOC] = {
		.tx = 0xffff,
		.rx = BIT(IEEE80211_STYPE_ACTION >> 4),
	},
	[NL80211_IFTYPE_STATION] = {
		.tx = 0xffff,
		.rx = BIT(IEEE80211_STYPE_ACTION >> 4) |
			BIT(IEEE80211_STYPE_PROBE_REQ >> 4),
	},
	[NL80211_IFTYPE_AP] = {
		.tx = 0xffff,
		.rx = BIT(IEEE80211_STYPE_ASSOC_REQ >> 4) |
			BIT(IEEE80211_STYPE_REASSOC_REQ >> 4) |
			BIT(IEEE80211_STYPE_PROBE_REQ >> 4) |
			BIT(IEEE80211_STYPE_DISASSOC >> 4) |
			BIT(IEEE80211_STYPE_AUTH >> 4) |
			BIT(IEEE80211_STYPE_DEAUTH >> 4) |
			BIT(IEEE80211_STYPE_ACTION >> 4),
	},
	[NL80211_IFTYPE_AP_VLAN] = {
		/* copy AP */
		.tx = 0xffff,
		.rx = BIT(IEEE80211_STYPE_ASSOC_REQ >> 4) |
			BIT(IEEE80211_STYPE_REASSOC_REQ >> 4) |
			BIT(IEEE80211_STYPE_PROBE_REQ >> 4) |
			BIT(IEEE80211_STYPE_DISASSOC >> 4) |
			BIT(IEEE80211_STYPE_AUTH >> 4) |
			BIT(IEEE80211_STYPE_DEAUTH >> 4) |
			BIT(IEEE80211_STYPE_ACTION >> 4),
	},
	[NL80211_IFTYPE_P2P_CLIENT] = {
		.tx = 0xffff,
		.rx = BIT(IEEE80211_STYPE_ACTION >> 4) |
			BIT(IEEE80211_STYPE_PROBE_REQ >> 4),
	},
	[NL80211_IFTYPE_P2P_GO] = {
		.tx = 0xffff,
		.rx = BIT(IEEE80211_STYPE_ASSOC_REQ >> 4) |
			BIT(IEEE80211_STYPE_REASSOC_REQ >> 4) |
			BIT(IEEE80211_STYPE_PROBE_REQ >> 4) |
			BIT(IEEE80211_STYPE_DISASSOC >> 4) |
			BIT(IEEE80211_STYPE_AUTH >> 4) |
			BIT(IEEE80211_STYPE_DEAUTH >> 4) |
			BIT(IEEE80211_STYPE_ACTION >> 4),
	},
<<<<<<< HEAD
=======
	[NL80211_IFTYPE_MESH_POINT] = {
		.tx = 0xffff,
		.rx = BIT(IEEE80211_STYPE_ACTION >> 4),
	},
>>>>>>> 3cbea436
};

struct ieee80211_hw *ieee80211_alloc_hw(size_t priv_data_len,
					const struct ieee80211_ops *ops)
{
	struct ieee80211_local *local;
	int priv_size, i;
	struct wiphy *wiphy;

	/* Ensure 32-byte alignment of our private data and hw private data.
	 * We use the wiphy priv data for both our ieee80211_local and for
	 * the driver's private data
	 *
	 * In memory it'll be like this:
	 *
	 * +-------------------------+
	 * | struct wiphy	    |
	 * +-------------------------+
	 * | struct ieee80211_local  |
	 * +-------------------------+
	 * | driver's private data   |
	 * +-------------------------+
	 *
	 */
	priv_size = ALIGN(sizeof(*local), NETDEV_ALIGN) + priv_data_len;

	wiphy = wiphy_new(&mac80211_config_ops, priv_size);

	if (!wiphy)
		return NULL;

	wiphy->mgmt_stypes = ieee80211_default_mgmt_stypes;

<<<<<<< HEAD
=======
	wiphy->privid = mac80211_wiphy_privid;

>>>>>>> 3cbea436
	wiphy->flags |= WIPHY_FLAG_NETNS_OK |
			WIPHY_FLAG_4ADDR_AP |
			WIPHY_FLAG_4ADDR_STATION |
			WIPHY_FLAG_SUPPORTS_SEPARATE_DEFAULT_KEYS;

<<<<<<< HEAD
=======
	if (!ops->set_key)
		wiphy->flags |= WIPHY_FLAG_IBSS_RSN;

>>>>>>> 3cbea436
	wiphy->bss_priv_size = sizeof(struct ieee80211_bss);

	local = wiphy_priv(wiphy);

	local->hw.wiphy = wiphy;

	local->hw.priv = (char *)local + ALIGN(sizeof(*local), NETDEV_ALIGN);

	BUG_ON(!ops->tx);
	BUG_ON(!ops->start);
	BUG_ON(!ops->stop);
	BUG_ON(!ops->config);
	BUG_ON(!ops->add_interface);
	BUG_ON(!ops->remove_interface);
	BUG_ON(!ops->configure_filter);
	local->ops = ops;

	/* set up some defaults */
	local->hw.queues = 1;
	local->hw.max_rates = 1;
	local->hw.max_report_rates = 0;
	local->hw.conf.long_frame_max_tx_count = wiphy->retry_long;
	local->hw.conf.short_frame_max_tx_count = wiphy->retry_short;
	local->user_power_level = -1;
	local->uapsd_queues = IEEE80211_DEFAULT_UAPSD_QUEUES;
	local->uapsd_max_sp_len = IEEE80211_DEFAULT_MAX_SP_LEN;

	INIT_LIST_HEAD(&local->interfaces);

	__hw_addr_init(&local->mc_list);

	mutex_init(&local->iflist_mtx);
	mutex_init(&local->mtx);

	mutex_init(&local->key_mtx);
	spin_lock_init(&local->filter_lock);
	spin_lock_init(&local->queue_stop_reason_lock);

	skb_queue_head_init(&local->rx_skb_queue);

	INIT_DELAYED_WORK(&local->scan_work, ieee80211_scan_work);

	ieee80211_work_init(local);

	INIT_WORK(&local->restart_work, ieee80211_restart_work);

	INIT_WORK(&local->reconfig_filter, ieee80211_reconfig_filter);
	INIT_WORK(&local->recalc_smps, ieee80211_recalc_smps_work);
	local->smps_mode = IEEE80211_SMPS_OFF;

	INIT_WORK(&local->dynamic_ps_enable_work,
		  ieee80211_dynamic_ps_enable_work);
	INIT_WORK(&local->dynamic_ps_disable_work,
		  ieee80211_dynamic_ps_disable_work);
	setup_timer(&local->dynamic_ps_timer,
		    ieee80211_dynamic_ps_timer, (unsigned long) local);

	sta_info_init(local);

	for (i = 0; i < IEEE80211_MAX_QUEUES; i++) {
		skb_queue_head_init(&local->pending[i]);
		atomic_set(&local->agg_queue_stop[i], 0);
	}
	tasklet_init(&local->tx_pending_tasklet, ieee80211_tx_pending,
		     (unsigned long)local);

	tasklet_init(&local->tasklet,
		     ieee80211_tasklet_handler,
		     (unsigned long) local);

	skb_queue_head_init(&local->skb_queue);
	skb_queue_head_init(&local->skb_queue_unreliable);

	/* init dummy netdev for use w/ NAPI */
	init_dummy_netdev(&local->napi_dev);
<<<<<<< HEAD
=======

	ieee80211_led_names(local);

	ieee80211_hw_roc_setup(local);
>>>>>>> 3cbea436

	return local_to_hw(local);
}
EXPORT_SYMBOL(ieee80211_alloc_hw);

int ieee80211_register_hw(struct ieee80211_hw *hw)
{
	struct ieee80211_local *local = hw_to_local(hw);
	int result;
	enum ieee80211_band band;
	int channels, max_bitrates;
	bool supp_ht;
	static const u32 cipher_suites[] = {
		/* keep WEP first, it may be removed below */
		WLAN_CIPHER_SUITE_WEP40,
		WLAN_CIPHER_SUITE_WEP104,
		WLAN_CIPHER_SUITE_TKIP,
		WLAN_CIPHER_SUITE_CCMP,

		/* keep last -- depends on hw flags! */
		WLAN_CIPHER_SUITE_AES_CMAC
	};

	if (hw->max_report_rates == 0)
		hw->max_report_rates = hw->max_rates;

	/*
	 * generic code guarantees at least one band,
	 * set this very early because much code assumes
	 * that hw.conf.channel is assigned
	 */
	channels = 0;
	max_bitrates = 0;
	supp_ht = false;
	for (band = 0; band < IEEE80211_NUM_BANDS; band++) {
		struct ieee80211_supported_band *sband;

		sband = local->hw.wiphy->bands[band];
		if (!sband)
			continue;
		if (!local->oper_channel) {
			/* init channel we're on */
			local->hw.conf.channel =
			local->oper_channel = &sband->channels[0];
			local->hw.conf.channel_type = NL80211_CHAN_NO_HT;
		}
		channels += sband->n_channels;

		if (max_bitrates < sband->n_bitrates)
			max_bitrates = sband->n_bitrates;
		supp_ht = supp_ht || sband->ht_cap.ht_supported;
	}

	local->int_scan_req = kzalloc(sizeof(*local->int_scan_req) +
				      sizeof(void *) * channels, GFP_KERNEL);
	if (!local->int_scan_req)
		return -ENOMEM;

	/* if low-level driver supports AP, we also support VLAN */
	if (local->hw.wiphy->interface_modes & BIT(NL80211_IFTYPE_AP))
		local->hw.wiphy->interface_modes |= BIT(NL80211_IFTYPE_AP_VLAN);

	/* mac80211 always supports monitor */
	local->hw.wiphy->interface_modes |= BIT(NL80211_IFTYPE_MONITOR);

#ifndef CONFIG_MAC80211_MESH
	/* mesh depends on Kconfig, but drivers should set it if they want */
	local->hw.wiphy->interface_modes &= ~BIT(NL80211_IFTYPE_MESH_POINT);
#endif

	/* mac80211 supports control port protocol changing */
	local->hw.wiphy->flags |= WIPHY_FLAG_CONTROL_PORT_PROTOCOL;

	if (local->hw.flags & IEEE80211_HW_SIGNAL_DBM)
		local->hw.wiphy->signal_type = CFG80211_SIGNAL_TYPE_MBM;
	else if (local->hw.flags & IEEE80211_HW_SIGNAL_UNSPEC)
		local->hw.wiphy->signal_type = CFG80211_SIGNAL_TYPE_UNSPEC;

	WARN((local->hw.flags & IEEE80211_HW_SUPPORTS_UAPSD)
	     && (local->hw.flags & IEEE80211_HW_PS_NULLFUNC_STACK),
	     "U-APSD not supported with HW_PS_NULLFUNC_STACK\n");

	/*
	 * Calculate scan IE length -- we need this to alloc
	 * memory and to subtract from the driver limit. It
	 * includes the DS Params, (extended) supported rates, and HT
	 * information -- SSID is the driver's responsibility.
	 */
	local->scan_ies_len = 4 + max_bitrates /* (ext) supp rates */ +
		3 /* DS Params */;
	if (supp_ht)
		local->scan_ies_len += 2 + sizeof(struct ieee80211_ht_cap);

	if (!local->ops->hw_scan) {
		/* For hw_scan, driver needs to set these up. */
		local->hw.wiphy->max_scan_ssids = 4;
		local->hw.wiphy->max_scan_ie_len = IEEE80211_MAX_DATA_LEN;
	}

	/*
	 * If the driver supports any scan IEs, then assume the
	 * limit includes the IEs mac80211 will add, otherwise
	 * leave it at zero and let the driver sort it out; we
	 * still pass our IEs to the driver but userspace will
	 * not be allowed to in that case.
	 */
	if (local->hw.wiphy->max_scan_ie_len)
		local->hw.wiphy->max_scan_ie_len -= local->scan_ies_len;

	/* Set up cipher suites unless driver already did */
	if (!local->hw.wiphy->cipher_suites) {
		local->hw.wiphy->cipher_suites = cipher_suites;
		local->hw.wiphy->n_cipher_suites = ARRAY_SIZE(cipher_suites);
		if (!(local->hw.flags & IEEE80211_HW_MFP_CAPABLE))
			local->hw.wiphy->n_cipher_suites--;
	}
	if (IS_ERR(local->wep_tx_tfm) || IS_ERR(local->wep_rx_tfm)) {
		if (local->hw.wiphy->cipher_suites == cipher_suites) {
			local->hw.wiphy->cipher_suites += 2;
			local->hw.wiphy->n_cipher_suites -= 2;
		} else {
			u32 *suites;
			int r, w = 0;

			/* Filter out WEP */

			suites = kmemdup(
				local->hw.wiphy->cipher_suites,
				sizeof(u32) * local->hw.wiphy->n_cipher_suites,
				GFP_KERNEL);
			if (!suites)
				return -ENOMEM;
			for (r = 0; r < local->hw.wiphy->n_cipher_suites; r++) {
				u32 suite = local->hw.wiphy->cipher_suites[r];
				if (suite == WLAN_CIPHER_SUITE_WEP40 ||
				    suite == WLAN_CIPHER_SUITE_WEP104)
					continue;
				suites[w++] = suite;
			}
			local->hw.wiphy->cipher_suites = suites;
			local->hw.wiphy->n_cipher_suites = w;
			local->wiphy_ciphers_allocated = true;
		}
	}
<<<<<<< HEAD
=======

	if (!local->ops->remain_on_channel)
		local->hw.wiphy->max_remain_on_channel_duration = 5000;
>>>>>>> 3cbea436

	result = wiphy_register(local->hw.wiphy);
	if (result < 0)
		goto fail_wiphy_register;

	/*
	 * We use the number of queues for feature tests (QoS, HT) internally
	 * so restrict them appropriately.
	 */
	if (hw->queues > IEEE80211_MAX_QUEUES)
		hw->queues = IEEE80211_MAX_QUEUES;

	local->workqueue =
		alloc_ordered_workqueue(wiphy_name(local->hw.wiphy), 0);
	if (!local->workqueue) {
		result = -ENOMEM;
		goto fail_workqueue;
	}

	/*
	 * The hardware needs headroom for sending the frame,
	 * and we need some headroom for passing the frame to monitor
	 * interfaces, but never both at the same time.
	 */
	BUILD_BUG_ON(IEEE80211_TX_STATUS_HEADROOM !=
			sizeof(struct ieee80211_tx_status_rtap_hdr));
	local->tx_headroom = max_t(unsigned int , local->hw.extra_tx_headroom,
				   sizeof(struct ieee80211_tx_status_rtap_hdr));

	debugfs_hw_add(local);

	/*
	 * if the driver doesn't specify a max listen interval we
	 * use 5 which should be a safe default
	 */
	if (local->hw.max_listen_interval == 0)
		local->hw.max_listen_interval = 5;

	local->hw.conf.listen_interval = local->hw.max_listen_interval;

	local->dynamic_ps_forced_timeout = -1;

	result = sta_info_start(local);
	if (result < 0)
		goto fail_sta_info;

	result = ieee80211_wep_init(local);
	if (result < 0)
		wiphy_debug(local->hw.wiphy, "Failed to initialize wep: %d\n",
			    result);

	rtnl_lock();

	result = ieee80211_init_rate_ctrl_alg(local,
					      hw->rate_control_algorithm);
	if (result < 0) {
		wiphy_debug(local->hw.wiphy,
			    "Failed to initialize rate control algorithm\n");
		goto fail_rate;
	}

	/* add one default STA interface if supported */
	if (local->hw.wiphy->interface_modes & BIT(NL80211_IFTYPE_STATION)) {
		result = ieee80211_if_add(local, "wlan%d", NULL,
					  NL80211_IFTYPE_STATION, NULL);
		if (result)
			wiphy_warn(local->hw.wiphy,
				   "Failed to add default virtual iface\n");
	}

	rtnl_unlock();

	ieee80211_led_init(local);

	local->network_latency_notifier.notifier_call =
		ieee80211_max_network_latency;
	result = pm_qos_add_notifier(PM_QOS_NETWORK_LATENCY,
				     &local->network_latency_notifier);
	if (result) {
		rtnl_lock();
		goto fail_pm_qos;
	}

#ifdef CONFIG_INET
	local->ifa_notifier.notifier_call = ieee80211_ifa_changed;
	result = register_inetaddr_notifier(&local->ifa_notifier);
	if (result)
		goto fail_ifa;
#endif

	netif_napi_add(&local->napi_dev, &local->napi, ieee80211_napi_poll,
			local->hw.napi_weight);

	return 0;

#ifdef CONFIG_INET
 fail_ifa:
	pm_qos_remove_notifier(PM_QOS_NETWORK_LATENCY,
			       &local->network_latency_notifier);
	rtnl_lock();
#endif
 fail_pm_qos:
	ieee80211_led_exit(local);
	ieee80211_remove_interfaces(local);
 fail_rate:
	rtnl_unlock();
	ieee80211_wep_free(local);
	sta_info_stop(local);
 fail_sta_info:
	destroy_workqueue(local->workqueue);
 fail_workqueue:
	wiphy_unregister(local->hw.wiphy);
 fail_wiphy_register:
	if (local->wiphy_ciphers_allocated)
		kfree(local->hw.wiphy->cipher_suites);
	kfree(local->int_scan_req);
	return result;
}
EXPORT_SYMBOL(ieee80211_register_hw);

void ieee80211_unregister_hw(struct ieee80211_hw *hw)
{
	struct ieee80211_local *local = hw_to_local(hw);

	tasklet_kill(&local->tx_pending_tasklet);
	tasklet_kill(&local->tasklet);

	pm_qos_remove_notifier(PM_QOS_NETWORK_LATENCY,
			       &local->network_latency_notifier);
#ifdef CONFIG_INET
	unregister_inetaddr_notifier(&local->ifa_notifier);
#endif

	rtnl_lock();

	/*
	 * At this point, interface list manipulations are fine
	 * because the driver cannot be handing us frames any
	 * more and the tasklet is killed.
	 */
	ieee80211_remove_interfaces(local);

	rtnl_unlock();

	/*
	 * Now all work items will be gone, but the
	 * timer might still be armed, so delete it
	 */
	del_timer_sync(&local->work_timer);

	cancel_work_sync(&local->restart_work);
	cancel_work_sync(&local->reconfig_filter);

	ieee80211_clear_tx_pending(local);
	sta_info_stop(local);
	rate_control_deinitialize(local);

	if (skb_queue_len(&local->skb_queue) ||
	    skb_queue_len(&local->skb_queue_unreliable))
		wiphy_warn(local->hw.wiphy, "skb_queue not empty\n");
	skb_queue_purge(&local->skb_queue);
	skb_queue_purge(&local->skb_queue_unreliable);
	skb_queue_purge(&local->rx_skb_queue);

	destroy_workqueue(local->workqueue);
	wiphy_unregister(local->hw.wiphy);
	ieee80211_wep_free(local);
	ieee80211_led_exit(local);
	kfree(local->int_scan_req);
}
EXPORT_SYMBOL(ieee80211_unregister_hw);

void ieee80211_free_hw(struct ieee80211_hw *hw)
{
	struct ieee80211_local *local = hw_to_local(hw);

	mutex_destroy(&local->iflist_mtx);
	mutex_destroy(&local->mtx);

	if (local->wiphy_ciphers_allocated)
		kfree(local->hw.wiphy->cipher_suites);

	wiphy_free(local->hw.wiphy);
}
EXPORT_SYMBOL(ieee80211_free_hw);

static int __init ieee80211_init(void)
{
	struct sk_buff *skb;
	int ret;

	BUILD_BUG_ON(sizeof(struct ieee80211_tx_info) > sizeof(skb->cb));
	BUILD_BUG_ON(offsetof(struct ieee80211_tx_info, driver_data) +
		     IEEE80211_TX_INFO_DRIVER_DATA_SIZE > sizeof(skb->cb));

	ret = rc80211_minstrel_init();
	if (ret)
		return ret;

	ret = rc80211_minstrel_ht_init();
	if (ret)
		goto err_minstrel;

	ret = rc80211_pid_init();
	if (ret)
		goto err_pid;

	ret = ieee80211_iface_init();
	if (ret)
		goto err_netdev;

	return 0;
 err_netdev:
	rc80211_pid_exit();
 err_pid:
	rc80211_minstrel_ht_exit();
 err_minstrel:
	rc80211_minstrel_exit();

	return ret;
}

static void __exit ieee80211_exit(void)
{
	rc80211_pid_exit();
	rc80211_minstrel_ht_exit();
	rc80211_minstrel_exit();

	if (mesh_allocated)
		ieee80211s_stop();

	ieee80211_iface_exit();
}


subsys_initcall(ieee80211_init);
module_exit(ieee80211_exit);

MODULE_DESCRIPTION("IEEE 802.11 subsystem");
MODULE_LICENSE("GPL");<|MERGE_RESOLUTION|>--- conflicted
+++ resolved
@@ -484,13 +484,10 @@
 			BIT(IEEE80211_STYPE_DEAUTH >> 4) |
 			BIT(IEEE80211_STYPE_ACTION >> 4),
 	},
-<<<<<<< HEAD
-=======
 	[NL80211_IFTYPE_MESH_POINT] = {
 		.tx = 0xffff,
 		.rx = BIT(IEEE80211_STYPE_ACTION >> 4),
 	},
->>>>>>> 3cbea436
 };
 
 struct ieee80211_hw *ieee80211_alloc_hw(size_t priv_data_len,
@@ -524,22 +521,16 @@
 
 	wiphy->mgmt_stypes = ieee80211_default_mgmt_stypes;
 
-<<<<<<< HEAD
-=======
 	wiphy->privid = mac80211_wiphy_privid;
 
->>>>>>> 3cbea436
 	wiphy->flags |= WIPHY_FLAG_NETNS_OK |
 			WIPHY_FLAG_4ADDR_AP |
 			WIPHY_FLAG_4ADDR_STATION |
 			WIPHY_FLAG_SUPPORTS_SEPARATE_DEFAULT_KEYS;
 
-<<<<<<< HEAD
-=======
 	if (!ops->set_key)
 		wiphy->flags |= WIPHY_FLAG_IBSS_RSN;
 
->>>>>>> 3cbea436
 	wiphy->bss_priv_size = sizeof(struct ieee80211_bss);
 
 	local = wiphy_priv(wiphy);
@@ -615,13 +606,10 @@
 
 	/* init dummy netdev for use w/ NAPI */
 	init_dummy_netdev(&local->napi_dev);
-<<<<<<< HEAD
-=======
 
 	ieee80211_led_names(local);
 
 	ieee80211_hw_roc_setup(local);
->>>>>>> 3cbea436
 
 	return local_to_hw(local);
 }
@@ -766,12 +754,9 @@
 			local->wiphy_ciphers_allocated = true;
 		}
 	}
-<<<<<<< HEAD
-=======
 
 	if (!local->ops->remain_on_channel)
 		local->hw.wiphy->max_remain_on_channel_duration = 5000;
->>>>>>> 3cbea436
 
 	result = wiphy_register(local->hw.wiphy);
 	if (result < 0)
