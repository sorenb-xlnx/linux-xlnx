/*
 * Copyright 2002-2005, Instant802 Networks, Inc.
 * Copyright 2005-2006, Devicescape Software, Inc.
 * Copyright 2006-2007	Jiri Benc <jbenc@suse.cz>
 *
 * This program is free software; you can redistribute it and/or modify
 * it under the terms of the GNU General Public License version 2 as
 * published by the Free Software Foundation.
 */

#include <net/mac80211.h>
#include <net/ieee80211_radiotap.h>
#include <linux/module.h>
#include <linux/init.h>
#include <linux/netdevice.h>
#include <linux/types.h>
#include <linux/slab.h>
#include <linux/skbuff.h>
#include <linux/etherdevice.h>
#include <linux/if_arp.h>
#include <linux/wireless.h>
#include <linux/rtnetlink.h>
#include <linux/bitmap.h>
#include <net/net_namespace.h>
#include <net/cfg80211.h>

#include "ieee80211_i.h"
#include "rate.h"
#include "mesh.h"
#include "wep.h"
#include "wme.h"
#include "aes_ccm.h"
#include "led.h"
#include "cfg.h"
#include "debugfs.h"
#include "debugfs_netdev.h"

/*
 * For seeing transmitted packets on monitor interfaces
 * we have a radiotap header too.
 */
struct ieee80211_tx_status_rtap_hdr {
	struct ieee80211_radiotap_header hdr;
	u8 rate;
	u8 padding_for_rate;
	__le16 tx_flags;
	u8 data_retries;
} __attribute__ ((packed));


/* must be called under mdev tx lock */
void ieee80211_configure_filter(struct ieee80211_local *local)
{
	unsigned int changed_flags;
	unsigned int new_flags = 0;

	if (atomic_read(&local->iff_promiscs))
		new_flags |= FIF_PROMISC_IN_BSS;

	if (atomic_read(&local->iff_allmultis))
		new_flags |= FIF_ALLMULTI;

	if (local->monitors)
		new_flags |= FIF_BCN_PRBRESP_PROMISC;

	if (local->fif_fcsfail)
		new_flags |= FIF_FCSFAIL;

	if (local->fif_plcpfail)
		new_flags |= FIF_PLCPFAIL;

	if (local->fif_control)
		new_flags |= FIF_CONTROL;

	if (local->fif_other_bss)
		new_flags |= FIF_OTHER_BSS;

	changed_flags = local->filter_flags ^ new_flags;

	/* be a bit nasty */
	new_flags |= (1<<31);

	local->ops->configure_filter(local_to_hw(local),
				     changed_flags, &new_flags,
				     local->mdev->mc_count,
				     local->mdev->mc_list);

	WARN_ON(new_flags & (1<<31));

	local->filter_flags = new_flags & ~(1<<31);
}

/* master interface */

static int header_parse_80211(const struct sk_buff *skb, unsigned char *haddr)
{
	memcpy(haddr, skb_mac_header(skb) + 10, ETH_ALEN); /* addr2 */
	return ETH_ALEN;
}

static const struct header_ops ieee80211_header_ops = {
	.create		= eth_header,
	.parse		= header_parse_80211,
	.rebuild	= eth_rebuild_header,
	.cache		= eth_header_cache,
	.cache_update	= eth_header_cache_update,
};

static int ieee80211_master_open(struct net_device *dev)
{
	struct ieee80211_master_priv *mpriv = netdev_priv(dev);
	struct ieee80211_local *local = mpriv->local;
	struct ieee80211_sub_if_data *sdata;
	int res = -EOPNOTSUPP;

	/* we hold the RTNL here so can safely walk the list */
	list_for_each_entry(sdata, &local->interfaces, list) {
		if (netif_running(sdata->dev)) {
			res = 0;
			break;
		}
	}

	if (res)
		return res;

	netif_tx_start_all_queues(local->mdev);

	return 0;
}

static int ieee80211_master_stop(struct net_device *dev)
{
	struct ieee80211_master_priv *mpriv = netdev_priv(dev);
	struct ieee80211_local *local = mpriv->local;
	struct ieee80211_sub_if_data *sdata;

	/* we hold the RTNL here so can safely walk the list */
	list_for_each_entry(sdata, &local->interfaces, list)
		if (netif_running(sdata->dev))
			dev_close(sdata->dev);

	return 0;
}

static void ieee80211_master_set_multicast_list(struct net_device *dev)
{
	struct ieee80211_master_priv *mpriv = netdev_priv(dev);
	struct ieee80211_local *local = mpriv->local;

	ieee80211_configure_filter(local);
}

/* everything else */

int ieee80211_if_config(struct ieee80211_sub_if_data *sdata, u32 changed)
{
	struct ieee80211_local *local = sdata->local;
	struct ieee80211_if_conf conf;

	if (WARN_ON(!netif_running(sdata->dev)))
		return 0;

	memset(&conf, 0, sizeof(conf));

	if (sdata->vif.type == NL80211_IFTYPE_STATION)
		conf.bssid = sdata->u.mgd.bssid;
	else if (sdata->vif.type == NL80211_IFTYPE_ADHOC)
		conf.bssid = sdata->u.ibss.bssid;
	else if (sdata->vif.type == NL80211_IFTYPE_AP)
		conf.bssid = sdata->dev->dev_addr;
	else if (ieee80211_vif_is_mesh(&sdata->vif)) {
		static const u8 zero[ETH_ALEN] = { 0 };
		conf.bssid = zero;
	} else {
		WARN_ON(1);
		return -EINVAL;
	}

<<<<<<< HEAD
=======
	if (!local->ops->config_interface)
		return 0;

>>>>>>> ded760a1
	switch (sdata->vif.type) {
	case NL80211_IFTYPE_AP:
	case NL80211_IFTYPE_ADHOC:
	case NL80211_IFTYPE_MESH_POINT:
		break;
	default:
		/* do not warn to simplify caller in scan.c */
		changed &= ~IEEE80211_IFCC_BEACON_ENABLED;
		if (WARN_ON(changed & IEEE80211_IFCC_BEACON))
			return -EINVAL;
		changed &= ~IEEE80211_IFCC_BEACON;
		break;
	}

	if (changed & IEEE80211_IFCC_BEACON_ENABLED) {
		if (local->sw_scanning) {
			conf.enable_beacon = false;
		} else {
			/*
			 * Beacon should be enabled, but AP mode must
			 * check whether there is a beacon configured.
			 */
			switch (sdata->vif.type) {
			case NL80211_IFTYPE_AP:
				conf.enable_beacon =
					!!rcu_dereference(sdata->u.ap.beacon);
				break;
			case NL80211_IFTYPE_ADHOC:
				conf.enable_beacon = !!sdata->u.ibss.probe_resp;
				break;
			case NL80211_IFTYPE_MESH_POINT:
				conf.enable_beacon = true;
				break;
			default:
				/* not reached */
				WARN_ON(1);
				break;
			}
		}
	}

<<<<<<< HEAD
	if (WARN_ON(!conf.bssid && (changed & IEEE80211_IFCC_BSSID)))
		return -EINVAL;
=======
	conf.changed = changed;
>>>>>>> ded760a1

	conf.changed = changed;

	return local->ops->config_interface(local_to_hw(local),
					    &sdata->vif, &conf);
}

int ieee80211_hw_config(struct ieee80211_local *local, u32 changed)
{
	struct ieee80211_channel *chan;
	int ret = 0;
	int power;
	enum nl80211_channel_type channel_type;

	might_sleep();

	if (local->sw_scanning) {
		chan = local->scan_channel;
		channel_type = NL80211_CHAN_NO_HT;
	} else {
		chan = local->oper_channel;
		channel_type = local->oper_channel_type;
	}

	if (chan != local->hw.conf.channel ||
	    channel_type != local->hw.conf.channel_type) {
		local->hw.conf.channel = chan;
		local->hw.conf.channel_type = channel_type;
		changed |= IEEE80211_CONF_CHANGE_CHANNEL;
	}

	if (local->sw_scanning)
		power = chan->max_power;
	else
		power = local->power_constr_level ?
			(chan->max_power - local->power_constr_level) :
			chan->max_power;

	if (local->user_power_level)
		power = min(power, local->user_power_level);

	if (local->hw.conf.power_level != power) {
		changed |= IEEE80211_CONF_CHANGE_POWER;
		local->hw.conf.power_level = power;
	}

	if (changed && local->open_count) {
		ret = local->ops->config(local_to_hw(local), changed);
		/*
		 * Goal:
		 * HW reconfiguration should never fail, the driver has told
		 * us what it can support so it should live up to that promise.
		 *
		 * Current status:
		 * rfkill is not integrated with mac80211 and a
		 * configuration command can thus fail if hardware rfkill
		 * is enabled
		 *
		 * FIXME: integrate rfkill with mac80211 and then add this
		 * WARN_ON() back
		 *
		 */
		/* WARN_ON(ret); */
	}

	return ret;
}

void ieee80211_bss_info_change_notify(struct ieee80211_sub_if_data *sdata,
				      u32 changed)
{
	struct ieee80211_local *local = sdata->local;

	if (WARN_ON(sdata->vif.type == NL80211_IFTYPE_AP_VLAN))
		return;

	if (!changed)
		return;

	if (local->ops->bss_info_changed)
		local->ops->bss_info_changed(local_to_hw(local),
					     &sdata->vif,
					     &sdata->vif.bss_conf,
					     changed);
}

u32 ieee80211_reset_erp_info(struct ieee80211_sub_if_data *sdata)
{
	sdata->vif.bss_conf.use_cts_prot = false;
	sdata->vif.bss_conf.use_short_preamble = false;
	sdata->vif.bss_conf.use_short_slot = false;
	return BSS_CHANGED_ERP_CTS_PROT |
	       BSS_CHANGED_ERP_PREAMBLE |
	       BSS_CHANGED_ERP_SLOT;
}

void ieee80211_tx_status_irqsafe(struct ieee80211_hw *hw,
				 struct sk_buff *skb)
{
	struct ieee80211_local *local = hw_to_local(hw);
	struct ieee80211_tx_info *info = IEEE80211_SKB_CB(skb);
	int tmp;

	skb->dev = local->mdev;
	skb->pkt_type = IEEE80211_TX_STATUS_MSG;
	skb_queue_tail(info->flags & IEEE80211_TX_CTL_REQ_TX_STATUS ?
		       &local->skb_queue : &local->skb_queue_unreliable, skb);
	tmp = skb_queue_len(&local->skb_queue) +
		skb_queue_len(&local->skb_queue_unreliable);
	while (tmp > IEEE80211_IRQSAFE_QUEUE_LIMIT &&
	       (skb = skb_dequeue(&local->skb_queue_unreliable))) {
		dev_kfree_skb_irq(skb);
		tmp--;
		I802_DEBUG_INC(local->tx_status_drop);
	}
	tasklet_schedule(&local->tasklet);
}
EXPORT_SYMBOL(ieee80211_tx_status_irqsafe);

static void ieee80211_tasklet_handler(unsigned long data)
{
	struct ieee80211_local *local = (struct ieee80211_local *) data;
	struct sk_buff *skb;
	struct ieee80211_rx_status rx_status;
	struct ieee80211_ra_tid *ra_tid;

	while ((skb = skb_dequeue(&local->skb_queue)) ||
	       (skb = skb_dequeue(&local->skb_queue_unreliable))) {
		switch (skb->pkt_type) {
		case IEEE80211_RX_MSG:
			/* status is in skb->cb */
			memcpy(&rx_status, skb->cb, sizeof(rx_status));
			/* Clear skb->pkt_type in order to not confuse kernel
			 * netstack. */
			skb->pkt_type = 0;
			__ieee80211_rx(local_to_hw(local), skb, &rx_status);
			break;
		case IEEE80211_TX_STATUS_MSG:
			skb->pkt_type = 0;
			ieee80211_tx_status(local_to_hw(local), skb);
			break;
		case IEEE80211_DELBA_MSG:
			ra_tid = (struct ieee80211_ra_tid *) &skb->cb;
			ieee80211_stop_tx_ba_cb(local_to_hw(local),
						ra_tid->ra, ra_tid->tid);
			dev_kfree_skb(skb);
			break;
		case IEEE80211_ADDBA_MSG:
			ra_tid = (struct ieee80211_ra_tid *) &skb->cb;
			ieee80211_start_tx_ba_cb(local_to_hw(local),
						 ra_tid->ra, ra_tid->tid);
			dev_kfree_skb(skb);
			break ;
		default:
			WARN(1, "mac80211: Packet is of unknown type %d\n",
			     skb->pkt_type);
			dev_kfree_skb(skb);
			break;
		}
	}
}

/* Remove added headers (e.g., QoS control), encryption header/MIC, etc. to
 * make a prepared TX frame (one that has been given to hw) to look like brand
 * new IEEE 802.11 frame that is ready to go through TX processing again.
 */
static void ieee80211_remove_tx_extra(struct ieee80211_local *local,
				      struct ieee80211_key *key,
				      struct sk_buff *skb)
{
	unsigned int hdrlen, iv_len, mic_len;
	struct ieee80211_hdr *hdr = (struct ieee80211_hdr *)skb->data;

	hdrlen = ieee80211_hdrlen(hdr->frame_control);

	if (!key)
		goto no_key;

	switch (key->conf.alg) {
	case ALG_WEP:
		iv_len = WEP_IV_LEN;
		mic_len = WEP_ICV_LEN;
		break;
	case ALG_TKIP:
		iv_len = TKIP_IV_LEN;
		mic_len = TKIP_ICV_LEN;
		break;
	case ALG_CCMP:
		iv_len = CCMP_HDR_LEN;
		mic_len = CCMP_MIC_LEN;
		break;
	default:
		goto no_key;
	}

	if (skb->len >= hdrlen + mic_len &&
	    !(key->flags & KEY_FLAG_UPLOADED_TO_HARDWARE))
		skb_trim(skb, skb->len - mic_len);
	if (skb->len >= hdrlen + iv_len) {
		memmove(skb->data + iv_len, skb->data, hdrlen);
		hdr = (struct ieee80211_hdr *)skb_pull(skb, iv_len);
	}

no_key:
	if (ieee80211_is_data_qos(hdr->frame_control)) {
		hdr->frame_control &= ~cpu_to_le16(IEEE80211_STYPE_QOS_DATA);
		memmove(skb->data + IEEE80211_QOS_CTL_LEN, skb->data,
			hdrlen - IEEE80211_QOS_CTL_LEN);
		skb_pull(skb, IEEE80211_QOS_CTL_LEN);
	}
}

static void ieee80211_handle_filtered_frame(struct ieee80211_local *local,
					    struct sta_info *sta,
					    struct sk_buff *skb)
{
	sta->tx_filtered_count++;

	/*
	 * Clear the TX filter mask for this STA when sending the next
	 * packet. If the STA went to power save mode, this will happen
	 * when it wakes up for the next time.
	 */
	set_sta_flags(sta, WLAN_STA_CLEAR_PS_FILT);

	/*
	 * This code races in the following way:
	 *
	 *  (1) STA sends frame indicating it will go to sleep and does so
	 *  (2) hardware/firmware adds STA to filter list, passes frame up
	 *  (3) hardware/firmware processes TX fifo and suppresses a frame
	 *  (4) we get TX status before having processed the frame and
	 *	knowing that the STA has gone to sleep.
	 *
	 * This is actually quite unlikely even when both those events are
	 * processed from interrupts coming in quickly after one another or
	 * even at the same time because we queue both TX status events and
	 * RX frames to be processed by a tasklet and process them in the
	 * same order that they were received or TX status last. Hence, there
	 * is no race as long as the frame RX is processed before the next TX
	 * status, which drivers can ensure, see below.
	 *
	 * Note that this can only happen if the hardware or firmware can
	 * actually add STAs to the filter list, if this is done by the
	 * driver in response to set_tim() (which will only reduce the race
	 * this whole filtering tries to solve, not completely solve it)
	 * this situation cannot happen.
	 *
	 * To completely solve this race drivers need to make sure that they
	 *  (a) don't mix the irq-safe/not irq-safe TX status/RX processing
	 *	functions and
	 *  (b) always process RX events before TX status events if ordering
	 *      can be unknown, for example with different interrupt status
	 *	bits.
	 */
	if (test_sta_flags(sta, WLAN_STA_PS) &&
	    skb_queue_len(&sta->tx_filtered) < STA_MAX_TX_BUFFER) {
		ieee80211_remove_tx_extra(local, sta->key, skb);
		skb_queue_tail(&sta->tx_filtered, skb);
		return;
	}

	if (!test_sta_flags(sta, WLAN_STA_PS) && !skb->requeue) {
		/* Software retry the packet once */
		skb->requeue = 1;
		ieee80211_remove_tx_extra(local, sta->key, skb);
		dev_queue_xmit(skb);
		return;
	}

#ifdef CONFIG_MAC80211_VERBOSE_DEBUG
	if (net_ratelimit())
		printk(KERN_DEBUG "%s: dropped TX filtered frame, "
		       "queue_len=%d PS=%d @%lu\n",
		       wiphy_name(local->hw.wiphy),
		       skb_queue_len(&sta->tx_filtered),
		       !!test_sta_flags(sta, WLAN_STA_PS), jiffies);
#endif
	dev_kfree_skb(skb);
}

void ieee80211_tx_status(struct ieee80211_hw *hw, struct sk_buff *skb)
{
	struct sk_buff *skb2;
	struct ieee80211_hdr *hdr = (struct ieee80211_hdr *) skb->data;
	struct ieee80211_local *local = hw_to_local(hw);
	struct ieee80211_tx_info *info = IEEE80211_SKB_CB(skb);
	u16 frag, type;
	__le16 fc;
	struct ieee80211_supported_band *sband;
	struct ieee80211_tx_status_rtap_hdr *rthdr;
	struct ieee80211_sub_if_data *sdata;
	struct net_device *prev_dev = NULL;
	struct sta_info *sta;
	int retry_count = -1, i;

	for (i = 0; i < IEEE80211_TX_MAX_RATES; i++) {
		/* the HW cannot have attempted that rate */
		if (i >= hw->max_rates) {
			info->status.rates[i].idx = -1;
			info->status.rates[i].count = 0;
		}

		retry_count += info->status.rates[i].count;
	}
	if (retry_count < 0)
		retry_count = 0;

	rcu_read_lock();

	sband = local->hw.wiphy->bands[info->band];

	sta = sta_info_get(local, hdr->addr1);

	if (sta) {
		if (!(info->flags & IEEE80211_TX_STAT_ACK) &&
		    test_sta_flags(sta, WLAN_STA_PS)) {
			/*
			 * The STA is in power save mode, so assume
			 * that this TX packet failed because of that.
			 */
			ieee80211_handle_filtered_frame(local, sta, skb);
			rcu_read_unlock();
			return;
		}

		fc = hdr->frame_control;

		if ((info->flags & IEEE80211_TX_STAT_AMPDU_NO_BACK) &&
		    (ieee80211_is_data_qos(fc))) {
			u16 tid, ssn;
			u8 *qc;

			qc = ieee80211_get_qos_ctl(hdr);
			tid = qc[0] & 0xf;
			ssn = ((le16_to_cpu(hdr->seq_ctrl) + 0x10)
						& IEEE80211_SCTL_SEQ);
			ieee80211_send_bar(sta->sdata, hdr->addr1,
					   tid, ssn);
		}

		if (info->flags & IEEE80211_TX_STAT_TX_FILTERED) {
			ieee80211_handle_filtered_frame(local, sta, skb);
			rcu_read_unlock();
			return;
		} else {
			if (!(info->flags & IEEE80211_TX_STAT_ACK))
				sta->tx_retry_failed++;
			sta->tx_retry_count += retry_count;
		}

		rate_control_tx_status(local, sband, sta, skb);
	}

	rcu_read_unlock();

	ieee80211_led_tx(local, 0);

	/* SNMP counters
	 * Fragments are passed to low-level drivers as separate skbs, so these
	 * are actually fragments, not frames. Update frame counters only for
	 * the first fragment of the frame. */

	frag = le16_to_cpu(hdr->seq_ctrl) & IEEE80211_SCTL_FRAG;
	type = le16_to_cpu(hdr->frame_control) & IEEE80211_FCTL_FTYPE;

	if (info->flags & IEEE80211_TX_STAT_ACK) {
		if (frag == 0) {
			local->dot11TransmittedFrameCount++;
			if (is_multicast_ether_addr(hdr->addr1))
				local->dot11MulticastTransmittedFrameCount++;
			if (retry_count > 0)
				local->dot11RetryCount++;
			if (retry_count > 1)
				local->dot11MultipleRetryCount++;
		}

		/* This counter shall be incremented for an acknowledged MPDU
		 * with an individual address in the address 1 field or an MPDU
		 * with a multicast address in the address 1 field of type Data
		 * or Management. */
		if (!is_multicast_ether_addr(hdr->addr1) ||
		    type == IEEE80211_FTYPE_DATA ||
		    type == IEEE80211_FTYPE_MGMT)
			local->dot11TransmittedFragmentCount++;
	} else {
		if (frag == 0)
			local->dot11FailedCount++;
	}

	/* this was a transmitted frame, but now we want to reuse it */
	skb_orphan(skb);

	/*
	 * This is a bit racy but we can avoid a lot of work
	 * with this test...
	 */
	if (!local->monitors && !local->cooked_mntrs) {
		dev_kfree_skb(skb);
		return;
	}

	/* send frame to monitor interfaces now */

	if (skb_headroom(skb) < sizeof(*rthdr)) {
		printk(KERN_ERR "ieee80211_tx_status: headroom too small\n");
		dev_kfree_skb(skb);
		return;
	}

	rthdr = (struct ieee80211_tx_status_rtap_hdr *)
				skb_push(skb, sizeof(*rthdr));

	memset(rthdr, 0, sizeof(*rthdr));
	rthdr->hdr.it_len = cpu_to_le16(sizeof(*rthdr));
	rthdr->hdr.it_present =
		cpu_to_le32((1 << IEEE80211_RADIOTAP_TX_FLAGS) |
			    (1 << IEEE80211_RADIOTAP_DATA_RETRIES) |
			    (1 << IEEE80211_RADIOTAP_RATE));

	if (!(info->flags & IEEE80211_TX_STAT_ACK) &&
	    !is_multicast_ether_addr(hdr->addr1))
		rthdr->tx_flags |= cpu_to_le16(IEEE80211_RADIOTAP_F_TX_FAIL);

	/*
	 * XXX: Once radiotap gets the bitmap reset thing the vendor
	 *	extensions proposal contains, we can actually report
	 *	the whole set of tries we did.
	 */
	if ((info->status.rates[0].flags & IEEE80211_TX_RC_USE_RTS_CTS) ||
	    (info->status.rates[0].flags & IEEE80211_TX_RC_USE_CTS_PROTECT))
		rthdr->tx_flags |= cpu_to_le16(IEEE80211_RADIOTAP_F_TX_CTS);
	else if (info->status.rates[0].flags & IEEE80211_TX_RC_USE_RTS_CTS)
		rthdr->tx_flags |= cpu_to_le16(IEEE80211_RADIOTAP_F_TX_RTS);
	if (info->status.rates[0].idx >= 0 &&
	    !(info->status.rates[0].flags & IEEE80211_TX_RC_MCS))
		rthdr->rate = sband->bitrates[
				info->status.rates[0].idx].bitrate / 5;

	/* for now report the total retry_count */
	rthdr->data_retries = retry_count;

	/* XXX: is this sufficient for BPF? */
	skb_set_mac_header(skb, 0);
	skb->ip_summed = CHECKSUM_UNNECESSARY;
	skb->pkt_type = PACKET_OTHERHOST;
	skb->protocol = htons(ETH_P_802_2);
	memset(skb->cb, 0, sizeof(skb->cb));

	rcu_read_lock();
	list_for_each_entry_rcu(sdata, &local->interfaces, list) {
		if (sdata->vif.type == NL80211_IFTYPE_MONITOR) {
			if (!netif_running(sdata->dev))
				continue;

			if (prev_dev) {
				skb2 = skb_clone(skb, GFP_ATOMIC);
				if (skb2) {
					skb2->dev = prev_dev;
					netif_rx(skb2);
				}
			}

			prev_dev = sdata->dev;
		}
	}
	if (prev_dev) {
		skb->dev = prev_dev;
		netif_rx(skb);
		skb = NULL;
	}
	rcu_read_unlock();
	dev_kfree_skb(skb);
}
EXPORT_SYMBOL(ieee80211_tx_status);

struct ieee80211_hw *ieee80211_alloc_hw(size_t priv_data_len,
					const struct ieee80211_ops *ops)
{
	struct ieee80211_local *local;
	int priv_size, i;
	struct wiphy *wiphy;

	/* Ensure 32-byte alignment of our private data and hw private data.
	 * We use the wiphy priv data for both our ieee80211_local and for
	 * the driver's private data
	 *
	 * In memory it'll be like this:
	 *
	 * +-------------------------+
	 * | struct wiphy	    |
	 * +-------------------------+
	 * | struct ieee80211_local  |
	 * +-------------------------+
	 * | driver's private data   |
	 * +-------------------------+
	 *
	 */
	priv_size = ((sizeof(struct ieee80211_local) +
		      NETDEV_ALIGN_CONST) & ~NETDEV_ALIGN_CONST) +
		    priv_data_len;

	wiphy = wiphy_new(&mac80211_config_ops, priv_size);

	if (!wiphy)
		return NULL;

	wiphy->privid = mac80211_wiphy_privid;
	wiphy->max_scan_ssids = 4;
	/* Yes, putting cfg80211_bss into ieee80211_bss is a hack */
	wiphy->bss_priv_size = sizeof(struct ieee80211_bss) -
			       sizeof(struct cfg80211_bss);

	local = wiphy_priv(wiphy);
	local->hw.wiphy = wiphy;

	local->hw.priv = (char *)local +
			 ((sizeof(struct ieee80211_local) +
			   NETDEV_ALIGN_CONST) & ~NETDEV_ALIGN_CONST);

	BUG_ON(!ops->tx);
	BUG_ON(!ops->start);
	BUG_ON(!ops->stop);
	BUG_ON(!ops->config);
	BUG_ON(!ops->add_interface);
	BUG_ON(!ops->remove_interface);
	BUG_ON(!ops->configure_filter);
	local->ops = ops;

	/* set up some defaults */
	local->hw.queues = 1;
	local->hw.max_rates = 1;
	local->rts_threshold = IEEE80211_MAX_RTS_THRESHOLD;
	local->fragmentation_threshold = IEEE80211_MAX_FRAG_THRESHOLD;
	local->hw.conf.long_frame_max_tx_count = 4;
	local->hw.conf.short_frame_max_tx_count = 7;
	local->hw.conf.radio_enabled = true;

	INIT_LIST_HEAD(&local->interfaces);
	mutex_init(&local->iflist_mtx);

	spin_lock_init(&local->key_lock);

	spin_lock_init(&local->queue_stop_reason_lock);

	INIT_DELAYED_WORK(&local->scan_work, ieee80211_scan_work);

	INIT_WORK(&local->dynamic_ps_enable_work,
		  ieee80211_dynamic_ps_enable_work);
	INIT_WORK(&local->dynamic_ps_disable_work,
		  ieee80211_dynamic_ps_disable_work);
	setup_timer(&local->dynamic_ps_timer,
		    ieee80211_dynamic_ps_timer, (unsigned long) local);

	for (i = 0; i < IEEE80211_MAX_AMPDU_QUEUES; i++)
		local->ampdu_ac_queue[i] = -1;
	/* using an s8 won't work with more than that */
	BUILD_BUG_ON(IEEE80211_MAX_AMPDU_QUEUES > 127);

	sta_info_init(local);

	tasklet_init(&local->tx_pending_tasklet, ieee80211_tx_pending,
		     (unsigned long)local);
	tasklet_disable(&local->tx_pending_tasklet);

	tasklet_init(&local->tasklet,
		     ieee80211_tasklet_handler,
		     (unsigned long) local);
	tasklet_disable(&local->tasklet);

	skb_queue_head_init(&local->skb_queue);
	skb_queue_head_init(&local->skb_queue_unreliable);

	return local_to_hw(local);
}
EXPORT_SYMBOL(ieee80211_alloc_hw);

static const struct net_device_ops ieee80211_master_ops = {
	.ndo_start_xmit = ieee80211_master_start_xmit,
	.ndo_open = ieee80211_master_open,
	.ndo_stop = ieee80211_master_stop,
	.ndo_set_multicast_list = ieee80211_master_set_multicast_list,
	.ndo_select_queue = ieee80211_select_queue,
};

static void ieee80211_master_setup(struct net_device *mdev)
{
	mdev->type = ARPHRD_IEEE80211;
	mdev->netdev_ops = &ieee80211_master_ops;
	mdev->header_ops = &ieee80211_header_ops;
	mdev->tx_queue_len = 1000;
	mdev->addr_len = ETH_ALEN;
}

int ieee80211_register_hw(struct ieee80211_hw *hw)
{
	struct ieee80211_local *local = hw_to_local(hw);
	int result;
	enum ieee80211_band band;
	struct net_device *mdev;
	struct ieee80211_master_priv *mpriv;
	int channels, i, j;

	/*
	 * generic code guarantees at least one band,
	 * set this very early because much code assumes
	 * that hw.conf.channel is assigned
	 */
	channels = 0;
	for (band = 0; band < IEEE80211_NUM_BANDS; band++) {
		struct ieee80211_supported_band *sband;

		sband = local->hw.wiphy->bands[band];
		if (sband && !local->oper_channel) {
			/* init channel we're on */
			local->hw.conf.channel =
			local->oper_channel =
			local->scan_channel = &sband->channels[0];
		}
		if (sband)
			channels += sband->n_channels;
	}

	local->int_scan_req.n_channels = channels;
	local->int_scan_req.channels = kzalloc(sizeof(void *) * channels, GFP_KERNEL);
	if (!local->int_scan_req.channels)
		return -ENOMEM;

	/* if low-level driver supports AP, we also support VLAN */
	if (local->hw.wiphy->interface_modes & BIT(NL80211_IFTYPE_AP))
		local->hw.wiphy->interface_modes |= BIT(NL80211_IFTYPE_AP_VLAN);

	/* mac80211 always supports monitor */
	local->hw.wiphy->interface_modes |= BIT(NL80211_IFTYPE_MONITOR);

	if (local->hw.flags & IEEE80211_HW_SIGNAL_DBM)
		local->hw.wiphy->signal_type = CFG80211_SIGNAL_TYPE_MBM;
	else if (local->hw.flags & IEEE80211_HW_SIGNAL_UNSPEC)
		local->hw.wiphy->signal_type = CFG80211_SIGNAL_TYPE_UNSPEC;

	result = wiphy_register(local->hw.wiphy);
	if (result < 0)
		goto fail_wiphy_register;

	/*
	 * We use the number of queues for feature tests (QoS, HT) internally
	 * so restrict them appropriately.
	 */
	if (hw->queues > IEEE80211_MAX_QUEUES)
		hw->queues = IEEE80211_MAX_QUEUES;
	if (hw->ampdu_queues > IEEE80211_MAX_AMPDU_QUEUES)
		hw->ampdu_queues = IEEE80211_MAX_AMPDU_QUEUES;
	if (hw->queues < 4)
		hw->ampdu_queues = 0;

	mdev = alloc_netdev_mq(sizeof(struct ieee80211_master_priv),
			       "wmaster%d", ieee80211_master_setup,
			       hw->queues);
	if (!mdev)
		goto fail_mdev_alloc;

	mpriv = netdev_priv(mdev);
	mpriv->local = local;
	local->mdev = mdev;

	local->hw.workqueue =
		create_singlethread_workqueue(wiphy_name(local->hw.wiphy));
	if (!local->hw.workqueue) {
		result = -ENOMEM;
		goto fail_workqueue;
	}

	/*
	 * The hardware needs headroom for sending the frame,
	 * and we need some headroom for passing the frame to monitor
	 * interfaces, but never both at the same time.
	 */
	local->tx_headroom = max_t(unsigned int , local->hw.extra_tx_headroom,
				   sizeof(struct ieee80211_tx_status_rtap_hdr));

	debugfs_hw_add(local);

	if (local->hw.conf.beacon_int < 10)
		local->hw.conf.beacon_int = 100;

	if (local->hw.max_listen_interval == 0)
		local->hw.max_listen_interval = 1;

	local->hw.conf.listen_interval = local->hw.max_listen_interval;

	result = sta_info_start(local);
	if (result < 0)
		goto fail_sta_info;

	rtnl_lock();
	result = dev_alloc_name(local->mdev, local->mdev->name);
	if (result < 0)
		goto fail_dev;

	memcpy(local->mdev->dev_addr, local->hw.wiphy->perm_addr, ETH_ALEN);
	SET_NETDEV_DEV(local->mdev, wiphy_dev(local->hw.wiphy));
	local->mdev->features |= NETIF_F_NETNS_LOCAL;

	result = register_netdevice(local->mdev);
	if (result < 0)
		goto fail_dev;

	result = ieee80211_init_rate_ctrl_alg(local,
					      hw->rate_control_algorithm);
	if (result < 0) {
		printk(KERN_DEBUG "%s: Failed to initialize rate control "
		       "algorithm\n", wiphy_name(local->hw.wiphy));
		goto fail_rate;
	}

	result = ieee80211_wep_init(local);

	if (result < 0) {
		printk(KERN_DEBUG "%s: Failed to initialize wep: %d\n",
		       wiphy_name(local->hw.wiphy), result);
		goto fail_wep;
	}

	/* add one default STA interface if supported */
	if (local->hw.wiphy->interface_modes & BIT(NL80211_IFTYPE_STATION)) {
		result = ieee80211_if_add(local, "wlan%d", NULL,
					  NL80211_IFTYPE_STATION, NULL);
		if (result)
			printk(KERN_WARNING "%s: Failed to add default virtual iface\n",
			       wiphy_name(local->hw.wiphy));
	}

	rtnl_unlock();

	ieee80211_led_init(local);

	/* alloc internal scan request */
	i = 0;
	local->int_scan_req.ssids = &local->scan_ssid;
	local->int_scan_req.n_ssids = 1;
	for (band = 0; band < IEEE80211_NUM_BANDS; band++) {
		if (!hw->wiphy->bands[band])
			continue;
		for (j = 0; j < hw->wiphy->bands[band]->n_channels; j++) {
			local->int_scan_req.channels[i] =
				&hw->wiphy->bands[band]->channels[j];
			i++;
		}
	}

	return 0;

fail_wep:
	rate_control_deinitialize(local);
fail_rate:
	unregister_netdevice(local->mdev);
	local->mdev = NULL;
fail_dev:
	rtnl_unlock();
	sta_info_stop(local);
fail_sta_info:
	debugfs_hw_del(local);
	destroy_workqueue(local->hw.workqueue);
fail_workqueue:
	if (local->mdev)
		free_netdev(local->mdev);
fail_mdev_alloc:
	wiphy_unregister(local->hw.wiphy);
fail_wiphy_register:
	kfree(local->int_scan_req.channels);
	return result;
}
EXPORT_SYMBOL(ieee80211_register_hw);

void ieee80211_unregister_hw(struct ieee80211_hw *hw)
{
	struct ieee80211_local *local = hw_to_local(hw);

	tasklet_kill(&local->tx_pending_tasklet);
	tasklet_kill(&local->tasklet);

	rtnl_lock();

	/*
	 * At this point, interface list manipulations are fine
	 * because the driver cannot be handing us frames any
	 * more and the tasklet is killed.
	 */

	/* First, we remove all virtual interfaces. */
	ieee80211_remove_interfaces(local);

	/* then, finally, remove the master interface */
	unregister_netdevice(local->mdev);

	rtnl_unlock();

	ieee80211_clear_tx_pending(local);
	sta_info_stop(local);
	rate_control_deinitialize(local);
	debugfs_hw_del(local);

	if (skb_queue_len(&local->skb_queue)
			|| skb_queue_len(&local->skb_queue_unreliable))
		printk(KERN_WARNING "%s: skb_queue not empty\n",
		       wiphy_name(local->hw.wiphy));
	skb_queue_purge(&local->skb_queue);
	skb_queue_purge(&local->skb_queue_unreliable);

	destroy_workqueue(local->hw.workqueue);
	wiphy_unregister(local->hw.wiphy);
	ieee80211_wep_free(local);
	ieee80211_led_exit(local);
	free_netdev(local->mdev);
	kfree(local->int_scan_req.channels);
}
EXPORT_SYMBOL(ieee80211_unregister_hw);

void ieee80211_free_hw(struct ieee80211_hw *hw)
{
	struct ieee80211_local *local = hw_to_local(hw);

	mutex_destroy(&local->iflist_mtx);

	wiphy_free(local->hw.wiphy);
}
EXPORT_SYMBOL(ieee80211_free_hw);

static int __init ieee80211_init(void)
{
	struct sk_buff *skb;
	int ret;

	BUILD_BUG_ON(sizeof(struct ieee80211_tx_info) > sizeof(skb->cb));
	BUILD_BUG_ON(offsetof(struct ieee80211_tx_info, driver_data) +
		     IEEE80211_TX_INFO_DRIVER_DATA_SIZE > sizeof(skb->cb));

	ret = rc80211_minstrel_init();
	if (ret)
		return ret;

	ret = rc80211_pid_init();
	if (ret)
		return ret;

	ieee80211_debugfs_netdev_init();

	return 0;
}

static void __exit ieee80211_exit(void)
{
	rc80211_pid_exit();
	rc80211_minstrel_exit();

	/*
	 * For key todo, it'll be empty by now but the work
	 * might still be scheduled.
	 */
	flush_scheduled_work();

	if (mesh_allocated)
		ieee80211s_stop();

	ieee80211_debugfs_netdev_exit();
}


subsys_initcall(ieee80211_init);
module_exit(ieee80211_exit);

MODULE_DESCRIPTION("IEEE 802.11 subsystem");
MODULE_LICENSE("GPL");<|MERGE_RESOLUTION|>--- conflicted
+++ resolved
@@ -177,12 +177,9 @@
 		return -EINVAL;
 	}
 
-<<<<<<< HEAD
-=======
 	if (!local->ops->config_interface)
 		return 0;
 
->>>>>>> ded760a1
 	switch (sdata->vif.type) {
 	case NL80211_IFTYPE_AP:
 	case NL80211_IFTYPE_ADHOC:
@@ -223,13 +220,6 @@
 			}
 		}
 	}
-
-<<<<<<< HEAD
-	if (WARN_ON(!conf.bssid && (changed & IEEE80211_IFCC_BSSID)))
-		return -EINVAL;
-=======
-	conf.changed = changed;
->>>>>>> ded760a1
 
 	conf.changed = changed;
 
