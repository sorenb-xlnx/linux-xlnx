--- conflicted
+++ resolved
@@ -52,8 +52,6 @@
 	if (!bss)
 		return;
 	cfg80211_put_bss(container_of((void *)bss, struct cfg80211_bss, priv));
-<<<<<<< HEAD
-=======
 }
 
 static bool is_uapsd_supported(struct ieee802_11_elems *elems)
@@ -71,7 +69,6 @@
 		return false;
 
 	return qos_info & IEEE80211_WMM_IE_AP_QOSINFO_UAPSD;
->>>>>>> a5fb297d
 }
 
 struct ieee80211_bss *
