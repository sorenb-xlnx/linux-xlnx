/*
 * Interface handling (except master interface)
 *
 * Copyright 2002-2005, Instant802 Networks, Inc.
 * Copyright 2005-2006, Devicescape Software, Inc.
 * Copyright (c) 2006 Jiri Benc <jbenc@suse.cz>
 * Copyright 2008, Johannes Berg <johannes@sipsolutions.net>
 *
 * This program is free software; you can redistribute it and/or modify
 * it under the terms of the GNU General Public License version 2 as
 * published by the Free Software Foundation.
 */
#include <linux/kernel.h>
#include <linux/if_arp.h>
#include <linux/netdevice.h>
#include <linux/rtnetlink.h>
#include <net/mac80211.h>
#include <net/ieee80211_radiotap.h>
#include "ieee80211_i.h"
#include "sta_info.h"
#include "debugfs_netdev.h"
#include "mesh.h"
#include "led.h"
#include "driver-ops.h"
#include "wme.h"

/**
 * DOC: Interface list locking
 *
 * The interface list in each struct ieee80211_local is protected
 * three-fold:
 *
 * (1) modifications may only be done under the RTNL
 * (2) modifications and readers are protected against each other by
 *     the iflist_mtx.
 * (3) modifications are done in an RCU manner so atomic readers
 *     can traverse the list in RCU-safe blocks.
 *
 * As a consequence, reads (traversals) of the list can be protected
 * by either the RTNL, the iflist_mtx or RCU.
 */


static int ieee80211_change_mtu(struct net_device *dev, int new_mtu)
{
	int meshhdrlen;
	struct ieee80211_sub_if_data *sdata = IEEE80211_DEV_TO_SUB_IF(dev);

	meshhdrlen = (sdata->vif.type == NL80211_IFTYPE_MESH_POINT) ? 5 : 0;

	/* FIX: what would be proper limits for MTU?
	 * This interface uses 802.3 frames. */
	if (new_mtu < 256 ||
	    new_mtu > IEEE80211_MAX_DATA_LEN - 24 - 6 - meshhdrlen) {
		return -EINVAL;
	}

#ifdef CONFIG_MAC80211_VERBOSE_DEBUG
	printk(KERN_DEBUG "%s: setting MTU %d\n", dev->name, new_mtu);
#endif /* CONFIG_MAC80211_VERBOSE_DEBUG */
	dev->mtu = new_mtu;
	return 0;
}

static int ieee80211_change_mac(struct net_device *dev, void *addr)
{
	struct ieee80211_sub_if_data *sdata = IEEE80211_DEV_TO_SUB_IF(dev);
<<<<<<< HEAD
=======
	struct sockaddr *sa = addr;
>>>>>>> cfa6cb20
	int ret;

	if (ieee80211_sdata_running(sdata))
		return -EBUSY;

<<<<<<< HEAD
	ret = eth_mac_addr(dev, addr);

	if (ret == 0)
		memcpy(sdata->vif.addr, addr, ETH_ALEN);
=======
	ret = eth_mac_addr(dev, sa);

	if (ret == 0)
		memcpy(sdata->vif.addr, sa->sa_data, ETH_ALEN);
>>>>>>> cfa6cb20

	return ret;
}

static inline int identical_mac_addr_allowed(int type1, int type2)
{
	return type1 == NL80211_IFTYPE_MONITOR ||
		type2 == NL80211_IFTYPE_MONITOR ||
		(type1 == NL80211_IFTYPE_AP && type2 == NL80211_IFTYPE_WDS) ||
		(type1 == NL80211_IFTYPE_WDS &&
			(type2 == NL80211_IFTYPE_WDS ||
			 type2 == NL80211_IFTYPE_AP)) ||
		(type1 == NL80211_IFTYPE_AP && type2 == NL80211_IFTYPE_AP_VLAN) ||
		(type1 == NL80211_IFTYPE_AP_VLAN &&
			(type2 == NL80211_IFTYPE_AP ||
			 type2 == NL80211_IFTYPE_AP_VLAN));
}

static int ieee80211_open(struct net_device *dev)
{
	struct ieee80211_sub_if_data *sdata = IEEE80211_DEV_TO_SUB_IF(dev);
	struct ieee80211_sub_if_data *nsdata;
	struct ieee80211_local *local = sdata->local;
	struct sta_info *sta;
	u32 changed = 0;
	int res;
	u32 hw_reconf_flags = 0;
	u8 null_addr[ETH_ALEN] = {0};

	/* fail early if user set an invalid address */
	if (compare_ether_addr(dev->dev_addr, null_addr) &&
	    !is_valid_ether_addr(dev->dev_addr))
		return -EADDRNOTAVAIL;

	/* we hold the RTNL here so can safely walk the list */
	list_for_each_entry(nsdata, &local->interfaces, list) {
		struct net_device *ndev = nsdata->dev;

		if (ndev != dev && ieee80211_sdata_running(nsdata)) {
			/*
			 * Allow only a single IBSS interface to be up at any
			 * time. This is restricted because beacon distribution
			 * cannot work properly if both are in the same IBSS.
			 *
			 * To remove this restriction we'd have to disallow them
			 * from setting the same SSID on different IBSS interfaces
			 * belonging to the same hardware. Then, however, we're
			 * faced with having to adopt two different TSF timers...
			 */
			if (sdata->vif.type == NL80211_IFTYPE_ADHOC &&
			    nsdata->vif.type == NL80211_IFTYPE_ADHOC)
				return -EBUSY;

			/*
			 * The remaining checks are only performed for interfaces
			 * with the same MAC address.
			 */
			if (compare_ether_addr(dev->dev_addr, ndev->dev_addr))
				continue;

			/*
			 * check whether it may have the same address
			 */
			if (!identical_mac_addr_allowed(sdata->vif.type,
							nsdata->vif.type))
				return -ENOTUNIQ;

			/*
			 * can only add VLANs to enabled APs
			 */
			if (sdata->vif.type == NL80211_IFTYPE_AP_VLAN &&
			    nsdata->vif.type == NL80211_IFTYPE_AP)
				sdata->bss = &nsdata->u.ap;
		}
	}

	switch (sdata->vif.type) {
	case NL80211_IFTYPE_WDS:
		if (!is_valid_ether_addr(sdata->u.wds.remote_addr))
			return -ENOLINK;
		break;
	case NL80211_IFTYPE_AP_VLAN:
		if (!sdata->bss)
			return -ENOLINK;
		list_add(&sdata->u.vlan.list, &sdata->bss->vlans);
		break;
	case NL80211_IFTYPE_AP:
		sdata->bss = &sdata->u.ap;
		break;
	case NL80211_IFTYPE_MESH_POINT:
		if (!ieee80211_vif_is_mesh(&sdata->vif))
			break;
		/* mesh ifaces must set allmulti to forward mcast traffic */
		atomic_inc(&local->iff_allmultis);
		break;
	case NL80211_IFTYPE_STATION:
	case NL80211_IFTYPE_MONITOR:
	case NL80211_IFTYPE_ADHOC:
		/* no special treatment */
		break;
	case NL80211_IFTYPE_UNSPECIFIED:
	case __NL80211_IFTYPE_AFTER_LAST:
		/* cannot happen */
		WARN_ON(1);
		break;
	}

	if (local->open_count == 0) {
		res = drv_start(local);
		if (res)
			goto err_del_bss;
		/* we're brought up, everything changes */
		hw_reconf_flags = ~0;
		ieee80211_led_radio(local, true);
	}

	/*
	 * Check all interfaces and copy the hopefully now-present
	 * MAC address to those that have the special null one.
	 */
	list_for_each_entry(nsdata, &local->interfaces, list) {
		struct net_device *ndev = nsdata->dev;

		/*
		 * No need to check running since we do not allow
		 * it to start up with this invalid address.
		 */
		if (compare_ether_addr(null_addr, ndev->dev_addr) == 0) {
			memcpy(ndev->dev_addr,
			       local->hw.wiphy->perm_addr,
			       ETH_ALEN);
			memcpy(ndev->perm_addr, ndev->dev_addr, ETH_ALEN);
		}
	}

	/*
	 * Validate the MAC address for this device.
	 */
	if (!is_valid_ether_addr(dev->dev_addr)) {
		if (!local->open_count)
			drv_stop(local);
		return -EADDRNOTAVAIL;
	}

	switch (sdata->vif.type) {
	case NL80211_IFTYPE_AP_VLAN:
		/* no need to tell driver */
		break;
	case NL80211_IFTYPE_MONITOR:
		if (sdata->u.mntr_flags & MONITOR_FLAG_COOK_FRAMES) {
			local->cooked_mntrs++;
			break;
		}

		/* must be before the call to ieee80211_configure_filter */
		local->monitors++;
		if (local->monitors == 1) {
			local->hw.conf.flags |= IEEE80211_CONF_MONITOR;
			hw_reconf_flags |= IEEE80211_CONF_CHANGE_MONITOR;
		}

		if (sdata->u.mntr_flags & MONITOR_FLAG_FCSFAIL)
			local->fif_fcsfail++;
		if (sdata->u.mntr_flags & MONITOR_FLAG_PLCPFAIL)
			local->fif_plcpfail++;
		if (sdata->u.mntr_flags & MONITOR_FLAG_CONTROL) {
			local->fif_control++;
			local->fif_pspoll++;
		}
		if (sdata->u.mntr_flags & MONITOR_FLAG_OTHER_BSS)
			local->fif_other_bss++;

		ieee80211_configure_filter(local);
		break;
	default:
		res = drv_add_interface(local, &sdata->vif);
		if (res)
			goto err_stop;

		if (ieee80211_vif_is_mesh(&sdata->vif)) {
			local->fif_other_bss++;
			ieee80211_configure_filter(local);

			ieee80211_start_mesh(sdata);
		} else if (sdata->vif.type == NL80211_IFTYPE_AP) {
			local->fif_pspoll++;

			ieee80211_configure_filter(local);
		}

		changed |= ieee80211_reset_erp_info(sdata);
		ieee80211_bss_info_change_notify(sdata, changed);
		ieee80211_enable_keys(sdata);

		if (sdata->vif.type == NL80211_IFTYPE_STATION)
			netif_carrier_off(dev);
		else
			netif_carrier_on(dev);
	}

	if (sdata->vif.type == NL80211_IFTYPE_WDS) {
		/* Create STA entry for the WDS peer */
		sta = sta_info_alloc(sdata, sdata->u.wds.remote_addr,
				     GFP_KERNEL);
		if (!sta) {
			res = -ENOMEM;
			goto err_del_interface;
		}

		/* no locking required since STA is not live yet */
		sta->flags |= WLAN_STA_AUTHORIZED;

		res = sta_info_insert(sta);
		if (res) {
			/* STA has been freed */
			goto err_del_interface;
		}
	}

	/*
	 * set_multicast_list will be invoked by the networking core
	 * which will check whether any increments here were done in
	 * error and sync them down to the hardware as filter flags.
	 */
	if (sdata->flags & IEEE80211_SDATA_ALLMULTI)
		atomic_inc(&local->iff_allmultis);

	if (sdata->flags & IEEE80211_SDATA_PROMISC)
		atomic_inc(&local->iff_promiscs);

	hw_reconf_flags |= __ieee80211_recalc_idle(local);

	local->open_count++;
	if (hw_reconf_flags) {
		ieee80211_hw_config(local, hw_reconf_flags);
		/*
		 * set default queue parameters so drivers don't
		 * need to initialise the hardware if the hardware
		 * doesn't start up with sane defaults
		 */
		ieee80211_set_wmm_default(sdata);
	}

	ieee80211_recalc_ps(local, -1);

	/*
	 * ieee80211_sta_work is disabled while network interface
	 * is down. Therefore, some configuration changes may not
	 * yet be effective. Trigger execution of ieee80211_sta_work
	 * to fix this.
	 */
	if (sdata->vif.type == NL80211_IFTYPE_STATION)
		ieee80211_queue_work(&local->hw, &sdata->u.mgd.work);

	netif_tx_start_all_queues(dev);

	return 0;
 err_del_interface:
	drv_remove_interface(local, &sdata->vif);
 err_stop:
	if (!local->open_count)
		drv_stop(local);
 err_del_bss:
	sdata->bss = NULL;
	if (sdata->vif.type == NL80211_IFTYPE_AP_VLAN)
		list_del(&sdata->u.vlan.list);
	return res;
}

static int ieee80211_stop(struct net_device *dev)
{
	struct ieee80211_sub_if_data *sdata = IEEE80211_DEV_TO_SUB_IF(dev);
	struct ieee80211_local *local = sdata->local;
	struct sta_info *sta;
	unsigned long flags;
	struct sk_buff *skb, *tmp;
	u32 hw_reconf_flags = 0;
	int i;

	/*
	 * Stop TX on this interface first.
	 */
	netif_tx_stop_all_queues(dev);

	/*
	 * Purge work for this interface.
	 */
	ieee80211_work_purge(sdata);

	/*
	 * Now delete all active aggregation sessions.
	 */
	rcu_read_lock();

	list_for_each_entry_rcu(sta, &local->sta_list, list) {
		if (sta->sdata == sdata)
			ieee80211_sta_tear_down_BA_sessions(sta);
	}

	rcu_read_unlock();

	/*
	 * Remove all stations associated with this interface.
	 *
	 * This must be done before calling ops->remove_interface()
	 * because otherwise we can later invoke ops->sta_notify()
	 * whenever the STAs are removed, and that invalidates driver
	 * assumptions about always getting a vif pointer that is valid
	 * (because if we remove a STA after ops->remove_interface()
	 * the driver will have removed the vif info already!)
	 *
	 * We could relax this and only unlink the stations from the
	 * hash table and list but keep them on a per-sdata list that
	 * will be inserted back again when the interface is brought
	 * up again, but I don't currently see a use case for that,
	 * except with WDS which gets a STA entry created when it is
	 * brought up.
	 */
	sta_info_flush(local, sdata);

	/*
	 * Don't count this interface for promisc/allmulti while it
	 * is down. dev_mc_unsync() will invoke set_multicast_list
	 * on the master interface which will sync these down to the
	 * hardware as filter flags.
	 */
	if (sdata->flags & IEEE80211_SDATA_ALLMULTI)
		atomic_dec(&local->iff_allmultis);

	if (sdata->flags & IEEE80211_SDATA_PROMISC)
		atomic_dec(&local->iff_promiscs);

	if (sdata->vif.type == NL80211_IFTYPE_AP)
		local->fif_pspoll--;

	netif_addr_lock_bh(dev);
	spin_lock_bh(&local->filter_lock);
	__dev_addr_unsync(&local->mc_list, &local->mc_count,
			  &dev->mc_list, &dev->mc_count);
	spin_unlock_bh(&local->filter_lock);
	netif_addr_unlock_bh(dev);

	ieee80211_configure_filter(local);

	del_timer_sync(&local->dynamic_ps_timer);
	cancel_work_sync(&local->dynamic_ps_enable_work);

	/* APs need special treatment */
	if (sdata->vif.type == NL80211_IFTYPE_AP) {
		struct ieee80211_sub_if_data *vlan, *tmpsdata;
		struct beacon_data *old_beacon = sdata->u.ap.beacon;

		/* remove beacon */
		rcu_assign_pointer(sdata->u.ap.beacon, NULL);
		synchronize_rcu();
		kfree(old_beacon);

		/* down all dependent devices, that is VLANs */
		list_for_each_entry_safe(vlan, tmpsdata, &sdata->u.ap.vlans,
					 u.vlan.list)
			dev_close(vlan->dev);
		WARN_ON(!list_empty(&sdata->u.ap.vlans));
	}

	local->open_count--;

	switch (sdata->vif.type) {
	case NL80211_IFTYPE_AP_VLAN:
		list_del(&sdata->u.vlan.list);
		/* no need to tell driver */
		break;
	case NL80211_IFTYPE_MONITOR:
		if (sdata->u.mntr_flags & MONITOR_FLAG_COOK_FRAMES) {
			local->cooked_mntrs--;
			break;
		}

		local->monitors--;
		if (local->monitors == 0) {
			local->hw.conf.flags &= ~IEEE80211_CONF_MONITOR;
			hw_reconf_flags |= IEEE80211_CONF_CHANGE_MONITOR;
		}

		if (sdata->u.mntr_flags & MONITOR_FLAG_FCSFAIL)
			local->fif_fcsfail--;
		if (sdata->u.mntr_flags & MONITOR_FLAG_PLCPFAIL)
			local->fif_plcpfail--;
		if (sdata->u.mntr_flags & MONITOR_FLAG_CONTROL) {
			local->fif_pspoll--;
			local->fif_control--;
		}
		if (sdata->u.mntr_flags & MONITOR_FLAG_OTHER_BSS)
			local->fif_other_bss--;

		ieee80211_configure_filter(local);
		break;
	case NL80211_IFTYPE_STATION:
		del_timer_sync(&sdata->u.mgd.chswitch_timer);
		del_timer_sync(&sdata->u.mgd.timer);
		del_timer_sync(&sdata->u.mgd.conn_mon_timer);
		del_timer_sync(&sdata->u.mgd.bcn_mon_timer);
		/*
		 * If any of the timers fired while we waited for it, it will
		 * have queued its work. Now the work will be running again
		 * but will not rearm the timer again because it checks
		 * whether the interface is running, which, at this point,
		 * it no longer is.
		 */
		cancel_work_sync(&sdata->u.mgd.work);
		cancel_work_sync(&sdata->u.mgd.chswitch_work);
		cancel_work_sync(&sdata->u.mgd.monitor_work);
		cancel_work_sync(&sdata->u.mgd.beacon_loss_work);

		/*
		 * When we get here, the interface is marked down.
		 * Call synchronize_rcu() to wait for the RX path
		 * should it be using the interface and enqueuing
		 * frames at this very time on another CPU.
		 */
		synchronize_rcu();
		skb_queue_purge(&sdata->u.mgd.skb_queue);
		/* fall through */
	case NL80211_IFTYPE_ADHOC:
		if (sdata->vif.type == NL80211_IFTYPE_ADHOC) {
			del_timer_sync(&sdata->u.ibss.timer);
			cancel_work_sync(&sdata->u.ibss.work);
			synchronize_rcu();
			skb_queue_purge(&sdata->u.ibss.skb_queue);
		}
		/* fall through */
	case NL80211_IFTYPE_MESH_POINT:
		if (ieee80211_vif_is_mesh(&sdata->vif)) {
			/* other_bss and allmulti are always set on mesh
			 * ifaces */
			local->fif_other_bss--;
			atomic_dec(&local->iff_allmultis);

			ieee80211_configure_filter(local);

			ieee80211_stop_mesh(sdata);
		}
		/* fall through */
	default:
		if (local->scan_sdata == sdata)
			ieee80211_scan_cancel(local);

		/*
		 * Disable beaconing for AP and mesh, IBSS can't
		 * still be joined to a network at this point.
		 */
		if (sdata->vif.type == NL80211_IFTYPE_AP ||
		    sdata->vif.type == NL80211_IFTYPE_MESH_POINT) {
			ieee80211_bss_info_change_notify(sdata,
				BSS_CHANGED_BEACON_ENABLED);
		}

		/* disable all keys for as long as this netdev is down */
		ieee80211_disable_keys(sdata);
		drv_remove_interface(local, &sdata->vif);
	}

	sdata->bss = NULL;

	hw_reconf_flags |= __ieee80211_recalc_idle(local);

	ieee80211_recalc_ps(local, -1);

	if (local->open_count == 0) {
		ieee80211_clear_tx_pending(local);
		ieee80211_stop_device(local);

		/* no reconfiguring after stop! */
		hw_reconf_flags = 0;
	}

	/* do after stop to avoid reconfiguring when we stop anyway */
	if (hw_reconf_flags)
		ieee80211_hw_config(local, hw_reconf_flags);

	spin_lock_irqsave(&local->queue_stop_reason_lock, flags);
	for (i = 0; i < IEEE80211_MAX_QUEUES; i++) {
		skb_queue_walk_safe(&local->pending[i], skb, tmp) {
			struct ieee80211_tx_info *info = IEEE80211_SKB_CB(skb);
			if (info->control.vif == &sdata->vif) {
				__skb_unlink(skb, &local->pending[i]);
				dev_kfree_skb_irq(skb);
			}
		}
	}
	spin_unlock_irqrestore(&local->queue_stop_reason_lock, flags);

	return 0;
}

static void ieee80211_set_multicast_list(struct net_device *dev)
{
	struct ieee80211_sub_if_data *sdata = IEEE80211_DEV_TO_SUB_IF(dev);
	struct ieee80211_local *local = sdata->local;
	int allmulti, promisc, sdata_allmulti, sdata_promisc;

	allmulti = !!(dev->flags & IFF_ALLMULTI);
	promisc = !!(dev->flags & IFF_PROMISC);
	sdata_allmulti = !!(sdata->flags & IEEE80211_SDATA_ALLMULTI);
	sdata_promisc = !!(sdata->flags & IEEE80211_SDATA_PROMISC);

	if (allmulti != sdata_allmulti) {
		if (dev->flags & IFF_ALLMULTI)
			atomic_inc(&local->iff_allmultis);
		else
			atomic_dec(&local->iff_allmultis);
		sdata->flags ^= IEEE80211_SDATA_ALLMULTI;
	}

	if (promisc != sdata_promisc) {
		if (dev->flags & IFF_PROMISC)
			atomic_inc(&local->iff_promiscs);
		else
			atomic_dec(&local->iff_promiscs);
		sdata->flags ^= IEEE80211_SDATA_PROMISC;
	}
	spin_lock_bh(&local->filter_lock);
	__dev_addr_sync(&local->mc_list, &local->mc_count,
			&dev->mc_list, &dev->mc_count);
	spin_unlock_bh(&local->filter_lock);
	ieee80211_queue_work(&local->hw, &local->reconfig_filter);
}

/*
 * Called when the netdev is removed or, by the code below, before
 * the interface type changes.
 */
static void ieee80211_teardown_sdata(struct net_device *dev)
{
	struct ieee80211_sub_if_data *sdata = IEEE80211_DEV_TO_SUB_IF(dev);
	struct ieee80211_local *local = sdata->local;
	struct beacon_data *beacon;
	struct sk_buff *skb;
	int flushed;
	int i;

	/* free extra data */
	ieee80211_free_keys(sdata);

	ieee80211_debugfs_remove_netdev(sdata);

	for (i = 0; i < IEEE80211_FRAGMENT_MAX; i++)
		__skb_queue_purge(&sdata->fragments[i].skb_list);
	sdata->fragment_next = 0;

	switch (sdata->vif.type) {
	case NL80211_IFTYPE_AP:
		beacon = sdata->u.ap.beacon;
		rcu_assign_pointer(sdata->u.ap.beacon, NULL);
		synchronize_rcu();
		kfree(beacon);

		while ((skb = skb_dequeue(&sdata->u.ap.ps_bc_buf))) {
			local->total_ps_buffered--;
			dev_kfree_skb(skb);
		}

		break;
	case NL80211_IFTYPE_MESH_POINT:
		if (ieee80211_vif_is_mesh(&sdata->vif))
			mesh_rmc_free(sdata);
		break;
	case NL80211_IFTYPE_ADHOC:
		if (WARN_ON(sdata->u.ibss.presp))
			kfree_skb(sdata->u.ibss.presp);
		break;
	case NL80211_IFTYPE_STATION:
	case NL80211_IFTYPE_WDS:
	case NL80211_IFTYPE_AP_VLAN:
	case NL80211_IFTYPE_MONITOR:
		break;
	case NL80211_IFTYPE_UNSPECIFIED:
	case __NL80211_IFTYPE_AFTER_LAST:
		BUG();
		break;
	}

	flushed = sta_info_flush(local, sdata);
	WARN_ON(flushed);
}

static u16 ieee80211_netdev_select_queue(struct net_device *dev,
					 struct sk_buff *skb)
{
	return ieee80211_select_queue(IEEE80211_DEV_TO_SUB_IF(dev), skb);
}

static const struct net_device_ops ieee80211_dataif_ops = {
	.ndo_open		= ieee80211_open,
	.ndo_stop		= ieee80211_stop,
	.ndo_uninit		= ieee80211_teardown_sdata,
	.ndo_start_xmit		= ieee80211_subif_start_xmit,
	.ndo_set_multicast_list = ieee80211_set_multicast_list,
	.ndo_change_mtu 	= ieee80211_change_mtu,
	.ndo_set_mac_address 	= ieee80211_change_mac,
	.ndo_select_queue	= ieee80211_netdev_select_queue,
};

static u16 ieee80211_monitor_select_queue(struct net_device *dev,
					  struct sk_buff *skb)
{
	struct ieee80211_sub_if_data *sdata = IEEE80211_DEV_TO_SUB_IF(dev);
	struct ieee80211_local *local = sdata->local;
	struct ieee80211_hdr *hdr;
	struct ieee80211_radiotap_header *rtap = (void *)skb->data;

	if (local->hw.queues < 4)
		return 0;

	if (skb->len < 4 ||
	    skb->len < le16_to_cpu(rtap->it_len) + 2 /* frame control */)
		return 0; /* doesn't matter, frame will be dropped */

	hdr = (void *)((u8 *)skb->data + le16_to_cpu(rtap->it_len));

	if (!ieee80211_is_data(hdr->frame_control)) {
		skb->priority = 7;
		return ieee802_1d_to_ac[skb->priority];
	}

	skb->priority = 0;
	return ieee80211_downgrade_queue(local, skb);
}

static const struct net_device_ops ieee80211_monitorif_ops = {
	.ndo_open		= ieee80211_open,
	.ndo_stop		= ieee80211_stop,
	.ndo_uninit		= ieee80211_teardown_sdata,
	.ndo_start_xmit		= ieee80211_monitor_start_xmit,
	.ndo_set_multicast_list = ieee80211_set_multicast_list,
	.ndo_change_mtu 	= ieee80211_change_mtu,
	.ndo_set_mac_address 	= eth_mac_addr,
	.ndo_select_queue	= ieee80211_monitor_select_queue,
};

static void ieee80211_if_setup(struct net_device *dev)
{
	ether_setup(dev);
	dev->netdev_ops = &ieee80211_dataif_ops;
	dev->destructor = free_netdev;
}

/*
 * Helper function to initialise an interface to a specific type.
 */
static void ieee80211_setup_sdata(struct ieee80211_sub_if_data *sdata,
				  enum nl80211_iftype type)
{
	/* clear type-dependent union */
	memset(&sdata->u, 0, sizeof(sdata->u));

	/* and set some type-dependent values */
	sdata->vif.type = type;
	sdata->dev->netdev_ops = &ieee80211_dataif_ops;
	sdata->wdev.iftype = type;

	/* only monitor differs */
	sdata->dev->type = ARPHRD_ETHER;

	switch (type) {
	case NL80211_IFTYPE_AP:
		skb_queue_head_init(&sdata->u.ap.ps_bc_buf);
		INIT_LIST_HEAD(&sdata->u.ap.vlans);
		break;
	case NL80211_IFTYPE_STATION:
		ieee80211_sta_setup_sdata(sdata);
		break;
	case NL80211_IFTYPE_ADHOC:
		ieee80211_ibss_setup_sdata(sdata);
		break;
	case NL80211_IFTYPE_MESH_POINT:
		if (ieee80211_vif_is_mesh(&sdata->vif))
			ieee80211_mesh_init_sdata(sdata);
		break;
	case NL80211_IFTYPE_MONITOR:
		sdata->dev->type = ARPHRD_IEEE80211_RADIOTAP;
		sdata->dev->netdev_ops = &ieee80211_monitorif_ops;
		sdata->u.mntr_flags = MONITOR_FLAG_CONTROL |
				      MONITOR_FLAG_OTHER_BSS;
		break;
	case NL80211_IFTYPE_WDS:
	case NL80211_IFTYPE_AP_VLAN:
		break;
	case NL80211_IFTYPE_UNSPECIFIED:
	case __NL80211_IFTYPE_AFTER_LAST:
		BUG();
		break;
	}

	ieee80211_debugfs_add_netdev(sdata);
}

int ieee80211_if_change_type(struct ieee80211_sub_if_data *sdata,
			     enum nl80211_iftype type)
{
	ASSERT_RTNL();

	if (type == sdata->vif.type)
		return 0;

	/* Setting ad-hoc mode on non-IBSS channel is not supported. */
	if (sdata->local->oper_channel->flags & IEEE80211_CHAN_NO_IBSS &&
	    type == NL80211_IFTYPE_ADHOC)
		return -EOPNOTSUPP;

	/*
	 * We could, here, on changes between IBSS/STA/MESH modes,
	 * invoke an MLME function instead that disassociates etc.
	 * and goes into the requested mode.
	 */

	if (ieee80211_sdata_running(sdata))
		return -EBUSY;

	/* Purge and reset type-dependent state. */
	ieee80211_teardown_sdata(sdata->dev);
	ieee80211_setup_sdata(sdata, type);

	/* reset some values that shouldn't be kept across type changes */
	sdata->vif.bss_conf.basic_rates =
		ieee80211_mandatory_rates(sdata->local,
			sdata->local->hw.conf.channel->band);
	sdata->drop_unencrypted = 0;
	if (type == NL80211_IFTYPE_STATION)
		sdata->u.mgd.use_4addr = false;

	return 0;
}

int ieee80211_if_add(struct ieee80211_local *local, const char *name,
		     struct net_device **new_dev, enum nl80211_iftype type,
		     struct vif_params *params)
{
	struct net_device *ndev;
	struct ieee80211_sub_if_data *sdata = NULL;
	int ret, i;

	ASSERT_RTNL();

	ndev = alloc_netdev_mq(sizeof(*sdata) + local->hw.vif_data_size,
			       name, ieee80211_if_setup, local->hw.queues);
	if (!ndev)
		return -ENOMEM;
	dev_net_set(ndev, wiphy_net(local->hw.wiphy));

	ndev->needed_headroom = local->tx_headroom +
				4*6 /* four MAC addresses */
				+ 2 + 2 + 2 + 2 /* ctl, dur, seq, qos */
				+ 6 /* mesh */
				+ 8 /* rfc1042/bridge tunnel */
				- ETH_HLEN /* ethernet hard_header_len */
				+ IEEE80211_ENCRYPT_HEADROOM;
	ndev->needed_tailroom = IEEE80211_ENCRYPT_TAILROOM;

	ret = dev_alloc_name(ndev, ndev->name);
	if (ret < 0)
		goto fail;

	memcpy(ndev->dev_addr, local->hw.wiphy->perm_addr, ETH_ALEN);
	memcpy(ndev->perm_addr, ndev->dev_addr, ETH_ALEN);
	SET_NETDEV_DEV(ndev, wiphy_dev(local->hw.wiphy));

	/* don't use IEEE80211_DEV_TO_SUB_IF because it checks too much */
	sdata = netdev_priv(ndev);
	ndev->ieee80211_ptr = &sdata->wdev;
	memcpy(sdata->vif.addr, ndev->dev_addr, ETH_ALEN);
	memcpy(sdata->name, ndev->name, IFNAMSIZ);

	/* initialise type-independent data */
	sdata->wdev.wiphy = local->hw.wiphy;
	sdata->local = local;
	sdata->dev = ndev;

	for (i = 0; i < IEEE80211_FRAGMENT_MAX; i++)
		skb_queue_head_init(&sdata->fragments[i].skb_list);

	INIT_LIST_HEAD(&sdata->key_list);

	sdata->force_unicast_rateidx = -1;
	sdata->max_ratectrl_rateidx = -1;

	/* setup type-dependent data */
	ieee80211_setup_sdata(sdata, type);

	if (params) {
		ndev->ieee80211_ptr->use_4addr = params->use_4addr;
		if (type == NL80211_IFTYPE_STATION)
			sdata->u.mgd.use_4addr = params->use_4addr;
	}

	ret = register_netdevice(ndev);
	if (ret)
		goto fail;

	if (ieee80211_vif_is_mesh(&sdata->vif) &&
	    params && params->mesh_id_len)
		ieee80211_sdata_set_mesh_id(sdata,
					    params->mesh_id_len,
					    params->mesh_id);

	mutex_lock(&local->iflist_mtx);
	list_add_tail_rcu(&sdata->list, &local->interfaces);
	mutex_unlock(&local->iflist_mtx);

	if (new_dev)
		*new_dev = ndev;

	return 0;

 fail:
	free_netdev(ndev);
	return ret;
}

void ieee80211_if_remove(struct ieee80211_sub_if_data *sdata)
{
	ASSERT_RTNL();

	mutex_lock(&sdata->local->iflist_mtx);
	list_del_rcu(&sdata->list);
	mutex_unlock(&sdata->local->iflist_mtx);

	synchronize_rcu();
	unregister_netdevice(sdata->dev);
}

/*
 * Remove all interfaces, may only be called at hardware unregistration
 * time because it doesn't do RCU-safe list removals.
 */
void ieee80211_remove_interfaces(struct ieee80211_local *local)
{
	struct ieee80211_sub_if_data *sdata, *tmp;
	LIST_HEAD(unreg_list);

	ASSERT_RTNL();

	mutex_lock(&local->iflist_mtx);
	list_for_each_entry_safe(sdata, tmp, &local->interfaces, list) {
		list_del(&sdata->list);

		unregister_netdevice_queue(sdata->dev, &unreg_list);
	}
	mutex_unlock(&local->iflist_mtx);
	unregister_netdevice_many(&unreg_list);
}

static u32 ieee80211_idle_off(struct ieee80211_local *local,
			      const char *reason)
{
	if (!(local->hw.conf.flags & IEEE80211_CONF_IDLE))
		return 0;

#ifdef CONFIG_MAC80211_VERBOSE_DEBUG
	printk(KERN_DEBUG "%s: device no longer idle - %s\n",
	       wiphy_name(local->hw.wiphy), reason);
#endif

	local->hw.conf.flags &= ~IEEE80211_CONF_IDLE;
	return IEEE80211_CONF_CHANGE_IDLE;
}

static u32 ieee80211_idle_on(struct ieee80211_local *local)
{
	if (local->hw.conf.flags & IEEE80211_CONF_IDLE)
		return 0;

#ifdef CONFIG_MAC80211_VERBOSE_DEBUG
	printk(KERN_DEBUG "%s: device now idle\n",
	       wiphy_name(local->hw.wiphy));
#endif

	drv_flush(local, false);

	local->hw.conf.flags |= IEEE80211_CONF_IDLE;
	return IEEE80211_CONF_CHANGE_IDLE;
}

u32 __ieee80211_recalc_idle(struct ieee80211_local *local)
{
	struct ieee80211_sub_if_data *sdata;
	int count = 0;

	if (!list_empty(&local->work_list))
		return ieee80211_idle_off(local, "working");

	if (local->scanning)
		return ieee80211_idle_off(local, "scanning");

	list_for_each_entry(sdata, &local->interfaces, list) {
		if (!ieee80211_sdata_running(sdata))
			continue;
		/* do not count disabled managed interfaces */
		if (sdata->vif.type == NL80211_IFTYPE_STATION &&
		    !sdata->u.mgd.associated)
			continue;
		/* do not count unused IBSS interfaces */
		if (sdata->vif.type == NL80211_IFTYPE_ADHOC &&
		    !sdata->u.ibss.ssid_len)
			continue;
		/* count everything else */
		count++;
	}

	if (!count)
		return ieee80211_idle_on(local);
	else
		return ieee80211_idle_off(local, "in use");

	return 0;
}

void ieee80211_recalc_idle(struct ieee80211_local *local)
{
	u32 chg;

	mutex_lock(&local->iflist_mtx);
	chg = __ieee80211_recalc_idle(local);
	mutex_unlock(&local->iflist_mtx);
	if (chg)
		ieee80211_hw_config(local, chg);
}

static int netdev_notify(struct notifier_block *nb,
			 unsigned long state,
			 void *ndev)
{
	struct net_device *dev = ndev;
	struct ieee80211_sub_if_data *sdata;

	if (state != NETDEV_CHANGENAME)
		return 0;

	if (!dev->ieee80211_ptr || !dev->ieee80211_ptr->wiphy)
		return 0;

	if (dev->ieee80211_ptr->wiphy->privid != mac80211_wiphy_privid)
		return 0;

	sdata = IEEE80211_DEV_TO_SUB_IF(dev);

	memcpy(sdata->name, sdata->name, IFNAMSIZ);

	ieee80211_debugfs_rename_netdev(sdata);
	return 0;
}

static struct notifier_block mac80211_netdev_notifier = {
	.notifier_call = netdev_notify,
};

int ieee80211_iface_init(void)
{
	return register_netdevice_notifier(&mac80211_netdev_notifier);
}

void ieee80211_iface_exit(void)
{
	unregister_netdevice_notifier(&mac80211_netdev_notifier);
}<|MERGE_RESOLUTION|>--- conflicted
+++ resolved
@@ -65,26 +65,16 @@
 static int ieee80211_change_mac(struct net_device *dev, void *addr)
 {
 	struct ieee80211_sub_if_data *sdata = IEEE80211_DEV_TO_SUB_IF(dev);
-<<<<<<< HEAD
-=======
 	struct sockaddr *sa = addr;
->>>>>>> cfa6cb20
 	int ret;
 
 	if (ieee80211_sdata_running(sdata))
 		return -EBUSY;
 
-<<<<<<< HEAD
-	ret = eth_mac_addr(dev, addr);
-
-	if (ret == 0)
-		memcpy(sdata->vif.addr, addr, ETH_ALEN);
-=======
 	ret = eth_mac_addr(dev, sa);
 
 	if (ret == 0)
 		memcpy(sdata->vif.addr, sa->sa_data, ETH_ALEN);
->>>>>>> cfa6cb20
 
 	return ret;
 }
