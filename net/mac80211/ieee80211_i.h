/*
 * Copyright 2002-2005, Instant802 Networks, Inc.
 * Copyright 2005, Devicescape Software, Inc.
 * Copyright 2006-2007	Jiri Benc <jbenc@suse.cz>
 * Copyright 2007-2008	Johannes Berg <johannes@sipsolutions.net>
 *
 * This program is free software; you can redistribute it and/or modify
 * it under the terms of the GNU General Public License version 2 as
 * published by the Free Software Foundation.
 */

#ifndef IEEE80211_I_H
#define IEEE80211_I_H

#include <linux/kernel.h>
#include <linux/device.h>
#include <linux/if_ether.h>
#include <linux/interrupt.h>
#include <linux/list.h>
#include <linux/netdevice.h>
#include <linux/skbuff.h>
#include <linux/workqueue.h>
#include <linux/types.h>
#include <linux/spinlock.h>
#include <linux/etherdevice.h>
#include <net/cfg80211.h>
#include <net/wireless.h>
#include <net/iw_handler.h>
#include <net/mac80211.h>
#include "key.h"
#include "sta_info.h"

struct ieee80211_local;

/* Maximum number of broadcast/multicast frames to buffer when some of the
 * associated stations are using power saving. */
#define AP_MAX_BC_BUFFER 128

/* Maximum number of frames buffered to all STAs, including multicast frames.
 * Note: increasing this limit increases the potential memory requirement. Each
 * frame can be up to about 2 kB long. */
#define TOTAL_MAX_TX_BUFFER 512

/* Required encryption head and tailroom */
#define IEEE80211_ENCRYPT_HEADROOM 8
#define IEEE80211_ENCRYPT_TAILROOM 18

/* IEEE 802.11 (Ch. 9.5 Defragmentation) requires support for concurrent
 * reception of at least three fragmented frames. This limit can be increased
 * by changing this define, at the cost of slower frame reassembly and
 * increased memory use (about 2 kB of RAM per entry). */
#define IEEE80211_FRAGMENT_MAX 4

/*
 * Time after which we ignore scan results and no longer report/use
 * them in any way.
 */
#define IEEE80211_SCAN_RESULT_EXPIRE (10 * HZ)

#define TU_TO_EXP_TIME(x)	(jiffies + usecs_to_jiffies((x) * 1024))

struct ieee80211_fragment_entry {
	unsigned long first_frag_time;
	unsigned int seq;
	unsigned int rx_queue;
	unsigned int last_frag;
	unsigned int extra_len;
	struct sk_buff_head skb_list;
	int ccmp; /* Whether fragments were encrypted with CCMP */
	u8 last_pn[6]; /* PN of the last fragment if CCMP was used */
};


struct ieee80211_bss {
	/* Yes, this is a hack */
	struct cfg80211_bss cbss;

	/* don't want to look up all the time */
	size_t ssid_len;
	u8 ssid[IEEE80211_MAX_SSID_LEN];

	u8 dtim_period;

	bool wmm_used;

	unsigned long last_probe_resp;

#ifdef CONFIG_MAC80211_MESH
	u8 *mesh_id;
	size_t mesh_id_len;
	u8 *mesh_cfg;
#endif

#define IEEE80211_MAX_SUPP_RATES 32
	u8 supp_rates[IEEE80211_MAX_SUPP_RATES];
	size_t supp_rates_len;

	/*
	 * During assocation, we save an ERP value from a probe response so
	 * that we can feed ERP info to the driver when handling the
	 * association completes. these fields probably won't be up-to-date
	 * otherwise, you probably don't want to use them.
	 */
	bool has_erp_value;
	u8 erp_value;
};

static inline u8 *bss_mesh_cfg(struct ieee80211_bss *bss)
{
#ifdef CONFIG_MAC80211_MESH
	return bss->mesh_cfg;
#endif
	return NULL;
}

static inline u8 *bss_mesh_id(struct ieee80211_bss *bss)
{
#ifdef CONFIG_MAC80211_MESH
	return bss->mesh_id;
#endif
	return NULL;
}

static inline u8 bss_mesh_id_len(struct ieee80211_bss *bss)
{
#ifdef CONFIG_MAC80211_MESH
	return bss->mesh_id_len;
#endif
	return 0;
}


typedef unsigned __bitwise__ ieee80211_tx_result;
#define TX_CONTINUE	((__force ieee80211_tx_result) 0u)
#define TX_DROP		((__force ieee80211_tx_result) 1u)
#define TX_QUEUED	((__force ieee80211_tx_result) 2u)

#define IEEE80211_TX_FRAGMENTED		BIT(0)
#define IEEE80211_TX_UNICAST		BIT(1)
#define IEEE80211_TX_PS_BUFFERED	BIT(2)

struct ieee80211_tx_data {
	struct sk_buff *skb;
	struct net_device *dev;
	struct ieee80211_local *local;
	struct ieee80211_sub_if_data *sdata;
	struct sta_info *sta;
	struct ieee80211_key *key;

	struct ieee80211_channel *channel;

	/* Extra fragments (in addition to the first fragment
	 * in skb) */
	struct sk_buff **extra_frag;
	int num_extra_frag;

	u16 ethertype;
	unsigned int flags;
};


typedef unsigned __bitwise__ ieee80211_rx_result;
#define RX_CONTINUE		((__force ieee80211_rx_result) 0u)
#define RX_DROP_UNUSABLE	((__force ieee80211_rx_result) 1u)
#define RX_DROP_MONITOR		((__force ieee80211_rx_result) 2u)
#define RX_QUEUED		((__force ieee80211_rx_result) 3u)

#define IEEE80211_RX_IN_SCAN		BIT(0)
/* frame is destined to interface currently processed (incl. multicast frames) */
#define IEEE80211_RX_RA_MATCH		BIT(1)
#define IEEE80211_RX_AMSDU		BIT(2)
#define IEEE80211_RX_CMNTR_REPORTED	BIT(3)
#define IEEE80211_RX_FRAGMENTED		BIT(4)

struct ieee80211_rx_data {
	struct sk_buff *skb;
	struct net_device *dev;
	struct ieee80211_local *local;
	struct ieee80211_sub_if_data *sdata;
	struct sta_info *sta;
	struct ieee80211_key *key;
	struct ieee80211_rx_status *status;
	struct ieee80211_rate *rate;

	unsigned int flags;
	int sent_ps_buffered;
	int queue;
	u32 tkip_iv32;
	u16 tkip_iv16;
};

struct ieee80211_tx_stored_packet {
	struct sk_buff *skb;
	struct sk_buff **extra_frag;
	int num_extra_frag;
};

struct beacon_data {
	u8 *head, *tail;
	int head_len, tail_len;
	int dtim_period;
};

struct ieee80211_if_ap {
	struct beacon_data *beacon;

	struct list_head vlans;

	/* yes, this looks ugly, but guarantees that we can later use
	 * bitmap_empty :)
	 * NB: don't touch this bitmap, use sta_info_{set,clear}_tim_bit */
	u8 tim[sizeof(unsigned long) * BITS_TO_LONGS(IEEE80211_MAX_AID + 1)];
	struct sk_buff_head ps_bc_buf;
	atomic_t num_sta_ps; /* number of stations in PS mode */
	int dtim_count;
};

struct ieee80211_if_wds {
	struct sta_info *sta;
	u8 remote_addr[ETH_ALEN];
};

struct ieee80211_if_vlan {
	struct list_head list;
};

struct mesh_stats {
	__u32 fwded_frames;		/* Mesh forwarded frames */
	__u32 dropped_frames_ttl;	/* Not transmitted since mesh_ttl == 0*/
	__u32 dropped_frames_no_route;	/* Not transmitted, no route found */
	atomic_t estab_plinks;
};

#define PREQ_Q_F_START		0x1
#define PREQ_Q_F_REFRESH	0x2
struct mesh_preq_queue {
	struct list_head list;
	u8 dst[ETH_ALEN];
	u8 flags;
};

/* flags used in struct ieee80211_if_managed.flags */
#define IEEE80211_STA_SSID_SET		BIT(0)
#define IEEE80211_STA_BSSID_SET		BIT(1)
#define IEEE80211_STA_PREV_BSSID_SET	BIT(2)
#define IEEE80211_STA_AUTHENTICATED	BIT(3)
#define IEEE80211_STA_ASSOCIATED	BIT(4)
#define IEEE80211_STA_PROBEREQ_POLL	BIT(5)
#define IEEE80211_STA_CREATE_IBSS	BIT(6)
#define IEEE80211_STA_MIXED_CELL	BIT(7)
#define IEEE80211_STA_WMM_ENABLED	BIT(8)
#define IEEE80211_STA_AUTO_SSID_SEL	BIT(10)
#define IEEE80211_STA_AUTO_BSSID_SEL	BIT(11)
#define IEEE80211_STA_AUTO_CHANNEL_SEL	BIT(12)
#define IEEE80211_STA_PRIVACY_INVOKED	BIT(13)
#define IEEE80211_STA_TKIP_WEP_USED	BIT(14)
#define IEEE80211_STA_CSA_RECEIVED	BIT(15)
#define IEEE80211_STA_MFP_ENABLED	BIT(16)
<<<<<<< HEAD
=======
#define IEEE80211_STA_EXT_SME		BIT(17)
>>>>>>> ded760a1
/* flags for MLME request */
#define IEEE80211_STA_REQ_SCAN 0
#define IEEE80211_STA_REQ_DIRECT_PROBE 1
#define IEEE80211_STA_REQ_AUTH 2
#define IEEE80211_STA_REQ_RUN  3

/* bitfield of allowed auth algs */
#define IEEE80211_AUTH_ALG_OPEN BIT(0)
#define IEEE80211_AUTH_ALG_SHARED_KEY BIT(1)
#define IEEE80211_AUTH_ALG_LEAP BIT(2)
#define IEEE80211_AUTH_ALG_FT BIT(3)

struct ieee80211_if_managed {
	struct timer_list timer;
	struct timer_list chswitch_timer;
	struct work_struct work;
	struct work_struct chswitch_work;

	u8 bssid[ETH_ALEN], prev_bssid[ETH_ALEN];

	u8 ssid[IEEE80211_MAX_SSID_LEN];
	size_t ssid_len;

	enum {
		IEEE80211_STA_MLME_DISABLED,
		IEEE80211_STA_MLME_DIRECT_PROBE,
		IEEE80211_STA_MLME_AUTHENTICATE,
		IEEE80211_STA_MLME_ASSOCIATE,
		IEEE80211_STA_MLME_ASSOCIATED,
	} state;

	u16 aid;
	u16 ap_capab, capab;
	u8 *extra_ie; /* to be added to the end of AssocReq */
	size_t extra_ie_len;

	/* The last AssocReq/Resp IEs */
	u8 *assocreq_ies, *assocresp_ies;
	size_t assocreq_ies_len, assocresp_ies_len;

	struct sk_buff_head skb_queue;

	int assoc_scan_tries; /* number of scans done pre-association */
	int direct_probe_tries; /* retries for direct probes */
	int auth_tries; /* retries for auth req */
	int assoc_tries; /* retries for assoc req */

	unsigned long request;

	unsigned long last_probe;

	unsigned int flags;

	unsigned int auth_algs; /* bitfield of allowed auth algs */
	int auth_alg; /* currently used IEEE 802.11 authentication algorithm */
	int auth_transaction;

	enum {
		IEEE80211_MFP_DISABLED,
		IEEE80211_MFP_OPTIONAL,
		IEEE80211_MFP_REQUIRED
	} mfp; /* management frame protection */

	int wmm_last_param_set;

	/* Extra IE data for management frames */
<<<<<<< HEAD
	u8 *ie_probereq;
	size_t ie_probereq_len;
	u8 *ie_proberesp;
	size_t ie_proberesp_len;
	u8 *ie_auth;
	size_t ie_auth_len;
	u8 *ie_assocreq;
	size_t ie_assocreq_len;
	u8 *ie_reassocreq;
	size_t ie_reassocreq_len;
	u8 *ie_deauth;
	size_t ie_deauth_len;
	u8 *ie_disassoc;
	size_t ie_disassoc_len;
=======
	u8 *sme_auth_ie;
	size_t sme_auth_ie_len;
>>>>>>> ded760a1
};

enum ieee80211_ibss_flags {
	IEEE80211_IBSS_AUTO_CHANNEL_SEL		= BIT(0),
	IEEE80211_IBSS_AUTO_BSSID_SEL		= BIT(1),
	IEEE80211_IBSS_BSSID_SET		= BIT(2),
	IEEE80211_IBSS_PREV_BSSID_SET		= BIT(3),
	IEEE80211_IBSS_SSID_SET			= BIT(4),
};

enum ieee80211_ibss_request {
	IEEE80211_IBSS_REQ_RUN	= 0,
};

struct ieee80211_if_ibss {
	struct timer_list timer;
	struct work_struct work;

	struct sk_buff_head skb_queue;

	u8 ssid[IEEE80211_MAX_SSID_LEN];
	u8 ssid_len;

	u32 flags;

	u8 bssid[ETH_ALEN];

	unsigned long request;

	unsigned long ibss_join_req;
	struct sk_buff *probe_resp; /* ProbeResp template for IBSS */

	enum {
		IEEE80211_IBSS_MLME_SEARCH,
		IEEE80211_IBSS_MLME_JOINED,
	} state;
};

struct ieee80211_if_mesh {
	struct work_struct work;
	struct timer_list housekeeping_timer;
	struct timer_list mesh_path_timer;
	struct sk_buff_head skb_queue;

	bool housekeeping;

	u8 mesh_id[IEEE80211_MAX_MESH_ID_LEN];
	size_t mesh_id_len;
	/* Active Path Selection Protocol Identifier */
	u8 mesh_pp_id[4];
	/* Active Path Selection Metric Identifier */
	u8 mesh_pm_id[4];
	/* Congestion Control Mode Identifier */
	u8 mesh_cc_id[4];
	/* Local mesh Destination Sequence Number */
	u32 dsn;
	/* Last used PREQ ID */
	u32 preq_id;
	atomic_t mpaths;
	/* Timestamp of last DSN update */
	unsigned long last_dsn_update;
	/* Timestamp of last DSN sent */
	unsigned long last_preq;
	struct mesh_rmc *rmc;
	spinlock_t mesh_preq_queue_lock;
	struct mesh_preq_queue preq_queue;
	int preq_queue_len;
	struct mesh_stats mshstats;
	struct mesh_config mshcfg;
	u32 mesh_seqnum;
	bool accepting_plinks;
};

#ifdef CONFIG_MAC80211_MESH
#define IEEE80211_IFSTA_MESH_CTR_INC(msh, name)	\
	do { (msh)->mshstats.name++; } while (0)
#else
#define IEEE80211_IFSTA_MESH_CTR_INC(msh, name) \
	do { } while (0)
#endif

/**
 * enum ieee80211_sub_if_data_flags - virtual interface flags
 *
 * @IEEE80211_SDATA_ALLMULTI: interface wants all multicast packets
 * @IEEE80211_SDATA_PROMISC: interface is promisc
 * @IEEE80211_SDATA_USERSPACE_MLME: userspace MLME is active
 * @IEEE80211_SDATA_OPERATING_GMODE: operating in G-only mode
 * @IEEE80211_SDATA_DONT_BRIDGE_PACKETS: bridge packets between
 *	associated stations and deliver multicast frames both
 *	back to wireless media and to the local net stack.
 */
enum ieee80211_sub_if_data_flags {
	IEEE80211_SDATA_ALLMULTI		= BIT(0),
	IEEE80211_SDATA_PROMISC			= BIT(1),
	IEEE80211_SDATA_USERSPACE_MLME		= BIT(2),
	IEEE80211_SDATA_OPERATING_GMODE		= BIT(3),
	IEEE80211_SDATA_DONT_BRIDGE_PACKETS	= BIT(4),
};

struct ieee80211_sub_if_data {
	struct list_head list;

	struct wireless_dev wdev;

	/* keys */
	struct list_head key_list;

	struct net_device *dev;
	struct ieee80211_local *local;

	unsigned int flags;

	int drop_unencrypted;

	/* Fragment table for host-based reassembly */
	struct ieee80211_fragment_entry	fragments[IEEE80211_FRAGMENT_MAX];
	unsigned int fragment_next;

#define NUM_DEFAULT_KEYS 4
#define NUM_DEFAULT_MGMT_KEYS 2
	struct ieee80211_key *keys[NUM_DEFAULT_KEYS + NUM_DEFAULT_MGMT_KEYS];
	struct ieee80211_key *default_key;
	struct ieee80211_key *default_mgmt_key;

	u16 sequence_number;

	/*
	 * AP this belongs to: self in AP mode and
	 * corresponding AP in VLAN mode, NULL for
	 * all others (might be needed later in IBSS)
	 */
	struct ieee80211_if_ap *bss;

	int force_unicast_rateidx; /* forced TX rateidx for unicast frames */
	int max_ratectrl_rateidx; /* max TX rateidx for rate control */

	union {
		struct ieee80211_if_ap ap;
		struct ieee80211_if_wds wds;
		struct ieee80211_if_vlan vlan;
		struct ieee80211_if_managed mgd;
		struct ieee80211_if_ibss ibss;
#ifdef CONFIG_MAC80211_MESH
		struct ieee80211_if_mesh mesh;
#endif
		u32 mntr_flags;
	} u;

#ifdef CONFIG_MAC80211_DEBUGFS
	struct dentry *debugfsdir;
	union {
		struct {
			struct dentry *drop_unencrypted;
			struct dentry *state;
			struct dentry *bssid;
			struct dentry *prev_bssid;
			struct dentry *ssid_len;
			struct dentry *aid;
			struct dentry *ap_capab;
			struct dentry *capab;
			struct dentry *extra_ie_len;
			struct dentry *auth_tries;
			struct dentry *assoc_tries;
			struct dentry *auth_algs;
			struct dentry *auth_alg;
			struct dentry *auth_transaction;
			struct dentry *flags;
			struct dentry *force_unicast_rateidx;
			struct dentry *max_ratectrl_rateidx;
		} sta;
		struct {
			struct dentry *drop_unencrypted;
			struct dentry *num_sta_ps;
			struct dentry *dtim_count;
			struct dentry *force_unicast_rateidx;
			struct dentry *max_ratectrl_rateidx;
			struct dentry *num_buffered_multicast;
		} ap;
		struct {
			struct dentry *drop_unencrypted;
			struct dentry *peer;
			struct dentry *force_unicast_rateidx;
			struct dentry *max_ratectrl_rateidx;
		} wds;
		struct {
			struct dentry *drop_unencrypted;
			struct dentry *force_unicast_rateidx;
			struct dentry *max_ratectrl_rateidx;
		} vlan;
		struct {
			struct dentry *mode;
		} monitor;
	} debugfs;
	struct {
		struct dentry *default_key;
		struct dentry *default_mgmt_key;
	} common_debugfs;

#ifdef CONFIG_MAC80211_MESH
	struct dentry *mesh_stats_dir;
	struct {
		struct dentry *fwded_frames;
		struct dentry *dropped_frames_ttl;
		struct dentry *dropped_frames_no_route;
		struct dentry *estab_plinks;
		struct timer_list mesh_path_timer;
	} mesh_stats;

	struct dentry *mesh_config_dir;
	struct {
		struct dentry *dot11MeshRetryTimeout;
		struct dentry *dot11MeshConfirmTimeout;
		struct dentry *dot11MeshHoldingTimeout;
		struct dentry *dot11MeshMaxRetries;
		struct dentry *dot11MeshTTL;
		struct dentry *auto_open_plinks;
		struct dentry *dot11MeshMaxPeerLinks;
		struct dentry *dot11MeshHWMPactivePathTimeout;
		struct dentry *dot11MeshHWMPpreqMinInterval;
		struct dentry *dot11MeshHWMPnetDiameterTraversalTime;
		struct dentry *dot11MeshHWMPmaxPREQretries;
		struct dentry *path_refresh_time;
		struct dentry *min_discovery_timeout;
	} mesh_config;
#endif

#endif
	/* must be last, dynamically sized area in this! */
	struct ieee80211_vif vif;
};

static inline
struct ieee80211_sub_if_data *vif_to_sdata(struct ieee80211_vif *p)
{
	return container_of(p, struct ieee80211_sub_if_data, vif);
}

static inline void
ieee80211_sdata_set_mesh_id(struct ieee80211_sub_if_data *sdata,
			    u8 mesh_id_len, u8 *mesh_id)
{
#ifdef CONFIG_MAC80211_MESH
	struct ieee80211_if_mesh *ifmsh = &sdata->u.mesh;
	ifmsh->mesh_id_len = mesh_id_len;
	memcpy(ifmsh->mesh_id, mesh_id, mesh_id_len);
#else
	WARN_ON(1);
#endif
}

enum {
	IEEE80211_RX_MSG	= 1,
	IEEE80211_TX_STATUS_MSG	= 2,
	IEEE80211_DELBA_MSG	= 3,
	IEEE80211_ADDBA_MSG	= 4,
};

enum queue_stop_reason {
	IEEE80211_QUEUE_STOP_REASON_DRIVER,
	IEEE80211_QUEUE_STOP_REASON_PS,
	IEEE80211_QUEUE_STOP_REASON_CSA,
	IEEE80211_QUEUE_STOP_REASON_AGGREGATION,
<<<<<<< HEAD
=======
	IEEE80211_QUEUE_STOP_REASON_SUSPEND,
>>>>>>> ded760a1
};

struct ieee80211_master_priv {
	struct ieee80211_local *local;
};

struct ieee80211_local {
	/* embed the driver visible part.
	 * don't cast (use the static inlines below), but we keep
	 * it first anyway so they become a no-op */
	struct ieee80211_hw hw;

	const struct ieee80211_ops *ops;

	/* AC queue corresponding to each AMPDU queue */
	s8 ampdu_ac_queue[IEEE80211_MAX_AMPDU_QUEUES];
	unsigned int amdpu_ac_stop_refcnt[IEEE80211_MAX_AMPDU_QUEUES];

	unsigned long queue_stop_reasons[IEEE80211_MAX_QUEUES +
					 IEEE80211_MAX_AMPDU_QUEUES];
	/* also used to protect ampdu_ac_queue and amdpu_ac_stop_refcnt */
	spinlock_t queue_stop_reason_lock;

	struct net_device *mdev; /* wmaster# - "master" 802.11 device */
	int open_count;
	int monitors, cooked_mntrs;
	/* number of interfaces with corresponding FIF_ flags */
	int fif_fcsfail, fif_plcpfail, fif_control, fif_other_bss;
	unsigned int filter_flags; /* FIF_* */
	struct iw_statistics wstats;
	bool tim_in_locked_section; /* see ieee80211_beacon_get() */
	int tx_headroom; /* required headroom for hardware/radiotap */

	/* Tasklet and skb queue to process calls from IRQ mode. All frames
	 * added to skb_queue will be processed, but frames in
	 * skb_queue_unreliable may be dropped if the total length of these
	 * queues increases over the limit. */
#define IEEE80211_IRQSAFE_QUEUE_LIMIT 128
	struct tasklet_struct tasklet;
	struct sk_buff_head skb_queue;
	struct sk_buff_head skb_queue_unreliable;

	/* Station data */
	/*
	 * The lock only protects the list, hash, timer and counter
	 * against manipulation, reads are done in RCU. Additionally,
	 * the lock protects each BSS's TIM bitmap.
	 */
	spinlock_t sta_lock;
	unsigned long num_sta;
	struct list_head sta_list;
	struct list_head sta_flush_list;
	struct work_struct sta_flush_work;
	struct sta_info *sta_hash[STA_HASH_SIZE];
	struct timer_list sta_cleanup;

	unsigned long queues_pending[BITS_TO_LONGS(IEEE80211_MAX_QUEUES)];
	unsigned long queues_pending_run[BITS_TO_LONGS(IEEE80211_MAX_QUEUES)];
	struct ieee80211_tx_stored_packet pending_packet[IEEE80211_MAX_QUEUES];
	struct tasklet_struct tx_pending_tasklet;

	/* number of interfaces with corresponding IFF_ flags */
	atomic_t iff_allmultis, iff_promiscs;

	struct rate_control_ref *rate_ctrl;

	int rts_threshold;
	int fragmentation_threshold;

	struct crypto_blkcipher *wep_tx_tfm;
	struct crypto_blkcipher *wep_rx_tfm;
	u32 wep_iv;

	/* see iface.c */
	struct list_head interfaces;
	struct mutex iflist_mtx;

	/*
	 * Key lock, protects sdata's key_list and sta_info's
	 * key pointers (write access, they're RCU.)
	 */
	spinlock_t key_lock;


	/* Scanning and BSS list */
	bool sw_scanning, hw_scanning;
	struct cfg80211_ssid scan_ssid;
	struct cfg80211_scan_request int_scan_req;
	struct cfg80211_scan_request *scan_req;
	struct ieee80211_channel *scan_channel;
	int scan_channel_idx;

	enum { SCAN_SET_CHANNEL, SCAN_SEND_PROBE } scan_state;
	unsigned long last_scan_completed;
	struct delayed_work scan_work;
	struct ieee80211_sub_if_data *scan_sdata;
	enum nl80211_channel_type oper_channel_type;
	struct ieee80211_channel *oper_channel, *csa_channel;

	/* SNMP counters */
	/* dot11CountersTable */
	u32 dot11TransmittedFragmentCount;
	u32 dot11MulticastTransmittedFrameCount;
	u32 dot11FailedCount;
	u32 dot11RetryCount;
	u32 dot11MultipleRetryCount;
	u32 dot11FrameDuplicateCount;
	u32 dot11ReceivedFragmentCount;
	u32 dot11MulticastReceivedFrameCount;
	u32 dot11TransmittedFrameCount;

#ifdef CONFIG_MAC80211_LEDS
	int tx_led_counter, rx_led_counter;
	struct led_trigger *tx_led, *rx_led, *assoc_led, *radio_led;
	char tx_led_name[32], rx_led_name[32],
	     assoc_led_name[32], radio_led_name[32];
#endif

#ifdef CONFIG_MAC80211_DEBUGFS
	struct work_struct sta_debugfs_add;
#endif

#ifdef CONFIG_MAC80211_DEBUG_COUNTERS
	/* TX/RX handler statistics */
	unsigned int tx_handlers_drop;
	unsigned int tx_handlers_queued;
	unsigned int tx_handlers_drop_unencrypted;
	unsigned int tx_handlers_drop_fragment;
	unsigned int tx_handlers_drop_wep;
	unsigned int tx_handlers_drop_not_assoc;
	unsigned int tx_handlers_drop_unauth_port;
	unsigned int rx_handlers_drop;
	unsigned int rx_handlers_queued;
	unsigned int rx_handlers_drop_nullfunc;
	unsigned int rx_handlers_drop_defrag;
	unsigned int rx_handlers_drop_short;
	unsigned int rx_handlers_drop_passive_scan;
	unsigned int tx_expand_skb_head;
	unsigned int tx_expand_skb_head_cloned;
	unsigned int rx_expand_skb_head;
	unsigned int rx_expand_skb_head2;
	unsigned int rx_handlers_fragments;
	unsigned int tx_status_drop;
#define I802_DEBUG_INC(c) (c)++
#else /* CONFIG_MAC80211_DEBUG_COUNTERS */
#define I802_DEBUG_INC(c) do { } while (0)
#endif /* CONFIG_MAC80211_DEBUG_COUNTERS */


	int total_ps_buffered; /* total number of all buffered unicast and
				* multicast packets for power saving stations
				*/
	int wifi_wme_noack_test;
	unsigned int wmm_acm; /* bit field of ACM bits (BIT(802.1D tag)) */

	bool powersave;
	bool pspolling;
	struct work_struct dynamic_ps_enable_work;
	struct work_struct dynamic_ps_disable_work;
	struct timer_list dynamic_ps_timer;

	int user_power_level; /* in dBm */
	int power_constr_level; /* in dBm */

#ifdef CONFIG_MAC80211_DEBUGFS
	struct local_debugfsdentries {
		struct dentry *rcdir;
		struct dentry *rcname;
		struct dentry *frequency;
		struct dentry *rts_threshold;
		struct dentry *fragmentation_threshold;
		struct dentry *short_retry_limit;
		struct dentry *long_retry_limit;
		struct dentry *total_ps_buffered;
		struct dentry *wep_iv;
		struct dentry *tsf;
<<<<<<< HEAD
=======
		struct dentry *reset;
>>>>>>> ded760a1
		struct dentry *statistics;
		struct local_debugfsdentries_statsdentries {
			struct dentry *transmitted_fragment_count;
			struct dentry *multicast_transmitted_frame_count;
			struct dentry *failed_count;
			struct dentry *retry_count;
			struct dentry *multiple_retry_count;
			struct dentry *frame_duplicate_count;
			struct dentry *received_fragment_count;
			struct dentry *multicast_received_frame_count;
			struct dentry *transmitted_frame_count;
			struct dentry *wep_undecryptable_count;
			struct dentry *num_scans;
#ifdef CONFIG_MAC80211_DEBUG_COUNTERS
			struct dentry *tx_handlers_drop;
			struct dentry *tx_handlers_queued;
			struct dentry *tx_handlers_drop_unencrypted;
			struct dentry *tx_handlers_drop_fragment;
			struct dentry *tx_handlers_drop_wep;
			struct dentry *tx_handlers_drop_not_assoc;
			struct dentry *tx_handlers_drop_unauth_port;
			struct dentry *rx_handlers_drop;
			struct dentry *rx_handlers_queued;
			struct dentry *rx_handlers_drop_nullfunc;
			struct dentry *rx_handlers_drop_defrag;
			struct dentry *rx_handlers_drop_short;
			struct dentry *rx_handlers_drop_passive_scan;
			struct dentry *tx_expand_skb_head;
			struct dentry *tx_expand_skb_head_cloned;
			struct dentry *rx_expand_skb_head;
			struct dentry *rx_expand_skb_head2;
			struct dentry *rx_handlers_fragments;
			struct dentry *tx_status_drop;
#endif
			struct dentry *dot11ACKFailureCount;
			struct dentry *dot11RTSFailureCount;
			struct dentry *dot11FCSErrorCount;
			struct dentry *dot11RTSSuccessCount;
		} stats;
		struct dentry *stations;
		struct dentry *keys;
	} debugfs;
#endif
};

static inline struct ieee80211_sub_if_data *
IEEE80211_DEV_TO_SUB_IF(struct net_device *dev)
{
	struct ieee80211_local *local = wdev_priv(dev->ieee80211_ptr);

	BUG_ON(!local || local->mdev == dev);

	return netdev_priv(dev);
}

/* this struct represents 802.11n's RA/TID combination */
struct ieee80211_ra_tid {
	u8 ra[ETH_ALEN];
	u16 tid;
};

/* Parsed Information Elements */
struct ieee802_11_elems {
	u8 *ie_start;
	size_t total_len;

	/* pointers to IEs */
	u8 *ssid;
	u8 *supp_rates;
	u8 *fh_params;
	u8 *ds_params;
	u8 *cf_params;
	u8 *tim;
	u8 *ibss_params;
	u8 *challenge;
	u8 *wpa;
	u8 *rsn;
	u8 *erp_info;
	u8 *ext_supp_rates;
	u8 *wmm_info;
	u8 *wmm_param;
	struct ieee80211_ht_cap *ht_cap_elem;
	struct ieee80211_ht_info *ht_info_elem;
	u8 *mesh_config;
	u8 *mesh_id;
	u8 *peer_link;
	u8 *preq;
	u8 *prep;
	u8 *perr;
	u8 *ch_switch_elem;
	u8 *country_elem;
	u8 *pwr_constr_elem;
	u8 *quiet_elem; 	/* first quite element */
	u8 *timeout_int;

	/* length of them, respectively */
	u8 ssid_len;
	u8 supp_rates_len;
	u8 fh_params_len;
	u8 ds_params_len;
	u8 cf_params_len;
	u8 tim_len;
	u8 ibss_params_len;
	u8 challenge_len;
	u8 wpa_len;
	u8 rsn_len;
	u8 erp_info_len;
	u8 ext_supp_rates_len;
	u8 wmm_info_len;
	u8 wmm_param_len;
	u8 mesh_config_len;
	u8 mesh_id_len;
	u8 peer_link_len;
	u8 preq_len;
	u8 prep_len;
	u8 perr_len;
	u8 ch_switch_elem_len;
	u8 country_elem_len;
	u8 pwr_constr_elem_len;
	u8 quiet_elem_len;
	u8 num_of_quiet_elem;	/* can be more the one */
	u8 timeout_int_len;
};

static inline struct ieee80211_local *hw_to_local(
	struct ieee80211_hw *hw)
{
	return container_of(hw, struct ieee80211_local, hw);
}

static inline struct ieee80211_hw *local_to_hw(
	struct ieee80211_local *local)
{
	return &local->hw;
}


static inline int ieee80211_bssid_match(const u8 *raddr, const u8 *addr)
{
	return compare_ether_addr(raddr, addr) == 0 ||
	       is_broadcast_ether_addr(raddr);
}


int ieee80211_hw_config(struct ieee80211_local *local, u32 changed);
int ieee80211_if_config(struct ieee80211_sub_if_data *sdata, u32 changed);
void ieee80211_tx_set_protected(struct ieee80211_tx_data *tx);
void ieee80211_bss_info_change_notify(struct ieee80211_sub_if_data *sdata,
				      u32 changed);
void ieee80211_configure_filter(struct ieee80211_local *local);
u32 ieee80211_reset_erp_info(struct ieee80211_sub_if_data *sdata);

/* wireless extensions */
extern const struct iw_handler_def ieee80211_iw_handler_def;

/* STA code */
void ieee80211_sta_setup_sdata(struct ieee80211_sub_if_data *sdata);
ieee80211_rx_result ieee80211_sta_rx_mgmt(struct ieee80211_sub_if_data *sdata,
					  struct sk_buff *skb,
					  struct ieee80211_rx_status *rx_status);
int ieee80211_sta_commit(struct ieee80211_sub_if_data *sdata);
int ieee80211_sta_set_ssid(struct ieee80211_sub_if_data *sdata, char *ssid, size_t len);
int ieee80211_sta_get_ssid(struct ieee80211_sub_if_data *sdata, char *ssid, size_t *len);
int ieee80211_sta_set_bssid(struct ieee80211_sub_if_data *sdata, u8 *bssid);
void ieee80211_sta_req_auth(struct ieee80211_sub_if_data *sdata);
int ieee80211_sta_deauthenticate(struct ieee80211_sub_if_data *sdata, u16 reason);
int ieee80211_sta_disassociate(struct ieee80211_sub_if_data *sdata, u16 reason);
void ieee80211_send_pspoll(struct ieee80211_local *local,
			   struct ieee80211_sub_if_data *sdata);

/* IBSS code */
int ieee80211_ibss_commit(struct ieee80211_sub_if_data *sdata);
int ieee80211_ibss_set_ssid(struct ieee80211_sub_if_data *sdata, char *ssid, size_t len);
int ieee80211_ibss_get_ssid(struct ieee80211_sub_if_data *sdata, char *ssid, size_t *len);
int ieee80211_ibss_set_bssid(struct ieee80211_sub_if_data *sdata, u8 *bssid);
void ieee80211_ibss_notify_scan_completed(struct ieee80211_local *local);
void ieee80211_ibss_setup_sdata(struct ieee80211_sub_if_data *sdata);
ieee80211_rx_result
ieee80211_ibss_rx_mgmt(struct ieee80211_sub_if_data *sdata, struct sk_buff *skb,
		       struct ieee80211_rx_status *rx_status);
struct sta_info *ieee80211_ibss_add_sta(struct ieee80211_sub_if_data *sdata,
					u8 *bssid, u8 *addr, u32 supp_rates);

/* scan/BSS handling */
void ieee80211_scan_work(struct work_struct *work);
int ieee80211_request_scan(struct ieee80211_sub_if_data *sdata,
			   struct cfg80211_scan_request *req);
int ieee80211_scan_results(struct ieee80211_local *local,
			   struct iw_request_info *info,
			   char *buf, size_t len);
ieee80211_rx_result
ieee80211_scan_rx(struct ieee80211_sub_if_data *sdata,
		  struct sk_buff *skb,
		  struct ieee80211_rx_status *rx_status);
int ieee80211_sta_set_extra_ie(struct ieee80211_sub_if_data *sdata,
			       const char *ie, size_t len);

void ieee80211_mlme_notify_scan_completed(struct ieee80211_local *local);
void ieee80211_scan_failed(struct ieee80211_local *local);
int ieee80211_start_scan(struct ieee80211_sub_if_data *scan_sdata,
			 struct cfg80211_scan_request *req);
struct ieee80211_bss *
ieee80211_bss_info_update(struct ieee80211_local *local,
			  struct ieee80211_rx_status *rx_status,
			  struct ieee80211_mgmt *mgmt,
			  size_t len,
			  struct ieee802_11_elems *elems,
			  struct ieee80211_channel *channel,
			  bool beacon);
struct ieee80211_bss *
ieee80211_rx_bss_get(struct ieee80211_local *local, u8 *bssid, int freq,
		     u8 *ssid, u8 ssid_len);
void ieee80211_rx_bss_put(struct ieee80211_local *local,
			  struct ieee80211_bss *bss);
void ieee80211_rx_bss_remove(struct ieee80211_sub_if_data *sdata, u8 *bssid,
			     int freq, u8 *ssid, u8 ssid_len);

/* interface handling */
int ieee80211_if_add(struct ieee80211_local *local, const char *name,
		     struct net_device **new_dev, enum nl80211_iftype type,
		     struct vif_params *params);
int ieee80211_if_change_type(struct ieee80211_sub_if_data *sdata,
			     enum nl80211_iftype type);
void ieee80211_if_remove(struct ieee80211_sub_if_data *sdata);
void ieee80211_remove_interfaces(struct ieee80211_local *local);

/* tx handling */
void ieee80211_clear_tx_pending(struct ieee80211_local *local);
void ieee80211_tx_pending(unsigned long data);
int ieee80211_master_start_xmit(struct sk_buff *skb, struct net_device *dev);
int ieee80211_monitor_start_xmit(struct sk_buff *skb, struct net_device *dev);
int ieee80211_subif_start_xmit(struct sk_buff *skb, struct net_device *dev);

/* HT */
void ieee80211_ht_cap_ie_to_sta_ht_cap(struct ieee80211_supported_band *sband,
				       struct ieee80211_ht_cap *ht_cap_ie,
				       struct ieee80211_sta_ht_cap *ht_cap);
u32 ieee80211_enable_ht(struct ieee80211_sub_if_data *sdata,
			struct ieee80211_ht_info *hti,
			u16 ap_ht_cap_flags);
void ieee80211_send_bar(struct ieee80211_sub_if_data *sdata, u8 *ra, u16 tid, u16 ssn);
void ieee80211_send_delba(struct ieee80211_sub_if_data *sdata,
			  const u8 *da, u16 tid,
			  u16 initiator, u16 reason_code);

void ieee80211_sta_stop_rx_ba_session(struct ieee80211_sub_if_data *sdata, u8 *da,
				u16 tid, u16 initiator, u16 reason);
void __ieee80211_stop_rx_ba_session(struct sta_info *sta, u16 tid,
				    u16 initiator, u16 reason);
void ieee80211_sta_tear_down_BA_sessions(struct sta_info *sta);
void ieee80211_process_delba(struct ieee80211_sub_if_data *sdata,
			     struct sta_info *sta,
			     struct ieee80211_mgmt *mgmt, size_t len);
void ieee80211_process_addba_resp(struct ieee80211_local *local,
				  struct sta_info *sta,
				  struct ieee80211_mgmt *mgmt,
				  size_t len);
void ieee80211_process_addba_request(struct ieee80211_local *local,
				     struct sta_info *sta,
				     struct ieee80211_mgmt *mgmt,
				     size_t len);

int __ieee80211_stop_tx_ba_session(struct sta_info *sta, u16 tid,
				   enum ieee80211_back_parties initiator);

/* Spectrum management */
void ieee80211_process_measurement_req(struct ieee80211_sub_if_data *sdata,
				       struct ieee80211_mgmt *mgmt,
				       size_t len);
void ieee80211_chswitch_timer(unsigned long data);
void ieee80211_chswitch_work(struct work_struct *work);
void ieee80211_process_chanswitch(struct ieee80211_sub_if_data *sdata,
				  struct ieee80211_channel_sw_ie *sw_elem,
				  struct ieee80211_bss *bss);
void ieee80211_handle_pwr_constr(struct ieee80211_sub_if_data *sdata,
				 u16 capab_info, u8 *pwr_constr_elem,
				 u8 pwr_constr_elem_len);

/* Suspend/resume */
<<<<<<< HEAD
int __ieee80211_suspend(struct ieee80211_hw *hw);
int __ieee80211_resume(struct ieee80211_hw *hw);
=======
#ifdef CONFIG_PM
int __ieee80211_suspend(struct ieee80211_hw *hw);
int __ieee80211_resume(struct ieee80211_hw *hw);
#else
static inline int __ieee80211_suspend(struct ieee80211_hw *hw)
{
	return 0;
}
static inline int __ieee80211_resume(struct ieee80211_hw *hw)
{
	return 0;
}
#endif
>>>>>>> ded760a1

/* utility functions/constants */
extern void *mac80211_wiphy_privid; /* for wiphy privid */
extern const unsigned char rfc1042_header[6];
extern const unsigned char bridge_tunnel_header[6];
u8 *ieee80211_get_bssid(struct ieee80211_hdr *hdr, size_t len,
			enum nl80211_iftype type);
int ieee80211_frame_duration(struct ieee80211_local *local, size_t len,
			     int rate, int erp, int short_preamble);
void mac80211_ev_michael_mic_failure(struct ieee80211_sub_if_data *sdata, int keyidx,
				     struct ieee80211_hdr *hdr);
void ieee80211_set_wmm_default(struct ieee80211_sub_if_data *sdata);
void ieee80211_tx_skb(struct ieee80211_sub_if_data *sdata, struct sk_buff *skb,
		      int encrypt);
void ieee802_11_parse_elems(u8 *start, size_t len,
			    struct ieee802_11_elems *elems);
int ieee80211_set_freq(struct ieee80211_sub_if_data *sdata, int freq);
u32 ieee80211_mandatory_rates(struct ieee80211_local *local,
			      enum ieee80211_band band);

void ieee80211_dynamic_ps_enable_work(struct work_struct *work);
void ieee80211_dynamic_ps_disable_work(struct work_struct *work);
void ieee80211_dynamic_ps_timer(unsigned long data);
void ieee80211_send_nullfunc(struct ieee80211_local *local,
			     struct ieee80211_sub_if_data *sdata,
			     int powersave);

void ieee80211_wake_queues_by_reason(struct ieee80211_hw *hw,
				     enum queue_stop_reason reason);
void ieee80211_stop_queues_by_reason(struct ieee80211_hw *hw,
				     enum queue_stop_reason reason);
void ieee80211_wake_queue_by_reason(struct ieee80211_hw *hw, int queue,
				    enum queue_stop_reason reason);
void ieee80211_stop_queue_by_reason(struct ieee80211_hw *hw, int queue,
				    enum queue_stop_reason reason);

void ieee80211_send_auth(struct ieee80211_sub_if_data *sdata,
			 u16 transaction, u16 auth_alg,
			 u8 *extra, size_t extra_len,
			 const u8 *bssid, int encrypt);
void ieee80211_send_probe_req(struct ieee80211_sub_if_data *sdata, u8 *dst,
			      u8 *ssid, size_t ssid_len,
			      u8 *ie, size_t ie_len);

void ieee80211_sta_def_wmm_params(struct ieee80211_sub_if_data *sdata,
				  const size_t supp_rates_len,
				  const u8 *supp_rates);
u32 ieee80211_sta_get_rates(struct ieee80211_local *local,
			    struct ieee802_11_elems *elems,
			    enum ieee80211_band band);

#ifdef CONFIG_MAC80211_NOINLINE
#define debug_noinline noinline
#else
#define debug_noinline
#endif

#endif /* IEEE80211_I_H */<|MERGE_RESOLUTION|>--- conflicted
+++ resolved
@@ -256,10 +256,7 @@
 #define IEEE80211_STA_TKIP_WEP_USED	BIT(14)
 #define IEEE80211_STA_CSA_RECEIVED	BIT(15)
 #define IEEE80211_STA_MFP_ENABLED	BIT(16)
-<<<<<<< HEAD
-=======
 #define IEEE80211_STA_EXT_SME		BIT(17)
->>>>>>> ded760a1
 /* flags for MLME request */
 #define IEEE80211_STA_REQ_SCAN 0
 #define IEEE80211_STA_REQ_DIRECT_PROBE 1
@@ -326,25 +323,8 @@
 	int wmm_last_param_set;
 
 	/* Extra IE data for management frames */
-<<<<<<< HEAD
-	u8 *ie_probereq;
-	size_t ie_probereq_len;
-	u8 *ie_proberesp;
-	size_t ie_proberesp_len;
-	u8 *ie_auth;
-	size_t ie_auth_len;
-	u8 *ie_assocreq;
-	size_t ie_assocreq_len;
-	u8 *ie_reassocreq;
-	size_t ie_reassocreq_len;
-	u8 *ie_deauth;
-	size_t ie_deauth_len;
-	u8 *ie_disassoc;
-	size_t ie_disassoc_len;
-=======
 	u8 *sme_auth_ie;
 	size_t sme_auth_ie_len;
->>>>>>> ded760a1
 };
 
 enum ieee80211_ibss_flags {
@@ -608,10 +588,7 @@
 	IEEE80211_QUEUE_STOP_REASON_PS,
 	IEEE80211_QUEUE_STOP_REASON_CSA,
 	IEEE80211_QUEUE_STOP_REASON_AGGREGATION,
-<<<<<<< HEAD
-=======
 	IEEE80211_QUEUE_STOP_REASON_SUSPEND,
->>>>>>> ded760a1
 };
 
 struct ieee80211_master_priv {
@@ -788,10 +765,7 @@
 		struct dentry *total_ps_buffered;
 		struct dentry *wep_iv;
 		struct dentry *tsf;
-<<<<<<< HEAD
-=======
 		struct dentry *reset;
->>>>>>> ded760a1
 		struct dentry *statistics;
 		struct local_debugfsdentries_statsdentries {
 			struct dentry *transmitted_fragment_count;
@@ -1071,10 +1045,6 @@
 				 u8 pwr_constr_elem_len);
 
 /* Suspend/resume */
-<<<<<<< HEAD
-int __ieee80211_suspend(struct ieee80211_hw *hw);
-int __ieee80211_resume(struct ieee80211_hw *hw);
-=======
 #ifdef CONFIG_PM
 int __ieee80211_suspend(struct ieee80211_hw *hw);
 int __ieee80211_resume(struct ieee80211_hw *hw);
@@ -1088,7 +1058,6 @@
 	return 0;
 }
 #endif
->>>>>>> ded760a1
 
 /* utility functions/constants */
 extern void *mac80211_wiphy_privid; /* for wiphy privid */
