--- conflicted
+++ resolved
@@ -240,7 +240,6 @@
 	IEEE80211_WORK_AUTH,
 	IEEE80211_WORK_ASSOC,
 	IEEE80211_WORK_REMAIN_ON_CHANNEL,
-<<<<<<< HEAD
 };
 
 /**
@@ -255,22 +254,6 @@
 	WORK_DONE_REQUEUE,
 };
 
-=======
-};
-
-/**
- * enum work_done_result - indicates what to do after work was done
- *
- * @WORK_DONE_DESTROY: This work item is no longer needed, destroy.
- * @WORK_DONE_REQUEUE: This work item was reset to be reused, and
- *	should be requeued.
- */
-enum work_done_result {
-	WORK_DONE_DESTROY,
-	WORK_DONE_REQUEUE,
-};
-
->>>>>>> 42c4568a
 struct ieee80211_work {
 	struct list_head list;
 
@@ -286,19 +269,11 @@
 
 	unsigned long timeout;
 	enum ieee80211_work_type type;
-<<<<<<< HEAD
 
 	u8 filter_ta[ETH_ALEN];
 
 	bool started;
 
-=======
-
-	u8 filter_ta[ETH_ALEN];
-
-	bool started;
-
->>>>>>> 42c4568a
 	union {
 		struct {
 			int tries;
@@ -341,10 +316,7 @@
 	IEEE80211_STA_CSA_RECEIVED	= BIT(5),
 	IEEE80211_STA_MFP_ENABLED	= BIT(6),
 	IEEE80211_STA_UAPSD_ENABLED	= BIT(7),
-<<<<<<< HEAD
-=======
 	IEEE80211_STA_NULLFUNC_ACKED	= BIT(8),
->>>>>>> 42c4568a
 };
 
 struct ieee80211_if_managed {
