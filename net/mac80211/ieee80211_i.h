--- conflicted
+++ resolved
@@ -334,11 +334,6 @@
 	bool powersave; /* powersave requested for this iface */
 	enum ieee80211_smps_mode req_smps, /* requested smps mode */
 				 ap_smps; /* smps mode AP thinks we're in */
-<<<<<<< HEAD
-
-	unsigned long request;
-=======
->>>>>>> 891dc5e7
 
 	unsigned int flags;
 
@@ -1167,8 +1162,6 @@
 			     enum ieee80211_smps_mode smps_mode);
 void ieee80211_recalc_smps(struct ieee80211_local *local,
 			   struct ieee80211_sub_if_data *forsdata);
-<<<<<<< HEAD
-=======
 
 size_t ieee80211_ie_split(const u8 *ies, size_t ielen,
 			  const u8 *ids, int n_ids, size_t offset);
@@ -1187,7 +1180,6 @@
 				   unsigned int duration, u64 *cookie);
 int ieee80211_wk_cancel_remain_on_channel(
 	struct ieee80211_sub_if_data *sdata, u64 cookie);
->>>>>>> 891dc5e7
 
 #ifdef CONFIG_MAC80211_NOINLINE
 #define debug_noinline noinline
