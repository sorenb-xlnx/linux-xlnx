--- conflicted
+++ resolved
@@ -797,12 +797,8 @@
 
 	rcu_read_lock();
 	sta = sta_info_get(sdata, bssid);
-<<<<<<< HEAD
-	if (sta)
-=======
 	if (sta) {
 		set_sta_flags(sta, WLAN_STA_DISASSOC);
->>>>>>> 4cad6c7c
 		ieee80211_sta_tear_down_BA_sessions(sta);
 	}
 	rcu_read_unlock();
@@ -837,23 +833,7 @@
 	changed |= BSS_CHANGED_BSSID;
 	ieee80211_bss_info_change_notify(sdata, changed);
 
-<<<<<<< HEAD
-	rcu_read_lock();
-
-	sta = sta_info_get(sdata, bssid);
-	if (!sta) {
-		rcu_read_unlock();
-		return;
-	}
-
-	sta_info_unlink(&sta);
-
-	rcu_read_unlock();
-
-	sta_info_destroy(sta);
-=======
 	sta_info_destroy_addr(sdata, bssid);
->>>>>>> 4cad6c7c
 }
 
 void ieee80211_sta_rx_notify(struct ieee80211_sub_if_data *sdata,
@@ -1859,15 +1839,11 @@
 	wk->probe_auth.algorithm = auth_alg;
 	wk->probe_auth.privacy = req->bss->capability & WLAN_CAPABILITY_PRIVACY;
 
-<<<<<<< HEAD
-	wk->type = IEEE80211_WORK_DIRECT_PROBE;
-=======
 	/* if we already have a probe, don't probe again */
 	if (req->bss->proberesp_ies)
 		wk->type = IEEE80211_WORK_AUTH;
 	else
 		wk->type = IEEE80211_WORK_DIRECT_PROBE;
->>>>>>> 4cad6c7c
 	wk->chan = req->bss->channel;
 	wk->sdata = sdata;
 	wk->done = ieee80211_probe_auth_done;
@@ -2026,18 +2002,23 @@
 		mutex_unlock(&ifmgd->mtx);
 	} else {
 		bool not_auth_yet = false;
-<<<<<<< HEAD
 
 		mutex_unlock(&ifmgd->mtx);
 
 		mutex_lock(&local->work_mtx);
 		list_for_each_entry(wk, &local->work_list, list) {
-			if (wk->type != IEEE80211_WORK_DIRECT_PROBE)
+			if (wk->sdata != sdata)
 				continue;
+
+			if (wk->type != IEEE80211_WORK_DIRECT_PROBE &&
+			    wk->type != IEEE80211_WORK_AUTH)
+				continue;
+
 			if (memcmp(req->bss->bssid, wk->filter_ta, ETH_ALEN))
 				continue;
-			not_auth_yet = true;
-			list_del(&wk->list);
+
+			not_auth_yet = wk->type == IEEE80211_WORK_DIRECT_PROBE;
+			list_del_rcu(&wk->list);
 			free_work(wk);
 			break;
 		}
@@ -2057,44 +2038,6 @@
 		}
 	}
 
-=======
-
-		mutex_unlock(&ifmgd->mtx);
-
-		mutex_lock(&local->work_mtx);
-		list_for_each_entry(wk, &local->work_list, list) {
-			if (wk->sdata != sdata)
-				continue;
-
-			if (wk->type != IEEE80211_WORK_DIRECT_PROBE &&
-			    wk->type != IEEE80211_WORK_AUTH)
-				continue;
-
-			if (memcmp(req->bss->bssid, wk->filter_ta, ETH_ALEN))
-				continue;
-
-			not_auth_yet = wk->type == IEEE80211_WORK_DIRECT_PROBE;
-			list_del_rcu(&wk->list);
-			free_work(wk);
-			break;
-		}
-		mutex_unlock(&local->work_mtx);
-
-		/*
-		 * If somebody requests authentication and we haven't
-		 * sent out an auth frame yet there's no need to send
-		 * out a deauth frame either. If the state was PROBE,
-		 * then this is the case. If it's AUTH we have sent a
-		 * frame, and if it's IDLE we have completed the auth
-		 * process already.
-		 */
-		if (not_auth_yet) {
-			__cfg80211_auth_canceled(sdata->dev, bssid);
-			return 0;
-		}
-	}
-
->>>>>>> 4cad6c7c
 	printk(KERN_DEBUG "%s: deauthenticating from %pM by local choice (reason=%d)\n",
 	       sdata->name, bssid, req->reason_code);
 
