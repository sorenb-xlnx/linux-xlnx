--- conflicted
+++ resolved
@@ -77,15 +77,6 @@
 
 	/* caller must tell cfg80211 about internal error */
 	RX_MGMT_CFG80211_ASSOC_ERROR,
-<<<<<<< HEAD
-
-	/* caller must call cfg80211_auth_timeout() & free work */
-	RX_MGMT_CFG80211_AUTH_TO,
-
-	/* caller must call cfg80211_assoc_timeout() & free work */
-	RX_MGMT_CFG80211_ASSOC_TO,
-=======
->>>>>>> 891dc5e7
 };
 
 /* utils */
@@ -213,267 +204,6 @@
 
 /* frame sending functions */
 
-<<<<<<< HEAD
-static void ieee80211_send_assoc(struct ieee80211_sub_if_data *sdata,
-				 struct ieee80211_mgd_work *wk)
-{
-	struct ieee80211_if_managed *ifmgd = &sdata->u.mgd;
-	struct ieee80211_local *local = sdata->local;
-	struct sk_buff *skb;
-	struct ieee80211_mgmt *mgmt;
-	u8 *pos;
-	const u8 *ies, *ht_ie;
-	int i, len, count, rates_len, supp_rates_len;
-	u16 capab;
-	int wmm = 0;
-	struct ieee80211_supported_band *sband;
-	u32 rates = 0;
-
-	skb = dev_alloc_skb(local->hw.extra_tx_headroom +
-			    sizeof(*mgmt) + 200 + wk->ie_len +
-			    wk->ssid_len);
-	if (!skb) {
-		printk(KERN_DEBUG "%s: failed to allocate buffer for assoc "
-		       "frame\n", sdata->name);
-		return;
-	}
-	skb_reserve(skb, local->hw.extra_tx_headroom);
-
-	sband = local->hw.wiphy->bands[local->hw.conf.channel->band];
-
-	capab = ifmgd->capab;
-
-	if (local->hw.conf.channel->band == IEEE80211_BAND_2GHZ) {
-		if (!(local->hw.flags & IEEE80211_HW_2GHZ_SHORT_SLOT_INCAPABLE))
-			capab |= WLAN_CAPABILITY_SHORT_SLOT_TIME;
-		if (!(local->hw.flags & IEEE80211_HW_2GHZ_SHORT_PREAMBLE_INCAPABLE))
-			capab |= WLAN_CAPABILITY_SHORT_PREAMBLE;
-	}
-
-	if (wk->bss->cbss.capability & WLAN_CAPABILITY_PRIVACY)
-		capab |= WLAN_CAPABILITY_PRIVACY;
-	if (wk->bss->wmm_used)
-		wmm = 1;
-
-	/* get all rates supported by the device and the AP as
-	 * some APs don't like getting a superset of their rates
-	 * in the association request (e.g. D-Link DAP 1353 in
-	 * b-only mode) */
-	rates_len = ieee80211_compatible_rates(wk->bss, sband, &rates);
-
-	if ((wk->bss->cbss.capability & WLAN_CAPABILITY_SPECTRUM_MGMT) &&
-	    (local->hw.flags & IEEE80211_HW_SPECTRUM_MGMT))
-		capab |= WLAN_CAPABILITY_SPECTRUM_MGMT;
-
-	mgmt = (struct ieee80211_mgmt *) skb_put(skb, 24);
-	memset(mgmt, 0, 24);
-	memcpy(mgmt->da, wk->bss->cbss.bssid, ETH_ALEN);
-	memcpy(mgmt->sa, sdata->vif.addr, ETH_ALEN);
-	memcpy(mgmt->bssid, wk->bss->cbss.bssid, ETH_ALEN);
-
-	if (!is_zero_ether_addr(wk->prev_bssid)) {
-		skb_put(skb, 10);
-		mgmt->frame_control = cpu_to_le16(IEEE80211_FTYPE_MGMT |
-						  IEEE80211_STYPE_REASSOC_REQ);
-		mgmt->u.reassoc_req.capab_info = cpu_to_le16(capab);
-		mgmt->u.reassoc_req.listen_interval =
-				cpu_to_le16(local->hw.conf.listen_interval);
-		memcpy(mgmt->u.reassoc_req.current_ap, wk->prev_bssid,
-		       ETH_ALEN);
-	} else {
-		skb_put(skb, 4);
-		mgmt->frame_control = cpu_to_le16(IEEE80211_FTYPE_MGMT |
-						  IEEE80211_STYPE_ASSOC_REQ);
-		mgmt->u.assoc_req.capab_info = cpu_to_le16(capab);
-		mgmt->u.assoc_req.listen_interval =
-				cpu_to_le16(local->hw.conf.listen_interval);
-	}
-
-	/* SSID */
-	ies = pos = skb_put(skb, 2 + wk->ssid_len);
-	*pos++ = WLAN_EID_SSID;
-	*pos++ = wk->ssid_len;
-	memcpy(pos, wk->ssid, wk->ssid_len);
-
-	/* add all rates which were marked to be used above */
-	supp_rates_len = rates_len;
-	if (supp_rates_len > 8)
-		supp_rates_len = 8;
-
-	len = sband->n_bitrates;
-	pos = skb_put(skb, supp_rates_len + 2);
-	*pos++ = WLAN_EID_SUPP_RATES;
-	*pos++ = supp_rates_len;
-
-	count = 0;
-	for (i = 0; i < sband->n_bitrates; i++) {
-		if (BIT(i) & rates) {
-			int rate = sband->bitrates[i].bitrate;
-			*pos++ = (u8) (rate / 5);
-			if (++count == 8)
-				break;
-		}
-	}
-
-	if (rates_len > count) {
-		pos = skb_put(skb, rates_len - count + 2);
-		*pos++ = WLAN_EID_EXT_SUPP_RATES;
-		*pos++ = rates_len - count;
-
-		for (i++; i < sband->n_bitrates; i++) {
-			if (BIT(i) & rates) {
-				int rate = sband->bitrates[i].bitrate;
-				*pos++ = (u8) (rate / 5);
-			}
-		}
-	}
-
-	if (capab & WLAN_CAPABILITY_SPECTRUM_MGMT) {
-		/* 1. power capabilities */
-		pos = skb_put(skb, 4);
-		*pos++ = WLAN_EID_PWR_CAPABILITY;
-		*pos++ = 2;
-		*pos++ = 0; /* min tx power */
-		*pos++ = local->hw.conf.channel->max_power; /* max tx power */
-
-		/* 2. supported channels */
-		/* TODO: get this in reg domain format */
-		pos = skb_put(skb, 2 * sband->n_channels + 2);
-		*pos++ = WLAN_EID_SUPPORTED_CHANNELS;
-		*pos++ = 2 * sband->n_channels;
-		for (i = 0; i < sband->n_channels; i++) {
-			*pos++ = ieee80211_frequency_to_channel(
-					sband->channels[i].center_freq);
-			*pos++ = 1; /* one channel in the subband*/
-		}
-	}
-
-	if (wk->ie_len && wk->ie) {
-		pos = skb_put(skb, wk->ie_len);
-		memcpy(pos, wk->ie, wk->ie_len);
-	}
-
-	if (wmm && (ifmgd->flags & IEEE80211_STA_WMM_ENABLED)) {
-		pos = skb_put(skb, 9);
-		*pos++ = WLAN_EID_VENDOR_SPECIFIC;
-		*pos++ = 7; /* len */
-		*pos++ = 0x00; /* Microsoft OUI 00:50:F2 */
-		*pos++ = 0x50;
-		*pos++ = 0xf2;
-		*pos++ = 2; /* WME */
-		*pos++ = 0; /* WME info */
-		*pos++ = 1; /* WME ver */
-		*pos++ = 0;
-	}
-
-	/* wmm support is a must to HT */
-	/*
-	 * IEEE802.11n does not allow TKIP/WEP as pairwise
-	 * ciphers in HT mode. We still associate in non-ht
-	 * mode (11a/b/g) if any one of these ciphers is
-	 * configured as pairwise.
-	 */
-	if (wmm && (ifmgd->flags & IEEE80211_STA_WMM_ENABLED) &&
-	    sband->ht_cap.ht_supported &&
-	    (ht_ie = ieee80211_bss_get_ie(&wk->bss->cbss, WLAN_EID_HT_INFORMATION)) &&
-	    ht_ie[1] >= sizeof(struct ieee80211_ht_info) &&
-	    (!(ifmgd->flags & IEEE80211_STA_DISABLE_11N))) {
-		struct ieee80211_ht_info *ht_info =
-			(struct ieee80211_ht_info *)(ht_ie + 2);
-		u16 cap = sband->ht_cap.cap;
-		__le16 tmp;
-		u32 flags = local->hw.conf.channel->flags;
-
-		/* determine capability flags */
-
-		if (ieee80211_disable_40mhz_24ghz &&
-		    sband->band == IEEE80211_BAND_2GHZ) {
-			cap &= ~IEEE80211_HT_CAP_SUP_WIDTH_20_40;
-			cap &= ~IEEE80211_HT_CAP_SGI_40;
-		}
-
-		switch (ht_info->ht_param & IEEE80211_HT_PARAM_CHA_SEC_OFFSET) {
-		case IEEE80211_HT_PARAM_CHA_SEC_ABOVE:
-			if (flags & IEEE80211_CHAN_NO_HT40PLUS) {
-				cap &= ~IEEE80211_HT_CAP_SUP_WIDTH_20_40;
-				cap &= ~IEEE80211_HT_CAP_SGI_40;
-			}
-			break;
-		case IEEE80211_HT_PARAM_CHA_SEC_BELOW:
-			if (flags & IEEE80211_CHAN_NO_HT40MINUS) {
-				cap &= ~IEEE80211_HT_CAP_SUP_WIDTH_20_40;
-				cap &= ~IEEE80211_HT_CAP_SGI_40;
-			}
-			break;
-		}
-
-		/* set SM PS mode properly */
-		cap &= ~IEEE80211_HT_CAP_SM_PS;
-		/* new association always uses requested smps mode */
-		if (ifmgd->req_smps == IEEE80211_SMPS_AUTOMATIC) {
-			if (ifmgd->powersave)
-				ifmgd->ap_smps = IEEE80211_SMPS_DYNAMIC;
-			else
-				ifmgd->ap_smps = IEEE80211_SMPS_OFF;
-		} else
-			ifmgd->ap_smps = ifmgd->req_smps;
-
-		switch (ifmgd->ap_smps) {
-		case IEEE80211_SMPS_AUTOMATIC:
-		case IEEE80211_SMPS_NUM_MODES:
-			WARN_ON(1);
-		case IEEE80211_SMPS_OFF:
-			cap |= WLAN_HT_CAP_SM_PS_DISABLED <<
-				IEEE80211_HT_CAP_SM_PS_SHIFT;
-			break;
-		case IEEE80211_SMPS_STATIC:
-			cap |= WLAN_HT_CAP_SM_PS_STATIC <<
-				IEEE80211_HT_CAP_SM_PS_SHIFT;
-			break;
-		case IEEE80211_SMPS_DYNAMIC:
-			cap |= WLAN_HT_CAP_SM_PS_DYNAMIC <<
-				IEEE80211_HT_CAP_SM_PS_SHIFT;
-			break;
-		}
-
-		/* reserve and fill IE */
-
-		pos = skb_put(skb, sizeof(struct ieee80211_ht_cap) + 2);
-		*pos++ = WLAN_EID_HT_CAPABILITY;
-		*pos++ = sizeof(struct ieee80211_ht_cap);
-		memset(pos, 0, sizeof(struct ieee80211_ht_cap));
-
-		/* capability flags */
-		tmp = cpu_to_le16(cap);
-		memcpy(pos, &tmp, sizeof(u16));
-		pos += sizeof(u16);
-
-		/* AMPDU parameters */
-		*pos++ = sband->ht_cap.ampdu_factor |
-			 (sband->ht_cap.ampdu_density <<
-				IEEE80211_HT_AMPDU_PARM_DENSITY_SHIFT);
-
-		/* MCS set */
-		memcpy(pos, &sband->ht_cap.mcs, sizeof(sband->ht_cap.mcs));
-		pos += sizeof(sband->ht_cap.mcs);
-
-		/* extended capabilities */
-		pos += sizeof(__le16);
-
-		/* BF capabilities */
-		pos += sizeof(__le32);
-
-		/* antenna selection */
-		pos += sizeof(u8);
-	}
-
-	IEEE80211_SKB_CB(skb)->flags |= IEEE80211_TX_INTFL_DONT_ENCRYPT;
-	ieee80211_tx_skb(sdata, skb);
-}
-
-
-=======
->>>>>>> 891dc5e7
 static void ieee80211_send_deauth_disassoc(struct ieee80211_sub_if_data *sdata,
 					   const u8 *bssid, u16 stype, u16 reason,
 					   void *cookie)
@@ -997,97 +727,7 @@
 	netif_carrier_on(sdata->dev);
 }
 
-<<<<<<< HEAD
-static enum rx_mgmt_action __must_check
-ieee80211_direct_probe(struct ieee80211_sub_if_data *sdata,
-		       struct ieee80211_mgd_work *wk)
-{
-	struct ieee80211_if_managed *ifmgd = &sdata->u.mgd;
-	struct ieee80211_local *local = sdata->local;
-
-	wk->tries++;
-	if (wk->tries > IEEE80211_AUTH_MAX_TRIES) {
-		printk(KERN_DEBUG "%s: direct probe to AP %pM timed out\n",
-		       sdata->name, wk->bss->cbss.bssid);
-
-		/*
-		 * Most likely AP is not in the range so remove the
-		 * bss struct for that AP.
-		 */
-		cfg80211_unlink_bss(local->hw.wiphy, &wk->bss->cbss);
-
-		/*
-		 * We might have a pending scan which had no chance to run yet
-		 * due to work needing to be done. Hence, queue the STAs work
-		 * again for that.
-		 */
-		ieee80211_queue_work(&local->hw, &ifmgd->work);
-		return RX_MGMT_CFG80211_AUTH_TO;
-	}
-
-	printk(KERN_DEBUG "%s: direct probe to AP %pM (try %d)\n",
-			sdata->name, wk->bss->cbss.bssid,
-			wk->tries);
-
-	/*
-	 * Direct probe is sent to broadcast address as some APs
-	 * will not answer to direct packet in unassociated state.
-	 */
-	ieee80211_send_probe_req(sdata, NULL, wk->ssid, wk->ssid_len, NULL, 0);
-
-	wk->timeout = jiffies + IEEE80211_AUTH_TIMEOUT;
-	run_again(ifmgd, wk->timeout);
-
-	return RX_MGMT_NONE;
-}
-
-
-static enum rx_mgmt_action __must_check
-ieee80211_authenticate(struct ieee80211_sub_if_data *sdata,
-		       struct ieee80211_mgd_work *wk)
-{
-	struct ieee80211_if_managed *ifmgd = &sdata->u.mgd;
-	struct ieee80211_local *local = sdata->local;
-
-	wk->tries++;
-	if (wk->tries > IEEE80211_AUTH_MAX_TRIES) {
-		printk(KERN_DEBUG "%s: authentication with AP %pM"
-		       " timed out\n",
-		       sdata->name, wk->bss->cbss.bssid);
-
-		/*
-		 * Most likely AP is not in the range so remove the
-		 * bss struct for that AP.
-		 */
-		cfg80211_unlink_bss(local->hw.wiphy, &wk->bss->cbss);
-
-		/*
-		 * We might have a pending scan which had no chance to run yet
-		 * due to work needing to be done. Hence, queue the STAs work
-		 * again for that.
-		 */
-		ieee80211_queue_work(&local->hw, &ifmgd->work);
-		return RX_MGMT_CFG80211_AUTH_TO;
-	}
-
-	printk(KERN_DEBUG "%s: authenticate with AP %pM (try %d)\n",
-	       sdata->name, wk->bss->cbss.bssid, wk->tries);
-
-	ieee80211_send_auth(sdata, 1, wk->auth_alg, wk->ie, wk->ie_len,
-			    wk->bss->cbss.bssid, NULL, 0, 0);
-	wk->auth_transaction = 2;
-
-	wk->timeout = jiffies + IEEE80211_AUTH_TIMEOUT;
-	run_again(ifmgd, wk->timeout);
-
-	return RX_MGMT_NONE;
-}
-
-static void ieee80211_set_disassoc(struct ieee80211_sub_if_data *sdata,
-				   bool deauth)
-=======
 static void ieee80211_set_disassoc(struct ieee80211_sub_if_data *sdata)
->>>>>>> 891dc5e7
 {
 	struct ieee80211_if_managed *ifmgd = &sdata->u.mgd;
 	struct ieee80211_local *local = sdata->local;
@@ -1173,47 +813,6 @@
 	sta_info_destroy(sta);
 }
 
-<<<<<<< HEAD
-static enum rx_mgmt_action __must_check
-ieee80211_associate(struct ieee80211_sub_if_data *sdata,
-		    struct ieee80211_mgd_work *wk)
-{
-	struct ieee80211_if_managed *ifmgd = &sdata->u.mgd;
-	struct ieee80211_local *local = sdata->local;
-
-	wk->tries++;
-	if (wk->tries > IEEE80211_ASSOC_MAX_TRIES) {
-		printk(KERN_DEBUG "%s: association with AP %pM"
-		       " timed out\n",
-		       sdata->name, wk->bss->cbss.bssid);
-
-		/*
-		 * Most likely AP is not in the range so remove the
-		 * bss struct for that AP.
-		 */
-		cfg80211_unlink_bss(local->hw.wiphy, &wk->bss->cbss);
-
-		/*
-		 * We might have a pending scan which had no chance to run yet
-		 * due to work needing to be done. Hence, queue the STAs work
-		 * again for that.
-		 */
-		ieee80211_queue_work(&local->hw, &ifmgd->work);
-		return RX_MGMT_CFG80211_ASSOC_TO;
-	}
-
-	printk(KERN_DEBUG "%s: associate with AP %pM (try %d)\n",
-	       sdata->name, wk->bss->cbss.bssid, wk->tries);
-	ieee80211_send_assoc(sdata, wk);
-
-	wk->timeout = jiffies + IEEE80211_ASSOC_TIMEOUT;
-	run_again(ifmgd, wk->timeout);
-
-	return RX_MGMT_NONE;
-}
-
-=======
->>>>>>> 891dc5e7
 void ieee80211_sta_rx_notify(struct ieee80211_sub_if_data *sdata,
 			     struct ieee80211_hdr *hdr)
 {
@@ -1322,88 +921,6 @@
 }
 EXPORT_SYMBOL(ieee80211_beacon_loss);
 
-<<<<<<< HEAD
-static void ieee80211_auth_completed(struct ieee80211_sub_if_data *sdata,
-				     struct ieee80211_mgd_work *wk)
-{
-	wk->state = IEEE80211_MGD_STATE_IDLE;
-	printk(KERN_DEBUG "%s: authenticated\n", sdata->name);
-}
-
-
-static void ieee80211_auth_challenge(struct ieee80211_sub_if_data *sdata,
-				     struct ieee80211_mgd_work *wk,
-				     struct ieee80211_mgmt *mgmt,
-				     size_t len)
-{
-	u8 *pos;
-	struct ieee802_11_elems elems;
-
-	pos = mgmt->u.auth.variable;
-	ieee802_11_parse_elems(pos, len - (pos - (u8 *) mgmt), &elems);
-	if (!elems.challenge)
-		return;
-	ieee80211_send_auth(sdata, 3, wk->auth_alg,
-			    elems.challenge - 2, elems.challenge_len + 2,
-			    wk->bss->cbss.bssid,
-			    wk->key, wk->key_len, wk->key_idx);
-	wk->auth_transaction = 4;
-}
-
-static enum rx_mgmt_action __must_check
-ieee80211_rx_mgmt_auth(struct ieee80211_sub_if_data *sdata,
-		       struct ieee80211_mgd_work *wk,
-		       struct ieee80211_mgmt *mgmt, size_t len)
-{
-	u16 auth_alg, auth_transaction, status_code;
-
-	if (wk->state != IEEE80211_MGD_STATE_AUTH)
-		return RX_MGMT_NONE;
-
-	if (len < 24 + 6)
-		return RX_MGMT_NONE;
-
-	if (memcmp(wk->bss->cbss.bssid, mgmt->sa, ETH_ALEN) != 0)
-		return RX_MGMT_NONE;
-
-	if (memcmp(wk->bss->cbss.bssid, mgmt->bssid, ETH_ALEN) != 0)
-		return RX_MGMT_NONE;
-
-	auth_alg = le16_to_cpu(mgmt->u.auth.auth_alg);
-	auth_transaction = le16_to_cpu(mgmt->u.auth.auth_transaction);
-	status_code = le16_to_cpu(mgmt->u.auth.status_code);
-
-	if (auth_alg != wk->auth_alg ||
-	    auth_transaction != wk->auth_transaction)
-		return RX_MGMT_NONE;
-
-	if (status_code != WLAN_STATUS_SUCCESS) {
-		list_del(&wk->list);
-		kfree(wk);
-		return RX_MGMT_CFG80211_AUTH;
-	}
-
-	switch (wk->auth_alg) {
-	case WLAN_AUTH_OPEN:
-	case WLAN_AUTH_LEAP:
-	case WLAN_AUTH_FT:
-		ieee80211_auth_completed(sdata, wk);
-		return RX_MGMT_CFG80211_AUTH;
-	case WLAN_AUTH_SHARED_KEY:
-		if (wk->auth_transaction == 4) {
-			ieee80211_auth_completed(sdata, wk);
-			return RX_MGMT_CFG80211_AUTH;
-		} else
-			ieee80211_auth_challenge(sdata, wk, mgmt, len);
-		break;
-	}
-
-	return RX_MGMT_NONE;
-}
-
-
-=======
->>>>>>> 891dc5e7
 static enum rx_mgmt_action __must_check
 ieee80211_rx_mgmt_deauth(struct ieee80211_sub_if_data *sdata,
 			 struct ieee80211_mgmt *mgmt, size_t len)
@@ -1482,40 +999,7 @@
 	/* AssocResp and ReassocResp have identical structure */
 
 	aid = le16_to_cpu(mgmt->u.assoc_resp.aid);
-<<<<<<< HEAD
-
-	printk(KERN_DEBUG "%s: RX %sssocResp from %pM (capab=0x%x "
-	       "status=%d aid=%d)\n",
-	       sdata->name, reassoc ? "Rea" : "A", mgmt->sa,
-	       capab_info, status_code, (u16)(aid & ~(BIT(15) | BIT(14))));
-
-	pos = mgmt->u.assoc_resp.variable;
-	ieee802_11_parse_elems(pos, len - (pos - (u8 *) mgmt), &elems);
-
-	if (status_code == WLAN_STATUS_ASSOC_REJECTED_TEMPORARILY &&
-	    elems.timeout_int && elems.timeout_int_len == 5 &&
-	    elems.timeout_int[0] == WLAN_TIMEOUT_ASSOC_COMEBACK) {
-		u32 tu, ms;
-		tu = get_unaligned_le32(elems.timeout_int + 1);
-		ms = tu * 1024 / 1000;
-		printk(KERN_DEBUG "%s: AP rejected association temporarily; "
-		       "comeback duration %u TU (%u ms)\n",
-		       sdata->name, tu, ms);
-		wk->timeout = jiffies + msecs_to_jiffies(ms);
-		if (ms > IEEE80211_ASSOC_TIMEOUT)
-			run_again(ifmgd, jiffies + msecs_to_jiffies(ms));
-		return RX_MGMT_NONE;
-	}
-
-	if (status_code != WLAN_STATUS_SUCCESS) {
-		printk(KERN_DEBUG "%s: AP denied association (code=%d)\n",
-		       sdata->name, status_code);
-		wk->state = IEEE80211_MGD_STATE_IDLE;
-		return RX_MGMT_CFG80211_ASSOC;
-	}
-=======
 	capab_info = le16_to_cpu(mgmt->u.assoc_resp.capab_info);
->>>>>>> 891dc5e7
 
 	if ((aid & (BIT(15) | BIT(14))) != (BIT(15) | BIT(14)))
 		printk(KERN_DEBUG "%s: invalid aid value %d; bits 15:14 not "
@@ -1528,19 +1012,6 @@
 	if (!elems.supp_rates) {
 		printk(KERN_DEBUG "%s: no SuppRates element in AssocResp\n",
 		       sdata->name);
-<<<<<<< HEAD
-		return RX_MGMT_NONE;
-	}
-
-	printk(KERN_DEBUG "%s: associated\n", sdata->name);
-	ifmgd->aid = aid;
-
-	sta = sta_info_alloc(sdata, wk->bss->cbss.bssid, GFP_KERNEL);
-	if (!sta) {
-		printk(KERN_DEBUG "%s: failed to alloc STA entry for"
-		       " the AP\n", sdata->name);
-		return RX_MGMT_CFG80211_ASSOC_ERROR;
-=======
 		return false;
 	}
 
@@ -1551,7 +1022,6 @@
 		printk(KERN_DEBUG "%s: failed to alloc STA entry for"
 		       " the AP\n", sdata->name);
 		return false;
->>>>>>> 891dc5e7
 	}
 
 	set_sta_flags(sta, WLAN_STA_AUTH | WLAN_STA_ASSOC |
@@ -1725,18 +1195,6 @@
 
 	ieee80211_rx_bss_info(sdata, mgmt, len, rx_status, &elems, false);
 
-<<<<<<< HEAD
-	/* direct probe may be part of the association flow */
-	if (wk && wk->state == IEEE80211_MGD_STATE_PROBE) {
-		printk(KERN_DEBUG "%s: direct probe responded\n",
-		       sdata->name);
-		wk->tries = 0;
-		wk->state = IEEE80211_MGD_STATE_AUTH;
-		WARN_ON(ieee80211_authenticate(sdata, wk) != RX_MGMT_NONE);
-	}
-
-=======
->>>>>>> 891dc5e7
 	if (ifmgd->associated &&
 	    memcmp(mgmt->bssid, ifmgd->associated->bssid, ETH_ALEN) == 0 &&
 	    ifmgd->flags & (IEEE80211_STA_BEACON_POLL |
@@ -2022,17 +1480,6 @@
 	if (skb->len >= 24 + 2 /* mgmt + deauth reason */ &&
 	    (fc & IEEE80211_FCTL_STYPE) == IEEE80211_STYPE_DEAUTH)
 		cfg80211_send_deauth(sdata->dev, (u8 *)mgmt, skb->len);
-<<<<<<< HEAD
-		break;
-	case RX_MGMT_CFG80211_ASSOC_ERROR:
-		/* an internal error -- pretend timeout for now */
-		cfg80211_send_assoc_timeout(sdata->dev, mgmt->bssid);
-		break;
-	default:
-		WARN(1, "unexpected: %d", rma);
-	}
-=======
->>>>>>> 891dc5e7
 
  out:
 	kfree_skb(skb);
