--- conflicted
+++ resolved
@@ -1066,19 +1066,6 @@
 }
 
 void ieee80211_sta_tx_notify(struct ieee80211_sub_if_data *sdata,
-<<<<<<< HEAD
-			     struct ieee80211_hdr *hdr)
-{
-	if (!ieee80211_is_data(hdr->frame_control) &&
-	    !ieee80211_is_nullfunc(hdr->frame_control))
-	    return;
-
-	ieee80211_sta_reset_conn_monitor(sdata);
-
-	if (ieee80211_is_nullfunc(hdr->frame_control) &&
-	    sdata->u.mgd.probe_send_count > 0) {
-		sdata->u.mgd.probe_send_count = 0;
-=======
 			     struct ieee80211_hdr *hdr, bool ack)
 {
 	if (!ieee80211_is_data(hdr->frame_control))
@@ -1093,7 +1080,6 @@
 			sdata->u.mgd.probe_send_count = 0;
 		else
 			sdata->u.mgd.nullfunc_failed = true;
->>>>>>> 7659a193
 		ieee80211_queue_work(&sdata->local->hw, &sdata->work);
 	}
 }
@@ -1120,16 +1106,10 @@
 	 * anymore. The timeout will be reset if the frame is ACKed by
 	 * the AP.
 	 */
-<<<<<<< HEAD
-	if (sdata->local->hw.flags & IEEE80211_HW_REPORTS_TX_ACK_STATUS)
-		ieee80211_send_nullfunc(sdata->local, sdata, 0);
-	else {
-=======
 	if (sdata->local->hw.flags & IEEE80211_HW_REPORTS_TX_ACK_STATUS) {
 		ifmgd->nullfunc_failed = false;
 		ieee80211_send_nullfunc(sdata->local, sdata, 0);
 	} else {
->>>>>>> 7659a193
 		ssid = ieee80211_bss_get_ie(ifmgd->associated, WLAN_EID_SSID);
 		ieee80211_send_probe_req(sdata, dst, ssid + 2, ssid[1], NULL, 0);
 	}
@@ -1978,22 +1958,6 @@
 		int max_tries;
 
 		memcpy(bssid, ifmgd->associated->bssid, ETH_ALEN);
-<<<<<<< HEAD
-
-		if (local->hw.flags & IEEE80211_HW_REPORTS_TX_ACK_STATUS)
-			max_tries = IEEE80211_MAX_NULLFUNC_TRIES;
-		else
-			max_tries = IEEE80211_MAX_PROBE_TRIES;
-
-		/* ACK received for nullfunc probing frame */
-		if (!ifmgd->probe_send_count)
-			ieee80211_reset_ap_probe(sdata);
-
-		else if (time_is_after_jiffies(ifmgd->probe_timeout))
-			run_again(ifmgd, ifmgd->probe_timeout);
-
-		else if (ifmgd->probe_send_count < max_tries) {
-=======
 
 		if (local->hw.flags & IEEE80211_HW_REPORTS_TX_ACK_STATUS)
 			max_tries = IEEE80211_MAX_NULLFUNC_TRIES;
@@ -2034,7 +1998,6 @@
 #endif
 			ieee80211_sta_connection_lost(sdata, bssid);
 		} else if (ifmgd->probe_send_count < max_tries) {
->>>>>>> 7659a193
 #ifdef CONFIG_MAC80211_VERBOSE_DEBUG
 			wiphy_debug(local->hw.wiphy,
 				    "%s: No probe response from AP %pM"
