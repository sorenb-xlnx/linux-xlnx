--- conflicted
+++ resolved
@@ -801,7 +801,6 @@
 		ifsta->state = IEEE80211_STA_MLME_DISABLED;
 		return;
 	}
-<<<<<<< HEAD
 
 	ifsta->state = IEEE80211_STA_MLME_AUTHENTICATE;
 	printk(KERN_DEBUG "%s: authenticate with AP %s\n",
@@ -809,15 +808,6 @@
 
 	ieee80211_send_auth(sdata, ifsta, 1, NULL, 0, 0);
 
-=======
-
-	ifsta->state = IEEE80211_STA_MLME_AUTHENTICATE;
-	printk(KERN_DEBUG "%s: authenticate with AP %s\n",
-	       sdata->dev->name, print_mac(mac, ifsta->bssid));
-
-	ieee80211_send_auth(sdata, ifsta, 1, NULL, 0, 0);
-
->>>>>>> c0193f39
 	mod_timer(&ifsta->timer, jiffies + IEEE80211_AUTH_TIMEOUT);
 }
 
@@ -2380,290 +2370,6 @@
 
 	set_sta_flags(sta, WLAN_STA_AUTHORIZED);
 
-<<<<<<< HEAD
-		if (ifsta->flags & IEEE80211_STA_AUTO_CHANNEL_SEL)
-			search_freq = bss->freq;
-		else
-			search_freq = local->hw.conf.channel->center_freq;
-
-		bss = ieee80211_rx_bss_get(local, bssid, search_freq,
-					   ifsta->ssid, ifsta->ssid_len);
-		if (!bss)
-			goto dont_join;
-
-		printk(KERN_DEBUG "%s: Selected IBSS BSSID %s"
-		       " based on configured SSID\n",
-		       sdata->dev->name, print_mac(mac, bssid));
-		ret = ieee80211_sta_join_ibss(sdata, ifsta, bss);
-		ieee80211_rx_bss_put(local, bss);
-		return ret;
-	}
-
-dont_join:
-#ifdef CONFIG_MAC80211_IBSS_DEBUG
-	printk(KERN_DEBUG "   did not try to join ibss\n");
-#endif /* CONFIG_MAC80211_IBSS_DEBUG */
-
-	/* Selected IBSS not found in current scan results - try to scan */
-	if (ifsta->state == IEEE80211_STA_MLME_IBSS_JOINED &&
-	    !ieee80211_sta_active_ibss(sdata)) {
-		mod_timer(&ifsta->timer, jiffies +
-				      IEEE80211_IBSS_MERGE_INTERVAL);
-	} else if (time_after(jiffies, local->last_scan_completed +
-			      IEEE80211_SCAN_INTERVAL)) {
-		printk(KERN_DEBUG "%s: Trigger new scan to find an IBSS to "
-		       "join\n", sdata->dev->name);
-		return ieee80211_request_scan(sdata, ifsta->ssid,
-					      ifsta->ssid_len);
-	} else if (ifsta->state != IEEE80211_STA_MLME_IBSS_JOINED) {
-		int interval = IEEE80211_SCAN_INTERVAL;
-
-		if (time_after(jiffies, ifsta->ibss_join_req +
-			       IEEE80211_IBSS_JOIN_TIMEOUT)) {
-			if ((ifsta->flags & IEEE80211_STA_CREATE_IBSS) &&
-			    (!(local->oper_channel->flags &
-					IEEE80211_CHAN_NO_IBSS)))
-				return ieee80211_sta_create_ibss(sdata, ifsta);
-			if (ifsta->flags & IEEE80211_STA_CREATE_IBSS) {
-				printk(KERN_DEBUG "%s: IBSS not allowed on"
-				       " %d MHz\n", sdata->dev->name,
-				       local->hw.conf.channel->center_freq);
-			}
-
-			/* No IBSS found - decrease scan interval and continue
-			 * scanning. */
-			interval = IEEE80211_SCAN_INTERVAL_SLOW;
-		}
-
-		ifsta->state = IEEE80211_STA_MLME_IBSS_SEARCH;
-		mod_timer(&ifsta->timer, jiffies + interval);
-		return 0;
-	}
-
-	return 0;
-}
-
-
-static int ieee80211_sta_config_auth(struct ieee80211_sub_if_data *sdata,
-				     struct ieee80211_if_sta *ifsta)
-{
-	struct ieee80211_local *local = sdata->local;
-	struct ieee80211_bss *bss, *selected = NULL;
-	int top_rssi = 0, freq;
-
-	spin_lock_bh(&local->bss_lock);
-	freq = local->oper_channel->center_freq;
-	list_for_each_entry(bss, &local->bss_list, list) {
-		if (!(bss->capability & WLAN_CAPABILITY_ESS))
-			continue;
-
-		if ((ifsta->flags & (IEEE80211_STA_AUTO_SSID_SEL |
-			IEEE80211_STA_AUTO_BSSID_SEL |
-			IEEE80211_STA_AUTO_CHANNEL_SEL)) &&
-		    (!!(bss->capability & WLAN_CAPABILITY_PRIVACY) ^
-		     !!sdata->default_key))
-			continue;
-
-		if (!(ifsta->flags & IEEE80211_STA_AUTO_CHANNEL_SEL) &&
-		    bss->freq != freq)
-			continue;
-
-		if (!(ifsta->flags & IEEE80211_STA_AUTO_BSSID_SEL) &&
-		    memcmp(bss->bssid, ifsta->bssid, ETH_ALEN))
-			continue;
-
-		if (!(ifsta->flags & IEEE80211_STA_AUTO_SSID_SEL) &&
-		    !ieee80211_sta_match_ssid(ifsta, bss->ssid, bss->ssid_len))
-			continue;
-
-		if (!selected || top_rssi < bss->signal) {
-			selected = bss;
-			top_rssi = bss->signal;
-		}
-	}
-	if (selected)
-		atomic_inc(&selected->users);
-	spin_unlock_bh(&local->bss_lock);
-
-	if (selected) {
-		ieee80211_set_freq(sdata, selected->freq);
-		if (!(ifsta->flags & IEEE80211_STA_SSID_SET))
-			ieee80211_sta_set_ssid(sdata, selected->ssid,
-					       selected->ssid_len);
-		ieee80211_sta_set_bssid(sdata, selected->bssid);
-		ieee80211_sta_def_wmm_params(sdata, selected);
-
-		/* Send out direct probe if no probe resp was received or
-		 * the one we have is outdated
-		 */
-		if (!selected->last_probe_resp ||
-		    time_after(jiffies, selected->last_probe_resp
-					+ IEEE80211_SCAN_RESULT_EXPIRE))
-			ifsta->state = IEEE80211_STA_MLME_DIRECT_PROBE;
-		else
-			ifsta->state = IEEE80211_STA_MLME_AUTHENTICATE;
-
-		ieee80211_rx_bss_put(local, selected);
-		ieee80211_sta_reset_auth(sdata, ifsta);
-		return 0;
-	} else {
-		if (ifsta->assoc_scan_tries < IEEE80211_ASSOC_SCANS_MAX_TRIES) {
-			ifsta->assoc_scan_tries++;
-			if (ifsta->flags & IEEE80211_STA_AUTO_SSID_SEL)
-				ieee80211_start_scan(sdata, NULL, 0);
-			else
-				ieee80211_start_scan(sdata, ifsta->ssid,
-							 ifsta->ssid_len);
-			ifsta->state = IEEE80211_STA_MLME_AUTHENTICATE;
-			set_bit(IEEE80211_STA_REQ_AUTH, &ifsta->request);
-		} else
-			ifsta->state = IEEE80211_STA_MLME_DISABLED;
-	}
-	return -1;
-}
-
-
-static void ieee80211_sta_work(struct work_struct *work)
-{
-	struct ieee80211_sub_if_data *sdata =
-		container_of(work, struct ieee80211_sub_if_data, u.sta.work);
-	struct ieee80211_local *local = sdata->local;
-	struct ieee80211_if_sta *ifsta;
-	struct sk_buff *skb;
-
-	if (!netif_running(sdata->dev))
-		return;
-
-	if (local->sw_scanning || local->hw_scanning)
-		return;
-
-	if (WARN_ON(sdata->vif.type != NL80211_IFTYPE_STATION &&
-		    sdata->vif.type != NL80211_IFTYPE_ADHOC))
-		return;
-	ifsta = &sdata->u.sta;
-
-	while ((skb = skb_dequeue(&ifsta->skb_queue)))
-		ieee80211_sta_rx_queued_mgmt(sdata, skb);
-
-	if (ifsta->state != IEEE80211_STA_MLME_DIRECT_PROBE &&
-	    ifsta->state != IEEE80211_STA_MLME_AUTHENTICATE &&
-	    ifsta->state != IEEE80211_STA_MLME_ASSOCIATE &&
-	    test_and_clear_bit(IEEE80211_STA_REQ_SCAN, &ifsta->request)) {
-		ieee80211_start_scan(sdata, ifsta->scan_ssid,
-				     ifsta->scan_ssid_len);
-		return;
-	}
-
-	if (test_and_clear_bit(IEEE80211_STA_REQ_AUTH, &ifsta->request)) {
-		if (ieee80211_sta_config_auth(sdata, ifsta))
-			return;
-		clear_bit(IEEE80211_STA_REQ_RUN, &ifsta->request);
-	} else if (!test_and_clear_bit(IEEE80211_STA_REQ_RUN, &ifsta->request))
-		return;
-
-	switch (ifsta->state) {
-	case IEEE80211_STA_MLME_DISABLED:
-		break;
-	case IEEE80211_STA_MLME_DIRECT_PROBE:
-		ieee80211_direct_probe(sdata, ifsta);
-		break;
-	case IEEE80211_STA_MLME_AUTHENTICATE:
-		ieee80211_authenticate(sdata, ifsta);
-		break;
-	case IEEE80211_STA_MLME_ASSOCIATE:
-		ieee80211_associate(sdata, ifsta);
-		break;
-	case IEEE80211_STA_MLME_ASSOCIATED:
-		ieee80211_associated(sdata, ifsta);
-		break;
-	case IEEE80211_STA_MLME_IBSS_SEARCH:
-		ieee80211_sta_find_ibss(sdata, ifsta);
-		break;
-	case IEEE80211_STA_MLME_IBSS_JOINED:
-		ieee80211_sta_merge_ibss(sdata, ifsta);
-		break;
-	default:
-		WARN_ON(1);
-		break;
-	}
-
-	if (ieee80211_privacy_mismatch(sdata, ifsta)) {
-		printk(KERN_DEBUG "%s: privacy configuration mismatch and "
-		       "mixed-cell disabled - disassociate\n", sdata->dev->name);
-
-		ieee80211_set_disassoc(sdata, ifsta, false, true,
-					WLAN_REASON_UNSPECIFIED);
-	}
-}
-
-static void ieee80211_restart_sta_timer(struct ieee80211_sub_if_data *sdata)
-{
-	if (sdata->vif.type == NL80211_IFTYPE_STATION)
-		queue_work(sdata->local->hw.workqueue,
-			   &sdata->u.sta.work);
-}
-
-/* interface setup */
-void ieee80211_sta_setup_sdata(struct ieee80211_sub_if_data *sdata)
-{
-	struct ieee80211_if_sta *ifsta;
-
-	ifsta = &sdata->u.sta;
-	INIT_WORK(&ifsta->work, ieee80211_sta_work);
-	setup_timer(&ifsta->timer, ieee80211_sta_timer,
-		    (unsigned long) sdata);
-	skb_queue_head_init(&ifsta->skb_queue);
-
-	ifsta->capab = WLAN_CAPABILITY_ESS;
-	ifsta->auth_algs = IEEE80211_AUTH_ALG_OPEN |
-		IEEE80211_AUTH_ALG_SHARED_KEY;
-	ifsta->flags |= IEEE80211_STA_CREATE_IBSS |
-		IEEE80211_STA_AUTO_BSSID_SEL |
-		IEEE80211_STA_AUTO_CHANNEL_SEL;
-	if (ieee80211_num_regular_queues(&sdata->local->hw) >= 4)
-		ifsta->flags |= IEEE80211_STA_WMM_ENABLED;
-}
-
-/*
- * Add a new IBSS station, will also be called by the RX code when,
- * in IBSS mode, receiving a frame from a yet-unknown station, hence
- * must be callable in atomic context.
- */
-struct sta_info *ieee80211_ibss_add_sta(struct ieee80211_sub_if_data *sdata,
-					struct sk_buff *skb, u8 *bssid,
-					u8 *addr, u64 supp_rates)
-{
-	struct ieee80211_local *local = sdata->local;
-	struct sta_info *sta;
-	DECLARE_MAC_BUF(mac);
-	int band = local->hw.conf.channel->band;
-
-	/* TODO: Could consider removing the least recently used entry and
-	 * allow new one to be added. */
-	if (local->num_sta >= IEEE80211_IBSS_MAX_STA_ENTRIES) {
-		if (net_ratelimit()) {
-			printk(KERN_DEBUG "%s: No room for a new IBSS STA "
-			       "entry %s\n", sdata->dev->name, print_mac(mac, addr));
-		}
-		return NULL;
-	}
-
-	if (compare_ether_addr(bssid, sdata->u.sta.bssid))
-		return NULL;
-
-#ifdef CONFIG_MAC80211_VERBOSE_DEBUG
-	printk(KERN_DEBUG "%s: Adding new IBSS station %s (dev=%s)\n",
-	       wiphy_name(local->hw.wiphy), print_mac(mac, addr), sdata->dev->name);
-#endif
-
-	sta = sta_info_alloc(sdata, addr, GFP_ATOMIC);
-	if (!sta)
-		return NULL;
-
-	set_sta_flags(sta, WLAN_STA_AUTHORIZED);
-
-=======
->>>>>>> c0193f39
 	/* make sure mandatory rates are always added */
 	sta->sta.supp_rates[band] = supp_rates |
 			ieee80211_mandatory_rates(local, band);
@@ -2836,7 +2542,6 @@
 
 /* scan finished notification */
 void ieee80211_mlme_notify_scan_completed(struct ieee80211_local *local)
-<<<<<<< HEAD
 {
 	struct ieee80211_sub_if_data *sdata = local->scan_sdata;
 	struct ieee80211_if_sta *ifsta;
@@ -2854,43 +2559,4 @@
 	list_for_each_entry_rcu(sdata, &local->interfaces, list)
 		ieee80211_restart_sta_timer(sdata);
 	rcu_read_unlock();
-}
-
-/* driver notification call */
-void ieee80211_notify_mac(struct ieee80211_hw *hw,
-			  enum ieee80211_notification_types  notif_type)
-{
-	struct ieee80211_local *local = hw_to_local(hw);
-	struct ieee80211_sub_if_data *sdata;
-
-	switch (notif_type) {
-	case IEEE80211_NOTIFY_RE_ASSOC:
-		rtnl_lock();
-		list_for_each_entry(sdata, &local->interfaces, list) {
-			if (sdata->vif.type != NL80211_IFTYPE_STATION)
-				continue;
-
-			ieee80211_sta_req_auth(sdata, &sdata->u.sta);
-		}
-		rtnl_unlock();
-		break;
-=======
-{
-	struct ieee80211_sub_if_data *sdata = local->scan_sdata;
-	struct ieee80211_if_sta *ifsta;
-
-	if (sdata && sdata->vif.type == NL80211_IFTYPE_ADHOC) {
-		ifsta = &sdata->u.sta;
-		if (!(ifsta->flags & IEEE80211_STA_BSSID_SET) ||
-		    (!(ifsta->state == IEEE80211_STA_MLME_IBSS_JOINED) &&
-		    !ieee80211_sta_active_ibss(sdata)))
-			ieee80211_sta_find_ibss(sdata, ifsta);
->>>>>>> c0193f39
-	}
-
-	/* Restart STA timers */
-	rcu_read_lock();
-	list_for_each_entry_rcu(sdata, &local->interfaces, list)
-		ieee80211_restart_sta_timer(sdata);
-	rcu_read_unlock();
 }