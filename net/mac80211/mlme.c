--- conflicted
+++ resolved
@@ -650,23 +650,45 @@
 static void ieee80211_sta_send_associnfo(struct ieee80211_sub_if_data *sdata,
 					 struct ieee80211_if_sta *ifsta)
 {
+	char *buf;
+	size_t len;
+	int i;
 	union iwreq_data wrqu;
 
+	if (!ifsta->assocreq_ies && !ifsta->assocresp_ies)
+		return;
+
+	buf = kmalloc(50 + 2 * (ifsta->assocreq_ies_len +
+				ifsta->assocresp_ies_len), GFP_KERNEL);
+	if (!buf)
+		return;
+
+	len = sprintf(buf, "ASSOCINFO(");
 	if (ifsta->assocreq_ies) {
-		memset(&wrqu, 0, sizeof(wrqu));
-		wrqu.data.length = ifsta->assocreq_ies_len;
-		wireless_send_event(dev, IWEVASSOCREQIE, &wrqu,
-				    ifsta->assocreq_ies);
-	}
-
+		len += sprintf(buf + len, "ReqIEs=");
+		for (i = 0; i < ifsta->assocreq_ies_len; i++) {
+			len += sprintf(buf + len, "%02x",
+				       ifsta->assocreq_ies[i]);
+		}
+	}
 	if (ifsta->assocresp_ies) {
-		memset(&wrqu, 0, sizeof(wrqu));
-		wrqu.data.length = ifsta->assocresp_ies_len;
-		wireless_send_event(dev, IWEVASSOCRESPIE, &wrqu,
-				    ifsta->assocresp_ies);
-	}
-<<<<<<< HEAD
-=======
+		if (ifsta->assocreq_ies)
+			len += sprintf(buf + len, " ");
+		len += sprintf(buf + len, "RespIEs=");
+		for (i = 0; i < ifsta->assocresp_ies_len; i++) {
+			len += sprintf(buf + len, "%02x",
+				       ifsta->assocresp_ies[i]);
+		}
+	}
+	len += sprintf(buf + len, ")");
+
+	if (len > IW_CUSTOM_MAX) {
+		len = sprintf(buf, "ASSOCRESPIE=");
+		for (i = 0; i < ifsta->assocresp_ies_len; i++) {
+			len += sprintf(buf + len, "%02x",
+				       ifsta->assocresp_ies[i]);
+		}
+	}
 
 	if (len <= IW_CUSTOM_MAX) {
 		memset(&wrqu, 0, sizeof(wrqu));
@@ -675,7 +697,6 @@
 	}
 
 	kfree(buf);
->>>>>>> 4480f15b
 }
 
 
@@ -776,692 +797,9 @@
 	if (ifsta->auth_tries > IEEE80211_AUTH_MAX_TRIES) {
 		printk(KERN_DEBUG "%s: authentication with AP %s"
 		       " timed out\n",
-<<<<<<< HEAD
-		       dev->name, print_mac(mac, ifsta->bssid));
-		ifsta->state = IEEE80211_DISABLED;
-		return;
-	}
-
-	ifsta->state = IEEE80211_AUTHENTICATE;
-	printk(KERN_DEBUG "%s: authenticate with AP %s\n",
-	       dev->name, print_mac(mac, ifsta->bssid));
-
-	ieee80211_send_auth(dev, ifsta, 1, NULL, 0, 0);
-
-	mod_timer(&ifsta->timer, jiffies + IEEE80211_AUTH_TIMEOUT);
-}
-
-static int ieee80211_compatible_rates(struct ieee80211_sta_bss *bss,
-				      struct ieee80211_supported_band *sband,
-				      u64 *rates)
-{
-	int i, j, count;
-	*rates = 0;
-	count = 0;
-	for (i = 0; i < bss->supp_rates_len; i++) {
-		int rate = (bss->supp_rates[i] & 0x7F) * 5;
-
-		for (j = 0; j < sband->n_bitrates; j++)
-			if (sband->bitrates[j].bitrate == rate) {
-				*rates |= BIT(j);
-				count++;
-				break;
-			}
-	}
-
-	return count;
-}
-
-static void ieee80211_send_assoc(struct net_device *dev,
-				 struct ieee80211_if_sta *ifsta)
-{
-	struct ieee80211_local *local = wdev_priv(dev->ieee80211_ptr);
-	struct sk_buff *skb;
-	struct ieee80211_mgmt *mgmt;
-	u8 *pos, *ies;
-	int i, len, count, rates_len, supp_rates_len;
-	u16 capab;
-	struct ieee80211_sta_bss *bss;
-	int wmm = 0;
-	struct ieee80211_supported_band *sband;
-	u64 rates = 0;
-
-	skb = dev_alloc_skb(local->hw.extra_tx_headroom +
-			    sizeof(*mgmt) + 200 + ifsta->extra_ie_len +
-			    ifsta->ssid_len);
-	if (!skb) {
-		printk(KERN_DEBUG "%s: failed to allocate buffer for assoc "
-		       "frame\n", dev->name);
-		return;
-	}
-	skb_reserve(skb, local->hw.extra_tx_headroom);
-
-	sband = local->hw.wiphy->bands[local->hw.conf.channel->band];
-
-	capab = ifsta->capab;
-
-	if (local->hw.conf.channel->band == IEEE80211_BAND_2GHZ) {
-		if (!(local->hw.flags & IEEE80211_HW_2GHZ_SHORT_SLOT_INCAPABLE))
-			capab |= WLAN_CAPABILITY_SHORT_SLOT_TIME;
-		if (!(local->hw.flags & IEEE80211_HW_2GHZ_SHORT_PREAMBLE_INCAPABLE))
-			capab |= WLAN_CAPABILITY_SHORT_PREAMBLE;
-	}
-
-	bss = ieee80211_rx_bss_get(dev, ifsta->bssid,
-				   local->hw.conf.channel->center_freq,
-				   ifsta->ssid, ifsta->ssid_len);
-	if (bss) {
-		if (bss->capability & WLAN_CAPABILITY_PRIVACY)
-			capab |= WLAN_CAPABILITY_PRIVACY;
-		if (bss->wmm_ie)
-			wmm = 1;
-
-		/* get all rates supported by the device and the AP as
-		 * some APs don't like getting a superset of their rates
-		 * in the association request (e.g. D-Link DAP 1353 in
-		 * b-only mode) */
-		rates_len = ieee80211_compatible_rates(bss, sband, &rates);
-
-		if ((bss->capability & WLAN_CAPABILITY_SPECTRUM_MGMT) &&
-		    (local->hw.flags & IEEE80211_HW_SPECTRUM_MGMT))
-			capab |= WLAN_CAPABILITY_SPECTRUM_MGMT;
-
-		ieee80211_rx_bss_put(local, bss);
-	} else {
-		rates = ~0;
-		rates_len = sband->n_bitrates;
-	}
-
-	mgmt = (struct ieee80211_mgmt *) skb_put(skb, 24);
-	memset(mgmt, 0, 24);
-	memcpy(mgmt->da, ifsta->bssid, ETH_ALEN);
-	memcpy(mgmt->sa, dev->dev_addr, ETH_ALEN);
-	memcpy(mgmt->bssid, ifsta->bssid, ETH_ALEN);
-
-	if (ifsta->flags & IEEE80211_STA_PREV_BSSID_SET) {
-		skb_put(skb, 10);
-		mgmt->frame_control = IEEE80211_FC(IEEE80211_FTYPE_MGMT,
-						   IEEE80211_STYPE_REASSOC_REQ);
-		mgmt->u.reassoc_req.capab_info = cpu_to_le16(capab);
-		mgmt->u.reassoc_req.listen_interval =
-				cpu_to_le16(local->hw.conf.listen_interval);
-		memcpy(mgmt->u.reassoc_req.current_ap, ifsta->prev_bssid,
-		       ETH_ALEN);
-	} else {
-		skb_put(skb, 4);
-		mgmt->frame_control = IEEE80211_FC(IEEE80211_FTYPE_MGMT,
-						   IEEE80211_STYPE_ASSOC_REQ);
-		mgmt->u.assoc_req.capab_info = cpu_to_le16(capab);
-		mgmt->u.reassoc_req.listen_interval =
-				cpu_to_le16(local->hw.conf.listen_interval);
-	}
-
-	/* SSID */
-	ies = pos = skb_put(skb, 2 + ifsta->ssid_len);
-	*pos++ = WLAN_EID_SSID;
-	*pos++ = ifsta->ssid_len;
-	memcpy(pos, ifsta->ssid, ifsta->ssid_len);
-
-	/* add all rates which were marked to be used above */
-	supp_rates_len = rates_len;
-	if (supp_rates_len > 8)
-		supp_rates_len = 8;
-
-	len = sband->n_bitrates;
-	pos = skb_put(skb, supp_rates_len + 2);
-	*pos++ = WLAN_EID_SUPP_RATES;
-	*pos++ = supp_rates_len;
-
-	count = 0;
-	for (i = 0; i < sband->n_bitrates; i++) {
-		if (BIT(i) & rates) {
-			int rate = sband->bitrates[i].bitrate;
-			*pos++ = (u8) (rate / 5);
-			if (++count == 8)
-				break;
-		}
-	}
-
-	if (rates_len > count) {
-		pos = skb_put(skb, rates_len - count + 2);
-		*pos++ = WLAN_EID_EXT_SUPP_RATES;
-		*pos++ = rates_len - count;
-
-		for (i++; i < sband->n_bitrates; i++) {
-			if (BIT(i) & rates) {
-				int rate = sband->bitrates[i].bitrate;
-				*pos++ = (u8) (rate / 5);
-			}
-		}
-	}
-
-	if (capab & WLAN_CAPABILITY_SPECTRUM_MGMT) {
-		/* 1. power capabilities */
-		pos = skb_put(skb, 4);
-		*pos++ = WLAN_EID_PWR_CAPABILITY;
-		*pos++ = 2;
-		*pos++ = 0; /* min tx power */
-		*pos++ = local->hw.conf.channel->max_power; /* max tx power */
-
-		/* 2. supported channels */
-		/* TODO: get this in reg domain format */
-		pos = skb_put(skb, 2 * sband->n_channels + 2);
-		*pos++ = WLAN_EID_SUPPORTED_CHANNELS;
-		*pos++ = 2 * sband->n_channels;
-		for (i = 0; i < sband->n_channels; i++) {
-			*pos++ = ieee80211_frequency_to_channel(
-					sband->channels[i].center_freq);
-			*pos++ = 1; /* one channel in the subband*/
-		}
-	}
-
-	if (ifsta->extra_ie) {
-		pos = skb_put(skb, ifsta->extra_ie_len);
-		memcpy(pos, ifsta->extra_ie, ifsta->extra_ie_len);
-	}
-
-	if (wmm && (ifsta->flags & IEEE80211_STA_WMM_ENABLED)) {
-		pos = skb_put(skb, 9);
-		*pos++ = WLAN_EID_VENDOR_SPECIFIC;
-		*pos++ = 7; /* len */
-		*pos++ = 0x00; /* Microsoft OUI 00:50:F2 */
-		*pos++ = 0x50;
-		*pos++ = 0xf2;
-		*pos++ = 2; /* WME */
-		*pos++ = 0; /* WME info */
-		*pos++ = 1; /* WME ver */
-		*pos++ = 0;
-	}
-
-	/* wmm support is a must to HT */
-	if (wmm && (ifsta->flags & IEEE80211_STA_WMM_ENABLED) &&
-	    sband->ht_info.ht_supported && bss->ht_add_ie) {
-		struct ieee80211_ht_addt_info *ht_add_info =
-			(struct ieee80211_ht_addt_info *)bss->ht_add_ie;
-		u16 cap = sband->ht_info.cap;
-		__le16 tmp;
-		u32 flags = local->hw.conf.channel->flags;
-
-		switch (ht_add_info->ht_param & IEEE80211_HT_IE_CHA_SEC_OFFSET) {
-		case IEEE80211_HT_IE_CHA_SEC_ABOVE:
-			if (flags & IEEE80211_CHAN_NO_FAT_ABOVE) {
-				cap &= ~IEEE80211_HT_CAP_SUP_WIDTH;
-				cap &= ~IEEE80211_HT_CAP_SGI_40;
-			}
-			break;
-		case IEEE80211_HT_IE_CHA_SEC_BELOW:
-			if (flags & IEEE80211_CHAN_NO_FAT_BELOW) {
-				cap &= ~IEEE80211_HT_CAP_SUP_WIDTH;
-				cap &= ~IEEE80211_HT_CAP_SGI_40;
-			}
-			break;
-		}
-
-		tmp = cpu_to_le16(cap);
-		pos = skb_put(skb, sizeof(struct ieee80211_ht_cap)+2);
-		*pos++ = WLAN_EID_HT_CAPABILITY;
-		*pos++ = sizeof(struct ieee80211_ht_cap);
-		memset(pos, 0, sizeof(struct ieee80211_ht_cap));
-		memcpy(pos, &tmp, sizeof(u16));
-		pos += sizeof(u16);
-		/* TODO: needs a define here for << 2 */
-		*pos++ = sband->ht_info.ampdu_factor |
-			 (sband->ht_info.ampdu_density << 2);
-		memcpy(pos, sband->ht_info.supp_mcs_set, 16);
-	}
-
-	kfree(ifsta->assocreq_ies);
-	ifsta->assocreq_ies_len = (skb->data + skb->len) - ies;
-	ifsta->assocreq_ies = kmalloc(ifsta->assocreq_ies_len, GFP_KERNEL);
-	if (ifsta->assocreq_ies)
-		memcpy(ifsta->assocreq_ies, ies, ifsta->assocreq_ies_len);
-
-	ieee80211_sta_tx(dev, skb, 0);
-}
-
-
-static void ieee80211_send_deauth(struct net_device *dev,
-				  struct ieee80211_if_sta *ifsta, u16 reason)
-{
-	struct ieee80211_local *local = wdev_priv(dev->ieee80211_ptr);
-	struct sk_buff *skb;
-	struct ieee80211_mgmt *mgmt;
-
-	skb = dev_alloc_skb(local->hw.extra_tx_headroom + sizeof(*mgmt));
-	if (!skb) {
-		printk(KERN_DEBUG "%s: failed to allocate buffer for deauth "
-		       "frame\n", dev->name);
-		return;
-	}
-	skb_reserve(skb, local->hw.extra_tx_headroom);
-
-	mgmt = (struct ieee80211_mgmt *) skb_put(skb, 24);
-	memset(mgmt, 0, 24);
-	memcpy(mgmt->da, ifsta->bssid, ETH_ALEN);
-	memcpy(mgmt->sa, dev->dev_addr, ETH_ALEN);
-	memcpy(mgmt->bssid, ifsta->bssid, ETH_ALEN);
-	mgmt->frame_control = IEEE80211_FC(IEEE80211_FTYPE_MGMT,
-					   IEEE80211_STYPE_DEAUTH);
-	skb_put(skb, 2);
-	mgmt->u.deauth.reason_code = cpu_to_le16(reason);
-
-	ieee80211_sta_tx(dev, skb, 0);
-}
-
-
-static void ieee80211_send_disassoc(struct net_device *dev,
-				    struct ieee80211_if_sta *ifsta, u16 reason)
-{
-	struct ieee80211_local *local = wdev_priv(dev->ieee80211_ptr);
-	struct sk_buff *skb;
-	struct ieee80211_mgmt *mgmt;
-
-	skb = dev_alloc_skb(local->hw.extra_tx_headroom + sizeof(*mgmt));
-	if (!skb) {
-		printk(KERN_DEBUG "%s: failed to allocate buffer for disassoc "
-		       "frame\n", dev->name);
-		return;
-	}
-	skb_reserve(skb, local->hw.extra_tx_headroom);
-
-	mgmt = (struct ieee80211_mgmt *) skb_put(skb, 24);
-	memset(mgmt, 0, 24);
-	memcpy(mgmt->da, ifsta->bssid, ETH_ALEN);
-	memcpy(mgmt->sa, dev->dev_addr, ETH_ALEN);
-	memcpy(mgmt->bssid, ifsta->bssid, ETH_ALEN);
-	mgmt->frame_control = IEEE80211_FC(IEEE80211_FTYPE_MGMT,
-					   IEEE80211_STYPE_DISASSOC);
-	skb_put(skb, 2);
-	mgmt->u.disassoc.reason_code = cpu_to_le16(reason);
-
-	ieee80211_sta_tx(dev, skb, 0);
-}
-
-
-static int ieee80211_privacy_mismatch(struct net_device *dev,
-				      struct ieee80211_if_sta *ifsta)
-{
-	struct ieee80211_local *local = wdev_priv(dev->ieee80211_ptr);
-	struct ieee80211_sta_bss *bss;
-	int bss_privacy;
-	int wep_privacy;
-	int privacy_invoked;
-
-	if (!ifsta || (ifsta->flags & IEEE80211_STA_MIXED_CELL))
-		return 0;
-
-	bss = ieee80211_rx_bss_get(dev, ifsta->bssid,
-				   local->hw.conf.channel->center_freq,
-				   ifsta->ssid, ifsta->ssid_len);
-	if (!bss)
-		return 0;
-
-	bss_privacy = !!(bss->capability & WLAN_CAPABILITY_PRIVACY);
-	wep_privacy = !!ieee80211_sta_wep_configured(dev);
-	privacy_invoked = !!(ifsta->flags & IEEE80211_STA_PRIVACY_INVOKED);
-
-	ieee80211_rx_bss_put(local, bss);
-
-	if ((bss_privacy == wep_privacy) || (bss_privacy == privacy_invoked))
-		return 0;
-
-	return 1;
-}
-
-
-static void ieee80211_associate(struct net_device *dev,
-				struct ieee80211_if_sta *ifsta)
-{
-	DECLARE_MAC_BUF(mac);
-
-	ifsta->assoc_tries++;
-	if (ifsta->assoc_tries > IEEE80211_ASSOC_MAX_TRIES) {
-		printk(KERN_DEBUG "%s: association with AP %s"
-		       " timed out\n",
-		       dev->name, print_mac(mac, ifsta->bssid));
-		ifsta->state = IEEE80211_DISABLED;
-		return;
-	}
-
-	ifsta->state = IEEE80211_ASSOCIATE;
-	printk(KERN_DEBUG "%s: associate with AP %s\n",
-	       dev->name, print_mac(mac, ifsta->bssid));
-	if (ieee80211_privacy_mismatch(dev, ifsta)) {
-		printk(KERN_DEBUG "%s: mismatch in privacy configuration and "
-		       "mixed-cell disabled - abort association\n", dev->name);
-		ifsta->state = IEEE80211_DISABLED;
-		return;
-	}
-
-	ieee80211_send_assoc(dev, ifsta);
-
-	mod_timer(&ifsta->timer, jiffies + IEEE80211_ASSOC_TIMEOUT);
-}
-
-
-static void ieee80211_associated(struct net_device *dev,
-				 struct ieee80211_if_sta *ifsta)
-{
-	struct ieee80211_local *local = wdev_priv(dev->ieee80211_ptr);
-	struct sta_info *sta;
-	int disassoc;
-	DECLARE_MAC_BUF(mac);
-
-	/* TODO: start monitoring current AP signal quality and number of
-	 * missed beacons. Scan other channels every now and then and search
-	 * for better APs. */
-	/* TODO: remove expired BSSes */
-
-	ifsta->state = IEEE80211_ASSOCIATED;
-
-	rcu_read_lock();
-
-	sta = sta_info_get(local, ifsta->bssid);
-	if (!sta) {
-		printk(KERN_DEBUG "%s: No STA entry for own AP %s\n",
-		       dev->name, print_mac(mac, ifsta->bssid));
-		disassoc = 1;
-	} else {
-		disassoc = 0;
-		if (time_after(jiffies,
-			       sta->last_rx + IEEE80211_MONITORING_INTERVAL)) {
-			if (ifsta->flags & IEEE80211_STA_PROBEREQ_POLL) {
-				printk(KERN_DEBUG "%s: No ProbeResp from "
-				       "current AP %s - assume out of "
-				       "range\n",
-				       dev->name, print_mac(mac, ifsta->bssid));
-				disassoc = 1;
-				sta_info_unlink(&sta);
-			} else
-				ieee80211_send_probe_req(dev, ifsta->bssid,
-							 local->scan_ssid,
-							 local->scan_ssid_len);
-			ifsta->flags ^= IEEE80211_STA_PROBEREQ_POLL;
-		} else {
-			ifsta->flags &= ~IEEE80211_STA_PROBEREQ_POLL;
-			if (time_after(jiffies, ifsta->last_probe +
-				       IEEE80211_PROBE_INTERVAL)) {
-				ifsta->last_probe = jiffies;
-				ieee80211_send_probe_req(dev, ifsta->bssid,
-							 ifsta->ssid,
-							 ifsta->ssid_len);
-			}
-		}
-	}
-
-	rcu_read_unlock();
-
-	if (disassoc && sta)
-		sta_info_destroy(sta);
-
-	if (disassoc) {
-		ifsta->state = IEEE80211_DISABLED;
-		ieee80211_set_associated(dev, ifsta, 0);
-	} else {
-		mod_timer(&ifsta->timer, jiffies +
-				      IEEE80211_MONITORING_INTERVAL);
-	}
-}
-
-
-static void ieee80211_send_probe_req(struct net_device *dev, u8 *dst,
-				     u8 *ssid, size_t ssid_len)
-{
-	struct ieee80211_local *local = wdev_priv(dev->ieee80211_ptr);
-	struct ieee80211_supported_band *sband;
-	struct sk_buff *skb;
-	struct ieee80211_mgmt *mgmt;
-	u8 *pos, *supp_rates, *esupp_rates = NULL;
-	int i;
-
-	skb = dev_alloc_skb(local->hw.extra_tx_headroom + sizeof(*mgmt) + 200);
-	if (!skb) {
-		printk(KERN_DEBUG "%s: failed to allocate buffer for probe "
-		       "request\n", dev->name);
-		return;
-	}
-	skb_reserve(skb, local->hw.extra_tx_headroom);
-
-	mgmt = (struct ieee80211_mgmt *) skb_put(skb, 24);
-	memset(mgmt, 0, 24);
-	mgmt->frame_control = IEEE80211_FC(IEEE80211_FTYPE_MGMT,
-					   IEEE80211_STYPE_PROBE_REQ);
-	memcpy(mgmt->sa, dev->dev_addr, ETH_ALEN);
-	if (dst) {
-		memcpy(mgmt->da, dst, ETH_ALEN);
-		memcpy(mgmt->bssid, dst, ETH_ALEN);
-	} else {
-		memset(mgmt->da, 0xff, ETH_ALEN);
-		memset(mgmt->bssid, 0xff, ETH_ALEN);
-	}
-	pos = skb_put(skb, 2 + ssid_len);
-	*pos++ = WLAN_EID_SSID;
-	*pos++ = ssid_len;
-	memcpy(pos, ssid, ssid_len);
-
-	supp_rates = skb_put(skb, 2);
-	supp_rates[0] = WLAN_EID_SUPP_RATES;
-	supp_rates[1] = 0;
-	sband = local->hw.wiphy->bands[local->hw.conf.channel->band];
-
-	for (i = 0; i < sband->n_bitrates; i++) {
-		struct ieee80211_rate *rate = &sband->bitrates[i];
-		if (esupp_rates) {
-			pos = skb_put(skb, 1);
-			esupp_rates[1]++;
-		} else if (supp_rates[1] == 8) {
-			esupp_rates = skb_put(skb, 3);
-			esupp_rates[0] = WLAN_EID_EXT_SUPP_RATES;
-			esupp_rates[1] = 1;
-			pos = &esupp_rates[2];
-		} else {
-			pos = skb_put(skb, 1);
-			supp_rates[1]++;
-		}
-		*pos = rate->bitrate / 5;
-	}
-
-	ieee80211_sta_tx(dev, skb, 0);
-}
-
-
-static int ieee80211_sta_wep_configured(struct net_device *dev)
-{
-	struct ieee80211_sub_if_data *sdata = IEEE80211_DEV_TO_SUB_IF(dev);
-	if (!sdata || !sdata->default_key ||
-	    sdata->default_key->conf.alg != ALG_WEP)
-		return 0;
-	return 1;
-}
-
-
-static void ieee80211_auth_completed(struct net_device *dev,
-				     struct ieee80211_if_sta *ifsta)
-{
-	printk(KERN_DEBUG "%s: authenticated\n", dev->name);
-	ifsta->flags |= IEEE80211_STA_AUTHENTICATED;
-	ieee80211_associate(dev, ifsta);
-}
-
-
-static void ieee80211_auth_challenge(struct net_device *dev,
-				     struct ieee80211_if_sta *ifsta,
-				     struct ieee80211_mgmt *mgmt,
-				     size_t len)
-{
-	u8 *pos;
-	struct ieee802_11_elems elems;
-
-	pos = mgmt->u.auth.variable;
-	ieee802_11_parse_elems(pos, len - (pos - (u8 *) mgmt), &elems);
-	if (!elems.challenge)
-		return;
-	ieee80211_send_auth(dev, ifsta, 3, elems.challenge - 2,
-			    elems.challenge_len + 2, 1);
-}
-
-static void ieee80211_send_addba_resp(struct net_device *dev, u8 *da, u16 tid,
-					u8 dialog_token, u16 status, u16 policy,
-					u16 buf_size, u16 timeout)
-{
-	struct ieee80211_sub_if_data *sdata = IEEE80211_DEV_TO_SUB_IF(dev);
-	struct ieee80211_if_sta *ifsta = &sdata->u.sta;
-	struct ieee80211_local *local = wdev_priv(dev->ieee80211_ptr);
-	struct sk_buff *skb;
-	struct ieee80211_mgmt *mgmt;
-	u16 capab;
-
-	skb = dev_alloc_skb(sizeof(*mgmt) + local->hw.extra_tx_headroom);
-
-	if (!skb) {
-		printk(KERN_DEBUG "%s: failed to allocate buffer "
-		       "for addba resp frame\n", dev->name);
-		return;
-	}
-
-	skb_reserve(skb, local->hw.extra_tx_headroom);
-	mgmt = (struct ieee80211_mgmt *) skb_put(skb, 24);
-	memset(mgmt, 0, 24);
-	memcpy(mgmt->da, da, ETH_ALEN);
-	memcpy(mgmt->sa, dev->dev_addr, ETH_ALEN);
-	if (sdata->vif.type == IEEE80211_IF_TYPE_AP)
-		memcpy(mgmt->bssid, dev->dev_addr, ETH_ALEN);
-	else
-		memcpy(mgmt->bssid, ifsta->bssid, ETH_ALEN);
-	mgmt->frame_control = IEEE80211_FC(IEEE80211_FTYPE_MGMT,
-					   IEEE80211_STYPE_ACTION);
-
-	skb_put(skb, 1 + sizeof(mgmt->u.action.u.addba_resp));
-	mgmt->u.action.category = WLAN_CATEGORY_BACK;
-	mgmt->u.action.u.addba_resp.action_code = WLAN_ACTION_ADDBA_RESP;
-	mgmt->u.action.u.addba_resp.dialog_token = dialog_token;
-
-	capab = (u16)(policy << 1);	/* bit 1 aggregation policy */
-	capab |= (u16)(tid << 2); 	/* bit 5:2 TID number */
-	capab |= (u16)(buf_size << 6);	/* bit 15:6 max size of aggregation */
-
-	mgmt->u.action.u.addba_resp.capab = cpu_to_le16(capab);
-	mgmt->u.action.u.addba_resp.timeout = cpu_to_le16(timeout);
-	mgmt->u.action.u.addba_resp.status = cpu_to_le16(status);
-
-	ieee80211_sta_tx(dev, skb, 0);
-
-	return;
-}
-
-void ieee80211_send_addba_request(struct net_device *dev, const u8 *da,
-				u16 tid, u8 dialog_token, u16 start_seq_num,
-				u16 agg_size, u16 timeout)
-{
-	struct ieee80211_local *local = wdev_priv(dev->ieee80211_ptr);
-	struct ieee80211_sub_if_data *sdata = IEEE80211_DEV_TO_SUB_IF(dev);
-	struct ieee80211_if_sta *ifsta = &sdata->u.sta;
-	struct sk_buff *skb;
-	struct ieee80211_mgmt *mgmt;
-	u16 capab;
-
-	skb = dev_alloc_skb(sizeof(*mgmt) + local->hw.extra_tx_headroom);
-
-	if (!skb) {
-		printk(KERN_ERR "%s: failed to allocate buffer "
-				"for addba request frame\n", dev->name);
-		return;
-	}
-	skb_reserve(skb, local->hw.extra_tx_headroom);
-	mgmt = (struct ieee80211_mgmt *) skb_put(skb, 24);
-	memset(mgmt, 0, 24);
-	memcpy(mgmt->da, da, ETH_ALEN);
-	memcpy(mgmt->sa, dev->dev_addr, ETH_ALEN);
-	if (sdata->vif.type == IEEE80211_IF_TYPE_AP)
-		memcpy(mgmt->bssid, dev->dev_addr, ETH_ALEN);
-	else
-		memcpy(mgmt->bssid, ifsta->bssid, ETH_ALEN);
-
-	mgmt->frame_control = IEEE80211_FC(IEEE80211_FTYPE_MGMT,
-					IEEE80211_STYPE_ACTION);
-
-	skb_put(skb, 1 + sizeof(mgmt->u.action.u.addba_req));
-
-	mgmt->u.action.category = WLAN_CATEGORY_BACK;
-	mgmt->u.action.u.addba_req.action_code = WLAN_ACTION_ADDBA_REQ;
-
-	mgmt->u.action.u.addba_req.dialog_token = dialog_token;
-	capab = (u16)(1 << 1);		/* bit 1 aggregation policy */
-	capab |= (u16)(tid << 2); 	/* bit 5:2 TID number */
-	capab |= (u16)(agg_size << 6);	/* bit 15:6 max size of aggergation */
-
-	mgmt->u.action.u.addba_req.capab = cpu_to_le16(capab);
-
-	mgmt->u.action.u.addba_req.timeout = cpu_to_le16(timeout);
-	mgmt->u.action.u.addba_req.start_seq_num =
-					cpu_to_le16(start_seq_num << 4);
-
-	ieee80211_sta_tx(dev, skb, 0);
-}
-
-static void ieee80211_sta_process_addba_request(struct net_device *dev,
-						struct ieee80211_mgmt *mgmt,
-						size_t len)
-{
-	struct ieee80211_local *local = wdev_priv(dev->ieee80211_ptr);
-	struct ieee80211_hw *hw = &local->hw;
-	struct ieee80211_conf *conf = &hw->conf;
-	struct sta_info *sta;
-	struct tid_ampdu_rx *tid_agg_rx;
-	u16 capab, tid, timeout, ba_policy, buf_size, start_seq_num, status;
-	u8 dialog_token;
-	int ret = -EOPNOTSUPP;
-	DECLARE_MAC_BUF(mac);
-
-	rcu_read_lock();
-
-	sta = sta_info_get(local, mgmt->sa);
-	if (!sta) {
-		rcu_read_unlock();
-		return;
-	}
-
-	/* extract session parameters from addba request frame */
-	dialog_token = mgmt->u.action.u.addba_req.dialog_token;
-	timeout = le16_to_cpu(mgmt->u.action.u.addba_req.timeout);
-	start_seq_num =
-		le16_to_cpu(mgmt->u.action.u.addba_req.start_seq_num) >> 4;
-
-	capab = le16_to_cpu(mgmt->u.action.u.addba_req.capab);
-	ba_policy = (capab & IEEE80211_ADDBA_PARAM_POLICY_MASK) >> 1;
-	tid = (capab & IEEE80211_ADDBA_PARAM_TID_MASK) >> 2;
-	buf_size = (capab & IEEE80211_ADDBA_PARAM_BUF_SIZE_MASK) >> 6;
-
-	status = WLAN_STATUS_REQUEST_DECLINED;
-
-	/* sanity check for incoming parameters:
-	 * check if configuration can support the BA policy
-	 * and if buffer size does not exceeds max value */
-	if (((ba_policy != 1)
-		&& (!(conf->ht_conf.cap & IEEE80211_HT_CAP_DELAY_BA)))
-		|| (buf_size > IEEE80211_MAX_AMPDU_BUF)) {
-		status = WLAN_STATUS_INVALID_QOS_PARAM;
-#ifdef CONFIG_MAC80211_HT_DEBUG
-		if (net_ratelimit())
-			printk(KERN_DEBUG "AddBA Req with bad params from "
-				"%s on tid %u. policy %d, buffer size %d\n",
-				print_mac(mac, mgmt->sa), tid, ba_policy,
-				buf_size);
-#endif /* CONFIG_MAC80211_HT_DEBUG */
-		goto end_no_lock;
-	}
-	/* determine default buffer size */
-	if (buf_size == 0) {
-		struct ieee80211_supported_band *sband;
-
-		sband = local->hw.wiphy->bands[conf->channel->band];
-		buf_size = IEEE80211_MIN_AMPDU_BUF;
-		buf_size = buf_size << sband->ht_info.ampdu_factor;
-=======
 		       sdata->dev->name, print_mac(mac, ifsta->bssid));
 		ifsta->state = IEEE80211_STA_MLME_DISABLED;
 		return;
->>>>>>> 4480f15b
 	}
 
 	ifsta->state = IEEE80211_STA_MLME_AUTHENTICATE;
