/*
 * BSS client mode implementation
 * Copyright 2003-2008, Jouni Malinen <j@w1.fi>
 * Copyright 2004, Instant802 Networks, Inc.
 * Copyright 2005, Devicescape Software, Inc.
 * Copyright 2006-2007	Jiri Benc <jbenc@suse.cz>
 * Copyright 2007, Michael Wu <flamingice@sourmilk.net>
 *
 * This program is free software; you can redistribute it and/or modify
 * it under the terms of the GNU General Public License version 2 as
 * published by the Free Software Foundation.
 */

#include <linux/delay.h>
#include <linux/if_ether.h>
#include <linux/skbuff.h>
#include <linux/if_arp.h>
#include <linux/etherdevice.h>
#include <linux/rtnetlink.h>
#include <linux/pm_qos_params.h>
#include <linux/crc32.h>
#include <net/mac80211.h>
#include <asm/unaligned.h>

#include "ieee80211_i.h"
#include "driver-ops.h"
#include "rate.h"
#include "led.h"

#define IEEE80211_AUTH_TIMEOUT (HZ / 5)
#define IEEE80211_AUTH_MAX_TRIES 3
#define IEEE80211_ASSOC_TIMEOUT (HZ / 5)
#define IEEE80211_ASSOC_MAX_TRIES 3
#define IEEE80211_MAX_PROBE_TRIES 5

/*
 * beacon loss detection timeout
 * XXX: should depend on beacon interval
 */
#define IEEE80211_BEACON_LOSS_TIME	(2 * HZ)
/*
 * Time the connection can be idle before we probe
 * it to see if we can still talk to the AP.
 */
#define IEEE80211_CONNECTION_IDLE_TIME	(30 * HZ)
/*
 * Time we wait for a probe response after sending
 * a probe request because of beacon loss or for
 * checking the connection still works.
 */
#define IEEE80211_PROBE_WAIT		(HZ / 2)

#define TMR_RUNNING_TIMER	0
#define TMR_RUNNING_CHANSW	1

/*
 * All cfg80211 functions have to be called outside a locked
 * section so that they can acquire a lock themselves... This
 * is much simpler than queuing up things in cfg80211, but we
 * do need some indirection for that here.
 */
enum rx_mgmt_action {
	/* no action required */
	RX_MGMT_NONE,

	/* caller must call cfg80211_send_rx_auth() */
	RX_MGMT_CFG80211_AUTH,

	/* caller must call cfg80211_send_rx_assoc() */
	RX_MGMT_CFG80211_ASSOC,

	/* caller must call cfg80211_send_deauth() */
	RX_MGMT_CFG80211_DEAUTH,

	/* caller must call cfg80211_send_disassoc() */
	RX_MGMT_CFG80211_DISASSOC,

	/* caller must tell cfg80211 about internal error */
	RX_MGMT_CFG80211_ASSOC_ERROR,
};

/* utils */
static inline void ASSERT_MGD_MTX(struct ieee80211_if_managed *ifmgd)
{
	WARN_ON(!mutex_is_locked(&ifmgd->mtx));
}

/*
 * We can have multiple work items (and connection probing)
 * scheduling this timer, but we need to take care to only
 * reschedule it when it should fire _earlier_ than it was
 * asked for before, or if it's not pending right now. This
 * function ensures that. Note that it then is required to
 * run this function for all timeouts after the first one
 * has happened -- the work that runs from this timer will
 * do that.
 */
static void run_again(struct ieee80211_if_managed *ifmgd,
			     unsigned long timeout)
{
	ASSERT_MGD_MTX(ifmgd);

	if (!timer_pending(&ifmgd->timer) ||
	    time_before(timeout, ifmgd->timer.expires))
		mod_timer(&ifmgd->timer, timeout);
}

static void mod_beacon_timer(struct ieee80211_sub_if_data *sdata)
{
	if (sdata->local->hw.flags & IEEE80211_HW_BEACON_FILTER)
		return;

	mod_timer(&sdata->u.mgd.bcn_mon_timer,
		  round_jiffies_up(jiffies + IEEE80211_BEACON_LOSS_TIME));
}

static int ecw2cw(int ecw)
{
	return (1 << ecw) - 1;
}

/*
 * ieee80211_enable_ht should be called only after the operating band
 * has been determined as ht configuration depends on the hw's
 * HT abilities for a specific band.
 */
static u32 ieee80211_enable_ht(struct ieee80211_sub_if_data *sdata,
			       struct ieee80211_ht_info *hti,
			       const u8 *bssid, u16 ap_ht_cap_flags)
{
	struct ieee80211_local *local = sdata->local;
	struct ieee80211_supported_band *sband;
	struct sta_info *sta;
	u32 changed = 0;
	u16 ht_opmode;
	bool enable_ht = true, ht_changed;
	enum nl80211_channel_type channel_type = NL80211_CHAN_NO_HT;

	sband = local->hw.wiphy->bands[local->hw.conf.channel->band];

	/* HT is not supported */
	if (!sband->ht_cap.ht_supported)
		enable_ht = false;

	/* check that channel matches the right operating channel */
	if (local->hw.conf.channel->center_freq !=
	    ieee80211_channel_to_frequency(hti->control_chan))
		enable_ht = false;

	if (enable_ht) {
		channel_type = NL80211_CHAN_HT20;

		if (!(ap_ht_cap_flags & IEEE80211_HT_CAP_40MHZ_INTOLERANT) &&
		    (sband->ht_cap.cap & IEEE80211_HT_CAP_SUP_WIDTH_20_40) &&
		    (hti->ht_param & IEEE80211_HT_PARAM_CHAN_WIDTH_ANY)) {
			switch(hti->ht_param & IEEE80211_HT_PARAM_CHA_SEC_OFFSET) {
			case IEEE80211_HT_PARAM_CHA_SEC_ABOVE:
				if (!(local->hw.conf.channel->flags &
				    IEEE80211_CHAN_NO_HT40PLUS))
					channel_type = NL80211_CHAN_HT40PLUS;
				break;
			case IEEE80211_HT_PARAM_CHA_SEC_BELOW:
				if (!(local->hw.conf.channel->flags &
				    IEEE80211_CHAN_NO_HT40MINUS))
					channel_type = NL80211_CHAN_HT40MINUS;
				break;
			}
		}
	}

	ht_changed = conf_is_ht(&local->hw.conf) != enable_ht ||
		     channel_type != local->hw.conf.channel_type;

	local->oper_channel_type = channel_type;

	if (ht_changed) {
                /* channel_type change automatically detected */
		ieee80211_hw_config(local, 0);

		rcu_read_lock();
		sta = sta_info_get(sdata, bssid);
		if (sta)
			rate_control_rate_update(local, sband, sta,
						 IEEE80211_RC_HT_CHANGED);
		rcu_read_unlock();
        }

	/* disable HT */
	if (!enable_ht)
		return 0;

	ht_opmode = le16_to_cpu(hti->operation_mode);

	/* if bss configuration changed store the new one */
	if (!sdata->ht_opmode_valid ||
	    sdata->vif.bss_conf.ht_operation_mode != ht_opmode) {
		changed |= BSS_CHANGED_HT;
		sdata->vif.bss_conf.ht_operation_mode = ht_opmode;
		sdata->ht_opmode_valid = true;
	}

	return changed;
}

/* frame sending functions */

static void ieee80211_send_deauth_disassoc(struct ieee80211_sub_if_data *sdata,
					   const u8 *bssid, u16 stype, u16 reason,
					   void *cookie)
{
	struct ieee80211_local *local = sdata->local;
	struct ieee80211_if_managed *ifmgd = &sdata->u.mgd;
	struct sk_buff *skb;
	struct ieee80211_mgmt *mgmt;

	skb = dev_alloc_skb(local->hw.extra_tx_headroom + sizeof(*mgmt));
	if (!skb) {
		printk(KERN_DEBUG "%s: failed to allocate buffer for "
		       "deauth/disassoc frame\n", sdata->name);
		return;
	}
	skb_reserve(skb, local->hw.extra_tx_headroom);

	mgmt = (struct ieee80211_mgmt *) skb_put(skb, 24);
	memset(mgmt, 0, 24);
	memcpy(mgmt->da, bssid, ETH_ALEN);
	memcpy(mgmt->sa, sdata->vif.addr, ETH_ALEN);
	memcpy(mgmt->bssid, bssid, ETH_ALEN);
	mgmt->frame_control = cpu_to_le16(IEEE80211_FTYPE_MGMT | stype);
	skb_put(skb, 2);
	/* u.deauth.reason_code == u.disassoc.reason_code */
	mgmt->u.deauth.reason_code = cpu_to_le16(reason);

	if (stype == IEEE80211_STYPE_DEAUTH)
		if (cookie)
			__cfg80211_send_deauth(sdata->dev, (u8 *)mgmt, skb->len);
		else
			cfg80211_send_deauth(sdata->dev, (u8 *)mgmt, skb->len);
	else
		if (cookie)
			__cfg80211_send_disassoc(sdata->dev, (u8 *)mgmt, skb->len);
		else
			cfg80211_send_disassoc(sdata->dev, (u8 *)mgmt, skb->len);
	if (!(ifmgd->flags & IEEE80211_STA_MFP_ENABLED))
		IEEE80211_SKB_CB(skb)->flags |= IEEE80211_TX_INTFL_DONT_ENCRYPT;
	ieee80211_tx_skb(sdata, skb);
}

void ieee80211_send_pspoll(struct ieee80211_local *local,
			   struct ieee80211_sub_if_data *sdata)
{
	struct ieee80211_pspoll *pspoll;
	struct sk_buff *skb;

<<<<<<< HEAD
	skb = dev_alloc_skb(local->hw.extra_tx_headroom + sizeof(*pspoll));
	if (!skb) {
		printk(KERN_DEBUG "%s: failed to allocate buffer for "
		       "pspoll frame\n", sdata->name);
=======
	skb = ieee80211_pspoll_get(&local->hw, &sdata->vif);
	if (!skb)
>>>>>>> 730dd705
		return;

<<<<<<< HEAD
	pspoll = (struct ieee80211_pspoll *) skb_put(skb, sizeof(*pspoll));
	memset(pspoll, 0, sizeof(*pspoll));
	fc = IEEE80211_FTYPE_CTL | IEEE80211_STYPE_PSPOLL | IEEE80211_FCTL_PM;
	pspoll->frame_control = cpu_to_le16(fc);
	pspoll->aid = cpu_to_le16(ifmgd->aid);

	/* aid in PS-Poll has its two MSBs each set to 1 */
	pspoll->aid |= cpu_to_le16(1 << 15 | 1 << 14);

	memcpy(pspoll->bssid, ifmgd->bssid, ETH_ALEN);
	memcpy(pspoll->ta, sdata->vif.addr, ETH_ALEN);
=======
	pspoll = (struct ieee80211_pspoll *) skb->data;
	pspoll->frame_control |= cpu_to_le16(IEEE80211_FCTL_PM);
>>>>>>> 730dd705

	IEEE80211_SKB_CB(skb)->flags |= IEEE80211_TX_INTFL_DONT_ENCRYPT;
	ieee80211_tx_skb(sdata, skb);
}

void ieee80211_send_nullfunc(struct ieee80211_local *local,
			     struct ieee80211_sub_if_data *sdata,
			     int powersave)
{
	struct sk_buff *skb;
	struct ieee80211_hdr_3addr *nullfunc;

	skb = ieee80211_nullfunc_get(&local->hw, &sdata->vif);
	if (!skb)
		return;

	nullfunc = (struct ieee80211_hdr_3addr *) skb->data;
	if (powersave)
		nullfunc->frame_control |= cpu_to_le16(IEEE80211_FCTL_PM);

	IEEE80211_SKB_CB(skb)->flags |= IEEE80211_TX_INTFL_DONT_ENCRYPT;
	ieee80211_tx_skb(sdata, skb);
}

static void ieee80211_send_4addr_nullfunc(struct ieee80211_local *local,
					  struct ieee80211_sub_if_data *sdata)
{
	struct sk_buff *skb;
	struct ieee80211_hdr *nullfunc;
	__le16 fc;

	if (WARN_ON(sdata->vif.type != NL80211_IFTYPE_STATION))
		return;

	skb = dev_alloc_skb(local->hw.extra_tx_headroom + 30);
	if (!skb) {
<<<<<<< HEAD
		printk(KERN_DEBUG "%s: failed to allocate buffer for nullfunc "
		       "frame\n", sdata->name);
=======
		printk(KERN_DEBUG "%s: failed to allocate buffer for 4addr "
		       "nullfunc frame\n", sdata->name);
>>>>>>> 730dd705
		return;
	}
	skb_reserve(skb, local->hw.extra_tx_headroom);

	nullfunc = (struct ieee80211_hdr *) skb_put(skb, 30);
	memset(nullfunc, 0, 30);
	fc = cpu_to_le16(IEEE80211_FTYPE_DATA | IEEE80211_STYPE_NULLFUNC |
			 IEEE80211_FCTL_FROMDS | IEEE80211_FCTL_TODS);
	nullfunc->frame_control = fc;
	memcpy(nullfunc->addr1, sdata->u.mgd.bssid, ETH_ALEN);
	memcpy(nullfunc->addr2, sdata->vif.addr, ETH_ALEN);
	memcpy(nullfunc->addr3, sdata->u.mgd.bssid, ETH_ALEN);
	memcpy(nullfunc->addr4, sdata->vif.addr, ETH_ALEN);

	IEEE80211_SKB_CB(skb)->flags |= IEEE80211_TX_INTFL_DONT_ENCRYPT;
	ieee80211_tx_skb(sdata, skb);
}

/* spectrum management related things */
static void ieee80211_chswitch_work(struct work_struct *work)
{
	struct ieee80211_sub_if_data *sdata =
		container_of(work, struct ieee80211_sub_if_data, u.mgd.chswitch_work);
	struct ieee80211_if_managed *ifmgd = &sdata->u.mgd;

	if (!ieee80211_sdata_running(sdata))
		return;

	mutex_lock(&ifmgd->mtx);
	if (!ifmgd->associated)
		goto out;

	sdata->local->oper_channel = sdata->local->csa_channel;
	ieee80211_hw_config(sdata->local, IEEE80211_CONF_CHANGE_CHANNEL);

	/* XXX: shouldn't really modify cfg80211-owned data! */
	ifmgd->associated->channel = sdata->local->oper_channel;

	ieee80211_wake_queues_by_reason(&sdata->local->hw,
					IEEE80211_QUEUE_STOP_REASON_CSA);
 out:
	ifmgd->flags &= ~IEEE80211_STA_CSA_RECEIVED;
	mutex_unlock(&ifmgd->mtx);
}

static void ieee80211_chswitch_timer(unsigned long data)
{
	struct ieee80211_sub_if_data *sdata =
		(struct ieee80211_sub_if_data *) data;
	struct ieee80211_if_managed *ifmgd = &sdata->u.mgd;

	if (sdata->local->quiescing) {
		set_bit(TMR_RUNNING_CHANSW, &ifmgd->timers_running);
		return;
	}

	ieee80211_queue_work(&sdata->local->hw, &ifmgd->chswitch_work);
}

void ieee80211_sta_process_chanswitch(struct ieee80211_sub_if_data *sdata,
				      struct ieee80211_channel_sw_ie *sw_elem,
				      struct ieee80211_bss *bss)
{
	struct cfg80211_bss *cbss =
		container_of((void *)bss, struct cfg80211_bss, priv);
	struct ieee80211_channel *new_ch;
	struct ieee80211_if_managed *ifmgd = &sdata->u.mgd;
	int new_freq = ieee80211_channel_to_frequency(sw_elem->new_ch_num);

	ASSERT_MGD_MTX(ifmgd);

	if (!ifmgd->associated)
		return;

	if (sdata->local->scanning)
		return;

	/* Disregard subsequent beacons if we are already running a timer
	   processing a CSA */

	if (ifmgd->flags & IEEE80211_STA_CSA_RECEIVED)
		return;

	new_ch = ieee80211_get_channel(sdata->local->hw.wiphy, new_freq);
	if (!new_ch || new_ch->flags & IEEE80211_CHAN_DISABLED)
		return;

	sdata->local->csa_channel = new_ch;

	if (sw_elem->count <= 1) {
		ieee80211_queue_work(&sdata->local->hw, &ifmgd->chswitch_work);
	} else {
		ieee80211_stop_queues_by_reason(&sdata->local->hw,
					IEEE80211_QUEUE_STOP_REASON_CSA);
		ifmgd->flags |= IEEE80211_STA_CSA_RECEIVED;
		mod_timer(&ifmgd->chswitch_timer,
			  jiffies +
			  msecs_to_jiffies(sw_elem->count *
					   cbss->beacon_interval));
	}
}

static void ieee80211_handle_pwr_constr(struct ieee80211_sub_if_data *sdata,
					u16 capab_info, u8 *pwr_constr_elem,
					u8 pwr_constr_elem_len)
{
	struct ieee80211_conf *conf = &sdata->local->hw.conf;

	if (!(capab_info & WLAN_CAPABILITY_SPECTRUM_MGMT))
		return;

	/* Power constraint IE length should be 1 octet */
	if (pwr_constr_elem_len != 1)
		return;

	if ((*pwr_constr_elem <= conf->channel->max_power) &&
	    (*pwr_constr_elem != sdata->local->power_constr_level)) {
		sdata->local->power_constr_level = *pwr_constr_elem;
		ieee80211_hw_config(sdata->local, 0);
	}
}

/* powersave */
static void ieee80211_enable_ps(struct ieee80211_local *local,
				struct ieee80211_sub_if_data *sdata)
{
	struct ieee80211_conf *conf = &local->hw.conf;

	/*
	 * If we are scanning right now then the parameters will
	 * take effect when scan finishes.
	 */
	if (local->scanning)
		return;

	if (conf->dynamic_ps_timeout > 0 &&
	    !(local->hw.flags & IEEE80211_HW_SUPPORTS_DYNAMIC_PS)) {
		mod_timer(&local->dynamic_ps_timer, jiffies +
			  msecs_to_jiffies(conf->dynamic_ps_timeout));
	} else {
		if (local->hw.flags & IEEE80211_HW_PS_NULLFUNC_STACK)
			ieee80211_send_nullfunc(local, sdata, 1);
		conf->flags |= IEEE80211_CONF_PS;
		ieee80211_hw_config(local, IEEE80211_CONF_CHANGE_PS);
	}
}

static void ieee80211_change_ps(struct ieee80211_local *local)
{
	struct ieee80211_conf *conf = &local->hw.conf;

	if (local->ps_sdata) {
		ieee80211_enable_ps(local, local->ps_sdata);
	} else if (conf->flags & IEEE80211_CONF_PS) {
		conf->flags &= ~IEEE80211_CONF_PS;
		ieee80211_hw_config(local, IEEE80211_CONF_CHANGE_PS);
		del_timer_sync(&local->dynamic_ps_timer);
		cancel_work_sync(&local->dynamic_ps_enable_work);
	}
}

/* need to hold RTNL or interface lock */
void ieee80211_recalc_ps(struct ieee80211_local *local, s32 latency)
{
	struct ieee80211_sub_if_data *sdata, *found = NULL;
	int count = 0;

	if (!(local->hw.flags & IEEE80211_HW_SUPPORTS_PS)) {
		local->ps_sdata = NULL;
		return;
	}

	if (!list_empty(&local->work_list)) {
		local->ps_sdata = NULL;
		goto change;
	}

	list_for_each_entry(sdata, &local->interfaces, list) {
		if (!ieee80211_sdata_running(sdata))
			continue;
		if (sdata->vif.type != NL80211_IFTYPE_STATION)
			continue;
		found = sdata;
		count++;
	}

	if (count == 1 && found->u.mgd.powersave &&
	    found->u.mgd.associated &&
	    !(found->u.mgd.flags & (IEEE80211_STA_BEACON_POLL |
				    IEEE80211_STA_CONNECTION_POLL))) {
		s32 beaconint_us;

		if (latency < 0)
			latency = pm_qos_requirement(PM_QOS_NETWORK_LATENCY);

		beaconint_us = ieee80211_tu_to_usec(
					found->vif.bss_conf.beacon_int);

		if (beaconint_us > latency) {
			local->ps_sdata = NULL;
		} else {
			u8 dtimper = found->vif.bss_conf.dtim_period;
			int maxslp = 1;

			if (dtimper > 1)
				maxslp = min_t(int, dtimper,
						    latency / beaconint_us);

			local->hw.conf.max_sleep_period = maxslp;
			local->ps_sdata = found;
		}
	} else {
		local->ps_sdata = NULL;
	}

 change:
	ieee80211_change_ps(local);
}

void ieee80211_dynamic_ps_disable_work(struct work_struct *work)
{
	struct ieee80211_local *local =
		container_of(work, struct ieee80211_local,
			     dynamic_ps_disable_work);

	if (local->hw.conf.flags & IEEE80211_CONF_PS) {
		local->hw.conf.flags &= ~IEEE80211_CONF_PS;
		ieee80211_hw_config(local, IEEE80211_CONF_CHANGE_PS);
	}

	ieee80211_wake_queues_by_reason(&local->hw,
					IEEE80211_QUEUE_STOP_REASON_PS);
}

void ieee80211_dynamic_ps_enable_work(struct work_struct *work)
{
	struct ieee80211_local *local =
		container_of(work, struct ieee80211_local,
			     dynamic_ps_enable_work);
	struct ieee80211_sub_if_data *sdata = local->ps_sdata;

	/* can only happen when PS was just disabled anyway */
	if (!sdata)
		return;

	if (local->hw.conf.flags & IEEE80211_CONF_PS)
		return;

	if (local->hw.flags & IEEE80211_HW_PS_NULLFUNC_STACK)
		ieee80211_send_nullfunc(local, sdata, 1);

	local->hw.conf.flags |= IEEE80211_CONF_PS;
	ieee80211_hw_config(local, IEEE80211_CONF_CHANGE_PS);
}

void ieee80211_dynamic_ps_timer(unsigned long data)
{
	struct ieee80211_local *local = (void *) data;

	if (local->quiescing || local->suspended)
		return;

	ieee80211_queue_work(&local->hw, &local->dynamic_ps_enable_work);
}

/* MLME */
static void ieee80211_sta_wmm_params(struct ieee80211_local *local,
				     struct ieee80211_if_managed *ifmgd,
				     u8 *wmm_param, size_t wmm_param_len)
{
	struct ieee80211_tx_queue_params params;
	size_t left;
	int count;
	u8 *pos, uapsd_queues = 0;

	if (local->hw.queues < 4)
		return;

	if (!wmm_param)
		return;

	if (wmm_param_len < 8 || wmm_param[5] /* version */ != 1)
		return;

	if (ifmgd->flags & IEEE80211_STA_UAPSD_ENABLED)
		uapsd_queues = local->uapsd_queues;

	count = wmm_param[6] & 0x0f;
	if (count == ifmgd->wmm_last_param_set)
		return;
	ifmgd->wmm_last_param_set = count;

	pos = wmm_param + 8;
	left = wmm_param_len - 8;

	memset(&params, 0, sizeof(params));

	local->wmm_acm = 0;
	for (; left >= 4; left -= 4, pos += 4) {
		int aci = (pos[0] >> 5) & 0x03;
		int acm = (pos[0] >> 4) & 0x01;
		bool uapsd = false;
		int queue;

		switch (aci) {
		case 1: /* AC_BK */
			queue = 3;
			if (acm)
				local->wmm_acm |= BIT(1) | BIT(2); /* BK/- */
			if (uapsd_queues & IEEE80211_WMM_IE_STA_QOSINFO_AC_BK)
				uapsd = true;
			break;
		case 2: /* AC_VI */
			queue = 1;
			if (acm)
				local->wmm_acm |= BIT(4) | BIT(5); /* CL/VI */
			if (uapsd_queues & IEEE80211_WMM_IE_STA_QOSINFO_AC_VI)
				uapsd = true;
			break;
		case 3: /* AC_VO */
			queue = 0;
			if (acm)
				local->wmm_acm |= BIT(6) | BIT(7); /* VO/NC */
			if (uapsd_queues & IEEE80211_WMM_IE_STA_QOSINFO_AC_VO)
				uapsd = true;
			break;
		case 0: /* AC_BE */
		default:
			queue = 2;
			if (acm)
				local->wmm_acm |= BIT(0) | BIT(3); /* BE/EE */
			if (uapsd_queues & IEEE80211_WMM_IE_STA_QOSINFO_AC_BE)
				uapsd = true;
			break;
		}

		params.aifs = pos[0] & 0x0f;
		params.cw_max = ecw2cw((pos[1] & 0xf0) >> 4);
		params.cw_min = ecw2cw(pos[1] & 0x0f);
		params.txop = get_unaligned_le16(pos + 2);
		params.uapsd = uapsd;

#ifdef CONFIG_MAC80211_VERBOSE_DEBUG
		printk(KERN_DEBUG "%s: WMM queue=%d aci=%d acm=%d aifs=%d "
		       "cWmin=%d cWmax=%d txop=%d uapsd=%d\n",
		       wiphy_name(local->hw.wiphy), queue, aci, acm,
		       params.aifs, params.cw_min, params.cw_max, params.txop,
		       params.uapsd);
#endif
		if (drv_conf_tx(local, queue, &params) && local->ops->conf_tx)
			printk(KERN_DEBUG "%s: failed to set TX queue "
			       "parameters for queue %d\n",
			       wiphy_name(local->hw.wiphy), queue);
	}
}

static u32 ieee80211_handle_bss_capability(struct ieee80211_sub_if_data *sdata,
					   u16 capab, bool erp_valid, u8 erp)
{
	struct ieee80211_bss_conf *bss_conf = &sdata->vif.bss_conf;
	u32 changed = 0;
	bool use_protection;
	bool use_short_preamble;
	bool use_short_slot;

	if (erp_valid) {
		use_protection = (erp & WLAN_ERP_USE_PROTECTION) != 0;
		use_short_preamble = (erp & WLAN_ERP_BARKER_PREAMBLE) == 0;
	} else {
		use_protection = false;
		use_short_preamble = !!(capab & WLAN_CAPABILITY_SHORT_PREAMBLE);
	}

	use_short_slot = !!(capab & WLAN_CAPABILITY_SHORT_SLOT_TIME);
	if (sdata->local->hw.conf.channel->band == IEEE80211_BAND_5GHZ)
		use_short_slot = true;

	if (use_protection != bss_conf->use_cts_prot) {
		bss_conf->use_cts_prot = use_protection;
		changed |= BSS_CHANGED_ERP_CTS_PROT;
	}

	if (use_short_preamble != bss_conf->use_short_preamble) {
		bss_conf->use_short_preamble = use_short_preamble;
		changed |= BSS_CHANGED_ERP_PREAMBLE;
	}

	if (use_short_slot != bss_conf->use_short_slot) {
		bss_conf->use_short_slot = use_short_slot;
		changed |= BSS_CHANGED_ERP_SLOT;
	}

	return changed;
}

static void ieee80211_set_associated(struct ieee80211_sub_if_data *sdata,
				     struct cfg80211_bss *cbss,
				     u32 bss_info_changed)
{
	struct ieee80211_bss *bss = (void *)cbss->priv;
	struct ieee80211_local *local = sdata->local;

	bss_info_changed |= BSS_CHANGED_ASSOC;
	/* set timing information */
	sdata->vif.bss_conf.beacon_int = cbss->beacon_interval;
	sdata->vif.bss_conf.timestamp = cbss->tsf;
	sdata->vif.bss_conf.dtim_period = bss->dtim_period;

	bss_info_changed |= BSS_CHANGED_BEACON_INT;
	bss_info_changed |= ieee80211_handle_bss_capability(sdata,
		cbss->capability, bss->has_erp_value, bss->erp_value);

	sdata->u.mgd.associated = cbss;
	memcpy(sdata->u.mgd.bssid, cbss->bssid, ETH_ALEN);

	/* just to be sure */
	sdata->u.mgd.flags &= ~(IEEE80211_STA_CONNECTION_POLL |
				IEEE80211_STA_BEACON_POLL);

	/*
	 * Always handle WMM once after association regardless
	 * of the first value the AP uses. Setting -1 here has
	 * that effect because the AP values is an unsigned
	 * 4-bit value.
	 */
	sdata->u.mgd.wmm_last_param_set = -1;

	ieee80211_led_assoc(local, 1);

	sdata->vif.bss_conf.assoc = 1;
	/*
	 * For now just always ask the driver to update the basic rateset
	 * when we have associated, we aren't checking whether it actually
	 * changed or not.
	 */
	bss_info_changed |= BSS_CHANGED_BASIC_RATES;

	/* And the BSSID changed - we're associated now */
	bss_info_changed |= BSS_CHANGED_BSSID;

	ieee80211_bss_info_change_notify(sdata, bss_info_changed);

	mutex_lock(&local->iflist_mtx);
	ieee80211_recalc_ps(local, -1);
	ieee80211_recalc_smps(local, sdata);
	mutex_unlock(&local->iflist_mtx);

	netif_tx_start_all_queues(sdata->dev);
	netif_carrier_on(sdata->dev);
}

static void ieee80211_set_disassoc(struct ieee80211_sub_if_data *sdata)
{
	struct ieee80211_if_managed *ifmgd = &sdata->u.mgd;
	struct ieee80211_local *local = sdata->local;
	struct sta_info *sta;
	u32 changed = 0, config_changed = 0;
	u8 bssid[ETH_ALEN];

	ASSERT_MGD_MTX(ifmgd);

	if (WARN_ON(!ifmgd->associated))
		return;

	memcpy(bssid, ifmgd->associated->bssid, ETH_ALEN);

	ifmgd->associated = NULL;
	memset(ifmgd->bssid, 0, ETH_ALEN);

	/*
	 * we need to commit the associated = NULL change because the
	 * scan code uses that to determine whether this iface should
	 * go to/wake up from powersave or not -- and could otherwise
	 * wake the queues erroneously.
	 */
	smp_mb();

	/*
	 * Thus, we can only afterwards stop the queues -- to account
	 * for the case where another CPU is finishing a scan at this
	 * time -- we don't want the scan code to enable queues.
	 */

	netif_tx_stop_all_queues(sdata->dev);
	netif_carrier_off(sdata->dev);

	rcu_read_lock();
	sta = sta_info_get(sdata, bssid);
	if (sta)
		ieee80211_sta_tear_down_BA_sessions(sta);
	rcu_read_unlock();

	changed |= ieee80211_reset_erp_info(sdata);

	ieee80211_led_assoc(local, 0);
	changed |= BSS_CHANGED_ASSOC;
	sdata->vif.bss_conf.assoc = false;

	ieee80211_set_wmm_default(sdata);

	/* channel(_type) changes are handled by ieee80211_hw_config */
	local->oper_channel_type = NL80211_CHAN_NO_HT;

	/* on the next assoc, re-program HT parameters */
	sdata->ht_opmode_valid = false;

	local->power_constr_level = 0;

	del_timer_sync(&local->dynamic_ps_timer);
	cancel_work_sync(&local->dynamic_ps_enable_work);

	if (local->hw.conf.flags & IEEE80211_CONF_PS) {
		local->hw.conf.flags &= ~IEEE80211_CONF_PS;
		config_changed |= IEEE80211_CONF_CHANGE_PS;
	}

	ieee80211_hw_config(local, config_changed);

	/* And the BSSID changed -- not very interesting here */
	changed |= BSS_CHANGED_BSSID;
	ieee80211_bss_info_change_notify(sdata, changed);

	rcu_read_lock();

	sta = sta_info_get(sdata, bssid);
	if (!sta) {
		rcu_read_unlock();
		return;
	}

	sta_info_unlink(&sta);

	rcu_read_unlock();

	sta_info_destroy(sta);
}

void ieee80211_sta_rx_notify(struct ieee80211_sub_if_data *sdata,
			     struct ieee80211_hdr *hdr)
{
	/*
	 * We can postpone the mgd.timer whenever receiving unicast frames
	 * from AP because we know that the connection is working both ways
	 * at that time. But multicast frames (and hence also beacons) must
	 * be ignored here, because we need to trigger the timer during
	 * data idle periods for sending the periodic probe request to the
	 * AP we're connected to.
	 */
	if (is_multicast_ether_addr(hdr->addr1))
		return;

	mod_timer(&sdata->u.mgd.conn_mon_timer,
		  round_jiffies_up(jiffies + IEEE80211_CONNECTION_IDLE_TIME));
}

static void ieee80211_mgd_probe_ap_send(struct ieee80211_sub_if_data *sdata)
{
	struct ieee80211_if_managed *ifmgd = &sdata->u.mgd;
	const u8 *ssid;

	ssid = ieee80211_bss_get_ie(ifmgd->associated, WLAN_EID_SSID);
	ieee80211_send_probe_req(sdata, ifmgd->associated->bssid,
				 ssid + 2, ssid[1], NULL, 0);

	ifmgd->probe_send_count++;
	ifmgd->probe_timeout = jiffies + IEEE80211_PROBE_WAIT;
	run_again(ifmgd, ifmgd->probe_timeout);
}

static void ieee80211_mgd_probe_ap(struct ieee80211_sub_if_data *sdata,
				   bool beacon)
{
	struct ieee80211_if_managed *ifmgd = &sdata->u.mgd;
	bool already = false;

	if (!ieee80211_sdata_running(sdata))
		return;

	if (sdata->local->scanning)
		return;

	if (sdata->local->tmp_channel)
		return;

	mutex_lock(&ifmgd->mtx);

	if (!ifmgd->associated)
		goto out;

#ifdef CONFIG_MAC80211_VERBOSE_DEBUG
	if (beacon && net_ratelimit())
		printk(KERN_DEBUG "%s: detected beacon loss from AP "
		       "- sending probe request\n", sdata->name);
#endif

	/*
	 * The driver/our work has already reported this event or the
	 * connection monitoring has kicked in and we have already sent
	 * a probe request. Or maybe the AP died and the driver keeps
	 * reporting until we disassociate...
	 *
	 * In either case we have to ignore the current call to this
	 * function (except for setting the correct probe reason bit)
	 * because otherwise we would reset the timer every time and
	 * never check whether we received a probe response!
	 */
	if (ifmgd->flags & (IEEE80211_STA_BEACON_POLL |
			    IEEE80211_STA_CONNECTION_POLL))
		already = true;

	if (beacon)
		ifmgd->flags |= IEEE80211_STA_BEACON_POLL;
	else
		ifmgd->flags |= IEEE80211_STA_CONNECTION_POLL;

	if (already)
		goto out;

	mutex_lock(&sdata->local->iflist_mtx);
	ieee80211_recalc_ps(sdata->local, -1);
	mutex_unlock(&sdata->local->iflist_mtx);

	ifmgd->probe_send_count = 0;
	ieee80211_mgd_probe_ap_send(sdata);
 out:
	mutex_unlock(&ifmgd->mtx);
}

void ieee80211_beacon_loss_work(struct work_struct *work)
{
	struct ieee80211_sub_if_data *sdata =
		container_of(work, struct ieee80211_sub_if_data,
			     u.mgd.beacon_loss_work);

	ieee80211_mgd_probe_ap(sdata, true);
}

void ieee80211_beacon_loss(struct ieee80211_vif *vif)
{
	struct ieee80211_sub_if_data *sdata = vif_to_sdata(vif);

	ieee80211_queue_work(&sdata->local->hw, &sdata->u.mgd.beacon_loss_work);
}
EXPORT_SYMBOL(ieee80211_beacon_loss);

static enum rx_mgmt_action __must_check
ieee80211_rx_mgmt_deauth(struct ieee80211_sub_if_data *sdata,
			 struct ieee80211_mgmt *mgmt, size_t len)
{
	struct ieee80211_if_managed *ifmgd = &sdata->u.mgd;
	const u8 *bssid = NULL;
	u16 reason_code;

	if (len < 24 + 2)
		return RX_MGMT_NONE;

	ASSERT_MGD_MTX(ifmgd);

	bssid = ifmgd->associated->bssid;

	reason_code = le16_to_cpu(mgmt->u.deauth.reason_code);

	printk(KERN_DEBUG "%s: deauthenticated from %pM (Reason: %u)\n",
			sdata->name, bssid, reason_code);

	ieee80211_set_disassoc(sdata);
	ieee80211_recalc_idle(sdata->local);

	return RX_MGMT_CFG80211_DEAUTH;
}


static enum rx_mgmt_action __must_check
ieee80211_rx_mgmt_disassoc(struct ieee80211_sub_if_data *sdata,
			   struct ieee80211_mgmt *mgmt, size_t len)
{
	struct ieee80211_if_managed *ifmgd = &sdata->u.mgd;
	u16 reason_code;

	if (len < 24 + 2)
		return RX_MGMT_NONE;

	ASSERT_MGD_MTX(ifmgd);

	if (WARN_ON(!ifmgd->associated))
		return RX_MGMT_NONE;

	if (WARN_ON(memcmp(ifmgd->associated->bssid, mgmt->sa, ETH_ALEN)))
		return RX_MGMT_NONE;

	reason_code = le16_to_cpu(mgmt->u.disassoc.reason_code);

	printk(KERN_DEBUG "%s: disassociated from %pM (Reason: %u)\n",
			sdata->name, mgmt->sa, reason_code);

	ieee80211_set_disassoc(sdata);
	ieee80211_recalc_idle(sdata->local);
	return RX_MGMT_CFG80211_DISASSOC;
}


static bool ieee80211_assoc_success(struct ieee80211_work *wk,
				    struct ieee80211_mgmt *mgmt, size_t len)
{
	struct ieee80211_sub_if_data *sdata = wk->sdata;
	struct ieee80211_if_managed *ifmgd = &sdata->u.mgd;
	struct ieee80211_local *local = sdata->local;
	struct ieee80211_supported_band *sband;
	struct sta_info *sta;
	struct cfg80211_bss *cbss = wk->assoc.bss;
	u8 *pos;
	u32 rates, basic_rates;
	u16 capab_info, aid;
	struct ieee802_11_elems elems;
	struct ieee80211_bss_conf *bss_conf = &sdata->vif.bss_conf;
	u32 changed = 0;
	int i, j, err;
	bool have_higher_than_11mbit = false;
	u16 ap_ht_cap_flags;

	/* AssocResp and ReassocResp have identical structure */

	aid = le16_to_cpu(mgmt->u.assoc_resp.aid);
	capab_info = le16_to_cpu(mgmt->u.assoc_resp.capab_info);

	if ((aid & (BIT(15) | BIT(14))) != (BIT(15) | BIT(14)))
		printk(KERN_DEBUG "%s: invalid aid value %d; bits 15:14 not "
		       "set\n", sdata->name, aid);
	aid &= ~(BIT(15) | BIT(14));

	pos = mgmt->u.assoc_resp.variable;
	ieee802_11_parse_elems(pos, len - (pos - (u8 *) mgmt), &elems);

	if (!elems.supp_rates) {
		printk(KERN_DEBUG "%s: no SuppRates element in AssocResp\n",
		       sdata->name);
		return false;
	}

	ifmgd->aid = aid;

	sta = sta_info_alloc(sdata, cbss->bssid, GFP_KERNEL);
	if (!sta) {
		printk(KERN_DEBUG "%s: failed to alloc STA entry for"
		       " the AP\n", sdata->name);
		return false;
	}

	set_sta_flags(sta, WLAN_STA_AUTH | WLAN_STA_ASSOC |
			   WLAN_STA_ASSOC_AP);
	if (!(ifmgd->flags & IEEE80211_STA_CONTROL_PORT))
		set_sta_flags(sta, WLAN_STA_AUTHORIZED);

	rates = 0;
	basic_rates = 0;
	sband = local->hw.wiphy->bands[local->hw.conf.channel->band];

	for (i = 0; i < elems.supp_rates_len; i++) {
		int rate = (elems.supp_rates[i] & 0x7f) * 5;
		bool is_basic = !!(elems.supp_rates[i] & 0x80);

		if (rate > 110)
			have_higher_than_11mbit = true;

		for (j = 0; j < sband->n_bitrates; j++) {
			if (sband->bitrates[j].bitrate == rate) {
				rates |= BIT(j);
				if (is_basic)
					basic_rates |= BIT(j);
				break;
			}
		}
	}

	for (i = 0; i < elems.ext_supp_rates_len; i++) {
		int rate = (elems.ext_supp_rates[i] & 0x7f) * 5;
		bool is_basic = !!(elems.ext_supp_rates[i] & 0x80);

		if (rate > 110)
			have_higher_than_11mbit = true;

		for (j = 0; j < sband->n_bitrates; j++) {
			if (sband->bitrates[j].bitrate == rate) {
				rates |= BIT(j);
				if (is_basic)
					basic_rates |= BIT(j);
				break;
			}
		}
	}

	sta->sta.supp_rates[local->hw.conf.channel->band] = rates;
	sdata->vif.bss_conf.basic_rates = basic_rates;

	/* cf. IEEE 802.11 9.2.12 */
	if (local->hw.conf.channel->band == IEEE80211_BAND_2GHZ &&
	    have_higher_than_11mbit)
		sdata->flags |= IEEE80211_SDATA_OPERATING_GMODE;
	else
		sdata->flags &= ~IEEE80211_SDATA_OPERATING_GMODE;

	if (elems.ht_cap_elem && !(ifmgd->flags & IEEE80211_STA_DISABLE_11N))
		ieee80211_ht_cap_ie_to_sta_ht_cap(sband,
				elems.ht_cap_elem, &sta->sta.ht_cap);

	ap_ht_cap_flags = sta->sta.ht_cap.cap;

	rate_control_rate_init(sta);

	if (ifmgd->flags & IEEE80211_STA_MFP_ENABLED)
		set_sta_flags(sta, WLAN_STA_MFP);

	if (elems.wmm_param)
		set_sta_flags(sta, WLAN_STA_WME);

	err = sta_info_insert(sta);
	sta = NULL;
	if (err) {
		printk(KERN_DEBUG "%s: failed to insert STA entry for"
		       " the AP (error %d)\n", sdata->name, err);
<<<<<<< HEAD
		return RX_MGMT_CFG80211_ASSOC_ERROR;
=======
		return false;
>>>>>>> 730dd705
	}

	if (elems.wmm_param)
		ieee80211_sta_wmm_params(local, ifmgd, elems.wmm_param,
					 elems.wmm_param_len);
	else
		ieee80211_set_wmm_default(sdata);

	local->oper_channel = wk->chan;

	if (elems.ht_info_elem && elems.wmm_param &&
	    (sdata->local->hw.queues >= 4) &&
	    !(ifmgd->flags & IEEE80211_STA_DISABLE_11N))
		changed |= ieee80211_enable_ht(sdata, elems.ht_info_elem,
					       cbss->bssid, ap_ht_cap_flags);

	/* set AID and assoc capability,
	 * ieee80211_set_associated() will tell the driver */
	bss_conf->aid = aid;
	bss_conf->assoc_capability = capab_info;
	ieee80211_set_associated(sdata, cbss, changed);
<<<<<<< HEAD
=======

	/*
	 * If we're using 4-addr mode, let the AP know that we're
	 * doing so, so that it can create the STA VLAN on its side
	 */
	if (ifmgd->use_4addr)
		ieee80211_send_4addr_nullfunc(local, sdata);
>>>>>>> 730dd705

	/*
	 * Start timer to probe the connection to the AP now.
	 * Also start the timer that will detect beacon loss.
	 */
	ieee80211_sta_rx_notify(sdata, (struct ieee80211_hdr *)mgmt);
	mod_beacon_timer(sdata);

	return true;
}


static void ieee80211_rx_bss_info(struct ieee80211_sub_if_data *sdata,
				  struct ieee80211_mgmt *mgmt,
				  size_t len,
				  struct ieee80211_rx_status *rx_status,
				  struct ieee802_11_elems *elems,
				  bool beacon)
{
	struct ieee80211_local *local = sdata->local;
	int freq;
	struct ieee80211_bss *bss;
	struct ieee80211_channel *channel;

	if (elems->ds_params && elems->ds_params_len == 1)
		freq = ieee80211_channel_to_frequency(elems->ds_params[0]);
	else
		freq = rx_status->freq;

	channel = ieee80211_get_channel(local->hw.wiphy, freq);

	if (!channel || channel->flags & IEEE80211_CHAN_DISABLED)
		return;

	bss = ieee80211_bss_info_update(local, rx_status, mgmt, len, elems,
					channel, beacon);
	if (bss)
		ieee80211_rx_bss_put(local, bss);

	if (!sdata->u.mgd.associated)
		return;

	if (elems->ch_switch_elem && (elems->ch_switch_elem_len == 3) &&
	    (memcmp(mgmt->bssid, sdata->u.mgd.associated->bssid,
							ETH_ALEN) == 0)) {
		struct ieee80211_channel_sw_ie *sw_elem =
			(struct ieee80211_channel_sw_ie *)elems->ch_switch_elem;
		ieee80211_sta_process_chanswitch(sdata, sw_elem, bss);
	}
}


static void ieee80211_rx_mgmt_probe_resp(struct ieee80211_sub_if_data *sdata,
					 struct sk_buff *skb)
{
	struct ieee80211_mgmt *mgmt = (void *)skb->data;
	struct ieee80211_if_managed *ifmgd;
	struct ieee80211_rx_status *rx_status = (void *) skb->cb;
	size_t baselen, len = skb->len;
	struct ieee802_11_elems elems;

	ifmgd = &sdata->u.mgd;

	ASSERT_MGD_MTX(ifmgd);

	if (memcmp(mgmt->da, sdata->vif.addr, ETH_ALEN))
		return; /* ignore ProbeResp to foreign address */

	baselen = (u8 *) mgmt->u.probe_resp.variable - (u8 *) mgmt;
	if (baselen > len)
		return;

	ieee802_11_parse_elems(mgmt->u.probe_resp.variable, len - baselen,
				&elems);

	ieee80211_rx_bss_info(sdata, mgmt, len, rx_status, &elems, false);

	if (ifmgd->associated &&
	    memcmp(mgmt->bssid, ifmgd->associated->bssid, ETH_ALEN) == 0 &&
	    ifmgd->flags & (IEEE80211_STA_BEACON_POLL |
			    IEEE80211_STA_CONNECTION_POLL)) {
		ifmgd->flags &= ~(IEEE80211_STA_CONNECTION_POLL |
				  IEEE80211_STA_BEACON_POLL);
		mutex_lock(&sdata->local->iflist_mtx);
		ieee80211_recalc_ps(sdata->local, -1);
		mutex_unlock(&sdata->local->iflist_mtx);
		/*
		 * We've received a probe response, but are not sure whether
		 * we have or will be receiving any beacons or data, so let's
		 * schedule the timers again, just in case.
		 */
		mod_beacon_timer(sdata);
		mod_timer(&ifmgd->conn_mon_timer,
			  round_jiffies_up(jiffies +
					   IEEE80211_CONNECTION_IDLE_TIME));
	}
}

/*
 * This is the canonical list of information elements we care about,
 * the filter code also gives us all changes to the Microsoft OUI
 * (00:50:F2) vendor IE which is used for WMM which we need to track.
 *
 * We implement beacon filtering in software since that means we can
 * avoid processing the frame here and in cfg80211, and userspace
 * will not be able to tell whether the hardware supports it or not.
 *
 * XXX: This list needs to be dynamic -- userspace needs to be able to
 *	add items it requires. It also needs to be able to tell us to
 *	look out for other vendor IEs.
 */
static const u64 care_about_ies =
	(1ULL << WLAN_EID_COUNTRY) |
	(1ULL << WLAN_EID_ERP_INFO) |
	(1ULL << WLAN_EID_CHANNEL_SWITCH) |
	(1ULL << WLAN_EID_PWR_CONSTRAINT) |
	(1ULL << WLAN_EID_HT_CAPABILITY) |
	(1ULL << WLAN_EID_HT_INFORMATION);

static void ieee80211_rx_mgmt_beacon(struct ieee80211_sub_if_data *sdata,
				     struct ieee80211_mgmt *mgmt,
				     size_t len,
				     struct ieee80211_rx_status *rx_status)
{
	struct ieee80211_if_managed *ifmgd = &sdata->u.mgd;
	size_t baselen;
	struct ieee802_11_elems elems;
	struct ieee80211_local *local = sdata->local;
	u32 changed = 0;
	bool erp_valid, directed_tim = false;
	u8 erp_value = 0;
	u32 ncrc;
	u8 *bssid;

	ASSERT_MGD_MTX(ifmgd);

	/* Process beacon from the current BSS */
	baselen = (u8 *) mgmt->u.beacon.variable - (u8 *) mgmt;
	if (baselen > len)
		return;

	if (rx_status->freq != local->hw.conf.channel->center_freq)
		return;

	/*
	 * We might have received a number of frames, among them a
	 * disassoc frame and a beacon...
	 */
	if (!ifmgd->associated)
		return;

	bssid = ifmgd->associated->bssid;

	/*
	 * And in theory even frames from a different AP we were just
	 * associated to a split-second ago!
	 */
	if (memcmp(bssid, mgmt->bssid, ETH_ALEN) != 0)
		return;

	if (ifmgd->flags & IEEE80211_STA_BEACON_POLL) {
#ifdef CONFIG_MAC80211_VERBOSE_DEBUG
		if (net_ratelimit()) {
			printk(KERN_DEBUG "%s: cancelling probereq poll due "
			       "to a received beacon\n", sdata->name);
		}
#endif
		ifmgd->flags &= ~IEEE80211_STA_BEACON_POLL;
		mutex_lock(&local->iflist_mtx);
		ieee80211_recalc_ps(local, -1);
		mutex_unlock(&local->iflist_mtx);
	}

	/*
	 * Push the beacon loss detection into the future since
	 * we are processing a beacon from the AP just now.
	 */
	mod_beacon_timer(sdata);

	ncrc = crc32_be(0, (void *)&mgmt->u.beacon.beacon_int, 4);
	ncrc = ieee802_11_parse_elems_crc(mgmt->u.beacon.variable,
					  len - baselen, &elems,
					  care_about_ies, ncrc);

	if (local->hw.flags & IEEE80211_HW_PS_NULLFUNC_STACK)
		directed_tim = ieee80211_check_tim(elems.tim, elems.tim_len,
						   ifmgd->aid);

	if (ncrc != ifmgd->beacon_crc) {
		ieee80211_rx_bss_info(sdata, mgmt, len, rx_status, &elems,
				      true);

		ieee80211_sta_wmm_params(local, ifmgd, elems.wmm_param,
					 elems.wmm_param_len);
	}

	if (local->hw.flags & IEEE80211_HW_PS_NULLFUNC_STACK) {
		if (directed_tim) {
			if (local->hw.conf.dynamic_ps_timeout > 0) {
				local->hw.conf.flags &= ~IEEE80211_CONF_PS;
				ieee80211_hw_config(local,
						    IEEE80211_CONF_CHANGE_PS);
				ieee80211_send_nullfunc(local, sdata, 0);
			} else {
				local->pspolling = true;

				/*
				 * Here is assumed that the driver will be
				 * able to send ps-poll frame and receive a
				 * response even though power save mode is
				 * enabled, but some drivers might require
				 * to disable power save here. This needs
				 * to be investigated.
				 */
				ieee80211_send_pspoll(local, sdata);
			}
		}
	}

	if (ncrc == ifmgd->beacon_crc)
		return;
	ifmgd->beacon_crc = ncrc;

	if (elems.erp_info && elems.erp_info_len >= 1) {
		erp_valid = true;
		erp_value = elems.erp_info[0];
	} else {
		erp_valid = false;
	}
	changed |= ieee80211_handle_bss_capability(sdata,
			le16_to_cpu(mgmt->u.beacon.capab_info),
			erp_valid, erp_value);


	if (elems.ht_cap_elem && elems.ht_info_elem && elems.wmm_param &&
	    !(ifmgd->flags & IEEE80211_STA_DISABLE_11N)) {
		struct sta_info *sta;
		struct ieee80211_supported_band *sband;
		u16 ap_ht_cap_flags;

		rcu_read_lock();

		sta = sta_info_get(sdata, bssid);
		if (WARN_ON(!sta)) {
			rcu_read_unlock();
			return;
		}

		sband = local->hw.wiphy->bands[local->hw.conf.channel->band];

		ieee80211_ht_cap_ie_to_sta_ht_cap(sband,
				elems.ht_cap_elem, &sta->sta.ht_cap);

		ap_ht_cap_flags = sta->sta.ht_cap.cap;

		rcu_read_unlock();

		changed |= ieee80211_enable_ht(sdata, elems.ht_info_elem,
					       bssid, ap_ht_cap_flags);
	}

	/* Note: country IE parsing is done for us by cfg80211 */
	if (elems.country_elem) {
		/* TODO: IBSS also needs this */
		if (elems.pwr_constr_elem)
			ieee80211_handle_pwr_constr(sdata,
				le16_to_cpu(mgmt->u.probe_resp.capab_info),
				elems.pwr_constr_elem,
				elems.pwr_constr_elem_len);
	}

	ieee80211_bss_info_change_notify(sdata, changed);
}

ieee80211_rx_result ieee80211_sta_rx_mgmt(struct ieee80211_sub_if_data *sdata,
					  struct sk_buff *skb)
{
	struct ieee80211_local *local = sdata->local;
	struct ieee80211_mgmt *mgmt;
	u16 fc;

	if (skb->len < 24)
		return RX_DROP_MONITOR;

	mgmt = (struct ieee80211_mgmt *) skb->data;
	fc = le16_to_cpu(mgmt->frame_control);

	switch (fc & IEEE80211_FCTL_STYPE) {
	case IEEE80211_STYPE_PROBE_RESP:
	case IEEE80211_STYPE_BEACON:
	case IEEE80211_STYPE_DEAUTH:
	case IEEE80211_STYPE_DISASSOC:
	case IEEE80211_STYPE_ACTION:
		skb_queue_tail(&sdata->u.mgd.skb_queue, skb);
		ieee80211_queue_work(&local->hw, &sdata->u.mgd.work);
		return RX_QUEUED;
	}

	return RX_DROP_MONITOR;
}

static void ieee80211_sta_rx_queued_mgmt(struct ieee80211_sub_if_data *sdata,
					 struct sk_buff *skb)
{
	struct ieee80211_if_managed *ifmgd = &sdata->u.mgd;
	struct ieee80211_rx_status *rx_status;
	struct ieee80211_mgmt *mgmt;
	enum rx_mgmt_action rma = RX_MGMT_NONE;
	u16 fc;

	rx_status = (struct ieee80211_rx_status *) skb->cb;
	mgmt = (struct ieee80211_mgmt *) skb->data;
	fc = le16_to_cpu(mgmt->frame_control);

	mutex_lock(&ifmgd->mtx);

	if (ifmgd->associated &&
	    memcmp(ifmgd->associated->bssid, mgmt->bssid, ETH_ALEN) == 0) {
		switch (fc & IEEE80211_FCTL_STYPE) {
		case IEEE80211_STYPE_BEACON:
			ieee80211_rx_mgmt_beacon(sdata, mgmt, skb->len,
						 rx_status);
			break;
		case IEEE80211_STYPE_PROBE_RESP:
			ieee80211_rx_mgmt_probe_resp(sdata, skb);
			break;
		case IEEE80211_STYPE_DEAUTH:
			rma = ieee80211_rx_mgmt_deauth(sdata, mgmt, skb->len);
			break;
		case IEEE80211_STYPE_DISASSOC:
			rma = ieee80211_rx_mgmt_disassoc(sdata, mgmt, skb->len);
			break;
		case IEEE80211_STYPE_ACTION:
			if (mgmt->u.action.category != WLAN_CATEGORY_SPECTRUM_MGMT)
				break;

			ieee80211_sta_process_chanswitch(sdata,
					&mgmt->u.action.u.chan_switch.sw_elem,
					(void *)ifmgd->associated->priv);
			break;
		}
		mutex_unlock(&ifmgd->mtx);

		switch (rma) {
		case RX_MGMT_NONE:
			/* no action */
			break;
		case RX_MGMT_CFG80211_DEAUTH:
			cfg80211_send_deauth(sdata->dev, (u8 *)mgmt, skb->len);
			break;
		case RX_MGMT_CFG80211_DISASSOC:
			cfg80211_send_disassoc(sdata->dev, (u8 *)mgmt, skb->len);
			break;
		default:
			WARN(1, "unexpected: %d", rma);
		}
		goto out;
	}

	mutex_unlock(&ifmgd->mtx);

	if (skb->len >= 24 + 2 /* mgmt + deauth reason */ &&
	    (fc & IEEE80211_FCTL_STYPE) == IEEE80211_STYPE_DEAUTH)
		cfg80211_send_deauth(sdata->dev, (u8 *)mgmt, skb->len);

 out:
	kfree_skb(skb);
}

static void ieee80211_sta_timer(unsigned long data)
{
	struct ieee80211_sub_if_data *sdata =
		(struct ieee80211_sub_if_data *) data;
	struct ieee80211_if_managed *ifmgd = &sdata->u.mgd;
	struct ieee80211_local *local = sdata->local;

	if (local->quiescing) {
		set_bit(TMR_RUNNING_TIMER, &ifmgd->timers_running);
		return;
	}

	ieee80211_queue_work(&local->hw, &ifmgd->work);
}

static void ieee80211_sta_work(struct work_struct *work)
{
	struct ieee80211_sub_if_data *sdata =
		container_of(work, struct ieee80211_sub_if_data, u.mgd.work);
	struct ieee80211_local *local = sdata->local;
	struct ieee80211_if_managed *ifmgd;
	struct sk_buff *skb;

	if (!ieee80211_sdata_running(sdata))
		return;

	if (local->scanning)
		return;

	if (WARN_ON(sdata->vif.type != NL80211_IFTYPE_STATION))
		return;

	/*
	 * ieee80211_queue_work() should have picked up most cases,
	 * here we'll pick the the rest.
	 */
	if (WARN(local->suspended, "STA MLME work scheduled while "
		 "going to suspend\n"))
		return;

	ifmgd = &sdata->u.mgd;

	/* first process frames to avoid timing out while a frame is pending */
	while ((skb = skb_dequeue(&ifmgd->skb_queue)))
		ieee80211_sta_rx_queued_mgmt(sdata, skb);

	/* then process the rest of the work */
	mutex_lock(&ifmgd->mtx);

	if (ifmgd->flags & (IEEE80211_STA_BEACON_POLL |
			    IEEE80211_STA_CONNECTION_POLL) &&
	    ifmgd->associated) {
		u8 bssid[ETH_ALEN];

		memcpy(bssid, ifmgd->associated->bssid, ETH_ALEN);
		if (time_is_after_jiffies(ifmgd->probe_timeout))
			run_again(ifmgd, ifmgd->probe_timeout);

		else if (ifmgd->probe_send_count < IEEE80211_MAX_PROBE_TRIES) {
#ifdef CONFIG_MAC80211_VERBOSE_DEBUG
			printk(KERN_DEBUG "No probe response from AP %pM"
				" after %dms, try %d\n", bssid,
				(1000 * IEEE80211_PROBE_WAIT)/HZ,
				ifmgd->probe_send_count);
#endif
			ieee80211_mgd_probe_ap_send(sdata);
		} else {
			/*
			 * We actually lost the connection ... or did we?
			 * Let's make sure!
			 */
			ifmgd->flags &= ~(IEEE80211_STA_CONNECTION_POLL |
					  IEEE80211_STA_BEACON_POLL);
			printk(KERN_DEBUG "No probe response from AP %pM"
				" after %dms, disconnecting.\n",
				bssid, (1000 * IEEE80211_PROBE_WAIT)/HZ);
			ieee80211_set_disassoc(sdata);
			ieee80211_recalc_idle(local);
			mutex_unlock(&ifmgd->mtx);
			/*
			 * must be outside lock due to cfg80211,
			 * but that's not a problem.
			 */
			ieee80211_send_deauth_disassoc(sdata, bssid,
					IEEE80211_STYPE_DEAUTH,
					WLAN_REASON_DISASSOC_DUE_TO_INACTIVITY,
					NULL);
			mutex_lock(&ifmgd->mtx);
		}
	}

	mutex_unlock(&ifmgd->mtx);
}

static void ieee80211_sta_bcn_mon_timer(unsigned long data)
{
	struct ieee80211_sub_if_data *sdata =
		(struct ieee80211_sub_if_data *) data;
	struct ieee80211_local *local = sdata->local;

	if (local->quiescing)
		return;

	ieee80211_queue_work(&sdata->local->hw, &sdata->u.mgd.beacon_loss_work);
}

static void ieee80211_sta_conn_mon_timer(unsigned long data)
{
	struct ieee80211_sub_if_data *sdata =
		(struct ieee80211_sub_if_data *) data;
	struct ieee80211_if_managed *ifmgd = &sdata->u.mgd;
	struct ieee80211_local *local = sdata->local;

	if (local->quiescing)
		return;

	ieee80211_queue_work(&local->hw, &ifmgd->monitor_work);
}

static void ieee80211_sta_monitor_work(struct work_struct *work)
{
	struct ieee80211_sub_if_data *sdata =
		container_of(work, struct ieee80211_sub_if_data,
			     u.mgd.monitor_work);

	ieee80211_mgd_probe_ap(sdata, false);
}

static void ieee80211_restart_sta_timer(struct ieee80211_sub_if_data *sdata)
{
	if (sdata->vif.type == NL80211_IFTYPE_STATION) {
		sdata->u.mgd.flags &= ~(IEEE80211_STA_BEACON_POLL |
					IEEE80211_STA_CONNECTION_POLL);

		/* let's probe the connection once */
		ieee80211_queue_work(&sdata->local->hw,
			   &sdata->u.mgd.monitor_work);
		/* and do all the other regular work too */
		ieee80211_queue_work(&sdata->local->hw,
			   &sdata->u.mgd.work);
	}
}

#ifdef CONFIG_PM
void ieee80211_sta_quiesce(struct ieee80211_sub_if_data *sdata)
{
	struct ieee80211_if_managed *ifmgd = &sdata->u.mgd;

	/*
	 * we need to use atomic bitops for the running bits
	 * only because both timers might fire at the same
	 * time -- the code here is properly synchronised.
	 */

	cancel_work_sync(&ifmgd->work);
	cancel_work_sync(&ifmgd->beacon_loss_work);
	if (del_timer_sync(&ifmgd->timer))
		set_bit(TMR_RUNNING_TIMER, &ifmgd->timers_running);

	cancel_work_sync(&ifmgd->chswitch_work);
	if (del_timer_sync(&ifmgd->chswitch_timer))
		set_bit(TMR_RUNNING_CHANSW, &ifmgd->timers_running);

	cancel_work_sync(&ifmgd->monitor_work);
	/* these will just be re-established on connection */
	del_timer_sync(&ifmgd->conn_mon_timer);
	del_timer_sync(&ifmgd->bcn_mon_timer);
}

void ieee80211_sta_restart(struct ieee80211_sub_if_data *sdata)
{
	struct ieee80211_if_managed *ifmgd = &sdata->u.mgd;

	if (test_and_clear_bit(TMR_RUNNING_TIMER, &ifmgd->timers_running))
		add_timer(&ifmgd->timer);
	if (test_and_clear_bit(TMR_RUNNING_CHANSW, &ifmgd->timers_running))
		add_timer(&ifmgd->chswitch_timer);
}
#endif

/* interface setup */
void ieee80211_sta_setup_sdata(struct ieee80211_sub_if_data *sdata)
{
	struct ieee80211_if_managed *ifmgd;

	ifmgd = &sdata->u.mgd;
	INIT_WORK(&ifmgd->work, ieee80211_sta_work);
	INIT_WORK(&ifmgd->monitor_work, ieee80211_sta_monitor_work);
	INIT_WORK(&ifmgd->chswitch_work, ieee80211_chswitch_work);
	INIT_WORK(&ifmgd->beacon_loss_work, ieee80211_beacon_loss_work);
	setup_timer(&ifmgd->timer, ieee80211_sta_timer,
		    (unsigned long) sdata);
	setup_timer(&ifmgd->bcn_mon_timer, ieee80211_sta_bcn_mon_timer,
		    (unsigned long) sdata);
	setup_timer(&ifmgd->conn_mon_timer, ieee80211_sta_conn_mon_timer,
		    (unsigned long) sdata);
	setup_timer(&ifmgd->chswitch_timer, ieee80211_chswitch_timer,
		    (unsigned long) sdata);
	skb_queue_head_init(&ifmgd->skb_queue);

	ifmgd->flags = 0;

	mutex_init(&ifmgd->mtx);

	if (sdata->local->hw.flags & IEEE80211_HW_SUPPORTS_DYNAMIC_SMPS)
		ifmgd->req_smps = IEEE80211_SMPS_AUTOMATIC;
	else
		ifmgd->req_smps = IEEE80211_SMPS_OFF;
}

/* scan finished notification */
void ieee80211_mlme_notify_scan_completed(struct ieee80211_local *local)
{
	struct ieee80211_sub_if_data *sdata = local->scan_sdata;

	/* Restart STA timers */
	rcu_read_lock();
	list_for_each_entry_rcu(sdata, &local->interfaces, list)
		ieee80211_restart_sta_timer(sdata);
	rcu_read_unlock();
}

int ieee80211_max_network_latency(struct notifier_block *nb,
				  unsigned long data, void *dummy)
{
	s32 latency_usec = (s32) data;
	struct ieee80211_local *local =
		container_of(nb, struct ieee80211_local,
			     network_latency_notifier);

	mutex_lock(&local->iflist_mtx);
	ieee80211_recalc_ps(local, latency_usec);
	mutex_unlock(&local->iflist_mtx);

	return 0;
}

/* config hooks */
static enum work_done_result
ieee80211_probe_auth_done(struct ieee80211_work *wk,
			  struct sk_buff *skb)
{
	if (!skb) {
		cfg80211_send_auth_timeout(wk->sdata->dev, wk->filter_ta);
		return WORK_DONE_DESTROY;
	}

	if (wk->type == IEEE80211_WORK_AUTH) {
		cfg80211_send_rx_auth(wk->sdata->dev, skb->data, skb->len);
		return WORK_DONE_DESTROY;
	}

	mutex_lock(&wk->sdata->u.mgd.mtx);
	ieee80211_rx_mgmt_probe_resp(wk->sdata, skb);
	mutex_unlock(&wk->sdata->u.mgd.mtx);

	wk->type = IEEE80211_WORK_AUTH;
	wk->probe_auth.tries = 0;
	return WORK_DONE_REQUEUE;
}

int ieee80211_mgd_auth(struct ieee80211_sub_if_data *sdata,
		       struct cfg80211_auth_request *req)
{
	const u8 *ssid;
	struct ieee80211_work *wk;
	u16 auth_alg;

	switch (req->auth_type) {
	case NL80211_AUTHTYPE_OPEN_SYSTEM:
		auth_alg = WLAN_AUTH_OPEN;
		break;
	case NL80211_AUTHTYPE_SHARED_KEY:
		auth_alg = WLAN_AUTH_SHARED_KEY;
		break;
	case NL80211_AUTHTYPE_FT:
		auth_alg = WLAN_AUTH_FT;
		break;
	case NL80211_AUTHTYPE_NETWORK_EAP:
		auth_alg = WLAN_AUTH_LEAP;
		break;
	default:
		return -EOPNOTSUPP;
	}

	wk = kzalloc(sizeof(*wk) + req->ie_len, GFP_KERNEL);
	if (!wk)
		return -ENOMEM;

<<<<<<< HEAD
	memcpy(wk->filter_ta, req->bss->bssid, ETH_ALEN);;
=======
	memcpy(wk->filter_ta, req->bss->bssid, ETH_ALEN);
>>>>>>> 730dd705

	if (req->ie && req->ie_len) {
		memcpy(wk->ie, req->ie, req->ie_len);
		wk->ie_len = req->ie_len;
	}

	if (req->key && req->key_len) {
		wk->probe_auth.key_len = req->key_len;
		wk->probe_auth.key_idx = req->key_idx;
		memcpy(wk->probe_auth.key, req->key, req->key_len);
	}

	ssid = ieee80211_bss_get_ie(req->bss, WLAN_EID_SSID);
	memcpy(wk->probe_auth.ssid, ssid + 2, ssid[1]);
	wk->probe_auth.ssid_len = ssid[1];

	wk->probe_auth.algorithm = auth_alg;
	wk->probe_auth.privacy = req->bss->capability & WLAN_CAPABILITY_PRIVACY;

	wk->type = IEEE80211_WORK_DIRECT_PROBE;
	wk->chan = req->bss->channel;
	wk->sdata = sdata;
	wk->done = ieee80211_probe_auth_done;

	ieee80211_add_work(wk);
	return 0;
}

static enum work_done_result ieee80211_assoc_done(struct ieee80211_work *wk,
						  struct sk_buff *skb)
{
	struct ieee80211_mgmt *mgmt;
	u16 status;

	if (!skb) {
		cfg80211_send_assoc_timeout(wk->sdata->dev, wk->filter_ta);
		return WORK_DONE_DESTROY;
	}

	mgmt = (void *)skb->data;
	status = le16_to_cpu(mgmt->u.assoc_resp.status_code);

	if (status == WLAN_STATUS_SUCCESS) {
		mutex_lock(&wk->sdata->u.mgd.mtx);
		if (!ieee80211_assoc_success(wk, mgmt, skb->len)) {
			mutex_unlock(&wk->sdata->u.mgd.mtx);
			/* oops -- internal error -- send timeout for now */
			cfg80211_send_assoc_timeout(wk->sdata->dev,
						    wk->filter_ta);
			return WORK_DONE_DESTROY;
		}
		mutex_unlock(&wk->sdata->u.mgd.mtx);
	}

	cfg80211_send_rx_assoc(wk->sdata->dev, skb->data, skb->len);
	return WORK_DONE_DESTROY;
}

int ieee80211_mgd_assoc(struct ieee80211_sub_if_data *sdata,
			struct cfg80211_assoc_request *req)
{
	struct ieee80211_if_managed *ifmgd = &sdata->u.mgd;
	struct ieee80211_bss *bss = (void *)req->bss->priv;
	struct ieee80211_work *wk;
	const u8 *ssid;
	int i;

	mutex_lock(&ifmgd->mtx);
	if (ifmgd->associated) {
		mutex_unlock(&ifmgd->mtx);
		return -EALREADY;
	}
	mutex_unlock(&ifmgd->mtx);

	wk = kzalloc(sizeof(*wk) + req->ie_len, GFP_KERNEL);
	if (!wk)
		return -ENOMEM;

	ifmgd->flags &= ~IEEE80211_STA_DISABLE_11N;

	for (i = 0; i < req->crypto.n_ciphers_pairwise; i++)
		if (req->crypto.ciphers_pairwise[i] == WLAN_CIPHER_SUITE_WEP40 ||
		    req->crypto.ciphers_pairwise[i] == WLAN_CIPHER_SUITE_TKIP ||
		    req->crypto.ciphers_pairwise[i] == WLAN_CIPHER_SUITE_WEP104)
			ifmgd->flags |= IEEE80211_STA_DISABLE_11N;


	if (req->ie && req->ie_len) {
		memcpy(wk->ie, req->ie, req->ie_len);
		wk->ie_len = req->ie_len;
	} else
		wk->ie_len = 0;

	wk->assoc.bss = req->bss;

	memcpy(wk->filter_ta, req->bss->bssid, ETH_ALEN);

	/* new association always uses requested smps mode */
	if (ifmgd->req_smps == IEEE80211_SMPS_AUTOMATIC) {
		if (ifmgd->powersave)
			ifmgd->ap_smps = IEEE80211_SMPS_DYNAMIC;
		else
			ifmgd->ap_smps = IEEE80211_SMPS_OFF;
	} else
		ifmgd->ap_smps = ifmgd->req_smps;

	wk->assoc.smps = ifmgd->ap_smps;
	/*
	 * IEEE802.11n does not allow TKIP/WEP as pairwise ciphers in HT mode.
	 * We still associate in non-HT mode (11a/b/g) if any one of these
	 * ciphers is configured as pairwise.
	 * We can set this to true for non-11n hardware, that'll be checked
	 * separately along with the peer capabilities.
	 */
	wk->assoc.use_11n = !(ifmgd->flags & IEEE80211_STA_DISABLE_11N);
	wk->assoc.capability = req->bss->capability;
	wk->assoc.wmm_used = bss->wmm_used;
	wk->assoc.supp_rates = bss->supp_rates;
	wk->assoc.supp_rates_len = bss->supp_rates_len;
	wk->assoc.ht_information_ie =
		ieee80211_bss_get_ie(req->bss, WLAN_EID_HT_INFORMATION);

<<<<<<< HEAD
=======
	if (bss->wmm_used && bss->uapsd_supported &&
	    (sdata->local->hw.flags & IEEE80211_HW_SUPPORTS_UAPSD)) {
		wk->assoc.uapsd_used = true;
		ifmgd->flags |= IEEE80211_STA_UAPSD_ENABLED;
	} else {
		wk->assoc.uapsd_used = false;
		ifmgd->flags &= ~IEEE80211_STA_UAPSD_ENABLED;
	}

>>>>>>> 730dd705
	ssid = ieee80211_bss_get_ie(req->bss, WLAN_EID_SSID);
	memcpy(wk->assoc.ssid, ssid + 2, ssid[1]);
	wk->assoc.ssid_len = ssid[1];

	if (req->prev_bssid)
		memcpy(wk->assoc.prev_bssid, req->prev_bssid, ETH_ALEN);

	wk->type = IEEE80211_WORK_ASSOC;
	wk->chan = req->bss->channel;
	wk->sdata = sdata;
	wk->done = ieee80211_assoc_done;

	if (req->use_mfp) {
		ifmgd->mfp = IEEE80211_MFP_REQUIRED;
		ifmgd->flags |= IEEE80211_STA_MFP_ENABLED;
	} else {
		ifmgd->mfp = IEEE80211_MFP_DISABLED;
		ifmgd->flags &= ~IEEE80211_STA_MFP_ENABLED;
	}

	if (req->crypto.control_port)
		ifmgd->flags |= IEEE80211_STA_CONTROL_PORT;
	else
		ifmgd->flags &= ~IEEE80211_STA_CONTROL_PORT;

	ieee80211_add_work(wk);
	return 0;
}

int ieee80211_mgd_deauth(struct ieee80211_sub_if_data *sdata,
			 struct cfg80211_deauth_request *req,
			 void *cookie)
{
	struct ieee80211_local *local = sdata->local;
	struct ieee80211_if_managed *ifmgd = &sdata->u.mgd;
	struct ieee80211_work *wk;
	const u8 *bssid = req->bss->bssid;

	mutex_lock(&ifmgd->mtx);

	if (ifmgd->associated == req->bss) {
		bssid = req->bss->bssid;
		ieee80211_set_disassoc(sdata);
		mutex_unlock(&ifmgd->mtx);
	} else {
		bool not_auth_yet = false;

		mutex_unlock(&ifmgd->mtx);

		mutex_lock(&local->work_mtx);
		list_for_each_entry(wk, &local->work_list, list) {
			if (wk->type != IEEE80211_WORK_DIRECT_PROBE)
				continue;
			if (memcmp(req->bss->bssid, wk->filter_ta, ETH_ALEN))
				continue;
			not_auth_yet = true;
			list_del(&wk->list);
			free_work(wk);
			break;
		}
		mutex_unlock(&local->work_mtx);

		/*
		 * If somebody requests authentication and we haven't
		 * sent out an auth frame yet there's no need to send
		 * out a deauth frame either. If the state was PROBE,
		 * then this is the case. If it's AUTH we have sent a
		 * frame, and if it's IDLE we have completed the auth
		 * process already.
		 */
		if (not_auth_yet) {
			__cfg80211_auth_canceled(sdata->dev, bssid);
			return 0;
		}
	}

	printk(KERN_DEBUG "%s: deauthenticating from %pM by local choice (reason=%d)\n",
	       sdata->name, bssid, req->reason_code);

	ieee80211_send_deauth_disassoc(sdata, bssid,
			IEEE80211_STYPE_DEAUTH, req->reason_code,
			cookie);

	ieee80211_recalc_idle(sdata->local);

	return 0;
}

int ieee80211_mgd_disassoc(struct ieee80211_sub_if_data *sdata,
			   struct cfg80211_disassoc_request *req,
			   void *cookie)
{
	struct ieee80211_if_managed *ifmgd = &sdata->u.mgd;

	mutex_lock(&ifmgd->mtx);

	/*
	 * cfg80211 should catch this ... but it's racy since
	 * we can receive a disassoc frame, process it, hand it
	 * to cfg80211 while that's in a locked section already
	 * trying to tell us that the user wants to disconnect.
	 */
	if (ifmgd->associated != req->bss) {
		mutex_unlock(&ifmgd->mtx);
		return -ENOLINK;
	}

	printk(KERN_DEBUG "%s: disassociating from %pM by local choice (reason=%d)\n",
	       sdata->name, req->bss->bssid, req->reason_code);

	ieee80211_set_disassoc(sdata);

	mutex_unlock(&ifmgd->mtx);

	ieee80211_send_deauth_disassoc(sdata, req->bss->bssid,
			IEEE80211_STYPE_DISASSOC, req->reason_code,
			cookie);

	ieee80211_recalc_idle(sdata->local);

	return 0;
}<|MERGE_RESOLUTION|>--- conflicted
+++ resolved
@@ -252,33 +252,12 @@
 	struct ieee80211_pspoll *pspoll;
 	struct sk_buff *skb;
 
-<<<<<<< HEAD
-	skb = dev_alloc_skb(local->hw.extra_tx_headroom + sizeof(*pspoll));
-	if (!skb) {
-		printk(KERN_DEBUG "%s: failed to allocate buffer for "
-		       "pspoll frame\n", sdata->name);
-=======
 	skb = ieee80211_pspoll_get(&local->hw, &sdata->vif);
 	if (!skb)
->>>>>>> 730dd705
-		return;
-
-<<<<<<< HEAD
-	pspoll = (struct ieee80211_pspoll *) skb_put(skb, sizeof(*pspoll));
-	memset(pspoll, 0, sizeof(*pspoll));
-	fc = IEEE80211_FTYPE_CTL | IEEE80211_STYPE_PSPOLL | IEEE80211_FCTL_PM;
-	pspoll->frame_control = cpu_to_le16(fc);
-	pspoll->aid = cpu_to_le16(ifmgd->aid);
-
-	/* aid in PS-Poll has its two MSBs each set to 1 */
-	pspoll->aid |= cpu_to_le16(1 << 15 | 1 << 14);
-
-	memcpy(pspoll->bssid, ifmgd->bssid, ETH_ALEN);
-	memcpy(pspoll->ta, sdata->vif.addr, ETH_ALEN);
-=======
+		return;
+
 	pspoll = (struct ieee80211_pspoll *) skb->data;
 	pspoll->frame_control |= cpu_to_le16(IEEE80211_FCTL_PM);
->>>>>>> 730dd705
 
 	IEEE80211_SKB_CB(skb)->flags |= IEEE80211_TX_INTFL_DONT_ENCRYPT;
 	ieee80211_tx_skb(sdata, skb);
@@ -315,13 +294,8 @@
 
 	skb = dev_alloc_skb(local->hw.extra_tx_headroom + 30);
 	if (!skb) {
-<<<<<<< HEAD
-		printk(KERN_DEBUG "%s: failed to allocate buffer for nullfunc "
-		       "frame\n", sdata->name);
-=======
 		printk(KERN_DEBUG "%s: failed to allocate buffer for 4addr "
 		       "nullfunc frame\n", sdata->name);
->>>>>>> 730dd705
 		return;
 	}
 	skb_reserve(skb, local->hw.extra_tx_headroom);
@@ -1142,11 +1116,7 @@
 	if (err) {
 		printk(KERN_DEBUG "%s: failed to insert STA entry for"
 		       " the AP (error %d)\n", sdata->name, err);
-<<<<<<< HEAD
-		return RX_MGMT_CFG80211_ASSOC_ERROR;
-=======
 		return false;
->>>>>>> 730dd705
 	}
 
 	if (elems.wmm_param)
@@ -1168,8 +1138,6 @@
 	bss_conf->aid = aid;
 	bss_conf->assoc_capability = capab_info;
 	ieee80211_set_associated(sdata, cbss, changed);
-<<<<<<< HEAD
-=======
 
 	/*
 	 * If we're using 4-addr mode, let the AP know that we're
@@ -1177,7 +1145,6 @@
 	 */
 	if (ifmgd->use_4addr)
 		ieee80211_send_4addr_nullfunc(local, sdata);
->>>>>>> 730dd705
 
 	/*
 	 * Start timer to probe the connection to the AP now.
@@ -1836,11 +1803,7 @@
 	if (!wk)
 		return -ENOMEM;
 
-<<<<<<< HEAD
-	memcpy(wk->filter_ta, req->bss->bssid, ETH_ALEN);;
-=======
 	memcpy(wk->filter_ta, req->bss->bssid, ETH_ALEN);
->>>>>>> 730dd705
 
 	if (req->ie && req->ie_len) {
 		memcpy(wk->ie, req->ie, req->ie_len);
@@ -1963,8 +1926,6 @@
 	wk->assoc.ht_information_ie =
 		ieee80211_bss_get_ie(req->bss, WLAN_EID_HT_INFORMATION);
 
-<<<<<<< HEAD
-=======
 	if (bss->wmm_used && bss->uapsd_supported &&
 	    (sdata->local->hw.flags & IEEE80211_HW_SUPPORTS_UAPSD)) {
 		wk->assoc.uapsd_used = true;
@@ -1974,7 +1935,6 @@
 		ifmgd->flags &= ~IEEE80211_STA_UAPSD_ENABLED;
 	}
 
->>>>>>> 730dd705
 	ssid = ieee80211_bss_get_ie(req->bss, WLAN_EID_SSID);
 	memcpy(wk->assoc.ssid, ssid + 2, ssid[1]);
 	wk->assoc.ssid_len = ssid[1];
