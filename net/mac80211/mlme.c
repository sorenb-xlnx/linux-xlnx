/*
 * BSS client mode implementation
 * Copyright 2003-2008, Jouni Malinen <j@w1.fi>
 * Copyright 2004, Instant802 Networks, Inc.
 * Copyright 2005, Devicescape Software, Inc.
 * Copyright 2006-2007	Jiri Benc <jbenc@suse.cz>
 * Copyright 2007, Michael Wu <flamingice@sourmilk.net>
 *
 * This program is free software; you can redistribute it and/or modify
 * it under the terms of the GNU General Public License version 2 as
 * published by the Free Software Foundation.
 */

#include <linux/delay.h>
#include <linux/if_ether.h>
#include <linux/skbuff.h>
#include <linux/if_arp.h>
#include <linux/etherdevice.h>
#include <linux/rtnetlink.h>
#include <net/mac80211.h>
#include <asm/unaligned.h>

#include "ieee80211_i.h"
#include "rate.h"
#include "led.h"

#define IEEE80211_ASSOC_SCANS_MAX_TRIES 2
#define IEEE80211_AUTH_TIMEOUT (HZ / 5)
#define IEEE80211_AUTH_MAX_TRIES 3
#define IEEE80211_ASSOC_TIMEOUT (HZ / 5)
#define IEEE80211_ASSOC_MAX_TRIES 3
#define IEEE80211_MONITORING_INTERVAL (2 * HZ)
#define IEEE80211_PROBE_INTERVAL (60 * HZ)
#define IEEE80211_RETRY_AUTH_INTERVAL (1 * HZ)

/* utils */
static int ecw2cw(int ecw)
{
	return (1 << ecw) - 1;
}

static u8 *ieee80211_bss_get_ie(struct ieee80211_bss *bss, u8 ie)
{
	u8 *end, *pos;

	pos = bss->cbss.information_elements;
	if (pos == NULL)
		return NULL;
	end = pos + bss->cbss.len_information_elements;

	while (pos + 1 < end) {
		if (pos + 2 + pos[1] > end)
			break;
		if (pos[0] == ie)
			return pos;
		pos += 2 + pos[1];
	}

	return NULL;
}

static int ieee80211_compatible_rates(struct ieee80211_bss *bss,
				      struct ieee80211_supported_band *sband,
				      u32 *rates)
{
	int i, j, count;
	*rates = 0;
	count = 0;
	for (i = 0; i < bss->supp_rates_len; i++) {
		int rate = (bss->supp_rates[i] & 0x7F) * 5;

		for (j = 0; j < sband->n_bitrates; j++)
			if (sband->bitrates[j].bitrate == rate) {
				*rates |= BIT(j);
				count++;
				break;
			}
	}

	return count;
}

/* frame sending functions */

<<<<<<< HEAD
static void add_extra_ies(struct sk_buff *skb, u8 *ies, size_t ies_len)
{
	if (ies)
		memcpy(skb_put(skb, ies_len), ies, ies_len);
}

=======
>>>>>>> ded760a1
static void ieee80211_send_assoc(struct ieee80211_sub_if_data *sdata)
{
	struct ieee80211_if_managed *ifmgd = &sdata->u.mgd;
	struct ieee80211_local *local = sdata->local;
	struct sk_buff *skb;
	struct ieee80211_mgmt *mgmt;
<<<<<<< HEAD
	u8 *pos, *ies, *ht_ie, *e_ies;
=======
	u8 *pos, *ies, *ht_ie;
>>>>>>> ded760a1
	int i, len, count, rates_len, supp_rates_len;
	u16 capab;
	struct ieee80211_bss *bss;
	int wmm = 0;
	struct ieee80211_supported_band *sband;
	u32 rates = 0;
<<<<<<< HEAD
	size_t e_ies_len;

	if (ifmgd->flags & IEEE80211_IBSS_PREV_BSSID_SET) {
		e_ies = sdata->u.mgd.ie_reassocreq;
		e_ies_len = sdata->u.mgd.ie_reassocreq_len;
	} else {
		e_ies = sdata->u.mgd.ie_assocreq;
		e_ies_len = sdata->u.mgd.ie_assocreq_len;
	}

	skb = dev_alloc_skb(local->hw.extra_tx_headroom +
			    sizeof(*mgmt) + 200 + ifmgd->extra_ie_len +
			    ifmgd->ssid_len + e_ies_len);
=======

	skb = dev_alloc_skb(local->hw.extra_tx_headroom +
			    sizeof(*mgmt) + 200 + ifmgd->extra_ie_len +
			    ifmgd->ssid_len);
>>>>>>> ded760a1
	if (!skb) {
		printk(KERN_DEBUG "%s: failed to allocate buffer for assoc "
		       "frame\n", sdata->dev->name);
		return;
	}
	skb_reserve(skb, local->hw.extra_tx_headroom);

	sband = local->hw.wiphy->bands[local->hw.conf.channel->band];

	capab = ifmgd->capab;

	if (local->hw.conf.channel->band == IEEE80211_BAND_2GHZ) {
		if (!(local->hw.flags & IEEE80211_HW_2GHZ_SHORT_SLOT_INCAPABLE))
			capab |= WLAN_CAPABILITY_SHORT_SLOT_TIME;
		if (!(local->hw.flags & IEEE80211_HW_2GHZ_SHORT_PREAMBLE_INCAPABLE))
			capab |= WLAN_CAPABILITY_SHORT_PREAMBLE;
	}

	bss = ieee80211_rx_bss_get(local, ifmgd->bssid,
				   local->hw.conf.channel->center_freq,
				   ifmgd->ssid, ifmgd->ssid_len);
	if (bss) {
		if (bss->cbss.capability & WLAN_CAPABILITY_PRIVACY)
			capab |= WLAN_CAPABILITY_PRIVACY;
		if (bss->wmm_used)
			wmm = 1;

		/* get all rates supported by the device and the AP as
		 * some APs don't like getting a superset of their rates
		 * in the association request (e.g. D-Link DAP 1353 in
		 * b-only mode) */
		rates_len = ieee80211_compatible_rates(bss, sband, &rates);

		if ((bss->cbss.capability & WLAN_CAPABILITY_SPECTRUM_MGMT) &&
		    (local->hw.flags & IEEE80211_HW_SPECTRUM_MGMT))
			capab |= WLAN_CAPABILITY_SPECTRUM_MGMT;

		ieee80211_rx_bss_put(local, bss);
	} else {
		rates = ~0;
		rates_len = sband->n_bitrates;
	}

	mgmt = (struct ieee80211_mgmt *) skb_put(skb, 24);
	memset(mgmt, 0, 24);
	memcpy(mgmt->da, ifmgd->bssid, ETH_ALEN);
	memcpy(mgmt->sa, sdata->dev->dev_addr, ETH_ALEN);
	memcpy(mgmt->bssid, ifmgd->bssid, ETH_ALEN);

	if (ifmgd->flags & IEEE80211_STA_PREV_BSSID_SET) {
		skb_put(skb, 10);
		mgmt->frame_control = cpu_to_le16(IEEE80211_FTYPE_MGMT |
						  IEEE80211_STYPE_REASSOC_REQ);
		mgmt->u.reassoc_req.capab_info = cpu_to_le16(capab);
		mgmt->u.reassoc_req.listen_interval =
				cpu_to_le16(local->hw.conf.listen_interval);
		memcpy(mgmt->u.reassoc_req.current_ap, ifmgd->prev_bssid,
		       ETH_ALEN);
	} else {
		skb_put(skb, 4);
		mgmt->frame_control = cpu_to_le16(IEEE80211_FTYPE_MGMT |
						  IEEE80211_STYPE_ASSOC_REQ);
		mgmt->u.assoc_req.capab_info = cpu_to_le16(capab);
		mgmt->u.assoc_req.listen_interval =
				cpu_to_le16(local->hw.conf.listen_interval);
	}

	/* SSID */
	ies = pos = skb_put(skb, 2 + ifmgd->ssid_len);
	*pos++ = WLAN_EID_SSID;
	*pos++ = ifmgd->ssid_len;
	memcpy(pos, ifmgd->ssid, ifmgd->ssid_len);

	/* add all rates which were marked to be used above */
	supp_rates_len = rates_len;
	if (supp_rates_len > 8)
		supp_rates_len = 8;

	len = sband->n_bitrates;
	pos = skb_put(skb, supp_rates_len + 2);
	*pos++ = WLAN_EID_SUPP_RATES;
	*pos++ = supp_rates_len;

	count = 0;
	for (i = 0; i < sband->n_bitrates; i++) {
		if (BIT(i) & rates) {
			int rate = sband->bitrates[i].bitrate;
			*pos++ = (u8) (rate / 5);
			if (++count == 8)
				break;
		}
	}

	if (rates_len > count) {
		pos = skb_put(skb, rates_len - count + 2);
		*pos++ = WLAN_EID_EXT_SUPP_RATES;
		*pos++ = rates_len - count;

		for (i++; i < sband->n_bitrates; i++) {
			if (BIT(i) & rates) {
				int rate = sband->bitrates[i].bitrate;
				*pos++ = (u8) (rate / 5);
			}
		}
	}

	if (capab & WLAN_CAPABILITY_SPECTRUM_MGMT) {
		/* 1. power capabilities */
		pos = skb_put(skb, 4);
		*pos++ = WLAN_EID_PWR_CAPABILITY;
		*pos++ = 2;
		*pos++ = 0; /* min tx power */
		*pos++ = local->hw.conf.channel->max_power; /* max tx power */

		/* 2. supported channels */
		/* TODO: get this in reg domain format */
		pos = skb_put(skb, 2 * sband->n_channels + 2);
		*pos++ = WLAN_EID_SUPPORTED_CHANNELS;
		*pos++ = 2 * sband->n_channels;
		for (i = 0; i < sband->n_channels; i++) {
			*pos++ = ieee80211_frequency_to_channel(
					sband->channels[i].center_freq);
			*pos++ = 1; /* one channel in the subband*/
		}
	}

	if (ifmgd->extra_ie) {
		pos = skb_put(skb, ifmgd->extra_ie_len);
		memcpy(pos, ifmgd->extra_ie, ifmgd->extra_ie_len);
	}

	if (wmm && (ifmgd->flags & IEEE80211_STA_WMM_ENABLED)) {
		pos = skb_put(skb, 9);
		*pos++ = WLAN_EID_VENDOR_SPECIFIC;
		*pos++ = 7; /* len */
		*pos++ = 0x00; /* Microsoft OUI 00:50:F2 */
		*pos++ = 0x50;
		*pos++ = 0xf2;
		*pos++ = 2; /* WME */
		*pos++ = 0; /* WME info */
		*pos++ = 1; /* WME ver */
		*pos++ = 0;
	}

	/* wmm support is a must to HT */
	/*
	 * IEEE802.11n does not allow TKIP/WEP as pairwise
	 * ciphers in HT mode. We still associate in non-ht
	 * mode (11a/b/g) if any one of these ciphers is
	 * configured as pairwise.
	 */
	if (wmm && (ifmgd->flags & IEEE80211_STA_WMM_ENABLED) &&
	    sband->ht_cap.ht_supported &&
	    (ht_ie = ieee80211_bss_get_ie(bss, WLAN_EID_HT_INFORMATION)) &&
	    ht_ie[1] >= sizeof(struct ieee80211_ht_info) &&
	    (!(ifmgd->flags & IEEE80211_STA_TKIP_WEP_USED))) {
		struct ieee80211_ht_info *ht_info =
			(struct ieee80211_ht_info *)(ht_ie + 2);
		u16 cap = sband->ht_cap.cap;
		__le16 tmp;
		u32 flags = local->hw.conf.channel->flags;

		switch (ht_info->ht_param & IEEE80211_HT_PARAM_CHA_SEC_OFFSET) {
		case IEEE80211_HT_PARAM_CHA_SEC_ABOVE:
			if (flags & IEEE80211_CHAN_NO_FAT_ABOVE) {
				cap &= ~IEEE80211_HT_CAP_SUP_WIDTH_20_40;
				cap &= ~IEEE80211_HT_CAP_SGI_40;
			}
			break;
		case IEEE80211_HT_PARAM_CHA_SEC_BELOW:
			if (flags & IEEE80211_CHAN_NO_FAT_BELOW) {
				cap &= ~IEEE80211_HT_CAP_SUP_WIDTH_20_40;
				cap &= ~IEEE80211_HT_CAP_SGI_40;
			}
			break;
		}

		tmp = cpu_to_le16(cap);
		pos = skb_put(skb, sizeof(struct ieee80211_ht_cap)+2);
		*pos++ = WLAN_EID_HT_CAPABILITY;
		*pos++ = sizeof(struct ieee80211_ht_cap);
		memset(pos, 0, sizeof(struct ieee80211_ht_cap));
		memcpy(pos, &tmp, sizeof(u16));
		pos += sizeof(u16);
		/* TODO: needs a define here for << 2 */
		*pos++ = sband->ht_cap.ampdu_factor |
			 (sband->ht_cap.ampdu_density << 2);
		memcpy(pos, &sband->ht_cap.mcs, sizeof(sband->ht_cap.mcs));
	}

<<<<<<< HEAD
	add_extra_ies(skb, e_ies, e_ies_len);

=======
>>>>>>> ded760a1
	kfree(ifmgd->assocreq_ies);
	ifmgd->assocreq_ies_len = (skb->data + skb->len) - ies;
	ifmgd->assocreq_ies = kmalloc(ifmgd->assocreq_ies_len, GFP_KERNEL);
	if (ifmgd->assocreq_ies)
		memcpy(ifmgd->assocreq_ies, ies, ifmgd->assocreq_ies_len);

	ieee80211_tx_skb(sdata, skb, 0);
}


static void ieee80211_send_deauth_disassoc(struct ieee80211_sub_if_data *sdata,
					   u16 stype, u16 reason)
{
	struct ieee80211_local *local = sdata->local;
	struct ieee80211_if_managed *ifmgd = &sdata->u.mgd;
	struct sk_buff *skb;
	struct ieee80211_mgmt *mgmt;
	u8 *ies;
	size_t ies_len;

	if (stype == IEEE80211_STYPE_DEAUTH) {
		ies = sdata->u.mgd.ie_deauth;
		ies_len = sdata->u.mgd.ie_deauth_len;
	} else {
		ies = sdata->u.mgd.ie_disassoc;
		ies_len = sdata->u.mgd.ie_disassoc_len;
	}

	skb = dev_alloc_skb(local->hw.extra_tx_headroom + sizeof(*mgmt) +
			    ies_len);
	if (!skb) {
		printk(KERN_DEBUG "%s: failed to allocate buffer for "
		       "deauth/disassoc frame\n", sdata->dev->name);
		return;
	}
	skb_reserve(skb, local->hw.extra_tx_headroom);

	mgmt = (struct ieee80211_mgmt *) skb_put(skb, 24);
	memset(mgmt, 0, 24);
	memcpy(mgmt->da, ifmgd->bssid, ETH_ALEN);
	memcpy(mgmt->sa, sdata->dev->dev_addr, ETH_ALEN);
	memcpy(mgmt->bssid, ifmgd->bssid, ETH_ALEN);
	mgmt->frame_control = cpu_to_le16(IEEE80211_FTYPE_MGMT | stype);
	skb_put(skb, 2);
	/* u.deauth.reason_code == u.disassoc.reason_code */
	mgmt->u.deauth.reason_code = cpu_to_le16(reason);

<<<<<<< HEAD
	add_extra_ies(skb, ies, ies_len);

=======
>>>>>>> ded760a1
	ieee80211_tx_skb(sdata, skb, ifmgd->flags & IEEE80211_STA_MFP_ENABLED);
}

void ieee80211_send_pspoll(struct ieee80211_local *local,
			   struct ieee80211_sub_if_data *sdata)
{
	struct ieee80211_if_managed *ifmgd = &sdata->u.mgd;
	struct ieee80211_pspoll *pspoll;
	struct sk_buff *skb;
	u16 fc;

	skb = dev_alloc_skb(local->hw.extra_tx_headroom + sizeof(*pspoll));
	if (!skb) {
		printk(KERN_DEBUG "%s: failed to allocate buffer for "
		       "pspoll frame\n", sdata->dev->name);
		return;
	}
	skb_reserve(skb, local->hw.extra_tx_headroom);

	pspoll = (struct ieee80211_pspoll *) skb_put(skb, sizeof(*pspoll));
	memset(pspoll, 0, sizeof(*pspoll));
	fc = IEEE80211_FTYPE_CTL | IEEE80211_STYPE_PSPOLL | IEEE80211_FCTL_PM;
	pspoll->frame_control = cpu_to_le16(fc);
	pspoll->aid = cpu_to_le16(ifmgd->aid);

	/* aid in PS-Poll has its two MSBs each set to 1 */
	pspoll->aid |= cpu_to_le16(1 << 15 | 1 << 14);

	memcpy(pspoll->bssid, ifmgd->bssid, ETH_ALEN);
	memcpy(pspoll->ta, sdata->dev->dev_addr, ETH_ALEN);

	ieee80211_tx_skb(sdata, skb, 0);
}

/* MLME */
static void ieee80211_sta_wmm_params(struct ieee80211_local *local,
				     struct ieee80211_if_managed *ifmgd,
				     u8 *wmm_param, size_t wmm_param_len)
{
	struct ieee80211_tx_queue_params params;
	size_t left;
	int count;
	u8 *pos;

	if (!(ifmgd->flags & IEEE80211_STA_WMM_ENABLED))
		return;

	if (!wmm_param)
		return;

	if (wmm_param_len < 8 || wmm_param[5] /* version */ != 1)
		return;
	count = wmm_param[6] & 0x0f;
	if (count == ifmgd->wmm_last_param_set)
		return;
	ifmgd->wmm_last_param_set = count;

	pos = wmm_param + 8;
	left = wmm_param_len - 8;

	memset(&params, 0, sizeof(params));

	local->wmm_acm = 0;
	for (; left >= 4; left -= 4, pos += 4) {
		int aci = (pos[0] >> 5) & 0x03;
		int acm = (pos[0] >> 4) & 0x01;
		int queue;

		switch (aci) {
		case 1: /* AC_BK */
			queue = 3;
			if (acm)
				local->wmm_acm |= BIT(1) | BIT(2); /* BK/- */
			break;
		case 2: /* AC_VI */
			queue = 1;
			if (acm)
				local->wmm_acm |= BIT(4) | BIT(5); /* CL/VI */
			break;
		case 3: /* AC_VO */
			queue = 0;
			if (acm)
				local->wmm_acm |= BIT(6) | BIT(7); /* VO/NC */
			break;
		case 0: /* AC_BE */
		default:
			queue = 2;
			if (acm)
				local->wmm_acm |= BIT(0) | BIT(3); /* BE/EE */
			break;
		}

		params.aifs = pos[0] & 0x0f;
		params.cw_max = ecw2cw((pos[1] & 0xf0) >> 4);
		params.cw_min = ecw2cw(pos[1] & 0x0f);
		params.txop = get_unaligned_le16(pos + 2);
#ifdef CONFIG_MAC80211_VERBOSE_DEBUG
		printk(KERN_DEBUG "%s: WMM queue=%d aci=%d acm=%d aifs=%d "
		       "cWmin=%d cWmax=%d txop=%d\n",
		       local->mdev->name, queue, aci, acm, params.aifs, params.cw_min,
		       params.cw_max, params.txop);
#endif
		if (local->ops->conf_tx &&
		    local->ops->conf_tx(local_to_hw(local), queue, &params)) {
			printk(KERN_DEBUG "%s: failed to set TX queue "
			       "parameters for queue %d\n", local->mdev->name, queue);
		}
	}
}

static bool ieee80211_check_tim(struct ieee802_11_elems *elems, u16 aid)
{
	u8 mask;
	u8 index, indexn1, indexn2;
	struct ieee80211_tim_ie *tim = (struct ieee80211_tim_ie *) elems->tim;

	aid &= 0x3fff;
	index = aid / 8;
	mask  = 1 << (aid & 7);

	indexn1 = tim->bitmap_ctrl & 0xfe;
	indexn2 = elems->tim_len + indexn1 - 4;

	if (index < indexn1 || index > indexn2)
		return false;

	index -= indexn1;

	return !!(tim->virtual_map[index] & mask);
}

static u32 ieee80211_handle_bss_capability(struct ieee80211_sub_if_data *sdata,
					   u16 capab, bool erp_valid, u8 erp)
{
	struct ieee80211_bss_conf *bss_conf = &sdata->vif.bss_conf;
#ifdef CONFIG_MAC80211_VERBOSE_DEBUG
	struct ieee80211_if_managed *ifmgd = &sdata->u.mgd;
#endif
	u32 changed = 0;
	bool use_protection;
	bool use_short_preamble;
	bool use_short_slot;

	if (erp_valid) {
		use_protection = (erp & WLAN_ERP_USE_PROTECTION) != 0;
		use_short_preamble = (erp & WLAN_ERP_BARKER_PREAMBLE) == 0;
	} else {
		use_protection = false;
		use_short_preamble = !!(capab & WLAN_CAPABILITY_SHORT_PREAMBLE);
	}

	use_short_slot = !!(capab & WLAN_CAPABILITY_SHORT_SLOT_TIME);

	if (use_protection != bss_conf->use_cts_prot) {
#ifdef CONFIG_MAC80211_VERBOSE_DEBUG
		if (net_ratelimit()) {
			printk(KERN_DEBUG "%s: CTS protection %s (BSSID=%pM)\n",
			       sdata->dev->name,
			       use_protection ? "enabled" : "disabled",
			       ifmgd->bssid);
		}
#endif
		bss_conf->use_cts_prot = use_protection;
		changed |= BSS_CHANGED_ERP_CTS_PROT;
	}

	if (use_short_preamble != bss_conf->use_short_preamble) {
#ifdef CONFIG_MAC80211_VERBOSE_DEBUG
		if (net_ratelimit()) {
			printk(KERN_DEBUG "%s: switched to %s barker preamble"
			       " (BSSID=%pM)\n",
			       sdata->dev->name,
			       use_short_preamble ? "short" : "long",
			       ifmgd->bssid);
		}
#endif
		bss_conf->use_short_preamble = use_short_preamble;
		changed |= BSS_CHANGED_ERP_PREAMBLE;
	}

	if (use_short_slot != bss_conf->use_short_slot) {
#ifdef CONFIG_MAC80211_VERBOSE_DEBUG
		if (net_ratelimit()) {
			printk(KERN_DEBUG "%s: switched to %s slot time"
			       " (BSSID=%pM)\n",
			       sdata->dev->name,
			       use_short_slot ? "short" : "long",
			       ifmgd->bssid);
		}
#endif
		bss_conf->use_short_slot = use_short_slot;
		changed |= BSS_CHANGED_ERP_SLOT;
	}

	return changed;
}

static void ieee80211_sta_send_apinfo(struct ieee80211_sub_if_data *sdata)
{
	union iwreq_data wrqu;

	memset(&wrqu, 0, sizeof(wrqu));
	if (sdata->u.mgd.flags & IEEE80211_STA_ASSOCIATED)
		memcpy(wrqu.ap_addr.sa_data, sdata->u.mgd.bssid, ETH_ALEN);
	wrqu.ap_addr.sa_family = ARPHRD_ETHER;
	wireless_send_event(sdata->dev, SIOCGIWAP, &wrqu, NULL);
}

static void ieee80211_sta_send_associnfo(struct ieee80211_sub_if_data *sdata)
{
	struct ieee80211_if_managed *ifmgd = &sdata->u.mgd;
	char *buf;
	size_t len;
	int i;
	union iwreq_data wrqu;

	if (!ifmgd->assocreq_ies && !ifmgd->assocresp_ies)
		return;

	buf = kmalloc(50 + 2 * (ifmgd->assocreq_ies_len +
				ifmgd->assocresp_ies_len), GFP_KERNEL);
	if (!buf)
		return;

	len = sprintf(buf, "ASSOCINFO(");
	if (ifmgd->assocreq_ies) {
		len += sprintf(buf + len, "ReqIEs=");
		for (i = 0; i < ifmgd->assocreq_ies_len; i++) {
			len += sprintf(buf + len, "%02x",
				       ifmgd->assocreq_ies[i]);
		}
	}
	if (ifmgd->assocresp_ies) {
		if (ifmgd->assocreq_ies)
			len += sprintf(buf + len, " ");
		len += sprintf(buf + len, "RespIEs=");
		for (i = 0; i < ifmgd->assocresp_ies_len; i++) {
			len += sprintf(buf + len, "%02x",
				       ifmgd->assocresp_ies[i]);
		}
	}
	len += sprintf(buf + len, ")");

	if (len > IW_CUSTOM_MAX) {
		len = sprintf(buf, "ASSOCRESPIE=");
		for (i = 0; i < ifmgd->assocresp_ies_len; i++) {
			len += sprintf(buf + len, "%02x",
				       ifmgd->assocresp_ies[i]);
		}
	}

	if (len <= IW_CUSTOM_MAX) {
		memset(&wrqu, 0, sizeof(wrqu));
		wrqu.data.length = len;
		wireless_send_event(sdata->dev, IWEVCUSTOM, &wrqu, buf);
	}

	kfree(buf);
}


static void ieee80211_set_associated(struct ieee80211_sub_if_data *sdata,
				     u32 bss_info_changed)
{
	struct ieee80211_if_managed *ifmgd = &sdata->u.mgd;
	struct ieee80211_local *local = sdata->local;
	struct ieee80211_conf *conf = &local_to_hw(local)->conf;

	struct ieee80211_bss *bss;

	bss_info_changed |= BSS_CHANGED_ASSOC;
	ifmgd->flags |= IEEE80211_STA_ASSOCIATED;

	bss = ieee80211_rx_bss_get(local, ifmgd->bssid,
				   conf->channel->center_freq,
				   ifmgd->ssid, ifmgd->ssid_len);
	if (bss) {
		/* set timing information */
		sdata->vif.bss_conf.beacon_int = bss->cbss.beacon_interval;
		sdata->vif.bss_conf.timestamp = bss->cbss.tsf;
		sdata->vif.bss_conf.dtim_period = bss->dtim_period;

		bss_info_changed |= ieee80211_handle_bss_capability(sdata,
			bss->cbss.capability, bss->has_erp_value, bss->erp_value);

		ieee80211_rx_bss_put(local, bss);
	}

	ifmgd->flags |= IEEE80211_STA_PREV_BSSID_SET;
	memcpy(ifmgd->prev_bssid, sdata->u.mgd.bssid, ETH_ALEN);
	ieee80211_sta_send_associnfo(sdata);

	ifmgd->last_probe = jiffies;
	ieee80211_led_assoc(local, 1);

	sdata->vif.bss_conf.assoc = 1;
	/*
	 * For now just always ask the driver to update the basic rateset
	 * when we have associated, we aren't checking whether it actually
	 * changed or not.
	 */
	bss_info_changed |= BSS_CHANGED_BASIC_RATES;
	ieee80211_bss_info_change_notify(sdata, bss_info_changed);

	if (local->powersave) {
		if (!(local->hw.flags & IEEE80211_HW_SUPPORTS_DYNAMIC_PS) &&
		    local->hw.conf.dynamic_ps_timeout > 0) {
			mod_timer(&local->dynamic_ps_timer, jiffies +
				  msecs_to_jiffies(
					local->hw.conf.dynamic_ps_timeout));
		} else {
			if (local->hw.flags & IEEE80211_HW_PS_NULLFUNC_STACK)
				ieee80211_send_nullfunc(local, sdata, 1);
			conf->flags |= IEEE80211_CONF_PS;
			ieee80211_hw_config(local, IEEE80211_CONF_CHANGE_PS);
		}
	}

	netif_tx_start_all_queues(sdata->dev);
	netif_carrier_on(sdata->dev);

	ieee80211_sta_send_apinfo(sdata);
}

static void ieee80211_direct_probe(struct ieee80211_sub_if_data *sdata)
{
	struct ieee80211_if_managed *ifmgd = &sdata->u.mgd;
<<<<<<< HEAD
=======
	struct ieee80211_local *local = sdata->local;
>>>>>>> ded760a1

	ifmgd->direct_probe_tries++;
	if (ifmgd->direct_probe_tries > IEEE80211_AUTH_MAX_TRIES) {
		printk(KERN_DEBUG "%s: direct probe to AP %pM timed out\n",
		       sdata->dev->name, ifmgd->bssid);
		ifmgd->state = IEEE80211_STA_MLME_DISABLED;
		ieee80211_sta_send_apinfo(sdata);

		/*
		 * Most likely AP is not in the range so remove the
		 * bss information associated to the AP
		 */
		ieee80211_rx_bss_remove(sdata, ifmgd->bssid,
				sdata->local->hw.conf.channel->center_freq,
				ifmgd->ssid, ifmgd->ssid_len);
<<<<<<< HEAD
=======

		/*
		 * We might have a pending scan which had no chance to run yet
		 * due to state == IEEE80211_STA_MLME_DIRECT_PROBE.
		 * Hence, queue the STAs work again
		 */
		queue_work(local->hw.workqueue, &ifmgd->work);
>>>>>>> ded760a1
		return;
	}

	printk(KERN_DEBUG "%s: direct probe to AP %pM try %d\n",
			sdata->dev->name, ifmgd->bssid,
			ifmgd->direct_probe_tries);

	ifmgd->state = IEEE80211_STA_MLME_DIRECT_PROBE;

	set_bit(IEEE80211_STA_REQ_DIRECT_PROBE, &ifmgd->request);

	/* Direct probe is sent to broadcast address as some APs
	 * will not answer to direct packet in unassociated state.
	 */
	ieee80211_send_probe_req(sdata, NULL,
				 ifmgd->ssid, ifmgd->ssid_len, NULL, 0);

	mod_timer(&ifmgd->timer, jiffies + IEEE80211_AUTH_TIMEOUT);
}


static void ieee80211_authenticate(struct ieee80211_sub_if_data *sdata)
{
	struct ieee80211_if_managed *ifmgd = &sdata->u.mgd;
<<<<<<< HEAD
=======
	struct ieee80211_local *local = sdata->local;
	u8 *ies;
	size_t ies_len;
>>>>>>> ded760a1

	ifmgd->auth_tries++;
	if (ifmgd->auth_tries > IEEE80211_AUTH_MAX_TRIES) {
		printk(KERN_DEBUG "%s: authentication with AP %pM"
		       " timed out\n",
		       sdata->dev->name, ifmgd->bssid);
		ifmgd->state = IEEE80211_STA_MLME_DISABLED;
		ieee80211_sta_send_apinfo(sdata);
		ieee80211_rx_bss_remove(sdata, ifmgd->bssid,
				sdata->local->hw.conf.channel->center_freq,
				ifmgd->ssid, ifmgd->ssid_len);
<<<<<<< HEAD
=======

		/*
		 * We might have a pending scan which had no chance to run yet
		 * due to state == IEEE80211_STA_MLME_AUTHENTICATE.
		 * Hence, queue the STAs work again
		 */
		queue_work(local->hw.workqueue, &ifmgd->work);
>>>>>>> ded760a1
		return;
	}

	ifmgd->state = IEEE80211_STA_MLME_AUTHENTICATE;
	printk(KERN_DEBUG "%s: authenticate with AP %pM\n",
	       sdata->dev->name, ifmgd->bssid);

<<<<<<< HEAD
	ieee80211_send_auth(sdata, 1, ifmgd->auth_alg, NULL, 0,
=======
	if (ifmgd->flags & IEEE80211_STA_EXT_SME) {
		ies = ifmgd->sme_auth_ie;
		ies_len = ifmgd->sme_auth_ie_len;
	} else {
		ies = NULL;
		ies_len = 0;
	}
	ieee80211_send_auth(sdata, 1, ifmgd->auth_alg, ies, ies_len,
>>>>>>> ded760a1
			    ifmgd->bssid, 0);
	ifmgd->auth_transaction = 2;

	mod_timer(&ifmgd->timer, jiffies + IEEE80211_AUTH_TIMEOUT);
}

/*
 * The disassoc 'reason' argument can be either our own reason
 * if self disconnected or a reason code from the AP.
 */
static void ieee80211_set_disassoc(struct ieee80211_sub_if_data *sdata,
				   bool deauth, bool self_disconnected,
				   u16 reason)
{
	struct ieee80211_if_managed *ifmgd = &sdata->u.mgd;
	struct ieee80211_local *local = sdata->local;
	struct sta_info *sta;
	u32 changed = 0, config_changed = 0;

	rcu_read_lock();

	sta = sta_info_get(local, ifmgd->bssid);
	if (!sta) {
		rcu_read_unlock();
		return;
	}

	if (deauth) {
		ifmgd->direct_probe_tries = 0;
		ifmgd->auth_tries = 0;
	}
	ifmgd->assoc_scan_tries = 0;
	ifmgd->assoc_tries = 0;

	netif_tx_stop_all_queues(sdata->dev);
	netif_carrier_off(sdata->dev);

	ieee80211_sta_tear_down_BA_sessions(sta);

	if (self_disconnected) {
		if (deauth)
			ieee80211_send_deauth_disassoc(sdata,
				IEEE80211_STYPE_DEAUTH, reason);
		else
			ieee80211_send_deauth_disassoc(sdata,
				IEEE80211_STYPE_DISASSOC, reason);
	}

	ifmgd->flags &= ~IEEE80211_STA_ASSOCIATED;
	changed |= ieee80211_reset_erp_info(sdata);

	ieee80211_led_assoc(local, 0);
	changed |= BSS_CHANGED_ASSOC;
	sdata->vif.bss_conf.assoc = false;

	ieee80211_sta_send_apinfo(sdata);

	if (self_disconnected || reason == WLAN_REASON_DISASSOC_STA_HAS_LEFT) {
		ifmgd->state = IEEE80211_STA_MLME_DISABLED;
		ieee80211_rx_bss_remove(sdata, ifmgd->bssid,
				sdata->local->hw.conf.channel->center_freq,
				ifmgd->ssid, ifmgd->ssid_len);
	}

	rcu_read_unlock();

	/* channel(_type) changes are handled by ieee80211_hw_config */
	local->oper_channel_type = NL80211_CHAN_NO_HT;

	local->power_constr_level = 0;

	del_timer_sync(&local->dynamic_ps_timer);
	cancel_work_sync(&local->dynamic_ps_enable_work);

	if (local->hw.conf.flags & IEEE80211_CONF_PS) {
		local->hw.conf.flags &= ~IEEE80211_CONF_PS;
		config_changed |= IEEE80211_CONF_CHANGE_PS;
	}

	ieee80211_hw_config(local, config_changed);
	ieee80211_bss_info_change_notify(sdata, changed);

	rcu_read_lock();

	sta = sta_info_get(local, ifmgd->bssid);
	if (!sta) {
		rcu_read_unlock();
		return;
	}

	sta_info_unlink(&sta);

	rcu_read_unlock();

	sta_info_destroy(sta);
}

static int ieee80211_sta_wep_configured(struct ieee80211_sub_if_data *sdata)
{
	if (!sdata || !sdata->default_key ||
	    sdata->default_key->conf.alg != ALG_WEP)
		return 0;
	return 1;
}

static int ieee80211_privacy_mismatch(struct ieee80211_sub_if_data *sdata)
{
	struct ieee80211_if_managed *ifmgd = &sdata->u.mgd;
	struct ieee80211_local *local = sdata->local;
	struct ieee80211_bss *bss;
	int bss_privacy;
	int wep_privacy;
	int privacy_invoked;

<<<<<<< HEAD
	if (!ifmgd || (ifmgd->flags & IEEE80211_STA_MIXED_CELL))
=======
	if (!ifmgd || (ifmgd->flags & (IEEE80211_STA_MIXED_CELL |
				       IEEE80211_STA_EXT_SME)))
>>>>>>> ded760a1
		return 0;

	bss = ieee80211_rx_bss_get(local, ifmgd->bssid,
				   local->hw.conf.channel->center_freq,
				   ifmgd->ssid, ifmgd->ssid_len);
	if (!bss)
		return 0;

	bss_privacy = !!(bss->cbss.capability & WLAN_CAPABILITY_PRIVACY);
	wep_privacy = !!ieee80211_sta_wep_configured(sdata);
	privacy_invoked = !!(ifmgd->flags & IEEE80211_STA_PRIVACY_INVOKED);

	ieee80211_rx_bss_put(local, bss);

	if ((bss_privacy == wep_privacy) || (bss_privacy == privacy_invoked))
		return 0;

	return 1;
}

static void ieee80211_associate(struct ieee80211_sub_if_data *sdata)
{
	struct ieee80211_if_managed *ifmgd = &sdata->u.mgd;
<<<<<<< HEAD
=======
	struct ieee80211_local *local = sdata->local;
>>>>>>> ded760a1

	ifmgd->assoc_tries++;
	if (ifmgd->assoc_tries > IEEE80211_ASSOC_MAX_TRIES) {
		printk(KERN_DEBUG "%s: association with AP %pM"
		       " timed out\n",
		       sdata->dev->name, ifmgd->bssid);
		ifmgd->state = IEEE80211_STA_MLME_DISABLED;
		ieee80211_sta_send_apinfo(sdata);
		ieee80211_rx_bss_remove(sdata, ifmgd->bssid,
				sdata->local->hw.conf.channel->center_freq,
				ifmgd->ssid, ifmgd->ssid_len);
<<<<<<< HEAD
=======
		/*
		 * We might have a pending scan which had no chance to run yet
		 * due to state == IEEE80211_STA_MLME_ASSOCIATE.
		 * Hence, queue the STAs work again
		 */
		queue_work(local->hw.workqueue, &ifmgd->work);
>>>>>>> ded760a1
		return;
	}

	ifmgd->state = IEEE80211_STA_MLME_ASSOCIATE;
	printk(KERN_DEBUG "%s: associate with AP %pM\n",
	       sdata->dev->name, ifmgd->bssid);
	if (ieee80211_privacy_mismatch(sdata)) {
		printk(KERN_DEBUG "%s: mismatch in privacy configuration and "
		       "mixed-cell disabled - abort association\n", sdata->dev->name);
		ifmgd->state = IEEE80211_STA_MLME_DISABLED;
		return;
	}

	ieee80211_send_assoc(sdata);

	mod_timer(&ifmgd->timer, jiffies + IEEE80211_ASSOC_TIMEOUT);
}


static void ieee80211_associated(struct ieee80211_sub_if_data *sdata)
{
	struct ieee80211_if_managed *ifmgd = &sdata->u.mgd;
	struct ieee80211_local *local = sdata->local;
	struct sta_info *sta;
	int disassoc;

	/* TODO: start monitoring current AP signal quality and number of
	 * missed beacons. Scan other channels every now and then and search
	 * for better APs. */
	/* TODO: remove expired BSSes */

	ifmgd->state = IEEE80211_STA_MLME_ASSOCIATED;

	rcu_read_lock();

	sta = sta_info_get(local, ifmgd->bssid);
	if (!sta) {
		printk(KERN_DEBUG "%s: No STA entry for own AP %pM\n",
		       sdata->dev->name, ifmgd->bssid);
		disassoc = 1;
	} else {
		disassoc = 0;
		if (time_after(jiffies,
			       sta->last_rx + IEEE80211_MONITORING_INTERVAL)) {
			if (ifmgd->flags & IEEE80211_STA_PROBEREQ_POLL) {
				printk(KERN_DEBUG "%s: No ProbeResp from "
				       "current AP %pM - assume out of "
				       "range\n",
				       sdata->dev->name, ifmgd->bssid);
				disassoc = 1;
			} else
				ieee80211_send_probe_req(sdata, ifmgd->bssid,
							 ifmgd->ssid,
							 ifmgd->ssid_len,
							 NULL, 0);
			ifmgd->flags ^= IEEE80211_STA_PROBEREQ_POLL;
		} else {
			ifmgd->flags &= ~IEEE80211_STA_PROBEREQ_POLL;
			if (time_after(jiffies, ifmgd->last_probe +
				       IEEE80211_PROBE_INTERVAL)) {
				ifmgd->last_probe = jiffies;
				ieee80211_send_probe_req(sdata, ifmgd->bssid,
							 ifmgd->ssid,
							 ifmgd->ssid_len,
							 NULL, 0);
			}
		}
	}

	rcu_read_unlock();

	if (disassoc)
		ieee80211_set_disassoc(sdata, true, true,
					WLAN_REASON_PREV_AUTH_NOT_VALID);
	else
		mod_timer(&ifmgd->timer, jiffies +
				      IEEE80211_MONITORING_INTERVAL);
}


static void ieee80211_auth_completed(struct ieee80211_sub_if_data *sdata)
{
	struct ieee80211_if_managed *ifmgd = &sdata->u.mgd;

	printk(KERN_DEBUG "%s: authenticated\n", sdata->dev->name);
	ifmgd->flags |= IEEE80211_STA_AUTHENTICATED;
<<<<<<< HEAD
	ieee80211_associate(sdata);
=======
	if (ifmgd->flags & IEEE80211_STA_EXT_SME) {
		/* Wait for SME to request association */
		ifmgd->state = IEEE80211_STA_MLME_DISABLED;
	} else
		ieee80211_associate(sdata);
>>>>>>> ded760a1
}


static void ieee80211_auth_challenge(struct ieee80211_sub_if_data *sdata,
				     struct ieee80211_mgmt *mgmt,
				     size_t len)
{
	u8 *pos;
	struct ieee802_11_elems elems;

	pos = mgmt->u.auth.variable;
	ieee802_11_parse_elems(pos, len - (pos - (u8 *) mgmt), &elems);
	if (!elems.challenge)
		return;
	ieee80211_send_auth(sdata, 3, sdata->u.mgd.auth_alg,
			    elems.challenge - 2, elems.challenge_len + 2,
			    sdata->u.mgd.bssid, 1);
	sdata->u.mgd.auth_transaction = 4;
}

static void ieee80211_rx_mgmt_auth(struct ieee80211_sub_if_data *sdata,
				   struct ieee80211_mgmt *mgmt,
				   size_t len)
{
	struct ieee80211_if_managed *ifmgd = &sdata->u.mgd;
	u16 auth_alg, auth_transaction, status_code;

	if (ifmgd->state != IEEE80211_STA_MLME_AUTHENTICATE)
		return;

	if (len < 24 + 6)
		return;

	if (memcmp(ifmgd->bssid, mgmt->sa, ETH_ALEN) != 0)
		return;

	if (memcmp(ifmgd->bssid, mgmt->bssid, ETH_ALEN) != 0)
		return;

	auth_alg = le16_to_cpu(mgmt->u.auth.auth_alg);
	auth_transaction = le16_to_cpu(mgmt->u.auth.auth_transaction);
	status_code = le16_to_cpu(mgmt->u.auth.status_code);

	if (auth_alg != ifmgd->auth_alg ||
	    auth_transaction != ifmgd->auth_transaction)
		return;

	if (status_code != WLAN_STATUS_SUCCESS) {
		if (status_code == WLAN_STATUS_NOT_SUPPORTED_AUTH_ALG) {
			u8 algs[3];
			const int num_algs = ARRAY_SIZE(algs);
			int i, pos;
			algs[0] = algs[1] = algs[2] = 0xff;
			if (ifmgd->auth_algs & IEEE80211_AUTH_ALG_OPEN)
				algs[0] = WLAN_AUTH_OPEN;
			if (ifmgd->auth_algs & IEEE80211_AUTH_ALG_SHARED_KEY)
				algs[1] = WLAN_AUTH_SHARED_KEY;
			if (ifmgd->auth_algs & IEEE80211_AUTH_ALG_LEAP)
				algs[2] = WLAN_AUTH_LEAP;
			if (ifmgd->auth_alg == WLAN_AUTH_OPEN)
				pos = 0;
			else if (ifmgd->auth_alg == WLAN_AUTH_SHARED_KEY)
				pos = 1;
			else
				pos = 2;
			for (i = 0; i < num_algs; i++) {
				pos++;
				if (pos >= num_algs)
					pos = 0;
				if (algs[pos] == ifmgd->auth_alg ||
				    algs[pos] == 0xff)
					continue;
				if (algs[pos] == WLAN_AUTH_SHARED_KEY &&
				    !ieee80211_sta_wep_configured(sdata))
					continue;
				ifmgd->auth_alg = algs[pos];
				break;
			}
		}
		return;
	}

	switch (ifmgd->auth_alg) {
	case WLAN_AUTH_OPEN:
	case WLAN_AUTH_LEAP:
<<<<<<< HEAD
		ieee80211_auth_completed(sdata);
		break;
	case WLAN_AUTH_SHARED_KEY:
		if (ifmgd->auth_transaction == 4)
			ieee80211_auth_completed(sdata);
		else
=======
	case WLAN_AUTH_FT:
		ieee80211_auth_completed(sdata);
		cfg80211_send_rx_auth(sdata->dev, (u8 *) mgmt, len);
		break;
	case WLAN_AUTH_SHARED_KEY:
		if (ifmgd->auth_transaction == 4) {
			ieee80211_auth_completed(sdata);
			cfg80211_send_rx_auth(sdata->dev, (u8 *) mgmt, len);
		} else
>>>>>>> ded760a1
			ieee80211_auth_challenge(sdata, mgmt, len);
		break;
	}
}


static void ieee80211_rx_mgmt_deauth(struct ieee80211_sub_if_data *sdata,
				     struct ieee80211_mgmt *mgmt,
				     size_t len)
{
	struct ieee80211_if_managed *ifmgd = &sdata->u.mgd;
	u16 reason_code;

	if (len < 24 + 2)
		return;

	if (memcmp(ifmgd->bssid, mgmt->sa, ETH_ALEN))
		return;

	reason_code = le16_to_cpu(mgmt->u.deauth.reason_code);

	if (ifmgd->flags & IEEE80211_STA_AUTHENTICATED)
		printk(KERN_DEBUG "%s: deauthenticated (Reason: %u)\n",
				sdata->dev->name, reason_code);

<<<<<<< HEAD
	if (ifmgd->state == IEEE80211_STA_MLME_AUTHENTICATE ||
	    ifmgd->state == IEEE80211_STA_MLME_ASSOCIATE ||
	    ifmgd->state == IEEE80211_STA_MLME_ASSOCIATED) {
=======
	if (!(ifmgd->flags & IEEE80211_STA_EXT_SME) &&
	    (ifmgd->state == IEEE80211_STA_MLME_AUTHENTICATE ||
	     ifmgd->state == IEEE80211_STA_MLME_ASSOCIATE ||
	     ifmgd->state == IEEE80211_STA_MLME_ASSOCIATED)) {
>>>>>>> ded760a1
		ifmgd->state = IEEE80211_STA_MLME_DIRECT_PROBE;
		mod_timer(&ifmgd->timer, jiffies +
				      IEEE80211_RETRY_AUTH_INTERVAL);
	}

	ieee80211_set_disassoc(sdata, true, false, 0);
	ifmgd->flags &= ~IEEE80211_STA_AUTHENTICATED;
<<<<<<< HEAD
=======
	cfg80211_send_rx_deauth(sdata->dev, (u8 *) mgmt, len);
>>>>>>> ded760a1
}


static void ieee80211_rx_mgmt_disassoc(struct ieee80211_sub_if_data *sdata,
				       struct ieee80211_mgmt *mgmt,
				       size_t len)
{
	struct ieee80211_if_managed *ifmgd = &sdata->u.mgd;
	u16 reason_code;

	if (len < 24 + 2)
		return;

	if (memcmp(ifmgd->bssid, mgmt->sa, ETH_ALEN))
		return;

	reason_code = le16_to_cpu(mgmt->u.disassoc.reason_code);

	if (ifmgd->flags & IEEE80211_STA_ASSOCIATED)
		printk(KERN_DEBUG "%s: disassociated (Reason: %u)\n",
				sdata->dev->name, reason_code);

<<<<<<< HEAD
	if (ifmgd->state == IEEE80211_STA_MLME_ASSOCIATED) {
=======
	if (!(ifmgd->flags & IEEE80211_STA_EXT_SME) &&
	    ifmgd->state == IEEE80211_STA_MLME_ASSOCIATED) {
>>>>>>> ded760a1
		ifmgd->state = IEEE80211_STA_MLME_ASSOCIATE;
		mod_timer(&ifmgd->timer, jiffies +
				      IEEE80211_RETRY_AUTH_INTERVAL);
	}

	ieee80211_set_disassoc(sdata, false, false, reason_code);
<<<<<<< HEAD
=======
	cfg80211_send_rx_disassoc(sdata->dev, (u8 *) mgmt, len);
>>>>>>> ded760a1
}


static void ieee80211_rx_mgmt_assoc_resp(struct ieee80211_sub_if_data *sdata,
					 struct ieee80211_mgmt *mgmt,
					 size_t len,
					 int reassoc)
{
	struct ieee80211_if_managed *ifmgd = &sdata->u.mgd;
	struct ieee80211_local *local = sdata->local;
	struct ieee80211_supported_band *sband;
	struct sta_info *sta;
	u32 rates, basic_rates;
	u16 capab_info, status_code, aid;
	struct ieee802_11_elems elems;
	struct ieee80211_bss_conf *bss_conf = &sdata->vif.bss_conf;
	u8 *pos;
	u32 changed = 0;
	int i, j;
	bool have_higher_than_11mbit = false, newsta = false;
	u16 ap_ht_cap_flags;

	/* AssocResp and ReassocResp have identical structure, so process both
	 * of them in this function. */

	if (ifmgd->state != IEEE80211_STA_MLME_ASSOCIATE)
		return;

	if (len < 24 + 6)
		return;

	if (memcmp(ifmgd->bssid, mgmt->sa, ETH_ALEN) != 0)
		return;

	capab_info = le16_to_cpu(mgmt->u.assoc_resp.capab_info);
	status_code = le16_to_cpu(mgmt->u.assoc_resp.status_code);
	aid = le16_to_cpu(mgmt->u.assoc_resp.aid);

	printk(KERN_DEBUG "%s: RX %sssocResp from %pM (capab=0x%x "
	       "status=%d aid=%d)\n",
	       sdata->dev->name, reassoc ? "Rea" : "A", mgmt->sa,
	       capab_info, status_code, (u16)(aid & ~(BIT(15) | BIT(14))));

	pos = mgmt->u.assoc_resp.variable;
	ieee802_11_parse_elems(pos, len - (pos - (u8 *) mgmt), &elems);

	if (status_code == WLAN_STATUS_ASSOC_REJECTED_TEMPORARILY &&
	    elems.timeout_int && elems.timeout_int_len == 5 &&
	    elems.timeout_int[0] == WLAN_TIMEOUT_ASSOC_COMEBACK) {
		u32 tu, ms;
		tu = get_unaligned_le32(elems.timeout_int + 1);
		ms = tu * 1024 / 1000;
		printk(KERN_DEBUG "%s: AP rejected association temporarily; "
		       "comeback duration %u TU (%u ms)\n",
		       sdata->dev->name, tu, ms);
		if (ms > IEEE80211_ASSOC_TIMEOUT)
			mod_timer(&ifmgd->timer,
				  jiffies + msecs_to_jiffies(ms));
		return;
	}

	if (status_code != WLAN_STATUS_SUCCESS) {
		printk(KERN_DEBUG "%s: AP denied association (code=%d)\n",
		       sdata->dev->name, status_code);
		/* if this was a reassociation, ensure we try a "full"
		 * association next time. This works around some broken APs
		 * which do not correctly reject reassociation requests. */
		ifmgd->flags &= ~IEEE80211_STA_PREV_BSSID_SET;
		return;
	}

	if ((aid & (BIT(15) | BIT(14))) != (BIT(15) | BIT(14)))
		printk(KERN_DEBUG "%s: invalid aid value %d; bits 15:14 not "
		       "set\n", sdata->dev->name, aid);
	aid &= ~(BIT(15) | BIT(14));

	if (!elems.supp_rates) {
		printk(KERN_DEBUG "%s: no SuppRates element in AssocResp\n",
		       sdata->dev->name);
		return;
	}

	printk(KERN_DEBUG "%s: associated\n", sdata->dev->name);
	ifmgd->aid = aid;
	ifmgd->ap_capab = capab_info;

	kfree(ifmgd->assocresp_ies);
	ifmgd->assocresp_ies_len = len - (pos - (u8 *) mgmt);
	ifmgd->assocresp_ies = kmalloc(ifmgd->assocresp_ies_len, GFP_KERNEL);
	if (ifmgd->assocresp_ies)
		memcpy(ifmgd->assocresp_ies, pos, ifmgd->assocresp_ies_len);

	rcu_read_lock();

	/* Add STA entry for the AP */
	sta = sta_info_get(local, ifmgd->bssid);
	if (!sta) {
		newsta = true;

		sta = sta_info_alloc(sdata, ifmgd->bssid, GFP_ATOMIC);
		if (!sta) {
			printk(KERN_DEBUG "%s: failed to alloc STA entry for"
			       " the AP\n", sdata->dev->name);
			rcu_read_unlock();
			return;
		}

		/* update new sta with its last rx activity */
		sta->last_rx = jiffies;
	}

	/*
	 * FIXME: Do we really need to update the sta_info's information here?
	 *	  We already know about the AP (we found it in our list) so it
	 *	  should already be filled with the right info, no?
	 *	  As is stands, all this is racy because typically we assume
	 *	  the information that is filled in here (except flags) doesn't
	 *	  change while a STA structure is alive. As such, it should move
	 *	  to between the sta_info_alloc() and sta_info_insert() above.
	 */

	set_sta_flags(sta, WLAN_STA_AUTH | WLAN_STA_ASSOC | WLAN_STA_ASSOC_AP |
			   WLAN_STA_AUTHORIZED);

	rates = 0;
	basic_rates = 0;
	sband = local->hw.wiphy->bands[local->hw.conf.channel->band];

	for (i = 0; i < elems.supp_rates_len; i++) {
		int rate = (elems.supp_rates[i] & 0x7f) * 5;
		bool is_basic = !!(elems.supp_rates[i] & 0x80);

		if (rate > 110)
			have_higher_than_11mbit = true;

		for (j = 0; j < sband->n_bitrates; j++) {
			if (sband->bitrates[j].bitrate == rate) {
				rates |= BIT(j);
				if (is_basic)
					basic_rates |= BIT(j);
				break;
			}
		}
	}

	for (i = 0; i < elems.ext_supp_rates_len; i++) {
		int rate = (elems.ext_supp_rates[i] & 0x7f) * 5;
		bool is_basic = !!(elems.supp_rates[i] & 0x80);

		if (rate > 110)
			have_higher_than_11mbit = true;

		for (j = 0; j < sband->n_bitrates; j++) {
			if (sband->bitrates[j].bitrate == rate) {
				rates |= BIT(j);
				if (is_basic)
					basic_rates |= BIT(j);
				break;
			}
		}
	}

	sta->sta.supp_rates[local->hw.conf.channel->band] = rates;
	sdata->vif.bss_conf.basic_rates = basic_rates;

	/* cf. IEEE 802.11 9.2.12 */
	if (local->hw.conf.channel->band == IEEE80211_BAND_2GHZ &&
	    have_higher_than_11mbit)
		sdata->flags |= IEEE80211_SDATA_OPERATING_GMODE;
	else
		sdata->flags &= ~IEEE80211_SDATA_OPERATING_GMODE;

	/* If TKIP/WEP is used, no need to parse AP's HT capabilities */
	if (elems.ht_cap_elem && !(ifmgd->flags & IEEE80211_STA_TKIP_WEP_USED))
		ieee80211_ht_cap_ie_to_sta_ht_cap(sband,
				elems.ht_cap_elem, &sta->sta.ht_cap);

	ap_ht_cap_flags = sta->sta.ht_cap.cap;

	rate_control_rate_init(sta);

	if (ifmgd->flags & IEEE80211_STA_MFP_ENABLED)
		set_sta_flags(sta, WLAN_STA_MFP);

	if (elems.wmm_param)
		set_sta_flags(sta, WLAN_STA_WME);

	if (newsta) {
		int err = sta_info_insert(sta);
		if (err) {
			printk(KERN_DEBUG "%s: failed to insert STA entry for"
			       " the AP (error %d)\n", sdata->dev->name, err);
			rcu_read_unlock();
			return;
		}
	}

	rcu_read_unlock();

	if (elems.wmm_param)
		ieee80211_sta_wmm_params(local, ifmgd, elems.wmm_param,
					 elems.wmm_param_len);

	if (elems.ht_info_elem && elems.wmm_param &&
	    (ifmgd->flags & IEEE80211_STA_WMM_ENABLED) &&
	    !(ifmgd->flags & IEEE80211_STA_TKIP_WEP_USED))
		changed |= ieee80211_enable_ht(sdata, elems.ht_info_elem,
					       ap_ht_cap_flags);

	/* set AID and assoc capability,
	 * ieee80211_set_associated() will tell the driver */
	bss_conf->aid = aid;
	bss_conf->assoc_capability = capab_info;
	ieee80211_set_associated(sdata, changed);

	ieee80211_associated(sdata);
<<<<<<< HEAD
=======
	cfg80211_send_rx_assoc(sdata->dev, (u8 *) mgmt, len);
>>>>>>> ded760a1
}


static void ieee80211_rx_bss_info(struct ieee80211_sub_if_data *sdata,
				  struct ieee80211_mgmt *mgmt,
				  size_t len,
				  struct ieee80211_rx_status *rx_status,
				  struct ieee802_11_elems *elems,
				  bool beacon)
{
	struct ieee80211_local *local = sdata->local;
	int freq;
	struct ieee80211_bss *bss;
	struct ieee80211_channel *channel;

	if (elems->ds_params && elems->ds_params_len == 1)
		freq = ieee80211_channel_to_frequency(elems->ds_params[0]);
	else
		freq = rx_status->freq;

	channel = ieee80211_get_channel(local->hw.wiphy, freq);

	if (!channel || channel->flags & IEEE80211_CHAN_DISABLED)
		return;

	bss = ieee80211_bss_info_update(local, rx_status, mgmt, len, elems,
					channel, beacon);
	if (!bss)
		return;

	if (elems->ch_switch_elem && (elems->ch_switch_elem_len == 3) &&
	    (memcmp(mgmt->bssid, sdata->u.mgd.bssid, ETH_ALEN) == 0)) {
		struct ieee80211_channel_sw_ie *sw_elem =
			(struct ieee80211_channel_sw_ie *)elems->ch_switch_elem;
		ieee80211_process_chanswitch(sdata, sw_elem, bss);
	}

	ieee80211_rx_bss_put(local, bss);
}


static void ieee80211_rx_mgmt_probe_resp(struct ieee80211_sub_if_data *sdata,
					 struct ieee80211_mgmt *mgmt,
					 size_t len,
					 struct ieee80211_rx_status *rx_status)
{
	size_t baselen;
	struct ieee802_11_elems elems;

	if (memcmp(mgmt->da, sdata->dev->dev_addr, ETH_ALEN))
		return; /* ignore ProbeResp to foreign address */

	baselen = (u8 *) mgmt->u.probe_resp.variable - (u8 *) mgmt;
	if (baselen > len)
		return;

	ieee802_11_parse_elems(mgmt->u.probe_resp.variable, len - baselen,
				&elems);

	ieee80211_rx_bss_info(sdata, mgmt, len, rx_status, &elems, false);

	/* direct probe may be part of the association flow */
	if (test_and_clear_bit(IEEE80211_STA_REQ_DIRECT_PROBE,
	    &sdata->u.mgd.request)) {
		printk(KERN_DEBUG "%s direct probe responded\n",
		       sdata->dev->name);
		ieee80211_authenticate(sdata);
	}
}

static void ieee80211_rx_mgmt_beacon(struct ieee80211_sub_if_data *sdata,
				     struct ieee80211_mgmt *mgmt,
				     size_t len,
				     struct ieee80211_rx_status *rx_status)
{
	struct ieee80211_if_managed *ifmgd;
	size_t baselen;
	struct ieee802_11_elems elems;
	struct ieee80211_local *local = sdata->local;
	u32 changed = 0;
	bool erp_valid, directed_tim;
	u8 erp_value = 0;

	/* Process beacon from the current BSS */
	baselen = (u8 *) mgmt->u.beacon.variable - (u8 *) mgmt;
	if (baselen > len)
		return;

	ieee802_11_parse_elems(mgmt->u.beacon.variable, len - baselen, &elems);

	ieee80211_rx_bss_info(sdata, mgmt, len, rx_status, &elems, true);

	if (sdata->vif.type != NL80211_IFTYPE_STATION)
		return;

	ifmgd = &sdata->u.mgd;

	if (!(ifmgd->flags & IEEE80211_STA_ASSOCIATED) ||
	    memcmp(ifmgd->bssid, mgmt->bssid, ETH_ALEN) != 0)
<<<<<<< HEAD
		return;

	if (rx_status->freq != local->hw.conf.channel->center_freq)
		return;

=======
		return;

	if (rx_status->freq != local->hw.conf.channel->center_freq)
		return;

>>>>>>> ded760a1
	ieee80211_sta_wmm_params(local, ifmgd, elems.wmm_param,
				 elems.wmm_param_len);

	if (local->hw.flags & IEEE80211_HW_PS_NULLFUNC_STACK) {
		directed_tim = ieee80211_check_tim(&elems, ifmgd->aid);

		if (directed_tim) {
			if (local->hw.conf.dynamic_ps_timeout > 0) {
				local->hw.conf.flags &= ~IEEE80211_CONF_PS;
				ieee80211_hw_config(local,
						    IEEE80211_CONF_CHANGE_PS);
				ieee80211_send_nullfunc(local, sdata, 0);
			} else {
				local->pspolling = true;

				/*
				 * Here is assumed that the driver will be
				 * able to send ps-poll frame and receive a
				 * response even though power save mode is
				 * enabled, but some drivers might require
				 * to disable power save here. This needs
				 * to be investigated.
				 */
				ieee80211_send_pspoll(local, sdata);
			}
		}
	}

	if (elems.erp_info && elems.erp_info_len >= 1) {
		erp_valid = true;
		erp_value = elems.erp_info[0];
	} else {
		erp_valid = false;
	}
	changed |= ieee80211_handle_bss_capability(sdata,
			le16_to_cpu(mgmt->u.beacon.capab_info),
			erp_valid, erp_value);


	if (elems.ht_cap_elem && elems.ht_info_elem && elems.wmm_param &&
	    !(ifmgd->flags & IEEE80211_STA_TKIP_WEP_USED)) {
		struct sta_info *sta;
		struct ieee80211_supported_band *sband;
		u16 ap_ht_cap_flags;

		rcu_read_lock();

		sta = sta_info_get(local, ifmgd->bssid);
		if (!sta) {
			rcu_read_unlock();
			return;
		}

		sband = local->hw.wiphy->bands[local->hw.conf.channel->band];

		ieee80211_ht_cap_ie_to_sta_ht_cap(sband,
				elems.ht_cap_elem, &sta->sta.ht_cap);

		ap_ht_cap_flags = sta->sta.ht_cap.cap;

		rcu_read_unlock();

		changed |= ieee80211_enable_ht(sdata, elems.ht_info_elem,
					       ap_ht_cap_flags);
	}

	if (elems.country_elem) {
		/* Note we are only reviewing this on beacons
		 * for the BSSID we are associated to */
		regulatory_hint_11d(local->hw.wiphy,
			elems.country_elem, elems.country_elem_len);

		/* TODO: IBSS also needs this */
		if (elems.pwr_constr_elem)
			ieee80211_handle_pwr_constr(sdata,
				le16_to_cpu(mgmt->u.probe_resp.capab_info),
				elems.pwr_constr_elem,
				elems.pwr_constr_elem_len);
	}

	ieee80211_bss_info_change_notify(sdata, changed);
}

ieee80211_rx_result ieee80211_sta_rx_mgmt(struct ieee80211_sub_if_data *sdata,
					  struct sk_buff *skb,
					  struct ieee80211_rx_status *rx_status)
{
	struct ieee80211_local *local = sdata->local;
	struct ieee80211_mgmt *mgmt;
	u16 fc;

	if (skb->len < 24)
		return RX_DROP_MONITOR;

	mgmt = (struct ieee80211_mgmt *) skb->data;
	fc = le16_to_cpu(mgmt->frame_control);

	switch (fc & IEEE80211_FCTL_STYPE) {
	case IEEE80211_STYPE_PROBE_REQ:
	case IEEE80211_STYPE_PROBE_RESP:
	case IEEE80211_STYPE_BEACON:
		memcpy(skb->cb, rx_status, sizeof(*rx_status));
	case IEEE80211_STYPE_AUTH:
	case IEEE80211_STYPE_ASSOC_RESP:
	case IEEE80211_STYPE_REASSOC_RESP:
	case IEEE80211_STYPE_DEAUTH:
	case IEEE80211_STYPE_DISASSOC:
		skb_queue_tail(&sdata->u.mgd.skb_queue, skb);
		queue_work(local->hw.workqueue, &sdata->u.mgd.work);
		return RX_QUEUED;
	}

	return RX_DROP_MONITOR;
}

static void ieee80211_sta_rx_queued_mgmt(struct ieee80211_sub_if_data *sdata,
					 struct sk_buff *skb)
{
	struct ieee80211_rx_status *rx_status;
	struct ieee80211_mgmt *mgmt;
	u16 fc;

	rx_status = (struct ieee80211_rx_status *) skb->cb;
	mgmt = (struct ieee80211_mgmt *) skb->data;
	fc = le16_to_cpu(mgmt->frame_control);

	switch (fc & IEEE80211_FCTL_STYPE) {
	case IEEE80211_STYPE_PROBE_RESP:
		ieee80211_rx_mgmt_probe_resp(sdata, mgmt, skb->len,
					     rx_status);
		break;
	case IEEE80211_STYPE_BEACON:
		ieee80211_rx_mgmt_beacon(sdata, mgmt, skb->len,
					 rx_status);
		break;
	case IEEE80211_STYPE_AUTH:
		ieee80211_rx_mgmt_auth(sdata, mgmt, skb->len);
		break;
	case IEEE80211_STYPE_ASSOC_RESP:
		ieee80211_rx_mgmt_assoc_resp(sdata, mgmt, skb->len, 0);
		break;
	case IEEE80211_STYPE_REASSOC_RESP:
		ieee80211_rx_mgmt_assoc_resp(sdata, mgmt, skb->len, 1);
		break;
	case IEEE80211_STYPE_DEAUTH:
		ieee80211_rx_mgmt_deauth(sdata, mgmt, skb->len);
		break;
	case IEEE80211_STYPE_DISASSOC:
		ieee80211_rx_mgmt_disassoc(sdata, mgmt, skb->len);
		break;
	}

	kfree_skb(skb);
}

static void ieee80211_sta_timer(unsigned long data)
{
	struct ieee80211_sub_if_data *sdata =
		(struct ieee80211_sub_if_data *) data;
	struct ieee80211_if_managed *ifmgd = &sdata->u.mgd;
	struct ieee80211_local *local = sdata->local;

	set_bit(IEEE80211_STA_REQ_RUN, &ifmgd->request);
	queue_work(local->hw.workqueue, &ifmgd->work);
}

static void ieee80211_sta_reset_auth(struct ieee80211_sub_if_data *sdata)
{
	struct ieee80211_if_managed *ifmgd = &sdata->u.mgd;
	struct ieee80211_local *local = sdata->local;

	if (local->ops->reset_tsf) {
		/* Reset own TSF to allow time synchronization work. */
		local->ops->reset_tsf(local_to_hw(local));
	}

	ifmgd->wmm_last_param_set = -1; /* allow any WMM update */


	if (ifmgd->auth_algs & IEEE80211_AUTH_ALG_OPEN)
		ifmgd->auth_alg = WLAN_AUTH_OPEN;
	else if (ifmgd->auth_algs & IEEE80211_AUTH_ALG_SHARED_KEY)
		ifmgd->auth_alg = WLAN_AUTH_SHARED_KEY;
	else if (ifmgd->auth_algs & IEEE80211_AUTH_ALG_LEAP)
		ifmgd->auth_alg = WLAN_AUTH_LEAP;
<<<<<<< HEAD
=======
	else if (ifmgd->auth_algs & IEEE80211_AUTH_ALG_FT)
		ifmgd->auth_alg = WLAN_AUTH_FT;
>>>>>>> ded760a1
	else
		ifmgd->auth_alg = WLAN_AUTH_OPEN;
	ifmgd->auth_transaction = -1;
	ifmgd->flags &= ~IEEE80211_STA_ASSOCIATED;
	ifmgd->assoc_scan_tries = 0;
	ifmgd->direct_probe_tries = 0;
	ifmgd->auth_tries = 0;
	ifmgd->assoc_tries = 0;
	netif_tx_stop_all_queues(sdata->dev);
	netif_carrier_off(sdata->dev);
}

static int ieee80211_sta_config_auth(struct ieee80211_sub_if_data *sdata)
{
	struct ieee80211_if_managed *ifmgd = &sdata->u.mgd;
	struct ieee80211_local *local = sdata->local;
	struct ieee80211_bss *bss;
	u8 *bssid = ifmgd->bssid, *ssid = ifmgd->ssid;
	u8 ssid_len = ifmgd->ssid_len;
	u16 capa_mask = WLAN_CAPABILITY_ESS;
	u16 capa_val = WLAN_CAPABILITY_ESS;
	struct ieee80211_channel *chan = local->oper_channel;

<<<<<<< HEAD
	if (ifmgd->flags & (IEEE80211_STA_AUTO_SSID_SEL |
=======
	if (!(ifmgd->flags & IEEE80211_STA_EXT_SME) &&
	    ifmgd->flags & (IEEE80211_STA_AUTO_SSID_SEL |
>>>>>>> ded760a1
			    IEEE80211_STA_AUTO_BSSID_SEL |
			    IEEE80211_STA_AUTO_CHANNEL_SEL)) {
		capa_mask |= WLAN_CAPABILITY_PRIVACY;
		if (sdata->default_key)
			capa_val |= WLAN_CAPABILITY_PRIVACY;
	}

	if (ifmgd->flags & IEEE80211_STA_AUTO_CHANNEL_SEL)
		chan = NULL;
<<<<<<< HEAD

	if (ifmgd->flags & IEEE80211_STA_AUTO_BSSID_SEL)
		bssid = NULL;

=======

	if (ifmgd->flags & IEEE80211_STA_AUTO_BSSID_SEL)
		bssid = NULL;

>>>>>>> ded760a1
	if (ifmgd->flags & IEEE80211_STA_AUTO_SSID_SEL) {
		ssid = NULL;
		ssid_len = 0;
	}
<<<<<<< HEAD

	bss = (void *)cfg80211_get_bss(local->hw.wiphy, chan,
				       bssid, ssid, ssid_len,
				       capa_mask, capa_val);

=======

	bss = (void *)cfg80211_get_bss(local->hw.wiphy, chan,
				       bssid, ssid, ssid_len,
				       capa_mask, capa_val);

>>>>>>> ded760a1
	if (bss) {
		ieee80211_set_freq(sdata, bss->cbss.channel->center_freq);
		if (!(ifmgd->flags & IEEE80211_STA_SSID_SET))
			ieee80211_sta_set_ssid(sdata, bss->ssid,
					       bss->ssid_len);
		ieee80211_sta_set_bssid(sdata, bss->cbss.bssid);
		ieee80211_sta_def_wmm_params(sdata, bss->supp_rates_len,
						    bss->supp_rates);
		if (sdata->u.mgd.mfp == IEEE80211_MFP_REQUIRED)
			sdata->u.mgd.flags |= IEEE80211_STA_MFP_ENABLED;
		else
			sdata->u.mgd.flags &= ~IEEE80211_STA_MFP_ENABLED;

		/* Send out direct probe if no probe resp was received or
		 * the one we have is outdated
		 */
		if (!bss->last_probe_resp ||
		    time_after(jiffies, bss->last_probe_resp
					+ IEEE80211_SCAN_RESULT_EXPIRE))
			ifmgd->state = IEEE80211_STA_MLME_DIRECT_PROBE;
		else
			ifmgd->state = IEEE80211_STA_MLME_AUTHENTICATE;

		ieee80211_rx_bss_put(local, bss);
		ieee80211_sta_reset_auth(sdata);
		return 0;
	} else {
		if (ifmgd->assoc_scan_tries < IEEE80211_ASSOC_SCANS_MAX_TRIES) {
			ifmgd->assoc_scan_tries++;
			/* XXX maybe racy? */
			if (local->scan_req)
				return -1;
			memcpy(local->int_scan_req.ssids[0].ssid,
			       ifmgd->ssid, IEEE80211_MAX_SSID_LEN);
			if (ifmgd->flags & IEEE80211_STA_AUTO_SSID_SEL)
				local->int_scan_req.ssids[0].ssid_len = 0;
			else
				local->int_scan_req.ssids[0].ssid_len = ifmgd->ssid_len;

			if (ieee80211_start_scan(sdata, &local->int_scan_req))
				ieee80211_scan_failed(local);

			ifmgd->state = IEEE80211_STA_MLME_AUTHENTICATE;
			set_bit(IEEE80211_STA_REQ_AUTH, &ifmgd->request);
		} else {
			ifmgd->assoc_scan_tries = 0;
			ifmgd->state = IEEE80211_STA_MLME_DISABLED;
		}
	}
	return -1;
}


static void ieee80211_sta_work(struct work_struct *work)
{
	struct ieee80211_sub_if_data *sdata =
		container_of(work, struct ieee80211_sub_if_data, u.mgd.work);
	struct ieee80211_local *local = sdata->local;
	struct ieee80211_if_managed *ifmgd;
	struct sk_buff *skb;

	if (!netif_running(sdata->dev))
		return;

	if (local->sw_scanning || local->hw_scanning)
		return;

	if (WARN_ON(sdata->vif.type != NL80211_IFTYPE_STATION))
		return;
	ifmgd = &sdata->u.mgd;

	while ((skb = skb_dequeue(&ifmgd->skb_queue)))
		ieee80211_sta_rx_queued_mgmt(sdata, skb);

	if (ifmgd->state != IEEE80211_STA_MLME_DIRECT_PROBE &&
	    ifmgd->state != IEEE80211_STA_MLME_AUTHENTICATE &&
	    ifmgd->state != IEEE80211_STA_MLME_ASSOCIATE &&
	    test_and_clear_bit(IEEE80211_STA_REQ_SCAN, &ifmgd->request)) {
		/*
		 * The call to ieee80211_start_scan can fail but ieee80211_request_scan
		 * (which queued ieee80211_sta_work) did not return an error. Thus, call
		 * ieee80211_scan_failed here if ieee80211_start_scan fails in order to
		 * notify the scan requester.
		 */
		if (ieee80211_start_scan(sdata, local->scan_req))
			ieee80211_scan_failed(local);
		return;
	}

	if (test_and_clear_bit(IEEE80211_STA_REQ_AUTH, &ifmgd->request)) {
		if (ieee80211_sta_config_auth(sdata))
			return;
		clear_bit(IEEE80211_STA_REQ_RUN, &ifmgd->request);
	} else if (!test_and_clear_bit(IEEE80211_STA_REQ_RUN, &ifmgd->request))
		return;

	switch (ifmgd->state) {
	case IEEE80211_STA_MLME_DISABLED:
		break;
	case IEEE80211_STA_MLME_DIRECT_PROBE:
		ieee80211_direct_probe(sdata);
		break;
	case IEEE80211_STA_MLME_AUTHENTICATE:
		ieee80211_authenticate(sdata);
		break;
	case IEEE80211_STA_MLME_ASSOCIATE:
		ieee80211_associate(sdata);
		break;
	case IEEE80211_STA_MLME_ASSOCIATED:
		ieee80211_associated(sdata);
		break;
	default:
		WARN_ON(1);
		break;
	}

	if (ieee80211_privacy_mismatch(sdata)) {
		printk(KERN_DEBUG "%s: privacy configuration mismatch and "
		       "mixed-cell disabled - disassociate\n", sdata->dev->name);

		ieee80211_set_disassoc(sdata, false, true,
					WLAN_REASON_UNSPECIFIED);
	}
}

static void ieee80211_restart_sta_timer(struct ieee80211_sub_if_data *sdata)
{
	if (sdata->vif.type == NL80211_IFTYPE_STATION)
		queue_work(sdata->local->hw.workqueue,
			   &sdata->u.mgd.work);
}

/* interface setup */
void ieee80211_sta_setup_sdata(struct ieee80211_sub_if_data *sdata)
{
	struct ieee80211_if_managed *ifmgd;

	ifmgd = &sdata->u.mgd;
	INIT_WORK(&ifmgd->work, ieee80211_sta_work);
	INIT_WORK(&ifmgd->chswitch_work, ieee80211_chswitch_work);
	setup_timer(&ifmgd->timer, ieee80211_sta_timer,
		    (unsigned long) sdata);
	setup_timer(&ifmgd->chswitch_timer, ieee80211_chswitch_timer,
		    (unsigned long) sdata);
	skb_queue_head_init(&ifmgd->skb_queue);

	ifmgd->capab = WLAN_CAPABILITY_ESS;
	ifmgd->auth_algs = IEEE80211_AUTH_ALG_OPEN |
		IEEE80211_AUTH_ALG_SHARED_KEY;
	ifmgd->flags |= IEEE80211_STA_CREATE_IBSS |
		IEEE80211_STA_AUTO_BSSID_SEL |
		IEEE80211_STA_AUTO_CHANNEL_SEL;
<<<<<<< HEAD
	if (ieee80211_num_regular_queues(&sdata->local->hw) >= 4)
=======
	if (sdata->local->hw.queues >= 4)
>>>>>>> ded760a1
		ifmgd->flags |= IEEE80211_STA_WMM_ENABLED;
}

/* configuration hooks */
void ieee80211_sta_req_auth(struct ieee80211_sub_if_data *sdata)
{
	struct ieee80211_if_managed *ifmgd = &sdata->u.mgd;
	struct ieee80211_local *local = sdata->local;

	if (WARN_ON(sdata->vif.type != NL80211_IFTYPE_STATION))
		return;

	if ((ifmgd->flags & (IEEE80211_STA_BSSID_SET |
			     IEEE80211_STA_AUTO_BSSID_SEL)) &&
	    (ifmgd->flags & (IEEE80211_STA_SSID_SET |
			     IEEE80211_STA_AUTO_SSID_SEL))) {

		if (ifmgd->state == IEEE80211_STA_MLME_ASSOCIATED)
			ieee80211_set_disassoc(sdata, true, true,
					       WLAN_REASON_DEAUTH_LEAVING);

<<<<<<< HEAD
		set_bit(IEEE80211_STA_REQ_AUTH, &ifmgd->request);
=======
		if (!(ifmgd->flags & IEEE80211_STA_EXT_SME) ||
		    ifmgd->state != IEEE80211_STA_MLME_ASSOCIATE)
			set_bit(IEEE80211_STA_REQ_AUTH, &ifmgd->request);
		else if (ifmgd->flags & IEEE80211_STA_EXT_SME)
			set_bit(IEEE80211_STA_REQ_RUN, &ifmgd->request);
>>>>>>> ded760a1
		queue_work(local->hw.workqueue, &ifmgd->work);
	}
}

int ieee80211_sta_commit(struct ieee80211_sub_if_data *sdata)
{
	struct ieee80211_if_managed *ifmgd = &sdata->u.mgd;

<<<<<<< HEAD
	ifmgd->flags &= ~IEEE80211_STA_PREV_BSSID_SET;

=======
>>>>>>> ded760a1
	if (ifmgd->ssid_len)
		ifmgd->flags |= IEEE80211_STA_SSID_SET;
	else
		ifmgd->flags &= ~IEEE80211_STA_SSID_SET;

	return 0;
}

int ieee80211_sta_set_ssid(struct ieee80211_sub_if_data *sdata, char *ssid, size_t len)
{
	struct ieee80211_if_managed *ifmgd;

	if (len > IEEE80211_MAX_SSID_LEN)
		return -EINVAL;

	ifmgd = &sdata->u.mgd;

	if (ifmgd->ssid_len != len || memcmp(ifmgd->ssid, ssid, len) != 0) {
<<<<<<< HEAD
=======
		/*
		 * Do not use reassociation if SSID is changed (different ESS).
		 */
		ifmgd->flags &= ~IEEE80211_STA_PREV_BSSID_SET;
>>>>>>> ded760a1
		memset(ifmgd->ssid, 0, sizeof(ifmgd->ssid));
		memcpy(ifmgd->ssid, ssid, len);
		ifmgd->ssid_len = len;
	}

	return ieee80211_sta_commit(sdata);
}

int ieee80211_sta_get_ssid(struct ieee80211_sub_if_data *sdata, char *ssid, size_t *len)
{
	struct ieee80211_if_managed *ifmgd = &sdata->u.mgd;
	memcpy(ssid, ifmgd->ssid, ifmgd->ssid_len);
	*len = ifmgd->ssid_len;
	return 0;
}

int ieee80211_sta_set_bssid(struct ieee80211_sub_if_data *sdata, u8 *bssid)
{
	struct ieee80211_if_managed *ifmgd = &sdata->u.mgd;

	if (is_valid_ether_addr(bssid)) {
		memcpy(ifmgd->bssid, bssid, ETH_ALEN);
		ifmgd->flags |= IEEE80211_STA_BSSID_SET;
	} else {
		memset(ifmgd->bssid, 0, ETH_ALEN);
		ifmgd->flags &= ~IEEE80211_STA_BSSID_SET;
	}

	if (netif_running(sdata->dev)) {
		if (ieee80211_if_config(sdata, IEEE80211_IFCC_BSSID)) {
			printk(KERN_DEBUG "%s: Failed to config new BSSID to "
			       "the low-level driver\n", sdata->dev->name);
		}
	}

	return ieee80211_sta_commit(sdata);
}

int ieee80211_sta_set_extra_ie(struct ieee80211_sub_if_data *sdata,
			       const char *ie, size_t len)
{
	struct ieee80211_if_managed *ifmgd = &sdata->u.mgd;

	kfree(ifmgd->extra_ie);
	if (len == 0) {
		ifmgd->extra_ie = NULL;
		ifmgd->extra_ie_len = 0;
		return 0;
	}
	ifmgd->extra_ie = kmalloc(len, GFP_KERNEL);
	if (!ifmgd->extra_ie) {
		ifmgd->extra_ie_len = 0;
		return -ENOMEM;
	}
	memcpy(ifmgd->extra_ie, ie, len);
	ifmgd->extra_ie_len = len;
	return 0;
}

int ieee80211_sta_deauthenticate(struct ieee80211_sub_if_data *sdata, u16 reason)
{
	printk(KERN_DEBUG "%s: deauthenticating by local choice (reason=%d)\n",
	       sdata->dev->name, reason);

	if (sdata->vif.type != NL80211_IFTYPE_STATION)
		return -EINVAL;

	ieee80211_set_disassoc(sdata, true, true, reason);
	return 0;
}

int ieee80211_sta_disassociate(struct ieee80211_sub_if_data *sdata, u16 reason)
{
	struct ieee80211_if_managed *ifmgd = &sdata->u.mgd;

	printk(KERN_DEBUG "%s: disassociating by local choice (reason=%d)\n",
	       sdata->dev->name, reason);

	if (sdata->vif.type != NL80211_IFTYPE_STATION)
		return -EINVAL;

	if (!(ifmgd->flags & IEEE80211_STA_ASSOCIATED))
		return -ENOLINK;

	ieee80211_set_disassoc(sdata, false, true, reason);
	return 0;
}

/* scan finished notification */
void ieee80211_mlme_notify_scan_completed(struct ieee80211_local *local)
{
	struct ieee80211_sub_if_data *sdata = local->scan_sdata;

	/* Restart STA timers */
	rcu_read_lock();
	list_for_each_entry_rcu(sdata, &local->interfaces, list)
		ieee80211_restart_sta_timer(sdata);
	rcu_read_unlock();
}

void ieee80211_dynamic_ps_disable_work(struct work_struct *work)
{
	struct ieee80211_local *local =
		container_of(work, struct ieee80211_local,
			     dynamic_ps_disable_work);

	if (local->hw.conf.flags & IEEE80211_CONF_PS) {
		local->hw.conf.flags &= ~IEEE80211_CONF_PS;
		ieee80211_hw_config(local, IEEE80211_CONF_CHANGE_PS);
	}

	ieee80211_wake_queues_by_reason(&local->hw,
					IEEE80211_QUEUE_STOP_REASON_PS);
}

void ieee80211_dynamic_ps_enable_work(struct work_struct *work)
{
	struct ieee80211_local *local =
		container_of(work, struct ieee80211_local,
			     dynamic_ps_enable_work);
	struct ieee80211_sub_if_data *sdata = local->scan_sdata;

	if (local->hw.conf.flags & IEEE80211_CONF_PS)
		return;

	if (local->hw.flags & IEEE80211_HW_PS_NULLFUNC_STACK)
		ieee80211_send_nullfunc(local, sdata, 1);

	local->hw.conf.flags |= IEEE80211_CONF_PS;
	ieee80211_hw_config(local, IEEE80211_CONF_CHANGE_PS);
}

void ieee80211_dynamic_ps_timer(unsigned long data)
{
	struct ieee80211_local *local = (void *) data;

	queue_work(local->hw.workqueue, &local->dynamic_ps_enable_work);
}

void ieee80211_send_nullfunc(struct ieee80211_local *local,
			     struct ieee80211_sub_if_data *sdata,
			     int powersave)
{
	struct sk_buff *skb;
	struct ieee80211_hdr *nullfunc;
	__le16 fc;

	if (WARN_ON(sdata->vif.type != NL80211_IFTYPE_STATION))
		return;

	skb = dev_alloc_skb(local->hw.extra_tx_headroom + 24);
	if (!skb) {
		printk(KERN_DEBUG "%s: failed to allocate buffer for nullfunc "
		       "frame\n", sdata->dev->name);
		return;
	}
	skb_reserve(skb, local->hw.extra_tx_headroom);

	nullfunc = (struct ieee80211_hdr *) skb_put(skb, 24);
	memset(nullfunc, 0, 24);
	fc = cpu_to_le16(IEEE80211_FTYPE_DATA | IEEE80211_STYPE_NULLFUNC |
			 IEEE80211_FCTL_TODS);
	if (powersave)
		fc |= cpu_to_le16(IEEE80211_FCTL_PM);
	nullfunc->frame_control = fc;
	memcpy(nullfunc->addr1, sdata->u.mgd.bssid, ETH_ALEN);
	memcpy(nullfunc->addr2, sdata->dev->dev_addr, ETH_ALEN);
	memcpy(nullfunc->addr3, sdata->u.mgd.bssid, ETH_ALEN);

	ieee80211_tx_skb(sdata, skb, 0);
}<|MERGE_RESOLUTION|>--- conflicted
+++ resolved
@@ -82,52 +82,23 @@
 
 /* frame sending functions */
 
-<<<<<<< HEAD
-static void add_extra_ies(struct sk_buff *skb, u8 *ies, size_t ies_len)
-{
-	if (ies)
-		memcpy(skb_put(skb, ies_len), ies, ies_len);
-}
-
-=======
->>>>>>> ded760a1
 static void ieee80211_send_assoc(struct ieee80211_sub_if_data *sdata)
 {
 	struct ieee80211_if_managed *ifmgd = &sdata->u.mgd;
 	struct ieee80211_local *local = sdata->local;
 	struct sk_buff *skb;
 	struct ieee80211_mgmt *mgmt;
-<<<<<<< HEAD
-	u8 *pos, *ies, *ht_ie, *e_ies;
-=======
 	u8 *pos, *ies, *ht_ie;
->>>>>>> ded760a1
 	int i, len, count, rates_len, supp_rates_len;
 	u16 capab;
 	struct ieee80211_bss *bss;
 	int wmm = 0;
 	struct ieee80211_supported_band *sband;
 	u32 rates = 0;
-<<<<<<< HEAD
-	size_t e_ies_len;
-
-	if (ifmgd->flags & IEEE80211_IBSS_PREV_BSSID_SET) {
-		e_ies = sdata->u.mgd.ie_reassocreq;
-		e_ies_len = sdata->u.mgd.ie_reassocreq_len;
-	} else {
-		e_ies = sdata->u.mgd.ie_assocreq;
-		e_ies_len = sdata->u.mgd.ie_assocreq_len;
-	}
-
-	skb = dev_alloc_skb(local->hw.extra_tx_headroom +
-			    sizeof(*mgmt) + 200 + ifmgd->extra_ie_len +
-			    ifmgd->ssid_len + e_ies_len);
-=======
 
 	skb = dev_alloc_skb(local->hw.extra_tx_headroom +
 			    sizeof(*mgmt) + 200 + ifmgd->extra_ie_len +
 			    ifmgd->ssid_len);
->>>>>>> ded760a1
 	if (!skb) {
 		printk(KERN_DEBUG "%s: failed to allocate buffer for assoc "
 		       "frame\n", sdata->dev->name);
@@ -318,11 +289,6 @@
 		memcpy(pos, &sband->ht_cap.mcs, sizeof(sband->ht_cap.mcs));
 	}
 
-<<<<<<< HEAD
-	add_extra_ies(skb, e_ies, e_ies_len);
-
-=======
->>>>>>> ded760a1
 	kfree(ifmgd->assocreq_ies);
 	ifmgd->assocreq_ies_len = (skb->data + skb->len) - ies;
 	ifmgd->assocreq_ies = kmalloc(ifmgd->assocreq_ies_len, GFP_KERNEL);
@@ -340,19 +306,8 @@
 	struct ieee80211_if_managed *ifmgd = &sdata->u.mgd;
 	struct sk_buff *skb;
 	struct ieee80211_mgmt *mgmt;
-	u8 *ies;
-	size_t ies_len;
-
-	if (stype == IEEE80211_STYPE_DEAUTH) {
-		ies = sdata->u.mgd.ie_deauth;
-		ies_len = sdata->u.mgd.ie_deauth_len;
-	} else {
-		ies = sdata->u.mgd.ie_disassoc;
-		ies_len = sdata->u.mgd.ie_disassoc_len;
-	}
-
-	skb = dev_alloc_skb(local->hw.extra_tx_headroom + sizeof(*mgmt) +
-			    ies_len);
+
+	skb = dev_alloc_skb(local->hw.extra_tx_headroom + sizeof(*mgmt));
 	if (!skb) {
 		printk(KERN_DEBUG "%s: failed to allocate buffer for "
 		       "deauth/disassoc frame\n", sdata->dev->name);
@@ -370,11 +325,6 @@
 	/* u.deauth.reason_code == u.disassoc.reason_code */
 	mgmt->u.deauth.reason_code = cpu_to_le16(reason);
 
-<<<<<<< HEAD
-	add_extra_ies(skb, ies, ies_len);
-
-=======
->>>>>>> ded760a1
 	ieee80211_tx_skb(sdata, skb, ifmgd->flags & IEEE80211_STA_MFP_ENABLED);
 }
 
@@ -702,10 +652,7 @@
 static void ieee80211_direct_probe(struct ieee80211_sub_if_data *sdata)
 {
 	struct ieee80211_if_managed *ifmgd = &sdata->u.mgd;
-<<<<<<< HEAD
-=======
 	struct ieee80211_local *local = sdata->local;
->>>>>>> ded760a1
 
 	ifmgd->direct_probe_tries++;
 	if (ifmgd->direct_probe_tries > IEEE80211_AUTH_MAX_TRIES) {
@@ -721,8 +668,6 @@
 		ieee80211_rx_bss_remove(sdata, ifmgd->bssid,
 				sdata->local->hw.conf.channel->center_freq,
 				ifmgd->ssid, ifmgd->ssid_len);
-<<<<<<< HEAD
-=======
 
 		/*
 		 * We might have a pending scan which had no chance to run yet
@@ -730,7 +675,6 @@
 		 * Hence, queue the STAs work again
 		 */
 		queue_work(local->hw.workqueue, &ifmgd->work);
->>>>>>> ded760a1
 		return;
 	}
 
@@ -755,12 +699,9 @@
 static void ieee80211_authenticate(struct ieee80211_sub_if_data *sdata)
 {
 	struct ieee80211_if_managed *ifmgd = &sdata->u.mgd;
-<<<<<<< HEAD
-=======
 	struct ieee80211_local *local = sdata->local;
 	u8 *ies;
 	size_t ies_len;
->>>>>>> ded760a1
 
 	ifmgd->auth_tries++;
 	if (ifmgd->auth_tries > IEEE80211_AUTH_MAX_TRIES) {
@@ -772,8 +713,6 @@
 		ieee80211_rx_bss_remove(sdata, ifmgd->bssid,
 				sdata->local->hw.conf.channel->center_freq,
 				ifmgd->ssid, ifmgd->ssid_len);
-<<<<<<< HEAD
-=======
 
 		/*
 		 * We might have a pending scan which had no chance to run yet
@@ -781,7 +720,6 @@
 		 * Hence, queue the STAs work again
 		 */
 		queue_work(local->hw.workqueue, &ifmgd->work);
->>>>>>> ded760a1
 		return;
 	}
 
@@ -789,9 +727,6 @@
 	printk(KERN_DEBUG "%s: authenticate with AP %pM\n",
 	       sdata->dev->name, ifmgd->bssid);
 
-<<<<<<< HEAD
-	ieee80211_send_auth(sdata, 1, ifmgd->auth_alg, NULL, 0,
-=======
 	if (ifmgd->flags & IEEE80211_STA_EXT_SME) {
 		ies = ifmgd->sme_auth_ie;
 		ies_len = ifmgd->sme_auth_ie_len;
@@ -800,7 +735,6 @@
 		ies_len = 0;
 	}
 	ieee80211_send_auth(sdata, 1, ifmgd->auth_alg, ies, ies_len,
->>>>>>> ded760a1
 			    ifmgd->bssid, 0);
 	ifmgd->auth_transaction = 2;
 
@@ -915,12 +849,8 @@
 	int wep_privacy;
 	int privacy_invoked;
 
-<<<<<<< HEAD
-	if (!ifmgd || (ifmgd->flags & IEEE80211_STA_MIXED_CELL))
-=======
 	if (!ifmgd || (ifmgd->flags & (IEEE80211_STA_MIXED_CELL |
 				       IEEE80211_STA_EXT_SME)))
->>>>>>> ded760a1
 		return 0;
 
 	bss = ieee80211_rx_bss_get(local, ifmgd->bssid,
@@ -944,10 +874,7 @@
 static void ieee80211_associate(struct ieee80211_sub_if_data *sdata)
 {
 	struct ieee80211_if_managed *ifmgd = &sdata->u.mgd;
-<<<<<<< HEAD
-=======
 	struct ieee80211_local *local = sdata->local;
->>>>>>> ded760a1
 
 	ifmgd->assoc_tries++;
 	if (ifmgd->assoc_tries > IEEE80211_ASSOC_MAX_TRIES) {
@@ -959,15 +886,12 @@
 		ieee80211_rx_bss_remove(sdata, ifmgd->bssid,
 				sdata->local->hw.conf.channel->center_freq,
 				ifmgd->ssid, ifmgd->ssid_len);
-<<<<<<< HEAD
-=======
 		/*
 		 * We might have a pending scan which had no chance to run yet
 		 * due to state == IEEE80211_STA_MLME_ASSOCIATE.
 		 * Hence, queue the STAs work again
 		 */
 		queue_work(local->hw.workqueue, &ifmgd->work);
->>>>>>> ded760a1
 		return;
 	}
 
@@ -1054,15 +978,11 @@
 
 	printk(KERN_DEBUG "%s: authenticated\n", sdata->dev->name);
 	ifmgd->flags |= IEEE80211_STA_AUTHENTICATED;
-<<<<<<< HEAD
-	ieee80211_associate(sdata);
-=======
 	if (ifmgd->flags & IEEE80211_STA_EXT_SME) {
 		/* Wait for SME to request association */
 		ifmgd->state = IEEE80211_STA_MLME_DISABLED;
 	} else
 		ieee80211_associate(sdata);
->>>>>>> ded760a1
 }
 
 
@@ -1148,14 +1068,6 @@
 	switch (ifmgd->auth_alg) {
 	case WLAN_AUTH_OPEN:
 	case WLAN_AUTH_LEAP:
-<<<<<<< HEAD
-		ieee80211_auth_completed(sdata);
-		break;
-	case WLAN_AUTH_SHARED_KEY:
-		if (ifmgd->auth_transaction == 4)
-			ieee80211_auth_completed(sdata);
-		else
-=======
 	case WLAN_AUTH_FT:
 		ieee80211_auth_completed(sdata);
 		cfg80211_send_rx_auth(sdata->dev, (u8 *) mgmt, len);
@@ -1165,7 +1077,6 @@
 			ieee80211_auth_completed(sdata);
 			cfg80211_send_rx_auth(sdata->dev, (u8 *) mgmt, len);
 		} else
->>>>>>> ded760a1
 			ieee80211_auth_challenge(sdata, mgmt, len);
 		break;
 	}
@@ -1191,16 +1102,10 @@
 		printk(KERN_DEBUG "%s: deauthenticated (Reason: %u)\n",
 				sdata->dev->name, reason_code);
 
-<<<<<<< HEAD
-	if (ifmgd->state == IEEE80211_STA_MLME_AUTHENTICATE ||
-	    ifmgd->state == IEEE80211_STA_MLME_ASSOCIATE ||
-	    ifmgd->state == IEEE80211_STA_MLME_ASSOCIATED) {
-=======
 	if (!(ifmgd->flags & IEEE80211_STA_EXT_SME) &&
 	    (ifmgd->state == IEEE80211_STA_MLME_AUTHENTICATE ||
 	     ifmgd->state == IEEE80211_STA_MLME_ASSOCIATE ||
 	     ifmgd->state == IEEE80211_STA_MLME_ASSOCIATED)) {
->>>>>>> ded760a1
 		ifmgd->state = IEEE80211_STA_MLME_DIRECT_PROBE;
 		mod_timer(&ifmgd->timer, jiffies +
 				      IEEE80211_RETRY_AUTH_INTERVAL);
@@ -1208,10 +1113,7 @@
 
 	ieee80211_set_disassoc(sdata, true, false, 0);
 	ifmgd->flags &= ~IEEE80211_STA_AUTHENTICATED;
-<<<<<<< HEAD
-=======
 	cfg80211_send_rx_deauth(sdata->dev, (u8 *) mgmt, len);
->>>>>>> ded760a1
 }
 
 
@@ -1234,22 +1136,15 @@
 		printk(KERN_DEBUG "%s: disassociated (Reason: %u)\n",
 				sdata->dev->name, reason_code);
 
-<<<<<<< HEAD
-	if (ifmgd->state == IEEE80211_STA_MLME_ASSOCIATED) {
-=======
 	if (!(ifmgd->flags & IEEE80211_STA_EXT_SME) &&
 	    ifmgd->state == IEEE80211_STA_MLME_ASSOCIATED) {
->>>>>>> ded760a1
 		ifmgd->state = IEEE80211_STA_MLME_ASSOCIATE;
 		mod_timer(&ifmgd->timer, jiffies +
 				      IEEE80211_RETRY_AUTH_INTERVAL);
 	}
 
 	ieee80211_set_disassoc(sdata, false, false, reason_code);
-<<<<<<< HEAD
-=======
 	cfg80211_send_rx_disassoc(sdata->dev, (u8 *) mgmt, len);
->>>>>>> ded760a1
 }
 
 
@@ -1466,10 +1361,7 @@
 	ieee80211_set_associated(sdata, changed);
 
 	ieee80211_associated(sdata);
-<<<<<<< HEAD
-=======
 	cfg80211_send_rx_assoc(sdata->dev, (u8 *) mgmt, len);
->>>>>>> ded760a1
 }
 
 
@@ -1569,19 +1461,11 @@
 
 	if (!(ifmgd->flags & IEEE80211_STA_ASSOCIATED) ||
 	    memcmp(ifmgd->bssid, mgmt->bssid, ETH_ALEN) != 0)
-<<<<<<< HEAD
 		return;
 
 	if (rx_status->freq != local->hw.conf.channel->center_freq)
 		return;
 
-=======
-		return;
-
-	if (rx_status->freq != local->hw.conf.channel->center_freq)
-		return;
-
->>>>>>> ded760a1
 	ieee80211_sta_wmm_params(local, ifmgd, elems.wmm_param,
 				 elems.wmm_param_len);
 
@@ -1767,11 +1651,8 @@
 		ifmgd->auth_alg = WLAN_AUTH_SHARED_KEY;
 	else if (ifmgd->auth_algs & IEEE80211_AUTH_ALG_LEAP)
 		ifmgd->auth_alg = WLAN_AUTH_LEAP;
-<<<<<<< HEAD
-=======
 	else if (ifmgd->auth_algs & IEEE80211_AUTH_ALG_FT)
 		ifmgd->auth_alg = WLAN_AUTH_FT;
->>>>>>> ded760a1
 	else
 		ifmgd->auth_alg = WLAN_AUTH_OPEN;
 	ifmgd->auth_transaction = -1;
@@ -1795,12 +1676,8 @@
 	u16 capa_val = WLAN_CAPABILITY_ESS;
 	struct ieee80211_channel *chan = local->oper_channel;
 
-<<<<<<< HEAD
-	if (ifmgd->flags & (IEEE80211_STA_AUTO_SSID_SEL |
-=======
 	if (!(ifmgd->flags & IEEE80211_STA_EXT_SME) &&
 	    ifmgd->flags & (IEEE80211_STA_AUTO_SSID_SEL |
->>>>>>> ded760a1
 			    IEEE80211_STA_AUTO_BSSID_SEL |
 			    IEEE80211_STA_AUTO_CHANNEL_SEL)) {
 		capa_mask |= WLAN_CAPABILITY_PRIVACY;
@@ -1810,34 +1687,19 @@
 
 	if (ifmgd->flags & IEEE80211_STA_AUTO_CHANNEL_SEL)
 		chan = NULL;
-<<<<<<< HEAD
 
 	if (ifmgd->flags & IEEE80211_STA_AUTO_BSSID_SEL)
 		bssid = NULL;
 
-=======
-
-	if (ifmgd->flags & IEEE80211_STA_AUTO_BSSID_SEL)
-		bssid = NULL;
-
->>>>>>> ded760a1
 	if (ifmgd->flags & IEEE80211_STA_AUTO_SSID_SEL) {
 		ssid = NULL;
 		ssid_len = 0;
 	}
-<<<<<<< HEAD
 
 	bss = (void *)cfg80211_get_bss(local->hw.wiphy, chan,
 				       bssid, ssid, ssid_len,
 				       capa_mask, capa_val);
 
-=======
-
-	bss = (void *)cfg80211_get_bss(local->hw.wiphy, chan,
-				       bssid, ssid, ssid_len,
-				       capa_mask, capa_val);
-
->>>>>>> ded760a1
 	if (bss) {
 		ieee80211_set_freq(sdata, bss->cbss.channel->center_freq);
 		if (!(ifmgd->flags & IEEE80211_STA_SSID_SET))
@@ -1990,11 +1852,7 @@
 	ifmgd->flags |= IEEE80211_STA_CREATE_IBSS |
 		IEEE80211_STA_AUTO_BSSID_SEL |
 		IEEE80211_STA_AUTO_CHANNEL_SEL;
-<<<<<<< HEAD
-	if (ieee80211_num_regular_queues(&sdata->local->hw) >= 4)
-=======
 	if (sdata->local->hw.queues >= 4)
->>>>>>> ded760a1
 		ifmgd->flags |= IEEE80211_STA_WMM_ENABLED;
 }
 
@@ -2016,15 +1874,11 @@
 			ieee80211_set_disassoc(sdata, true, true,
 					       WLAN_REASON_DEAUTH_LEAVING);
 
-<<<<<<< HEAD
-		set_bit(IEEE80211_STA_REQ_AUTH, &ifmgd->request);
-=======
 		if (!(ifmgd->flags & IEEE80211_STA_EXT_SME) ||
 		    ifmgd->state != IEEE80211_STA_MLME_ASSOCIATE)
 			set_bit(IEEE80211_STA_REQ_AUTH, &ifmgd->request);
 		else if (ifmgd->flags & IEEE80211_STA_EXT_SME)
 			set_bit(IEEE80211_STA_REQ_RUN, &ifmgd->request);
->>>>>>> ded760a1
 		queue_work(local->hw.workqueue, &ifmgd->work);
 	}
 }
@@ -2033,11 +1887,6 @@
 {
 	struct ieee80211_if_managed *ifmgd = &sdata->u.mgd;
 
-<<<<<<< HEAD
-	ifmgd->flags &= ~IEEE80211_STA_PREV_BSSID_SET;
-
-=======
->>>>>>> ded760a1
 	if (ifmgd->ssid_len)
 		ifmgd->flags |= IEEE80211_STA_SSID_SET;
 	else
@@ -2056,13 +1905,10 @@
 	ifmgd = &sdata->u.mgd;
 
 	if (ifmgd->ssid_len != len || memcmp(ifmgd->ssid, ssid, len) != 0) {
-<<<<<<< HEAD
-=======
 		/*
 		 * Do not use reassociation if SSID is changed (different ESS).
 		 */
 		ifmgd->flags &= ~IEEE80211_STA_PREV_BSSID_SET;
->>>>>>> ded760a1
 		memset(ifmgd->ssid, 0, sizeof(ifmgd->ssid));
 		memcpy(ifmgd->ssid, ssid, len);
 		ifmgd->ssid_len = len;
