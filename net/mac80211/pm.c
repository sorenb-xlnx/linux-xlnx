#include <net/mac80211.h>
#include <net/rtnetlink.h>

#include "ieee80211_i.h"
#include "mesh.h"
#include "driver-ops.h"
#include "led.h"

int __ieee80211_suspend(struct ieee80211_hw *hw)
{
	struct ieee80211_local *local = hw_to_local(hw);
	struct ieee80211_sub_if_data *sdata;
	struct sta_info *sta;

	ieee80211_scan_cancel(local);

	ieee80211_stop_queues_by_reason(hw,
			IEEE80211_QUEUE_STOP_REASON_SUSPEND);

	/* flush out all packets */
	synchronize_net();

	local->quiescing = true;
	/* make quiescing visible to timers everywhere */
	mb();

	flush_workqueue(local->workqueue);

	/* Don't try to run timers while suspended. */
	del_timer_sync(&local->sta_cleanup);

	 /*
	 * Note that this particular timer doesn't need to be
	 * restarted at resume.
	 */
	cancel_work_sync(&local->dynamic_ps_enable_work);
	del_timer_sync(&local->dynamic_ps_timer);

	/* disable keys */
	list_for_each_entry(sdata, &local->interfaces, list)
		ieee80211_disable_keys(sdata);

	/* Tear down aggregation sessions */

	rcu_read_lock();

	if (hw->flags & IEEE80211_HW_AMPDU_AGGREGATION) {
		list_for_each_entry_rcu(sta, &local->sta_list, list) {
			set_sta_flags(sta, WLAN_STA_SUSPEND);
			ieee80211_sta_tear_down_BA_sessions(sta);
		}
	}

	rcu_read_unlock();

	/* remove STAs */
	mutex_lock(&local->sta_mtx);
	list_for_each_entry(sta, &local->sta_list, list) {
		if (sta->uploaded) {
			sdata = sta->sdata;
			if (sdata->vif.type == NL80211_IFTYPE_AP_VLAN)
				sdata = container_of(sdata->bss,
					     struct ieee80211_sub_if_data,
					     u.ap);

<<<<<<< HEAD
			drv_sta_notify(local, sdata, STA_NOTIFY_REMOVE,
				       &sta->sta);
=======
			drv_sta_remove(local, sdata, &sta->sta);
>>>>>>> 05df4986
		}

		mesh_plink_quiesce(sta);
	}
	mutex_unlock(&local->sta_mtx);

	/* remove all interfaces */
	list_for_each_entry(sdata, &local->interfaces, list) {
		switch(sdata->vif.type) {
		case NL80211_IFTYPE_STATION:
			ieee80211_sta_quiesce(sdata);
			break;
		case NL80211_IFTYPE_ADHOC:
			ieee80211_ibss_quiesce(sdata);
			break;
		case NL80211_IFTYPE_MESH_POINT:
			ieee80211_mesh_quiesce(sdata);
			break;
		case NL80211_IFTYPE_AP_VLAN:
		case NL80211_IFTYPE_MONITOR:
			/* don't tell driver about this */
			continue;
		default:
			break;
		}

		if (!ieee80211_sdata_running(sdata))
			continue;

		/* disable beaconing */
		ieee80211_bss_info_change_notify(sdata,
			BSS_CHANGED_BEACON_ENABLED);

		drv_remove_interface(local, &sdata->vif);
	}

	/* stop hardware - this must stop RX */
	if (local->open_count)
		ieee80211_stop_device(local);

	local->suspended = true;
	/* need suspended to be visible before quiescing is false */
	barrier();
	local->quiescing = false;

	return 0;
}

/*
 * __ieee80211_resume() is a static inline which just calls
 * ieee80211_reconfig(), which is also needed for hardware
 * hang/firmware failure/etc. recovery.
 */<|MERGE_RESOLUTION|>--- conflicted
+++ resolved
@@ -63,12 +63,7 @@
 					     struct ieee80211_sub_if_data,
 					     u.ap);
 
-<<<<<<< HEAD
-			drv_sta_notify(local, sdata, STA_NOTIFY_REMOVE,
-				       &sta->sta);
-=======
 			drv_sta_remove(local, sdata, &sta->sta);
->>>>>>> 05df4986
 		}
 
 		mesh_plink_quiesce(sta);
