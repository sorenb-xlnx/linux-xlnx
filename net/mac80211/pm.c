--- conflicted
+++ resolved
@@ -99,14 +99,7 @@
 		ieee80211_bss_info_change_notify(sdata,
 			BSS_CHANGED_BEACON_ENABLED);
 
-<<<<<<< HEAD
-		conf.vif = &sdata->vif;
-		conf.type = sdata->vif.type;
-		conf.mac_addr = sdata->vif.addr;
-		drv_remove_interface(local, &conf);
-=======
 		drv_remove_interface(local, &sdata->vif);
->>>>>>> 891dc5e7
 	}
 
 	/* stop hardware - this must stop RX */
