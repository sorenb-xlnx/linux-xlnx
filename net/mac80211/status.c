/*
 * Copyright 2002-2005, Instant802 Networks, Inc.
 * Copyright 2005-2006, Devicescape Software, Inc.
 * Copyright 2006-2007	Jiri Benc <jbenc@suse.cz>
 * Copyright 2008-2010	Johannes Berg <johannes@sipsolutions.net>
 *
 * This program is free software; you can redistribute it and/or modify
 * it under the terms of the GNU General Public License version 2 as
 * published by the Free Software Foundation.
 */

#include <net/mac80211.h>
#include "ieee80211_i.h"
#include "rate.h"
#include "mesh.h"
#include "led.h"


void ieee80211_tx_status_irqsafe(struct ieee80211_hw *hw,
				 struct sk_buff *skb)
{
	struct ieee80211_local *local = hw_to_local(hw);
	struct ieee80211_tx_info *info = IEEE80211_SKB_CB(skb);
	int tmp;

	skb->pkt_type = IEEE80211_TX_STATUS_MSG;
	skb_queue_tail(info->flags & IEEE80211_TX_CTL_REQ_TX_STATUS ?
		       &local->skb_queue : &local->skb_queue_unreliable, skb);
	tmp = skb_queue_len(&local->skb_queue) +
		skb_queue_len(&local->skb_queue_unreliable);
	while (tmp > IEEE80211_IRQSAFE_QUEUE_LIMIT &&
	       (skb = skb_dequeue(&local->skb_queue_unreliable))) {
		dev_kfree_skb_irq(skb);
		tmp--;
		I802_DEBUG_INC(local->tx_status_drop);
	}
	tasklet_schedule(&local->tasklet);
}
EXPORT_SYMBOL(ieee80211_tx_status_irqsafe);

static void ieee80211_handle_filtered_frame(struct ieee80211_local *local,
					    struct sta_info *sta,
					    struct sk_buff *skb)
{
	struct ieee80211_tx_info *info = IEEE80211_SKB_CB(skb);

	/*
	 * This skb 'survived' a round-trip through the driver, and
	 * hopefully the driver didn't mangle it too badly. However,
	 * we can definitely not rely on the control information
	 * being correct. Clear it so we don't get junk there, and
	 * indicate that it needs new processing, but must not be
	 * modified/encrypted again.
	 */
	memset(&info->control, 0, sizeof(info->control));

	info->control.jiffies = jiffies;
	info->control.vif = &sta->sdata->vif;
	info->flags |= IEEE80211_TX_INTFL_NEED_TXPROCESSING |
		       IEEE80211_TX_INTFL_RETRANSMISSION;
	info->flags &= ~IEEE80211_TX_TEMPORARY_FLAGS;

	sta->tx_filtered_count++;

	/*
	 * Clear the TX filter mask for this STA when sending the next
	 * packet. If the STA went to power save mode, this will happen
	 * when it wakes up for the next time.
	 */
	set_sta_flags(sta, WLAN_STA_CLEAR_PS_FILT);

	/*
	 * This code races in the following way:
	 *
	 *  (1) STA sends frame indicating it will go to sleep and does so
	 *  (2) hardware/firmware adds STA to filter list, passes frame up
	 *  (3) hardware/firmware processes TX fifo and suppresses a frame
	 *  (4) we get TX status before having processed the frame and
	 *	knowing that the STA has gone to sleep.
	 *
	 * This is actually quite unlikely even when both those events are
	 * processed from interrupts coming in quickly after one another or
	 * even at the same time because we queue both TX status events and
	 * RX frames to be processed by a tasklet and process them in the
	 * same order that they were received or TX status last. Hence, there
	 * is no race as long as the frame RX is processed before the next TX
	 * status, which drivers can ensure, see below.
	 *
	 * Note that this can only happen if the hardware or firmware can
	 * actually add STAs to the filter list, if this is done by the
	 * driver in response to set_tim() (which will only reduce the race
	 * this whole filtering tries to solve, not completely solve it)
	 * this situation cannot happen.
	 *
	 * To completely solve this race drivers need to make sure that they
	 *  (a) don't mix the irq-safe/not irq-safe TX status/RX processing
	 *	functions and
	 *  (b) always process RX events before TX status events if ordering
	 *      can be unknown, for example with different interrupt status
	 *	bits.
	 */
	if (test_sta_flags(sta, WLAN_STA_PS_STA) &&
	    skb_queue_len(&sta->tx_filtered) < STA_MAX_TX_BUFFER) {
		skb_queue_tail(&sta->tx_filtered, skb);
		return;
	}

	if (!test_sta_flags(sta, WLAN_STA_PS_STA) &&
	    !(info->flags & IEEE80211_TX_INTFL_RETRIED)) {
		/* Software retry the packet once */
		info->flags |= IEEE80211_TX_INTFL_RETRIED;
		ieee80211_add_pending_skb(local, skb);
		return;
	}

#ifdef CONFIG_MAC80211_VERBOSE_DEBUG
	if (net_ratelimit())
		wiphy_debug(local->hw.wiphy,
			    "dropped TX filtered frame, queue_len=%d PS=%d @%lu\n",
			    skb_queue_len(&sta->tx_filtered),
			    !!test_sta_flags(sta, WLAN_STA_PS_STA), jiffies);
#endif
	dev_kfree_skb(skb);
}

static void ieee80211_frame_acked(struct sta_info *sta, struct sk_buff *skb)
{
	struct ieee80211_mgmt *mgmt = (void *) skb->data;
	struct ieee80211_local *local = sta->local;
	struct ieee80211_sub_if_data *sdata = sta->sdata;

	if (ieee80211_is_action(mgmt->frame_control) &&
	    sdata->vif.type == NL80211_IFTYPE_STATION &&
	    mgmt->u.action.category == WLAN_CATEGORY_HT &&
	    mgmt->u.action.u.ht_smps.action == WLAN_HT_ACTION_SMPS) {
		/*
		 * This update looks racy, but isn't -- if we come
		 * here we've definitely got a station that we're
		 * talking to, and on a managed interface that can
		 * only be the AP. And the only other place updating
		 * this variable is before we're associated.
		 */
		switch (mgmt->u.action.u.ht_smps.smps_control) {
		case WLAN_HT_SMPS_CONTROL_DYNAMIC:
			sta->sdata->u.mgd.ap_smps = IEEE80211_SMPS_DYNAMIC;
			break;
		case WLAN_HT_SMPS_CONTROL_STATIC:
			sta->sdata->u.mgd.ap_smps = IEEE80211_SMPS_STATIC;
			break;
		case WLAN_HT_SMPS_CONTROL_DISABLED:
		default: /* shouldn't happen since we don't send that */
			sta->sdata->u.mgd.ap_smps = IEEE80211_SMPS_OFF;
			break;
		}

		ieee80211_queue_work(&local->hw, &local->recalc_smps);
	}

	if ((sdata->vif.type == NL80211_IFTYPE_STATION) &&
	    (local->hw.flags & IEEE80211_HW_REPORTS_TX_ACK_STATUS))
		ieee80211_sta_tx_notify(sdata, (void *) skb->data);
}

/*
 * Use a static threshold for now, best value to be determined
 * by testing ...
 * Should it depend on:
 *  - on # of retransmissions
 *  - current throughput (higher value for higher tpt)?
 */
#define STA_LOST_PKT_THRESHOLD	50

void ieee80211_tx_status(struct ieee80211_hw *hw, struct sk_buff *skb)
{
	struct sk_buff *skb2;
	struct ieee80211_hdr *hdr = (struct ieee80211_hdr *) skb->data;
	struct ieee80211_local *local = hw_to_local(hw);
	struct ieee80211_tx_info *info = IEEE80211_SKB_CB(skb);
	u16 frag, type;
	__le16 fc;
	struct ieee80211_supported_band *sband;
	struct ieee80211_tx_status_rtap_hdr *rthdr;
	struct ieee80211_sub_if_data *sdata;
	struct net_device *prev_dev = NULL;
	struct sta_info *sta, *tmp;
	int retry_count = -1, i;
	int rates_idx = -1;
	bool send_to_cooked;
	bool acked;

	for (i = 0; i < IEEE80211_TX_MAX_RATES; i++) {
		/* the HW cannot have attempted that rate */
		if (i >= hw->max_report_rates) {
			info->status.rates[i].idx = -1;
			info->status.rates[i].count = 0;
		} else if (info->status.rates[i].idx >= 0) {
			rates_idx = i;
		}

		retry_count += info->status.rates[i].count;
	}
	if (retry_count < 0)
		retry_count = 0;

	rcu_read_lock();

	sband = local->hw.wiphy->bands[info->band];
	fc = hdr->frame_control;

	for_each_sta_info(local, hdr->addr1, sta, tmp) {
		/* skip wrong virtual interface */
		if (memcmp(hdr->addr2, sta->sdata->vif.addr, ETH_ALEN))
			continue;

		acked = !!(info->flags & IEEE80211_TX_STAT_ACK);
		if (!acked && test_sta_flags(sta, WLAN_STA_PS_STA)) {
			/*
			 * The STA is in power save mode, so assume
			 * that this TX packet failed because of that.
			 */
			ieee80211_handle_filtered_frame(local, sta, skb);
			rcu_read_unlock();
			return;
		}

		if ((local->hw.flags & IEEE80211_HW_HAS_RATE_CONTROL) &&
		    (rates_idx != -1))
			sta->last_tx_rate = info->status.rates[rates_idx];

		if ((info->flags & IEEE80211_TX_STAT_AMPDU_NO_BACK) &&
		    (ieee80211_is_data_qos(fc))) {
			u16 tid, ssn;
			u8 *qc;

			qc = ieee80211_get_qos_ctl(hdr);
			tid = qc[0] & 0xf;
			ssn = ((le16_to_cpu(hdr->seq_ctrl) + 0x10)
						& IEEE80211_SCTL_SEQ);
			ieee80211_send_bar(sta->sdata, hdr->addr1,
					   tid, ssn);
		}

		if (info->flags & IEEE80211_TX_STAT_TX_FILTERED) {
			ieee80211_handle_filtered_frame(local, sta, skb);
			rcu_read_unlock();
			return;
		} else {
			if (!acked)
				sta->tx_retry_failed++;
			sta->tx_retry_count += retry_count;
		}

		rate_control_tx_status(local, sband, sta, skb);
		if (ieee80211_vif_is_mesh(&sta->sdata->vif))
			ieee80211s_update_metric(local, sta, skb);

		if (!(info->flags & IEEE80211_TX_CTL_INJECTED) && acked)
			ieee80211_frame_acked(sta, skb);

<<<<<<< HEAD
=======
		if ((sta->sdata->vif.type == NL80211_IFTYPE_STATION) &&
		    (local->hw.flags & IEEE80211_HW_REPORTS_TX_ACK_STATUS))
			ieee80211_sta_tx_notify(sta->sdata, (void *) skb->data, acked);

>>>>>>> 22de94de
		if (local->hw.flags & IEEE80211_HW_REPORTS_TX_ACK_STATUS) {
			if (info->flags & IEEE80211_TX_STAT_ACK) {
				if (sta->lost_packets)
					sta->lost_packets = 0;
			} else if (++sta->lost_packets >= STA_LOST_PKT_THRESHOLD) {
				cfg80211_cqm_pktloss_notify(sta->sdata->dev,
							    sta->sta.addr,
							    sta->lost_packets,
							    GFP_ATOMIC);
				sta->lost_packets = 0;
			}
		}
	}

	rcu_read_unlock();

	ieee80211_led_tx(local, 0);

	/* SNMP counters
	 * Fragments are passed to low-level drivers as separate skbs, so these
	 * are actually fragments, not frames. Update frame counters only for
	 * the first fragment of the frame. */

	frag = le16_to_cpu(hdr->seq_ctrl) & IEEE80211_SCTL_FRAG;
	type = le16_to_cpu(hdr->frame_control) & IEEE80211_FCTL_FTYPE;

	if (info->flags & IEEE80211_TX_STAT_ACK) {
		if (frag == 0) {
			local->dot11TransmittedFrameCount++;
			if (is_multicast_ether_addr(hdr->addr1))
				local->dot11MulticastTransmittedFrameCount++;
			if (retry_count > 0)
				local->dot11RetryCount++;
			if (retry_count > 1)
				local->dot11MultipleRetryCount++;
		}

		/* This counter shall be incremented for an acknowledged MPDU
		 * with an individual address in the address 1 field or an MPDU
		 * with a multicast address in the address 1 field of type Data
		 * or Management. */
		if (!is_multicast_ether_addr(hdr->addr1) ||
		    type == IEEE80211_FTYPE_DATA ||
		    type == IEEE80211_FTYPE_MGMT)
			local->dot11TransmittedFragmentCount++;
	} else {
		if (frag == 0)
			local->dot11FailedCount++;
	}

	if (ieee80211_is_nullfunc(fc) && ieee80211_has_pm(fc) &&
	    (local->hw.flags & IEEE80211_HW_REPORTS_TX_ACK_STATUS) &&
	    !(info->flags & IEEE80211_TX_CTL_INJECTED) &&
	    local->ps_sdata && !(local->scanning)) {
		if (info->flags & IEEE80211_TX_STAT_ACK) {
			local->ps_sdata->u.mgd.flags |=
					IEEE80211_STA_NULLFUNC_ACKED;
			ieee80211_queue_work(&local->hw,
					&local->dynamic_ps_enable_work);
		} else
			mod_timer(&local->dynamic_ps_timer, jiffies +
					msecs_to_jiffies(10));
	}

	if (info->flags & IEEE80211_TX_INTFL_NL80211_FRAME_TX) {
		struct ieee80211_work *wk;

		rcu_read_lock();
		list_for_each_entry_rcu(wk, &local->work_list, list) {
			if (wk->type != IEEE80211_WORK_OFFCHANNEL_TX)
				continue;
			if (wk->offchan_tx.frame != skb)
				continue;
			wk->offchan_tx.frame = NULL;
			break;
		}
		rcu_read_unlock();
		cfg80211_mgmt_tx_status(
			skb->dev, (unsigned long) skb, skb->data, skb->len,
			!!(info->flags & IEEE80211_TX_STAT_ACK), GFP_ATOMIC);
	}

	/* this was a transmitted frame, but now we want to reuse it */
	skb_orphan(skb);

	/* Need to make a copy before skb->cb gets cleared */
	send_to_cooked = !!(info->flags & IEEE80211_TX_CTL_INJECTED) ||
			(type != IEEE80211_FTYPE_DATA);

	/*
	 * This is a bit racy but we can avoid a lot of work
	 * with this test...
	 */
	if (!local->monitors && (!send_to_cooked || !local->cooked_mntrs)) {
		dev_kfree_skb(skb);
		return;
	}

	/* send frame to monitor interfaces now */

	if (skb_headroom(skb) < sizeof(*rthdr)) {
		printk(KERN_ERR "ieee80211_tx_status: headroom too small\n");
		dev_kfree_skb(skb);
		return;
	}

	rthdr = (struct ieee80211_tx_status_rtap_hdr *)
				skb_push(skb, sizeof(*rthdr));

	memset(rthdr, 0, sizeof(*rthdr));
	rthdr->hdr.it_len = cpu_to_le16(sizeof(*rthdr));
	rthdr->hdr.it_present =
		cpu_to_le32((1 << IEEE80211_RADIOTAP_TX_FLAGS) |
			    (1 << IEEE80211_RADIOTAP_DATA_RETRIES) |
			    (1 << IEEE80211_RADIOTAP_RATE));

	if (!(info->flags & IEEE80211_TX_STAT_ACK) &&
	    !is_multicast_ether_addr(hdr->addr1))
		rthdr->tx_flags |= cpu_to_le16(IEEE80211_RADIOTAP_F_TX_FAIL);

	/*
	 * XXX: Once radiotap gets the bitmap reset thing the vendor
	 *	extensions proposal contains, we can actually report
	 *	the whole set of tries we did.
	 */
	if ((info->status.rates[0].flags & IEEE80211_TX_RC_USE_RTS_CTS) ||
	    (info->status.rates[0].flags & IEEE80211_TX_RC_USE_CTS_PROTECT))
		rthdr->tx_flags |= cpu_to_le16(IEEE80211_RADIOTAP_F_TX_CTS);
	else if (info->status.rates[0].flags & IEEE80211_TX_RC_USE_RTS_CTS)
		rthdr->tx_flags |= cpu_to_le16(IEEE80211_RADIOTAP_F_TX_RTS);
	if (info->status.rates[0].idx >= 0 &&
	    !(info->status.rates[0].flags & IEEE80211_TX_RC_MCS))
		rthdr->rate = sband->bitrates[
				info->status.rates[0].idx].bitrate / 5;

	/* for now report the total retry_count */
	rthdr->data_retries = retry_count;

	/* XXX: is this sufficient for BPF? */
	skb_set_mac_header(skb, 0);
	skb->ip_summed = CHECKSUM_UNNECESSARY;
	skb->pkt_type = PACKET_OTHERHOST;
	skb->protocol = htons(ETH_P_802_2);
	memset(skb->cb, 0, sizeof(skb->cb));

	rcu_read_lock();
	list_for_each_entry_rcu(sdata, &local->interfaces, list) {
		if (sdata->vif.type == NL80211_IFTYPE_MONITOR) {
			if (!ieee80211_sdata_running(sdata))
				continue;

			if ((sdata->u.mntr_flags & MONITOR_FLAG_COOK_FRAMES) &&
			    !send_to_cooked)
				continue;

			if (prev_dev) {
				skb2 = skb_clone(skb, GFP_ATOMIC);
				if (skb2) {
					skb2->dev = prev_dev;
					netif_rx(skb2);
				}
			}

			prev_dev = sdata->dev;
		}
	}
	if (prev_dev) {
		skb->dev = prev_dev;
		netif_rx(skb);
		skb = NULL;
	}
	rcu_read_unlock();
	dev_kfree_skb(skb);
}
EXPORT_SYMBOL(ieee80211_tx_status);<|MERGE_RESOLUTION|>--- conflicted
+++ resolved
@@ -155,10 +155,6 @@
 
 		ieee80211_queue_work(&local->hw, &local->recalc_smps);
 	}
-
-	if ((sdata->vif.type == NL80211_IFTYPE_STATION) &&
-	    (local->hw.flags & IEEE80211_HW_REPORTS_TX_ACK_STATUS))
-		ieee80211_sta_tx_notify(sdata, (void *) skb->data);
 }
 
 /*
@@ -257,13 +253,10 @@
 		if (!(info->flags & IEEE80211_TX_CTL_INJECTED) && acked)
 			ieee80211_frame_acked(sta, skb);
 
-<<<<<<< HEAD
-=======
 		if ((sta->sdata->vif.type == NL80211_IFTYPE_STATION) &&
 		    (local->hw.flags & IEEE80211_HW_REPORTS_TX_ACK_STATUS))
 			ieee80211_sta_tx_notify(sta->sdata, (void *) skb->data, acked);
 
->>>>>>> 22de94de
 		if (local->hw.flags & IEEE80211_HW_REPORTS_TX_ACK_STATUS) {
 			if (info->flags & IEEE80211_TX_STAT_ACK) {
 				if (sta->lost_packets)
