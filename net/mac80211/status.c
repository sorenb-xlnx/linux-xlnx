/*
 * Copyright 2002-2005, Instant802 Networks, Inc.
 * Copyright 2005-2006, Devicescape Software, Inc.
 * Copyright 2006-2007	Jiri Benc <jbenc@suse.cz>
 * Copyright 2008-2010	Johannes Berg <johannes@sipsolutions.net>
 *
 * This program is free software; you can redistribute it and/or modify
 * it under the terms of the GNU General Public License version 2 as
 * published by the Free Software Foundation.
 */

#include <net/mac80211.h>
#include "ieee80211_i.h"
#include "rate.h"
#include "mesh.h"
#include "led.h"


void ieee80211_tx_status_irqsafe(struct ieee80211_hw *hw,
				 struct sk_buff *skb)
{
	struct ieee80211_local *local = hw_to_local(hw);
	struct ieee80211_tx_info *info = IEEE80211_SKB_CB(skb);
	int tmp;

	skb->pkt_type = IEEE80211_TX_STATUS_MSG;
	skb_queue_tail(info->flags & IEEE80211_TX_CTL_REQ_TX_STATUS ?
		       &local->skb_queue : &local->skb_queue_unreliable, skb);
	tmp = skb_queue_len(&local->skb_queue) +
		skb_queue_len(&local->skb_queue_unreliable);
	while (tmp > IEEE80211_IRQSAFE_QUEUE_LIMIT &&
	       (skb = skb_dequeue(&local->skb_queue_unreliable))) {
		dev_kfree_skb_irq(skb);
		tmp--;
		I802_DEBUG_INC(local->tx_status_drop);
	}
	tasklet_schedule(&local->tasklet);
}
EXPORT_SYMBOL(ieee80211_tx_status_irqsafe);

static void ieee80211_handle_filtered_frame(struct ieee80211_local *local,
					    struct sta_info *sta,
					    struct sk_buff *skb)
{
	struct ieee80211_tx_info *info = IEEE80211_SKB_CB(skb);

	/*
	 * This skb 'survived' a round-trip through the driver, and
	 * hopefully the driver didn't mangle it too badly. However,
	 * we can definitely not rely on the control information
	 * being correct. Clear it so we don't get junk there, and
	 * indicate that it needs new processing, but must not be
	 * modified/encrypted again.
	 */
	memset(&info->control, 0, sizeof(info->control));

	info->control.jiffies = jiffies;
	info->control.vif = &sta->sdata->vif;
	info->flags |= IEEE80211_TX_INTFL_NEED_TXPROCESSING |
		       IEEE80211_TX_INTFL_RETRANSMISSION;
	info->flags &= ~IEEE80211_TX_TEMPORARY_FLAGS;

	sta->tx_filtered_count++;

	/*
	 * Clear the TX filter mask for this STA when sending the next
	 * packet. If the STA went to power save mode, this will happen
	 * when it wakes up for the next time.
	 */
	set_sta_flags(sta, WLAN_STA_CLEAR_PS_FILT);

	/*
	 * This code races in the following way:
	 *
	 *  (1) STA sends frame indicating it will go to sleep and does so
	 *  (2) hardware/firmware adds STA to filter list, passes frame up
	 *  (3) hardware/firmware processes TX fifo and suppresses a frame
	 *  (4) we get TX status before having processed the frame and
	 *	knowing that the STA has gone to sleep.
	 *
	 * This is actually quite unlikely even when both those events are
	 * processed from interrupts coming in quickly after one another or
	 * even at the same time because we queue both TX status events and
	 * RX frames to be processed by a tasklet and process them in the
	 * same order that they were received or TX status last. Hence, there
	 * is no race as long as the frame RX is processed before the next TX
	 * status, which drivers can ensure, see below.
	 *
	 * Note that this can only happen if the hardware or firmware can
	 * actually add STAs to the filter list, if this is done by the
	 * driver in response to set_tim() (which will only reduce the race
	 * this whole filtering tries to solve, not completely solve it)
	 * this situation cannot happen.
	 *
	 * To completely solve this race drivers need to make sure that they
	 *  (a) don't mix the irq-safe/not irq-safe TX status/RX processing
	 *	functions and
	 *  (b) always process RX events before TX status events if ordering
	 *      can be unknown, for example with different interrupt status
	 *	bits.
	 *  (c) if PS mode transitions are manual (i.e. the flag
	 *      %IEEE80211_HW_AP_LINK_PS is set), always process PS state
	 *      changes before calling TX status events if ordering can be
	 *	unknown.
	 */
	if (test_sta_flags(sta, WLAN_STA_PS_STA) &&
	    skb_queue_len(&sta->tx_filtered) < STA_MAX_TX_BUFFER) {
		skb_queue_tail(&sta->tx_filtered, skb);
		return;
	}

	if (!test_sta_flags(sta, WLAN_STA_PS_STA) &&
	    !(info->flags & IEEE80211_TX_INTFL_RETRIED)) {
		/* Software retry the packet once */
		info->flags |= IEEE80211_TX_INTFL_RETRIED;
		ieee80211_add_pending_skb(local, skb);
		return;
	}

#ifdef CONFIG_MAC80211_VERBOSE_DEBUG
	if (net_ratelimit())
		wiphy_debug(local->hw.wiphy,
			    "dropped TX filtered frame, queue_len=%d PS=%d @%lu\n",
			    skb_queue_len(&sta->tx_filtered),
			    !!test_sta_flags(sta, WLAN_STA_PS_STA), jiffies);
#endif
	dev_kfree_skb(skb);
}

static void ieee80211_frame_acked(struct sta_info *sta, struct sk_buff *skb)
{
	struct ieee80211_mgmt *mgmt = (void *) skb->data;
	struct ieee80211_local *local = sta->local;
	struct ieee80211_sub_if_data *sdata = sta->sdata;

	if (ieee80211_is_action(mgmt->frame_control) &&
	    sdata->vif.type == NL80211_IFTYPE_STATION &&
	    mgmt->u.action.category == WLAN_CATEGORY_HT &&
	    mgmt->u.action.u.ht_smps.action == WLAN_HT_ACTION_SMPS) {
		/*
		 * This update looks racy, but isn't -- if we come
		 * here we've definitely got a station that we're
		 * talking to, and on a managed interface that can
		 * only be the AP. And the only other place updating
		 * this variable is before we're associated.
		 */
		switch (mgmt->u.action.u.ht_smps.smps_control) {
		case WLAN_HT_SMPS_CONTROL_DYNAMIC:
			sta->sdata->u.mgd.ap_smps = IEEE80211_SMPS_DYNAMIC;
			break;
		case WLAN_HT_SMPS_CONTROL_STATIC:
			sta->sdata->u.mgd.ap_smps = IEEE80211_SMPS_STATIC;
			break;
		case WLAN_HT_SMPS_CONTROL_DISABLED:
		default: /* shouldn't happen since we don't send that */
			sta->sdata->u.mgd.ap_smps = IEEE80211_SMPS_OFF;
			break;
		}

		ieee80211_queue_work(&local->hw, &local->recalc_smps);
	}
}

/*
 * Use a static threshold for now, best value to be determined
 * by testing ...
 * Should it depend on:
 *  - on # of retransmissions
 *  - current throughput (higher value for higher tpt)?
 */
#define STA_LOST_PKT_THRESHOLD	50

void ieee80211_tx_status(struct ieee80211_hw *hw, struct sk_buff *skb)
{
	struct sk_buff *skb2;
	struct ieee80211_hdr *hdr = (struct ieee80211_hdr *) skb->data;
	struct ieee80211_local *local = hw_to_local(hw);
	struct ieee80211_tx_info *info = IEEE80211_SKB_CB(skb);
	u16 frag, type;
	__le16 fc;
	struct ieee80211_supported_band *sband;
	struct ieee80211_tx_status_rtap_hdr *rthdr;
	struct ieee80211_sub_if_data *sdata;
	struct net_device *prev_dev = NULL;
	struct sta_info *sta, *tmp;
	int retry_count = -1, i;
	int rates_idx = -1;
	bool send_to_cooked;
	bool acked;

	for (i = 0; i < IEEE80211_TX_MAX_RATES; i++) {
		/* the HW cannot have attempted that rate */
		if (i >= hw->max_report_rates) {
			info->status.rates[i].idx = -1;
			info->status.rates[i].count = 0;
		} else if (info->status.rates[i].idx >= 0) {
			rates_idx = i;
		}

		retry_count += info->status.rates[i].count;
	}
	if (retry_count < 0)
		retry_count = 0;

	rcu_read_lock();

	sband = local->hw.wiphy->bands[info->band];
	fc = hdr->frame_control;

	for_each_sta_info(local, hdr->addr1, sta, tmp) {
		/* skip wrong virtual interface */
		if (memcmp(hdr->addr2, sta->sdata->vif.addr, ETH_ALEN))
			continue;

		acked = !!(info->flags & IEEE80211_TX_STAT_ACK);
		if (!acked && test_sta_flags(sta, WLAN_STA_PS_STA)) {
			/*
			 * The STA is in power save mode, so assume
			 * that this TX packet failed because of that.
			 */
			ieee80211_handle_filtered_frame(local, sta, skb);
			rcu_read_unlock();
			return;
		}

		if ((local->hw.flags & IEEE80211_HW_HAS_RATE_CONTROL) &&
		    (rates_idx != -1))
			sta->last_tx_rate = info->status.rates[rates_idx];

		if ((info->flags & IEEE80211_TX_STAT_AMPDU_NO_BACK) &&
		    (ieee80211_is_data_qos(fc))) {
			u16 tid, ssn;
			u8 *qc;

			qc = ieee80211_get_qos_ctl(hdr);
			tid = qc[0] & 0xf;
			ssn = ((le16_to_cpu(hdr->seq_ctrl) + 0x10)
						& IEEE80211_SCTL_SEQ);
			ieee80211_send_bar(sta->sdata, hdr->addr1,
					   tid, ssn);
		}

		if (info->flags & IEEE80211_TX_STAT_TX_FILTERED) {
			ieee80211_handle_filtered_frame(local, sta, skb);
			rcu_read_unlock();
			return;
		} else {
			if (!acked)
				sta->tx_retry_failed++;
			sta->tx_retry_count += retry_count;
		}

		rate_control_tx_status(local, sband, sta, skb);
		if (ieee80211_vif_is_mesh(&sta->sdata->vif))
			ieee80211s_update_metric(local, sta, skb);

		if (!(info->flags & IEEE80211_TX_CTL_INJECTED) && acked)
			ieee80211_frame_acked(sta, skb);

		if ((sta->sdata->vif.type == NL80211_IFTYPE_STATION) &&
		    (local->hw.flags & IEEE80211_HW_REPORTS_TX_ACK_STATUS))
			ieee80211_sta_tx_notify(sta->sdata, (void *) skb->data, acked);

		if (local->hw.flags & IEEE80211_HW_REPORTS_TX_ACK_STATUS) {
			if (info->flags & IEEE80211_TX_STAT_ACK) {
				if (sta->lost_packets)
					sta->lost_packets = 0;
			} else if (++sta->lost_packets >= STA_LOST_PKT_THRESHOLD) {
				cfg80211_cqm_pktloss_notify(sta->sdata->dev,
							    sta->sta.addr,
							    sta->lost_packets,
							    GFP_ATOMIC);
				sta->lost_packets = 0;
			}
		}
	}

	rcu_read_unlock();

	ieee80211_led_tx(local, 0);

	/* SNMP counters
	 * Fragments are passed to low-level drivers as separate skbs, so these
	 * are actually fragments, not frames. Update frame counters only for
	 * the first fragment of the frame. */

	frag = le16_to_cpu(hdr->seq_ctrl) & IEEE80211_SCTL_FRAG;
	type = le16_to_cpu(hdr->frame_control) & IEEE80211_FCTL_FTYPE;

	if (info->flags & IEEE80211_TX_STAT_ACK) {
		if (frag == 0) {
			local->dot11TransmittedFrameCount++;
			if (is_multicast_ether_addr(hdr->addr1))
				local->dot11MulticastTransmittedFrameCount++;
			if (retry_count > 0)
				local->dot11RetryCount++;
			if (retry_count > 1)
				local->dot11MultipleRetryCount++;
		}

		/* This counter shall be incremented for an acknowledged MPDU
		 * with an individual address in the address 1 field or an MPDU
		 * with a multicast address in the address 1 field of type Data
		 * or Management. */
		if (!is_multicast_ether_addr(hdr->addr1) ||
		    type == IEEE80211_FTYPE_DATA ||
		    type == IEEE80211_FTYPE_MGMT)
			local->dot11TransmittedFragmentCount++;
	} else {
		if (frag == 0)
			local->dot11FailedCount++;
	}

	if (ieee80211_is_nullfunc(fc) && ieee80211_has_pm(fc) &&
	    (local->hw.flags & IEEE80211_HW_REPORTS_TX_ACK_STATUS) &&
	    !(info->flags & IEEE80211_TX_CTL_INJECTED) &&
	    local->ps_sdata && !(local->scanning)) {
		if (info->flags & IEEE80211_TX_STAT_ACK) {
			local->ps_sdata->u.mgd.flags |=
					IEEE80211_STA_NULLFUNC_ACKED;
		} else
			mod_timer(&local->dynamic_ps_timer, jiffies +
					msecs_to_jiffies(10));
	}

	if (info->flags & IEEE80211_TX_INTFL_NL80211_FRAME_TX) {
		struct ieee80211_work *wk;
		u64 cookie = (unsigned long)skb;

		rcu_read_lock();
		list_for_each_entry_rcu(wk, &local->work_list, list) {
			if (wk->type != IEEE80211_WORK_OFFCHANNEL_TX)
				continue;
			if (wk->offchan_tx.frame != skb)
				continue;
			wk->offchan_tx.frame = NULL;
			break;
		}
		rcu_read_unlock();
		if (local->hw_roc_skb_for_status == skb) {
			cookie = local->hw_roc_cookie ^ 2;
			local->hw_roc_skb_for_status = NULL;
		}
<<<<<<< HEAD
=======

		if (cookie == local->hw_offchan_tx_cookie)
			local->hw_offchan_tx_cookie = 0;

>>>>>>> 0ce790e7
		cfg80211_mgmt_tx_status(
			skb->dev, cookie, skb->data, skb->len,
			!!(info->flags & IEEE80211_TX_STAT_ACK), GFP_ATOMIC);
	}

	/* this was a transmitted frame, but now we want to reuse it */
	skb_orphan(skb);

	/* Need to make a copy before skb->cb gets cleared */
	send_to_cooked = !!(info->flags & IEEE80211_TX_CTL_INJECTED) ||
			(type != IEEE80211_FTYPE_DATA);

	/*
	 * This is a bit racy but we can avoid a lot of work
	 * with this test...
	 */
	if (!local->monitors && (!send_to_cooked || !local->cooked_mntrs)) {
		dev_kfree_skb(skb);
		return;
	}

	/* send frame to monitor interfaces now */

	if (skb_headroom(skb) < sizeof(*rthdr)) {
		printk(KERN_ERR "ieee80211_tx_status: headroom too small\n");
		dev_kfree_skb(skb);
		return;
	}

	rthdr = (struct ieee80211_tx_status_rtap_hdr *)
				skb_push(skb, sizeof(*rthdr));

	memset(rthdr, 0, sizeof(*rthdr));
	rthdr->hdr.it_len = cpu_to_le16(sizeof(*rthdr));
	rthdr->hdr.it_present =
		cpu_to_le32((1 << IEEE80211_RADIOTAP_TX_FLAGS) |
			    (1 << IEEE80211_RADIOTAP_DATA_RETRIES) |
			    (1 << IEEE80211_RADIOTAP_RATE));

	if (!(info->flags & IEEE80211_TX_STAT_ACK) &&
	    !is_multicast_ether_addr(hdr->addr1))
		rthdr->tx_flags |= cpu_to_le16(IEEE80211_RADIOTAP_F_TX_FAIL);

	/*
	 * XXX: Once radiotap gets the bitmap reset thing the vendor
	 *	extensions proposal contains, we can actually report
	 *	the whole set of tries we did.
	 */
	if ((info->status.rates[0].flags & IEEE80211_TX_RC_USE_RTS_CTS) ||
	    (info->status.rates[0].flags & IEEE80211_TX_RC_USE_CTS_PROTECT))
		rthdr->tx_flags |= cpu_to_le16(IEEE80211_RADIOTAP_F_TX_CTS);
	else if (info->status.rates[0].flags & IEEE80211_TX_RC_USE_RTS_CTS)
		rthdr->tx_flags |= cpu_to_le16(IEEE80211_RADIOTAP_F_TX_RTS);
	if (info->status.rates[0].idx >= 0 &&
	    !(info->status.rates[0].flags & IEEE80211_TX_RC_MCS))
		rthdr->rate = sband->bitrates[
				info->status.rates[0].idx].bitrate / 5;

	/* for now report the total retry_count */
	rthdr->data_retries = retry_count;

	/* XXX: is this sufficient for BPF? */
	skb_set_mac_header(skb, 0);
	skb->ip_summed = CHECKSUM_UNNECESSARY;
	skb->pkt_type = PACKET_OTHERHOST;
	skb->protocol = htons(ETH_P_802_2);
	memset(skb->cb, 0, sizeof(skb->cb));

	rcu_read_lock();
	list_for_each_entry_rcu(sdata, &local->interfaces, list) {
		if (sdata->vif.type == NL80211_IFTYPE_MONITOR) {
			if (!ieee80211_sdata_running(sdata))
				continue;

			if ((sdata->u.mntr_flags & MONITOR_FLAG_COOK_FRAMES) &&
			    !send_to_cooked)
				continue;

			if (prev_dev) {
				skb2 = skb_clone(skb, GFP_ATOMIC);
				if (skb2) {
					skb2->dev = prev_dev;
					netif_rx(skb2);
				}
			}

			prev_dev = sdata->dev;
		}
	}
	if (prev_dev) {
		skb->dev = prev_dev;
		netif_rx(skb);
		skb = NULL;
	}
	rcu_read_unlock();
	dev_kfree_skb(skb);
}
EXPORT_SYMBOL(ieee80211_tx_status);<|MERGE_RESOLUTION|>--- conflicted
+++ resolved
@@ -341,13 +341,10 @@
 			cookie = local->hw_roc_cookie ^ 2;
 			local->hw_roc_skb_for_status = NULL;
 		}
-<<<<<<< HEAD
-=======
 
 		if (cookie == local->hw_offchan_tx_cookie)
 			local->hw_offchan_tx_cookie = 0;
 
->>>>>>> 0ce790e7
 		cfg80211_mgmt_tx_status(
 			skb->dev, cookie, skb->data, skb->len,
 			!!(info->flags & IEEE80211_TX_STAT_ACK), GFP_ATOMIC);
