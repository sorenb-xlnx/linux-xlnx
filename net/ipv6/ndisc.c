/*
 *	Neighbour Discovery for IPv6
 *	Linux INET6 implementation
 *
 *	Authors:
 *	Pedro Roque		<roque@di.fc.ul.pt>
 *	Mike Shaver		<shaver@ingenia.com>
 *
 *	This program is free software; you can redistribute it and/or
 *      modify it under the terms of the GNU General Public License
 *      as published by the Free Software Foundation; either version
 *      2 of the License, or (at your option) any later version.
 */

/*
 *	Changes:
 *
 *	Pierre Ynard			:	export userland ND options
 *						through netlink (RDNSS support)
 *	Lars Fenneberg			:	fixed MTU setting on receipt
 *						of an RA.
 *	Janos Farkas			:	kmalloc failure checks
 *	Alexey Kuznetsov		:	state machine reworked
 *						and moved to net/core.
 *	Pekka Savola			:	RFC2461 validation
 *	YOSHIFUJI Hideaki @USAGI	:	Verify ND options properly
 */

/* Set to 3 to get tracing... */
#define ND_DEBUG 1

#define ND_PRINTK(fmt, args...) do { if (net_ratelimit()) { printk(fmt, ## args); } } while(0)
#define ND_NOPRINTK(x...) do { ; } while(0)
#define ND_PRINTK0 ND_PRINTK
#define ND_PRINTK1 ND_NOPRINTK
#define ND_PRINTK2 ND_NOPRINTK
#define ND_PRINTK3 ND_NOPRINTK
#if ND_DEBUG >= 1
#undef ND_PRINTK1
#define ND_PRINTK1 ND_PRINTK
#endif
#if ND_DEBUG >= 2
#undef ND_PRINTK2
#define ND_PRINTK2 ND_PRINTK
#endif
#if ND_DEBUG >= 3
#undef ND_PRINTK3
#define ND_PRINTK3 ND_PRINTK
#endif

#include <linux/module.h>
#include <linux/errno.h>
#include <linux/types.h>
#include <linux/socket.h>
#include <linux/sockios.h>
#include <linux/sched.h>
#include <linux/net.h>
#include <linux/in6.h>
#include <linux/route.h>
#include <linux/init.h>
#include <linux/rcupdate.h>
#ifdef CONFIG_SYSCTL
#include <linux/sysctl.h>
#endif

#include <linux/if_addr.h>
#include <linux/if_arp.h>
#include <linux/ipv6.h>
#include <linux/icmpv6.h>
#include <linux/jhash.h>

#include <net/sock.h>
#include <net/snmp.h>

#include <net/ipv6.h>
#include <net/protocol.h>
#include <net/ndisc.h>
#include <net/ip6_route.h>
#include <net/addrconf.h>
#include <net/icmp.h>

#include <net/netlink.h>
#include <linux/rtnetlink.h>

#include <net/flow.h>
#include <net/ip6_checksum.h>
#include <linux/proc_fs.h>

#include <linux/netfilter.h>
#include <linux/netfilter_ipv6.h>

static u32 ndisc_hash(const void *pkey, const struct net_device *dev);
static int ndisc_constructor(struct neighbour *neigh);
static void ndisc_solicit(struct neighbour *neigh, struct sk_buff *skb);
static void ndisc_error_report(struct neighbour *neigh, struct sk_buff *skb);
static int pndisc_constructor(struct pneigh_entry *n);
static void pndisc_destructor(struct pneigh_entry *n);
static void pndisc_redo(struct sk_buff *skb);

static struct neigh_ops ndisc_generic_ops = {
	.family =		AF_INET6,
	.solicit =		ndisc_solicit,
	.error_report =		ndisc_error_report,
	.output =		neigh_resolve_output,
	.connected_output =	neigh_connected_output,
	.hh_output =		dev_queue_xmit,
	.queue_xmit =		dev_queue_xmit,
};

static struct neigh_ops ndisc_hh_ops = {
	.family =		AF_INET6,
	.solicit =		ndisc_solicit,
	.error_report =		ndisc_error_report,
	.output =		neigh_resolve_output,
	.connected_output =	neigh_resolve_output,
	.hh_output =		dev_queue_xmit,
	.queue_xmit =		dev_queue_xmit,
};


static struct neigh_ops ndisc_direct_ops = {
	.family =		AF_INET6,
	.output =		dev_queue_xmit,
	.connected_output =	dev_queue_xmit,
	.hh_output =		dev_queue_xmit,
	.queue_xmit =		dev_queue_xmit,
};

struct neigh_table nd_tbl = {
	.family =	AF_INET6,
	.entry_size =	sizeof(struct neighbour) + sizeof(struct in6_addr),
	.key_len =	sizeof(struct in6_addr),
	.hash =		ndisc_hash,
	.constructor =	ndisc_constructor,
	.pconstructor =	pndisc_constructor,
	.pdestructor =	pndisc_destructor,
	.proxy_redo =	pndisc_redo,
	.id =		"ndisc_cache",
	.parms = {
		.tbl =			&nd_tbl,
		.base_reachable_time =	30 * HZ,
		.retrans_time =	 1 * HZ,
		.gc_staletime =	60 * HZ,
		.reachable_time =		30 * HZ,
		.delay_probe_time =	 5 * HZ,
		.queue_len =		 3,
		.ucast_probes =	 3,
		.mcast_probes =	 3,
		.anycast_delay =	 1 * HZ,
		.proxy_delay =		(8 * HZ) / 10,
		.proxy_qlen =		64,
	},
	.gc_interval =	  30 * HZ,
	.gc_thresh1 =	 128,
	.gc_thresh2 =	 512,
	.gc_thresh3 =	1024,
};

/* ND options */
struct ndisc_options {
	struct nd_opt_hdr *nd_opt_array[__ND_OPT_ARRAY_MAX];
#ifdef CONFIG_IPV6_ROUTE_INFO
	struct nd_opt_hdr *nd_opts_ri;
	struct nd_opt_hdr *nd_opts_ri_end;
#endif
	struct nd_opt_hdr *nd_useropts;
	struct nd_opt_hdr *nd_useropts_end;
};

#define nd_opts_src_lladdr	nd_opt_array[ND_OPT_SOURCE_LL_ADDR]
#define nd_opts_tgt_lladdr	nd_opt_array[ND_OPT_TARGET_LL_ADDR]
#define nd_opts_pi		nd_opt_array[ND_OPT_PREFIX_INFO]
#define nd_opts_pi_end		nd_opt_array[__ND_OPT_PREFIX_INFO_END]
#define nd_opts_rh		nd_opt_array[ND_OPT_REDIRECT_HDR]
#define nd_opts_mtu		nd_opt_array[ND_OPT_MTU]

#define NDISC_OPT_SPACE(len) (((len)+2+7)&~7)

/*
 * Return the padding between the option length and the start of the
 * link addr.  Currently only IP-over-InfiniBand needs this, although
 * if RFC 3831 IPv6-over-Fibre Channel is ever implemented it may
 * also need a pad of 2.
 */
static int ndisc_addr_option_pad(unsigned short type)
{
	switch (type) {
	case ARPHRD_INFINIBAND: return 2;
	default:                return 0;
	}
}

static inline int ndisc_opt_addr_space(struct net_device *dev)
{
	return NDISC_OPT_SPACE(dev->addr_len + ndisc_addr_option_pad(dev->type));
}

static u8 *ndisc_fill_addr_option(u8 *opt, int type, void *data, int data_len,
				  unsigned short addr_type)
{
	int space = NDISC_OPT_SPACE(data_len);
	int pad   = ndisc_addr_option_pad(addr_type);

	opt[0] = type;
	opt[1] = space>>3;

	memset(opt + 2, 0, pad);
	opt   += pad;
	space -= pad;

	memcpy(opt+2, data, data_len);
	data_len += 2;
	opt += data_len;
	if ((space -= data_len) > 0)
		memset(opt, 0, space);
	return opt + space;
}

static struct nd_opt_hdr *ndisc_next_option(struct nd_opt_hdr *cur,
					    struct nd_opt_hdr *end)
{
	int type;
	if (!cur || !end || cur >= end)
		return NULL;
	type = cur->nd_opt_type;
	do {
		cur = ((void *)cur) + (cur->nd_opt_len << 3);
	} while(cur < end && cur->nd_opt_type != type);
	return (cur <= end && cur->nd_opt_type == type ? cur : NULL);
}

static inline int ndisc_is_useropt(struct nd_opt_hdr *opt)
{
	return (opt->nd_opt_type == ND_OPT_RDNSS);
}

static struct nd_opt_hdr *ndisc_next_useropt(struct nd_opt_hdr *cur,
					     struct nd_opt_hdr *end)
{
	if (!cur || !end || cur >= end)
		return NULL;
	do {
		cur = ((void *)cur) + (cur->nd_opt_len << 3);
	} while(cur < end && !ndisc_is_useropt(cur));
	return (cur <= end && ndisc_is_useropt(cur) ? cur : NULL);
}

static struct ndisc_options *ndisc_parse_options(u8 *opt, int opt_len,
						 struct ndisc_options *ndopts)
{
	struct nd_opt_hdr *nd_opt = (struct nd_opt_hdr *)opt;

	if (!nd_opt || opt_len < 0 || !ndopts)
		return NULL;
	memset(ndopts, 0, sizeof(*ndopts));
	while (opt_len) {
		int l;
		if (opt_len < sizeof(struct nd_opt_hdr))
			return NULL;
		l = nd_opt->nd_opt_len << 3;
		if (opt_len < l || l == 0)
			return NULL;
		switch (nd_opt->nd_opt_type) {
		case ND_OPT_SOURCE_LL_ADDR:
		case ND_OPT_TARGET_LL_ADDR:
		case ND_OPT_MTU:
		case ND_OPT_REDIRECT_HDR:
			if (ndopts->nd_opt_array[nd_opt->nd_opt_type]) {
				ND_PRINTK2(KERN_WARNING
					   "%s(): duplicated ND6 option found: type=%d\n",
					   __func__,
					   nd_opt->nd_opt_type);
			} else {
				ndopts->nd_opt_array[nd_opt->nd_opt_type] = nd_opt;
			}
			break;
		case ND_OPT_PREFIX_INFO:
			ndopts->nd_opts_pi_end = nd_opt;
			if (!ndopts->nd_opt_array[nd_opt->nd_opt_type])
				ndopts->nd_opt_array[nd_opt->nd_opt_type] = nd_opt;
			break;
#ifdef CONFIG_IPV6_ROUTE_INFO
		case ND_OPT_ROUTE_INFO:
			ndopts->nd_opts_ri_end = nd_opt;
			if (!ndopts->nd_opts_ri)
				ndopts->nd_opts_ri = nd_opt;
			break;
#endif
		default:
			if (ndisc_is_useropt(nd_opt)) {
				ndopts->nd_useropts_end = nd_opt;
				if (!ndopts->nd_useropts)
					ndopts->nd_useropts = nd_opt;
			} else {
				/*
				 * Unknown options must be silently ignored,
				 * to accommodate future extension to the
				 * protocol.
				 */
				ND_PRINTK2(KERN_NOTICE
					   "%s(): ignored unsupported option; type=%d, len=%d\n",
					   __func__,
					   nd_opt->nd_opt_type, nd_opt->nd_opt_len);
			}
		}
		opt_len -= l;
		nd_opt = ((void *)nd_opt) + l;
	}
	return ndopts;
}

static inline u8 *ndisc_opt_addr_data(struct nd_opt_hdr *p,
				      struct net_device *dev)
{
	u8 *lladdr = (u8 *)(p + 1);
	int lladdrlen = p->nd_opt_len << 3;
	int prepad = ndisc_addr_option_pad(dev->type);
	if (lladdrlen != NDISC_OPT_SPACE(dev->addr_len + prepad))
		return NULL;
	return (lladdr + prepad);
}

int ndisc_mc_map(struct in6_addr *addr, char *buf, struct net_device *dev, int dir)
{
	switch (dev->type) {
	case ARPHRD_ETHER:
	case ARPHRD_IEEE802:	/* Not sure. Check it later. --ANK */
	case ARPHRD_FDDI:
		ipv6_eth_mc_map(addr, buf);
		return 0;
	case ARPHRD_IEEE802_TR:
		ipv6_tr_mc_map(addr,buf);
		return 0;
	case ARPHRD_ARCNET:
		ipv6_arcnet_mc_map(addr, buf);
		return 0;
	case ARPHRD_INFINIBAND:
		ipv6_ib_mc_map(addr, dev->broadcast, buf);
		return 0;
	default:
		if (dir) {
			memcpy(buf, dev->broadcast, dev->addr_len);
			return 0;
		}
	}
	return -EINVAL;
}

EXPORT_SYMBOL(ndisc_mc_map);

static u32 ndisc_hash(const void *pkey, const struct net_device *dev)
{
	const u32 *p32 = pkey;
	u32 addr_hash, i;

	addr_hash = 0;
	for (i = 0; i < (sizeof(struct in6_addr) / sizeof(u32)); i++)
		addr_hash ^= *p32++;

	return jhash_2words(addr_hash, dev->ifindex, nd_tbl.hash_rnd);
}

static int ndisc_constructor(struct neighbour *neigh)
{
	struct in6_addr *addr = (struct in6_addr*)&neigh->primary_key;
	struct net_device *dev = neigh->dev;
	struct inet6_dev *in6_dev;
	struct neigh_parms *parms;
	int is_multicast = ipv6_addr_is_multicast(addr);

	rcu_read_lock();
	in6_dev = in6_dev_get(dev);
	if (in6_dev == NULL) {
		rcu_read_unlock();
		return -EINVAL;
	}

	parms = in6_dev->nd_parms;
	__neigh_parms_put(neigh->parms);
	neigh->parms = neigh_parms_clone(parms);
	rcu_read_unlock();

	neigh->type = is_multicast ? RTN_MULTICAST : RTN_UNICAST;
	if (!dev->header_ops) {
		neigh->nud_state = NUD_NOARP;
		neigh->ops = &ndisc_direct_ops;
		neigh->output = neigh->ops->queue_xmit;
	} else {
		if (is_multicast) {
			neigh->nud_state = NUD_NOARP;
			ndisc_mc_map(addr, neigh->ha, dev, 1);
		} else if (dev->flags&(IFF_NOARP|IFF_LOOPBACK)) {
			neigh->nud_state = NUD_NOARP;
			memcpy(neigh->ha, dev->dev_addr, dev->addr_len);
			if (dev->flags&IFF_LOOPBACK)
				neigh->type = RTN_LOCAL;
		} else if (dev->flags&IFF_POINTOPOINT) {
			neigh->nud_state = NUD_NOARP;
			memcpy(neigh->ha, dev->broadcast, dev->addr_len);
		}
		if (dev->header_ops->cache)
			neigh->ops = &ndisc_hh_ops;
		else
			neigh->ops = &ndisc_generic_ops;
		if (neigh->nud_state&NUD_VALID)
			neigh->output = neigh->ops->connected_output;
		else
			neigh->output = neigh->ops->output;
	}
	in6_dev_put(in6_dev);
	return 0;
}

static int pndisc_constructor(struct pneigh_entry *n)
{
	struct in6_addr *addr = (struct in6_addr*)&n->key;
	struct in6_addr maddr;
	struct net_device *dev = n->dev;

	if (dev == NULL || __in6_dev_get(dev) == NULL)
		return -EINVAL;
	addrconf_addr_solict_mult(addr, &maddr);
	ipv6_dev_mc_inc(dev, &maddr);
	return 0;
}

static void pndisc_destructor(struct pneigh_entry *n)
{
	struct in6_addr *addr = (struct in6_addr*)&n->key;
	struct in6_addr maddr;
	struct net_device *dev = n->dev;

	if (dev == NULL || __in6_dev_get(dev) == NULL)
		return;
	addrconf_addr_solict_mult(addr, &maddr);
	ipv6_dev_mc_dec(dev, &maddr);
}

/*
 *	Send a Neighbour Advertisement
 */
static void __ndisc_send(struct net_device *dev,
			 struct neighbour *neigh,
			 struct in6_addr *daddr, struct in6_addr *saddr,
			 struct icmp6hdr *icmp6h, struct in6_addr *target,
			 int llinfo)
{
	struct flowi fl;
	struct dst_entry *dst;
	struct net *net = dev_net(dev);
	struct sock *sk = net->ipv6.ndisc_sk;
	struct sk_buff *skb;
	struct icmp6hdr *hdr;
	struct inet6_dev *idev;
	int len;
	int err;
	u8 *opt, type;

	type = icmp6h->icmp6_type;

	icmpv6_flow_init(sk, &fl, type, saddr, daddr, dev->ifindex);

	dst = icmp6_dst_alloc(dev, neigh, daddr);
	if (!dst)
		return;

	err = xfrm_lookup(&dst, &fl, NULL, 0);
	if (err < 0)
		return;

	if (!dev->addr_len)
		llinfo = 0;

	len = sizeof(struct icmp6hdr) + (target ? sizeof(*target) : 0);
	if (llinfo)
		len += ndisc_opt_addr_space(dev);

	skb = sock_alloc_send_skb(sk,
				  (MAX_HEADER + sizeof(struct ipv6hdr) +
				   len + LL_RESERVED_SPACE(dev)),
				  1, &err);
	if (!skb) {
		ND_PRINTK0(KERN_ERR
			   "ICMPv6 ND: %s() failed to allocate an skb.\n",
			   __func__);
		dst_release(dst);
		return;
	}

	skb_reserve(skb, LL_RESERVED_SPACE(dev));
	ip6_nd_hdr(sk, skb, dev, saddr, daddr, IPPROTO_ICMPV6, len);

	skb->transport_header = skb->tail;
	skb_put(skb, len);

	hdr = (struct icmp6hdr *)skb_transport_header(skb);
	memcpy(hdr, icmp6h, sizeof(*hdr));

	opt = skb_transport_header(skb) + sizeof(struct icmp6hdr);
	if (target) {
		ipv6_addr_copy((struct in6_addr *)opt, target);
		opt += sizeof(*target);
	}

	if (llinfo)
		ndisc_fill_addr_option(opt, llinfo, dev->dev_addr,
				       dev->addr_len, dev->type);

	hdr->icmp6_cksum = csum_ipv6_magic(saddr, daddr, len,
					   IPPROTO_ICMPV6,
					   csum_partial((__u8 *) hdr,
							len, 0));

	skb->dst = dst;

	idev = in6_dev_get(dst->dev);
	IP6_INC_STATS(idev, IPSTATS_MIB_OUTREQUESTS);

	err = NF_HOOK(PF_INET6, NF_INET_LOCAL_OUT, skb, NULL, dst->dev,
		      dst_output);
	if (!err) {
		ICMP6MSGOUT_INC_STATS(idev, type);
		ICMP6_INC_STATS(idev, ICMP6_MIB_OUTMSGS);
	}

	if (likely(idev != NULL))
		in6_dev_put(idev);
}

static void ndisc_send_na(struct net_device *dev, struct neighbour *neigh,
		   struct in6_addr *daddr, struct in6_addr *solicited_addr,
		   int router, int solicited, int override, int inc_opt)
{
	struct in6_addr tmpaddr;
	struct inet6_ifaddr *ifp;
	struct in6_addr *src_addr;
	struct icmp6hdr icmp6h = {
		.icmp6_type = NDISC_NEIGHBOUR_ADVERTISEMENT,
	};

	/* for anycast or proxy, solicited_addr != src_addr */
	ifp = ipv6_get_ifaddr(dev_net(dev), solicited_addr, dev, 1);
	if (ifp) {
		src_addr = solicited_addr;
		if (ifp->flags & IFA_F_OPTIMISTIC)
			override = 0;
		in6_ifa_put(ifp);
	} else {
		if (ipv6_dev_get_saddr(dev, daddr,
				       inet6_sk(dev_net(dev)->ipv6.ndisc_sk)->srcprefs,
				       &tmpaddr))
			return;
		src_addr = &tmpaddr;
	}

	icmp6h.icmp6_router = router;
	icmp6h.icmp6_solicited = solicited;
	icmp6h.icmp6_override = override;

	__ndisc_send(dev, neigh, daddr, src_addr,
		     &icmp6h, solicited_addr,
		     inc_opt ? ND_OPT_TARGET_LL_ADDR : 0);
}

void ndisc_send_ns(struct net_device *dev, struct neighbour *neigh,
		   struct in6_addr *solicit,
		   struct in6_addr *daddr, struct in6_addr *saddr)
{
	struct in6_addr addr_buf;
	struct icmp6hdr icmp6h = {
		.icmp6_type = NDISC_NEIGHBOUR_SOLICITATION,
	};

	if (saddr == NULL) {
		if (ipv6_get_lladdr(dev, &addr_buf,
				   (IFA_F_TENTATIVE|IFA_F_OPTIMISTIC)))
			return;
		saddr = &addr_buf;
	}

	__ndisc_send(dev, neigh, daddr, saddr,
		     &icmp6h, solicit,
		     !ipv6_addr_any(saddr) ? ND_OPT_SOURCE_LL_ADDR : 0);
}

void ndisc_send_rs(struct net_device *dev, struct in6_addr *saddr,
		   struct in6_addr *daddr)
{
	struct icmp6hdr icmp6h = {
		.icmp6_type = NDISC_ROUTER_SOLICITATION,
	};
	int send_sllao = dev->addr_len;

#ifdef CONFIG_IPV6_OPTIMISTIC_DAD
	/*
	 * According to section 2.2 of RFC 4429, we must not
	 * send router solicitations with a sllao from
	 * optimistic addresses, but we may send the solicitation
	 * if we don't include the sllao.  So here we check
	 * if our address is optimistic, and if so, we
	 * suppress the inclusion of the sllao.
	 */
	if (send_sllao) {
		struct inet6_ifaddr *ifp = ipv6_get_ifaddr(dev_net(dev), saddr,
							   dev, 1);
		if (ifp) {
			if (ifp->flags & IFA_F_OPTIMISTIC)  {
				send_sllao = 0;
			}
			in6_ifa_put(ifp);
		} else {
			send_sllao = 0;
		}
	}
#endif
	__ndisc_send(dev, NULL, daddr, saddr,
		     &icmp6h, NULL,
		     send_sllao ? ND_OPT_SOURCE_LL_ADDR : 0);
}


static void ndisc_error_report(struct neighbour *neigh, struct sk_buff *skb)
{
	/*
	 *	"The sender MUST return an ICMP
	 *	 destination unreachable"
	 */
	dst_link_failure(skb);
	kfree_skb(skb);
}

/* Called with locked neigh: either read or both */

static void ndisc_solicit(struct neighbour *neigh, struct sk_buff *skb)
{
	struct in6_addr *saddr = NULL;
	struct in6_addr mcaddr;
	struct net_device *dev = neigh->dev;
	struct in6_addr *target = (struct in6_addr *)&neigh->primary_key;
	int probes = atomic_read(&neigh->probes);

	if (skb && ipv6_chk_addr(dev_net(dev), &ipv6_hdr(skb)->saddr, dev, 1))
		saddr = &ipv6_hdr(skb)->saddr;

	if ((probes -= neigh->parms->ucast_probes) < 0) {
		if (!(neigh->nud_state & NUD_VALID)) {
			ND_PRINTK1(KERN_DEBUG
				   "%s(): trying to ucast probe in NUD_INVALID: "
				   NIP6_FMT "\n",
				   __func__,
				   NIP6(*target));
		}
		ndisc_send_ns(dev, neigh, target, target, saddr);
	} else if ((probes -= neigh->parms->app_probes) < 0) {
#ifdef CONFIG_ARPD
		neigh_app_ns(neigh);
#endif
	} else {
		addrconf_addr_solict_mult(target, &mcaddr);
		ndisc_send_ns(dev, NULL, target, &mcaddr, saddr);
	}
}

static struct pneigh_entry *pndisc_check_router(struct net_device *dev,
		struct in6_addr *addr, int *is_router)
{
	struct pneigh_entry *n;

	read_lock_bh(&nd_tbl.lock);
	n = __pneigh_lookup(&nd_tbl, &init_net, addr, dev);
	if (n != NULL)
		*is_router = (n->flags & NTF_ROUTER);
	read_unlock_bh(&nd_tbl.lock);

	return n;
}

static void ndisc_recv_ns(struct sk_buff *skb)
{
	struct nd_msg *msg = (struct nd_msg *)skb_transport_header(skb);
	struct in6_addr *saddr = &ipv6_hdr(skb)->saddr;
	struct in6_addr *daddr = &ipv6_hdr(skb)->daddr;
	u8 *lladdr = NULL;
	u32 ndoptlen = skb->tail - (skb->transport_header +
				    offsetof(struct nd_msg, opt));
	struct ndisc_options ndopts;
	struct net_device *dev = skb->dev;
	struct inet6_ifaddr *ifp;
	struct inet6_dev *idev = NULL;
	struct neighbour *neigh;
	struct pneigh_entry *pneigh = NULL;
	int dad = ipv6_addr_any(saddr);
	int inc;
	int is_router = 0;

	if (ipv6_addr_is_multicast(&msg->target)) {
		ND_PRINTK2(KERN_WARNING
			   "ICMPv6 NS: multicast target address");
		return;
	}

	/*
	 * RFC2461 7.1.1:
	 * DAD has to be destined for solicited node multicast address.
	 */
	if (dad &&
	    !(daddr->s6_addr32[0] == htonl(0xff020000) &&
	      daddr->s6_addr32[1] == htonl(0x00000000) &&
	      daddr->s6_addr32[2] == htonl(0x00000001) &&
	      daddr->s6_addr [12] == 0xff )) {
		ND_PRINTK2(KERN_WARNING
			   "ICMPv6 NS: bad DAD packet (wrong destination)\n");
		return;
	}

	if (!ndisc_parse_options(msg->opt, ndoptlen, &ndopts)) {
		ND_PRINTK2(KERN_WARNING
			   "ICMPv6 NS: invalid ND options\n");
		return;
	}

	if (ndopts.nd_opts_src_lladdr) {
		lladdr = ndisc_opt_addr_data(ndopts.nd_opts_src_lladdr, dev);
		if (!lladdr) {
			ND_PRINTK2(KERN_WARNING
				   "ICMPv6 NS: invalid link-layer address length\n");
			return;
		}

		/* RFC2461 7.1.1:
		 *	If the IP source address is the unspecified address,
		 *	there MUST NOT be source link-layer address option
		 *	in the message.
		 */
		if (dad) {
			ND_PRINTK2(KERN_WARNING
				   "ICMPv6 NS: bad DAD packet (link-layer address option)\n");
			return;
		}
	}

	inc = ipv6_addr_is_multicast(daddr);

	ifp = ipv6_get_ifaddr(dev_net(dev), &msg->target, dev, 1);
	if (ifp) {

		if (ifp->flags & (IFA_F_TENTATIVE|IFA_F_OPTIMISTIC)) {
			if (dad) {
				if (dev->type == ARPHRD_IEEE802_TR) {
					const unsigned char *sadr;
					sadr = skb_mac_header(skb);
					if (((sadr[8] ^ dev->dev_addr[0]) & 0x7f) == 0 &&
					    sadr[9] == dev->dev_addr[1] &&
					    sadr[10] == dev->dev_addr[2] &&
					    sadr[11] == dev->dev_addr[3] &&
					    sadr[12] == dev->dev_addr[4] &&
					    sadr[13] == dev->dev_addr[5]) {
						/* looped-back to us */
						goto out;
					}
				}

				/*
				 * We are colliding with another node
				 * who is doing DAD
				 * so fail our DAD process
				 */
				addrconf_dad_failure(ifp);
				return;
			} else {
				/*
				 * This is not a dad solicitation.
				 * If we are an optimistic node,
				 * we should respond.
				 * Otherwise, we should ignore it.
				 */
				if (!(ifp->flags & IFA_F_OPTIMISTIC))
					goto out;
			}
		}

		idev = ifp->idev;
	} else {
		idev = in6_dev_get(dev);
		if (!idev) {
			/* XXX: count this drop? */
			return;
		}

		if (ipv6_chk_acast_addr(dev_net(dev), dev, &msg->target) ||
		    (idev->cnf.forwarding &&
		     (ipv6_devconf.proxy_ndp || idev->cnf.proxy_ndp) &&
<<<<<<< HEAD
		     (pneigh = pndisc_check_router(dev, &msg->target,
						  &is_router)) != NULL)) {
=======
		     (pneigh = pneigh_lookup(&nd_tbl, dev_net(dev),
					     &msg->target, dev, 0)) != NULL)) {
>>>>>>> 2d38f9a4
			if (!(NEIGH_CB(skb)->flags & LOCALLY_ENQUEUED) &&
			    skb->pkt_type != PACKET_HOST &&
			    inc != 0 &&
			    idev->nd_parms->proxy_delay != 0) {
				/*
				 * for anycast or proxy,
				 * sender should delay its response
				 * by a random time between 0 and
				 * MAX_ANYCAST_DELAY_TIME seconds.
				 * (RFC2461) -- yoshfuji
				 */
				struct sk_buff *n = skb_clone(skb, GFP_ATOMIC);
				if (n)
					pneigh_enqueue(&nd_tbl, idev->nd_parms, n);
				goto out;
			}
		} else
			goto out;
	}

	is_router = !!(pneigh ? is_router : idev->cnf.forwarding);

	if (dad) {
		struct in6_addr maddr;

		ipv6_addr_all_nodes(&maddr);
		ndisc_send_na(dev, NULL, &maddr, &msg->target,
			      is_router, 0, (ifp != NULL), 1);
		goto out;
	}

	if (inc)
		NEIGH_CACHE_STAT_INC(&nd_tbl, rcv_probes_mcast);
	else
		NEIGH_CACHE_STAT_INC(&nd_tbl, rcv_probes_ucast);

	/*
	 *	update / create cache entry
	 *	for the source address
	 */
	neigh = __neigh_lookup(&nd_tbl, saddr, dev,
			       !inc || lladdr || !dev->addr_len);
	if (neigh)
		neigh_update(neigh, lladdr, NUD_STALE,
			     NEIGH_UPDATE_F_WEAK_OVERRIDE|
			     NEIGH_UPDATE_F_OVERRIDE);
	if (neigh || !dev->header_ops) {
		ndisc_send_na(dev, neigh, saddr, &msg->target,
			      is_router,
			      1, (ifp != NULL && inc), inc);
		if (neigh)
			neigh_release(neigh);
	}

out:
	if (ifp)
		in6_ifa_put(ifp);
	else
		in6_dev_put(idev);

	return;
}

static void ndisc_recv_na(struct sk_buff *skb)
{
	struct nd_msg *msg = (struct nd_msg *)skb_transport_header(skb);
	struct in6_addr *saddr = &ipv6_hdr(skb)->saddr;
	struct in6_addr *daddr = &ipv6_hdr(skb)->daddr;
	u8 *lladdr = NULL;
	u32 ndoptlen = skb->tail - (skb->transport_header +
				    offsetof(struct nd_msg, opt));
	struct ndisc_options ndopts;
	struct net_device *dev = skb->dev;
	struct inet6_ifaddr *ifp;
	struct neighbour *neigh;

	if (skb->len < sizeof(struct nd_msg)) {
		ND_PRINTK2(KERN_WARNING
			   "ICMPv6 NA: packet too short\n");
		return;
	}

	if (ipv6_addr_is_multicast(&msg->target)) {
		ND_PRINTK2(KERN_WARNING
			   "ICMPv6 NA: target address is multicast.\n");
		return;
	}

	if (ipv6_addr_is_multicast(daddr) &&
	    msg->icmph.icmp6_solicited) {
		ND_PRINTK2(KERN_WARNING
			   "ICMPv6 NA: solicited NA is multicasted.\n");
		return;
	}

	if (!ndisc_parse_options(msg->opt, ndoptlen, &ndopts)) {
		ND_PRINTK2(KERN_WARNING
			   "ICMPv6 NS: invalid ND option\n");
		return;
	}
	if (ndopts.nd_opts_tgt_lladdr) {
		lladdr = ndisc_opt_addr_data(ndopts.nd_opts_tgt_lladdr, dev);
		if (!lladdr) {
			ND_PRINTK2(KERN_WARNING
				   "ICMPv6 NA: invalid link-layer address length\n");
			return;
		}
	}
	ifp = ipv6_get_ifaddr(dev_net(dev), &msg->target, dev, 1);
	if (ifp) {
		if (ifp->flags & IFA_F_TENTATIVE) {
			addrconf_dad_failure(ifp);
			return;
		}
		/* What should we make now? The advertisement
		   is invalid, but ndisc specs say nothing
		   about it. It could be misconfiguration, or
		   an smart proxy agent tries to help us :-)
		 */
		ND_PRINTK1(KERN_WARNING
			   "ICMPv6 NA: someone advertises our address on %s!\n",
			   ifp->idev->dev->name);
		in6_ifa_put(ifp);
		return;
	}
	neigh = neigh_lookup(&nd_tbl, &msg->target, dev);

	if (neigh) {
		u8 old_flags = neigh->flags;

		if (neigh->nud_state & NUD_FAILED)
			goto out;

		/*
		 * Don't update the neighbor cache entry on a proxy NA from
		 * ourselves because either the proxied node is off link or it
		 * has already sent a NA to us.
		 */
		if (lladdr && !memcmp(lladdr, dev->dev_addr, dev->addr_len) &&
		    ipv6_devconf.forwarding && ipv6_devconf.proxy_ndp &&
		    pneigh_lookup(&nd_tbl, dev_net(dev), &msg->target, dev, 0)) {
			/* XXX: idev->cnf.prixy_ndp */
			goto out;
		}

		neigh_update(neigh, lladdr,
			     msg->icmph.icmp6_solicited ? NUD_REACHABLE : NUD_STALE,
			     NEIGH_UPDATE_F_WEAK_OVERRIDE|
			     (msg->icmph.icmp6_override ? NEIGH_UPDATE_F_OVERRIDE : 0)|
			     NEIGH_UPDATE_F_OVERRIDE_ISROUTER|
			     (msg->icmph.icmp6_router ? NEIGH_UPDATE_F_ISROUTER : 0));

		if ((old_flags & ~neigh->flags) & NTF_ROUTER) {
			/*
			 * Change: router to host
			 */
			struct rt6_info *rt;
			rt = rt6_get_dflt_router(saddr, dev);
			if (rt)
				ip6_del_rt(rt);
		}

out:
		neigh_release(neigh);
	}
}

static void ndisc_recv_rs(struct sk_buff *skb)
{
	struct rs_msg *rs_msg = (struct rs_msg *)skb_transport_header(skb);
	unsigned long ndoptlen = skb->len - sizeof(*rs_msg);
	struct neighbour *neigh;
	struct inet6_dev *idev;
	struct in6_addr *saddr = &ipv6_hdr(skb)->saddr;
	struct ndisc_options ndopts;
	u8 *lladdr = NULL;

	if (skb->len < sizeof(*rs_msg))
		return;

	idev = in6_dev_get(skb->dev);
	if (!idev) {
		if (net_ratelimit())
			ND_PRINTK1("ICMP6 RS: can't find in6 device\n");
		return;
	}

	/* Don't accept RS if we're not in router mode */
	if (!idev->cnf.forwarding)
		goto out;

	/*
	 * Don't update NCE if src = ::;
	 * this implies that the source node has no ip address assigned yet.
	 */
	if (ipv6_addr_any(saddr))
		goto out;

	/* Parse ND options */
	if (!ndisc_parse_options(rs_msg->opt, ndoptlen, &ndopts)) {
		if (net_ratelimit())
			ND_PRINTK2("ICMP6 NS: invalid ND option, ignored\n");
		goto out;
	}

	if (ndopts.nd_opts_src_lladdr) {
		lladdr = ndisc_opt_addr_data(ndopts.nd_opts_src_lladdr,
					     skb->dev);
		if (!lladdr)
			goto out;
	}

	neigh = __neigh_lookup(&nd_tbl, saddr, skb->dev, 1);
	if (neigh) {
		neigh_update(neigh, lladdr, NUD_STALE,
			     NEIGH_UPDATE_F_WEAK_OVERRIDE|
			     NEIGH_UPDATE_F_OVERRIDE|
			     NEIGH_UPDATE_F_OVERRIDE_ISROUTER);
		neigh_release(neigh);
	}
out:
	in6_dev_put(idev);
}

static void ndisc_ra_useropt(struct sk_buff *ra, struct nd_opt_hdr *opt)
{
	struct icmp6hdr *icmp6h = (struct icmp6hdr *)skb_transport_header(ra);
	struct sk_buff *skb;
	struct nlmsghdr *nlh;
	struct nduseroptmsg *ndmsg;
	struct net *net = dev_net(ra->dev);
	int err;
	int base_size = NLMSG_ALIGN(sizeof(struct nduseroptmsg)
				    + (opt->nd_opt_len << 3));
	size_t msg_size = base_size + nla_total_size(sizeof(struct in6_addr));

	skb = nlmsg_new(msg_size, GFP_ATOMIC);
	if (skb == NULL) {
		err = -ENOBUFS;
		goto errout;
	}

	nlh = nlmsg_put(skb, 0, 0, RTM_NEWNDUSEROPT, base_size, 0);
	if (nlh == NULL) {
		goto nla_put_failure;
	}

	ndmsg = nlmsg_data(nlh);
	ndmsg->nduseropt_family = AF_INET6;
	ndmsg->nduseropt_ifindex = ra->dev->ifindex;
	ndmsg->nduseropt_icmp_type = icmp6h->icmp6_type;
	ndmsg->nduseropt_icmp_code = icmp6h->icmp6_code;
	ndmsg->nduseropt_opts_len = opt->nd_opt_len << 3;

	memcpy(ndmsg + 1, opt, opt->nd_opt_len << 3);

	NLA_PUT(skb, NDUSEROPT_SRCADDR, sizeof(struct in6_addr),
		&ipv6_hdr(ra)->saddr);
	nlmsg_end(skb, nlh);

	err = rtnl_notify(skb, net, 0, RTNLGRP_ND_USEROPT, NULL,
			  GFP_ATOMIC);
	if (err < 0)
		goto errout;

	return;

nla_put_failure:
	nlmsg_free(skb);
	err = -EMSGSIZE;
errout:
	rtnl_set_sk_err(net, RTNLGRP_ND_USEROPT, err);
}

static void ndisc_router_discovery(struct sk_buff *skb)
{
	struct ra_msg *ra_msg = (struct ra_msg *)skb_transport_header(skb);
	struct neighbour *neigh = NULL;
	struct inet6_dev *in6_dev;
	struct rt6_info *rt = NULL;
	int lifetime;
	struct ndisc_options ndopts;
	int optlen;
	unsigned int pref = 0;

	__u8 * opt = (__u8 *)(ra_msg + 1);

	optlen = (skb->tail - skb->transport_header) - sizeof(struct ra_msg);

	if (!(ipv6_addr_type(&ipv6_hdr(skb)->saddr) & IPV6_ADDR_LINKLOCAL)) {
		ND_PRINTK2(KERN_WARNING
			   "ICMPv6 RA: source address is not link-local.\n");
		return;
	}
	if (optlen < 0) {
		ND_PRINTK2(KERN_WARNING
			   "ICMPv6 RA: packet too short\n");
		return;
	}

	/*
	 *	set the RA_RECV flag in the interface
	 */

	in6_dev = in6_dev_get(skb->dev);
	if (in6_dev == NULL) {
		ND_PRINTK0(KERN_ERR
			   "ICMPv6 RA: can't find inet6 device for %s.\n",
			   skb->dev->name);
		return;
	}
	if (in6_dev->cnf.forwarding || !in6_dev->cnf.accept_ra) {
		in6_dev_put(in6_dev);
		return;
	}

	if (!ndisc_parse_options(opt, optlen, &ndopts)) {
		in6_dev_put(in6_dev);
		ND_PRINTK2(KERN_WARNING
			   "ICMP6 RA: invalid ND options\n");
		return;
	}

	if (in6_dev->if_flags & IF_RS_SENT) {
		/*
		 *	flag that an RA was received after an RS was sent
		 *	out on this interface.
		 */
		in6_dev->if_flags |= IF_RA_RCVD;
	}

	/*
	 * Remember the managed/otherconf flags from most recently
	 * received RA message (RFC 2462) -- yoshfuji
	 */
	in6_dev->if_flags = (in6_dev->if_flags & ~(IF_RA_MANAGED |
				IF_RA_OTHERCONF)) |
				(ra_msg->icmph.icmp6_addrconf_managed ?
					IF_RA_MANAGED : 0) |
				(ra_msg->icmph.icmp6_addrconf_other ?
					IF_RA_OTHERCONF : 0);

	if (!in6_dev->cnf.accept_ra_defrtr)
		goto skip_defrtr;

	lifetime = ntohs(ra_msg->icmph.icmp6_rt_lifetime);

#ifdef CONFIG_IPV6_ROUTER_PREF
	pref = ra_msg->icmph.icmp6_router_pref;
	/* 10b is handled as if it were 00b (medium) */
	if (pref == ICMPV6_ROUTER_PREF_INVALID ||
	    !in6_dev->cnf.accept_ra_rtr_pref)
		pref = ICMPV6_ROUTER_PREF_MEDIUM;
#endif

	rt = rt6_get_dflt_router(&ipv6_hdr(skb)->saddr, skb->dev);

	if (rt)
		neigh = rt->rt6i_nexthop;

	if (rt && lifetime == 0) {
		neigh_clone(neigh);
		ip6_del_rt(rt);
		rt = NULL;
	}

	if (rt == NULL && lifetime) {
		ND_PRINTK3(KERN_DEBUG
			   "ICMPv6 RA: adding default router.\n");

		rt = rt6_add_dflt_router(&ipv6_hdr(skb)->saddr, skb->dev, pref);
		if (rt == NULL) {
			ND_PRINTK0(KERN_ERR
				   "ICMPv6 RA: %s() failed to add default route.\n",
				   __func__);
			in6_dev_put(in6_dev);
			return;
		}

		neigh = rt->rt6i_nexthop;
		if (neigh == NULL) {
			ND_PRINTK0(KERN_ERR
				   "ICMPv6 RA: %s() got default router without neighbour.\n",
				   __func__);
			dst_release(&rt->u.dst);
			in6_dev_put(in6_dev);
			return;
		}
		neigh->flags |= NTF_ROUTER;
	} else if (rt) {
		rt->rt6i_flags |= (rt->rt6i_flags & ~RTF_PREF_MASK) | RTF_PREF(pref);
	}

	if (rt)
		rt->rt6i_expires = jiffies + (HZ * lifetime);

	if (ra_msg->icmph.icmp6_hop_limit) {
		in6_dev->cnf.hop_limit = ra_msg->icmph.icmp6_hop_limit;
		if (rt)
			rt->u.dst.metrics[RTAX_HOPLIMIT-1] = ra_msg->icmph.icmp6_hop_limit;
	}

skip_defrtr:

	/*
	 *	Update Reachable Time and Retrans Timer
	 */

	if (in6_dev->nd_parms) {
		unsigned long rtime = ntohl(ra_msg->retrans_timer);

		if (rtime && rtime/1000 < MAX_SCHEDULE_TIMEOUT/HZ) {
			rtime = (rtime*HZ)/1000;
			if (rtime < HZ/10)
				rtime = HZ/10;
			in6_dev->nd_parms->retrans_time = rtime;
			in6_dev->tstamp = jiffies;
			inet6_ifinfo_notify(RTM_NEWLINK, in6_dev);
		}

		rtime = ntohl(ra_msg->reachable_time);
		if (rtime && rtime/1000 < MAX_SCHEDULE_TIMEOUT/(3*HZ)) {
			rtime = (rtime*HZ)/1000;

			if (rtime < HZ/10)
				rtime = HZ/10;

			if (rtime != in6_dev->nd_parms->base_reachable_time) {
				in6_dev->nd_parms->base_reachable_time = rtime;
				in6_dev->nd_parms->gc_staletime = 3 * rtime;
				in6_dev->nd_parms->reachable_time = neigh_rand_reach_time(rtime);
				in6_dev->tstamp = jiffies;
				inet6_ifinfo_notify(RTM_NEWLINK, in6_dev);
			}
		}
	}

	/*
	 *	Process options.
	 */

	if (!neigh)
		neigh = __neigh_lookup(&nd_tbl, &ipv6_hdr(skb)->saddr,
				       skb->dev, 1);
	if (neigh) {
		u8 *lladdr = NULL;
		if (ndopts.nd_opts_src_lladdr) {
			lladdr = ndisc_opt_addr_data(ndopts.nd_opts_src_lladdr,
						     skb->dev);
			if (!lladdr) {
				ND_PRINTK2(KERN_WARNING
					   "ICMPv6 RA: invalid link-layer address length\n");
				goto out;
			}
		}
		neigh_update(neigh, lladdr, NUD_STALE,
			     NEIGH_UPDATE_F_WEAK_OVERRIDE|
			     NEIGH_UPDATE_F_OVERRIDE|
			     NEIGH_UPDATE_F_OVERRIDE_ISROUTER|
			     NEIGH_UPDATE_F_ISROUTER);
	}

#ifdef CONFIG_IPV6_ROUTE_INFO
	if (in6_dev->cnf.accept_ra_rtr_pref && ndopts.nd_opts_ri) {
		struct nd_opt_hdr *p;
		for (p = ndopts.nd_opts_ri;
		     p;
		     p = ndisc_next_option(p, ndopts.nd_opts_ri_end)) {
			if (((struct route_info *)p)->prefix_len > in6_dev->cnf.accept_ra_rt_info_max_plen)
				continue;
			rt6_route_rcv(skb->dev, (u8*)p, (p->nd_opt_len) << 3,
				      &ipv6_hdr(skb)->saddr);
		}
	}
#endif

	if (in6_dev->cnf.accept_ra_pinfo && ndopts.nd_opts_pi) {
		struct nd_opt_hdr *p;
		for (p = ndopts.nd_opts_pi;
		     p;
		     p = ndisc_next_option(p, ndopts.nd_opts_pi_end)) {
			addrconf_prefix_rcv(skb->dev, (u8*)p, (p->nd_opt_len) << 3);
		}
	}

	if (ndopts.nd_opts_mtu) {
		__be32 n;
		u32 mtu;

		memcpy(&n, ((u8*)(ndopts.nd_opts_mtu+1))+2, sizeof(mtu));
		mtu = ntohl(n);

		if (mtu < IPV6_MIN_MTU || mtu > skb->dev->mtu) {
			ND_PRINTK2(KERN_WARNING
				   "ICMPv6 RA: invalid mtu: %d\n",
				   mtu);
		} else if (in6_dev->cnf.mtu6 != mtu) {
			in6_dev->cnf.mtu6 = mtu;

			if (rt)
				rt->u.dst.metrics[RTAX_MTU-1] = mtu;

			rt6_mtu_change(skb->dev, mtu);
		}
	}

	if (ndopts.nd_useropts) {
		struct nd_opt_hdr *p;
		for (p = ndopts.nd_useropts;
		     p;
		     p = ndisc_next_useropt(p, ndopts.nd_useropts_end)) {
			ndisc_ra_useropt(skb, p);
		}
	}

	if (ndopts.nd_opts_tgt_lladdr || ndopts.nd_opts_rh) {
		ND_PRINTK2(KERN_WARNING
			   "ICMPv6 RA: invalid RA options");
	}
out:
	if (rt)
		dst_release(&rt->u.dst);
	else if (neigh)
		neigh_release(neigh);
	in6_dev_put(in6_dev);
}

static void ndisc_redirect_rcv(struct sk_buff *skb)
{
	struct inet6_dev *in6_dev;
	struct icmp6hdr *icmph;
	struct in6_addr *dest;
	struct in6_addr *target;	/* new first hop to destination */
	struct neighbour *neigh;
	int on_link = 0;
	struct ndisc_options ndopts;
	int optlen;
	u8 *lladdr = NULL;

	if (!(ipv6_addr_type(&ipv6_hdr(skb)->saddr) & IPV6_ADDR_LINKLOCAL)) {
		ND_PRINTK2(KERN_WARNING
			   "ICMPv6 Redirect: source address is not link-local.\n");
		return;
	}

	optlen = skb->tail - skb->transport_header;
	optlen -= sizeof(struct icmp6hdr) + 2 * sizeof(struct in6_addr);

	if (optlen < 0) {
		ND_PRINTK2(KERN_WARNING
			   "ICMPv6 Redirect: packet too short\n");
		return;
	}

	icmph = icmp6_hdr(skb);
	target = (struct in6_addr *) (icmph + 1);
	dest = target + 1;

	if (ipv6_addr_is_multicast(dest)) {
		ND_PRINTK2(KERN_WARNING
			   "ICMPv6 Redirect: destination address is multicast.\n");
		return;
	}

	if (ipv6_addr_equal(dest, target)) {
		on_link = 1;
	} else if (ipv6_addr_type(target) !=
		   (IPV6_ADDR_UNICAST|IPV6_ADDR_LINKLOCAL)) {
		ND_PRINTK2(KERN_WARNING
			   "ICMPv6 Redirect: target address is not link-local unicast.\n");
		return;
	}

	in6_dev = in6_dev_get(skb->dev);
	if (!in6_dev)
		return;
	if (in6_dev->cnf.forwarding || !in6_dev->cnf.accept_redirects) {
		in6_dev_put(in6_dev);
		return;
	}

	/* RFC2461 8.1:
	 *	The IP source address of the Redirect MUST be the same as the current
	 *	first-hop router for the specified ICMP Destination Address.
	 */

	if (!ndisc_parse_options((u8*)(dest + 1), optlen, &ndopts)) {
		ND_PRINTK2(KERN_WARNING
			   "ICMPv6 Redirect: invalid ND options\n");
		in6_dev_put(in6_dev);
		return;
	}
	if (ndopts.nd_opts_tgt_lladdr) {
		lladdr = ndisc_opt_addr_data(ndopts.nd_opts_tgt_lladdr,
					     skb->dev);
		if (!lladdr) {
			ND_PRINTK2(KERN_WARNING
				   "ICMPv6 Redirect: invalid link-layer address length\n");
			in6_dev_put(in6_dev);
			return;
		}
	}

	neigh = __neigh_lookup(&nd_tbl, target, skb->dev, 1);
	if (neigh) {
		rt6_redirect(dest, &ipv6_hdr(skb)->daddr,
			     &ipv6_hdr(skb)->saddr, neigh, lladdr,
			     on_link);
		neigh_release(neigh);
	}
	in6_dev_put(in6_dev);
}

void ndisc_send_redirect(struct sk_buff *skb, struct neighbour *neigh,
			 struct in6_addr *target)
{
	struct net_device *dev = skb->dev;
	struct net *net = dev_net(dev);
	struct sock *sk = net->ipv6.ndisc_sk;
	int len = sizeof(struct icmp6hdr) + 2 * sizeof(struct in6_addr);
	struct sk_buff *buff;
	struct icmp6hdr *icmph;
	struct in6_addr saddr_buf;
	struct in6_addr *addrp;
	struct rt6_info *rt;
	struct dst_entry *dst;
	struct inet6_dev *idev;
	struct flowi fl;
	u8 *opt;
	int rd_len;
	int err;
	u8 ha_buf[MAX_ADDR_LEN], *ha = NULL;

	if (ipv6_get_lladdr(dev, &saddr_buf, IFA_F_TENTATIVE)) {
		ND_PRINTK2(KERN_WARNING
			   "ICMPv6 Redirect: no link-local address on %s\n",
			   dev->name);
		return;
	}

	if (!ipv6_addr_equal(&ipv6_hdr(skb)->daddr, target) &&
	    ipv6_addr_type(target) != (IPV6_ADDR_UNICAST|IPV6_ADDR_LINKLOCAL)) {
		ND_PRINTK2(KERN_WARNING
			"ICMPv6 Redirect: target address is not link-local unicast.\n");
		return;
	}

	icmpv6_flow_init(sk, &fl, NDISC_REDIRECT,
			 &saddr_buf, &ipv6_hdr(skb)->saddr, dev->ifindex);

	dst = ip6_route_output(net, NULL, &fl);
	if (dst == NULL)
		return;

	err = xfrm_lookup(&dst, &fl, NULL, 0);
	if (err)
		return;

	rt = (struct rt6_info *) dst;

	if (rt->rt6i_flags & RTF_GATEWAY) {
		ND_PRINTK2(KERN_WARNING
			   "ICMPv6 Redirect: destination is not a neighbour.\n");
		dst_release(dst);
		return;
	}
	if (!xrlim_allow(dst, 1*HZ)) {
		dst_release(dst);
		return;
	}

	if (dev->addr_len) {
		read_lock_bh(&neigh->lock);
		if (neigh->nud_state & NUD_VALID) {
			memcpy(ha_buf, neigh->ha, dev->addr_len);
			read_unlock_bh(&neigh->lock);
			ha = ha_buf;
			len += ndisc_opt_addr_space(dev);
		} else
			read_unlock_bh(&neigh->lock);
	}

	rd_len = min_t(unsigned int,
		     IPV6_MIN_MTU-sizeof(struct ipv6hdr)-len, skb->len + 8);
	rd_len &= ~0x7;
	len += rd_len;

	buff = sock_alloc_send_skb(sk,
				   (MAX_HEADER + sizeof(struct ipv6hdr) +
				    len + LL_RESERVED_SPACE(dev)),
				   1, &err);
	if (buff == NULL) {
		ND_PRINTK0(KERN_ERR
			   "ICMPv6 Redirect: %s() failed to allocate an skb.\n",
			   __func__);
		dst_release(dst);
		return;
	}

	skb_reserve(buff, LL_RESERVED_SPACE(dev));
	ip6_nd_hdr(sk, buff, dev, &saddr_buf, &ipv6_hdr(skb)->saddr,
		   IPPROTO_ICMPV6, len);

	skb_set_transport_header(buff, skb_tail_pointer(buff) - buff->data);
	skb_put(buff, len);
	icmph = icmp6_hdr(buff);

	memset(icmph, 0, sizeof(struct icmp6hdr));
	icmph->icmp6_type = NDISC_REDIRECT;

	/*
	 *	copy target and destination addresses
	 */

	addrp = (struct in6_addr *)(icmph + 1);
	ipv6_addr_copy(addrp, target);
	addrp++;
	ipv6_addr_copy(addrp, &ipv6_hdr(skb)->daddr);

	opt = (u8*) (addrp + 1);

	/*
	 *	include target_address option
	 */

	if (ha)
		opt = ndisc_fill_addr_option(opt, ND_OPT_TARGET_LL_ADDR, ha,
					     dev->addr_len, dev->type);

	/*
	 *	build redirect option and copy skb over to the new packet.
	 */

	memset(opt, 0, 8);
	*(opt++) = ND_OPT_REDIRECT_HDR;
	*(opt++) = (rd_len >> 3);
	opt += 6;

	memcpy(opt, ipv6_hdr(skb), rd_len - 8);

	icmph->icmp6_cksum = csum_ipv6_magic(&saddr_buf, &ipv6_hdr(skb)->saddr,
					     len, IPPROTO_ICMPV6,
					     csum_partial((u8 *) icmph, len, 0));

	buff->dst = dst;
	idev = in6_dev_get(dst->dev);
	IP6_INC_STATS(idev, IPSTATS_MIB_OUTREQUESTS);
	err = NF_HOOK(PF_INET6, NF_INET_LOCAL_OUT, buff, NULL, dst->dev,
		      dst_output);
	if (!err) {
		ICMP6MSGOUT_INC_STATS(idev, NDISC_REDIRECT);
		ICMP6_INC_STATS(idev, ICMP6_MIB_OUTMSGS);
	}

	if (likely(idev != NULL))
		in6_dev_put(idev);
}

static void pndisc_redo(struct sk_buff *skb)
{
	ndisc_recv_ns(skb);
	kfree_skb(skb);
}

int ndisc_rcv(struct sk_buff *skb)
{
	struct nd_msg *msg;

	if (!pskb_may_pull(skb, skb->len))
		return 0;

	msg = (struct nd_msg *)skb_transport_header(skb);

	__skb_push(skb, skb->data - skb_transport_header(skb));

	if (ipv6_hdr(skb)->hop_limit != 255) {
		ND_PRINTK2(KERN_WARNING
			   "ICMPv6 NDISC: invalid hop-limit: %d\n",
			   ipv6_hdr(skb)->hop_limit);
		return 0;
	}

	if (msg->icmph.icmp6_code != 0) {
		ND_PRINTK2(KERN_WARNING
			   "ICMPv6 NDISC: invalid ICMPv6 code: %d\n",
			   msg->icmph.icmp6_code);
		return 0;
	}

	memset(NEIGH_CB(skb), 0, sizeof(struct neighbour_cb));

	switch (msg->icmph.icmp6_type) {
	case NDISC_NEIGHBOUR_SOLICITATION:
		ndisc_recv_ns(skb);
		break;

	case NDISC_NEIGHBOUR_ADVERTISEMENT:
		ndisc_recv_na(skb);
		break;

	case NDISC_ROUTER_SOLICITATION:
		ndisc_recv_rs(skb);
		break;

	case NDISC_ROUTER_ADVERTISEMENT:
		ndisc_router_discovery(skb);
		break;

	case NDISC_REDIRECT:
		ndisc_redirect_rcv(skb);
		break;
	}

	return 0;
}

static int ndisc_netdev_event(struct notifier_block *this, unsigned long event, void *ptr)
{
	struct net_device *dev = ptr;
	struct net *net = dev_net(dev);

	switch (event) {
	case NETDEV_CHANGEADDR:
		neigh_changeaddr(&nd_tbl, dev);
		fib6_run_gc(~0UL, net);
		break;
	case NETDEV_DOWN:
		neigh_ifdown(&nd_tbl, dev);
		fib6_run_gc(~0UL, net);
		break;
	default:
		break;
	}

	return NOTIFY_DONE;
}

static struct notifier_block ndisc_netdev_notifier = {
	.notifier_call = ndisc_netdev_event,
};

#ifdef CONFIG_SYSCTL
static void ndisc_warn_deprecated_sysctl(struct ctl_table *ctl,
					 const char *func, const char *dev_name)
{
	static char warncomm[TASK_COMM_LEN];
	static int warned;
	if (strcmp(warncomm, current->comm) && warned < 5) {
		strcpy(warncomm, current->comm);
		printk(KERN_WARNING
			"process `%s' is using deprecated sysctl (%s) "
			"net.ipv6.neigh.%s.%s; "
			"Use net.ipv6.neigh.%s.%s_ms "
			"instead.\n",
			warncomm, func,
			dev_name, ctl->procname,
			dev_name, ctl->procname);
		warned++;
	}
}

int ndisc_ifinfo_sysctl_change(struct ctl_table *ctl, int write, struct file * filp, void __user *buffer, size_t *lenp, loff_t *ppos)
{
	struct net_device *dev = ctl->extra1;
	struct inet6_dev *idev;
	int ret;

	if ((strcmp(ctl->procname, "retrans_time") == 0) ||
	    (strcmp(ctl->procname, "base_reachable_time") == 0))
		ndisc_warn_deprecated_sysctl(ctl, "syscall", dev ? dev->name : "default");

	if (strcmp(ctl->procname, "retrans_time") == 0)
		ret = proc_dointvec(ctl, write, filp, buffer, lenp, ppos);

	else if (strcmp(ctl->procname, "base_reachable_time") == 0)
		ret = proc_dointvec_jiffies(ctl, write,
					    filp, buffer, lenp, ppos);

	else if ((strcmp(ctl->procname, "retrans_time_ms") == 0) ||
		 (strcmp(ctl->procname, "base_reachable_time_ms") == 0))
		ret = proc_dointvec_ms_jiffies(ctl, write,
					       filp, buffer, lenp, ppos);
	else
		ret = -1;

	if (write && ret == 0 && dev && (idev = in6_dev_get(dev)) != NULL) {
		if (ctl->data == &idev->nd_parms->base_reachable_time)
			idev->nd_parms->reachable_time = neigh_rand_reach_time(idev->nd_parms->base_reachable_time);
		idev->tstamp = jiffies;
		inet6_ifinfo_notify(RTM_NEWLINK, idev);
		in6_dev_put(idev);
	}
	return ret;
}

static int ndisc_ifinfo_sysctl_strategy(ctl_table *ctl, int __user *name,
					int nlen, void __user *oldval,
					size_t __user *oldlenp,
					void __user *newval, size_t newlen)
{
	struct net_device *dev = ctl->extra1;
	struct inet6_dev *idev;
	int ret;

	if (ctl->ctl_name == NET_NEIGH_RETRANS_TIME ||
	    ctl->ctl_name == NET_NEIGH_REACHABLE_TIME)
		ndisc_warn_deprecated_sysctl(ctl, "procfs", dev ? dev->name : "default");

	switch (ctl->ctl_name) {
	case NET_NEIGH_REACHABLE_TIME:
		ret = sysctl_jiffies(ctl, name, nlen,
				     oldval, oldlenp, newval, newlen);
		break;
	case NET_NEIGH_RETRANS_TIME_MS:
	case NET_NEIGH_REACHABLE_TIME_MS:
		 ret = sysctl_ms_jiffies(ctl, name, nlen,
					 oldval, oldlenp, newval, newlen);
		 break;
	default:
		ret = 0;
	}

	if (newval && newlen && ret > 0 &&
	    dev && (idev = in6_dev_get(dev)) != NULL) {
		if (ctl->ctl_name == NET_NEIGH_REACHABLE_TIME ||
		    ctl->ctl_name == NET_NEIGH_REACHABLE_TIME_MS)
			idev->nd_parms->reachable_time = neigh_rand_reach_time(idev->nd_parms->base_reachable_time);
		idev->tstamp = jiffies;
		inet6_ifinfo_notify(RTM_NEWLINK, idev);
		in6_dev_put(idev);
	}

	return ret;
}

#endif

static int ndisc_net_init(struct net *net)
{
	struct socket *sock;
	struct ipv6_pinfo *np;
	struct sock *sk;
	int err;

	err = sock_create_kern(PF_INET6, SOCK_RAW, IPPROTO_ICMPV6, &sock);
	if (err < 0) {
		ND_PRINTK0(KERN_ERR
			   "ICMPv6 NDISC: Failed to initialize the control socket (err %d).\n",
			   err);
		return err;
	}

	net->ipv6.ndisc_sk = sk = sock->sk;
	sk_change_net(sk, net);

	np = inet6_sk(sk);
	sk->sk_allocation = GFP_ATOMIC;
	np->hop_limit = 255;
	/* Do not loopback ndisc messages */
	np->mc_loop = 0;
	sk->sk_prot->unhash(sk);

	return 0;
}

static void ndisc_net_exit(struct net *net)
{
	sk_release_kernel(net->ipv6.ndisc_sk);
}

static struct pernet_operations ndisc_net_ops = {
	.init = ndisc_net_init,
	.exit = ndisc_net_exit,
};

int __init ndisc_init(void)
{
	int err;

	err = register_pernet_subsys(&ndisc_net_ops);
	if (err)
		return err;
	/*
	 * Initialize the neighbour table
	 */
	neigh_table_init(&nd_tbl);

#ifdef CONFIG_SYSCTL
	err = neigh_sysctl_register(NULL, &nd_tbl.parms, NET_IPV6,
				    NET_IPV6_NEIGH, "ipv6",
				    &ndisc_ifinfo_sysctl_change,
				    &ndisc_ifinfo_sysctl_strategy);
	if (err)
		goto out_unregister_pernet;
#endif
	err = register_netdevice_notifier(&ndisc_netdev_notifier);
	if (err)
		goto out_unregister_sysctl;
out:
	return err;

out_unregister_sysctl:
#ifdef CONFIG_SYSCTL
	neigh_sysctl_unregister(&nd_tbl.parms);
out_unregister_pernet:
#endif
	unregister_pernet_subsys(&ndisc_net_ops);
	goto out;
}

void ndisc_cleanup(void)
{
	unregister_netdevice_notifier(&ndisc_netdev_notifier);
#ifdef CONFIG_SYSCTL
	neigh_sysctl_unregister(&nd_tbl.parms);
#endif
	neigh_table_clear(&nd_tbl);
	unregister_pernet_subsys(&ndisc_net_ops);
}<|MERGE_RESOLUTION|>--- conflicted
+++ resolved
@@ -790,13 +790,8 @@
 		if (ipv6_chk_acast_addr(dev_net(dev), dev, &msg->target) ||
 		    (idev->cnf.forwarding &&
 		     (ipv6_devconf.proxy_ndp || idev->cnf.proxy_ndp) &&
-<<<<<<< HEAD
 		     (pneigh = pndisc_check_router(dev, &msg->target,
 						  &is_router)) != NULL)) {
-=======
-		     (pneigh = pneigh_lookup(&nd_tbl, dev_net(dev),
-					     &msg->target, dev, 0)) != NULL)) {
->>>>>>> 2d38f9a4
 			if (!(NEIGH_CB(skb)->flags & LOCALLY_ENQUEUED) &&
 			    skb->pkt_type != PACKET_HOST &&
 			    inc != 0 &&
