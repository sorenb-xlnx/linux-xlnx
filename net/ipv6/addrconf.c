--- conflicted
+++ resolved
@@ -4320,8 +4320,6 @@
 			.proc_handler	=	proc_dointvec,
 		},
 		{
-<<<<<<< HEAD
-			.ctl_name       = CTL_UNNUMBERED,
 			.procname       = "force_tllao",
 			.data           = &ipv6_devconf.force_tllao,
 			.maxlen         = sizeof(int),
@@ -4329,10 +4327,7 @@
 			.proc_handler   = proc_dointvec
 		},
 		{
-			.ctl_name	=	0,	/* sentinel */
-=======
 			/* sentinel */
->>>>>>> c656ae95
 		}
 	},
 };
