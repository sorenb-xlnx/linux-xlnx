--- conflicted
+++ resolved
@@ -625,36 +625,24 @@
 	inet_frags_init_net(&nf_init_frags);
 	inet_frags_init(&nf_frags);
 
-<<<<<<< HEAD
-=======
 #ifdef CONFIG_SYSCTL
->>>>>>> 81280572
 	nf_ct_frag6_sysctl_header = register_sysctl_paths(nf_net_netfilter_sysctl_path,
 							  nf_ct_frag6_sysctl_table);
 	if (!nf_ct_frag6_sysctl_header) {
 		inet_frags_fini(&nf_frags);
 		return -ENOMEM;
 	}
-<<<<<<< HEAD
-=======
 #endif
->>>>>>> 81280572
 
 	return 0;
 }
 
 void nf_ct_frag6_cleanup(void)
 {
-<<<<<<< HEAD
-	unregister_sysctl_table(nf_ct_frag6_sysctl_header);
-	nf_ct_frag6_sysctl_header = NULL;
-
-=======
 #ifdef CONFIG_SYSCTL
 	unregister_sysctl_table(nf_ct_frag6_sysctl_header);
 	nf_ct_frag6_sysctl_header = NULL;
 #endif
->>>>>>> 81280572
 	inet_frags_fini(&nf_frags);
 
 	nf_init_frags.low_thresh = 0;
