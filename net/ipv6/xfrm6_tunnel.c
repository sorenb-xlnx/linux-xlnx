--- conflicted
+++ resolved
@@ -241,11 +241,7 @@
 	__be32 spi;
 
 	spi = xfrm6_tunnel_spi_lookup(net, (const xfrm_address_t *)&iph->saddr);
-<<<<<<< HEAD
-	return xfrm6_rcv_spi(skb, IPPROTO_IPV6, spi) > 0 ? : 0;
-=======
 	return xfrm6_rcv_spi(skb, IPPROTO_IPV6, spi);
->>>>>>> 55922c9d
 }
 
 static int xfrm6_tunnel_err(struct sk_buff *skb, struct inet6_skb_parm *opt,
