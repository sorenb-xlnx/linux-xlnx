/*
 *	Internet Control Message Protocol (ICMPv6)
 *	Linux INET6 implementation
 *
 *	Authors:
 *	Pedro Roque		<roque@di.fc.ul.pt>
 *
 *	$Id: icmp.c,v 1.38 2002/02/08 03:57:19 davem Exp $
 *
 *	Based on net/ipv4/icmp.c
 *
 *	RFC 1885
 *
 *	This program is free software; you can redistribute it and/or
 *      modify it under the terms of the GNU General Public License
 *      as published by the Free Software Foundation; either version
 *      2 of the License, or (at your option) any later version.
 */

/*
 *	Changes:
 *
 *	Andi Kleen		:	exception handling
 *	Andi Kleen			add rate limits. never reply to a icmp.
 *					add more length checks and other fixes.
 *	yoshfuji		:	ensure to sent parameter problem for
 *					fragments.
 *	YOSHIFUJI Hideaki @USAGI:	added sysctl for icmp rate limit.
 *	Randy Dunlap and
 *	YOSHIFUJI Hideaki @USAGI:	Per-interface statistics support
 *	Kazunori MIYAZAWA @USAGI:       change output process to use ip6_append_data
 */

#include <linux/module.h>
#include <linux/errno.h>
#include <linux/types.h>
#include <linux/socket.h>
#include <linux/in.h>
#include <linux/kernel.h>
#include <linux/sockios.h>
#include <linux/net.h>
#include <linux/skbuff.h>
#include <linux/init.h>
#include <linux/netfilter.h>

#ifdef CONFIG_SYSCTL
#include <linux/sysctl.h>
#endif

#include <linux/inet.h>
#include <linux/netdevice.h>
#include <linux/icmpv6.h>

#include <net/ip.h>
#include <net/sock.h>

#include <net/ipv6.h>
#include <net/ip6_checksum.h>
#include <net/protocol.h>
#include <net/raw.h>
#include <net/rawv6.h>
#include <net/transp_v6.h>
#include <net/ip6_route.h>
#include <net/addrconf.h>
#include <net/icmp.h>
#include <net/xfrm.h>

#include <asm/uaccess.h>
#include <asm/system.h>

DEFINE_SNMP_STAT(struct icmpv6_mib, icmpv6_statistics) __read_mostly;
EXPORT_SYMBOL(icmpv6_statistics);
DEFINE_SNMP_STAT(struct icmpv6msg_mib, icmpv6msg_statistics) __read_mostly;
EXPORT_SYMBOL(icmpv6msg_statistics);

/*
 *	The ICMP socket(s). This is the most convenient way to flow control
 *	our ICMP output as well as maintain a clean interface throughout
 *	all layers. All Socketless IP sends will soon be gone.
 *
 *	On SMP we have one ICMP socket per-cpu.
 */
static DEFINE_PER_CPU(struct socket *, __icmpv6_socket) = NULL;
#define icmpv6_socket	__get_cpu_var(__icmpv6_socket)

static int icmpv6_rcv(struct sk_buff *skb);

static struct inet6_protocol icmpv6_protocol = {
	.handler	=	icmpv6_rcv,
	.flags		=	INET6_PROTO_NOPOLICY|INET6_PROTO_FINAL,
};

static __inline__ int icmpv6_xmit_lock(void)
{
	local_bh_disable();

	if (unlikely(!spin_trylock(&icmpv6_socket->sk->sk_lock.slock))) {
		/* This can happen if the output path (f.e. SIT or
		 * ip6ip6 tunnel) signals dst_link_failure() for an
		 * outgoing ICMP6 packet.
		 */
		local_bh_enable();
		return 1;
	}
	return 0;
}

static __inline__ void icmpv6_xmit_unlock(void)
{
	spin_unlock_bh(&icmpv6_socket->sk->sk_lock.slock);
}

/*
 * Slightly more convenient version of icmpv6_send.
 */
void icmpv6_param_prob(struct sk_buff *skb, int code, int pos)
{
	icmpv6_send(skb, ICMPV6_PARAMPROB, code, pos, skb->dev);
	kfree_skb(skb);
}

/*
 * Figure out, may we reply to this packet with icmp error.
 *
 * We do not reply, if:
 *	- it was icmp error message.
 *	- it is truncated, so that it is known, that protocol is ICMPV6
 *	  (i.e. in the middle of some exthdr)
 *
 *	--ANK (980726)
 */

static int is_ineligible(struct sk_buff *skb)
{
	int ptr = (u8 *)(ipv6_hdr(skb) + 1) - skb->data;
	int len = skb->len - ptr;
	__u8 nexthdr = ipv6_hdr(skb)->nexthdr;

	if (len < 0)
		return 1;

	ptr = ipv6_skip_exthdr(skb, ptr, &nexthdr);
	if (ptr < 0)
		return 0;
	if (nexthdr == IPPROTO_ICMPV6) {
		u8 _type, *tp;
		tp = skb_header_pointer(skb,
			ptr+offsetof(struct icmp6hdr, icmp6_type),
			sizeof(_type), &_type);
		if (tp == NULL ||
		    !(*tp & ICMPV6_INFOMSG_MASK))
			return 1;
	}
	return 0;
}

/*
 * Check the ICMP output rate limit
 */
static inline int icmpv6_xrlim_allow(struct sock *sk, int type,
				     struct flowi *fl)
{
	struct dst_entry *dst;
	int res = 0;

	/* Informational messages are not limited. */
	if (type & ICMPV6_INFOMSG_MASK)
		return 1;

	/* Do not limit pmtu discovery, it would break it. */
	if (type == ICMPV6_PKT_TOOBIG)
		return 1;

	/*
	 * Look up the output route.
	 * XXX: perhaps the expire for routing entries cloned by
	 * this lookup should be more aggressive (not longer than timeout).
	 */
	dst = ip6_route_output(sk, fl);
	if (dst->error) {
		IP6_INC_STATS(ip6_dst_idev(dst),
			      IPSTATS_MIB_OUTNOROUTES);
	} else if (dst->dev && (dst->dev->flags&IFF_LOOPBACK)) {
		res = 1;
	} else {
		struct rt6_info *rt = (struct rt6_info *)dst;
		int tmo = init_net.ipv6.sysctl.icmpv6_time;

		/* Give more bandwidth to wider prefixes. */
		if (rt->rt6i_dst.plen < 128)
			tmo >>= ((128 - rt->rt6i_dst.plen)>>5);

		res = xrlim_allow(dst, tmo);
	}
	dst_release(dst);
	return res;
}

/*
 *	an inline helper for the "simple" if statement below
 *	checks if parameter problem report is caused by an
 *	unrecognized IPv6 option that has the Option Type
 *	highest-order two bits set to 10
 */

static __inline__ int opt_unrec(struct sk_buff *skb, __u32 offset)
{
	u8 _optval, *op;

	offset += skb_network_offset(skb);
	op = skb_header_pointer(skb, offset, sizeof(_optval), &_optval);
	if (op == NULL)
		return 1;
	return (*op & 0xC0) == 0x80;
}

static int icmpv6_push_pending_frames(struct sock *sk, struct flowi *fl, struct icmp6hdr *thdr, int len)
{
	struct sk_buff *skb;
	struct icmp6hdr *icmp6h;
	int err = 0;

	if ((skb = skb_peek(&sk->sk_write_queue)) == NULL)
		goto out;

	icmp6h = icmp6_hdr(skb);
	memcpy(icmp6h, thdr, sizeof(struct icmp6hdr));
	icmp6h->icmp6_cksum = 0;

	if (skb_queue_len(&sk->sk_write_queue) == 1) {
		skb->csum = csum_partial((char *)icmp6h,
					sizeof(struct icmp6hdr), skb->csum);
		icmp6h->icmp6_cksum = csum_ipv6_magic(&fl->fl6_src,
						      &fl->fl6_dst,
						      len, fl->proto,
						      skb->csum);
	} else {
		__wsum tmp_csum = 0;

		skb_queue_walk(&sk->sk_write_queue, skb) {
			tmp_csum = csum_add(tmp_csum, skb->csum);
		}

		tmp_csum = csum_partial((char *)icmp6h,
					sizeof(struct icmp6hdr), tmp_csum);
		icmp6h->icmp6_cksum = csum_ipv6_magic(&fl->fl6_src,
						      &fl->fl6_dst,
						      len, fl->proto,
						      tmp_csum);
	}
	ip6_push_pending_frames(sk);
out:
	return err;
}

struct icmpv6_msg {
	struct sk_buff	*skb;
	int		offset;
	uint8_t		type;
};

static int icmpv6_getfrag(void *from, char *to, int offset, int len, int odd, struct sk_buff *skb)
{
	struct icmpv6_msg *msg = (struct icmpv6_msg *) from;
	struct sk_buff *org_skb = msg->skb;
	__wsum csum = 0;

	csum = skb_copy_and_csum_bits(org_skb, msg->offset + offset,
				      to, len, csum);
	skb->csum = csum_block_add(skb->csum, csum, odd);
	if (!(msg->type & ICMPV6_INFOMSG_MASK))
		nf_ct_attach(skb, org_skb);
	return 0;
}

#if defined(CONFIG_IPV6_MIP6) || defined(CONFIG_IPV6_MIP6_MODULE)
static void mip6_addr_swap(struct sk_buff *skb)
{
	struct ipv6hdr *iph = ipv6_hdr(skb);
	struct inet6_skb_parm *opt = IP6CB(skb);
	struct ipv6_destopt_hao *hao;
	struct in6_addr tmp;
	int off;

	if (opt->dsthao) {
		off = ipv6_find_tlv(skb, opt->dsthao, IPV6_TLV_HAO);
		if (likely(off >= 0)) {
			hao = (struct ipv6_destopt_hao *)
					(skb_network_header(skb) + off);
			ipv6_addr_copy(&tmp, &iph->saddr);
			ipv6_addr_copy(&iph->saddr, &hao->addr);
			ipv6_addr_copy(&hao->addr, &tmp);
		}
	}
}
#else
static inline void mip6_addr_swap(struct sk_buff *skb) {}
#endif

/*
 *	Send an ICMP message in response to a packet in error
 */
void icmpv6_send(struct sk_buff *skb, int type, int code, __u32 info,
		 struct net_device *dev)
{
	struct inet6_dev *idev = NULL;
	struct ipv6hdr *hdr = ipv6_hdr(skb);
	struct sock *sk;
	struct ipv6_pinfo *np;
	struct in6_addr *saddr = NULL;
	struct dst_entry *dst;
	struct dst_entry *dst2;
	struct icmp6hdr tmp_hdr;
	struct flowi fl;
	struct flowi fl2;
	struct icmpv6_msg msg;
	int iif = 0;
	int addr_type = 0;
	int len;
	int hlimit, tclass;
	int err = 0;

	if ((u8 *)hdr < skb->head ||
	    (skb->network_header + sizeof(*hdr)) > skb->tail)
		return;

	/*
	 *	Make sure we respect the rules
	 *	i.e. RFC 1885 2.4(e)
	 *	Rule (e.1) is enforced by not using icmpv6_send
	 *	in any code that processes icmp errors.
	 */
	addr_type = ipv6_addr_type(&hdr->daddr);

	if (ipv6_chk_addr(&init_net, &hdr->daddr, skb->dev, 0))
		saddr = &hdr->daddr;

	/*
	 *	Dest addr check
	 */

	if ((addr_type & IPV6_ADDR_MULTICAST || skb->pkt_type != PACKET_HOST)) {
		if (type != ICMPV6_PKT_TOOBIG &&
		    !(type == ICMPV6_PARAMPROB &&
		      code == ICMPV6_UNK_OPTION &&
		      (opt_unrec(skb, info))))
			return;

		saddr = NULL;
	}

	addr_type = ipv6_addr_type(&hdr->saddr);

	/*
	 *	Source addr check
	 */

	if (addr_type & IPV6_ADDR_LINKLOCAL)
		iif = skb->dev->ifindex;

	/*
	 *	Must not send error if the source does not uniquely
	 *	identify a single node (RFC2463 Section 2.4).
	 *	We check unspecified / multicast addresses here,
	 *	and anycast addresses will be checked later.
	 */
	if ((addr_type == IPV6_ADDR_ANY) || (addr_type & IPV6_ADDR_MULTICAST)) {
		LIMIT_NETDEBUG(KERN_DEBUG "icmpv6_send: addr_any/mcast source\n");
		return;
	}

	/*
	 *	Never answer to a ICMP packet.
	 */
	if (is_ineligible(skb)) {
		LIMIT_NETDEBUG(KERN_DEBUG "icmpv6_send: no reply to icmp error\n");
		return;
	}

	mip6_addr_swap(skb);

	memset(&fl, 0, sizeof(fl));
	fl.proto = IPPROTO_ICMPV6;
	ipv6_addr_copy(&fl.fl6_dst, &hdr->saddr);
	if (saddr)
		ipv6_addr_copy(&fl.fl6_src, saddr);
	fl.oif = iif;
	fl.fl_icmp_type = type;
	fl.fl_icmp_code = code;
	security_skb_classify_flow(skb, &fl);

	if (icmpv6_xmit_lock())
		return;

	sk = icmpv6_socket->sk;
	np = inet6_sk(sk);

	if (!icmpv6_xrlim_allow(sk, type, &fl))
		goto out;

	tmp_hdr.icmp6_type = type;
	tmp_hdr.icmp6_code = code;
	tmp_hdr.icmp6_cksum = 0;
	tmp_hdr.icmp6_pointer = htonl(info);

	if (!fl.oif && ipv6_addr_is_multicast(&fl.fl6_dst))
		fl.oif = np->mcast_oif;

	err = ip6_dst_lookup(sk, &dst, &fl);
	if (err)
		goto out;

	/*
	 * We won't send icmp if the destination is known
	 * anycast.
	 */
	if (((struct rt6_info *)dst)->rt6i_flags & RTF_ANYCAST) {
		LIMIT_NETDEBUG(KERN_DEBUG "icmpv6_send: acast source\n");
		goto out_dst_release;
	}

	/* No need to clone since we're just using its address. */
	dst2 = dst;

	err = xfrm_lookup(&dst, &fl, sk, 0);
	switch (err) {
	case 0:
		if (dst != dst2)
			goto route_done;
		break;
	case -EPERM:
		dst = NULL;
		break;
	default:
		goto out;
	}

	if (xfrm_decode_session_reverse(skb, &fl2, AF_INET6))
<<<<<<< HEAD
		goto out_dst_release;

	if (ip6_dst_lookup(sk, &dst2, &fl))
		goto out_dst_release;
=======
		goto relookup_failed;

	if (ip6_dst_lookup(sk, &dst2, &fl))
		goto relookup_failed;
>>>>>>> 7180c4c9

	err = xfrm_lookup(&dst2, &fl, sk, XFRM_LOOKUP_ICMP);
	switch (err) {
	case 0:
		dst_release(dst);
		dst = dst2;
		break;
	case -EPERM:
		goto out_dst_release;
	default:
relookup_failed:
		if (!dst)
			goto out;
		break;
	}

route_done:
	if (ipv6_addr_is_multicast(&fl.fl6_dst))
		hlimit = np->mcast_hops;
	else
		hlimit = np->hop_limit;
	if (hlimit < 0)
		hlimit = dst_metric(dst, RTAX_HOPLIMIT);
	if (hlimit < 0)
		hlimit = ipv6_get_hoplimit(dst->dev);

	tclass = np->tclass;
	if (tclass < 0)
		tclass = 0;

	msg.skb = skb;
	msg.offset = skb_network_offset(skb);
	msg.type = type;

	len = skb->len - msg.offset;
	len = min_t(unsigned int, len, IPV6_MIN_MTU - sizeof(struct ipv6hdr) -sizeof(struct icmp6hdr));
	if (len < 0) {
		LIMIT_NETDEBUG(KERN_DEBUG "icmp: len problem\n");
		goto out_dst_release;
	}

	idev = in6_dev_get(skb->dev);

	err = ip6_append_data(sk, icmpv6_getfrag, &msg,
			      len + sizeof(struct icmp6hdr),
			      sizeof(struct icmp6hdr),
			      hlimit, tclass, NULL, &fl, (struct rt6_info*)dst,
			      MSG_DONTWAIT);
	if (err) {
		ip6_flush_pending_frames(sk);
		goto out_put;
	}
	err = icmpv6_push_pending_frames(sk, &fl, &tmp_hdr, len + sizeof(struct icmp6hdr));

out_put:
	if (likely(idev != NULL))
		in6_dev_put(idev);
out_dst_release:
	dst_release(dst);
out:
	icmpv6_xmit_unlock();
}

EXPORT_SYMBOL(icmpv6_send);

static void icmpv6_echo_reply(struct sk_buff *skb)
{
	struct sock *sk;
	struct inet6_dev *idev;
	struct ipv6_pinfo *np;
	struct in6_addr *saddr = NULL;
	struct icmp6hdr *icmph = icmp6_hdr(skb);
	struct icmp6hdr tmp_hdr;
	struct flowi fl;
	struct icmpv6_msg msg;
	struct dst_entry *dst;
	int err = 0;
	int hlimit;
	int tclass;

	saddr = &ipv6_hdr(skb)->daddr;

	if (!ipv6_unicast_destination(skb))
		saddr = NULL;

	memcpy(&tmp_hdr, icmph, sizeof(tmp_hdr));
	tmp_hdr.icmp6_type = ICMPV6_ECHO_REPLY;

	memset(&fl, 0, sizeof(fl));
	fl.proto = IPPROTO_ICMPV6;
	ipv6_addr_copy(&fl.fl6_dst, &ipv6_hdr(skb)->saddr);
	if (saddr)
		ipv6_addr_copy(&fl.fl6_src, saddr);
	fl.oif = skb->dev->ifindex;
	fl.fl_icmp_type = ICMPV6_ECHO_REPLY;
	security_skb_classify_flow(skb, &fl);

	if (icmpv6_xmit_lock())
		return;

	sk = icmpv6_socket->sk;
	np = inet6_sk(sk);

	if (!fl.oif && ipv6_addr_is_multicast(&fl.fl6_dst))
		fl.oif = np->mcast_oif;

	err = ip6_dst_lookup(sk, &dst, &fl);
	if (err)
		goto out;
	if ((err = xfrm_lookup(&dst, &fl, sk, 0)) < 0)
		goto out;

	if (ipv6_addr_is_multicast(&fl.fl6_dst))
		hlimit = np->mcast_hops;
	else
		hlimit = np->hop_limit;
	if (hlimit < 0)
		hlimit = dst_metric(dst, RTAX_HOPLIMIT);
	if (hlimit < 0)
		hlimit = ipv6_get_hoplimit(dst->dev);

	tclass = np->tclass;
	if (tclass < 0)
		tclass = 0;

	idev = in6_dev_get(skb->dev);

	msg.skb = skb;
	msg.offset = 0;
	msg.type = ICMPV6_ECHO_REPLY;

	err = ip6_append_data(sk, icmpv6_getfrag, &msg, skb->len + sizeof(struct icmp6hdr),
				sizeof(struct icmp6hdr), hlimit, tclass, NULL, &fl,
				(struct rt6_info*)dst, MSG_DONTWAIT);

	if (err) {
		ip6_flush_pending_frames(sk);
		goto out_put;
	}
	err = icmpv6_push_pending_frames(sk, &fl, &tmp_hdr, skb->len + sizeof(struct icmp6hdr));

out_put:
	if (likely(idev != NULL))
		in6_dev_put(idev);
	dst_release(dst);
out:
	icmpv6_xmit_unlock();
}

static void icmpv6_notify(struct sk_buff *skb, int type, int code, __be32 info)
{
	struct inet6_protocol *ipprot;
	int inner_offset;
	int hash;
	u8 nexthdr;

	if (!pskb_may_pull(skb, sizeof(struct ipv6hdr)))
		return;

	nexthdr = ((struct ipv6hdr *)skb->data)->nexthdr;
	if (ipv6_ext_hdr(nexthdr)) {
		/* now skip over extension headers */
		inner_offset = ipv6_skip_exthdr(skb, sizeof(struct ipv6hdr), &nexthdr);
		if (inner_offset<0)
			return;
	} else {
		inner_offset = sizeof(struct ipv6hdr);
	}

	/* Checkin header including 8 bytes of inner protocol header. */
	if (!pskb_may_pull(skb, inner_offset+8))
		return;

	/* BUGGG_FUTURE: we should try to parse exthdrs in this packet.
	   Without this we will not able f.e. to make source routed
	   pmtu discovery.
	   Corresponding argument (opt) to notifiers is already added.
	   --ANK (980726)
	 */

	hash = nexthdr & (MAX_INET_PROTOS - 1);

	rcu_read_lock();
	ipprot = rcu_dereference(inet6_protos[hash]);
	if (ipprot && ipprot->err_handler)
		ipprot->err_handler(skb, NULL, type, code, inner_offset, info);
	rcu_read_unlock();

	raw6_icmp_error(skb, nexthdr, type, code, inner_offset, info);
}

/*
 *	Handle icmp messages
 */

static int icmpv6_rcv(struct sk_buff *skb)
{
	struct net_device *dev = skb->dev;
	struct inet6_dev *idev = __in6_dev_get(dev);
	struct in6_addr *saddr, *daddr;
	struct ipv6hdr *orig_hdr;
	struct icmp6hdr *hdr;
	int type;

	if (!xfrm6_policy_check(NULL, XFRM_POLICY_IN, skb)) {
		int nh;

		if (!(skb->sp && skb->sp->xvec[skb->sp->len - 1]->props.flags &
				 XFRM_STATE_ICMP))
			goto drop_no_count;

		if (!pskb_may_pull(skb, sizeof(*hdr) + sizeof(*orig_hdr)))
			goto drop_no_count;

		nh = skb_network_offset(skb);
		skb_set_network_header(skb, sizeof(*hdr));

		if (!xfrm6_policy_check_reverse(NULL, XFRM_POLICY_IN, skb))
			goto drop_no_count;

		skb_set_network_header(skb, nh);
	}

	ICMP6_INC_STATS_BH(idev, ICMP6_MIB_INMSGS);

	saddr = &ipv6_hdr(skb)->saddr;
	daddr = &ipv6_hdr(skb)->daddr;

	/* Perform checksum. */
	switch (skb->ip_summed) {
	case CHECKSUM_COMPLETE:
		if (!csum_ipv6_magic(saddr, daddr, skb->len, IPPROTO_ICMPV6,
				     skb->csum))
			break;
		/* fall through */
	case CHECKSUM_NONE:
		skb->csum = ~csum_unfold(csum_ipv6_magic(saddr, daddr, skb->len,
					     IPPROTO_ICMPV6, 0));
		if (__skb_checksum_complete(skb)) {
			LIMIT_NETDEBUG(KERN_DEBUG "ICMPv6 checksum failed [" NIP6_FMT " > " NIP6_FMT "]\n",
				       NIP6(*saddr), NIP6(*daddr));
			goto discard_it;
		}
	}

	if (!pskb_pull(skb, sizeof(*hdr)))
		goto discard_it;

	hdr = icmp6_hdr(skb);

	type = hdr->icmp6_type;

	ICMP6MSGIN_INC_STATS_BH(idev, type);

	switch (type) {
	case ICMPV6_ECHO_REQUEST:
		icmpv6_echo_reply(skb);
		break;

	case ICMPV6_ECHO_REPLY:
		/* we couldn't care less */
		break;

	case ICMPV6_PKT_TOOBIG:
		/* BUGGG_FUTURE: if packet contains rthdr, we cannot update
		   standard destination cache. Seems, only "advanced"
		   destination cache will allow to solve this problem
		   --ANK (980726)
		 */
		if (!pskb_may_pull(skb, sizeof(struct ipv6hdr)))
			goto discard_it;
		hdr = icmp6_hdr(skb);
		orig_hdr = (struct ipv6hdr *) (hdr + 1);
		rt6_pmtu_discovery(&orig_hdr->daddr, &orig_hdr->saddr, dev,
				   ntohl(hdr->icmp6_mtu));

		/*
		 *	Drop through to notify
		 */

	case ICMPV6_DEST_UNREACH:
	case ICMPV6_TIME_EXCEED:
	case ICMPV6_PARAMPROB:
		icmpv6_notify(skb, type, hdr->icmp6_code, hdr->icmp6_mtu);
		break;

	case NDISC_ROUTER_SOLICITATION:
	case NDISC_ROUTER_ADVERTISEMENT:
	case NDISC_NEIGHBOUR_SOLICITATION:
	case NDISC_NEIGHBOUR_ADVERTISEMENT:
	case NDISC_REDIRECT:
		ndisc_rcv(skb);
		break;

	case ICMPV6_MGM_QUERY:
		igmp6_event_query(skb);
		break;

	case ICMPV6_MGM_REPORT:
		igmp6_event_report(skb);
		break;

	case ICMPV6_MGM_REDUCTION:
	case ICMPV6_NI_QUERY:
	case ICMPV6_NI_REPLY:
	case ICMPV6_MLD2_REPORT:
	case ICMPV6_DHAAD_REQUEST:
	case ICMPV6_DHAAD_REPLY:
	case ICMPV6_MOBILE_PREFIX_SOL:
	case ICMPV6_MOBILE_PREFIX_ADV:
		break;

	default:
		LIMIT_NETDEBUG(KERN_DEBUG "icmpv6: msg of unknown type\n");

		/* informational */
		if (type & ICMPV6_INFOMSG_MASK)
			break;

		/*
		 * error of unknown type.
		 * must pass to upper level
		 */

		icmpv6_notify(skb, type, hdr->icmp6_code, hdr->icmp6_mtu);
	}

	kfree_skb(skb);
	return 0;

discard_it:
	ICMP6_INC_STATS_BH(idev, ICMP6_MIB_INERRORS);
drop_no_count:
	kfree_skb(skb);
	return 0;
}

/*
 * Special lock-class for __icmpv6_socket:
 */
static struct lock_class_key icmpv6_socket_sk_dst_lock_key;

int __init icmpv6_init(struct net_proto_family *ops)
{
	struct sock *sk;
	int err, i, j;

	for_each_possible_cpu(i) {
		err = sock_create_kern(PF_INET6, SOCK_RAW, IPPROTO_ICMPV6,
				       &per_cpu(__icmpv6_socket, i));
		if (err < 0) {
			printk(KERN_ERR
			       "Failed to initialize the ICMP6 control socket "
			       "(err %d).\n",
			       err);
			goto fail;
		}

		sk = per_cpu(__icmpv6_socket, i)->sk;
		sk->sk_allocation = GFP_ATOMIC;
		/*
		 * Split off their lock-class, because sk->sk_dst_lock
		 * gets used from softirqs, which is safe for
		 * __icmpv6_socket (because those never get directly used
		 * via userspace syscalls), but unsafe for normal sockets.
		 */
		lockdep_set_class(&sk->sk_dst_lock,
				  &icmpv6_socket_sk_dst_lock_key);

		/* Enough space for 2 64K ICMP packets, including
		 * sk_buff struct overhead.
		 */
		sk->sk_sndbuf =
			(2 * ((64 * 1024) + sizeof(struct sk_buff)));

		sk->sk_prot->unhash(sk);
	}


	if (inet6_add_protocol(&icmpv6_protocol, IPPROTO_ICMPV6) < 0) {
		printk(KERN_ERR "Failed to register ICMP6 protocol\n");
		err = -EAGAIN;
		goto fail;
	}

	return 0;

 fail:
	for (j = 0; j < i; j++) {
		if (!cpu_possible(j))
			continue;
		sock_release(per_cpu(__icmpv6_socket, j));
	}

	return err;
}

void icmpv6_cleanup(void)
{
	int i;

	for_each_possible_cpu(i) {
		sock_release(per_cpu(__icmpv6_socket, i));
	}
	inet6_del_protocol(&icmpv6_protocol, IPPROTO_ICMPV6);
}

static const struct icmp6_err {
	int err;
	int fatal;
} tab_unreach[] = {
	{	/* NOROUTE */
		.err	= ENETUNREACH,
		.fatal	= 0,
	},
	{	/* ADM_PROHIBITED */
		.err	= EACCES,
		.fatal	= 1,
	},
	{	/* Was NOT_NEIGHBOUR, now reserved */
		.err	= EHOSTUNREACH,
		.fatal	= 0,
	},
	{	/* ADDR_UNREACH	*/
		.err	= EHOSTUNREACH,
		.fatal	= 0,
	},
	{	/* PORT_UNREACH	*/
		.err	= ECONNREFUSED,
		.fatal	= 1,
	},
};

int icmpv6_err_convert(int type, int code, int *err)
{
	int fatal = 0;

	*err = EPROTO;

	switch (type) {
	case ICMPV6_DEST_UNREACH:
		fatal = 1;
		if (code <= ICMPV6_PORT_UNREACH) {
			*err  = tab_unreach[code].err;
			fatal = tab_unreach[code].fatal;
		}
		break;

	case ICMPV6_PKT_TOOBIG:
		*err = EMSGSIZE;
		break;

	case ICMPV6_PARAMPROB:
		*err = EPROTO;
		fatal = 1;
		break;

	case ICMPV6_TIME_EXCEED:
		*err = EHOSTUNREACH;
		break;
	}

	return fatal;
}

EXPORT_SYMBOL(icmpv6_err_convert);

#ifdef CONFIG_SYSCTL
ctl_table ipv6_icmp_table_template[] = {
	{
		.ctl_name	= NET_IPV6_ICMP_RATELIMIT,
		.procname	= "ratelimit",
		.data		= &init_net.ipv6.sysctl.icmpv6_time,
		.maxlen		= sizeof(int),
		.mode		= 0644,
		.proc_handler	= &proc_dointvec
	},
	{ .ctl_name = 0 },
};

struct ctl_table *ipv6_icmp_sysctl_init(struct net *net)
{
	struct ctl_table *table;

	table = kmemdup(ipv6_icmp_table_template,
			sizeof(ipv6_icmp_table_template),
			GFP_KERNEL);
	return table;
}
#endif
<|MERGE_RESOLUTION|>--- conflicted
+++ resolved
@@ -436,17 +436,10 @@
 	}
 
 	if (xfrm_decode_session_reverse(skb, &fl2, AF_INET6))
-<<<<<<< HEAD
-		goto out_dst_release;
-
-	if (ip6_dst_lookup(sk, &dst2, &fl))
-		goto out_dst_release;
-=======
 		goto relookup_failed;
 
 	if (ip6_dst_lookup(sk, &dst2, &fl))
 		goto relookup_failed;
->>>>>>> 7180c4c9
 
 	err = xfrm_lookup(&dst2, &fl, sk, XFRM_LOOKUP_ICMP);
 	switch (err) {
