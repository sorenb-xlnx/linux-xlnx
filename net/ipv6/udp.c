/*
 *	UDP over IPv6
 *	Linux INET6 implementation
 *
 *	Authors:
 *	Pedro Roque		<roque@di.fc.ul.pt>
 *
 *	Based on linux/ipv4/udp.c
 *
 *	Fixes:
 *	Hideaki YOSHIFUJI	:	sin6_scope_id support
 *	YOSHIFUJI Hideaki @USAGI and:	Support IPV6_V6ONLY socket option, which
 *	Alexey Kuznetsov		allow both IPv4 and IPv6 sockets to bind
 *					a single port at the same time.
 *      Kazunori MIYAZAWA @USAGI:       change process style to use ip6_append_data
 *      YOSHIFUJI Hideaki @USAGI:	convert /proc/net/udp6 to seq_file.
 *
 *	This program is free software; you can redistribute it and/or
 *      modify it under the terms of the GNU General Public License
 *      as published by the Free Software Foundation; either version
 *      2 of the License, or (at your option) any later version.
 */

#include <linux/errno.h>
#include <linux/types.h>
#include <linux/socket.h>
#include <linux/sockios.h>
#include <linux/net.h>
#include <linux/in6.h>
#include <linux/netdevice.h>
#include <linux/if_arp.h>
#include <linux/ipv6.h>
#include <linux/icmpv6.h>
#include <linux/init.h>
#include <linux/module.h>
#include <linux/skbuff.h>
#include <asm/uaccess.h>

#include <net/ndisc.h>
#include <net/protocol.h>
#include <net/transp_v6.h>
#include <net/ip6_route.h>
#include <net/raw.h>
#include <net/tcp_states.h>
#include <net/ip6_checksum.h>
#include <net/xfrm.h>

#include <linux/proc_fs.h>
#include <linux/seq_file.h>
#include "udp_impl.h"

int ipv6_rcv_saddr_equal(const struct sock *sk, const struct sock *sk2)
{
	const struct in6_addr *sk_rcv_saddr6 = &inet6_sk(sk)->rcv_saddr;
	const struct in6_addr *sk2_rcv_saddr6 = inet6_rcv_saddr(sk2);
	__be32 sk_rcv_saddr = inet_sk(sk)->rcv_saddr;
	__be32 sk2_rcv_saddr = inet_rcv_saddr(sk2);
	int sk_ipv6only = ipv6_only_sock(sk);
	int sk2_ipv6only = inet_v6_ipv6only(sk2);
	int addr_type = ipv6_addr_type(sk_rcv_saddr6);
	int addr_type2 = sk2_rcv_saddr6 ? ipv6_addr_type(sk2_rcv_saddr6) : IPV6_ADDR_MAPPED;

	/* if both are mapped, treat as IPv4 */
	if (addr_type == IPV6_ADDR_MAPPED && addr_type2 == IPV6_ADDR_MAPPED)
		return (!sk2_ipv6only &&
			(!sk_rcv_saddr || !sk2_rcv_saddr ||
			  sk_rcv_saddr == sk2_rcv_saddr));

	if (addr_type2 == IPV6_ADDR_ANY &&
	    !(sk2_ipv6only && addr_type == IPV6_ADDR_MAPPED))
		return 1;

	if (addr_type == IPV6_ADDR_ANY &&
	    !(sk_ipv6only && addr_type2 == IPV6_ADDR_MAPPED))
		return 1;

	if (sk2_rcv_saddr6 &&
	    ipv6_addr_equal(sk_rcv_saddr6, sk2_rcv_saddr6))
		return 1;

	return 0;
}

int udp_v6_get_port(struct sock *sk, unsigned short snum)
{
	return udp_lib_get_port(sk, snum, ipv6_rcv_saddr_equal);
}

static inline int compute_score(struct sock *sk, struct net *net,
				unsigned short hnum,
				struct in6_addr *saddr, __be16 sport,
				struct in6_addr *daddr, __be16 dport,
				int dif)
{
	int score = -1;

	if (net_eq(sock_net(sk), net) && sk->sk_hash == hnum &&
			sk->sk_family == PF_INET6) {
		struct ipv6_pinfo *np = inet6_sk(sk);
		struct inet_sock *inet = inet_sk(sk);

		score = 0;
		if (inet->dport) {
			if (inet->dport != sport)
				return -1;
			score++;
		}
		if (!ipv6_addr_any(&np->rcv_saddr)) {
			if (!ipv6_addr_equal(&np->rcv_saddr, daddr))
				return -1;
			score++;
		}
		if (!ipv6_addr_any(&np->daddr)) {
			if (!ipv6_addr_equal(&np->daddr, saddr))
				return -1;
			score++;
		}
		if (sk->sk_bound_dev_if) {
			if (sk->sk_bound_dev_if != dif)
				return -1;
			score++;
		}
	}
	return score;
}

static struct sock *__udp6_lib_lookup(struct net *net,
				      struct in6_addr *saddr, __be16 sport,
				      struct in6_addr *daddr, __be16 dport,
				      int dif, struct udp_table *udptable)
{
	struct sock *sk, *result;
	struct hlist_nulls_node *node;
	unsigned short hnum = ntohs(dport);
	unsigned int hash = udp_hashfn(net, hnum);
	struct udp_hslot *hslot = &udptable->hash[hash];
	int score, badness;

	rcu_read_lock();
begin:
	result = NULL;
	badness = -1;
	sk_nulls_for_each_rcu(sk, node, &hslot->head) {
		score = compute_score(sk, net, hnum, saddr, sport, daddr, dport, dif);
		if (score > badness) {
			result = sk;
			badness = score;
		}
	}
	/*
	 * if the nulls value we got at the end of this lookup is
	 * not the expected one, we must restart lookup.
	 * We probably met an item that was moved to another chain.
	 */
	if (get_nulls_value(node) != hash)
		goto begin;

	if (result) {
		if (unlikely(!atomic_inc_not_zero(&result->sk_refcnt)))
			result = NULL;
		else if (unlikely(compute_score(result, net, hnum, saddr, sport,
					daddr, dport, dif) < badness)) {
			sock_put(result);
			goto begin;
		}
	}
	rcu_read_unlock();
	return result;
}

static struct sock *__udp6_lib_lookup_skb(struct sk_buff *skb,
					  __be16 sport, __be16 dport,
					  struct udp_table *udptable)
{
	struct sock *sk;
	struct ipv6hdr *iph = ipv6_hdr(skb);

	if (unlikely(sk = skb_steal_sock(skb)))
		return sk;
	return __udp6_lib_lookup(dev_net(skb_dst(skb)->dev), &iph->saddr, sport,
				 &iph->daddr, dport, inet6_iif(skb),
				 udptable);
}

/*
 * 	This should be easy, if there is something there we
 * 	return it, otherwise we block.
 */

int udpv6_recvmsg(struct kiocb *iocb, struct sock *sk,
		  struct msghdr *msg, size_t len,
		  int noblock, int flags, int *addr_len)
{
	struct ipv6_pinfo *np = inet6_sk(sk);
	struct inet_sock *inet = inet_sk(sk);
	struct sk_buff *skb;
	unsigned int ulen, copied;
	int peeked;
	int err;
	int is_udplite = IS_UDPLITE(sk);
	int is_udp4;

	if (addr_len)
		*addr_len=sizeof(struct sockaddr_in6);

	if (flags & MSG_ERRQUEUE)
		return ipv6_recv_error(sk, msg, len);

try_again:
	skb = __skb_recv_datagram(sk, flags | (noblock ? MSG_DONTWAIT : 0),
				  &peeked, &err);
	if (!skb)
		goto out;

	ulen = skb->len - sizeof(struct udphdr);
	copied = len;
	if (copied > ulen)
		copied = ulen;
	else if (copied < ulen)
		msg->msg_flags |= MSG_TRUNC;

	is_udp4 = (skb->protocol == htons(ETH_P_IP));

	/*
	 * If checksum is needed at all, try to do it while copying the
	 * data.  If the data is truncated, or if we only want a partial
	 * coverage checksum (UDP-Lite), do it before the copy.
	 */

	if (copied < ulen || UDP_SKB_CB(skb)->partial_cov) {
		if (udp_lib_checksum_complete(skb))
			goto csum_copy_err;
	}

	if (skb_csum_unnecessary(skb))
		err = skb_copy_datagram_iovec(skb, sizeof(struct udphdr),
					      msg->msg_iov, copied       );
	else {
		err = skb_copy_and_csum_datagram_iovec(skb, sizeof(struct udphdr), msg->msg_iov);
		if (err == -EINVAL)
			goto csum_copy_err;
	}
	if (err)
		goto out_free;

	if (!peeked) {
		if (is_udp4)
			UDP_INC_STATS_USER(sock_net(sk),
					UDP_MIB_INDATAGRAMS, is_udplite);
		else
			UDP6_INC_STATS_USER(sock_net(sk),
					UDP_MIB_INDATAGRAMS, is_udplite);
	}

	sock_recv_timestamp(msg, sk, skb);

	/* Copy the address. */
	if (msg->msg_name) {
		struct sockaddr_in6 *sin6;

		sin6 = (struct sockaddr_in6 *) msg->msg_name;
		sin6->sin6_family = AF_INET6;
		sin6->sin6_port = udp_hdr(skb)->source;
		sin6->sin6_flowinfo = 0;
		sin6->sin6_scope_id = 0;

		if (is_udp4)
			ipv6_addr_set(&sin6->sin6_addr, 0, 0,
				      htonl(0xffff), ip_hdr(skb)->saddr);
		else {
			ipv6_addr_copy(&sin6->sin6_addr,
				       &ipv6_hdr(skb)->saddr);
			if (ipv6_addr_type(&sin6->sin6_addr) & IPV6_ADDR_LINKLOCAL)
				sin6->sin6_scope_id = IP6CB(skb)->iif;
		}

	}
	if (is_udp4) {
		if (inet->cmsg_flags)
			ip_cmsg_recv(msg, skb);
	} else {
		if (np->rxopt.all)
			datagram_recv_ctl(sk, msg, skb);
	}

	err = copied;
	if (flags & MSG_TRUNC)
		err = ulen;

out_free:
	lock_sock(sk);
	skb_free_datagram(sk, skb);
	release_sock(sk);
out:
	return err;

csum_copy_err:
	lock_sock(sk);
	if (!skb_kill_datagram(sk, skb, flags)) {
		if (is_udp4)
			UDP_INC_STATS_USER(sock_net(sk),
					UDP_MIB_INERRORS, is_udplite);
		else
			UDP6_INC_STATS_USER(sock_net(sk),
					UDP_MIB_INERRORS, is_udplite);
	}
	release_sock(sk);

	if (flags & MSG_DONTWAIT)
		return -EAGAIN;
	goto try_again;
}

void __udp6_lib_err(struct sk_buff *skb, struct inet6_skb_parm *opt,
		    u8 type, u8 code, int offset, __be32 info,
		    struct udp_table *udptable)
{
	struct ipv6_pinfo *np;
	struct ipv6hdr *hdr = (struct ipv6hdr*)skb->data;
	struct in6_addr *saddr = &hdr->saddr;
	struct in6_addr *daddr = &hdr->daddr;
	struct udphdr *uh = (struct udphdr*)(skb->data+offset);
	struct sock *sk;
	int err;

	sk = __udp6_lib_lookup(dev_net(skb->dev), daddr, uh->dest,
			       saddr, uh->source, inet6_iif(skb), udptable);
	if (sk == NULL)
		return;

	np = inet6_sk(sk);

	if (!icmpv6_err_convert(type, code, &err) && !np->recverr)
		goto out;

	if (sk->sk_state != TCP_ESTABLISHED && !np->recverr)
		goto out;

	if (np->recverr)
		ipv6_icmp_error(sk, skb, err, uh->dest, ntohl(info), (u8 *)(uh+1));

	sk->sk_err = err;
	sk->sk_error_report(sk);
out:
	sock_put(sk);
}

static __inline__ void udpv6_err(struct sk_buff *skb,
				 struct inet6_skb_parm *opt, u8 type,
				 u8 code, int offset, __be32 info     )
{
	__udp6_lib_err(skb, opt, type, code, offset, info, &udp_table);
}

int udpv6_queue_rcv_skb(struct sock * sk, struct sk_buff *skb)
{
	struct udp_sock *up = udp_sk(sk);
	int rc;
	int is_udplite = IS_UDPLITE(sk);

	if (!xfrm6_policy_check(sk, XFRM_POLICY_IN, skb))
		goto drop;

	/*
	 * UDP-Lite specific tests, ignored on UDP sockets (see net/ipv4/udp.c).
	 */
	if ((is_udplite & UDPLITE_RECV_CC)  &&  UDP_SKB_CB(skb)->partial_cov) {

		if (up->pcrlen == 0) {          /* full coverage was set  */
			LIMIT_NETDEBUG(KERN_WARNING "UDPLITE6: partial coverage"
				" %d while full coverage %d requested\n",
				UDP_SKB_CB(skb)->cscov, skb->len);
			goto drop;
		}
		if (UDP_SKB_CB(skb)->cscov  <  up->pcrlen) {
			LIMIT_NETDEBUG(KERN_WARNING "UDPLITE6: coverage %d "
						    "too small, need min %d\n",
				       UDP_SKB_CB(skb)->cscov, up->pcrlen);
			goto drop;
		}
	}

	if (sk->sk_filter) {
		if (udp_lib_checksum_complete(skb))
			goto drop;
	}

	if ((rc = sock_queue_rcv_skb(sk,skb)) < 0) {
		/* Note that an ENOMEM error is charged twice */
		if (rc == -ENOMEM) {
			UDP6_INC_STATS_BH(sock_net(sk),
					UDP_MIB_RCVBUFERRORS, is_udplite);
			atomic_inc(&sk->sk_drops);
		}
		goto drop;
	}

	return 0;
drop:
	UDP6_INC_STATS_BH(sock_net(sk), UDP_MIB_INERRORS, is_udplite);
	kfree_skb(skb);
	return -1;
}

static struct sock *udp_v6_mcast_next(struct net *net, struct sock *sk,
				      __be16 loc_port, struct in6_addr *loc_addr,
				      __be16 rmt_port, struct in6_addr *rmt_addr,
				      int dif)
{
	struct hlist_nulls_node *node;
	struct sock *s = sk;
	unsigned short num = ntohs(loc_port);

	sk_nulls_for_each_from(s, node) {
		struct inet_sock *inet = inet_sk(s);

		if (!net_eq(sock_net(s), net))
			continue;

		if (s->sk_hash == num && s->sk_family == PF_INET6) {
			struct ipv6_pinfo *np = inet6_sk(s);
			if (inet->dport) {
				if (inet->dport != rmt_port)
					continue;
			}
			if (!ipv6_addr_any(&np->daddr) &&
			    !ipv6_addr_equal(&np->daddr, rmt_addr))
				continue;

			if (s->sk_bound_dev_if && s->sk_bound_dev_if != dif)
				continue;

			if (!ipv6_addr_any(&np->rcv_saddr)) {
				if (!ipv6_addr_equal(&np->rcv_saddr, loc_addr))
					continue;
			}
			if (!inet6_mc_check(s, loc_addr, rmt_addr))
				continue;
			return s;
		}
	}
	return NULL;
}

/*
 * Note: called only from the BH handler context,
 * so we don't need to lock the hashes.
 */
static int __udp6_lib_mcast_deliver(struct net *net, struct sk_buff *skb,
		struct in6_addr *saddr, struct in6_addr *daddr,
		struct udp_table *udptable)
{
	struct sock *sk, *sk2;
	const struct udphdr *uh = udp_hdr(skb);
	struct udp_hslot *hslot = &udptable->hash[udp_hashfn(net, ntohs(uh->dest))];
	int dif;

	spin_lock(&hslot->lock);
	sk = sk_nulls_head(&hslot->head);
	dif = inet6_iif(skb);
	sk = udp_v6_mcast_next(net, sk, uh->dest, daddr, uh->source, saddr, dif);
	if (!sk) {
		kfree_skb(skb);
		goto out;
	}

	sk2 = sk;
	while ((sk2 = udp_v6_mcast_next(net, sk_nulls_next(sk2), uh->dest, daddr,
					uh->source, saddr, dif))) {
		struct sk_buff *buff = skb_clone(skb, GFP_ATOMIC);
		if (buff) {
			bh_lock_sock(sk2);
			if (!sock_owned_by_user(sk2))
				udpv6_queue_rcv_skb(sk2, buff);
			else
				sk_add_backlog(sk2, buff);
			bh_unlock_sock(sk2);
		}
	}
	bh_lock_sock(sk);
	if (!sock_owned_by_user(sk))
		udpv6_queue_rcv_skb(sk, skb);
	else
		sk_add_backlog(sk, skb);
	bh_unlock_sock(sk);
out:
	spin_unlock(&hslot->lock);
	return 0;
}

static inline int udp6_csum_init(struct sk_buff *skb, struct udphdr *uh,
				 int proto)
{
	int err;

	UDP_SKB_CB(skb)->partial_cov = 0;
	UDP_SKB_CB(skb)->cscov = skb->len;

	if (proto == IPPROTO_UDPLITE) {
		err = udplite_checksum_init(skb, uh);
		if (err)
			return err;
	}

	if (uh->check == 0) {
		/* RFC 2460 section 8.1 says that we SHOULD log
		   this error. Well, it is reasonable.
		 */
		LIMIT_NETDEBUG(KERN_INFO "IPv6: udp checksum is 0\n");
		return 1;
	}
	if (skb->ip_summed == CHECKSUM_COMPLETE &&
	    !csum_ipv6_magic(&ipv6_hdr(skb)->saddr, &ipv6_hdr(skb)->daddr,
			     skb->len, proto, skb->csum))
		skb->ip_summed = CHECKSUM_UNNECESSARY;

	if (!skb_csum_unnecessary(skb))
		skb->csum = ~csum_unfold(csum_ipv6_magic(&ipv6_hdr(skb)->saddr,
							 &ipv6_hdr(skb)->daddr,
							 skb->len, proto, 0));

	return 0;
}

int __udp6_lib_rcv(struct sk_buff *skb, struct udp_table *udptable,
		   int proto)
{
	struct sock *sk;
	struct udphdr *uh;
	struct net_device *dev = skb->dev;
	struct in6_addr *saddr, *daddr;
	u32 ulen = 0;
	struct net *net = dev_net(skb->dev);

	if (!pskb_may_pull(skb, sizeof(struct udphdr)))
		goto short_packet;

	saddr = &ipv6_hdr(skb)->saddr;
	daddr = &ipv6_hdr(skb)->daddr;
	uh = udp_hdr(skb);

	ulen = ntohs(uh->len);
	if (ulen > skb->len)
		goto short_packet;

	if (proto == IPPROTO_UDP) {
		/* UDP validates ulen. */

		/* Check for jumbo payload */
		if (ulen == 0)
			ulen = skb->len;

		if (ulen < sizeof(*uh))
			goto short_packet;

		if (ulen < skb->len) {
			if (pskb_trim_rcsum(skb, ulen))
				goto short_packet;
			saddr = &ipv6_hdr(skb)->saddr;
			daddr = &ipv6_hdr(skb)->daddr;
			uh = udp_hdr(skb);
		}
	}

	if (udp6_csum_init(skb, uh, proto))
		goto discard;

	/*
	 *	Multicast receive code
	 */
	if (ipv6_addr_is_multicast(daddr))
		return __udp6_lib_mcast_deliver(net, skb,
				saddr, daddr, udptable);

	/* Unicast */

	/*
	 * check socket cache ... must talk to Alan about his plans
	 * for sock caches... i'll skip this for now.
	 */
	sk = __udp6_lib_lookup_skb(skb, uh->source, uh->dest, udptable);

	if (sk == NULL) {
		if (!xfrm6_policy_check(NULL, XFRM_POLICY_IN, skb))
			goto discard;

		if (udp_lib_checksum_complete(skb))
			goto discard;
		UDP6_INC_STATS_BH(net, UDP_MIB_NOPORTS,
				proto == IPPROTO_UDPLITE);

		icmpv6_send(skb, ICMPV6_DEST_UNREACH, ICMPV6_PORT_UNREACH, 0, dev);

		kfree_skb(skb);
		return 0;
	}

	/* deliver */

	bh_lock_sock(sk);
	if (!sock_owned_by_user(sk))
		udpv6_queue_rcv_skb(sk, skb);
	else
		sk_add_backlog(sk, skb);
	bh_unlock_sock(sk);
	sock_put(sk);
	return 0;

short_packet:
	LIMIT_NETDEBUG(KERN_DEBUG "UDP%sv6: short packet: %d/%u\n",
		       proto == IPPROTO_UDPLITE ? "-Lite" : "",
		       ulen, skb->len);

discard:
	UDP6_INC_STATS_BH(net, UDP_MIB_INERRORS, proto == IPPROTO_UDPLITE);
	kfree_skb(skb);
	return 0;
}

static __inline__ int udpv6_rcv(struct sk_buff *skb)
{
	return __udp6_lib_rcv(skb, &udp_table, IPPROTO_UDP);
}

/*
 * Throw away all pending data and cancel the corking. Socket is locked.
 */
static void udp_v6_flush_pending_frames(struct sock *sk)
{
	struct udp_sock *up = udp_sk(sk);

	if (up->pending == AF_INET)
		udp_flush_pending_frames(sk);
	else if (up->pending) {
		up->len = 0;
		up->pending = 0;
		ip6_flush_pending_frames(sk);
	}
}

/**
 * 	udp6_hwcsum_outgoing  -  handle outgoing HW checksumming
 * 	@sk: 	socket we are sending on
 * 	@skb: 	sk_buff containing the filled-in UDP header
 * 	        (checksum field must be zeroed out)
 */
static void udp6_hwcsum_outgoing(struct sock *sk, struct sk_buff *skb,
				 const struct in6_addr *saddr,
				 const struct in6_addr *daddr, int len)
{
	unsigned int offset;
	struct udphdr *uh = udp_hdr(skb);
	__wsum csum = 0;

	if (skb_queue_len(&sk->sk_write_queue) == 1) {
		/* Only one fragment on the socket.  */
		skb->csum_start = skb_transport_header(skb) - skb->head;
		skb->csum_offset = offsetof(struct udphdr, check);
		uh->check = ~csum_ipv6_magic(saddr, daddr, len, IPPROTO_UDP, 0);
	} else {
		/*
		 * HW-checksum won't work as there are two or more
		 * fragments on the socket so that all csums of sk_buffs
		 * should be together
		 */
		offset = skb_transport_offset(skb);
		skb->csum = skb_checksum(skb, offset, skb->len - offset, 0);

		skb->ip_summed = CHECKSUM_NONE;

		skb_queue_walk(&sk->sk_write_queue, skb) {
			csum = csum_add(csum, skb->csum);
		}

		uh->check = csum_ipv6_magic(saddr, daddr, len, IPPROTO_UDP,
					    csum);
		if (uh->check == 0)
			uh->check = CSUM_MANGLED_0;
	}
}

/*
 *	Sending
 */

static int udp_v6_push_pending_frames(struct sock *sk)
{
	struct sk_buff *skb;
	struct udphdr *uh;
	struct udp_sock  *up = udp_sk(sk);
	struct inet_sock *inet = inet_sk(sk);
	struct flowi *fl = &inet->cork.fl;
	int err = 0;
	int is_udplite = IS_UDPLITE(sk);
	__wsum csum = 0;

	/* Grab the skbuff where UDP header space exists. */
	if ((skb = skb_peek(&sk->sk_write_queue)) == NULL)
		goto out;

	/*
	 * Create a UDP header
	 */
	uh = udp_hdr(skb);
	uh->source = fl->fl_ip_sport;
	uh->dest = fl->fl_ip_dport;
	uh->len = htons(up->len);
	uh->check = 0;

	if (is_udplite)
		csum = udplite_csum_outgoing(sk, skb);
	else if (skb->ip_summed == CHECKSUM_PARTIAL) { /* UDP hardware csum */
		udp6_hwcsum_outgoing(sk, skb, &fl->fl6_src, &fl->fl6_dst,
				     up->len);
		goto send;
	} else
		csum = udp_csum_outgoing(sk, skb);

	/* add protocol-dependent pseudo-header */
	uh->check = csum_ipv6_magic(&fl->fl6_src, &fl->fl6_dst,
				    up->len, fl->proto, csum   );
	if (uh->check == 0)
		uh->check = CSUM_MANGLED_0;

send:
	err = ip6_push_pending_frames(sk);
	if (err) {
		if (err == -ENOBUFS && !inet6_sk(sk)->recverr) {
			UDP6_INC_STATS_USER(sock_net(sk),
					    UDP_MIB_SNDBUFERRORS, is_udplite);
			err = 0;
		}
	} else
		UDP6_INC_STATS_USER(sock_net(sk),
				    UDP_MIB_OUTDATAGRAMS, is_udplite);
out:
	up->len = 0;
	up->pending = 0;
	return err;
}

int udpv6_sendmsg(struct kiocb *iocb, struct sock *sk,
		  struct msghdr *msg, size_t len)
{
	struct ipv6_txoptions opt_space;
	struct udp_sock *up = udp_sk(sk);
	struct inet_sock *inet = inet_sk(sk);
	struct ipv6_pinfo *np = inet6_sk(sk);
	struct sockaddr_in6 *sin6 = (struct sockaddr_in6 *) msg->msg_name;
	struct in6_addr *daddr, *final_p = NULL, final;
	struct ipv6_txoptions *opt = NULL;
	struct ip6_flowlabel *flowlabel = NULL;
	struct flowi fl;
	struct dst_entry *dst;
	int addr_len = msg->msg_namelen;
	int ulen = len;
	int hlimit = -1;
	int tclass = -1;
	int corkreq = up->corkflag || msg->msg_flags&MSG_MORE;
	int err;
	int connected = 0;
	int is_udplite = IS_UDPLITE(sk);
	int (*getfrag)(void *, char *, int, int, int, struct sk_buff *);

	/* destination address check */
	if (sin6) {
		if (addr_len < offsetof(struct sockaddr, sa_data))
			return -EINVAL;

		switch (sin6->sin6_family) {
		case AF_INET6:
			if (addr_len < SIN6_LEN_RFC2133)
				return -EINVAL;
			daddr = &sin6->sin6_addr;
			break;
		case AF_INET:
			goto do_udp_sendmsg;
		case AF_UNSPEC:
			msg->msg_name = sin6 = NULL;
			msg->msg_namelen = addr_len = 0;
			daddr = NULL;
			break;
		default:
			return -EINVAL;
		}
	} else if (!up->pending) {
		if (sk->sk_state != TCP_ESTABLISHED)
			return -EDESTADDRREQ;
		daddr = &np->daddr;
	} else
		daddr = NULL;

	if (daddr) {
		if (ipv6_addr_v4mapped(daddr)) {
			struct sockaddr_in sin;
			sin.sin_family = AF_INET;
			sin.sin_port = sin6 ? sin6->sin6_port : inet->dport;
			sin.sin_addr.s_addr = daddr->s6_addr32[3];
			msg->msg_name = &sin;
			msg->msg_namelen = sizeof(sin);
do_udp_sendmsg:
			if (__ipv6_only_sock(sk))
				return -ENETUNREACH;
			return udp_sendmsg(iocb, sk, msg, len);
		}
	}

	if (up->pending == AF_INET)
		return udp_sendmsg(iocb, sk, msg, len);

	/* Rough check on arithmetic overflow,
	   better check is made in ip6_append_data().
	   */
	if (len > INT_MAX - sizeof(struct udphdr))
		return -EMSGSIZE;

	if (up->pending) {
		/*
		 * There are pending frames.
		 * The socket lock must be held while it's corked.
		 */
		lock_sock(sk);
		if (likely(up->pending)) {
			if (unlikely(up->pending != AF_INET6)) {
				release_sock(sk);
				return -EAFNOSUPPORT;
			}
			dst = NULL;
			goto do_append_data;
		}
		release_sock(sk);
	}
	ulen += sizeof(struct udphdr);

	memset(&fl, 0, sizeof(fl));

	if (sin6) {
		if (sin6->sin6_port == 0)
			return -EINVAL;

		fl.fl_ip_dport = sin6->sin6_port;
		daddr = &sin6->sin6_addr;

		if (np->sndflow) {
			fl.fl6_flowlabel = sin6->sin6_flowinfo&IPV6_FLOWINFO_MASK;
			if (fl.fl6_flowlabel&IPV6_FLOWLABEL_MASK) {
				flowlabel = fl6_sock_lookup(sk, fl.fl6_flowlabel);
				if (flowlabel == NULL)
					return -EINVAL;
				daddr = &flowlabel->dst;
			}
		}

		/*
		 * Otherwise it will be difficult to maintain
		 * sk->sk_dst_cache.
		 */
		if (sk->sk_state == TCP_ESTABLISHED &&
		    ipv6_addr_equal(daddr, &np->daddr))
			daddr = &np->daddr;

		if (addr_len >= sizeof(struct sockaddr_in6) &&
		    sin6->sin6_scope_id &&
		    ipv6_addr_type(daddr)&IPV6_ADDR_LINKLOCAL)
			fl.oif = sin6->sin6_scope_id;
	} else {
		if (sk->sk_state != TCP_ESTABLISHED)
			return -EDESTADDRREQ;

		fl.fl_ip_dport = inet->dport;
		daddr = &np->daddr;
		fl.fl6_flowlabel = np->flow_label;
		connected = 1;
	}

	if (!fl.oif)
		fl.oif = sk->sk_bound_dev_if;

	if (!fl.oif)
		fl.oif = np->sticky_pktinfo.ipi6_ifindex;

	if (msg->msg_controllen) {
		opt = &opt_space;
		memset(opt, 0, sizeof(struct ipv6_txoptions));
		opt->tot_len = sizeof(*opt);

		err = datagram_send_ctl(sock_net(sk), msg, &fl, opt, &hlimit, &tclass);
		if (err < 0) {
			fl6_sock_release(flowlabel);
			return err;
		}
		if ((fl.fl6_flowlabel&IPV6_FLOWLABEL_MASK) && !flowlabel) {
			flowlabel = fl6_sock_lookup(sk, fl.fl6_flowlabel);
			if (flowlabel == NULL)
				return -EINVAL;
		}
		if (!(opt->opt_nflen|opt->opt_flen))
			opt = NULL;
		connected = 0;
	}
	if (opt == NULL)
		opt = np->opt;
	if (flowlabel)
		opt = fl6_merge_options(&opt_space, flowlabel, opt);
	opt = ipv6_fixup_options(&opt_space, opt);

	fl.proto = sk->sk_protocol;
	if (!ipv6_addr_any(daddr))
		ipv6_addr_copy(&fl.fl6_dst, daddr);
	else
		fl.fl6_dst.s6_addr[15] = 0x1; /* :: means loopback (BSD'ism) */
	if (ipv6_addr_any(&fl.fl6_src) && !ipv6_addr_any(&np->saddr))
		ipv6_addr_copy(&fl.fl6_src, &np->saddr);
	fl.fl_ip_sport = inet->sport;

	/* merge ip6_build_xmit from ip6_output */
	if (opt && opt->srcrt) {
		struct rt0_hdr *rt0 = (struct rt0_hdr *) opt->srcrt;
		ipv6_addr_copy(&final, &fl.fl6_dst);
		ipv6_addr_copy(&fl.fl6_dst, rt0->addr);
		final_p = &final;
		connected = 0;
	}

	if (!fl.oif && ipv6_addr_is_multicast(&fl.fl6_dst)) {
		fl.oif = np->mcast_oif;
		connected = 0;
	}

	security_sk_classify_flow(sk, &fl);

	err = ip6_sk_dst_lookup(sk, &dst, &fl);
	if (err)
		goto out;
	if (final_p)
		ipv6_addr_copy(&fl.fl6_dst, final_p);

	err = __xfrm_lookup(sock_net(sk), &dst, &fl, sk, XFRM_LOOKUP_WAIT);
	if (err < 0) {
		if (err == -EREMOTE)
			err = ip6_dst_blackhole(sk, &dst, &fl);
		if (err < 0)
			goto out;
	}

	if (hlimit < 0) {
		if (ipv6_addr_is_multicast(&fl.fl6_dst))
			hlimit = np->mcast_hops;
		else
			hlimit = np->hop_limit;
		if (hlimit < 0)
			hlimit = ip6_dst_hoplimit(dst);
	}

	if (tclass < 0)
		tclass = np->tclass;

	if (msg->msg_flags&MSG_CONFIRM)
		goto do_confirm;
back_from_confirm:

	lock_sock(sk);
	if (unlikely(up->pending)) {
		/* The socket is already corked while preparing it. */
		/* ... which is an evident application bug. --ANK */
		release_sock(sk);

		LIMIT_NETDEBUG(KERN_DEBUG "udp cork app bug 2\n");
		err = -EINVAL;
		goto out;
	}

	up->pending = AF_INET6;

do_append_data:
	up->len += ulen;
	getfrag  =  is_udplite ?  udplite_getfrag : ip_generic_getfrag;
	err = ip6_append_data(sk, getfrag, msg->msg_iov, ulen,
		sizeof(struct udphdr), hlimit, tclass, opt, &fl,
		(struct rt6_info*)dst,
		corkreq ? msg->msg_flags|MSG_MORE : msg->msg_flags);
	if (err)
		udp_v6_flush_pending_frames(sk);
	else if (!corkreq)
		err = udp_v6_push_pending_frames(sk);
	else if (unlikely(skb_queue_empty(&sk->sk_write_queue)))
		up->pending = 0;

	if (dst) {
		if (connected) {
			ip6_dst_store(sk, dst,
				      ipv6_addr_equal(&fl.fl6_dst, &np->daddr) ?
				      &np->daddr : NULL,
#ifdef CONFIG_IPV6_SUBTREES
				      ipv6_addr_equal(&fl.fl6_src, &np->saddr) ?
				      &np->saddr :
#endif
				      NULL);
		} else {
			dst_release(dst);
		}
		dst = NULL;
	}

	if (err > 0)
		err = np->recverr ? net_xmit_errno(err) : 0;
	release_sock(sk);
out:
	dst_release(dst);
	fl6_sock_release(flowlabel);
	if (!err)
		return len;
	/*
	 * ENOBUFS = no kernel mem, SOCK_NOSPACE = no sndbuf space.  Reporting
	 * ENOBUFS might not be good (it's not tunable per se), but otherwise
	 * we don't have a good statistic (IpOutDiscards but it can be too many
	 * things).  We could add another new stat but at least for now that
	 * seems like overkill.
	 */
	if (err == -ENOBUFS || test_bit(SOCK_NOSPACE, &sk->sk_socket->flags)) {
		UDP6_INC_STATS_USER(sock_net(sk),
				UDP_MIB_SNDBUFERRORS, is_udplite);
	}
	return err;

do_confirm:
	dst_confirm(dst);
	if (!(msg->msg_flags&MSG_PROBE) || len)
		goto back_from_confirm;
	err = 0;
	goto out;
}

void udpv6_destroy_sock(struct sock *sk)
{
	lock_sock(sk);
	udp_v6_flush_pending_frames(sk);
	release_sock(sk);

	inet6_destroy_sock(sk);
}

/*
 *	Socket option code for UDP
 */
int udpv6_setsockopt(struct sock *sk, int level, int optname,
		     char __user *optval, int optlen)
{
	if (level == SOL_UDP  ||  level == SOL_UDPLITE)
		return udp_lib_setsockopt(sk, level, optname, optval, optlen,
					  udp_v6_push_pending_frames);
	return ipv6_setsockopt(sk, level, optname, optval, optlen);
}

#ifdef CONFIG_COMPAT
int compat_udpv6_setsockopt(struct sock *sk, int level, int optname,
			    char __user *optval, int optlen)
{
	if (level == SOL_UDP  ||  level == SOL_UDPLITE)
		return udp_lib_setsockopt(sk, level, optname, optval, optlen,
					  udp_v6_push_pending_frames);
	return compat_ipv6_setsockopt(sk, level, optname, optval, optlen);
}
#endif

int udpv6_getsockopt(struct sock *sk, int level, int optname,
		     char __user *optval, int __user *optlen)
{
	if (level == SOL_UDP  ||  level == SOL_UDPLITE)
		return udp_lib_getsockopt(sk, level, optname, optval, optlen);
	return ipv6_getsockopt(sk, level, optname, optval, optlen);
}

#ifdef CONFIG_COMPAT
int compat_udpv6_getsockopt(struct sock *sk, int level, int optname,
			    char __user *optval, int __user *optlen)
{
	if (level == SOL_UDP  ||  level == SOL_UDPLITE)
		return udp_lib_getsockopt(sk, level, optname, optval, optlen);
	return compat_ipv6_getsockopt(sk, level, optname, optval, optlen);
}
#endif

static int udp6_ufo_send_check(struct sk_buff *skb)
{
	struct ipv6hdr *ipv6h;
	struct udphdr *uh;

	if (!pskb_may_pull(skb, sizeof(*uh)))
		return -EINVAL;

	ipv6h = ipv6_hdr(skb);
	uh = udp_hdr(skb);

	uh->check = ~csum_ipv6_magic(&ipv6h->saddr, &ipv6h->daddr, skb->len,
				     IPPROTO_UDP, 0);
	skb->csum_start = skb_transport_header(skb) - skb->head;
	skb->csum_offset = offsetof(struct udphdr, check);
	skb->ip_summed = CHECKSUM_PARTIAL;
	return 0;
}

static struct sk_buff *udp6_ufo_fragment(struct sk_buff *skb, int features)
{
	struct sk_buff *segs = ERR_PTR(-EINVAL);
	unsigned int mss;
	unsigned int unfrag_ip6hlen, unfrag_len;
	struct frag_hdr *fptr;
	u8 *mac_start, *prevhdr;
	u8 nexthdr;
	u8 frag_hdr_sz = sizeof(struct frag_hdr);
	int offset;
	__wsum csum;

	mss = skb_shinfo(skb)->gso_size;
	if (unlikely(skb->len <= mss))
		goto out;

	if (skb_gso_ok(skb, features | NETIF_F_GSO_ROBUST)) {
		/* Packet is from an untrusted source, reset gso_segs. */
		int type = skb_shinfo(skb)->gso_type;

		if (unlikely(type & ~(SKB_GSO_UDP | SKB_GSO_DODGY) ||
			     !(type & (SKB_GSO_UDP))))
			goto out;

		skb_shinfo(skb)->gso_segs = DIV_ROUND_UP(skb->len, mss);

		segs = NULL;
		goto out;
	}

	/* Do software UFO. Complete and fill in the UDP checksum as HW cannot
	 * do checksum of UDP packets sent as multiple IP fragments.
	 */
	offset = skb->csum_start - skb_headroom(skb);
	csum = skb_checksum(skb, offset, skb->len- offset, 0);
	offset += skb->csum_offset;
	*(__sum16 *)(skb->data + offset) = csum_fold(csum);
	skb->ip_summed = CHECKSUM_NONE;

	/* Check if there is enough headroom to insert fragment header. */
	if ((skb_headroom(skb) < frag_hdr_sz) &&
	    pskb_expand_head(skb, frag_hdr_sz, 0, GFP_ATOMIC))
		goto out;

	/* Find the unfragmentable header and shift it left by frag_hdr_sz
	 * bytes to insert fragment header.
	 */
	unfrag_ip6hlen = ip6_find_1stfragopt(skb, &prevhdr);
	nexthdr = *prevhdr;
	*prevhdr = NEXTHDR_FRAGMENT;
	unfrag_len = skb_network_header(skb) - skb_mac_header(skb) +
		     unfrag_ip6hlen;
	mac_start = skb_mac_header(skb);
	memmove(mac_start-frag_hdr_sz, mac_start, unfrag_len);

	skb->mac_header -= frag_hdr_sz;
	skb->network_header -= frag_hdr_sz;

	fptr = (struct frag_hdr *)(skb_network_header(skb) + unfrag_ip6hlen);
	fptr->nexthdr = nexthdr;
	fptr->reserved = 0;
	ipv6_select_ident(fptr);

	/* Fragment the skb. ipv6 header and the remaining fields of the
	 * fragment header are updated in ipv6_gso_segment()
	 */
	segs = skb_segment(skb, features);

out:
	return segs;
}

<<<<<<< HEAD
static struct inet6_protocol udpv6_protocol = {
=======
static const struct inet6_protocol udpv6_protocol = {
>>>>>>> ebc79c4f
	.handler	=	udpv6_rcv,
	.err_handler	=	udpv6_err,
	.gso_send_check =	udp6_ufo_send_check,
	.gso_segment	=	udp6_ufo_fragment,
	.flags		=	INET6_PROTO_NOPOLICY|INET6_PROTO_FINAL,
};

/* ------------------------------------------------------------------------ */
#ifdef CONFIG_PROC_FS

static void udp6_sock_seq_show(struct seq_file *seq, struct sock *sp, int bucket)
{
	struct inet_sock *inet = inet_sk(sp);
	struct ipv6_pinfo *np = inet6_sk(sp);
	struct in6_addr *dest, *src;
	__u16 destp, srcp;

	dest  = &np->daddr;
	src   = &np->rcv_saddr;
	destp = ntohs(inet->dport);
	srcp  = ntohs(inet->sport);
	seq_printf(seq,
		   "%4d: %08X%08X%08X%08X:%04X %08X%08X%08X%08X:%04X "
		   "%02X %08X:%08X %02X:%08lX %08X %5d %8d %lu %d %p %d\n",
		   bucket,
		   src->s6_addr32[0], src->s6_addr32[1],
		   src->s6_addr32[2], src->s6_addr32[3], srcp,
		   dest->s6_addr32[0], dest->s6_addr32[1],
		   dest->s6_addr32[2], dest->s6_addr32[3], destp,
		   sp->sk_state,
		   sk_wmem_alloc_get(sp),
		   sk_rmem_alloc_get(sp),
		   0, 0L, 0,
		   sock_i_uid(sp), 0,
		   sock_i_ino(sp),
		   atomic_read(&sp->sk_refcnt), sp,
		   atomic_read(&sp->sk_drops));
}

int udp6_seq_show(struct seq_file *seq, void *v)
{
	if (v == SEQ_START_TOKEN)
		seq_printf(seq,
			   "  sl  "
			   "local_address                         "
			   "remote_address                        "
			   "st tx_queue rx_queue tr tm->when retrnsmt"
			   "   uid  timeout inode ref pointer drops\n");
	else
		udp6_sock_seq_show(seq, v, ((struct udp_iter_state *)seq->private)->bucket);
	return 0;
}

static struct udp_seq_afinfo udp6_seq_afinfo = {
	.name		= "udp6",
	.family		= AF_INET6,
	.udp_table	= &udp_table,
	.seq_fops	= {
		.owner	=	THIS_MODULE,
	},
	.seq_ops	= {
		.show		= udp6_seq_show,
	},
};

int udp6_proc_init(struct net *net)
{
	return udp_proc_register(net, &udp6_seq_afinfo);
}

void udp6_proc_exit(struct net *net) {
	udp_proc_unregister(net, &udp6_seq_afinfo);
}
#endif /* CONFIG_PROC_FS */

/* ------------------------------------------------------------------------ */

struct proto udpv6_prot = {
	.name		   = "UDPv6",
	.owner		   = THIS_MODULE,
	.close		   = udp_lib_close,
	.connect	   = ip6_datagram_connect,
	.disconnect	   = udp_disconnect,
	.ioctl		   = udp_ioctl,
	.destroy	   = udpv6_destroy_sock,
	.setsockopt	   = udpv6_setsockopt,
	.getsockopt	   = udpv6_getsockopt,
	.sendmsg	   = udpv6_sendmsg,
	.recvmsg	   = udpv6_recvmsg,
	.backlog_rcv	   = udpv6_queue_rcv_skb,
	.hash		   = udp_lib_hash,
	.unhash		   = udp_lib_unhash,
	.get_port	   = udp_v6_get_port,
	.memory_allocated  = &udp_memory_allocated,
	.sysctl_mem	   = sysctl_udp_mem,
	.sysctl_wmem	   = &sysctl_udp_wmem_min,
	.sysctl_rmem	   = &sysctl_udp_rmem_min,
	.obj_size	   = sizeof(struct udp6_sock),
	.slab_flags	   = SLAB_DESTROY_BY_RCU,
	.h.udp_table	   = &udp_table,
#ifdef CONFIG_COMPAT
	.compat_setsockopt = compat_udpv6_setsockopt,
	.compat_getsockopt = compat_udpv6_getsockopt,
#endif
};

static struct inet_protosw udpv6_protosw = {
	.type =      SOCK_DGRAM,
	.protocol =  IPPROTO_UDP,
	.prot =      &udpv6_prot,
	.ops =       &inet6_dgram_ops,
	.capability =-1,
	.no_check =  UDP_CSUM_DEFAULT,
	.flags =     INET_PROTOSW_PERMANENT,
};


int __init udpv6_init(void)
{
	int ret;

	ret = inet6_add_protocol(&udpv6_protocol, IPPROTO_UDP);
	if (ret)
		goto out;

	ret = inet6_register_protosw(&udpv6_protosw);
	if (ret)
		goto out_udpv6_protocol;
out:
	return ret;

out_udpv6_protocol:
	inet6_del_protocol(&udpv6_protocol, IPPROTO_UDP);
	goto out;
}

void udpv6_exit(void)
{
	inet6_unregister_protosw(&udpv6_protosw);
	inet6_del_protocol(&udpv6_protocol, IPPROTO_UDP);
}<|MERGE_RESOLUTION|>--- conflicted
+++ resolved
@@ -1172,11 +1172,7 @@
 	return segs;
 }
 
-<<<<<<< HEAD
-static struct inet6_protocol udpv6_protocol = {
-=======
 static const struct inet6_protocol udpv6_protocol = {
->>>>>>> ebc79c4f
 	.handler	=	udpv6_rcv,
 	.err_handler	=	udpv6_err,
 	.gso_send_check =	udp6_ufo_send_check,
