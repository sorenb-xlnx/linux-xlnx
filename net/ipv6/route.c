/*
 *	Linux INET6 implementation
 *	FIB front-end.
 *
 *	Authors:
 *	Pedro Roque		<roque@di.fc.ul.pt>
 *
 *	This program is free software; you can redistribute it and/or
 *      modify it under the terms of the GNU General Public License
 *      as published by the Free Software Foundation; either version
 *      2 of the License, or (at your option) any later version.
 */

/*	Changes:
 *
 *	YOSHIFUJI Hideaki @USAGI
 *		reworked default router selection.
 *		- respect outgoing interface
 *		- select from (probably) reachable routers (i.e.
 *		routers in REACHABLE, STALE, DELAY or PROBE states).
 *		- always select the same router if it is (probably)
 *		reachable.  otherwise, round-robin the list.
 *	Ville Nuorvala
 *		Fixed routing subtrees.
 */

#include <linux/capability.h>
#include <linux/errno.h>
#include <linux/types.h>
#include <linux/times.h>
#include <linux/socket.h>
#include <linux/sockios.h>
#include <linux/net.h>
#include <linux/route.h>
#include <linux/netdevice.h>
#include <linux/in6.h>
#include <linux/mroute6.h>
#include <linux/init.h>
#include <linux/if_arp.h>
#include <linux/proc_fs.h>
#include <linux/seq_file.h>
#include <linux/nsproxy.h>
#include <linux/slab.h>
#include <net/net_namespace.h>
#include <net/snmp.h>
#include <net/ipv6.h>
#include <net/ip6_fib.h>
#include <net/ip6_route.h>
#include <net/ndisc.h>
#include <net/addrconf.h>
#include <net/tcp.h>
#include <linux/rtnetlink.h>
#include <net/dst.h>
#include <net/xfrm.h>
#include <net/netevent.h>
#include <net/netlink.h>

#include <asm/uaccess.h>

#ifdef CONFIG_SYSCTL
#include <linux/sysctl.h>
#endif

/* Set to 3 to get tracing. */
#define RT6_DEBUG 2

#if RT6_DEBUG >= 3
#define RDBG(x) printk x
#define RT6_TRACE(x...) printk(KERN_DEBUG x)
#else
#define RDBG(x)
#define RT6_TRACE(x...) do { ; } while (0)
#endif

#define CLONE_OFFLINK_ROUTE 0

static struct rt6_info * ip6_rt_copy(struct rt6_info *ort);
static struct dst_entry	*ip6_dst_check(struct dst_entry *dst, u32 cookie);
static unsigned int	 ip6_default_advmss(const struct dst_entry *dst);
static unsigned int	 ip6_default_mtu(const struct dst_entry *dst);
static struct dst_entry *ip6_negative_advice(struct dst_entry *);
static void		ip6_dst_destroy(struct dst_entry *);
static void		ip6_dst_ifdown(struct dst_entry *,
				       struct net_device *dev, int how);
static int		 ip6_dst_gc(struct dst_ops *ops);

static int		ip6_pkt_discard(struct sk_buff *skb);
static int		ip6_pkt_discard_out(struct sk_buff *skb);
static void		ip6_link_failure(struct sk_buff *skb);
static void		ip6_rt_update_pmtu(struct dst_entry *dst, u32 mtu);

#ifdef CONFIG_IPV6_ROUTE_INFO
static struct rt6_info *rt6_add_route_info(struct net *net,
					   struct in6_addr *prefix, int prefixlen,
					   struct in6_addr *gwaddr, int ifindex,
					   unsigned pref);
static struct rt6_info *rt6_get_route_info(struct net *net,
					   struct in6_addr *prefix, int prefixlen,
					   struct in6_addr *gwaddr, int ifindex);
#endif

static struct dst_ops ip6_dst_ops_template = {
	.family			=	AF_INET6,
	.protocol		=	cpu_to_be16(ETH_P_IPV6),
	.gc			=	ip6_dst_gc,
	.gc_thresh		=	1024,
	.check			=	ip6_dst_check,
	.default_advmss		=	ip6_default_advmss,
	.default_mtu		=	ip6_default_mtu,
	.destroy		=	ip6_dst_destroy,
	.ifdown			=	ip6_dst_ifdown,
	.negative_advice	=	ip6_negative_advice,
	.link_failure		=	ip6_link_failure,
	.update_pmtu		=	ip6_rt_update_pmtu,
	.local_out		=	__ip6_local_out,
};

static void ip6_rt_blackhole_update_pmtu(struct dst_entry *dst, u32 mtu)
{
}

static struct dst_ops ip6_dst_blackhole_ops = {
	.family			=	AF_INET6,
	.protocol		=	cpu_to_be16(ETH_P_IPV6),
	.destroy		=	ip6_dst_destroy,
	.check			=	ip6_dst_check,
	.update_pmtu		=	ip6_rt_blackhole_update_pmtu,
};

static struct rt6_info ip6_null_entry_template = {
	.dst = {
		.__refcnt	= ATOMIC_INIT(1),
		.__use		= 1,
		.obsolete	= -1,
		.error		= -ENETUNREACH,
<<<<<<< HEAD
		.metrics	= { [RTAX_HOPLIMIT - 1] = 255, },
=======
>>>>>>> 3cbea436
		.input		= ip6_pkt_discard,
		.output		= ip6_pkt_discard_out,
	},
	.rt6i_flags	= (RTF_REJECT | RTF_NONEXTHOP),
	.rt6i_protocol  = RTPROT_KERNEL,
	.rt6i_metric	= ~(u32) 0,
	.rt6i_ref	= ATOMIC_INIT(1),
};

#ifdef CONFIG_IPV6_MULTIPLE_TABLES

static int ip6_pkt_prohibit(struct sk_buff *skb);
static int ip6_pkt_prohibit_out(struct sk_buff *skb);

static struct rt6_info ip6_prohibit_entry_template = {
	.dst = {
		.__refcnt	= ATOMIC_INIT(1),
		.__use		= 1,
		.obsolete	= -1,
		.error		= -EACCES,
<<<<<<< HEAD
		.metrics	= { [RTAX_HOPLIMIT - 1] = 255, },
=======
>>>>>>> 3cbea436
		.input		= ip6_pkt_prohibit,
		.output		= ip6_pkt_prohibit_out,
	},
	.rt6i_flags	= (RTF_REJECT | RTF_NONEXTHOP),
	.rt6i_protocol  = RTPROT_KERNEL,
	.rt6i_metric	= ~(u32) 0,
	.rt6i_ref	= ATOMIC_INIT(1),
};

static struct rt6_info ip6_blk_hole_entry_template = {
	.dst = {
		.__refcnt	= ATOMIC_INIT(1),
		.__use		= 1,
		.obsolete	= -1,
		.error		= -EINVAL,
<<<<<<< HEAD
		.metrics	= { [RTAX_HOPLIMIT - 1] = 255, },
=======
>>>>>>> 3cbea436
		.input		= dst_discard,
		.output		= dst_discard,
	},
	.rt6i_flags	= (RTF_REJECT | RTF_NONEXTHOP),
	.rt6i_protocol  = RTPROT_KERNEL,
	.rt6i_metric	= ~(u32) 0,
	.rt6i_ref	= ATOMIC_INIT(1),
};

#endif

/* allocate dst with ip6_dst_ops */
static inline struct rt6_info *ip6_dst_alloc(struct dst_ops *ops)
{
	return (struct rt6_info *)dst_alloc(ops);
}

static void ip6_dst_destroy(struct dst_entry *dst)
{
	struct rt6_info *rt = (struct rt6_info *)dst;
	struct inet6_dev *idev = rt->rt6i_idev;
	struct inet_peer *peer = rt->rt6i_peer;

	if (idev != NULL) {
		rt->rt6i_idev = NULL;
		in6_dev_put(idev);
	}
	if (peer) {
		BUG_ON(!(rt->rt6i_flags & RTF_CACHE));
		rt->rt6i_peer = NULL;
		inet_putpeer(peer);
	}
}

void rt6_bind_peer(struct rt6_info *rt, int create)
{
	struct inet_peer *peer;

	if (WARN_ON(!(rt->rt6i_flags & RTF_CACHE)))
		return;

	peer = inet_getpeer_v6(&rt->rt6i_dst.addr, create);
	if (peer && cmpxchg(&rt->rt6i_peer, NULL, peer) != NULL)
		inet_putpeer(peer);
}

static void ip6_dst_ifdown(struct dst_entry *dst, struct net_device *dev,
			   int how)
{
	struct rt6_info *rt = (struct rt6_info *)dst;
	struct inet6_dev *idev = rt->rt6i_idev;
	struct net_device *loopback_dev =
		dev_net(dev)->loopback_dev;

	if (dev != loopback_dev && idev != NULL && idev->dev == dev) {
		struct inet6_dev *loopback_idev =
			in6_dev_get(loopback_dev);
		if (loopback_idev != NULL) {
			rt->rt6i_idev = loopback_idev;
			in6_dev_put(idev);
		}
	}
}

static __inline__ int rt6_check_expired(const struct rt6_info *rt)
{
	return (rt->rt6i_flags & RTF_EXPIRES) &&
		time_after(jiffies, rt->rt6i_expires);
}

static inline int rt6_need_strict(struct in6_addr *daddr)
{
	return ipv6_addr_type(daddr) &
		(IPV6_ADDR_MULTICAST | IPV6_ADDR_LINKLOCAL | IPV6_ADDR_LOOPBACK);
}

/*
 *	Route lookup. Any table->tb6_lock is implied.
 */

static inline struct rt6_info *rt6_device_match(struct net *net,
						    struct rt6_info *rt,
						    struct in6_addr *saddr,
						    int oif,
						    int flags)
{
	struct rt6_info *local = NULL;
	struct rt6_info *sprt;

	if (!oif && ipv6_addr_any(saddr))
		goto out;

	for (sprt = rt; sprt; sprt = sprt->dst.rt6_next) {
		struct net_device *dev = sprt->rt6i_dev;

		if (oif) {
			if (dev->ifindex == oif)
				return sprt;
			if (dev->flags & IFF_LOOPBACK) {
				if (sprt->rt6i_idev == NULL ||
				    sprt->rt6i_idev->dev->ifindex != oif) {
					if (flags & RT6_LOOKUP_F_IFACE && oif)
						continue;
					if (local && (!oif ||
						      local->rt6i_idev->dev->ifindex == oif))
						continue;
				}
				local = sprt;
			}
		} else {
			if (ipv6_chk_addr(net, saddr, dev,
					  flags & RT6_LOOKUP_F_IFACE))
				return sprt;
		}
	}

	if (oif) {
		if (local)
			return local;

		if (flags & RT6_LOOKUP_F_IFACE)
			return net->ipv6.ip6_null_entry;
	}
out:
	return rt;
}

#ifdef CONFIG_IPV6_ROUTER_PREF
static void rt6_probe(struct rt6_info *rt)
{
	struct neighbour *neigh = rt ? rt->rt6i_nexthop : NULL;
	/*
	 * Okay, this does not seem to be appropriate
	 * for now, however, we need to check if it
	 * is really so; aka Router Reachability Probing.
	 *
	 * Router Reachability Probe MUST be rate-limited
	 * to no more than one per minute.
	 */
	if (!neigh || (neigh->nud_state & NUD_VALID))
		return;
	read_lock_bh(&neigh->lock);
	if (!(neigh->nud_state & NUD_VALID) &&
	    time_after(jiffies, neigh->updated + rt->rt6i_idev->cnf.rtr_probe_interval)) {
		struct in6_addr mcaddr;
		struct in6_addr *target;

		neigh->updated = jiffies;
		read_unlock_bh(&neigh->lock);

		target = (struct in6_addr *)&neigh->primary_key;
		addrconf_addr_solict_mult(target, &mcaddr);
		ndisc_send_ns(rt->rt6i_dev, NULL, target, &mcaddr, NULL);
	} else
		read_unlock_bh(&neigh->lock);
}
#else
static inline void rt6_probe(struct rt6_info *rt)
{
}
#endif

/*
 * Default Router Selection (RFC 2461 6.3.6)
 */
static inline int rt6_check_dev(struct rt6_info *rt, int oif)
{
	struct net_device *dev = rt->rt6i_dev;
	if (!oif || dev->ifindex == oif)
		return 2;
	if ((dev->flags & IFF_LOOPBACK) &&
	    rt->rt6i_idev && rt->rt6i_idev->dev->ifindex == oif)
		return 1;
	return 0;
}

static inline int rt6_check_neigh(struct rt6_info *rt)
{
	struct neighbour *neigh = rt->rt6i_nexthop;
	int m;
	if (rt->rt6i_flags & RTF_NONEXTHOP ||
	    !(rt->rt6i_flags & RTF_GATEWAY))
		m = 1;
	else if (neigh) {
		read_lock_bh(&neigh->lock);
		if (neigh->nud_state & NUD_VALID)
			m = 2;
#ifdef CONFIG_IPV6_ROUTER_PREF
		else if (neigh->nud_state & NUD_FAILED)
			m = 0;
#endif
		else
			m = 1;
		read_unlock_bh(&neigh->lock);
	} else
		m = 0;
	return m;
}

static int rt6_score_route(struct rt6_info *rt, int oif,
			   int strict)
{
	int m, n;

	m = rt6_check_dev(rt, oif);
	if (!m && (strict & RT6_LOOKUP_F_IFACE))
		return -1;
#ifdef CONFIG_IPV6_ROUTER_PREF
	m |= IPV6_DECODE_PREF(IPV6_EXTRACT_PREF(rt->rt6i_flags)) << 2;
#endif
	n = rt6_check_neigh(rt);
	if (!n && (strict & RT6_LOOKUP_F_REACHABLE))
		return -1;
	return m;
}

static struct rt6_info *find_match(struct rt6_info *rt, int oif, int strict,
				   int *mpri, struct rt6_info *match)
{
	int m;

	if (rt6_check_expired(rt))
		goto out;

	m = rt6_score_route(rt, oif, strict);
	if (m < 0)
		goto out;

	if (m > *mpri) {
		if (strict & RT6_LOOKUP_F_REACHABLE)
			rt6_probe(match);
		*mpri = m;
		match = rt;
	} else if (strict & RT6_LOOKUP_F_REACHABLE) {
		rt6_probe(rt);
	}

out:
	return match;
}

static struct rt6_info *find_rr_leaf(struct fib6_node *fn,
				     struct rt6_info *rr_head,
				     u32 metric, int oif, int strict)
{
	struct rt6_info *rt, *match;
	int mpri = -1;

	match = NULL;
	for (rt = rr_head; rt && rt->rt6i_metric == metric;
	     rt = rt->dst.rt6_next)
		match = find_match(rt, oif, strict, &mpri, match);
	for (rt = fn->leaf; rt && rt != rr_head && rt->rt6i_metric == metric;
	     rt = rt->dst.rt6_next)
		match = find_match(rt, oif, strict, &mpri, match);

	return match;
}

static struct rt6_info *rt6_select(struct fib6_node *fn, int oif, int strict)
{
	struct rt6_info *match, *rt0;
	struct net *net;

	RT6_TRACE("%s(fn->leaf=%p, oif=%d)\n",
		  __func__, fn->leaf, oif);

	rt0 = fn->rr_ptr;
	if (!rt0)
		fn->rr_ptr = rt0 = fn->leaf;

	match = find_rr_leaf(fn, rt0, rt0->rt6i_metric, oif, strict);

	if (!match &&
	    (strict & RT6_LOOKUP_F_REACHABLE)) {
		struct rt6_info *next = rt0->dst.rt6_next;

		/* no entries matched; do round-robin */
		if (!next || next->rt6i_metric != rt0->rt6i_metric)
			next = fn->leaf;

		if (next != rt0)
			fn->rr_ptr = next;
	}

	RT6_TRACE("%s() => %p\n",
		  __func__, match);

	net = dev_net(rt0->rt6i_dev);
	return match ? match : net->ipv6.ip6_null_entry;
}

#ifdef CONFIG_IPV6_ROUTE_INFO
int rt6_route_rcv(struct net_device *dev, u8 *opt, int len,
		  struct in6_addr *gwaddr)
{
	struct net *net = dev_net(dev);
	struct route_info *rinfo = (struct route_info *) opt;
	struct in6_addr prefix_buf, *prefix;
	unsigned int pref;
	unsigned long lifetime;
	struct rt6_info *rt;

	if (len < sizeof(struct route_info)) {
		return -EINVAL;
	}

	/* Sanity check for prefix_len and length */
	if (rinfo->length > 3) {
		return -EINVAL;
	} else if (rinfo->prefix_len > 128) {
		return -EINVAL;
	} else if (rinfo->prefix_len > 64) {
		if (rinfo->length < 2) {
			return -EINVAL;
		}
	} else if (rinfo->prefix_len > 0) {
		if (rinfo->length < 1) {
			return -EINVAL;
		}
	}

	pref = rinfo->route_pref;
	if (pref == ICMPV6_ROUTER_PREF_INVALID)
		return -EINVAL;

	lifetime = addrconf_timeout_fixup(ntohl(rinfo->lifetime), HZ);

	if (rinfo->length == 3)
		prefix = (struct in6_addr *)rinfo->prefix;
	else {
		/* this function is safe */
		ipv6_addr_prefix(&prefix_buf,
				 (struct in6_addr *)rinfo->prefix,
				 rinfo->prefix_len);
		prefix = &prefix_buf;
	}

	rt = rt6_get_route_info(net, prefix, rinfo->prefix_len, gwaddr,
				dev->ifindex);

	if (rt && !lifetime) {
		ip6_del_rt(rt);
		rt = NULL;
	}

	if (!rt && lifetime)
		rt = rt6_add_route_info(net, prefix, rinfo->prefix_len, gwaddr, dev->ifindex,
					pref);
	else if (rt)
		rt->rt6i_flags = RTF_ROUTEINFO |
				 (rt->rt6i_flags & ~RTF_PREF_MASK) | RTF_PREF(pref);

	if (rt) {
		if (!addrconf_finite_timeout(lifetime)) {
			rt->rt6i_flags &= ~RTF_EXPIRES;
		} else {
			rt->rt6i_expires = jiffies + HZ * lifetime;
			rt->rt6i_flags |= RTF_EXPIRES;
		}
		dst_release(&rt->dst);
	}
	return 0;
}
#endif

#define BACKTRACK(__net, saddr)			\
do { \
	if (rt == __net->ipv6.ip6_null_entry) {	\
		struct fib6_node *pn; \
		while (1) { \
			if (fn->fn_flags & RTN_TL_ROOT) \
				goto out; \
			pn = fn->parent; \
			if (FIB6_SUBTREE(pn) && FIB6_SUBTREE(pn) != fn) \
				fn = fib6_lookup(FIB6_SUBTREE(pn), NULL, saddr); \
			else \
				fn = pn; \
			if (fn->fn_flags & RTN_RTINFO) \
				goto restart; \
		} \
	} \
} while(0)

static struct rt6_info *ip6_pol_route_lookup(struct net *net,
					     struct fib6_table *table,
					     struct flowi *fl, int flags)
{
	struct fib6_node *fn;
	struct rt6_info *rt;

	read_lock_bh(&table->tb6_lock);
	fn = fib6_lookup(&table->tb6_root, &fl->fl6_dst, &fl->fl6_src);
restart:
	rt = fn->leaf;
	rt = rt6_device_match(net, rt, &fl->fl6_src, fl->oif, flags);
	BACKTRACK(net, &fl->fl6_src);
out:
	dst_use(&rt->dst, jiffies);
	read_unlock_bh(&table->tb6_lock);
	return rt;

}

struct rt6_info *rt6_lookup(struct net *net, const struct in6_addr *daddr,
			    const struct in6_addr *saddr, int oif, int strict)
{
	struct flowi fl = {
		.oif = oif,
		.fl6_dst = *daddr,
	};
	struct dst_entry *dst;
	int flags = strict ? RT6_LOOKUP_F_IFACE : 0;

	if (saddr) {
		memcpy(&fl.fl6_src, saddr, sizeof(*saddr));
		flags |= RT6_LOOKUP_F_HAS_SADDR;
	}

	dst = fib6_rule_lookup(net, &fl, flags, ip6_pol_route_lookup);
	if (dst->error == 0)
		return (struct rt6_info *) dst;

	dst_release(dst);

	return NULL;
}

EXPORT_SYMBOL(rt6_lookup);

/* ip6_ins_rt is called with FREE table->tb6_lock.
   It takes new route entry, the addition fails by any reason the
   route is freed. In any case, if caller does not hold it, it may
   be destroyed.
 */

static int __ip6_ins_rt(struct rt6_info *rt, struct nl_info *info)
{
	int err;
	struct fib6_table *table;

	table = rt->rt6i_table;
	write_lock_bh(&table->tb6_lock);
	err = fib6_add(&table->tb6_root, rt, info);
	write_unlock_bh(&table->tb6_lock);

	return err;
}

int ip6_ins_rt(struct rt6_info *rt)
{
	struct nl_info info = {
		.nl_net = dev_net(rt->rt6i_dev),
	};
	return __ip6_ins_rt(rt, &info);
}

static struct rt6_info *rt6_alloc_cow(struct rt6_info *ort, struct in6_addr *daddr,
				      struct in6_addr *saddr)
{
	struct rt6_info *rt;

	/*
	 *	Clone the route.
	 */

	rt = ip6_rt_copy(ort);

	if (rt) {
		struct neighbour *neigh;
		int attempts = !in_softirq();

		if (!(rt->rt6i_flags&RTF_GATEWAY)) {
			if (rt->rt6i_dst.plen != 128 &&
			    ipv6_addr_equal(&rt->rt6i_dst.addr, daddr))
				rt->rt6i_flags |= RTF_ANYCAST;
			ipv6_addr_copy(&rt->rt6i_gateway, daddr);
		}

		ipv6_addr_copy(&rt->rt6i_dst.addr, daddr);
		rt->rt6i_dst.plen = 128;
		rt->rt6i_flags |= RTF_CACHE;
		rt->dst.flags |= DST_HOST;

#ifdef CONFIG_IPV6_SUBTREES
		if (rt->rt6i_src.plen && saddr) {
			ipv6_addr_copy(&rt->rt6i_src.addr, saddr);
			rt->rt6i_src.plen = 128;
		}
#endif

	retry:
		neigh = ndisc_get_neigh(rt->rt6i_dev, &rt->rt6i_gateway);
		if (IS_ERR(neigh)) {
			struct net *net = dev_net(rt->rt6i_dev);
			int saved_rt_min_interval =
				net->ipv6.sysctl.ip6_rt_gc_min_interval;
			int saved_rt_elasticity =
				net->ipv6.sysctl.ip6_rt_gc_elasticity;

			if (attempts-- > 0) {
				net->ipv6.sysctl.ip6_rt_gc_elasticity = 1;
				net->ipv6.sysctl.ip6_rt_gc_min_interval = 0;

				ip6_dst_gc(&net->ipv6.ip6_dst_ops);

				net->ipv6.sysctl.ip6_rt_gc_elasticity =
					saved_rt_elasticity;
				net->ipv6.sysctl.ip6_rt_gc_min_interval =
					saved_rt_min_interval;
				goto retry;
			}

			if (net_ratelimit())
				printk(KERN_WARNING
				       "ipv6: Neighbour table overflow.\n");
			dst_free(&rt->dst);
			return NULL;
		}
		rt->rt6i_nexthop = neigh;

	}

	return rt;
}

static struct rt6_info *rt6_alloc_clone(struct rt6_info *ort, struct in6_addr *daddr)
{
	struct rt6_info *rt = ip6_rt_copy(ort);
	if (rt) {
		ipv6_addr_copy(&rt->rt6i_dst.addr, daddr);
		rt->rt6i_dst.plen = 128;
		rt->rt6i_flags |= RTF_CACHE;
		rt->dst.flags |= DST_HOST;
		rt->rt6i_nexthop = neigh_clone(ort->rt6i_nexthop);
	}
	return rt;
}

static struct rt6_info *ip6_pol_route(struct net *net, struct fib6_table *table, int oif,
				      struct flowi *fl, int flags)
{
	struct fib6_node *fn;
	struct rt6_info *rt, *nrt;
	int strict = 0;
	int attempts = 3;
	int err;
	int reachable = net->ipv6.devconf_all->forwarding ? 0 : RT6_LOOKUP_F_REACHABLE;

	strict |= flags & RT6_LOOKUP_F_IFACE;

relookup:
	read_lock_bh(&table->tb6_lock);

restart_2:
	fn = fib6_lookup(&table->tb6_root, &fl->fl6_dst, &fl->fl6_src);

restart:
	rt = rt6_select(fn, oif, strict | reachable);

	BACKTRACK(net, &fl->fl6_src);
	if (rt == net->ipv6.ip6_null_entry ||
	    rt->rt6i_flags & RTF_CACHE)
		goto out;

	dst_hold(&rt->dst);
	read_unlock_bh(&table->tb6_lock);

	if (!rt->rt6i_nexthop && !(rt->rt6i_flags & RTF_NONEXTHOP))
		nrt = rt6_alloc_cow(rt, &fl->fl6_dst, &fl->fl6_src);
	else {
#if CLONE_OFFLINK_ROUTE
		nrt = rt6_alloc_clone(rt, &fl->fl6_dst);
#else
		goto out2;
#endif
	}

	dst_release(&rt->dst);
	rt = nrt ? : net->ipv6.ip6_null_entry;

	dst_hold(&rt->dst);
	if (nrt) {
		err = ip6_ins_rt(nrt);
		if (!err)
			goto out2;
	}

	if (--attempts <= 0)
		goto out2;

	/*
	 * Race condition! In the gap, when table->tb6_lock was
	 * released someone could insert this route.  Relookup.
	 */
	dst_release(&rt->dst);
	goto relookup;

out:
	if (reachable) {
		reachable = 0;
		goto restart_2;
	}
	dst_hold(&rt->dst);
	read_unlock_bh(&table->tb6_lock);
out2:
	rt->dst.lastuse = jiffies;
	rt->dst.__use++;

	return rt;
}

static struct rt6_info *ip6_pol_route_input(struct net *net, struct fib6_table *table,
					    struct flowi *fl, int flags)
{
	return ip6_pol_route(net, table, fl->iif, fl, flags);
}

void ip6_route_input(struct sk_buff *skb)
{
	struct ipv6hdr *iph = ipv6_hdr(skb);
	struct net *net = dev_net(skb->dev);
	int flags = RT6_LOOKUP_F_HAS_SADDR;
	struct flowi fl = {
		.iif = skb->dev->ifindex,
		.fl6_dst = iph->daddr,
		.fl6_src = iph->saddr,
		.fl6_flowlabel = (* (__be32 *) iph)&IPV6_FLOWINFO_MASK,
		.mark = skb->mark,
		.proto = iph->nexthdr,
	};

	if (rt6_need_strict(&iph->daddr) && skb->dev->type != ARPHRD_PIMREG)
		flags |= RT6_LOOKUP_F_IFACE;

	skb_dst_set(skb, fib6_rule_lookup(net, &fl, flags, ip6_pol_route_input));
}

static struct rt6_info *ip6_pol_route_output(struct net *net, struct fib6_table *table,
					     struct flowi *fl, int flags)
{
	return ip6_pol_route(net, table, fl->oif, fl, flags);
}

struct dst_entry * ip6_route_output(struct net *net, struct sock *sk,
				    struct flowi *fl)
{
	int flags = 0;

	if ((sk && sk->sk_bound_dev_if) || rt6_need_strict(&fl->fl6_dst))
		flags |= RT6_LOOKUP_F_IFACE;

	if (!ipv6_addr_any(&fl->fl6_src))
		flags |= RT6_LOOKUP_F_HAS_SADDR;
	else if (sk)
		flags |= rt6_srcprefs2flags(inet6_sk(sk)->srcprefs);

	return fib6_rule_lookup(net, fl, flags, ip6_pol_route_output);
}

EXPORT_SYMBOL(ip6_route_output);

int ip6_dst_blackhole(struct sock *sk, struct dst_entry **dstp, struct flowi *fl)
{
	struct rt6_info *ort = (struct rt6_info *) *dstp;
	struct rt6_info *rt = (struct rt6_info *)
		dst_alloc(&ip6_dst_blackhole_ops);
	struct dst_entry *new = NULL;

	if (rt) {
		new = &rt->dst;

		atomic_set(&new->__refcnt, 1);
		new->__use = 1;
		new->input = dst_discard;
		new->output = dst_discard;

<<<<<<< HEAD
		memcpy(new->metrics, ort->dst.metrics, RTAX_MAX*sizeof(u32));
=======
		dst_copy_metrics(new, &ort->dst);
>>>>>>> 3cbea436
		new->dev = ort->dst.dev;
		if (new->dev)
			dev_hold(new->dev);
		rt->rt6i_idev = ort->rt6i_idev;
		if (rt->rt6i_idev)
			in6_dev_hold(rt->rt6i_idev);
		rt->rt6i_expires = 0;

		ipv6_addr_copy(&rt->rt6i_gateway, &ort->rt6i_gateway);
		rt->rt6i_flags = ort->rt6i_flags & ~RTF_EXPIRES;
		rt->rt6i_metric = 0;

		memcpy(&rt->rt6i_dst, &ort->rt6i_dst, sizeof(struct rt6key));
#ifdef CONFIG_IPV6_SUBTREES
		memcpy(&rt->rt6i_src, &ort->rt6i_src, sizeof(struct rt6key));
#endif

		dst_free(new);
	}

	dst_release(*dstp);
	*dstp = new;
	return new ? 0 : -ENOMEM;
}
EXPORT_SYMBOL_GPL(ip6_dst_blackhole);

/*
 *	Destination cache support functions
 */

static struct dst_entry *ip6_dst_check(struct dst_entry *dst, u32 cookie)
{
	struct rt6_info *rt;

	rt = (struct rt6_info *) dst;

	if (rt->rt6i_node && (rt->rt6i_node->fn_sernum == cookie))
		return dst;

	return NULL;
}

static struct dst_entry *ip6_negative_advice(struct dst_entry *dst)
{
	struct rt6_info *rt = (struct rt6_info *) dst;

	if (rt) {
		if (rt->rt6i_flags & RTF_CACHE) {
			if (rt6_check_expired(rt)) {
				ip6_del_rt(rt);
				dst = NULL;
			}
		} else {
			dst_release(dst);
			dst = NULL;
		}
	}
	return dst;
}

static void ip6_link_failure(struct sk_buff *skb)
{
	struct rt6_info *rt;

	icmpv6_send(skb, ICMPV6_DEST_UNREACH, ICMPV6_ADDR_UNREACH, 0);

	rt = (struct rt6_info *) skb_dst(skb);
	if (rt) {
		if (rt->rt6i_flags&RTF_CACHE) {
			dst_set_expires(&rt->dst, 0);
			rt->rt6i_flags |= RTF_EXPIRES;
		} else if (rt->rt6i_node && (rt->rt6i_flags & RTF_DEFAULT))
			rt->rt6i_node->fn_sernum = -1;
	}
}

static void ip6_rt_update_pmtu(struct dst_entry *dst, u32 mtu)
{
	struct rt6_info *rt6 = (struct rt6_info*)dst;

	if (mtu < dst_mtu(dst) && rt6->rt6i_dst.plen == 128) {
		rt6->rt6i_flags |= RTF_MODIFIED;
		if (mtu < IPV6_MIN_MTU) {
			u32 features = dst_metric(dst, RTAX_FEATURES);
			mtu = IPV6_MIN_MTU;
			features |= RTAX_FEATURE_ALLFRAG;
			dst_metric_set(dst, RTAX_FEATURES, features);
		}
		dst_metric_set(dst, RTAX_MTU, mtu);
		call_netevent_notifiers(NETEVENT_PMTU_UPDATE, dst);
	}
}

static unsigned int ip6_default_advmss(const struct dst_entry *dst)
{
	struct net_device *dev = dst->dev;
	unsigned int mtu = dst_mtu(dst);
	struct net *net = dev_net(dev);

	mtu -= sizeof(struct ipv6hdr) + sizeof(struct tcphdr);

	if (mtu < net->ipv6.sysctl.ip6_rt_min_advmss)
		mtu = net->ipv6.sysctl.ip6_rt_min_advmss;

	/*
	 * Maximal non-jumbo IPv6 payload is IPV6_MAXPLEN and
	 * corresponding MSS is IPV6_MAXPLEN - tcp_header_size.
	 * IPV6_MAXPLEN is also valid and means: "any MSS,
	 * rely only on pmtu discovery"
	 */
	if (mtu > IPV6_MAXPLEN - sizeof(struct tcphdr))
		mtu = IPV6_MAXPLEN;
	return mtu;
}

static unsigned int ip6_default_mtu(const struct dst_entry *dst)
{
	unsigned int mtu = IPV6_MIN_MTU;
	struct inet6_dev *idev;

	rcu_read_lock();
	idev = __in6_dev_get(dst->dev);
	if (idev)
		mtu = idev->cnf.mtu6;
	rcu_read_unlock();

	return mtu;
}

static struct dst_entry *icmp6_dst_gc_list;
static DEFINE_SPINLOCK(icmp6_dst_lock);

struct dst_entry *icmp6_dst_alloc(struct net_device *dev,
				  struct neighbour *neigh,
				  const struct in6_addr *addr)
{
	struct rt6_info *rt;
	struct inet6_dev *idev = in6_dev_get(dev);
	struct net *net = dev_net(dev);

	if (unlikely(idev == NULL))
		return NULL;

	rt = ip6_dst_alloc(&net->ipv6.ip6_dst_ops);
	if (unlikely(rt == NULL)) {
		in6_dev_put(idev);
		goto out;
	}

	dev_hold(dev);
	if (neigh)
		neigh_hold(neigh);
	else {
		neigh = ndisc_get_neigh(dev, addr);
		if (IS_ERR(neigh))
			neigh = NULL;
	}

	rt->rt6i_dev	  = dev;
	rt->rt6i_idev     = idev;
	rt->rt6i_nexthop  = neigh;
	atomic_set(&rt->dst.__refcnt, 1);
<<<<<<< HEAD
	rt->dst.metrics[RTAX_HOPLIMIT-1] = 255;
	rt->dst.metrics[RTAX_MTU-1] = ipv6_get_mtu(rt->rt6i_dev);
	rt->dst.metrics[RTAX_ADVMSS-1] = ipv6_advmss(net, dst_mtu(&rt->dst));
=======
	dst_metric_set(&rt->dst, RTAX_HOPLIMIT, 255);
>>>>>>> 3cbea436
	rt->dst.output  = ip6_output;

#if 0	/* there's no chance to use these for ndisc */
	rt->dst.flags   = ipv6_addr_type(addr) & IPV6_ADDR_UNICAST
				? DST_HOST
				: 0;
	ipv6_addr_copy(&rt->rt6i_dst.addr, addr);
	rt->rt6i_dst.plen = 128;
#endif

	spin_lock_bh(&icmp6_dst_lock);
	rt->dst.next = icmp6_dst_gc_list;
	icmp6_dst_gc_list = &rt->dst;
	spin_unlock_bh(&icmp6_dst_lock);

	fib6_force_start_gc(net);

out:
	return &rt->dst;
}

int icmp6_dst_gc(void)
{
	struct dst_entry *dst, *next, **pprev;
	int more = 0;

	next = NULL;

	spin_lock_bh(&icmp6_dst_lock);
	pprev = &icmp6_dst_gc_list;

	while ((dst = *pprev) != NULL) {
		if (!atomic_read(&dst->__refcnt)) {
			*pprev = dst->next;
			dst_free(dst);
		} else {
			pprev = &dst->next;
			++more;
		}
	}

	spin_unlock_bh(&icmp6_dst_lock);

	return more;
}

static void icmp6_clean_all(int (*func)(struct rt6_info *rt, void *arg),
			    void *arg)
{
	struct dst_entry *dst, **pprev;

	spin_lock_bh(&icmp6_dst_lock);
	pprev = &icmp6_dst_gc_list;
	while ((dst = *pprev) != NULL) {
		struct rt6_info *rt = (struct rt6_info *) dst;
		if (func(rt, arg)) {
			*pprev = dst->next;
			dst_free(dst);
		} else {
			pprev = &dst->next;
		}
	}
	spin_unlock_bh(&icmp6_dst_lock);
}

static int ip6_dst_gc(struct dst_ops *ops)
{
	unsigned long now = jiffies;
	struct net *net = container_of(ops, struct net, ipv6.ip6_dst_ops);
	int rt_min_interval = net->ipv6.sysctl.ip6_rt_gc_min_interval;
	int rt_max_size = net->ipv6.sysctl.ip6_rt_max_size;
	int rt_elasticity = net->ipv6.sysctl.ip6_rt_gc_elasticity;
	int rt_gc_timeout = net->ipv6.sysctl.ip6_rt_gc_timeout;
	unsigned long rt_last_gc = net->ipv6.ip6_rt_last_gc;
	int entries;

	entries = dst_entries_get_fast(ops);
	if (time_after(rt_last_gc + rt_min_interval, now) &&
	    entries <= rt_max_size)
		goto out;

	net->ipv6.ip6_rt_gc_expire++;
	fib6_run_gc(net->ipv6.ip6_rt_gc_expire, net);
	net->ipv6.ip6_rt_last_gc = now;
	entries = dst_entries_get_slow(ops);
	if (entries < ops->gc_thresh)
		net->ipv6.ip6_rt_gc_expire = rt_gc_timeout>>1;
out:
	net->ipv6.ip6_rt_gc_expire -= net->ipv6.ip6_rt_gc_expire>>rt_elasticity;
	return entries > rt_max_size;
}

/* Clean host part of a prefix. Not necessary in radix tree,
   but results in cleaner routing tables.

   Remove it only when all the things will work!
 */

<<<<<<< HEAD
static int ipv6_get_mtu(struct net_device *dev)
{
	int mtu = IPV6_MIN_MTU;
	struct inet6_dev *idev;

	rcu_read_lock();
	idev = __in6_dev_get(dev);
	if (idev)
		mtu = idev->cnf.mtu6;
	rcu_read_unlock();
	return mtu;
}

=======
>>>>>>> 3cbea436
int ip6_dst_hoplimit(struct dst_entry *dst)
{
	int hoplimit = dst_metric_raw(dst, RTAX_HOPLIMIT);
	if (hoplimit == 0) {
		struct net_device *dev = dst->dev;
		struct inet6_dev *idev;

		rcu_read_lock();
		idev = __in6_dev_get(dev);
		if (idev)
			hoplimit = idev->cnf.hop_limit;
		else
			hoplimit = dev_net(dev)->ipv6.devconf_all->hop_limit;
		rcu_read_unlock();
	}
	return hoplimit;
}
EXPORT_SYMBOL(ip6_dst_hoplimit);

/*
 *
 */

int ip6_route_add(struct fib6_config *cfg)
{
	int err;
	struct net *net = cfg->fc_nlinfo.nl_net;
	struct rt6_info *rt = NULL;
	struct net_device *dev = NULL;
	struct inet6_dev *idev = NULL;
	struct fib6_table *table;
	int addr_type;

	if (cfg->fc_dst_len > 128 || cfg->fc_src_len > 128)
		return -EINVAL;
#ifndef CONFIG_IPV6_SUBTREES
	if (cfg->fc_src_len)
		return -EINVAL;
#endif
	if (cfg->fc_ifindex) {
		err = -ENODEV;
		dev = dev_get_by_index(net, cfg->fc_ifindex);
		if (!dev)
			goto out;
		idev = in6_dev_get(dev);
		if (!idev)
			goto out;
	}

	if (cfg->fc_metric == 0)
		cfg->fc_metric = IP6_RT_PRIO_USER;

	table = fib6_new_table(net, cfg->fc_table);
	if (table == NULL) {
		err = -ENOBUFS;
		goto out;
	}

	rt = ip6_dst_alloc(&net->ipv6.ip6_dst_ops);

	if (rt == NULL) {
		err = -ENOMEM;
		goto out;
	}

	rt->dst.obsolete = -1;
	rt->rt6i_expires = (cfg->fc_flags & RTF_EXPIRES) ?
				jiffies + clock_t_to_jiffies(cfg->fc_expires) :
				0;

	if (cfg->fc_protocol == RTPROT_UNSPEC)
		cfg->fc_protocol = RTPROT_BOOT;
	rt->rt6i_protocol = cfg->fc_protocol;

	addr_type = ipv6_addr_type(&cfg->fc_dst);

	if (addr_type & IPV6_ADDR_MULTICAST)
		rt->dst.input = ip6_mc_input;
	else if (cfg->fc_flags & RTF_LOCAL)
		rt->dst.input = ip6_input;
	else
		rt->dst.input = ip6_forward;

	rt->dst.output = ip6_output;

	ipv6_addr_prefix(&rt->rt6i_dst.addr, &cfg->fc_dst, cfg->fc_dst_len);
	rt->rt6i_dst.plen = cfg->fc_dst_len;
	if (rt->rt6i_dst.plen == 128)
	       rt->dst.flags = DST_HOST;

#ifdef CONFIG_IPV6_SUBTREES
	ipv6_addr_prefix(&rt->rt6i_src.addr, &cfg->fc_src, cfg->fc_src_len);
	rt->rt6i_src.plen = cfg->fc_src_len;
#endif

	rt->rt6i_metric = cfg->fc_metric;

	/* We cannot add true routes via loopback here,
	   they would result in kernel looping; promote them to reject routes
	 */
	if ((cfg->fc_flags & RTF_REJECT) ||
	    (dev && (dev->flags&IFF_LOOPBACK) && !(addr_type&IPV6_ADDR_LOOPBACK)
					      && !(cfg->fc_flags&RTF_LOCAL))) {
		/* hold loopback dev/idev if we haven't done so. */
		if (dev != net->loopback_dev) {
			if (dev) {
				dev_put(dev);
				in6_dev_put(idev);
			}
			dev = net->loopback_dev;
			dev_hold(dev);
			idev = in6_dev_get(dev);
			if (!idev) {
				err = -ENODEV;
				goto out;
			}
		}
		rt->dst.output = ip6_pkt_discard_out;
		rt->dst.input = ip6_pkt_discard;
		rt->dst.error = -ENETUNREACH;
		rt->rt6i_flags = RTF_REJECT|RTF_NONEXTHOP;
		goto install_route;
	}

	if (cfg->fc_flags & RTF_GATEWAY) {
		struct in6_addr *gw_addr;
		int gwa_type;

		gw_addr = &cfg->fc_gateway;
		ipv6_addr_copy(&rt->rt6i_gateway, gw_addr);
		gwa_type = ipv6_addr_type(gw_addr);

		if (gwa_type != (IPV6_ADDR_LINKLOCAL|IPV6_ADDR_UNICAST)) {
			struct rt6_info *grt;

			/* IPv6 strictly inhibits using not link-local
			   addresses as nexthop address.
			   Otherwise, router will not able to send redirects.
			   It is very good, but in some (rare!) circumstances
			   (SIT, PtP, NBMA NOARP links) it is handy to allow
			   some exceptions. --ANK
			 */
			err = -EINVAL;
			if (!(gwa_type&IPV6_ADDR_UNICAST))
				goto out;

			grt = rt6_lookup(net, gw_addr, NULL, cfg->fc_ifindex, 1);

			err = -EHOSTUNREACH;
			if (grt == NULL)
				goto out;
			if (dev) {
				if (dev != grt->rt6i_dev) {
					dst_release(&grt->dst);
					goto out;
				}
			} else {
				dev = grt->rt6i_dev;
				idev = grt->rt6i_idev;
				dev_hold(dev);
				in6_dev_hold(grt->rt6i_idev);
			}
			if (!(grt->rt6i_flags&RTF_GATEWAY))
				err = 0;
			dst_release(&grt->dst);

			if (err)
				goto out;
		}
		err = -EINVAL;
		if (dev == NULL || (dev->flags&IFF_LOOPBACK))
			goto out;
	}

	err = -ENODEV;
	if (dev == NULL)
		goto out;

	if (cfg->fc_flags & (RTF_GATEWAY | RTF_NONEXTHOP)) {
		rt->rt6i_nexthop = __neigh_lookup_errno(&nd_tbl, &rt->rt6i_gateway, dev);
		if (IS_ERR(rt->rt6i_nexthop)) {
			err = PTR_ERR(rt->rt6i_nexthop);
			rt->rt6i_nexthop = NULL;
			goto out;
		}
	}

	rt->rt6i_flags = cfg->fc_flags;

install_route:
	if (cfg->fc_mx) {
		struct nlattr *nla;
		int remaining;

		nla_for_each_attr(nla, cfg->fc_mx, cfg->fc_mx_len, remaining) {
			int type = nla_type(nla);

			if (type) {
				if (type > RTAX_MAX) {
					err = -EINVAL;
					goto out;
				}

<<<<<<< HEAD
				rt->dst.metrics[type - 1] = nla_get_u32(nla);
			}
		}
	}

	if (dst_metric(&rt->dst, RTAX_HOPLIMIT) == 0)
		rt->dst.metrics[RTAX_HOPLIMIT-1] = -1;
	if (!dst_mtu(&rt->dst))
		rt->dst.metrics[RTAX_MTU-1] = ipv6_get_mtu(dev);
	if (!dst_metric(&rt->dst, RTAX_ADVMSS))
		rt->dst.metrics[RTAX_ADVMSS-1] = ipv6_advmss(net, dst_mtu(&rt->dst));
=======
				dst_metric_set(&rt->dst, type, nla_get_u32(nla));
			}
		}
	}

>>>>>>> 3cbea436
	rt->dst.dev = dev;
	rt->rt6i_idev = idev;
	rt->rt6i_table = table;

	cfg->fc_nlinfo.nl_net = dev_net(dev);

	return __ip6_ins_rt(rt, &cfg->fc_nlinfo);

out:
	if (dev)
		dev_put(dev);
	if (idev)
		in6_dev_put(idev);
	if (rt)
		dst_free(&rt->dst);
	return err;
}

static int __ip6_del_rt(struct rt6_info *rt, struct nl_info *info)
{
	int err;
	struct fib6_table *table;
	struct net *net = dev_net(rt->rt6i_dev);

	if (rt == net->ipv6.ip6_null_entry)
		return -ENOENT;

	table = rt->rt6i_table;
	write_lock_bh(&table->tb6_lock);

	err = fib6_del(rt, info);
	dst_release(&rt->dst);

	write_unlock_bh(&table->tb6_lock);

	return err;
}

int ip6_del_rt(struct rt6_info *rt)
{
	struct nl_info info = {
		.nl_net = dev_net(rt->rt6i_dev),
	};
	return __ip6_del_rt(rt, &info);
}

static int ip6_route_del(struct fib6_config *cfg)
{
	struct fib6_table *table;
	struct fib6_node *fn;
	struct rt6_info *rt;
	int err = -ESRCH;

	table = fib6_get_table(cfg->fc_nlinfo.nl_net, cfg->fc_table);
	if (table == NULL)
		return err;

	read_lock_bh(&table->tb6_lock);

	fn = fib6_locate(&table->tb6_root,
			 &cfg->fc_dst, cfg->fc_dst_len,
			 &cfg->fc_src, cfg->fc_src_len);

	if (fn) {
		for (rt = fn->leaf; rt; rt = rt->dst.rt6_next) {
			if (cfg->fc_ifindex &&
			    (rt->rt6i_dev == NULL ||
			     rt->rt6i_dev->ifindex != cfg->fc_ifindex))
				continue;
			if (cfg->fc_flags & RTF_GATEWAY &&
			    !ipv6_addr_equal(&cfg->fc_gateway, &rt->rt6i_gateway))
				continue;
			if (cfg->fc_metric && cfg->fc_metric != rt->rt6i_metric)
				continue;
			dst_hold(&rt->dst);
			read_unlock_bh(&table->tb6_lock);

			return __ip6_del_rt(rt, &cfg->fc_nlinfo);
		}
	}
	read_unlock_bh(&table->tb6_lock);

	return err;
}

/*
 *	Handle redirects
 */
struct ip6rd_flowi {
	struct flowi fl;
	struct in6_addr gateway;
};

static struct rt6_info *__ip6_route_redirect(struct net *net,
					     struct fib6_table *table,
					     struct flowi *fl,
					     int flags)
{
	struct ip6rd_flowi *rdfl = (struct ip6rd_flowi *)fl;
	struct rt6_info *rt;
	struct fib6_node *fn;

	/*
	 * Get the "current" route for this destination and
	 * check if the redirect has come from approriate router.
	 *
	 * RFC 2461 specifies that redirects should only be
	 * accepted if they come from the nexthop to the target.
	 * Due to the way the routes are chosen, this notion
	 * is a bit fuzzy and one might need to check all possible
	 * routes.
	 */

	read_lock_bh(&table->tb6_lock);
	fn = fib6_lookup(&table->tb6_root, &fl->fl6_dst, &fl->fl6_src);
restart:
	for (rt = fn->leaf; rt; rt = rt->dst.rt6_next) {
		/*
		 * Current route is on-link; redirect is always invalid.
		 *
		 * Seems, previous statement is not true. It could
		 * be node, which looks for us as on-link (f.e. proxy ndisc)
		 * But then router serving it might decide, that we should
		 * know truth 8)8) --ANK (980726).
		 */
		if (rt6_check_expired(rt))
			continue;
		if (!(rt->rt6i_flags & RTF_GATEWAY))
			continue;
		if (fl->oif != rt->rt6i_dev->ifindex)
			continue;
		if (!ipv6_addr_equal(&rdfl->gateway, &rt->rt6i_gateway))
			continue;
		break;
	}

	if (!rt)
		rt = net->ipv6.ip6_null_entry;
	BACKTRACK(net, &fl->fl6_src);
out:
	dst_hold(&rt->dst);

	read_unlock_bh(&table->tb6_lock);

	return rt;
};

static struct rt6_info *ip6_route_redirect(struct in6_addr *dest,
					   struct in6_addr *src,
					   struct in6_addr *gateway,
					   struct net_device *dev)
{
	int flags = RT6_LOOKUP_F_HAS_SADDR;
	struct net *net = dev_net(dev);
	struct ip6rd_flowi rdfl = {
		.fl = {
			.oif = dev->ifindex,
			.fl6_dst = *dest,
			.fl6_src = *src,
		},
	};

	ipv6_addr_copy(&rdfl.gateway, gateway);

	if (rt6_need_strict(dest))
		flags |= RT6_LOOKUP_F_IFACE;

	return (struct rt6_info *)fib6_rule_lookup(net, (struct flowi *)&rdfl,
						   flags, __ip6_route_redirect);
}

void rt6_redirect(struct in6_addr *dest, struct in6_addr *src,
		  struct in6_addr *saddr,
		  struct neighbour *neigh, u8 *lladdr, int on_link)
{
	struct rt6_info *rt, *nrt = NULL;
	struct netevent_redirect netevent;
	struct net *net = dev_net(neigh->dev);

	rt = ip6_route_redirect(dest, src, saddr, neigh->dev);

	if (rt == net->ipv6.ip6_null_entry) {
		if (net_ratelimit())
			printk(KERN_DEBUG "rt6_redirect: source isn't a valid nexthop "
			       "for redirect target\n");
		goto out;
	}

	/*
	 *	We have finally decided to accept it.
	 */

	neigh_update(neigh, lladdr, NUD_STALE,
		     NEIGH_UPDATE_F_WEAK_OVERRIDE|
		     NEIGH_UPDATE_F_OVERRIDE|
		     (on_link ? 0 : (NEIGH_UPDATE_F_OVERRIDE_ISROUTER|
				     NEIGH_UPDATE_F_ISROUTER))
		     );

	/*
	 * Redirect received -> path was valid.
	 * Look, redirects are sent only in response to data packets,
	 * so that this nexthop apparently is reachable. --ANK
	 */
	dst_confirm(&rt->dst);

	/* Duplicate redirect: silently ignore. */
	if (neigh == rt->dst.neighbour)
		goto out;

	nrt = ip6_rt_copy(rt);
	if (nrt == NULL)
		goto out;

	nrt->rt6i_flags = RTF_GATEWAY|RTF_UP|RTF_DYNAMIC|RTF_CACHE;
	if (on_link)
		nrt->rt6i_flags &= ~RTF_GATEWAY;

	ipv6_addr_copy(&nrt->rt6i_dst.addr, dest);
	nrt->rt6i_dst.plen = 128;
	nrt->dst.flags |= DST_HOST;

	ipv6_addr_copy(&nrt->rt6i_gateway, (struct in6_addr*)neigh->primary_key);
	nrt->rt6i_nexthop = neigh_clone(neigh);
<<<<<<< HEAD
	/* Reset pmtu, it may be better */
	nrt->dst.metrics[RTAX_MTU-1] = ipv6_get_mtu(neigh->dev);
	nrt->dst.metrics[RTAX_ADVMSS-1] = ipv6_advmss(dev_net(neigh->dev),
							dst_mtu(&nrt->dst));
=======
>>>>>>> 3cbea436

	if (ip6_ins_rt(nrt))
		goto out;

	netevent.old = &rt->dst;
	netevent.new = &nrt->dst;
	call_netevent_notifiers(NETEVENT_REDIRECT, &netevent);

	if (rt->rt6i_flags&RTF_CACHE) {
		ip6_del_rt(rt);
		return;
	}

out:
	dst_release(&rt->dst);
}

/*
 *	Handle ICMP "packet too big" messages
 *	i.e. Path MTU discovery
 */

static void rt6_do_pmtu_disc(struct in6_addr *daddr, struct in6_addr *saddr,
			     struct net *net, u32 pmtu, int ifindex)
{
	struct rt6_info *rt, *nrt;
	int allfrag = 0;
<<<<<<< HEAD

=======
again:
>>>>>>> 3cbea436
	rt = rt6_lookup(net, daddr, saddr, ifindex, 0);
	if (rt == NULL)
		return;

<<<<<<< HEAD
=======
	if (rt6_check_expired(rt)) {
		ip6_del_rt(rt);
		goto again;
	}

>>>>>>> 3cbea436
	if (pmtu >= dst_mtu(&rt->dst))
		goto out;

	if (pmtu < IPV6_MIN_MTU) {
		/*
		 * According to RFC2460, PMTU is set to the IPv6 Minimum Link
		 * MTU (1280) and a fragment header should always be included
		 * after a node receiving Too Big message reporting PMTU is
		 * less than the IPv6 Minimum Link MTU.
		 */
		pmtu = IPV6_MIN_MTU;
		allfrag = 1;
	}

	/* New mtu received -> path was valid.
	   They are sent only in response to data packets,
	   so that this nexthop apparently is reachable. --ANK
	 */
	dst_confirm(&rt->dst);

	/* Host route. If it is static, it would be better
	   not to override it, but add new one, so that
	   when cache entry will expire old pmtu
	   would return automatically.
	 */
	if (rt->rt6i_flags & RTF_CACHE) {
<<<<<<< HEAD
		rt->dst.metrics[RTAX_MTU-1] = pmtu;
		if (allfrag)
			rt->dst.metrics[RTAX_FEATURES-1] |= RTAX_FEATURE_ALLFRAG;
=======
		dst_metric_set(&rt->dst, RTAX_MTU, pmtu);
		if (allfrag) {
			u32 features = dst_metric(&rt->dst, RTAX_FEATURES);
			features |= RTAX_FEATURE_ALLFRAG;
			dst_metric_set(&rt->dst, RTAX_FEATURES, features);
		}
>>>>>>> 3cbea436
		dst_set_expires(&rt->dst, net->ipv6.sysctl.ip6_rt_mtu_expires);
		rt->rt6i_flags |= RTF_MODIFIED|RTF_EXPIRES;
		goto out;
	}

	/* Network route.
	   Two cases are possible:
	   1. It is connected route. Action: COW
	   2. It is gatewayed route or NONEXTHOP route. Action: clone it.
	 */
	if (!rt->rt6i_nexthop && !(rt->rt6i_flags & RTF_NONEXTHOP))
		nrt = rt6_alloc_cow(rt, daddr, saddr);
	else
		nrt = rt6_alloc_clone(rt, daddr);

	if (nrt) {
<<<<<<< HEAD
		nrt->dst.metrics[RTAX_MTU-1] = pmtu;
		if (allfrag)
			nrt->dst.metrics[RTAX_FEATURES-1] |= RTAX_FEATURE_ALLFRAG;
=======
		dst_metric_set(&nrt->dst, RTAX_MTU, pmtu);
		if (allfrag) {
			u32 features = dst_metric(&nrt->dst, RTAX_FEATURES);
			features |= RTAX_FEATURE_ALLFRAG;
			dst_metric_set(&nrt->dst, RTAX_FEATURES, features);
		}
>>>>>>> 3cbea436

		/* According to RFC 1981, detecting PMTU increase shouldn't be
		 * happened within 5 mins, the recommended timer is 10 mins.
		 * Here this route expiration time is set to ip6_rt_mtu_expires
		 * which is 10 mins. After 10 mins the decreased pmtu is expired
		 * and detecting PMTU increase will be automatically happened.
		 */
		dst_set_expires(&nrt->dst, net->ipv6.sysctl.ip6_rt_mtu_expires);
		nrt->rt6i_flags |= RTF_DYNAMIC|RTF_EXPIRES;

		ip6_ins_rt(nrt);
	}
out:
	dst_release(&rt->dst);
}

void rt6_pmtu_discovery(struct in6_addr *daddr, struct in6_addr *saddr,
			struct net_device *dev, u32 pmtu)
{
	struct net *net = dev_net(dev);

	/*
	 * RFC 1981 states that a node "MUST reduce the size of the packets it
	 * is sending along the path" that caused the Packet Too Big message.
	 * Since it's not possible in the general case to determine which
	 * interface was used to send the original packet, we update the MTU
	 * on the interface that will be used to send future packets. We also
	 * update the MTU on the interface that received the Packet Too Big in
	 * case the original packet was forced out that interface with
	 * SO_BINDTODEVICE or similar. This is the next best thing to the
	 * correct behaviour, which would be to update the MTU on all
	 * interfaces.
	 */
	rt6_do_pmtu_disc(daddr, saddr, net, pmtu, 0);
	rt6_do_pmtu_disc(daddr, saddr, net, pmtu, dev->ifindex);
}

/*
 *	Misc support functions
 */

static struct rt6_info * ip6_rt_copy(struct rt6_info *ort)
{
	struct net *net = dev_net(ort->rt6i_dev);
	struct rt6_info *rt = ip6_dst_alloc(&net->ipv6.ip6_dst_ops);

	if (rt) {
		rt->dst.input = ort->dst.input;
		rt->dst.output = ort->dst.output;

<<<<<<< HEAD
		memcpy(rt->dst.metrics, ort->dst.metrics, RTAX_MAX*sizeof(u32));
=======
		dst_copy_metrics(&rt->dst, &ort->dst);
>>>>>>> 3cbea436
		rt->dst.error = ort->dst.error;
		rt->dst.dev = ort->dst.dev;
		if (rt->dst.dev)
			dev_hold(rt->dst.dev);
		rt->rt6i_idev = ort->rt6i_idev;
		if (rt->rt6i_idev)
			in6_dev_hold(rt->rt6i_idev);
		rt->dst.lastuse = jiffies;
		rt->rt6i_expires = 0;

		ipv6_addr_copy(&rt->rt6i_gateway, &ort->rt6i_gateway);
		rt->rt6i_flags = ort->rt6i_flags & ~RTF_EXPIRES;
		rt->rt6i_metric = 0;

		memcpy(&rt->rt6i_dst, &ort->rt6i_dst, sizeof(struct rt6key));
#ifdef CONFIG_IPV6_SUBTREES
		memcpy(&rt->rt6i_src, &ort->rt6i_src, sizeof(struct rt6key));
#endif
		rt->rt6i_table = ort->rt6i_table;
	}
	return rt;
}

#ifdef CONFIG_IPV6_ROUTE_INFO
static struct rt6_info *rt6_get_route_info(struct net *net,
					   struct in6_addr *prefix, int prefixlen,
					   struct in6_addr *gwaddr, int ifindex)
{
	struct fib6_node *fn;
	struct rt6_info *rt = NULL;
	struct fib6_table *table;

	table = fib6_get_table(net, RT6_TABLE_INFO);
	if (table == NULL)
		return NULL;

	write_lock_bh(&table->tb6_lock);
	fn = fib6_locate(&table->tb6_root, prefix ,prefixlen, NULL, 0);
	if (!fn)
		goto out;

	for (rt = fn->leaf; rt; rt = rt->dst.rt6_next) {
		if (rt->rt6i_dev->ifindex != ifindex)
			continue;
		if ((rt->rt6i_flags & (RTF_ROUTEINFO|RTF_GATEWAY)) != (RTF_ROUTEINFO|RTF_GATEWAY))
			continue;
		if (!ipv6_addr_equal(&rt->rt6i_gateway, gwaddr))
			continue;
		dst_hold(&rt->dst);
		break;
	}
out:
	write_unlock_bh(&table->tb6_lock);
	return rt;
}

static struct rt6_info *rt6_add_route_info(struct net *net,
					   struct in6_addr *prefix, int prefixlen,
					   struct in6_addr *gwaddr, int ifindex,
					   unsigned pref)
{
	struct fib6_config cfg = {
		.fc_table	= RT6_TABLE_INFO,
		.fc_metric	= IP6_RT_PRIO_USER,
		.fc_ifindex	= ifindex,
		.fc_dst_len	= prefixlen,
		.fc_flags	= RTF_GATEWAY | RTF_ADDRCONF | RTF_ROUTEINFO |
				  RTF_UP | RTF_PREF(pref),
		.fc_nlinfo.pid = 0,
		.fc_nlinfo.nlh = NULL,
		.fc_nlinfo.nl_net = net,
	};

	ipv6_addr_copy(&cfg.fc_dst, prefix);
	ipv6_addr_copy(&cfg.fc_gateway, gwaddr);

	/* We should treat it as a default route if prefix length is 0. */
	if (!prefixlen)
		cfg.fc_flags |= RTF_DEFAULT;

	ip6_route_add(&cfg);

	return rt6_get_route_info(net, prefix, prefixlen, gwaddr, ifindex);
}
#endif

struct rt6_info *rt6_get_dflt_router(struct in6_addr *addr, struct net_device *dev)
{
	struct rt6_info *rt;
	struct fib6_table *table;

	table = fib6_get_table(dev_net(dev), RT6_TABLE_DFLT);
	if (table == NULL)
		return NULL;

	write_lock_bh(&table->tb6_lock);
	for (rt = table->tb6_root.leaf; rt; rt=rt->dst.rt6_next) {
		if (dev == rt->rt6i_dev &&
		    ((rt->rt6i_flags & (RTF_ADDRCONF | RTF_DEFAULT)) == (RTF_ADDRCONF | RTF_DEFAULT)) &&
		    ipv6_addr_equal(&rt->rt6i_gateway, addr))
			break;
	}
	if (rt)
		dst_hold(&rt->dst);
	write_unlock_bh(&table->tb6_lock);
	return rt;
}

struct rt6_info *rt6_add_dflt_router(struct in6_addr *gwaddr,
				     struct net_device *dev,
				     unsigned int pref)
{
	struct fib6_config cfg = {
		.fc_table	= RT6_TABLE_DFLT,
		.fc_metric	= IP6_RT_PRIO_USER,
		.fc_ifindex	= dev->ifindex,
		.fc_flags	= RTF_GATEWAY | RTF_ADDRCONF | RTF_DEFAULT |
				  RTF_UP | RTF_EXPIRES | RTF_PREF(pref),
		.fc_nlinfo.pid = 0,
		.fc_nlinfo.nlh = NULL,
		.fc_nlinfo.nl_net = dev_net(dev),
	};

	ipv6_addr_copy(&cfg.fc_gateway, gwaddr);

	ip6_route_add(&cfg);

	return rt6_get_dflt_router(gwaddr, dev);
}

void rt6_purge_dflt_routers(struct net *net)
{
	struct rt6_info *rt;
	struct fib6_table *table;

	/* NOTE: Keep consistent with rt6_get_dflt_router */
	table = fib6_get_table(net, RT6_TABLE_DFLT);
	if (table == NULL)
		return;

restart:
	read_lock_bh(&table->tb6_lock);
	for (rt = table->tb6_root.leaf; rt; rt = rt->dst.rt6_next) {
		if (rt->rt6i_flags & (RTF_DEFAULT | RTF_ADDRCONF)) {
			dst_hold(&rt->dst);
			read_unlock_bh(&table->tb6_lock);
			ip6_del_rt(rt);
			goto restart;
		}
	}
	read_unlock_bh(&table->tb6_lock);
}

static void rtmsg_to_fib6_config(struct net *net,
				 struct in6_rtmsg *rtmsg,
				 struct fib6_config *cfg)
{
	memset(cfg, 0, sizeof(*cfg));

	cfg->fc_table = RT6_TABLE_MAIN;
	cfg->fc_ifindex = rtmsg->rtmsg_ifindex;
	cfg->fc_metric = rtmsg->rtmsg_metric;
	cfg->fc_expires = rtmsg->rtmsg_info;
	cfg->fc_dst_len = rtmsg->rtmsg_dst_len;
	cfg->fc_src_len = rtmsg->rtmsg_src_len;
	cfg->fc_flags = rtmsg->rtmsg_flags;

	cfg->fc_nlinfo.nl_net = net;

	ipv6_addr_copy(&cfg->fc_dst, &rtmsg->rtmsg_dst);
	ipv6_addr_copy(&cfg->fc_src, &rtmsg->rtmsg_src);
	ipv6_addr_copy(&cfg->fc_gateway, &rtmsg->rtmsg_gateway);
}

int ipv6_route_ioctl(struct net *net, unsigned int cmd, void __user *arg)
{
	struct fib6_config cfg;
	struct in6_rtmsg rtmsg;
	int err;

	switch(cmd) {
	case SIOCADDRT:		/* Add a route */
	case SIOCDELRT:		/* Delete a route */
		if (!capable(CAP_NET_ADMIN))
			return -EPERM;
		err = copy_from_user(&rtmsg, arg,
				     sizeof(struct in6_rtmsg));
		if (err)
			return -EFAULT;

		rtmsg_to_fib6_config(net, &rtmsg, &cfg);

		rtnl_lock();
		switch (cmd) {
		case SIOCADDRT:
			err = ip6_route_add(&cfg);
			break;
		case SIOCDELRT:
			err = ip6_route_del(&cfg);
			break;
		default:
			err = -EINVAL;
		}
		rtnl_unlock();

		return err;
	}

	return -EINVAL;
}

/*
 *	Drop the packet on the floor
 */

static int ip6_pkt_drop(struct sk_buff *skb, u8 code, int ipstats_mib_noroutes)
{
	int type;
	struct dst_entry *dst = skb_dst(skb);
	switch (ipstats_mib_noroutes) {
	case IPSTATS_MIB_INNOROUTES:
		type = ipv6_addr_type(&ipv6_hdr(skb)->daddr);
		if (type == IPV6_ADDR_ANY) {
			IP6_INC_STATS(dev_net(dst->dev), ip6_dst_idev(dst),
				      IPSTATS_MIB_INADDRERRORS);
			break;
		}
		/* FALLTHROUGH */
	case IPSTATS_MIB_OUTNOROUTES:
		IP6_INC_STATS(dev_net(dst->dev), ip6_dst_idev(dst),
			      ipstats_mib_noroutes);
		break;
	}
	icmpv6_send(skb, ICMPV6_DEST_UNREACH, code, 0);
	kfree_skb(skb);
	return 0;
}

static int ip6_pkt_discard(struct sk_buff *skb)
{
	return ip6_pkt_drop(skb, ICMPV6_NOROUTE, IPSTATS_MIB_INNOROUTES);
}

static int ip6_pkt_discard_out(struct sk_buff *skb)
{
	skb->dev = skb_dst(skb)->dev;
	return ip6_pkt_drop(skb, ICMPV6_NOROUTE, IPSTATS_MIB_OUTNOROUTES);
}

#ifdef CONFIG_IPV6_MULTIPLE_TABLES

static int ip6_pkt_prohibit(struct sk_buff *skb)
{
	return ip6_pkt_drop(skb, ICMPV6_ADM_PROHIBITED, IPSTATS_MIB_INNOROUTES);
}

static int ip6_pkt_prohibit_out(struct sk_buff *skb)
{
	skb->dev = skb_dst(skb)->dev;
	return ip6_pkt_drop(skb, ICMPV6_ADM_PROHIBITED, IPSTATS_MIB_OUTNOROUTES);
}

#endif

/*
 *	Allocate a dst for local (unicast / anycast) address.
 */

struct rt6_info *addrconf_dst_alloc(struct inet6_dev *idev,
				    const struct in6_addr *addr,
				    int anycast)
{
	struct net *net = dev_net(idev->dev);
	struct rt6_info *rt = ip6_dst_alloc(&net->ipv6.ip6_dst_ops);
	struct neighbour *neigh;

	if (rt == NULL) {
		if (net_ratelimit())
			pr_warning("IPv6:  Maximum number of routes reached,"
				   " consider increasing route/max_size.\n");
		return ERR_PTR(-ENOMEM);
	}

	dev_hold(net->loopback_dev);
	in6_dev_hold(idev);

	rt->dst.flags = DST_HOST;
	rt->dst.input = ip6_input;
	rt->dst.output = ip6_output;
	rt->rt6i_dev = net->loopback_dev;
	rt->rt6i_idev = idev;
<<<<<<< HEAD
	rt->dst.metrics[RTAX_MTU-1] = ipv6_get_mtu(rt->rt6i_dev);
	rt->dst.metrics[RTAX_ADVMSS-1] = ipv6_advmss(net, dst_mtu(&rt->dst));
	rt->dst.metrics[RTAX_HOPLIMIT-1] = -1;
=======
	dst_metric_set(&rt->dst, RTAX_HOPLIMIT, -1);
>>>>>>> 3cbea436
	rt->dst.obsolete = -1;

	rt->rt6i_flags = RTF_UP | RTF_NONEXTHOP;
	if (anycast)
		rt->rt6i_flags |= RTF_ANYCAST;
	else
		rt->rt6i_flags |= RTF_LOCAL;
	neigh = ndisc_get_neigh(rt->rt6i_dev, &rt->rt6i_gateway);
	if (IS_ERR(neigh)) {
		dst_free(&rt->dst);

		/* We are casting this because that is the return
		 * value type.  But an errno encoded pointer is the
		 * same regardless of the underlying pointer type,
		 * and that's what we are returning.  So this is OK.
		 */
		return (struct rt6_info *) neigh;
	}
	rt->rt6i_nexthop = neigh;

	ipv6_addr_copy(&rt->rt6i_dst.addr, addr);
	rt->rt6i_dst.plen = 128;
	rt->rt6i_table = fib6_get_table(net, RT6_TABLE_LOCAL);

	atomic_set(&rt->dst.__refcnt, 1);

	return rt;
}

struct arg_dev_net {
	struct net_device *dev;
	struct net *net;
};

static int fib6_ifdown(struct rt6_info *rt, void *arg)
{
	const struct arg_dev_net *adn = arg;
	const struct net_device *dev = adn->dev;

	if ((rt->rt6i_dev == dev || dev == NULL) &&
	    rt != adn->net->ipv6.ip6_null_entry) {
		RT6_TRACE("deleted by ifdown %p\n", rt);
		return -1;
	}
	return 0;
}

void rt6_ifdown(struct net *net, struct net_device *dev)
{
	struct arg_dev_net adn = {
		.dev = dev,
		.net = net,
	};

	fib6_clean_all(net, fib6_ifdown, 0, &adn);
	icmp6_clean_all(fib6_ifdown, &adn);
}

struct rt6_mtu_change_arg
{
	struct net_device *dev;
	unsigned mtu;
};

static int rt6_mtu_change_route(struct rt6_info *rt, void *p_arg)
{
	struct rt6_mtu_change_arg *arg = (struct rt6_mtu_change_arg *) p_arg;
	struct inet6_dev *idev;

	/* In IPv6 pmtu discovery is not optional,
	   so that RTAX_MTU lock cannot disable it.
	   We still use this lock to block changes
	   caused by addrconf/ndisc.
	*/

	idev = __in6_dev_get(arg->dev);
	if (idev == NULL)
		return 0;

	/* For administrative MTU increase, there is no way to discover
	   IPv6 PMTU increase, so PMTU increase should be updated here.
	   Since RFC 1981 doesn't include administrative MTU increase
	   update PMTU increase is a MUST. (i.e. jumbo frame)
	 */
	/*
	   If new MTU is less than route PMTU, this new MTU will be the
	   lowest MTU in the path, update the route PMTU to reflect PMTU
	   decreases; if new MTU is greater than route PMTU, and the
	   old MTU is the lowest MTU in the path, update the route PMTU
	   to reflect the increase. In this case if the other nodes' MTU
	   also have the lowest MTU, TOO BIG MESSAGE will be lead to
	   PMTU discouvery.
	 */
	if (rt->rt6i_dev == arg->dev &&
	    !dst_metric_locked(&rt->dst, RTAX_MTU) &&
	    (dst_mtu(&rt->dst) >= arg->mtu ||
	     (dst_mtu(&rt->dst) < arg->mtu &&
	      dst_mtu(&rt->dst) == idev->cnf.mtu6))) {
<<<<<<< HEAD
		rt->dst.metrics[RTAX_MTU-1] = arg->mtu;
		rt->dst.metrics[RTAX_ADVMSS-1] = ipv6_advmss(net, arg->mtu);
=======
		dst_metric_set(&rt->dst, RTAX_MTU, arg->mtu);
>>>>>>> 3cbea436
	}
	return 0;
}

void rt6_mtu_change(struct net_device *dev, unsigned mtu)
{
	struct rt6_mtu_change_arg arg = {
		.dev = dev,
		.mtu = mtu,
	};

	fib6_clean_all(dev_net(dev), rt6_mtu_change_route, 0, &arg);
}

static const struct nla_policy rtm_ipv6_policy[RTA_MAX+1] = {
	[RTA_GATEWAY]           = { .len = sizeof(struct in6_addr) },
	[RTA_OIF]               = { .type = NLA_U32 },
	[RTA_IIF]		= { .type = NLA_U32 },
	[RTA_PRIORITY]          = { .type = NLA_U32 },
	[RTA_METRICS]           = { .type = NLA_NESTED },
};

static int rtm_to_fib6_config(struct sk_buff *skb, struct nlmsghdr *nlh,
			      struct fib6_config *cfg)
{
	struct rtmsg *rtm;
	struct nlattr *tb[RTA_MAX+1];
	int err;

	err = nlmsg_parse(nlh, sizeof(*rtm), tb, RTA_MAX, rtm_ipv6_policy);
	if (err < 0)
		goto errout;

	err = -EINVAL;
	rtm = nlmsg_data(nlh);
	memset(cfg, 0, sizeof(*cfg));

	cfg->fc_table = rtm->rtm_table;
	cfg->fc_dst_len = rtm->rtm_dst_len;
	cfg->fc_src_len = rtm->rtm_src_len;
	cfg->fc_flags = RTF_UP;
	cfg->fc_protocol = rtm->rtm_protocol;

	if (rtm->rtm_type == RTN_UNREACHABLE)
		cfg->fc_flags |= RTF_REJECT;

	if (rtm->rtm_type == RTN_LOCAL)
		cfg->fc_flags |= RTF_LOCAL;

	cfg->fc_nlinfo.pid = NETLINK_CB(skb).pid;
	cfg->fc_nlinfo.nlh = nlh;
	cfg->fc_nlinfo.nl_net = sock_net(skb->sk);

	if (tb[RTA_GATEWAY]) {
		nla_memcpy(&cfg->fc_gateway, tb[RTA_GATEWAY], 16);
		cfg->fc_flags |= RTF_GATEWAY;
	}

	if (tb[RTA_DST]) {
		int plen = (rtm->rtm_dst_len + 7) >> 3;

		if (nla_len(tb[RTA_DST]) < plen)
			goto errout;

		nla_memcpy(&cfg->fc_dst, tb[RTA_DST], plen);
	}

	if (tb[RTA_SRC]) {
		int plen = (rtm->rtm_src_len + 7) >> 3;

		if (nla_len(tb[RTA_SRC]) < plen)
			goto errout;

		nla_memcpy(&cfg->fc_src, tb[RTA_SRC], plen);
	}

	if (tb[RTA_OIF])
		cfg->fc_ifindex = nla_get_u32(tb[RTA_OIF]);

	if (tb[RTA_PRIORITY])
		cfg->fc_metric = nla_get_u32(tb[RTA_PRIORITY]);

	if (tb[RTA_METRICS]) {
		cfg->fc_mx = nla_data(tb[RTA_METRICS]);
		cfg->fc_mx_len = nla_len(tb[RTA_METRICS]);
	}

	if (tb[RTA_TABLE])
		cfg->fc_table = nla_get_u32(tb[RTA_TABLE]);

	err = 0;
errout:
	return err;
}

static int inet6_rtm_delroute(struct sk_buff *skb, struct nlmsghdr* nlh, void *arg)
{
	struct fib6_config cfg;
	int err;

	err = rtm_to_fib6_config(skb, nlh, &cfg);
	if (err < 0)
		return err;

	return ip6_route_del(&cfg);
}

static int inet6_rtm_newroute(struct sk_buff *skb, struct nlmsghdr* nlh, void *arg)
{
	struct fib6_config cfg;
	int err;

	err = rtm_to_fib6_config(skb, nlh, &cfg);
	if (err < 0)
		return err;

	return ip6_route_add(&cfg);
}

static inline size_t rt6_nlmsg_size(void)
{
	return NLMSG_ALIGN(sizeof(struct rtmsg))
	       + nla_total_size(16) /* RTA_SRC */
	       + nla_total_size(16) /* RTA_DST */
	       + nla_total_size(16) /* RTA_GATEWAY */
	       + nla_total_size(16) /* RTA_PREFSRC */
	       + nla_total_size(4) /* RTA_TABLE */
	       + nla_total_size(4) /* RTA_IIF */
	       + nla_total_size(4) /* RTA_OIF */
	       + nla_total_size(4) /* RTA_PRIORITY */
	       + RTAX_MAX * nla_total_size(4) /* RTA_METRICS */
	       + nla_total_size(sizeof(struct rta_cacheinfo));
}

static int rt6_fill_node(struct net *net,
			 struct sk_buff *skb, struct rt6_info *rt,
			 struct in6_addr *dst, struct in6_addr *src,
			 int iif, int type, u32 pid, u32 seq,
			 int prefix, int nowait, unsigned int flags)
{
	struct rtmsg *rtm;
	struct nlmsghdr *nlh;
	long expires;
	u32 table;

	if (prefix) {	/* user wants prefix routes only */
		if (!(rt->rt6i_flags & RTF_PREFIX_RT)) {
			/* success since this is not a prefix route */
			return 1;
		}
	}

	nlh = nlmsg_put(skb, pid, seq, type, sizeof(*rtm), flags);
	if (nlh == NULL)
		return -EMSGSIZE;

	rtm = nlmsg_data(nlh);
	rtm->rtm_family = AF_INET6;
	rtm->rtm_dst_len = rt->rt6i_dst.plen;
	rtm->rtm_src_len = rt->rt6i_src.plen;
	rtm->rtm_tos = 0;
	if (rt->rt6i_table)
		table = rt->rt6i_table->tb6_id;
	else
		table = RT6_TABLE_UNSPEC;
	rtm->rtm_table = table;
	NLA_PUT_U32(skb, RTA_TABLE, table);
	if (rt->rt6i_flags&RTF_REJECT)
		rtm->rtm_type = RTN_UNREACHABLE;
	else if (rt->rt6i_flags&RTF_LOCAL)
		rtm->rtm_type = RTN_LOCAL;
	else if (rt->rt6i_dev && (rt->rt6i_dev->flags&IFF_LOOPBACK))
		rtm->rtm_type = RTN_LOCAL;
	else
		rtm->rtm_type = RTN_UNICAST;
	rtm->rtm_flags = 0;
	rtm->rtm_scope = RT_SCOPE_UNIVERSE;
	rtm->rtm_protocol = rt->rt6i_protocol;
	if (rt->rt6i_flags&RTF_DYNAMIC)
		rtm->rtm_protocol = RTPROT_REDIRECT;
	else if (rt->rt6i_flags & RTF_ADDRCONF)
		rtm->rtm_protocol = RTPROT_KERNEL;
	else if (rt->rt6i_flags&RTF_DEFAULT)
		rtm->rtm_protocol = RTPROT_RA;

	if (rt->rt6i_flags&RTF_CACHE)
		rtm->rtm_flags |= RTM_F_CLONED;

	if (dst) {
		NLA_PUT(skb, RTA_DST, 16, dst);
		rtm->rtm_dst_len = 128;
	} else if (rtm->rtm_dst_len)
		NLA_PUT(skb, RTA_DST, 16, &rt->rt6i_dst.addr);
#ifdef CONFIG_IPV6_SUBTREES
	if (src) {
		NLA_PUT(skb, RTA_SRC, 16, src);
		rtm->rtm_src_len = 128;
	} else if (rtm->rtm_src_len)
		NLA_PUT(skb, RTA_SRC, 16, &rt->rt6i_src.addr);
#endif
	if (iif) {
#ifdef CONFIG_IPV6_MROUTE
		if (ipv6_addr_is_multicast(&rt->rt6i_dst.addr)) {
			int err = ip6mr_get_route(net, skb, rtm, nowait);
			if (err <= 0) {
				if (!nowait) {
					if (err == 0)
						return 0;
					goto nla_put_failure;
				} else {
					if (err == -EMSGSIZE)
						goto nla_put_failure;
				}
			}
		} else
#endif
			NLA_PUT_U32(skb, RTA_IIF, iif);
	} else if (dst) {
		struct inet6_dev *idev = ip6_dst_idev(&rt->dst);
		struct in6_addr saddr_buf;
		if (ipv6_dev_get_saddr(net, idev ? idev->dev : NULL,
				       dst, 0, &saddr_buf) == 0)
			NLA_PUT(skb, RTA_PREFSRC, 16, &saddr_buf);
	}

<<<<<<< HEAD
	if (rtnetlink_put_metrics(skb, rt->dst.metrics) < 0)
=======
	if (rtnetlink_put_metrics(skb, dst_metrics_ptr(&rt->dst)) < 0)
>>>>>>> 3cbea436
		goto nla_put_failure;

	if (rt->dst.neighbour)
		NLA_PUT(skb, RTA_GATEWAY, 16, &rt->dst.neighbour->primary_key);

	if (rt->dst.dev)
		NLA_PUT_U32(skb, RTA_OIF, rt->rt6i_dev->ifindex);

	NLA_PUT_U32(skb, RTA_PRIORITY, rt->rt6i_metric);

	if (!(rt->rt6i_flags & RTF_EXPIRES))
		expires = 0;
	else if (rt->rt6i_expires - jiffies < INT_MAX)
		expires = rt->rt6i_expires - jiffies;
	else
		expires = INT_MAX;

	if (rtnl_put_cacheinfo(skb, &rt->dst, 0, 0, 0,
			       expires, rt->dst.error) < 0)
		goto nla_put_failure;

	return nlmsg_end(skb, nlh);

nla_put_failure:
	nlmsg_cancel(skb, nlh);
	return -EMSGSIZE;
}

int rt6_dump_route(struct rt6_info *rt, void *p_arg)
{
	struct rt6_rtnl_dump_arg *arg = (struct rt6_rtnl_dump_arg *) p_arg;
	int prefix;

	if (nlmsg_len(arg->cb->nlh) >= sizeof(struct rtmsg)) {
		struct rtmsg *rtm = nlmsg_data(arg->cb->nlh);
		prefix = (rtm->rtm_flags & RTM_F_PREFIX) != 0;
	} else
		prefix = 0;

	return rt6_fill_node(arg->net,
		     arg->skb, rt, NULL, NULL, 0, RTM_NEWROUTE,
		     NETLINK_CB(arg->cb->skb).pid, arg->cb->nlh->nlmsg_seq,
		     prefix, 0, NLM_F_MULTI);
}

static int inet6_rtm_getroute(struct sk_buff *in_skb, struct nlmsghdr* nlh, void *arg)
{
	struct net *net = sock_net(in_skb->sk);
	struct nlattr *tb[RTA_MAX+1];
	struct rt6_info *rt;
	struct sk_buff *skb;
	struct rtmsg *rtm;
	struct flowi fl;
	int err, iif = 0;

	err = nlmsg_parse(nlh, sizeof(*rtm), tb, RTA_MAX, rtm_ipv6_policy);
	if (err < 0)
		goto errout;

	err = -EINVAL;
	memset(&fl, 0, sizeof(fl));

	if (tb[RTA_SRC]) {
		if (nla_len(tb[RTA_SRC]) < sizeof(struct in6_addr))
			goto errout;

		ipv6_addr_copy(&fl.fl6_src, nla_data(tb[RTA_SRC]));
	}

	if (tb[RTA_DST]) {
		if (nla_len(tb[RTA_DST]) < sizeof(struct in6_addr))
			goto errout;

		ipv6_addr_copy(&fl.fl6_dst, nla_data(tb[RTA_DST]));
	}

	if (tb[RTA_IIF])
		iif = nla_get_u32(tb[RTA_IIF]);

	if (tb[RTA_OIF])
		fl.oif = nla_get_u32(tb[RTA_OIF]);

	if (iif) {
		struct net_device *dev;
		dev = __dev_get_by_index(net, iif);
		if (!dev) {
			err = -ENODEV;
			goto errout;
		}
	}

	skb = alloc_skb(NLMSG_GOODSIZE, GFP_KERNEL);
	if (skb == NULL) {
		err = -ENOBUFS;
		goto errout;
	}

	/* Reserve room for dummy headers, this skb can pass
	   through good chunk of routing engine.
	 */
	skb_reset_mac_header(skb);
	skb_reserve(skb, MAX_HEADER + sizeof(struct ipv6hdr));

	rt = (struct rt6_info*) ip6_route_output(net, NULL, &fl);
	skb_dst_set(skb, &rt->dst);

	err = rt6_fill_node(net, skb, rt, &fl.fl6_dst, &fl.fl6_src, iif,
			    RTM_NEWROUTE, NETLINK_CB(in_skb).pid,
			    nlh->nlmsg_seq, 0, 0, 0);
	if (err < 0) {
		kfree_skb(skb);
		goto errout;
	}

	err = rtnl_unicast(skb, net, NETLINK_CB(in_skb).pid);
errout:
	return err;
}

void inet6_rt_notify(int event, struct rt6_info *rt, struct nl_info *info)
{
	struct sk_buff *skb;
	struct net *net = info->nl_net;
	u32 seq;
	int err;

	err = -ENOBUFS;
	seq = info->nlh != NULL ? info->nlh->nlmsg_seq : 0;

	skb = nlmsg_new(rt6_nlmsg_size(), gfp_any());
	if (skb == NULL)
		goto errout;

	err = rt6_fill_node(net, skb, rt, NULL, NULL, 0,
				event, info->pid, seq, 0, 0, 0);
	if (err < 0) {
		/* -EMSGSIZE implies BUG in rt6_nlmsg_size() */
		WARN_ON(err == -EMSGSIZE);
		kfree_skb(skb);
		goto errout;
	}
	rtnl_notify(skb, net, info->pid, RTNLGRP_IPV6_ROUTE,
		    info->nlh, gfp_any());
	return;
errout:
	if (err < 0)
		rtnl_set_sk_err(net, RTNLGRP_IPV6_ROUTE, err);
}

static int ip6_route_dev_notify(struct notifier_block *this,
				unsigned long event, void *data)
{
	struct net_device *dev = (struct net_device *)data;
	struct net *net = dev_net(dev);

	if (event == NETDEV_REGISTER && (dev->flags & IFF_LOOPBACK)) {
		net->ipv6.ip6_null_entry->dst.dev = dev;
		net->ipv6.ip6_null_entry->rt6i_idev = in6_dev_get(dev);
#ifdef CONFIG_IPV6_MULTIPLE_TABLES
		net->ipv6.ip6_prohibit_entry->dst.dev = dev;
		net->ipv6.ip6_prohibit_entry->rt6i_idev = in6_dev_get(dev);
		net->ipv6.ip6_blk_hole_entry->dst.dev = dev;
		net->ipv6.ip6_blk_hole_entry->rt6i_idev = in6_dev_get(dev);
#endif
	}

	return NOTIFY_OK;
}

/*
 *	/proc
 */

#ifdef CONFIG_PROC_FS

struct rt6_proc_arg
{
	char *buffer;
	int offset;
	int length;
	int skip;
	int len;
};

static int rt6_info_route(struct rt6_info *rt, void *p_arg)
{
	struct seq_file *m = p_arg;

	seq_printf(m, "%pi6 %02x ", &rt->rt6i_dst.addr, rt->rt6i_dst.plen);

#ifdef CONFIG_IPV6_SUBTREES
	seq_printf(m, "%pi6 %02x ", &rt->rt6i_src.addr, rt->rt6i_src.plen);
#else
	seq_puts(m, "00000000000000000000000000000000 00 ");
#endif

	if (rt->rt6i_nexthop) {
		seq_printf(m, "%pi6", rt->rt6i_nexthop->primary_key);
	} else {
		seq_puts(m, "00000000000000000000000000000000");
	}
	seq_printf(m, " %08x %08x %08x %08x %8s\n",
		   rt->rt6i_metric, atomic_read(&rt->dst.__refcnt),
		   rt->dst.__use, rt->rt6i_flags,
		   rt->rt6i_dev ? rt->rt6i_dev->name : "");
	return 0;
}

static int ipv6_route_show(struct seq_file *m, void *v)
{
	struct net *net = (struct net *)m->private;
	fib6_clean_all(net, rt6_info_route, 0, m);
	return 0;
}

static int ipv6_route_open(struct inode *inode, struct file *file)
{
	return single_open_net(inode, file, ipv6_route_show);
}

static const struct file_operations ipv6_route_proc_fops = {
	.owner		= THIS_MODULE,
	.open		= ipv6_route_open,
	.read		= seq_read,
	.llseek		= seq_lseek,
	.release	= single_release_net,
};

static int rt6_stats_seq_show(struct seq_file *seq, void *v)
{
	struct net *net = (struct net *)seq->private;
	seq_printf(seq, "%04x %04x %04x %04x %04x %04x %04x\n",
		   net->ipv6.rt6_stats->fib_nodes,
		   net->ipv6.rt6_stats->fib_route_nodes,
		   net->ipv6.rt6_stats->fib_rt_alloc,
		   net->ipv6.rt6_stats->fib_rt_entries,
		   net->ipv6.rt6_stats->fib_rt_cache,
		   dst_entries_get_slow(&net->ipv6.ip6_dst_ops),
		   net->ipv6.rt6_stats->fib_discarded_routes);

	return 0;
}

static int rt6_stats_seq_open(struct inode *inode, struct file *file)
{
	return single_open_net(inode, file, rt6_stats_seq_show);
}

static const struct file_operations rt6_stats_seq_fops = {
	.owner	 = THIS_MODULE,
	.open	 = rt6_stats_seq_open,
	.read	 = seq_read,
	.llseek	 = seq_lseek,
	.release = single_release_net,
};
#endif	/* CONFIG_PROC_FS */

#ifdef CONFIG_SYSCTL

static
int ipv6_sysctl_rtcache_flush(ctl_table *ctl, int write,
			      void __user *buffer, size_t *lenp, loff_t *ppos)
{
	struct net *net = current->nsproxy->net_ns;
	int delay = net->ipv6.sysctl.flush_delay;
	if (write) {
		proc_dointvec(ctl, write, buffer, lenp, ppos);
		fib6_run_gc(delay <= 0 ? ~0UL : (unsigned long)delay, net);
		return 0;
	} else
		return -EINVAL;
}

ctl_table ipv6_route_table_template[] = {
	{
		.procname	=	"flush",
		.data		=	&init_net.ipv6.sysctl.flush_delay,
		.maxlen		=	sizeof(int),
		.mode		=	0200,
		.proc_handler	=	ipv6_sysctl_rtcache_flush
	},
	{
		.procname	=	"gc_thresh",
		.data		=	&ip6_dst_ops_template.gc_thresh,
		.maxlen		=	sizeof(int),
		.mode		=	0644,
		.proc_handler	=	proc_dointvec,
	},
	{
		.procname	=	"max_size",
		.data		=	&init_net.ipv6.sysctl.ip6_rt_max_size,
		.maxlen		=	sizeof(int),
		.mode		=	0644,
		.proc_handler	=	proc_dointvec,
	},
	{
		.procname	=	"gc_min_interval",
		.data		=	&init_net.ipv6.sysctl.ip6_rt_gc_min_interval,
		.maxlen		=	sizeof(int),
		.mode		=	0644,
		.proc_handler	=	proc_dointvec_jiffies,
	},
	{
		.procname	=	"gc_timeout",
		.data		=	&init_net.ipv6.sysctl.ip6_rt_gc_timeout,
		.maxlen		=	sizeof(int),
		.mode		=	0644,
		.proc_handler	=	proc_dointvec_jiffies,
	},
	{
		.procname	=	"gc_interval",
		.data		=	&init_net.ipv6.sysctl.ip6_rt_gc_interval,
		.maxlen		=	sizeof(int),
		.mode		=	0644,
		.proc_handler	=	proc_dointvec_jiffies,
	},
	{
		.procname	=	"gc_elasticity",
		.data		=	&init_net.ipv6.sysctl.ip6_rt_gc_elasticity,
		.maxlen		=	sizeof(int),
		.mode		=	0644,
		.proc_handler	=	proc_dointvec,
	},
	{
		.procname	=	"mtu_expires",
		.data		=	&init_net.ipv6.sysctl.ip6_rt_mtu_expires,
		.maxlen		=	sizeof(int),
		.mode		=	0644,
		.proc_handler	=	proc_dointvec_jiffies,
	},
	{
		.procname	=	"min_adv_mss",
		.data		=	&init_net.ipv6.sysctl.ip6_rt_min_advmss,
		.maxlen		=	sizeof(int),
		.mode		=	0644,
		.proc_handler	=	proc_dointvec,
	},
	{
		.procname	=	"gc_min_interval_ms",
		.data		=	&init_net.ipv6.sysctl.ip6_rt_gc_min_interval,
		.maxlen		=	sizeof(int),
		.mode		=	0644,
		.proc_handler	=	proc_dointvec_ms_jiffies,
	},
	{ }
};

struct ctl_table * __net_init ipv6_route_sysctl_init(struct net *net)
{
	struct ctl_table *table;

	table = kmemdup(ipv6_route_table_template,
			sizeof(ipv6_route_table_template),
			GFP_KERNEL);

	if (table) {
		table[0].data = &net->ipv6.sysctl.flush_delay;
		table[1].data = &net->ipv6.ip6_dst_ops.gc_thresh;
		table[2].data = &net->ipv6.sysctl.ip6_rt_max_size;
		table[3].data = &net->ipv6.sysctl.ip6_rt_gc_min_interval;
		table[4].data = &net->ipv6.sysctl.ip6_rt_gc_timeout;
		table[5].data = &net->ipv6.sysctl.ip6_rt_gc_interval;
		table[6].data = &net->ipv6.sysctl.ip6_rt_gc_elasticity;
		table[7].data = &net->ipv6.sysctl.ip6_rt_mtu_expires;
		table[8].data = &net->ipv6.sysctl.ip6_rt_min_advmss;
		table[9].data = &net->ipv6.sysctl.ip6_rt_gc_min_interval;
	}

	return table;
}
#endif

static int __net_init ip6_route_net_init(struct net *net)
{
	int ret = -ENOMEM;

	memcpy(&net->ipv6.ip6_dst_ops, &ip6_dst_ops_template,
	       sizeof(net->ipv6.ip6_dst_ops));

	if (dst_entries_init(&net->ipv6.ip6_dst_ops) < 0)
		goto out_ip6_dst_ops;

	net->ipv6.ip6_null_entry = kmemdup(&ip6_null_entry_template,
					   sizeof(*net->ipv6.ip6_null_entry),
					   GFP_KERNEL);
	if (!net->ipv6.ip6_null_entry)
		goto out_ip6_dst_entries;
	net->ipv6.ip6_null_entry->dst.path =
		(struct dst_entry *)net->ipv6.ip6_null_entry;
	net->ipv6.ip6_null_entry->dst.ops = &net->ipv6.ip6_dst_ops;
<<<<<<< HEAD
=======
	dst_metric_set(&net->ipv6.ip6_null_entry->dst, RTAX_HOPLIMIT, 255);
>>>>>>> 3cbea436

#ifdef CONFIG_IPV6_MULTIPLE_TABLES
	net->ipv6.ip6_prohibit_entry = kmemdup(&ip6_prohibit_entry_template,
					       sizeof(*net->ipv6.ip6_prohibit_entry),
					       GFP_KERNEL);
	if (!net->ipv6.ip6_prohibit_entry)
		goto out_ip6_null_entry;
	net->ipv6.ip6_prohibit_entry->dst.path =
		(struct dst_entry *)net->ipv6.ip6_prohibit_entry;
	net->ipv6.ip6_prohibit_entry->dst.ops = &net->ipv6.ip6_dst_ops;
<<<<<<< HEAD
=======
	dst_metric_set(&net->ipv6.ip6_prohibit_entry->dst, RTAX_HOPLIMIT, 255);
>>>>>>> 3cbea436

	net->ipv6.ip6_blk_hole_entry = kmemdup(&ip6_blk_hole_entry_template,
					       sizeof(*net->ipv6.ip6_blk_hole_entry),
					       GFP_KERNEL);
	if (!net->ipv6.ip6_blk_hole_entry)
		goto out_ip6_prohibit_entry;
	net->ipv6.ip6_blk_hole_entry->dst.path =
		(struct dst_entry *)net->ipv6.ip6_blk_hole_entry;
	net->ipv6.ip6_blk_hole_entry->dst.ops = &net->ipv6.ip6_dst_ops;
<<<<<<< HEAD
=======
	dst_metric_set(&net->ipv6.ip6_blk_hole_entry->dst, RTAX_HOPLIMIT, 255);
>>>>>>> 3cbea436
#endif

	net->ipv6.sysctl.flush_delay = 0;
	net->ipv6.sysctl.ip6_rt_max_size = 4096;
	net->ipv6.sysctl.ip6_rt_gc_min_interval = HZ / 2;
	net->ipv6.sysctl.ip6_rt_gc_timeout = 60*HZ;
	net->ipv6.sysctl.ip6_rt_gc_interval = 30*HZ;
	net->ipv6.sysctl.ip6_rt_gc_elasticity = 9;
	net->ipv6.sysctl.ip6_rt_mtu_expires = 10*60*HZ;
	net->ipv6.sysctl.ip6_rt_min_advmss = IPV6_MIN_MTU - 20 - 40;

#ifdef CONFIG_PROC_FS
	proc_net_fops_create(net, "ipv6_route", 0, &ipv6_route_proc_fops);
	proc_net_fops_create(net, "rt6_stats", S_IRUGO, &rt6_stats_seq_fops);
#endif
	net->ipv6.ip6_rt_gc_expire = 30*HZ;

	ret = 0;
out:
	return ret;

#ifdef CONFIG_IPV6_MULTIPLE_TABLES
out_ip6_prohibit_entry:
	kfree(net->ipv6.ip6_prohibit_entry);
out_ip6_null_entry:
	kfree(net->ipv6.ip6_null_entry);
#endif
out_ip6_dst_entries:
	dst_entries_destroy(&net->ipv6.ip6_dst_ops);
out_ip6_dst_ops:
	goto out;
}

static void __net_exit ip6_route_net_exit(struct net *net)
{
#ifdef CONFIG_PROC_FS
	proc_net_remove(net, "ipv6_route");
	proc_net_remove(net, "rt6_stats");
#endif
	kfree(net->ipv6.ip6_null_entry);
#ifdef CONFIG_IPV6_MULTIPLE_TABLES
	kfree(net->ipv6.ip6_prohibit_entry);
	kfree(net->ipv6.ip6_blk_hole_entry);
#endif
	dst_entries_destroy(&net->ipv6.ip6_dst_ops);
}

static struct pernet_operations ip6_route_net_ops = {
	.init = ip6_route_net_init,
	.exit = ip6_route_net_exit,
};

static struct notifier_block ip6_route_dev_notifier = {
	.notifier_call = ip6_route_dev_notify,
	.priority = 0,
};

int __init ip6_route_init(void)
{
	int ret;

	ret = -ENOMEM;
	ip6_dst_ops_template.kmem_cachep =
		kmem_cache_create("ip6_dst_cache", sizeof(struct rt6_info), 0,
				  SLAB_HWCACHE_ALIGN, NULL);
	if (!ip6_dst_ops_template.kmem_cachep)
		goto out;

	ret = dst_entries_init(&ip6_dst_blackhole_ops);
	if (ret)
		goto out_kmem_cache;

	ret = register_pernet_subsys(&ip6_route_net_ops);
	if (ret)
		goto out_dst_entries;

	ip6_dst_blackhole_ops.kmem_cachep = ip6_dst_ops_template.kmem_cachep;

	/* Registering of the loopback is done before this portion of code,
	 * the loopback reference in rt6_info will not be taken, do it
	 * manually for init_net */
	init_net.ipv6.ip6_null_entry->dst.dev = init_net.loopback_dev;
	init_net.ipv6.ip6_null_entry->rt6i_idev = in6_dev_get(init_net.loopback_dev);
  #ifdef CONFIG_IPV6_MULTIPLE_TABLES
	init_net.ipv6.ip6_prohibit_entry->dst.dev = init_net.loopback_dev;
	init_net.ipv6.ip6_prohibit_entry->rt6i_idev = in6_dev_get(init_net.loopback_dev);
	init_net.ipv6.ip6_blk_hole_entry->dst.dev = init_net.loopback_dev;
	init_net.ipv6.ip6_blk_hole_entry->rt6i_idev = in6_dev_get(init_net.loopback_dev);
  #endif
	ret = fib6_init();
	if (ret)
		goto out_register_subsys;

	ret = xfrm6_init();
	if (ret)
		goto out_fib6_init;

	ret = fib6_rules_init();
	if (ret)
		goto xfrm6_init;

	ret = -ENOBUFS;
	if (__rtnl_register(PF_INET6, RTM_NEWROUTE, inet6_rtm_newroute, NULL) ||
	    __rtnl_register(PF_INET6, RTM_DELROUTE, inet6_rtm_delroute, NULL) ||
	    __rtnl_register(PF_INET6, RTM_GETROUTE, inet6_rtm_getroute, NULL))
		goto fib6_rules_init;

	ret = register_netdevice_notifier(&ip6_route_dev_notifier);
	if (ret)
		goto fib6_rules_init;

out:
	return ret;

fib6_rules_init:
	fib6_rules_cleanup();
xfrm6_init:
	xfrm6_fini();
out_fib6_init:
	fib6_gc_cleanup();
out_register_subsys:
	unregister_pernet_subsys(&ip6_route_net_ops);
out_dst_entries:
	dst_entries_destroy(&ip6_dst_blackhole_ops);
out_kmem_cache:
	kmem_cache_destroy(ip6_dst_ops_template.kmem_cachep);
	goto out;
}

void ip6_route_cleanup(void)
{
	unregister_netdevice_notifier(&ip6_route_dev_notifier);
	fib6_rules_cleanup();
	xfrm6_fini();
	fib6_gc_cleanup();
	unregister_pernet_subsys(&ip6_route_net_ops);
	dst_entries_destroy(&ip6_dst_blackhole_ops);
	kmem_cache_destroy(ip6_dst_ops_template.kmem_cachep);
}<|MERGE_RESOLUTION|>--- conflicted
+++ resolved
@@ -133,10 +133,6 @@
 		.__use		= 1,
 		.obsolete	= -1,
 		.error		= -ENETUNREACH,
-<<<<<<< HEAD
-		.metrics	= { [RTAX_HOPLIMIT - 1] = 255, },
-=======
->>>>>>> 3cbea436
 		.input		= ip6_pkt_discard,
 		.output		= ip6_pkt_discard_out,
 	},
@@ -157,10 +153,6 @@
 		.__use		= 1,
 		.obsolete	= -1,
 		.error		= -EACCES,
-<<<<<<< HEAD
-		.metrics	= { [RTAX_HOPLIMIT - 1] = 255, },
-=======
->>>>>>> 3cbea436
 		.input		= ip6_pkt_prohibit,
 		.output		= ip6_pkt_prohibit_out,
 	},
@@ -176,10 +168,6 @@
 		.__use		= 1,
 		.obsolete	= -1,
 		.error		= -EINVAL,
-<<<<<<< HEAD
-		.metrics	= { [RTAX_HOPLIMIT - 1] = 255, },
-=======
->>>>>>> 3cbea436
 		.input		= dst_discard,
 		.output		= dst_discard,
 	},
@@ -857,11 +845,7 @@
 		new->input = dst_discard;
 		new->output = dst_discard;
 
-<<<<<<< HEAD
-		memcpy(new->metrics, ort->dst.metrics, RTAX_MAX*sizeof(u32));
-=======
 		dst_copy_metrics(new, &ort->dst);
->>>>>>> 3cbea436
 		new->dev = ort->dst.dev;
 		if (new->dev)
 			dev_hold(new->dev);
@@ -1024,13 +1008,7 @@
 	rt->rt6i_idev     = idev;
 	rt->rt6i_nexthop  = neigh;
 	atomic_set(&rt->dst.__refcnt, 1);
-<<<<<<< HEAD
-	rt->dst.metrics[RTAX_HOPLIMIT-1] = 255;
-	rt->dst.metrics[RTAX_MTU-1] = ipv6_get_mtu(rt->rt6i_dev);
-	rt->dst.metrics[RTAX_ADVMSS-1] = ipv6_advmss(net, dst_mtu(&rt->dst));
-=======
 	dst_metric_set(&rt->dst, RTAX_HOPLIMIT, 255);
->>>>>>> 3cbea436
 	rt->dst.output  = ip6_output;
 
 #if 0	/* there's no chance to use these for ndisc */
@@ -1129,22 +1107,6 @@
    Remove it only when all the things will work!
  */
 
-<<<<<<< HEAD
-static int ipv6_get_mtu(struct net_device *dev)
-{
-	int mtu = IPV6_MIN_MTU;
-	struct inet6_dev *idev;
-
-	rcu_read_lock();
-	idev = __in6_dev_get(dev);
-	if (idev)
-		mtu = idev->cnf.mtu6;
-	rcu_read_unlock();
-	return mtu;
-}
-
-=======
->>>>>>> 3cbea436
 int ip6_dst_hoplimit(struct dst_entry *dst)
 {
 	int hoplimit = dst_metric_raw(dst, RTAX_HOPLIMIT);
@@ -1348,25 +1310,11 @@
 					goto out;
 				}
 
-<<<<<<< HEAD
-				rt->dst.metrics[type - 1] = nla_get_u32(nla);
-			}
-		}
-	}
-
-	if (dst_metric(&rt->dst, RTAX_HOPLIMIT) == 0)
-		rt->dst.metrics[RTAX_HOPLIMIT-1] = -1;
-	if (!dst_mtu(&rt->dst))
-		rt->dst.metrics[RTAX_MTU-1] = ipv6_get_mtu(dev);
-	if (!dst_metric(&rt->dst, RTAX_ADVMSS))
-		rt->dst.metrics[RTAX_ADVMSS-1] = ipv6_advmss(net, dst_mtu(&rt->dst));
-=======
 				dst_metric_set(&rt->dst, type, nla_get_u32(nla));
 			}
 		}
 	}
 
->>>>>>> 3cbea436
 	rt->dst.dev = dev;
 	rt->rt6i_idev = idev;
 	rt->rt6i_table = table;
@@ -1591,13 +1539,6 @@
 
 	ipv6_addr_copy(&nrt->rt6i_gateway, (struct in6_addr*)neigh->primary_key);
 	nrt->rt6i_nexthop = neigh_clone(neigh);
-<<<<<<< HEAD
-	/* Reset pmtu, it may be better */
-	nrt->dst.metrics[RTAX_MTU-1] = ipv6_get_mtu(neigh->dev);
-	nrt->dst.metrics[RTAX_ADVMSS-1] = ipv6_advmss(dev_net(neigh->dev),
-							dst_mtu(&nrt->dst));
-=======
->>>>>>> 3cbea436
 
 	if (ip6_ins_rt(nrt))
 		goto out;
@@ -1625,23 +1566,16 @@
 {
 	struct rt6_info *rt, *nrt;
 	int allfrag = 0;
-<<<<<<< HEAD
-
-=======
 again:
->>>>>>> 3cbea436
 	rt = rt6_lookup(net, daddr, saddr, ifindex, 0);
 	if (rt == NULL)
 		return;
 
-<<<<<<< HEAD
-=======
 	if (rt6_check_expired(rt)) {
 		ip6_del_rt(rt);
 		goto again;
 	}
 
->>>>>>> 3cbea436
 	if (pmtu >= dst_mtu(&rt->dst))
 		goto out;
 
@@ -1668,18 +1602,12 @@
 	   would return automatically.
 	 */
 	if (rt->rt6i_flags & RTF_CACHE) {
-<<<<<<< HEAD
-		rt->dst.metrics[RTAX_MTU-1] = pmtu;
-		if (allfrag)
-			rt->dst.metrics[RTAX_FEATURES-1] |= RTAX_FEATURE_ALLFRAG;
-=======
 		dst_metric_set(&rt->dst, RTAX_MTU, pmtu);
 		if (allfrag) {
 			u32 features = dst_metric(&rt->dst, RTAX_FEATURES);
 			features |= RTAX_FEATURE_ALLFRAG;
 			dst_metric_set(&rt->dst, RTAX_FEATURES, features);
 		}
->>>>>>> 3cbea436
 		dst_set_expires(&rt->dst, net->ipv6.sysctl.ip6_rt_mtu_expires);
 		rt->rt6i_flags |= RTF_MODIFIED|RTF_EXPIRES;
 		goto out;
@@ -1696,18 +1624,12 @@
 		nrt = rt6_alloc_clone(rt, daddr);
 
 	if (nrt) {
-<<<<<<< HEAD
-		nrt->dst.metrics[RTAX_MTU-1] = pmtu;
-		if (allfrag)
-			nrt->dst.metrics[RTAX_FEATURES-1] |= RTAX_FEATURE_ALLFRAG;
-=======
 		dst_metric_set(&nrt->dst, RTAX_MTU, pmtu);
 		if (allfrag) {
 			u32 features = dst_metric(&nrt->dst, RTAX_FEATURES);
 			features |= RTAX_FEATURE_ALLFRAG;
 			dst_metric_set(&nrt->dst, RTAX_FEATURES, features);
 		}
->>>>>>> 3cbea436
 
 		/* According to RFC 1981, detecting PMTU increase shouldn't be
 		 * happened within 5 mins, the recommended timer is 10 mins.
@@ -1758,11 +1680,7 @@
 		rt->dst.input = ort->dst.input;
 		rt->dst.output = ort->dst.output;
 
-<<<<<<< HEAD
-		memcpy(rt->dst.metrics, ort->dst.metrics, RTAX_MAX*sizeof(u32));
-=======
 		dst_copy_metrics(&rt->dst, &ort->dst);
->>>>>>> 3cbea436
 		rt->dst.error = ort->dst.error;
 		rt->dst.dev = ort->dst.dev;
 		if (rt->dst.dev)
@@ -2054,13 +1972,7 @@
 	rt->dst.output = ip6_output;
 	rt->rt6i_dev = net->loopback_dev;
 	rt->rt6i_idev = idev;
-<<<<<<< HEAD
-	rt->dst.metrics[RTAX_MTU-1] = ipv6_get_mtu(rt->rt6i_dev);
-	rt->dst.metrics[RTAX_ADVMSS-1] = ipv6_advmss(net, dst_mtu(&rt->dst));
-	rt->dst.metrics[RTAX_HOPLIMIT-1] = -1;
-=======
 	dst_metric_set(&rt->dst, RTAX_HOPLIMIT, -1);
->>>>>>> 3cbea436
 	rt->dst.obsolete = -1;
 
 	rt->rt6i_flags = RTF_UP | RTF_NONEXTHOP;
@@ -2159,12 +2071,7 @@
 	    (dst_mtu(&rt->dst) >= arg->mtu ||
 	     (dst_mtu(&rt->dst) < arg->mtu &&
 	      dst_mtu(&rt->dst) == idev->cnf.mtu6))) {
-<<<<<<< HEAD
-		rt->dst.metrics[RTAX_MTU-1] = arg->mtu;
-		rt->dst.metrics[RTAX_ADVMSS-1] = ipv6_advmss(net, arg->mtu);
-=======
 		dst_metric_set(&rt->dst, RTAX_MTU, arg->mtu);
->>>>>>> 3cbea436
 	}
 	return 0;
 }
@@ -2390,11 +2297,7 @@
 			NLA_PUT(skb, RTA_PREFSRC, 16, &saddr_buf);
 	}
 
-<<<<<<< HEAD
-	if (rtnetlink_put_metrics(skb, rt->dst.metrics) < 0)
-=======
 	if (rtnetlink_put_metrics(skb, dst_metrics_ptr(&rt->dst)) < 0)
->>>>>>> 3cbea436
 		goto nla_put_failure;
 
 	if (rt->dst.neighbour)
@@ -2785,10 +2688,7 @@
 	net->ipv6.ip6_null_entry->dst.path =
 		(struct dst_entry *)net->ipv6.ip6_null_entry;
 	net->ipv6.ip6_null_entry->dst.ops = &net->ipv6.ip6_dst_ops;
-<<<<<<< HEAD
-=======
 	dst_metric_set(&net->ipv6.ip6_null_entry->dst, RTAX_HOPLIMIT, 255);
->>>>>>> 3cbea436
 
 #ifdef CONFIG_IPV6_MULTIPLE_TABLES
 	net->ipv6.ip6_prohibit_entry = kmemdup(&ip6_prohibit_entry_template,
@@ -2799,10 +2699,7 @@
 	net->ipv6.ip6_prohibit_entry->dst.path =
 		(struct dst_entry *)net->ipv6.ip6_prohibit_entry;
 	net->ipv6.ip6_prohibit_entry->dst.ops = &net->ipv6.ip6_dst_ops;
-<<<<<<< HEAD
-=======
 	dst_metric_set(&net->ipv6.ip6_prohibit_entry->dst, RTAX_HOPLIMIT, 255);
->>>>>>> 3cbea436
 
 	net->ipv6.ip6_blk_hole_entry = kmemdup(&ip6_blk_hole_entry_template,
 					       sizeof(*net->ipv6.ip6_blk_hole_entry),
@@ -2812,10 +2709,7 @@
 	net->ipv6.ip6_blk_hole_entry->dst.path =
 		(struct dst_entry *)net->ipv6.ip6_blk_hole_entry;
 	net->ipv6.ip6_blk_hole_entry->dst.ops = &net->ipv6.ip6_dst_ops;
-<<<<<<< HEAD
-=======
 	dst_metric_set(&net->ipv6.ip6_blk_hole_entry->dst, RTAX_HOPLIMIT, 255);
->>>>>>> 3cbea436
 #endif
 
 	net->ipv6.sysctl.flush_delay = 0;
