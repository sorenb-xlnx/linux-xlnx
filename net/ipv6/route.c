/*
 *	Linux INET6 implementation
 *	FIB front-end.
 *
 *	Authors:
 *	Pedro Roque		<roque@di.fc.ul.pt>
 *
 *	This program is free software; you can redistribute it and/or
 *      modify it under the terms of the GNU General Public License
 *      as published by the Free Software Foundation; either version
 *      2 of the License, or (at your option) any later version.
 */

/*	Changes:
 *
 *	YOSHIFUJI Hideaki @USAGI
 *		reworked default router selection.
 *		- respect outgoing interface
 *		- select from (probably) reachable routers (i.e.
 *		routers in REACHABLE, STALE, DELAY or PROBE states).
 *		- always select the same router if it is (probably)
 *		reachable.  otherwise, round-robin the list.
 *	Ville Nuorvala
 *		Fixed routing subtrees.
 */

#include <linux/capability.h>
#include <linux/errno.h>
#include <linux/types.h>
#include <linux/times.h>
#include <linux/socket.h>
#include <linux/sockios.h>
#include <linux/net.h>
#include <linux/route.h>
#include <linux/netdevice.h>
#include <linux/in6.h>
#include <linux/mroute6.h>
#include <linux/init.h>
#include <linux/if_arp.h>
#include <linux/proc_fs.h>
#include <linux/seq_file.h>
#include <linux/nsproxy.h>
#include <linux/slab.h>
#include <net/net_namespace.h>
#include <net/snmp.h>
#include <net/ipv6.h>
#include <net/ip6_fib.h>
#include <net/ip6_route.h>
#include <net/ndisc.h>
#include <net/addrconf.h>
#include <net/tcp.h>
#include <linux/rtnetlink.h>
#include <net/dst.h>
#include <net/xfrm.h>
#include <net/netevent.h>
#include <net/netlink.h>

#include <asm/uaccess.h>

#ifdef CONFIG_SYSCTL
#include <linux/sysctl.h>
#endif

/* Set to 3 to get tracing. */
#define RT6_DEBUG 2

#if RT6_DEBUG >= 3
#define RDBG(x) printk x
#define RT6_TRACE(x...) printk(KERN_DEBUG x)
#else
#define RDBG(x)
#define RT6_TRACE(x...) do { ; } while (0)
#endif

static struct rt6_info * ip6_rt_copy(struct rt6_info *ort);
static struct dst_entry	*ip6_dst_check(struct dst_entry *dst, u32 cookie);
static unsigned int	 ip6_default_advmss(const struct dst_entry *dst);
static unsigned int	 ip6_default_mtu(const struct dst_entry *dst);
static struct dst_entry *ip6_negative_advice(struct dst_entry *);
static void		ip6_dst_destroy(struct dst_entry *);
static void		ip6_dst_ifdown(struct dst_entry *,
				       struct net_device *dev, int how);
static int		 ip6_dst_gc(struct dst_ops *ops);

static int		ip6_pkt_discard(struct sk_buff *skb);
static int		ip6_pkt_discard_out(struct sk_buff *skb);
static void		ip6_link_failure(struct sk_buff *skb);
static void		ip6_rt_update_pmtu(struct dst_entry *dst, u32 mtu);

#ifdef CONFIG_IPV6_ROUTE_INFO
static struct rt6_info *rt6_add_route_info(struct net *net,
					   struct in6_addr *prefix, int prefixlen,
					   struct in6_addr *gwaddr, int ifindex,
					   unsigned pref);
static struct rt6_info *rt6_get_route_info(struct net *net,
					   struct in6_addr *prefix, int prefixlen,
					   struct in6_addr *gwaddr, int ifindex);
#endif

static u32 *ipv6_cow_metrics(struct dst_entry *dst, unsigned long old)
{
	struct rt6_info *rt = (struct rt6_info *) dst;
	struct inet_peer *peer;
	u32 *p = NULL;

	if (!rt->rt6i_peer)
		rt6_bind_peer(rt, 1);

	peer = rt->rt6i_peer;
	if (peer) {
		u32 *old_p = __DST_METRICS_PTR(old);
		unsigned long prev, new;

		p = peer->metrics;
		if (inet_metrics_new(peer))
			memcpy(p, old_p, sizeof(u32) * RTAX_MAX);

		new = (unsigned long) p;
		prev = cmpxchg(&dst->_metrics, old, new);

		if (prev != old) {
			p = __DST_METRICS_PTR(prev);
			if (prev & DST_METRICS_READ_ONLY)
				p = NULL;
		}
	}
	return p;
}

static struct dst_ops ip6_dst_ops_template = {
	.family			=	AF_INET6,
	.protocol		=	cpu_to_be16(ETH_P_IPV6),
	.gc			=	ip6_dst_gc,
	.gc_thresh		=	1024,
	.check			=	ip6_dst_check,
	.default_advmss		=	ip6_default_advmss,
	.default_mtu		=	ip6_default_mtu,
	.cow_metrics		=	ipv6_cow_metrics,
	.destroy		=	ip6_dst_destroy,
	.ifdown			=	ip6_dst_ifdown,
	.negative_advice	=	ip6_negative_advice,
	.link_failure		=	ip6_link_failure,
	.update_pmtu		=	ip6_rt_update_pmtu,
	.local_out		=	__ip6_local_out,
};

static unsigned int ip6_blackhole_default_mtu(const struct dst_entry *dst)
{
	return 0;
}

static void ip6_rt_blackhole_update_pmtu(struct dst_entry *dst, u32 mtu)
{
}

static struct dst_ops ip6_dst_blackhole_ops = {
	.family			=	AF_INET6,
	.protocol		=	cpu_to_be16(ETH_P_IPV6),
	.destroy		=	ip6_dst_destroy,
	.check			=	ip6_dst_check,
	.default_mtu		=	ip6_blackhole_default_mtu,
	.default_advmss		=	ip6_default_advmss,
	.update_pmtu		=	ip6_rt_blackhole_update_pmtu,
};

static const u32 ip6_template_metrics[RTAX_MAX] = {
	[RTAX_HOPLIMIT - 1] = 255,
};

static struct rt6_info ip6_null_entry_template = {
	.dst = {
		.__refcnt	= ATOMIC_INIT(1),
		.__use		= 1,
		.obsolete	= -1,
		.error		= -ENETUNREACH,
		.input		= ip6_pkt_discard,
		.output		= ip6_pkt_discard_out,
	},
	.rt6i_flags	= (RTF_REJECT | RTF_NONEXTHOP),
	.rt6i_protocol  = RTPROT_KERNEL,
	.rt6i_metric	= ~(u32) 0,
	.rt6i_ref	= ATOMIC_INIT(1),
};

#ifdef CONFIG_IPV6_MULTIPLE_TABLES

static int ip6_pkt_prohibit(struct sk_buff *skb);
static int ip6_pkt_prohibit_out(struct sk_buff *skb);

static struct rt6_info ip6_prohibit_entry_template = {
	.dst = {
		.__refcnt	= ATOMIC_INIT(1),
		.__use		= 1,
		.obsolete	= -1,
		.error		= -EACCES,
		.input		= ip6_pkt_prohibit,
		.output		= ip6_pkt_prohibit_out,
	},
	.rt6i_flags	= (RTF_REJECT | RTF_NONEXTHOP),
	.rt6i_protocol  = RTPROT_KERNEL,
	.rt6i_metric	= ~(u32) 0,
	.rt6i_ref	= ATOMIC_INIT(1),
};

static struct rt6_info ip6_blk_hole_entry_template = {
	.dst = {
		.__refcnt	= ATOMIC_INIT(1),
		.__use		= 1,
		.obsolete	= -1,
		.error		= -EINVAL,
		.input		= dst_discard,
		.output		= dst_discard,
	},
	.rt6i_flags	= (RTF_REJECT | RTF_NONEXTHOP),
	.rt6i_protocol  = RTPROT_KERNEL,
	.rt6i_metric	= ~(u32) 0,
	.rt6i_ref	= ATOMIC_INIT(1),
};

#endif

/* allocate dst with ip6_dst_ops */
static inline struct rt6_info *ip6_dst_alloc(struct dst_ops *ops)
{
	return (struct rt6_info *)dst_alloc(ops, 0);
}

static void ip6_dst_destroy(struct dst_entry *dst)
{
	struct rt6_info *rt = (struct rt6_info *)dst;
	struct inet6_dev *idev = rt->rt6i_idev;
	struct inet_peer *peer = rt->rt6i_peer;

	if (idev != NULL) {
		rt->rt6i_idev = NULL;
		in6_dev_put(idev);
	}
	if (peer) {
		rt->rt6i_peer = NULL;
		inet_putpeer(peer);
	}
}

static atomic_t __rt6_peer_genid = ATOMIC_INIT(0);

static u32 rt6_peer_genid(void)
{
	return atomic_read(&__rt6_peer_genid);
}

void rt6_bind_peer(struct rt6_info *rt, int create)
{
	struct inet_peer *peer;

	peer = inet_getpeer_v6(&rt->rt6i_dst.addr, create);
	if (peer && cmpxchg(&rt->rt6i_peer, NULL, peer) != NULL)
		inet_putpeer(peer);
	else
		rt->rt6i_peer_genid = rt6_peer_genid();
}

static void ip6_dst_ifdown(struct dst_entry *dst, struct net_device *dev,
			   int how)
{
	struct rt6_info *rt = (struct rt6_info *)dst;
	struct inet6_dev *idev = rt->rt6i_idev;
	struct net_device *loopback_dev =
		dev_net(dev)->loopback_dev;

	if (dev != loopback_dev && idev != NULL && idev->dev == dev) {
		struct inet6_dev *loopback_idev =
			in6_dev_get(loopback_dev);
		if (loopback_idev != NULL) {
			rt->rt6i_idev = loopback_idev;
			in6_dev_put(idev);
		}
	}
}

static __inline__ int rt6_check_expired(const struct rt6_info *rt)
{
	return (rt->rt6i_flags & RTF_EXPIRES) &&
		time_after(jiffies, rt->rt6i_expires);
}

static inline int rt6_need_strict(struct in6_addr *daddr)
{
	return ipv6_addr_type(daddr) &
		(IPV6_ADDR_MULTICAST | IPV6_ADDR_LINKLOCAL | IPV6_ADDR_LOOPBACK);
}

/*
 *	Route lookup. Any table->tb6_lock is implied.
 */

static inline struct rt6_info *rt6_device_match(struct net *net,
						    struct rt6_info *rt,
						    struct in6_addr *saddr,
						    int oif,
						    int flags)
{
	struct rt6_info *local = NULL;
	struct rt6_info *sprt;

	if (!oif && ipv6_addr_any(saddr))
		goto out;

	for (sprt = rt; sprt; sprt = sprt->dst.rt6_next) {
		struct net_device *dev = sprt->rt6i_dev;

		if (oif) {
			if (dev->ifindex == oif)
				return sprt;
			if (dev->flags & IFF_LOOPBACK) {
				if (sprt->rt6i_idev == NULL ||
				    sprt->rt6i_idev->dev->ifindex != oif) {
					if (flags & RT6_LOOKUP_F_IFACE && oif)
						continue;
					if (local && (!oif ||
						      local->rt6i_idev->dev->ifindex == oif))
						continue;
				}
				local = sprt;
			}
		} else {
			if (ipv6_chk_addr(net, saddr, dev,
					  flags & RT6_LOOKUP_F_IFACE))
				return sprt;
		}
	}

	if (oif) {
		if (local)
			return local;

		if (flags & RT6_LOOKUP_F_IFACE)
			return net->ipv6.ip6_null_entry;
	}
out:
	return rt;
}

#ifdef CONFIG_IPV6_ROUTER_PREF
static void rt6_probe(struct rt6_info *rt)
{
	struct neighbour *neigh = rt ? rt->rt6i_nexthop : NULL;
	/*
	 * Okay, this does not seem to be appropriate
	 * for now, however, we need to check if it
	 * is really so; aka Router Reachability Probing.
	 *
	 * Router Reachability Probe MUST be rate-limited
	 * to no more than one per minute.
	 */
	if (!neigh || (neigh->nud_state & NUD_VALID))
		return;
	read_lock_bh(&neigh->lock);
	if (!(neigh->nud_state & NUD_VALID) &&
	    time_after(jiffies, neigh->updated + rt->rt6i_idev->cnf.rtr_probe_interval)) {
		struct in6_addr mcaddr;
		struct in6_addr *target;

		neigh->updated = jiffies;
		read_unlock_bh(&neigh->lock);

		target = (struct in6_addr *)&neigh->primary_key;
		addrconf_addr_solict_mult(target, &mcaddr);
		ndisc_send_ns(rt->rt6i_dev, NULL, target, &mcaddr, NULL);
	} else
		read_unlock_bh(&neigh->lock);
}
#else
static inline void rt6_probe(struct rt6_info *rt)
{
}
#endif

/*
 * Default Router Selection (RFC 2461 6.3.6)
 */
static inline int rt6_check_dev(struct rt6_info *rt, int oif)
{
	struct net_device *dev = rt->rt6i_dev;
	if (!oif || dev->ifindex == oif)
		return 2;
	if ((dev->flags & IFF_LOOPBACK) &&
	    rt->rt6i_idev && rt->rt6i_idev->dev->ifindex == oif)
		return 1;
	return 0;
}

static inline int rt6_check_neigh(struct rt6_info *rt)
{
	struct neighbour *neigh = rt->rt6i_nexthop;
	int m;
	if (rt->rt6i_flags & RTF_NONEXTHOP ||
	    !(rt->rt6i_flags & RTF_GATEWAY))
		m = 1;
	else if (neigh) {
		read_lock_bh(&neigh->lock);
		if (neigh->nud_state & NUD_VALID)
			m = 2;
#ifdef CONFIG_IPV6_ROUTER_PREF
		else if (neigh->nud_state & NUD_FAILED)
			m = 0;
#endif
		else
			m = 1;
		read_unlock_bh(&neigh->lock);
	} else
		m = 0;
	return m;
}

static int rt6_score_route(struct rt6_info *rt, int oif,
			   int strict)
{
	int m, n;

	m = rt6_check_dev(rt, oif);
	if (!m && (strict & RT6_LOOKUP_F_IFACE))
		return -1;
#ifdef CONFIG_IPV6_ROUTER_PREF
	m |= IPV6_DECODE_PREF(IPV6_EXTRACT_PREF(rt->rt6i_flags)) << 2;
#endif
	n = rt6_check_neigh(rt);
	if (!n && (strict & RT6_LOOKUP_F_REACHABLE))
		return -1;
	return m;
}

static struct rt6_info *find_match(struct rt6_info *rt, int oif, int strict,
				   int *mpri, struct rt6_info *match)
{
	int m;

	if (rt6_check_expired(rt))
		goto out;

	m = rt6_score_route(rt, oif, strict);
	if (m < 0)
		goto out;

	if (m > *mpri) {
		if (strict & RT6_LOOKUP_F_REACHABLE)
			rt6_probe(match);
		*mpri = m;
		match = rt;
	} else if (strict & RT6_LOOKUP_F_REACHABLE) {
		rt6_probe(rt);
	}

out:
	return match;
}

static struct rt6_info *find_rr_leaf(struct fib6_node *fn,
				     struct rt6_info *rr_head,
				     u32 metric, int oif, int strict)
{
	struct rt6_info *rt, *match;
	int mpri = -1;

	match = NULL;
	for (rt = rr_head; rt && rt->rt6i_metric == metric;
	     rt = rt->dst.rt6_next)
		match = find_match(rt, oif, strict, &mpri, match);
	for (rt = fn->leaf; rt && rt != rr_head && rt->rt6i_metric == metric;
	     rt = rt->dst.rt6_next)
		match = find_match(rt, oif, strict, &mpri, match);

	return match;
}

static struct rt6_info *rt6_select(struct fib6_node *fn, int oif, int strict)
{
	struct rt6_info *match, *rt0;
	struct net *net;

	RT6_TRACE("%s(fn->leaf=%p, oif=%d)\n",
		  __func__, fn->leaf, oif);

	rt0 = fn->rr_ptr;
	if (!rt0)
		fn->rr_ptr = rt0 = fn->leaf;

	match = find_rr_leaf(fn, rt0, rt0->rt6i_metric, oif, strict);

	if (!match &&
	    (strict & RT6_LOOKUP_F_REACHABLE)) {
		struct rt6_info *next = rt0->dst.rt6_next;

		/* no entries matched; do round-robin */
		if (!next || next->rt6i_metric != rt0->rt6i_metric)
			next = fn->leaf;

		if (next != rt0)
			fn->rr_ptr = next;
	}

	RT6_TRACE("%s() => %p\n",
		  __func__, match);

	net = dev_net(rt0->rt6i_dev);
	return match ? match : net->ipv6.ip6_null_entry;
}

#ifdef CONFIG_IPV6_ROUTE_INFO
int rt6_route_rcv(struct net_device *dev, u8 *opt, int len,
		  struct in6_addr *gwaddr)
{
	struct net *net = dev_net(dev);
	struct route_info *rinfo = (struct route_info *) opt;
	struct in6_addr prefix_buf, *prefix;
	unsigned int pref;
	unsigned long lifetime;
	struct rt6_info *rt;

	if (len < sizeof(struct route_info)) {
		return -EINVAL;
	}

	/* Sanity check for prefix_len and length */
	if (rinfo->length > 3) {
		return -EINVAL;
	} else if (rinfo->prefix_len > 128) {
		return -EINVAL;
	} else if (rinfo->prefix_len > 64) {
		if (rinfo->length < 2) {
			return -EINVAL;
		}
	} else if (rinfo->prefix_len > 0) {
		if (rinfo->length < 1) {
			return -EINVAL;
		}
	}

	pref = rinfo->route_pref;
	if (pref == ICMPV6_ROUTER_PREF_INVALID)
		return -EINVAL;

	lifetime = addrconf_timeout_fixup(ntohl(rinfo->lifetime), HZ);

	if (rinfo->length == 3)
		prefix = (struct in6_addr *)rinfo->prefix;
	else {
		/* this function is safe */
		ipv6_addr_prefix(&prefix_buf,
				 (struct in6_addr *)rinfo->prefix,
				 rinfo->prefix_len);
		prefix = &prefix_buf;
	}

	rt = rt6_get_route_info(net, prefix, rinfo->prefix_len, gwaddr,
				dev->ifindex);

	if (rt && !lifetime) {
		ip6_del_rt(rt);
		rt = NULL;
	}

	if (!rt && lifetime)
		rt = rt6_add_route_info(net, prefix, rinfo->prefix_len, gwaddr, dev->ifindex,
					pref);
	else if (rt)
		rt->rt6i_flags = RTF_ROUTEINFO |
				 (rt->rt6i_flags & ~RTF_PREF_MASK) | RTF_PREF(pref);

	if (rt) {
		if (!addrconf_finite_timeout(lifetime)) {
			rt->rt6i_flags &= ~RTF_EXPIRES;
		} else {
			rt->rt6i_expires = jiffies + HZ * lifetime;
			rt->rt6i_flags |= RTF_EXPIRES;
		}
		dst_release(&rt->dst);
	}
	return 0;
}
#endif

#define BACKTRACK(__net, saddr)			\
do { \
	if (rt == __net->ipv6.ip6_null_entry) {	\
		struct fib6_node *pn; \
		while (1) { \
			if (fn->fn_flags & RTN_TL_ROOT) \
				goto out; \
			pn = fn->parent; \
			if (FIB6_SUBTREE(pn) && FIB6_SUBTREE(pn) != fn) \
				fn = fib6_lookup(FIB6_SUBTREE(pn), NULL, saddr); \
			else \
				fn = pn; \
			if (fn->fn_flags & RTN_RTINFO) \
				goto restart; \
		} \
	} \
} while(0)

static struct rt6_info *ip6_pol_route_lookup(struct net *net,
					     struct fib6_table *table,
					     struct flowi6 *fl6, int flags)
{
	struct fib6_node *fn;
	struct rt6_info *rt;

	read_lock_bh(&table->tb6_lock);
	fn = fib6_lookup(&table->tb6_root, &fl6->daddr, &fl6->saddr);
restart:
	rt = fn->leaf;
	rt = rt6_device_match(net, rt, &fl6->saddr, fl6->flowi6_oif, flags);
	BACKTRACK(net, &fl6->saddr);
out:
	dst_use(&rt->dst, jiffies);
	read_unlock_bh(&table->tb6_lock);
	return rt;

}

struct rt6_info *rt6_lookup(struct net *net, const struct in6_addr *daddr,
			    const struct in6_addr *saddr, int oif, int strict)
{
	struct flowi6 fl6 = {
		.flowi6_oif = oif,
		.daddr = *daddr,
	};
	struct dst_entry *dst;
	int flags = strict ? RT6_LOOKUP_F_IFACE : 0;

	if (saddr) {
		memcpy(&fl6.saddr, saddr, sizeof(*saddr));
		flags |= RT6_LOOKUP_F_HAS_SADDR;
	}

	dst = fib6_rule_lookup(net, &fl6, flags, ip6_pol_route_lookup);
	if (dst->error == 0)
		return (struct rt6_info *) dst;

	dst_release(dst);

	return NULL;
}

EXPORT_SYMBOL(rt6_lookup);

/* ip6_ins_rt is called with FREE table->tb6_lock.
   It takes new route entry, the addition fails by any reason the
   route is freed. In any case, if caller does not hold it, it may
   be destroyed.
 */

static int __ip6_ins_rt(struct rt6_info *rt, struct nl_info *info)
{
	int err;
	struct fib6_table *table;

	table = rt->rt6i_table;
	write_lock_bh(&table->tb6_lock);
	err = fib6_add(&table->tb6_root, rt, info);
	write_unlock_bh(&table->tb6_lock);

	return err;
}

int ip6_ins_rt(struct rt6_info *rt)
{
	struct nl_info info = {
		.nl_net = dev_net(rt->rt6i_dev),
	};
	return __ip6_ins_rt(rt, &info);
}

static struct rt6_info *rt6_alloc_cow(struct rt6_info *ort, struct in6_addr *daddr,
				      struct in6_addr *saddr)
{
	struct rt6_info *rt;

	/*
	 *	Clone the route.
	 */

	rt = ip6_rt_copy(ort);

	if (rt) {
		struct neighbour *neigh;
		int attempts = !in_softirq();

		if (!(rt->rt6i_flags&RTF_GATEWAY)) {
			if (rt->rt6i_dst.plen != 128 &&
			    ipv6_addr_equal(&rt->rt6i_dst.addr, daddr))
				rt->rt6i_flags |= RTF_ANYCAST;
			ipv6_addr_copy(&rt->rt6i_gateway, daddr);
		}

		ipv6_addr_copy(&rt->rt6i_dst.addr, daddr);
		rt->rt6i_dst.plen = 128;
		rt->rt6i_flags |= RTF_CACHE;
		rt->dst.flags |= DST_HOST;

#ifdef CONFIG_IPV6_SUBTREES
		if (rt->rt6i_src.plen && saddr) {
			ipv6_addr_copy(&rt->rt6i_src.addr, saddr);
			rt->rt6i_src.plen = 128;
		}
#endif

	retry:
		neigh = ndisc_get_neigh(rt->rt6i_dev, &rt->rt6i_gateway);
		if (IS_ERR(neigh)) {
			struct net *net = dev_net(rt->rt6i_dev);
			int saved_rt_min_interval =
				net->ipv6.sysctl.ip6_rt_gc_min_interval;
			int saved_rt_elasticity =
				net->ipv6.sysctl.ip6_rt_gc_elasticity;

			if (attempts-- > 0) {
				net->ipv6.sysctl.ip6_rt_gc_elasticity = 1;
				net->ipv6.sysctl.ip6_rt_gc_min_interval = 0;

				ip6_dst_gc(&net->ipv6.ip6_dst_ops);

				net->ipv6.sysctl.ip6_rt_gc_elasticity =
					saved_rt_elasticity;
				net->ipv6.sysctl.ip6_rt_gc_min_interval =
					saved_rt_min_interval;
				goto retry;
			}

			if (net_ratelimit())
				printk(KERN_WARNING
				       "ipv6: Neighbour table overflow.\n");
			dst_free(&rt->dst);
			return NULL;
		}
		rt->rt6i_nexthop = neigh;

	}

	return rt;
}

static struct rt6_info *rt6_alloc_clone(struct rt6_info *ort, struct in6_addr *daddr)
{
	struct rt6_info *rt = ip6_rt_copy(ort);
	if (rt) {
		ipv6_addr_copy(&rt->rt6i_dst.addr, daddr);
		rt->rt6i_dst.plen = 128;
		rt->rt6i_flags |= RTF_CACHE;
		rt->dst.flags |= DST_HOST;
		rt->rt6i_nexthop = neigh_clone(ort->rt6i_nexthop);
	}
	return rt;
}

static struct rt6_info *ip6_pol_route(struct net *net, struct fib6_table *table, int oif,
				      struct flowi6 *fl6, int flags)
{
	struct fib6_node *fn;
	struct rt6_info *rt, *nrt;
	int strict = 0;
	int attempts = 3;
	int err;
	int reachable = net->ipv6.devconf_all->forwarding ? 0 : RT6_LOOKUP_F_REACHABLE;

	strict |= flags & RT6_LOOKUP_F_IFACE;

relookup:
	read_lock_bh(&table->tb6_lock);

restart_2:
	fn = fib6_lookup(&table->tb6_root, &fl6->daddr, &fl6->saddr);

restart:
	rt = rt6_select(fn, oif, strict | reachable);

	BACKTRACK(net, &fl6->saddr);
	if (rt == net->ipv6.ip6_null_entry ||
	    rt->rt6i_flags & RTF_CACHE)
		goto out;

	dst_hold(&rt->dst);
	read_unlock_bh(&table->tb6_lock);

	if (!rt->rt6i_nexthop && !(rt->rt6i_flags & RTF_NONEXTHOP))
		nrt = rt6_alloc_cow(rt, &fl6->daddr, &fl6->saddr);
	else if (!(rt->dst.flags & DST_HOST))
		nrt = rt6_alloc_clone(rt, &fl6->daddr);
	else
		goto out2;

	dst_release(&rt->dst);
	rt = nrt ? : net->ipv6.ip6_null_entry;

	dst_hold(&rt->dst);
	if (nrt) {
		err = ip6_ins_rt(nrt);
		if (!err)
			goto out2;
	}

	if (--attempts <= 0)
		goto out2;

	/*
	 * Race condition! In the gap, when table->tb6_lock was
	 * released someone could insert this route.  Relookup.
	 */
	dst_release(&rt->dst);
	goto relookup;

out:
	if (reachable) {
		reachable = 0;
		goto restart_2;
	}
	dst_hold(&rt->dst);
	read_unlock_bh(&table->tb6_lock);
out2:
	rt->dst.lastuse = jiffies;
	rt->dst.__use++;

	return rt;
}

static struct rt6_info *ip6_pol_route_input(struct net *net, struct fib6_table *table,
					    struct flowi6 *fl6, int flags)
{
	return ip6_pol_route(net, table, fl6->flowi6_iif, fl6, flags);
}

void ip6_route_input(struct sk_buff *skb)
{
	struct ipv6hdr *iph = ipv6_hdr(skb);
	struct net *net = dev_net(skb->dev);
	int flags = RT6_LOOKUP_F_HAS_SADDR;
	struct flowi6 fl6 = {
		.flowi6_iif = skb->dev->ifindex,
		.daddr = iph->daddr,
		.saddr = iph->saddr,
		.flowlabel = (* (__be32 *) iph)&IPV6_FLOWINFO_MASK,
		.flowi6_mark = skb->mark,
		.flowi6_proto = iph->nexthdr,
	};

	if (rt6_need_strict(&iph->daddr) && skb->dev->type != ARPHRD_PIMREG)
		flags |= RT6_LOOKUP_F_IFACE;

	skb_dst_set(skb, fib6_rule_lookup(net, &fl6, flags, ip6_pol_route_input));
}

static struct rt6_info *ip6_pol_route_output(struct net *net, struct fib6_table *table,
					     struct flowi6 *fl6, int flags)
{
	return ip6_pol_route(net, table, fl6->flowi6_oif, fl6, flags);
}

<<<<<<< HEAD
struct dst_entry * ip6_route_output(struct net *net, struct sock *sk,
=======
struct dst_entry * ip6_route_output(struct net *net, const struct sock *sk,
>>>>>>> 8eca7a00
				    struct flowi6 *fl6)
{
	int flags = 0;

	if ((sk && sk->sk_bound_dev_if) || rt6_need_strict(&fl6->daddr))
		flags |= RT6_LOOKUP_F_IFACE;

	if (!ipv6_addr_any(&fl6->saddr))
		flags |= RT6_LOOKUP_F_HAS_SADDR;
	else if (sk)
		flags |= rt6_srcprefs2flags(inet6_sk(sk)->srcprefs);

	return fib6_rule_lookup(net, fl6, flags, ip6_pol_route_output);
}

EXPORT_SYMBOL(ip6_route_output);

struct dst_entry *ip6_blackhole_route(struct net *net, struct dst_entry *dst_orig)
{
	struct rt6_info *rt = dst_alloc(&ip6_dst_blackhole_ops, 1);
	struct rt6_info *ort = (struct rt6_info *) dst_orig;
	struct dst_entry *new = NULL;

	if (rt) {
		new = &rt->dst;

		new->__use = 1;
		new->input = dst_discard;
		new->output = dst_discard;

		dst_copy_metrics(new, &ort->dst);
		new->dev = ort->dst.dev;
		if (new->dev)
			dev_hold(new->dev);
		rt->rt6i_idev = ort->rt6i_idev;
		if (rt->rt6i_idev)
			in6_dev_hold(rt->rt6i_idev);
		rt->rt6i_expires = 0;

		ipv6_addr_copy(&rt->rt6i_gateway, &ort->rt6i_gateway);
		rt->rt6i_flags = ort->rt6i_flags & ~RTF_EXPIRES;
		rt->rt6i_metric = 0;

		memcpy(&rt->rt6i_dst, &ort->rt6i_dst, sizeof(struct rt6key));
#ifdef CONFIG_IPV6_SUBTREES
		memcpy(&rt->rt6i_src, &ort->rt6i_src, sizeof(struct rt6key));
#endif

		dst_free(new);
	}

	dst_release(dst_orig);
	return new ? new : ERR_PTR(-ENOMEM);
}

/*
 *	Destination cache support functions
 */

static struct dst_entry *ip6_dst_check(struct dst_entry *dst, u32 cookie)
{
	struct rt6_info *rt;

	rt = (struct rt6_info *) dst;

	if (rt->rt6i_node && (rt->rt6i_node->fn_sernum == cookie)) {
		if (rt->rt6i_peer_genid != rt6_peer_genid()) {
			if (!rt->rt6i_peer)
				rt6_bind_peer(rt, 0);
			rt->rt6i_peer_genid = rt6_peer_genid();
		}
		return dst;
	}
	return NULL;
}

static struct dst_entry *ip6_negative_advice(struct dst_entry *dst)
{
	struct rt6_info *rt = (struct rt6_info *) dst;

	if (rt) {
		if (rt->rt6i_flags & RTF_CACHE) {
			if (rt6_check_expired(rt)) {
				ip6_del_rt(rt);
				dst = NULL;
			}
		} else {
			dst_release(dst);
			dst = NULL;
		}
	}
	return dst;
}

static void ip6_link_failure(struct sk_buff *skb)
{
	struct rt6_info *rt;

	icmpv6_send(skb, ICMPV6_DEST_UNREACH, ICMPV6_ADDR_UNREACH, 0);

	rt = (struct rt6_info *) skb_dst(skb);
	if (rt) {
		if (rt->rt6i_flags&RTF_CACHE) {
			dst_set_expires(&rt->dst, 0);
			rt->rt6i_flags |= RTF_EXPIRES;
		} else if (rt->rt6i_node && (rt->rt6i_flags & RTF_DEFAULT))
			rt->rt6i_node->fn_sernum = -1;
	}
}

static void ip6_rt_update_pmtu(struct dst_entry *dst, u32 mtu)
{
	struct rt6_info *rt6 = (struct rt6_info*)dst;

	if (mtu < dst_mtu(dst) && rt6->rt6i_dst.plen == 128) {
		rt6->rt6i_flags |= RTF_MODIFIED;
		if (mtu < IPV6_MIN_MTU) {
			u32 features = dst_metric(dst, RTAX_FEATURES);
			mtu = IPV6_MIN_MTU;
			features |= RTAX_FEATURE_ALLFRAG;
			dst_metric_set(dst, RTAX_FEATURES, features);
		}
		dst_metric_set(dst, RTAX_MTU, mtu);
	}
}

static unsigned int ip6_default_advmss(const struct dst_entry *dst)
{
	struct net_device *dev = dst->dev;
	unsigned int mtu = dst_mtu(dst);
	struct net *net = dev_net(dev);

	mtu -= sizeof(struct ipv6hdr) + sizeof(struct tcphdr);

	if (mtu < net->ipv6.sysctl.ip6_rt_min_advmss)
		mtu = net->ipv6.sysctl.ip6_rt_min_advmss;

	/*
	 * Maximal non-jumbo IPv6 payload is IPV6_MAXPLEN and
	 * corresponding MSS is IPV6_MAXPLEN - tcp_header_size.
	 * IPV6_MAXPLEN is also valid and means: "any MSS,
	 * rely only on pmtu discovery"
	 */
	if (mtu > IPV6_MAXPLEN - sizeof(struct tcphdr))
		mtu = IPV6_MAXPLEN;
	return mtu;
}

static unsigned int ip6_default_mtu(const struct dst_entry *dst)
{
	unsigned int mtu = IPV6_MIN_MTU;
	struct inet6_dev *idev;

	rcu_read_lock();
	idev = __in6_dev_get(dst->dev);
	if (idev)
		mtu = idev->cnf.mtu6;
	rcu_read_unlock();

	return mtu;
}

static struct dst_entry *icmp6_dst_gc_list;
static DEFINE_SPINLOCK(icmp6_dst_lock);

struct dst_entry *icmp6_dst_alloc(struct net_device *dev,
				  struct neighbour *neigh,
				  const struct in6_addr *addr)
{
	struct rt6_info *rt;
	struct inet6_dev *idev = in6_dev_get(dev);
	struct net *net = dev_net(dev);

	if (unlikely(idev == NULL))
		return NULL;

	rt = ip6_dst_alloc(&net->ipv6.ip6_dst_ops);
	if (unlikely(rt == NULL)) {
		in6_dev_put(idev);
		goto out;
	}

	dev_hold(dev);
	if (neigh)
		neigh_hold(neigh);
	else {
		neigh = ndisc_get_neigh(dev, addr);
		if (IS_ERR(neigh))
			neigh = NULL;
	}

	rt->rt6i_dev	  = dev;
	rt->rt6i_idev     = idev;
	rt->rt6i_nexthop  = neigh;
	atomic_set(&rt->dst.__refcnt, 1);
	dst_metric_set(&rt->dst, RTAX_HOPLIMIT, 255);
	rt->dst.output  = ip6_output;

#if 0	/* there's no chance to use these for ndisc */
	rt->dst.flags   = ipv6_addr_type(addr) & IPV6_ADDR_UNICAST
				? DST_HOST
				: 0;
	ipv6_addr_copy(&rt->rt6i_dst.addr, addr);
	rt->rt6i_dst.plen = 128;
#endif

	spin_lock_bh(&icmp6_dst_lock);
	rt->dst.next = icmp6_dst_gc_list;
	icmp6_dst_gc_list = &rt->dst;
	spin_unlock_bh(&icmp6_dst_lock);

	fib6_force_start_gc(net);

out:
	return &rt->dst;
}

int icmp6_dst_gc(void)
{
	struct dst_entry *dst, **pprev;
	int more = 0;

	spin_lock_bh(&icmp6_dst_lock);
	pprev = &icmp6_dst_gc_list;

	while ((dst = *pprev) != NULL) {
		if (!atomic_read(&dst->__refcnt)) {
			*pprev = dst->next;
			dst_free(dst);
		} else {
			pprev = &dst->next;
			++more;
		}
	}

	spin_unlock_bh(&icmp6_dst_lock);

	return more;
}

static void icmp6_clean_all(int (*func)(struct rt6_info *rt, void *arg),
			    void *arg)
{
	struct dst_entry *dst, **pprev;

	spin_lock_bh(&icmp6_dst_lock);
	pprev = &icmp6_dst_gc_list;
	while ((dst = *pprev) != NULL) {
		struct rt6_info *rt = (struct rt6_info *) dst;
		if (func(rt, arg)) {
			*pprev = dst->next;
			dst_free(dst);
		} else {
			pprev = &dst->next;
		}
	}
	spin_unlock_bh(&icmp6_dst_lock);
}

static int ip6_dst_gc(struct dst_ops *ops)
{
	unsigned long now = jiffies;
	struct net *net = container_of(ops, struct net, ipv6.ip6_dst_ops);
	int rt_min_interval = net->ipv6.sysctl.ip6_rt_gc_min_interval;
	int rt_max_size = net->ipv6.sysctl.ip6_rt_max_size;
	int rt_elasticity = net->ipv6.sysctl.ip6_rt_gc_elasticity;
	int rt_gc_timeout = net->ipv6.sysctl.ip6_rt_gc_timeout;
	unsigned long rt_last_gc = net->ipv6.ip6_rt_last_gc;
	int entries;

	entries = dst_entries_get_fast(ops);
	if (time_after(rt_last_gc + rt_min_interval, now) &&
	    entries <= rt_max_size)
		goto out;

	net->ipv6.ip6_rt_gc_expire++;
	fib6_run_gc(net->ipv6.ip6_rt_gc_expire, net);
	net->ipv6.ip6_rt_last_gc = now;
	entries = dst_entries_get_slow(ops);
	if (entries < ops->gc_thresh)
		net->ipv6.ip6_rt_gc_expire = rt_gc_timeout>>1;
out:
	net->ipv6.ip6_rt_gc_expire -= net->ipv6.ip6_rt_gc_expire>>rt_elasticity;
	return entries > rt_max_size;
}

/* Clean host part of a prefix. Not necessary in radix tree,
   but results in cleaner routing tables.

   Remove it only when all the things will work!
 */

int ip6_dst_hoplimit(struct dst_entry *dst)
{
	int hoplimit = dst_metric_raw(dst, RTAX_HOPLIMIT);
	if (hoplimit == 0) {
		struct net_device *dev = dst->dev;
		struct inet6_dev *idev;

		rcu_read_lock();
		idev = __in6_dev_get(dev);
		if (idev)
			hoplimit = idev->cnf.hop_limit;
		else
			hoplimit = dev_net(dev)->ipv6.devconf_all->hop_limit;
		rcu_read_unlock();
	}
	return hoplimit;
}
EXPORT_SYMBOL(ip6_dst_hoplimit);

/*
 *
 */

int ip6_route_add(struct fib6_config *cfg)
{
	int err;
	struct net *net = cfg->fc_nlinfo.nl_net;
	struct rt6_info *rt = NULL;
	struct net_device *dev = NULL;
	struct inet6_dev *idev = NULL;
	struct fib6_table *table;
	int addr_type;

	if (cfg->fc_dst_len > 128 || cfg->fc_src_len > 128)
		return -EINVAL;
#ifndef CONFIG_IPV6_SUBTREES
	if (cfg->fc_src_len)
		return -EINVAL;
#endif
	if (cfg->fc_ifindex) {
		err = -ENODEV;
		dev = dev_get_by_index(net, cfg->fc_ifindex);
		if (!dev)
			goto out;
		idev = in6_dev_get(dev);
		if (!idev)
			goto out;
	}

	if (cfg->fc_metric == 0)
		cfg->fc_metric = IP6_RT_PRIO_USER;

	table = fib6_new_table(net, cfg->fc_table);
	if (table == NULL) {
		err = -ENOBUFS;
		goto out;
	}

	rt = ip6_dst_alloc(&net->ipv6.ip6_dst_ops);

	if (rt == NULL) {
		err = -ENOMEM;
		goto out;
	}

	rt->dst.obsolete = -1;
	rt->rt6i_expires = (cfg->fc_flags & RTF_EXPIRES) ?
				jiffies + clock_t_to_jiffies(cfg->fc_expires) :
				0;

	if (cfg->fc_protocol == RTPROT_UNSPEC)
		cfg->fc_protocol = RTPROT_BOOT;
	rt->rt6i_protocol = cfg->fc_protocol;

	addr_type = ipv6_addr_type(&cfg->fc_dst);

	if (addr_type & IPV6_ADDR_MULTICAST)
		rt->dst.input = ip6_mc_input;
	else if (cfg->fc_flags & RTF_LOCAL)
		rt->dst.input = ip6_input;
	else
		rt->dst.input = ip6_forward;

	rt->dst.output = ip6_output;

	ipv6_addr_prefix(&rt->rt6i_dst.addr, &cfg->fc_dst, cfg->fc_dst_len);
	rt->rt6i_dst.plen = cfg->fc_dst_len;
	if (rt->rt6i_dst.plen == 128)
	       rt->dst.flags = DST_HOST;

#ifdef CONFIG_IPV6_SUBTREES
	ipv6_addr_prefix(&rt->rt6i_src.addr, &cfg->fc_src, cfg->fc_src_len);
	rt->rt6i_src.plen = cfg->fc_src_len;
#endif

	rt->rt6i_metric = cfg->fc_metric;

	/* We cannot add true routes via loopback here,
	   they would result in kernel looping; promote them to reject routes
	 */
	if ((cfg->fc_flags & RTF_REJECT) ||
	    (dev && (dev->flags&IFF_LOOPBACK) && !(addr_type&IPV6_ADDR_LOOPBACK)
					      && !(cfg->fc_flags&RTF_LOCAL))) {
		/* hold loopback dev/idev if we haven't done so. */
		if (dev != net->loopback_dev) {
			if (dev) {
				dev_put(dev);
				in6_dev_put(idev);
			}
			dev = net->loopback_dev;
			dev_hold(dev);
			idev = in6_dev_get(dev);
			if (!idev) {
				err = -ENODEV;
				goto out;
			}
		}
		rt->dst.output = ip6_pkt_discard_out;
		rt->dst.input = ip6_pkt_discard;
		rt->dst.error = -ENETUNREACH;
		rt->rt6i_flags = RTF_REJECT|RTF_NONEXTHOP;
		goto install_route;
	}

	if (cfg->fc_flags & RTF_GATEWAY) {
		struct in6_addr *gw_addr;
		int gwa_type;

		gw_addr = &cfg->fc_gateway;
		ipv6_addr_copy(&rt->rt6i_gateway, gw_addr);
		gwa_type = ipv6_addr_type(gw_addr);

		if (gwa_type != (IPV6_ADDR_LINKLOCAL|IPV6_ADDR_UNICAST)) {
			struct rt6_info *grt;

			/* IPv6 strictly inhibits using not link-local
			   addresses as nexthop address.
			   Otherwise, router will not able to send redirects.
			   It is very good, but in some (rare!) circumstances
			   (SIT, PtP, NBMA NOARP links) it is handy to allow
			   some exceptions. --ANK
			 */
			err = -EINVAL;
			if (!(gwa_type&IPV6_ADDR_UNICAST))
				goto out;

			grt = rt6_lookup(net, gw_addr, NULL, cfg->fc_ifindex, 1);

			err = -EHOSTUNREACH;
			if (grt == NULL)
				goto out;
			if (dev) {
				if (dev != grt->rt6i_dev) {
					dst_release(&grt->dst);
					goto out;
				}
			} else {
				dev = grt->rt6i_dev;
				idev = grt->rt6i_idev;
				dev_hold(dev);
				in6_dev_hold(grt->rt6i_idev);
			}
			if (!(grt->rt6i_flags&RTF_GATEWAY))
				err = 0;
			dst_release(&grt->dst);

			if (err)
				goto out;
		}
		err = -EINVAL;
		if (dev == NULL || (dev->flags&IFF_LOOPBACK))
			goto out;
	}

	err = -ENODEV;
	if (dev == NULL)
		goto out;

	if (cfg->fc_flags & (RTF_GATEWAY | RTF_NONEXTHOP)) {
		rt->rt6i_nexthop = __neigh_lookup_errno(&nd_tbl, &rt->rt6i_gateway, dev);
		if (IS_ERR(rt->rt6i_nexthop)) {
			err = PTR_ERR(rt->rt6i_nexthop);
			rt->rt6i_nexthop = NULL;
			goto out;
		}
	}

	rt->rt6i_flags = cfg->fc_flags;

install_route:
	if (cfg->fc_mx) {
		struct nlattr *nla;
		int remaining;

		nla_for_each_attr(nla, cfg->fc_mx, cfg->fc_mx_len, remaining) {
			int type = nla_type(nla);

			if (type) {
				if (type > RTAX_MAX) {
					err = -EINVAL;
					goto out;
				}

				dst_metric_set(&rt->dst, type, nla_get_u32(nla));
			}
		}
	}

	rt->dst.dev = dev;
	rt->rt6i_idev = idev;
	rt->rt6i_table = table;

	cfg->fc_nlinfo.nl_net = dev_net(dev);

	return __ip6_ins_rt(rt, &cfg->fc_nlinfo);

out:
	if (dev)
		dev_put(dev);
	if (idev)
		in6_dev_put(idev);
	if (rt)
		dst_free(&rt->dst);
	return err;
}

static int __ip6_del_rt(struct rt6_info *rt, struct nl_info *info)
{
	int err;
	struct fib6_table *table;
	struct net *net = dev_net(rt->rt6i_dev);

	if (rt == net->ipv6.ip6_null_entry)
		return -ENOENT;

	table = rt->rt6i_table;
	write_lock_bh(&table->tb6_lock);

	err = fib6_del(rt, info);
	dst_release(&rt->dst);

	write_unlock_bh(&table->tb6_lock);

	return err;
}

int ip6_del_rt(struct rt6_info *rt)
{
	struct nl_info info = {
		.nl_net = dev_net(rt->rt6i_dev),
	};
	return __ip6_del_rt(rt, &info);
}

static int ip6_route_del(struct fib6_config *cfg)
{
	struct fib6_table *table;
	struct fib6_node *fn;
	struct rt6_info *rt;
	int err = -ESRCH;

	table = fib6_get_table(cfg->fc_nlinfo.nl_net, cfg->fc_table);
	if (table == NULL)
		return err;

	read_lock_bh(&table->tb6_lock);

	fn = fib6_locate(&table->tb6_root,
			 &cfg->fc_dst, cfg->fc_dst_len,
			 &cfg->fc_src, cfg->fc_src_len);

	if (fn) {
		for (rt = fn->leaf; rt; rt = rt->dst.rt6_next) {
			if (cfg->fc_ifindex &&
			    (rt->rt6i_dev == NULL ||
			     rt->rt6i_dev->ifindex != cfg->fc_ifindex))
				continue;
			if (cfg->fc_flags & RTF_GATEWAY &&
			    !ipv6_addr_equal(&cfg->fc_gateway, &rt->rt6i_gateway))
				continue;
			if (cfg->fc_metric && cfg->fc_metric != rt->rt6i_metric)
				continue;
			dst_hold(&rt->dst);
			read_unlock_bh(&table->tb6_lock);

			return __ip6_del_rt(rt, &cfg->fc_nlinfo);
		}
	}
	read_unlock_bh(&table->tb6_lock);

	return err;
}

/*
 *	Handle redirects
 */
struct ip6rd_flowi {
	struct flowi6 fl6;
	struct in6_addr gateway;
};

static struct rt6_info *__ip6_route_redirect(struct net *net,
					     struct fib6_table *table,
					     struct flowi6 *fl6,
					     int flags)
{
	struct ip6rd_flowi *rdfl = (struct ip6rd_flowi *)fl6;
	struct rt6_info *rt;
	struct fib6_node *fn;

	/*
	 * Get the "current" route for this destination and
	 * check if the redirect has come from approriate router.
	 *
	 * RFC 2461 specifies that redirects should only be
	 * accepted if they come from the nexthop to the target.
	 * Due to the way the routes are chosen, this notion
	 * is a bit fuzzy and one might need to check all possible
	 * routes.
	 */

	read_lock_bh(&table->tb6_lock);
	fn = fib6_lookup(&table->tb6_root, &fl6->daddr, &fl6->saddr);
restart:
	for (rt = fn->leaf; rt; rt = rt->dst.rt6_next) {
		/*
		 * Current route is on-link; redirect is always invalid.
		 *
		 * Seems, previous statement is not true. It could
		 * be node, which looks for us as on-link (f.e. proxy ndisc)
		 * But then router serving it might decide, that we should
		 * know truth 8)8) --ANK (980726).
		 */
		if (rt6_check_expired(rt))
			continue;
		if (!(rt->rt6i_flags & RTF_GATEWAY))
			continue;
		if (fl6->flowi6_oif != rt->rt6i_dev->ifindex)
			continue;
		if (!ipv6_addr_equal(&rdfl->gateway, &rt->rt6i_gateway))
			continue;
		break;
	}

	if (!rt)
		rt = net->ipv6.ip6_null_entry;
	BACKTRACK(net, &fl6->saddr);
out:
	dst_hold(&rt->dst);

	read_unlock_bh(&table->tb6_lock);

	return rt;
};

static struct rt6_info *ip6_route_redirect(struct in6_addr *dest,
					   struct in6_addr *src,
					   struct in6_addr *gateway,
					   struct net_device *dev)
{
	int flags = RT6_LOOKUP_F_HAS_SADDR;
	struct net *net = dev_net(dev);
	struct ip6rd_flowi rdfl = {
		.fl6 = {
			.flowi6_oif = dev->ifindex,
			.daddr = *dest,
			.saddr = *src,
		},
	};

	ipv6_addr_copy(&rdfl.gateway, gateway);

	if (rt6_need_strict(dest))
		flags |= RT6_LOOKUP_F_IFACE;

	return (struct rt6_info *)fib6_rule_lookup(net, &rdfl.fl6,
						   flags, __ip6_route_redirect);
}

void rt6_redirect(struct in6_addr *dest, struct in6_addr *src,
		  struct in6_addr *saddr,
		  struct neighbour *neigh, u8 *lladdr, int on_link)
{
	struct rt6_info *rt, *nrt = NULL;
	struct netevent_redirect netevent;
	struct net *net = dev_net(neigh->dev);

	rt = ip6_route_redirect(dest, src, saddr, neigh->dev);

	if (rt == net->ipv6.ip6_null_entry) {
		if (net_ratelimit())
			printk(KERN_DEBUG "rt6_redirect: source isn't a valid nexthop "
			       "for redirect target\n");
		goto out;
	}

	/*
	 *	We have finally decided to accept it.
	 */

	neigh_update(neigh, lladdr, NUD_STALE,
		     NEIGH_UPDATE_F_WEAK_OVERRIDE|
		     NEIGH_UPDATE_F_OVERRIDE|
		     (on_link ? 0 : (NEIGH_UPDATE_F_OVERRIDE_ISROUTER|
				     NEIGH_UPDATE_F_ISROUTER))
		     );

	/*
	 * Redirect received -> path was valid.
	 * Look, redirects are sent only in response to data packets,
	 * so that this nexthop apparently is reachable. --ANK
	 */
	dst_confirm(&rt->dst);

	/* Duplicate redirect: silently ignore. */
	if (neigh == rt->dst.neighbour)
		goto out;

	nrt = ip6_rt_copy(rt);
	if (nrt == NULL)
		goto out;

	nrt->rt6i_flags = RTF_GATEWAY|RTF_UP|RTF_DYNAMIC|RTF_CACHE;
	if (on_link)
		nrt->rt6i_flags &= ~RTF_GATEWAY;

	ipv6_addr_copy(&nrt->rt6i_dst.addr, dest);
	nrt->rt6i_dst.plen = 128;
	nrt->dst.flags |= DST_HOST;

	ipv6_addr_copy(&nrt->rt6i_gateway, (struct in6_addr*)neigh->primary_key);
	nrt->rt6i_nexthop = neigh_clone(neigh);

	if (ip6_ins_rt(nrt))
		goto out;

	netevent.old = &rt->dst;
	netevent.new = &nrt->dst;
	call_netevent_notifiers(NETEVENT_REDIRECT, &netevent);

	if (rt->rt6i_flags&RTF_CACHE) {
		ip6_del_rt(rt);
		return;
	}

out:
	dst_release(&rt->dst);
}

/*
 *	Handle ICMP "packet too big" messages
 *	i.e. Path MTU discovery
 */

static void rt6_do_pmtu_disc(struct in6_addr *daddr, struct in6_addr *saddr,
			     struct net *net, u32 pmtu, int ifindex)
{
	struct rt6_info *rt, *nrt;
	int allfrag = 0;
again:
	rt = rt6_lookup(net, daddr, saddr, ifindex, 0);
	if (rt == NULL)
		return;

	if (rt6_check_expired(rt)) {
		ip6_del_rt(rt);
		goto again;
	}

	if (pmtu >= dst_mtu(&rt->dst))
		goto out;

	if (pmtu < IPV6_MIN_MTU) {
		/*
		 * According to RFC2460, PMTU is set to the IPv6 Minimum Link
		 * MTU (1280) and a fragment header should always be included
		 * after a node receiving Too Big message reporting PMTU is
		 * less than the IPv6 Minimum Link MTU.
		 */
		pmtu = IPV6_MIN_MTU;
		allfrag = 1;
	}

	/* New mtu received -> path was valid.
	   They are sent only in response to data packets,
	   so that this nexthop apparently is reachable. --ANK
	 */
	dst_confirm(&rt->dst);

	/* Host route. If it is static, it would be better
	   not to override it, but add new one, so that
	   when cache entry will expire old pmtu
	   would return automatically.
	 */
	if (rt->rt6i_flags & RTF_CACHE) {
		dst_metric_set(&rt->dst, RTAX_MTU, pmtu);
		if (allfrag) {
			u32 features = dst_metric(&rt->dst, RTAX_FEATURES);
			features |= RTAX_FEATURE_ALLFRAG;
			dst_metric_set(&rt->dst, RTAX_FEATURES, features);
		}
		dst_set_expires(&rt->dst, net->ipv6.sysctl.ip6_rt_mtu_expires);
		rt->rt6i_flags |= RTF_MODIFIED|RTF_EXPIRES;
		goto out;
	}

	/* Network route.
	   Two cases are possible:
	   1. It is connected route. Action: COW
	   2. It is gatewayed route or NONEXTHOP route. Action: clone it.
	 */
	if (!rt->rt6i_nexthop && !(rt->rt6i_flags & RTF_NONEXTHOP))
		nrt = rt6_alloc_cow(rt, daddr, saddr);
	else
		nrt = rt6_alloc_clone(rt, daddr);

	if (nrt) {
		dst_metric_set(&nrt->dst, RTAX_MTU, pmtu);
		if (allfrag) {
			u32 features = dst_metric(&nrt->dst, RTAX_FEATURES);
			features |= RTAX_FEATURE_ALLFRAG;
			dst_metric_set(&nrt->dst, RTAX_FEATURES, features);
		}

		/* According to RFC 1981, detecting PMTU increase shouldn't be
		 * happened within 5 mins, the recommended timer is 10 mins.
		 * Here this route expiration time is set to ip6_rt_mtu_expires
		 * which is 10 mins. After 10 mins the decreased pmtu is expired
		 * and detecting PMTU increase will be automatically happened.
		 */
		dst_set_expires(&nrt->dst, net->ipv6.sysctl.ip6_rt_mtu_expires);
		nrt->rt6i_flags |= RTF_DYNAMIC|RTF_EXPIRES;

		ip6_ins_rt(nrt);
	}
out:
	dst_release(&rt->dst);
}

void rt6_pmtu_discovery(struct in6_addr *daddr, struct in6_addr *saddr,
			struct net_device *dev, u32 pmtu)
{
	struct net *net = dev_net(dev);

	/*
	 * RFC 1981 states that a node "MUST reduce the size of the packets it
	 * is sending along the path" that caused the Packet Too Big message.
	 * Since it's not possible in the general case to determine which
	 * interface was used to send the original packet, we update the MTU
	 * on the interface that will be used to send future packets. We also
	 * update the MTU on the interface that received the Packet Too Big in
	 * case the original packet was forced out that interface with
	 * SO_BINDTODEVICE or similar. This is the next best thing to the
	 * correct behaviour, which would be to update the MTU on all
	 * interfaces.
	 */
	rt6_do_pmtu_disc(daddr, saddr, net, pmtu, 0);
	rt6_do_pmtu_disc(daddr, saddr, net, pmtu, dev->ifindex);
}

/*
 *	Misc support functions
 */

static struct rt6_info * ip6_rt_copy(struct rt6_info *ort)
{
	struct net *net = dev_net(ort->rt6i_dev);
	struct rt6_info *rt = ip6_dst_alloc(&net->ipv6.ip6_dst_ops);

	if (rt) {
		rt->dst.input = ort->dst.input;
		rt->dst.output = ort->dst.output;

		dst_copy_metrics(&rt->dst, &ort->dst);
		rt->dst.error = ort->dst.error;
		rt->dst.dev = ort->dst.dev;
		if (rt->dst.dev)
			dev_hold(rt->dst.dev);
		rt->rt6i_idev = ort->rt6i_idev;
		if (rt->rt6i_idev)
			in6_dev_hold(rt->rt6i_idev);
		rt->dst.lastuse = jiffies;
		rt->rt6i_expires = 0;

		ipv6_addr_copy(&rt->rt6i_gateway, &ort->rt6i_gateway);
		rt->rt6i_flags = ort->rt6i_flags & ~RTF_EXPIRES;
		rt->rt6i_metric = 0;

		memcpy(&rt->rt6i_dst, &ort->rt6i_dst, sizeof(struct rt6key));
#ifdef CONFIG_IPV6_SUBTREES
		memcpy(&rt->rt6i_src, &ort->rt6i_src, sizeof(struct rt6key));
#endif
		rt->rt6i_table = ort->rt6i_table;
	}
	return rt;
}

#ifdef CONFIG_IPV6_ROUTE_INFO
static struct rt6_info *rt6_get_route_info(struct net *net,
					   struct in6_addr *prefix, int prefixlen,
					   struct in6_addr *gwaddr, int ifindex)
{
	struct fib6_node *fn;
	struct rt6_info *rt = NULL;
	struct fib6_table *table;

	table = fib6_get_table(net, RT6_TABLE_INFO);
	if (table == NULL)
		return NULL;

	write_lock_bh(&table->tb6_lock);
	fn = fib6_locate(&table->tb6_root, prefix ,prefixlen, NULL, 0);
	if (!fn)
		goto out;

	for (rt = fn->leaf; rt; rt = rt->dst.rt6_next) {
		if (rt->rt6i_dev->ifindex != ifindex)
			continue;
		if ((rt->rt6i_flags & (RTF_ROUTEINFO|RTF_GATEWAY)) != (RTF_ROUTEINFO|RTF_GATEWAY))
			continue;
		if (!ipv6_addr_equal(&rt->rt6i_gateway, gwaddr))
			continue;
		dst_hold(&rt->dst);
		break;
	}
out:
	write_unlock_bh(&table->tb6_lock);
	return rt;
}

static struct rt6_info *rt6_add_route_info(struct net *net,
					   struct in6_addr *prefix, int prefixlen,
					   struct in6_addr *gwaddr, int ifindex,
					   unsigned pref)
{
	struct fib6_config cfg = {
		.fc_table	= RT6_TABLE_INFO,
		.fc_metric	= IP6_RT_PRIO_USER,
		.fc_ifindex	= ifindex,
		.fc_dst_len	= prefixlen,
		.fc_flags	= RTF_GATEWAY | RTF_ADDRCONF | RTF_ROUTEINFO |
				  RTF_UP | RTF_PREF(pref),
		.fc_nlinfo.pid = 0,
		.fc_nlinfo.nlh = NULL,
		.fc_nlinfo.nl_net = net,
	};

	ipv6_addr_copy(&cfg.fc_dst, prefix);
	ipv6_addr_copy(&cfg.fc_gateway, gwaddr);

	/* We should treat it as a default route if prefix length is 0. */
	if (!prefixlen)
		cfg.fc_flags |= RTF_DEFAULT;

	ip6_route_add(&cfg);

	return rt6_get_route_info(net, prefix, prefixlen, gwaddr, ifindex);
}
#endif

struct rt6_info *rt6_get_dflt_router(struct in6_addr *addr, struct net_device *dev)
{
	struct rt6_info *rt;
	struct fib6_table *table;

	table = fib6_get_table(dev_net(dev), RT6_TABLE_DFLT);
	if (table == NULL)
		return NULL;

	write_lock_bh(&table->tb6_lock);
	for (rt = table->tb6_root.leaf; rt; rt=rt->dst.rt6_next) {
		if (dev == rt->rt6i_dev &&
		    ((rt->rt6i_flags & (RTF_ADDRCONF | RTF_DEFAULT)) == (RTF_ADDRCONF | RTF_DEFAULT)) &&
		    ipv6_addr_equal(&rt->rt6i_gateway, addr))
			break;
	}
	if (rt)
		dst_hold(&rt->dst);
	write_unlock_bh(&table->tb6_lock);
	return rt;
}

struct rt6_info *rt6_add_dflt_router(struct in6_addr *gwaddr,
				     struct net_device *dev,
				     unsigned int pref)
{
	struct fib6_config cfg = {
		.fc_table	= RT6_TABLE_DFLT,
		.fc_metric	= IP6_RT_PRIO_USER,
		.fc_ifindex	= dev->ifindex,
		.fc_flags	= RTF_GATEWAY | RTF_ADDRCONF | RTF_DEFAULT |
				  RTF_UP | RTF_EXPIRES | RTF_PREF(pref),
		.fc_nlinfo.pid = 0,
		.fc_nlinfo.nlh = NULL,
		.fc_nlinfo.nl_net = dev_net(dev),
	};

	ipv6_addr_copy(&cfg.fc_gateway, gwaddr);

	ip6_route_add(&cfg);

	return rt6_get_dflt_router(gwaddr, dev);
}

void rt6_purge_dflt_routers(struct net *net)
{
	struct rt6_info *rt;
	struct fib6_table *table;

	/* NOTE: Keep consistent with rt6_get_dflt_router */
	table = fib6_get_table(net, RT6_TABLE_DFLT);
	if (table == NULL)
		return;

restart:
	read_lock_bh(&table->tb6_lock);
	for (rt = table->tb6_root.leaf; rt; rt = rt->dst.rt6_next) {
		if (rt->rt6i_flags & (RTF_DEFAULT | RTF_ADDRCONF)) {
			dst_hold(&rt->dst);
			read_unlock_bh(&table->tb6_lock);
			ip6_del_rt(rt);
			goto restart;
		}
	}
	read_unlock_bh(&table->tb6_lock);
}

static void rtmsg_to_fib6_config(struct net *net,
				 struct in6_rtmsg *rtmsg,
				 struct fib6_config *cfg)
{
	memset(cfg, 0, sizeof(*cfg));

	cfg->fc_table = RT6_TABLE_MAIN;
	cfg->fc_ifindex = rtmsg->rtmsg_ifindex;
	cfg->fc_metric = rtmsg->rtmsg_metric;
	cfg->fc_expires = rtmsg->rtmsg_info;
	cfg->fc_dst_len = rtmsg->rtmsg_dst_len;
	cfg->fc_src_len = rtmsg->rtmsg_src_len;
	cfg->fc_flags = rtmsg->rtmsg_flags;

	cfg->fc_nlinfo.nl_net = net;

	ipv6_addr_copy(&cfg->fc_dst, &rtmsg->rtmsg_dst);
	ipv6_addr_copy(&cfg->fc_src, &rtmsg->rtmsg_src);
	ipv6_addr_copy(&cfg->fc_gateway, &rtmsg->rtmsg_gateway);
}

int ipv6_route_ioctl(struct net *net, unsigned int cmd, void __user *arg)
{
	struct fib6_config cfg;
	struct in6_rtmsg rtmsg;
	int err;

	switch(cmd) {
	case SIOCADDRT:		/* Add a route */
	case SIOCDELRT:		/* Delete a route */
		if (!capable(CAP_NET_ADMIN))
			return -EPERM;
		err = copy_from_user(&rtmsg, arg,
				     sizeof(struct in6_rtmsg));
		if (err)
			return -EFAULT;

		rtmsg_to_fib6_config(net, &rtmsg, &cfg);

		rtnl_lock();
		switch (cmd) {
		case SIOCADDRT:
			err = ip6_route_add(&cfg);
			break;
		case SIOCDELRT:
			err = ip6_route_del(&cfg);
			break;
		default:
			err = -EINVAL;
		}
		rtnl_unlock();

		return err;
	}

	return -EINVAL;
}

/*
 *	Drop the packet on the floor
 */

static int ip6_pkt_drop(struct sk_buff *skb, u8 code, int ipstats_mib_noroutes)
{
	int type;
	struct dst_entry *dst = skb_dst(skb);
	switch (ipstats_mib_noroutes) {
	case IPSTATS_MIB_INNOROUTES:
		type = ipv6_addr_type(&ipv6_hdr(skb)->daddr);
		if (type == IPV6_ADDR_ANY) {
			IP6_INC_STATS(dev_net(dst->dev), ip6_dst_idev(dst),
				      IPSTATS_MIB_INADDRERRORS);
			break;
		}
		/* FALLTHROUGH */
	case IPSTATS_MIB_OUTNOROUTES:
		IP6_INC_STATS(dev_net(dst->dev), ip6_dst_idev(dst),
			      ipstats_mib_noroutes);
		break;
	}
	icmpv6_send(skb, ICMPV6_DEST_UNREACH, code, 0);
	kfree_skb(skb);
	return 0;
}

static int ip6_pkt_discard(struct sk_buff *skb)
{
	return ip6_pkt_drop(skb, ICMPV6_NOROUTE, IPSTATS_MIB_INNOROUTES);
}

static int ip6_pkt_discard_out(struct sk_buff *skb)
{
	skb->dev = skb_dst(skb)->dev;
	return ip6_pkt_drop(skb, ICMPV6_NOROUTE, IPSTATS_MIB_OUTNOROUTES);
}

#ifdef CONFIG_IPV6_MULTIPLE_TABLES

static int ip6_pkt_prohibit(struct sk_buff *skb)
{
	return ip6_pkt_drop(skb, ICMPV6_ADM_PROHIBITED, IPSTATS_MIB_INNOROUTES);
}

static int ip6_pkt_prohibit_out(struct sk_buff *skb)
{
	skb->dev = skb_dst(skb)->dev;
	return ip6_pkt_drop(skb, ICMPV6_ADM_PROHIBITED, IPSTATS_MIB_OUTNOROUTES);
}

#endif

/*
 *	Allocate a dst for local (unicast / anycast) address.
 */

struct rt6_info *addrconf_dst_alloc(struct inet6_dev *idev,
				    const struct in6_addr *addr,
				    int anycast)
{
	struct net *net = dev_net(idev->dev);
	struct rt6_info *rt = ip6_dst_alloc(&net->ipv6.ip6_dst_ops);
	struct neighbour *neigh;

	if (rt == NULL) {
		if (net_ratelimit())
			pr_warning("IPv6:  Maximum number of routes reached,"
				   " consider increasing route/max_size.\n");
		return ERR_PTR(-ENOMEM);
	}

	dev_hold(net->loopback_dev);
	in6_dev_hold(idev);

	rt->dst.flags = DST_HOST;
	rt->dst.input = ip6_input;
	rt->dst.output = ip6_output;
	rt->rt6i_dev = net->loopback_dev;
	rt->rt6i_idev = idev;
	dst_metric_set(&rt->dst, RTAX_HOPLIMIT, -1);
	rt->dst.obsolete = -1;

	rt->rt6i_flags = RTF_UP | RTF_NONEXTHOP;
	if (anycast)
		rt->rt6i_flags |= RTF_ANYCAST;
	else
		rt->rt6i_flags |= RTF_LOCAL;
	neigh = ndisc_get_neigh(rt->rt6i_dev, &rt->rt6i_gateway);
	if (IS_ERR(neigh)) {
		dst_free(&rt->dst);

		return ERR_CAST(neigh);
	}
	rt->rt6i_nexthop = neigh;

	ipv6_addr_copy(&rt->rt6i_dst.addr, addr);
	rt->rt6i_dst.plen = 128;
	rt->rt6i_table = fib6_get_table(net, RT6_TABLE_LOCAL);

	atomic_set(&rt->dst.__refcnt, 1);

	return rt;
}

struct arg_dev_net {
	struct net_device *dev;
	struct net *net;
};

static int fib6_ifdown(struct rt6_info *rt, void *arg)
{
	const struct arg_dev_net *adn = arg;
	const struct net_device *dev = adn->dev;

	if ((rt->rt6i_dev == dev || dev == NULL) &&
	    rt != adn->net->ipv6.ip6_null_entry) {
		RT6_TRACE("deleted by ifdown %p\n", rt);
		return -1;
	}
	return 0;
}

void rt6_ifdown(struct net *net, struct net_device *dev)
{
	struct arg_dev_net adn = {
		.dev = dev,
		.net = net,
	};

	fib6_clean_all(net, fib6_ifdown, 0, &adn);
	icmp6_clean_all(fib6_ifdown, &adn);
}

struct rt6_mtu_change_arg
{
	struct net_device *dev;
	unsigned mtu;
};

static int rt6_mtu_change_route(struct rt6_info *rt, void *p_arg)
{
	struct rt6_mtu_change_arg *arg = (struct rt6_mtu_change_arg *) p_arg;
	struct inet6_dev *idev;

	/* In IPv6 pmtu discovery is not optional,
	   so that RTAX_MTU lock cannot disable it.
	   We still use this lock to block changes
	   caused by addrconf/ndisc.
	*/

	idev = __in6_dev_get(arg->dev);
	if (idev == NULL)
		return 0;

	/* For administrative MTU increase, there is no way to discover
	   IPv6 PMTU increase, so PMTU increase should be updated here.
	   Since RFC 1981 doesn't include administrative MTU increase
	   update PMTU increase is a MUST. (i.e. jumbo frame)
	 */
	/*
	   If new MTU is less than route PMTU, this new MTU will be the
	   lowest MTU in the path, update the route PMTU to reflect PMTU
	   decreases; if new MTU is greater than route PMTU, and the
	   old MTU is the lowest MTU in the path, update the route PMTU
	   to reflect the increase. In this case if the other nodes' MTU
	   also have the lowest MTU, TOO BIG MESSAGE will be lead to
	   PMTU discouvery.
	 */
	if (rt->rt6i_dev == arg->dev &&
	    !dst_metric_locked(&rt->dst, RTAX_MTU) &&
	    (dst_mtu(&rt->dst) >= arg->mtu ||
	     (dst_mtu(&rt->dst) < arg->mtu &&
	      dst_mtu(&rt->dst) == idev->cnf.mtu6))) {
		dst_metric_set(&rt->dst, RTAX_MTU, arg->mtu);
	}
	return 0;
}

void rt6_mtu_change(struct net_device *dev, unsigned mtu)
{
	struct rt6_mtu_change_arg arg = {
		.dev = dev,
		.mtu = mtu,
	};

	fib6_clean_all(dev_net(dev), rt6_mtu_change_route, 0, &arg);
}

static const struct nla_policy rtm_ipv6_policy[RTA_MAX+1] = {
	[RTA_GATEWAY]           = { .len = sizeof(struct in6_addr) },
	[RTA_OIF]               = { .type = NLA_U32 },
	[RTA_IIF]		= { .type = NLA_U32 },
	[RTA_PRIORITY]          = { .type = NLA_U32 },
	[RTA_METRICS]           = { .type = NLA_NESTED },
};

static int rtm_to_fib6_config(struct sk_buff *skb, struct nlmsghdr *nlh,
			      struct fib6_config *cfg)
{
	struct rtmsg *rtm;
	struct nlattr *tb[RTA_MAX+1];
	int err;

	err = nlmsg_parse(nlh, sizeof(*rtm), tb, RTA_MAX, rtm_ipv6_policy);
	if (err < 0)
		goto errout;

	err = -EINVAL;
	rtm = nlmsg_data(nlh);
	memset(cfg, 0, sizeof(*cfg));

	cfg->fc_table = rtm->rtm_table;
	cfg->fc_dst_len = rtm->rtm_dst_len;
	cfg->fc_src_len = rtm->rtm_src_len;
	cfg->fc_flags = RTF_UP;
	cfg->fc_protocol = rtm->rtm_protocol;

	if (rtm->rtm_type == RTN_UNREACHABLE)
		cfg->fc_flags |= RTF_REJECT;

	if (rtm->rtm_type == RTN_LOCAL)
		cfg->fc_flags |= RTF_LOCAL;

	cfg->fc_nlinfo.pid = NETLINK_CB(skb).pid;
	cfg->fc_nlinfo.nlh = nlh;
	cfg->fc_nlinfo.nl_net = sock_net(skb->sk);

	if (tb[RTA_GATEWAY]) {
		nla_memcpy(&cfg->fc_gateway, tb[RTA_GATEWAY], 16);
		cfg->fc_flags |= RTF_GATEWAY;
	}

	if (tb[RTA_DST]) {
		int plen = (rtm->rtm_dst_len + 7) >> 3;

		if (nla_len(tb[RTA_DST]) < plen)
			goto errout;

		nla_memcpy(&cfg->fc_dst, tb[RTA_DST], plen);
	}

	if (tb[RTA_SRC]) {
		int plen = (rtm->rtm_src_len + 7) >> 3;

		if (nla_len(tb[RTA_SRC]) < plen)
			goto errout;

		nla_memcpy(&cfg->fc_src, tb[RTA_SRC], plen);
	}

	if (tb[RTA_OIF])
		cfg->fc_ifindex = nla_get_u32(tb[RTA_OIF]);

	if (tb[RTA_PRIORITY])
		cfg->fc_metric = nla_get_u32(tb[RTA_PRIORITY]);

	if (tb[RTA_METRICS]) {
		cfg->fc_mx = nla_data(tb[RTA_METRICS]);
		cfg->fc_mx_len = nla_len(tb[RTA_METRICS]);
	}

	if (tb[RTA_TABLE])
		cfg->fc_table = nla_get_u32(tb[RTA_TABLE]);

	err = 0;
errout:
	return err;
}

static int inet6_rtm_delroute(struct sk_buff *skb, struct nlmsghdr* nlh, void *arg)
{
	struct fib6_config cfg;
	int err;

	err = rtm_to_fib6_config(skb, nlh, &cfg);
	if (err < 0)
		return err;

	return ip6_route_del(&cfg);
}

static int inet6_rtm_newroute(struct sk_buff *skb, struct nlmsghdr* nlh, void *arg)
{
	struct fib6_config cfg;
	int err;

	err = rtm_to_fib6_config(skb, nlh, &cfg);
	if (err < 0)
		return err;

	return ip6_route_add(&cfg);
}

static inline size_t rt6_nlmsg_size(void)
{
	return NLMSG_ALIGN(sizeof(struct rtmsg))
	       + nla_total_size(16) /* RTA_SRC */
	       + nla_total_size(16) /* RTA_DST */
	       + nla_total_size(16) /* RTA_GATEWAY */
	       + nla_total_size(16) /* RTA_PREFSRC */
	       + nla_total_size(4) /* RTA_TABLE */
	       + nla_total_size(4) /* RTA_IIF */
	       + nla_total_size(4) /* RTA_OIF */
	       + nla_total_size(4) /* RTA_PRIORITY */
	       + RTAX_MAX * nla_total_size(4) /* RTA_METRICS */
	       + nla_total_size(sizeof(struct rta_cacheinfo));
}

static int rt6_fill_node(struct net *net,
			 struct sk_buff *skb, struct rt6_info *rt,
			 struct in6_addr *dst, struct in6_addr *src,
			 int iif, int type, u32 pid, u32 seq,
			 int prefix, int nowait, unsigned int flags)
{
	struct rtmsg *rtm;
	struct nlmsghdr *nlh;
	long expires;
	u32 table;

	if (prefix) {	/* user wants prefix routes only */
		if (!(rt->rt6i_flags & RTF_PREFIX_RT)) {
			/* success since this is not a prefix route */
			return 1;
		}
	}

	nlh = nlmsg_put(skb, pid, seq, type, sizeof(*rtm), flags);
	if (nlh == NULL)
		return -EMSGSIZE;

	rtm = nlmsg_data(nlh);
	rtm->rtm_family = AF_INET6;
	rtm->rtm_dst_len = rt->rt6i_dst.plen;
	rtm->rtm_src_len = rt->rt6i_src.plen;
	rtm->rtm_tos = 0;
	if (rt->rt6i_table)
		table = rt->rt6i_table->tb6_id;
	else
		table = RT6_TABLE_UNSPEC;
	rtm->rtm_table = table;
	NLA_PUT_U32(skb, RTA_TABLE, table);
	if (rt->rt6i_flags&RTF_REJECT)
		rtm->rtm_type = RTN_UNREACHABLE;
	else if (rt->rt6i_flags&RTF_LOCAL)
		rtm->rtm_type = RTN_LOCAL;
	else if (rt->rt6i_dev && (rt->rt6i_dev->flags&IFF_LOOPBACK))
		rtm->rtm_type = RTN_LOCAL;
	else
		rtm->rtm_type = RTN_UNICAST;
	rtm->rtm_flags = 0;
	rtm->rtm_scope = RT_SCOPE_UNIVERSE;
	rtm->rtm_protocol = rt->rt6i_protocol;
	if (rt->rt6i_flags&RTF_DYNAMIC)
		rtm->rtm_protocol = RTPROT_REDIRECT;
	else if (rt->rt6i_flags & RTF_ADDRCONF)
		rtm->rtm_protocol = RTPROT_KERNEL;
	else if (rt->rt6i_flags&RTF_DEFAULT)
		rtm->rtm_protocol = RTPROT_RA;

	if (rt->rt6i_flags&RTF_CACHE)
		rtm->rtm_flags |= RTM_F_CLONED;

	if (dst) {
		NLA_PUT(skb, RTA_DST, 16, dst);
		rtm->rtm_dst_len = 128;
	} else if (rtm->rtm_dst_len)
		NLA_PUT(skb, RTA_DST, 16, &rt->rt6i_dst.addr);
#ifdef CONFIG_IPV6_SUBTREES
	if (src) {
		NLA_PUT(skb, RTA_SRC, 16, src);
		rtm->rtm_src_len = 128;
	} else if (rtm->rtm_src_len)
		NLA_PUT(skb, RTA_SRC, 16, &rt->rt6i_src.addr);
#endif
	if (iif) {
#ifdef CONFIG_IPV6_MROUTE
		if (ipv6_addr_is_multicast(&rt->rt6i_dst.addr)) {
			int err = ip6mr_get_route(net, skb, rtm, nowait);
			if (err <= 0) {
				if (!nowait) {
					if (err == 0)
						return 0;
					goto nla_put_failure;
				} else {
					if (err == -EMSGSIZE)
						goto nla_put_failure;
				}
			}
		} else
#endif
			NLA_PUT_U32(skb, RTA_IIF, iif);
	} else if (dst) {
		struct inet6_dev *idev = ip6_dst_idev(&rt->dst);
		struct in6_addr saddr_buf;
		if (ipv6_dev_get_saddr(net, idev ? idev->dev : NULL,
				       dst, 0, &saddr_buf) == 0)
			NLA_PUT(skb, RTA_PREFSRC, 16, &saddr_buf);
	}

	if (rtnetlink_put_metrics(skb, dst_metrics_ptr(&rt->dst)) < 0)
		goto nla_put_failure;

	if (rt->dst.neighbour)
		NLA_PUT(skb, RTA_GATEWAY, 16, &rt->dst.neighbour->primary_key);

	if (rt->dst.dev)
		NLA_PUT_U32(skb, RTA_OIF, rt->rt6i_dev->ifindex);

	NLA_PUT_U32(skb, RTA_PRIORITY, rt->rt6i_metric);

	if (!(rt->rt6i_flags & RTF_EXPIRES))
		expires = 0;
	else if (rt->rt6i_expires - jiffies < INT_MAX)
		expires = rt->rt6i_expires - jiffies;
	else
		expires = INT_MAX;

	if (rtnl_put_cacheinfo(skb, &rt->dst, 0, 0, 0,
			       expires, rt->dst.error) < 0)
		goto nla_put_failure;

	return nlmsg_end(skb, nlh);

nla_put_failure:
	nlmsg_cancel(skb, nlh);
	return -EMSGSIZE;
}

int rt6_dump_route(struct rt6_info *rt, void *p_arg)
{
	struct rt6_rtnl_dump_arg *arg = (struct rt6_rtnl_dump_arg *) p_arg;
	int prefix;

	if (nlmsg_len(arg->cb->nlh) >= sizeof(struct rtmsg)) {
		struct rtmsg *rtm = nlmsg_data(arg->cb->nlh);
		prefix = (rtm->rtm_flags & RTM_F_PREFIX) != 0;
	} else
		prefix = 0;

	return rt6_fill_node(arg->net,
		     arg->skb, rt, NULL, NULL, 0, RTM_NEWROUTE,
		     NETLINK_CB(arg->cb->skb).pid, arg->cb->nlh->nlmsg_seq,
		     prefix, 0, NLM_F_MULTI);
}

static int inet6_rtm_getroute(struct sk_buff *in_skb, struct nlmsghdr* nlh, void *arg)
{
	struct net *net = sock_net(in_skb->sk);
	struct nlattr *tb[RTA_MAX+1];
	struct rt6_info *rt;
	struct sk_buff *skb;
	struct rtmsg *rtm;
	struct flowi6 fl6;
	int err, iif = 0;

	err = nlmsg_parse(nlh, sizeof(*rtm), tb, RTA_MAX, rtm_ipv6_policy);
	if (err < 0)
		goto errout;

	err = -EINVAL;
	memset(&fl6, 0, sizeof(fl6));

	if (tb[RTA_SRC]) {
		if (nla_len(tb[RTA_SRC]) < sizeof(struct in6_addr))
			goto errout;

		ipv6_addr_copy(&fl6.saddr, nla_data(tb[RTA_SRC]));
	}

	if (tb[RTA_DST]) {
		if (nla_len(tb[RTA_DST]) < sizeof(struct in6_addr))
			goto errout;

		ipv6_addr_copy(&fl6.daddr, nla_data(tb[RTA_DST]));
	}

	if (tb[RTA_IIF])
		iif = nla_get_u32(tb[RTA_IIF]);

	if (tb[RTA_OIF])
		fl6.flowi6_oif = nla_get_u32(tb[RTA_OIF]);

	if (iif) {
		struct net_device *dev;
		dev = __dev_get_by_index(net, iif);
		if (!dev) {
			err = -ENODEV;
			goto errout;
		}
	}

	skb = alloc_skb(NLMSG_GOODSIZE, GFP_KERNEL);
	if (skb == NULL) {
		err = -ENOBUFS;
		goto errout;
	}

	/* Reserve room for dummy headers, this skb can pass
	   through good chunk of routing engine.
	 */
	skb_reset_mac_header(skb);
	skb_reserve(skb, MAX_HEADER + sizeof(struct ipv6hdr));

	rt = (struct rt6_info*) ip6_route_output(net, NULL, &fl6);
	skb_dst_set(skb, &rt->dst);

	err = rt6_fill_node(net, skb, rt, &fl6.daddr, &fl6.saddr, iif,
			    RTM_NEWROUTE, NETLINK_CB(in_skb).pid,
			    nlh->nlmsg_seq, 0, 0, 0);
	if (err < 0) {
		kfree_skb(skb);
		goto errout;
	}

	err = rtnl_unicast(skb, net, NETLINK_CB(in_skb).pid);
errout:
	return err;
}

void inet6_rt_notify(int event, struct rt6_info *rt, struct nl_info *info)
{
	struct sk_buff *skb;
	struct net *net = info->nl_net;
	u32 seq;
	int err;

	err = -ENOBUFS;
	seq = info->nlh != NULL ? info->nlh->nlmsg_seq : 0;

	skb = nlmsg_new(rt6_nlmsg_size(), gfp_any());
	if (skb == NULL)
		goto errout;

	err = rt6_fill_node(net, skb, rt, NULL, NULL, 0,
				event, info->pid, seq, 0, 0, 0);
	if (err < 0) {
		/* -EMSGSIZE implies BUG in rt6_nlmsg_size() */
		WARN_ON(err == -EMSGSIZE);
		kfree_skb(skb);
		goto errout;
	}
	rtnl_notify(skb, net, info->pid, RTNLGRP_IPV6_ROUTE,
		    info->nlh, gfp_any());
	return;
errout:
	if (err < 0)
		rtnl_set_sk_err(net, RTNLGRP_IPV6_ROUTE, err);
}

static int ip6_route_dev_notify(struct notifier_block *this,
				unsigned long event, void *data)
{
	struct net_device *dev = (struct net_device *)data;
	struct net *net = dev_net(dev);

	if (event == NETDEV_REGISTER && (dev->flags & IFF_LOOPBACK)) {
		net->ipv6.ip6_null_entry->dst.dev = dev;
		net->ipv6.ip6_null_entry->rt6i_idev = in6_dev_get(dev);
#ifdef CONFIG_IPV6_MULTIPLE_TABLES
		net->ipv6.ip6_prohibit_entry->dst.dev = dev;
		net->ipv6.ip6_prohibit_entry->rt6i_idev = in6_dev_get(dev);
		net->ipv6.ip6_blk_hole_entry->dst.dev = dev;
		net->ipv6.ip6_blk_hole_entry->rt6i_idev = in6_dev_get(dev);
#endif
	}

	return NOTIFY_OK;
}

/*
 *	/proc
 */

#ifdef CONFIG_PROC_FS

struct rt6_proc_arg
{
	char *buffer;
	int offset;
	int length;
	int skip;
	int len;
};

static int rt6_info_route(struct rt6_info *rt, void *p_arg)
{
	struct seq_file *m = p_arg;

	seq_printf(m, "%pi6 %02x ", &rt->rt6i_dst.addr, rt->rt6i_dst.plen);

#ifdef CONFIG_IPV6_SUBTREES
	seq_printf(m, "%pi6 %02x ", &rt->rt6i_src.addr, rt->rt6i_src.plen);
#else
	seq_puts(m, "00000000000000000000000000000000 00 ");
#endif

	if (rt->rt6i_nexthop) {
		seq_printf(m, "%pi6", rt->rt6i_nexthop->primary_key);
	} else {
		seq_puts(m, "00000000000000000000000000000000");
	}
	seq_printf(m, " %08x %08x %08x %08x %8s\n",
		   rt->rt6i_metric, atomic_read(&rt->dst.__refcnt),
		   rt->dst.__use, rt->rt6i_flags,
		   rt->rt6i_dev ? rt->rt6i_dev->name : "");
	return 0;
}

static int ipv6_route_show(struct seq_file *m, void *v)
{
	struct net *net = (struct net *)m->private;
	fib6_clean_all(net, rt6_info_route, 0, m);
	return 0;
}

static int ipv6_route_open(struct inode *inode, struct file *file)
{
	return single_open_net(inode, file, ipv6_route_show);
}

static const struct file_operations ipv6_route_proc_fops = {
	.owner		= THIS_MODULE,
	.open		= ipv6_route_open,
	.read		= seq_read,
	.llseek		= seq_lseek,
	.release	= single_release_net,
};

static int rt6_stats_seq_show(struct seq_file *seq, void *v)
{
	struct net *net = (struct net *)seq->private;
	seq_printf(seq, "%04x %04x %04x %04x %04x %04x %04x\n",
		   net->ipv6.rt6_stats->fib_nodes,
		   net->ipv6.rt6_stats->fib_route_nodes,
		   net->ipv6.rt6_stats->fib_rt_alloc,
		   net->ipv6.rt6_stats->fib_rt_entries,
		   net->ipv6.rt6_stats->fib_rt_cache,
		   dst_entries_get_slow(&net->ipv6.ip6_dst_ops),
		   net->ipv6.rt6_stats->fib_discarded_routes);

	return 0;
}

static int rt6_stats_seq_open(struct inode *inode, struct file *file)
{
	return single_open_net(inode, file, rt6_stats_seq_show);
}

static const struct file_operations rt6_stats_seq_fops = {
	.owner	 = THIS_MODULE,
	.open	 = rt6_stats_seq_open,
	.read	 = seq_read,
	.llseek	 = seq_lseek,
	.release = single_release_net,
};
#endif	/* CONFIG_PROC_FS */

#ifdef CONFIG_SYSCTL

static
int ipv6_sysctl_rtcache_flush(ctl_table *ctl, int write,
			      void __user *buffer, size_t *lenp, loff_t *ppos)
{
	struct net *net;
	int delay;
	if (!write)
		return -EINVAL;

	net = (struct net *)ctl->extra1;
	delay = net->ipv6.sysctl.flush_delay;
	proc_dointvec(ctl, write, buffer, lenp, ppos);
	fib6_run_gc(delay <= 0 ? ~0UL : (unsigned long)delay, net);
	return 0;
}

ctl_table ipv6_route_table_template[] = {
	{
		.procname	=	"flush",
		.data		=	&init_net.ipv6.sysctl.flush_delay,
		.maxlen		=	sizeof(int),
		.mode		=	0200,
		.proc_handler	=	ipv6_sysctl_rtcache_flush
	},
	{
		.procname	=	"gc_thresh",
		.data		=	&ip6_dst_ops_template.gc_thresh,
		.maxlen		=	sizeof(int),
		.mode		=	0644,
		.proc_handler	=	proc_dointvec,
	},
	{
		.procname	=	"max_size",
		.data		=	&init_net.ipv6.sysctl.ip6_rt_max_size,
		.maxlen		=	sizeof(int),
		.mode		=	0644,
		.proc_handler	=	proc_dointvec,
	},
	{
		.procname	=	"gc_min_interval",
		.data		=	&init_net.ipv6.sysctl.ip6_rt_gc_min_interval,
		.maxlen		=	sizeof(int),
		.mode		=	0644,
		.proc_handler	=	proc_dointvec_jiffies,
	},
	{
		.procname	=	"gc_timeout",
		.data		=	&init_net.ipv6.sysctl.ip6_rt_gc_timeout,
		.maxlen		=	sizeof(int),
		.mode		=	0644,
		.proc_handler	=	proc_dointvec_jiffies,
	},
	{
		.procname	=	"gc_interval",
		.data		=	&init_net.ipv6.sysctl.ip6_rt_gc_interval,
		.maxlen		=	sizeof(int),
		.mode		=	0644,
		.proc_handler	=	proc_dointvec_jiffies,
	},
	{
		.procname	=	"gc_elasticity",
		.data		=	&init_net.ipv6.sysctl.ip6_rt_gc_elasticity,
		.maxlen		=	sizeof(int),
		.mode		=	0644,
		.proc_handler	=	proc_dointvec,
	},
	{
		.procname	=	"mtu_expires",
		.data		=	&init_net.ipv6.sysctl.ip6_rt_mtu_expires,
		.maxlen		=	sizeof(int),
		.mode		=	0644,
		.proc_handler	=	proc_dointvec_jiffies,
	},
	{
		.procname	=	"min_adv_mss",
		.data		=	&init_net.ipv6.sysctl.ip6_rt_min_advmss,
		.maxlen		=	sizeof(int),
		.mode		=	0644,
		.proc_handler	=	proc_dointvec,
	},
	{
		.procname	=	"gc_min_interval_ms",
		.data		=	&init_net.ipv6.sysctl.ip6_rt_gc_min_interval,
		.maxlen		=	sizeof(int),
		.mode		=	0644,
		.proc_handler	=	proc_dointvec_ms_jiffies,
	},
	{ }
};

struct ctl_table * __net_init ipv6_route_sysctl_init(struct net *net)
{
	struct ctl_table *table;

	table = kmemdup(ipv6_route_table_template,
			sizeof(ipv6_route_table_template),
			GFP_KERNEL);

	if (table) {
		table[0].data = &net->ipv6.sysctl.flush_delay;
		table[0].extra1 = net;
		table[1].data = &net->ipv6.ip6_dst_ops.gc_thresh;
		table[2].data = &net->ipv6.sysctl.ip6_rt_max_size;
		table[3].data = &net->ipv6.sysctl.ip6_rt_gc_min_interval;
		table[4].data = &net->ipv6.sysctl.ip6_rt_gc_timeout;
		table[5].data = &net->ipv6.sysctl.ip6_rt_gc_interval;
		table[6].data = &net->ipv6.sysctl.ip6_rt_gc_elasticity;
		table[7].data = &net->ipv6.sysctl.ip6_rt_mtu_expires;
		table[8].data = &net->ipv6.sysctl.ip6_rt_min_advmss;
		table[9].data = &net->ipv6.sysctl.ip6_rt_gc_min_interval;
	}

	return table;
}
#endif

static int __net_init ip6_route_net_init(struct net *net)
{
	int ret = -ENOMEM;

	memcpy(&net->ipv6.ip6_dst_ops, &ip6_dst_ops_template,
	       sizeof(net->ipv6.ip6_dst_ops));

	if (dst_entries_init(&net->ipv6.ip6_dst_ops) < 0)
		goto out_ip6_dst_ops;

	net->ipv6.ip6_null_entry = kmemdup(&ip6_null_entry_template,
					   sizeof(*net->ipv6.ip6_null_entry),
					   GFP_KERNEL);
	if (!net->ipv6.ip6_null_entry)
		goto out_ip6_dst_entries;
	net->ipv6.ip6_null_entry->dst.path =
		(struct dst_entry *)net->ipv6.ip6_null_entry;
	net->ipv6.ip6_null_entry->dst.ops = &net->ipv6.ip6_dst_ops;
	dst_init_metrics(&net->ipv6.ip6_null_entry->dst,
			 ip6_template_metrics, true);

#ifdef CONFIG_IPV6_MULTIPLE_TABLES
	net->ipv6.ip6_prohibit_entry = kmemdup(&ip6_prohibit_entry_template,
					       sizeof(*net->ipv6.ip6_prohibit_entry),
					       GFP_KERNEL);
	if (!net->ipv6.ip6_prohibit_entry)
		goto out_ip6_null_entry;
	net->ipv6.ip6_prohibit_entry->dst.path =
		(struct dst_entry *)net->ipv6.ip6_prohibit_entry;
	net->ipv6.ip6_prohibit_entry->dst.ops = &net->ipv6.ip6_dst_ops;
	dst_init_metrics(&net->ipv6.ip6_prohibit_entry->dst,
			 ip6_template_metrics, true);

	net->ipv6.ip6_blk_hole_entry = kmemdup(&ip6_blk_hole_entry_template,
					       sizeof(*net->ipv6.ip6_blk_hole_entry),
					       GFP_KERNEL);
	if (!net->ipv6.ip6_blk_hole_entry)
		goto out_ip6_prohibit_entry;
	net->ipv6.ip6_blk_hole_entry->dst.path =
		(struct dst_entry *)net->ipv6.ip6_blk_hole_entry;
	net->ipv6.ip6_blk_hole_entry->dst.ops = &net->ipv6.ip6_dst_ops;
	dst_init_metrics(&net->ipv6.ip6_blk_hole_entry->dst,
			 ip6_template_metrics, true);
#endif

	net->ipv6.sysctl.flush_delay = 0;
	net->ipv6.sysctl.ip6_rt_max_size = 4096;
	net->ipv6.sysctl.ip6_rt_gc_min_interval = HZ / 2;
	net->ipv6.sysctl.ip6_rt_gc_timeout = 60*HZ;
	net->ipv6.sysctl.ip6_rt_gc_interval = 30*HZ;
	net->ipv6.sysctl.ip6_rt_gc_elasticity = 9;
	net->ipv6.sysctl.ip6_rt_mtu_expires = 10*60*HZ;
	net->ipv6.sysctl.ip6_rt_min_advmss = IPV6_MIN_MTU - 20 - 40;

#ifdef CONFIG_PROC_FS
	proc_net_fops_create(net, "ipv6_route", 0, &ipv6_route_proc_fops);
	proc_net_fops_create(net, "rt6_stats", S_IRUGO, &rt6_stats_seq_fops);
#endif
	net->ipv6.ip6_rt_gc_expire = 30*HZ;

	ret = 0;
out:
	return ret;

#ifdef CONFIG_IPV6_MULTIPLE_TABLES
out_ip6_prohibit_entry:
	kfree(net->ipv6.ip6_prohibit_entry);
out_ip6_null_entry:
	kfree(net->ipv6.ip6_null_entry);
#endif
out_ip6_dst_entries:
	dst_entries_destroy(&net->ipv6.ip6_dst_ops);
out_ip6_dst_ops:
	goto out;
}

static void __net_exit ip6_route_net_exit(struct net *net)
{
#ifdef CONFIG_PROC_FS
	proc_net_remove(net, "ipv6_route");
	proc_net_remove(net, "rt6_stats");
#endif
	kfree(net->ipv6.ip6_null_entry);
#ifdef CONFIG_IPV6_MULTIPLE_TABLES
	kfree(net->ipv6.ip6_prohibit_entry);
	kfree(net->ipv6.ip6_blk_hole_entry);
#endif
	dst_entries_destroy(&net->ipv6.ip6_dst_ops);
}

static struct pernet_operations ip6_route_net_ops = {
	.init = ip6_route_net_init,
	.exit = ip6_route_net_exit,
};

static struct notifier_block ip6_route_dev_notifier = {
	.notifier_call = ip6_route_dev_notify,
	.priority = 0,
};

int __init ip6_route_init(void)
{
	int ret;

	ret = -ENOMEM;
	ip6_dst_ops_template.kmem_cachep =
		kmem_cache_create("ip6_dst_cache", sizeof(struct rt6_info), 0,
				  SLAB_HWCACHE_ALIGN, NULL);
	if (!ip6_dst_ops_template.kmem_cachep)
		goto out;

	ret = dst_entries_init(&ip6_dst_blackhole_ops);
	if (ret)
		goto out_kmem_cache;

	ret = register_pernet_subsys(&ip6_route_net_ops);
	if (ret)
		goto out_dst_entries;

	ip6_dst_blackhole_ops.kmem_cachep = ip6_dst_ops_template.kmem_cachep;

	/* Registering of the loopback is done before this portion of code,
	 * the loopback reference in rt6_info will not be taken, do it
	 * manually for init_net */
	init_net.ipv6.ip6_null_entry->dst.dev = init_net.loopback_dev;
	init_net.ipv6.ip6_null_entry->rt6i_idev = in6_dev_get(init_net.loopback_dev);
  #ifdef CONFIG_IPV6_MULTIPLE_TABLES
	init_net.ipv6.ip6_prohibit_entry->dst.dev = init_net.loopback_dev;
	init_net.ipv6.ip6_prohibit_entry->rt6i_idev = in6_dev_get(init_net.loopback_dev);
	init_net.ipv6.ip6_blk_hole_entry->dst.dev = init_net.loopback_dev;
	init_net.ipv6.ip6_blk_hole_entry->rt6i_idev = in6_dev_get(init_net.loopback_dev);
  #endif
	ret = fib6_init();
	if (ret)
		goto out_register_subsys;

	ret = xfrm6_init();
	if (ret)
		goto out_fib6_init;

	ret = fib6_rules_init();
	if (ret)
		goto xfrm6_init;

	ret = -ENOBUFS;
	if (__rtnl_register(PF_INET6, RTM_NEWROUTE, inet6_rtm_newroute, NULL) ||
	    __rtnl_register(PF_INET6, RTM_DELROUTE, inet6_rtm_delroute, NULL) ||
	    __rtnl_register(PF_INET6, RTM_GETROUTE, inet6_rtm_getroute, NULL))
		goto fib6_rules_init;

	ret = register_netdevice_notifier(&ip6_route_dev_notifier);
	if (ret)
		goto fib6_rules_init;

out:
	return ret;

fib6_rules_init:
	fib6_rules_cleanup();
xfrm6_init:
	xfrm6_fini();
out_fib6_init:
	fib6_gc_cleanup();
out_register_subsys:
	unregister_pernet_subsys(&ip6_route_net_ops);
out_dst_entries:
	dst_entries_destroy(&ip6_dst_blackhole_ops);
out_kmem_cache:
	kmem_cache_destroy(ip6_dst_ops_template.kmem_cachep);
	goto out;
}

void ip6_route_cleanup(void)
{
	unregister_netdevice_notifier(&ip6_route_dev_notifier);
	fib6_rules_cleanup();
	xfrm6_fini();
	fib6_gc_cleanup();
	unregister_pernet_subsys(&ip6_route_net_ops);
	dst_entries_destroy(&ip6_dst_blackhole_ops);
	kmem_cache_destroy(ip6_dst_ops_template.kmem_cachep);
}<|MERGE_RESOLUTION|>--- conflicted
+++ resolved
@@ -854,11 +854,7 @@
 	return ip6_pol_route(net, table, fl6->flowi6_oif, fl6, flags);
 }
 
-<<<<<<< HEAD
-struct dst_entry * ip6_route_output(struct net *net, struct sock *sk,
-=======
 struct dst_entry * ip6_route_output(struct net *net, const struct sock *sk,
->>>>>>> 8eca7a00
 				    struct flowi6 *fl6)
 {
 	int flags = 0;
