/*
 * INET		An implementation of the TCP/IP protocol suite for the LINUX
 *		operating system.  INET is implemented using the  BSD Socket
 *		interface as the means of communication with the user level.
 *
 *		PF_INET6 protocol dispatch tables.
 *
 * Authors:	Pedro Roque	<roque@di.fc.ul.pt>
 *
 *		This program is free software; you can redistribute it and/or
 *		modify it under the terms of the GNU General Public License
 *		as published by the Free Software Foundation; either version
 *		2 of the License, or (at your option) any later version.
 */

/*
 *      Changes:
 *
 *      Vince Laviano (vince@cs.stanford.edu)       16 May 2001
 *      - Removed unused variable 'inet6_protocol_base'
 *      - Modified inet6_del_protocol() to correctly maintain copy bit.
 */
#include <linux/module.h>
#include <linux/netdevice.h>
#include <linux/spinlock.h>
#include <net/protocol.h>

<<<<<<< HEAD
const struct inet6_protocol *inet6_protos[MAX_INET_PROTOS] __read_mostly;
=======
const struct inet6_protocol __rcu *inet6_protos[MAX_INET_PROTOS] __read_mostly;
>>>>>>> 81280572

int inet6_add_protocol(const struct inet6_protocol *prot, unsigned char protocol)
{
	int hash = protocol & (MAX_INET_PROTOS - 1);

<<<<<<< HEAD
	return !cmpxchg(&inet6_protos[hash], NULL, prot) ? 0 : -1;
=======
	return !cmpxchg((const struct inet6_protocol **)&inet6_protos[hash],
			NULL, prot) ? 0 : -1;
>>>>>>> 81280572
}
EXPORT_SYMBOL(inet6_add_protocol);

/*
 *	Remove a protocol from the hash tables.
 */

int inet6_del_protocol(const struct inet6_protocol *prot, unsigned char protocol)
{
	int ret, hash = protocol & (MAX_INET_PROTOS - 1);

<<<<<<< HEAD
	ret = (cmpxchg(&inet6_protos[hash], prot, NULL) == prot) ? 0 : -1;
=======
	ret = (cmpxchg((const struct inet6_protocol **)&inet6_protos[hash],
		       prot, NULL) == prot) ? 0 : -1;
>>>>>>> 81280572

	synchronize_net();

	return ret;
}
EXPORT_SYMBOL(inet6_del_protocol);<|MERGE_RESOLUTION|>--- conflicted
+++ resolved
@@ -25,22 +25,14 @@
 #include <linux/spinlock.h>
 #include <net/protocol.h>
 
-<<<<<<< HEAD
-const struct inet6_protocol *inet6_protos[MAX_INET_PROTOS] __read_mostly;
-=======
 const struct inet6_protocol __rcu *inet6_protos[MAX_INET_PROTOS] __read_mostly;
->>>>>>> 81280572
 
 int inet6_add_protocol(const struct inet6_protocol *prot, unsigned char protocol)
 {
 	int hash = protocol & (MAX_INET_PROTOS - 1);
 
-<<<<<<< HEAD
-	return !cmpxchg(&inet6_protos[hash], NULL, prot) ? 0 : -1;
-=======
 	return !cmpxchg((const struct inet6_protocol **)&inet6_protos[hash],
 			NULL, prot) ? 0 : -1;
->>>>>>> 81280572
 }
 EXPORT_SYMBOL(inet6_add_protocol);
 
@@ -52,12 +44,8 @@
 {
 	int ret, hash = protocol & (MAX_INET_PROTOS - 1);
 
-<<<<<<< HEAD
-	ret = (cmpxchg(&inet6_protos[hash], prot, NULL) == prot) ? 0 : -1;
-=======
 	ret = (cmpxchg((const struct inet6_protocol **)&inet6_protos[hash],
 		       prot, NULL) == prot) ? 0 : -1;
->>>>>>> 81280572
 
 	synchronize_net();
 
