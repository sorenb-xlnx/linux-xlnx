/*
 * The Virtio 9p transport driver
 *
 * This is a block based transport driver based on the lguest block driver
 * code.
 *
 *  Copyright (C) 2007, 2008 Eric Van Hensbergen, IBM Corporation
 *
 *  Based on virtio console driver
 *  Copyright (C) 2006, 2007 Rusty Russell, IBM Corporation
 *
 *  This program is free software; you can redistribute it and/or modify
 *  it under the terms of the GNU General Public License version 2
 *  as published by the Free Software Foundation.
 *
 *  This program is distributed in the hope that it will be useful,
 *  but WITHOUT ANY WARRANTY; without even the implied warranty of
 *  MERCHANTABILITY or FITNESS FOR A PARTICULAR PURPOSE.  See the
 *  GNU General Public License for more details.
 *
 *  You should have received a copy of the GNU General Public License
 *  along with this program; if not, write to:
 *  Free Software Foundation
 *  51 Franklin Street, Fifth Floor
 *  Boston, MA  02111-1301  USA
 *
 */

#include <linux/in.h>
#include <linux/module.h>
#include <linux/net.h>
#include <linux/ipv6.h>
#include <linux/errno.h>
#include <linux/kernel.h>
#include <linux/un.h>
#include <linux/uaccess.h>
#include <linux/inet.h>
#include <linux/idr.h>
#include <linux/file.h>
#include <linux/slab.h>
#include <net/9p/9p.h>
#include <linux/parser.h>
#include <net/9p/client.h>
#include <net/9p/transport.h>
#include <linux/scatterlist.h>
#include <linux/swap.h>
#include <linux/virtio.h>
#include <linux/virtio_9p.h>
#include "trans_common.h"

#define VIRTQUEUE_NUM	128

/* a single mutex to manage channel initialization and attachment */
static DEFINE_MUTEX(virtio_9p_lock);
static DECLARE_WAIT_QUEUE_HEAD(vp_wq);
static atomic_t vp_pinned = ATOMIC_INIT(0);

/**
 * struct virtio_chan - per-instance transport information
 * @initialized: whether the channel is initialized
 * @inuse: whether the channel is in use
 * @lock: protects multiple elements within this structure
 * @client: client instance
 * @vdev: virtio dev associated with this channel
 * @vq: virtio queue associated with this channel
 * @sg: scatter gather list which is used to pack a request (protected?)
 *
 * We keep all per-channel information in a structure.
 * This structure is allocated within the devices dev->mem space.
 * A pointer to the structure will get put in the transport private.
 *
 */

struct virtio_chan {
	bool inuse;

	spinlock_t lock;

	struct p9_client *client;
	struct virtio_device *vdev;
	struct virtqueue *vq;
	int ring_bufs_avail;
	wait_queue_head_t *vc_wq;
	/* This is global limit. Since we don't have a global structure,
	 * will be placing it in each channel.
	 */
	int p9_max_pages;
	/* Scatterlist: can be too big for stack. */
	struct scatterlist sg[VIRTQUEUE_NUM];

	int tag_len;
	/*
	 * tag name to identify a mount Non-null terminated
	 */
	char *tag;

	struct list_head chan_list;
};

static struct list_head virtio_chan_list;

/* How many bytes left in this page. */
static unsigned int rest_of_page(void *data)
{
	return PAGE_SIZE - ((unsigned long)data % PAGE_SIZE);
}

/**
 * p9_virtio_close - reclaim resources of a channel
 * @client: client instance
 *
 * This reclaims a channel by freeing its resources and
 * reseting its inuse flag.
 *
 */

static void p9_virtio_close(struct p9_client *client)
{
	struct virtio_chan *chan = client->trans;

	mutex_lock(&virtio_9p_lock);
	if (chan)
		chan->inuse = false;
	mutex_unlock(&virtio_9p_lock);
}

/**
 * req_done - callback which signals activity from the server
 * @vq: virtio queue activity was received on
 *
 * This notifies us that the server has triggered some activity
 * on the virtio channel - most likely a response to request we
 * sent.  Figure out which requests now have responses and wake up
 * those threads.
 *
 * Bugs: could do with some additional sanity checking, but appears to work.
 *
 */

static void req_done(struct virtqueue *vq)
{
	struct virtio_chan *chan = vq->vdev->priv;
	struct p9_fcall *rc;
	unsigned int len;
	struct p9_req_t *req;
	unsigned long flags;

	P9_DPRINTK(P9_DEBUG_TRANS, ": request done\n");

	while (1) {
		spin_lock_irqsave(&chan->lock, flags);
		rc = virtqueue_get_buf(chan->vq, &len);

<<<<<<< HEAD
		if (rc != NULL) {
			if (!chan->ring_bufs_avail) {
				chan->ring_bufs_avail = 1;
				wake_up(chan->vc_wq);
			}
			spin_unlock_irqrestore(&chan->lock, flags);
			P9_DPRINTK(P9_DEBUG_TRANS, ": rc %p\n", rc);
			P9_DPRINTK(P9_DEBUG_TRANS, ": lookup tag %d\n",
					rc->tag);
			req = p9_tag_lookup(chan->client, rc->tag);
			req->status = REQ_STATUS_RCVD;
			if (req->tc->private) {
				struct trans_rpage_info *rp = req->tc->private;
				/*Release pages */
				p9_release_req_pages(rp);
				if (rp->rp_alloc)
					kfree(rp);
				req->tc->private = NULL;
			}
			p9_client_cb(chan->client, req);
		} else {
=======
		if (rc == NULL) {
>>>>>>> 8eca7a00
			spin_unlock_irqrestore(&chan->lock, flags);
			break;
		}

		chan->ring_bufs_avail = 1;
		spin_unlock_irqrestore(&chan->lock, flags);
		/* Wakeup if anyone waiting for VirtIO ring space. */
		wake_up(chan->vc_wq);
		P9_DPRINTK(P9_DEBUG_TRANS, ": rc %p\n", rc);
		P9_DPRINTK(P9_DEBUG_TRANS, ": lookup tag %d\n", rc->tag);
		req = p9_tag_lookup(chan->client, rc->tag);
		if (req->tc->private) {
			struct trans_rpage_info *rp = req->tc->private;
			int p = rp->rp_nr_pages;
			/*Release pages */
			p9_release_req_pages(rp);
			atomic_sub(p, &vp_pinned);
			wake_up(&vp_wq);
			if (rp->rp_alloc)
				kfree(rp);
			req->tc->private = NULL;
		}
		req->status = REQ_STATUS_RCVD;
		p9_client_cb(chan->client, req);
	}
}

/**
 * pack_sg_list - pack a scatter gather list from a linear buffer
 * @sg: scatter/gather list to pack into
 * @start: which segment of the sg_list to start at
 * @limit: maximum segment to pack data to
 * @data: data to pack into scatter/gather list
 * @count: amount of data to pack into the scatter/gather list
 *
 * sg_lists have multiple segments of various sizes.  This will pack
 * arbitrary data into an existing scatter gather list, segmenting the
 * data as necessary within constraints.
 *
 */

static int
pack_sg_list(struct scatterlist *sg, int start, int limit, char *data,
								int count)
{
	int s;
	int index = start;

	while (count) {
		s = rest_of_page(data);
		if (s > count)
			s = count;
		sg_set_buf(&sg[index++], data, s);
		count -= s;
		data += s;
		BUG_ON(index > limit);
	}

	return index-start;
}

/* We don't currently allow canceling of virtio requests */
static int p9_virtio_cancel(struct p9_client *client, struct p9_req_t *req)
{
	return 1;
}

/**
 * pack_sg_list_p - Just like pack_sg_list. Instead of taking a buffer,
 * this takes a list of pages.
 * @sg: scatter/gather list to pack into
 * @start: which segment of the sg_list to start at
 * @pdata_off: Offset into the first page
 * @**pdata: a list of pages to add into sg.
 * @count: amount of data to pack into the scatter/gather list
 */
static int
pack_sg_list_p(struct scatterlist *sg, int start, int limit, size_t pdata_off,
		struct page **pdata, int count)
{
	int s;
	int i = 0;
	int index = start;

	if (pdata_off) {
		s = min((int)(PAGE_SIZE - pdata_off), count);
		sg_set_page(&sg[index++], pdata[i++], s, pdata_off);
		count -= s;
	}

	while (count) {
		BUG_ON(index > limit);
		s = min((int)PAGE_SIZE, count);
		sg_set_page(&sg[index++], pdata[i++], s, 0);
		count -= s;
	}
	return index-start;
}

/**
 * p9_virtio_request - issue a request
 * @client: client instance issuing the request
 * @req: request to be issued
 *
 */

static int
p9_virtio_request(struct p9_client *client, struct p9_req_t *req)
{
	int in, out, inp, outp;
	struct virtio_chan *chan = client->trans;
	char *rdata = (char *)req->rc+sizeof(struct p9_fcall);
	unsigned long flags;
	size_t pdata_off = 0;
	struct trans_rpage_info *rpinfo = NULL;
	int err, pdata_len = 0;

	P9_DPRINTK(P9_DEBUG_TRANS, "9p debug: virtio request\n");

	req->status = REQ_STATUS_SENT;

	if (req->tc->pbuf_size && (req->tc->pubuf && P9_IS_USER_CONTEXT)) {
		int nr_pages = p9_nr_pages(req);
		int rpinfo_size = sizeof(struct trans_rpage_info) +
			sizeof(struct page *) * nr_pages;

<<<<<<< HEAD
=======
		if (atomic_read(&vp_pinned) >= chan->p9_max_pages) {
			err = wait_event_interruptible(vp_wq,
				atomic_read(&vp_pinned) < chan->p9_max_pages);
			if (err  == -ERESTARTSYS)
				return err;
			P9_DPRINTK(P9_DEBUG_TRANS, "9p: May gup pages now.\n");
		}

>>>>>>> 8eca7a00
		if (rpinfo_size <= (req->tc->capacity - req->tc->size)) {
			/* We can use sdata */
			req->tc->private = req->tc->sdata + req->tc->size;
			rpinfo = (struct trans_rpage_info *)req->tc->private;
			rpinfo->rp_alloc = 0;
		} else {
			req->tc->private = kmalloc(rpinfo_size, GFP_NOFS);
			if (!req->tc->private) {
				P9_DPRINTK(P9_DEBUG_TRANS, "9p debug: "
					"private kmalloc returned NULL");
				return -ENOMEM;
			}
			rpinfo = (struct trans_rpage_info *)req->tc->private;
			rpinfo->rp_alloc = 1;
		}

		err = p9_payload_gup(req, &pdata_off, &pdata_len, nr_pages,
				req->tc->id == P9_TREAD ? 1 : 0);
		if (err < 0) {
			if (rpinfo->rp_alloc)
				kfree(rpinfo);
			return err;
<<<<<<< HEAD
		}
	}

=======
		} else {
			atomic_add(rpinfo->rp_nr_pages, &vp_pinned);
		}
	}

req_retry_pinned:
>>>>>>> 8eca7a00
	spin_lock_irqsave(&chan->lock, flags);

	/* Handle out VirtIO ring buffers */
	out = pack_sg_list(chan->sg, 0, VIRTQUEUE_NUM, req->tc->sdata,
			req->tc->size);

	if (req->tc->pbuf_size && (req->tc->id == P9_TWRITE)) {
		/* We have additional write payload buffer to take care */
		if (req->tc->pubuf && P9_IS_USER_CONTEXT) {
			outp = pack_sg_list_p(chan->sg, out, VIRTQUEUE_NUM,
					pdata_off, rpinfo->rp_data, pdata_len);
		} else {
			char *pbuf = req->tc->pubuf ? req->tc->pubuf :
								req->tc->pkbuf;
			outp = pack_sg_list(chan->sg, out, VIRTQUEUE_NUM, pbuf,
					req->tc->pbuf_size);
		}
		out += outp;
	}

	/* Handle in VirtIO ring buffers */
	if (req->tc->pbuf_size &&
		((req->tc->id == P9_TREAD) || (req->tc->id == P9_TREADDIR))) {
		/*
		 * Take care of additional Read payload.
		 * 11 is the read/write header = PDU Header(7) + IO Size (4).
		 * Arrange in such a way that server places header in the
		 * alloced memory and payload onto the user buffer.
		 */
		inp = pack_sg_list(chan->sg, out, VIRTQUEUE_NUM, rdata, 11);
		/*
		 * Running executables in the filesystem may result in
		 * a read request with kernel buffer as opposed to user buffer.
		 */
		if (req->tc->pubuf && P9_IS_USER_CONTEXT) {
			in = pack_sg_list_p(chan->sg, out+inp, VIRTQUEUE_NUM,
					pdata_off, rpinfo->rp_data, pdata_len);
		} else {
			char *pbuf = req->tc->pubuf ? req->tc->pubuf :
								req->tc->pkbuf;
			in = pack_sg_list(chan->sg, out+inp, VIRTQUEUE_NUM,
					pbuf, req->tc->pbuf_size);
		}
		in += inp;
	} else {
		in = pack_sg_list(chan->sg, out, VIRTQUEUE_NUM, rdata,
				client->msize);
	}

	err = virtqueue_add_buf(chan->vq, chan->sg, out, in, req->tc);
	if (err < 0) {
		if (err == -ENOSPC) {
			chan->ring_bufs_avail = 0;
			spin_unlock_irqrestore(&chan->lock, flags);
			err = wait_event_interruptible(*chan->vc_wq,
							chan->ring_bufs_avail);
			if (err  == -ERESTARTSYS)
				return err;

			P9_DPRINTK(P9_DEBUG_TRANS, "9p:Retry virtio request\n");
			goto req_retry_pinned;
		} else {
			spin_unlock_irqrestore(&chan->lock, flags);
			P9_DPRINTK(P9_DEBUG_TRANS,
					"9p debug: "
					"virtio rpc add_buf returned failure");
			if (rpinfo && rpinfo->rp_alloc)
				kfree(rpinfo);
			return -EIO;
		}
	}

	virtqueue_kick(chan->vq);
	spin_unlock_irqrestore(&chan->lock, flags);

	P9_DPRINTK(P9_DEBUG_TRANS, "9p debug: virtio request kicked\n");
	return 0;
}

static ssize_t p9_mount_tag_show(struct device *dev,
				struct device_attribute *attr, char *buf)
{
	struct virtio_chan *chan;
	struct virtio_device *vdev;

	vdev = dev_to_virtio(dev);
	chan = vdev->priv;

	return snprintf(buf, chan->tag_len + 1, "%s", chan->tag);
}

static DEVICE_ATTR(mount_tag, 0444, p9_mount_tag_show, NULL);

/**
 * p9_virtio_probe - probe for existence of 9P virtio channels
 * @vdev: virtio device to probe
 *
 * This probes for existing virtio channels.
 *
 */

static int p9_virtio_probe(struct virtio_device *vdev)
{
	__u16 tag_len;
	char *tag;
	int err;
	struct virtio_chan *chan;

	chan = kmalloc(sizeof(struct virtio_chan), GFP_KERNEL);
	if (!chan) {
		printk(KERN_ERR "9p: Failed to allocate virtio 9P channel\n");
		err = -ENOMEM;
		goto fail;
	}

	chan->vdev = vdev;

	/* We expect one virtqueue, for requests. */
	chan->vq = virtio_find_single_vq(vdev, req_done, "requests");
	if (IS_ERR(chan->vq)) {
		err = PTR_ERR(chan->vq);
		goto out_free_vq;
	}
	chan->vq->vdev->priv = chan;
	spin_lock_init(&chan->lock);

	sg_init_table(chan->sg, VIRTQUEUE_NUM);

	chan->inuse = false;
	if (virtio_has_feature(vdev, VIRTIO_9P_MOUNT_TAG)) {
		vdev->config->get(vdev,
				offsetof(struct virtio_9p_config, tag_len),
				&tag_len, sizeof(tag_len));
	} else {
		err = -EINVAL;
		goto out_free_vq;
	}
	tag = kmalloc(tag_len, GFP_KERNEL);
	if (!tag) {
		err = -ENOMEM;
		goto out_free_vq;
	}
	vdev->config->get(vdev, offsetof(struct virtio_9p_config, tag),
			tag, tag_len);
	chan->tag = tag;
	chan->tag_len = tag_len;
	err = sysfs_create_file(&(vdev->dev.kobj), &dev_attr_mount_tag.attr);
	if (err) {
		goto out_free_tag;
	}
	chan->vc_wq = kmalloc(sizeof(wait_queue_head_t), GFP_KERNEL);
	if (!chan->vc_wq) {
		err = -ENOMEM;
		goto out_free_tag;
	}
	init_waitqueue_head(chan->vc_wq);
	chan->ring_bufs_avail = 1;
	/* Ceiling limit to avoid denial of service attacks */
	chan->p9_max_pages = nr_free_buffer_pages()/4;

	mutex_lock(&virtio_9p_lock);
	list_add_tail(&chan->chan_list, &virtio_chan_list);
	mutex_unlock(&virtio_9p_lock);
	return 0;

out_free_tag:
	kfree(tag);
out_free_vq:
	vdev->config->del_vqs(vdev);
	kfree(chan);
fail:
	return err;
}


/**
 * p9_virtio_create - allocate a new virtio channel
 * @client: client instance invoking this transport
 * @devname: string identifying the channel to connect to (unused)
 * @args: args passed from sys_mount() for per-transport options (unused)
 *
 * This sets up a transport channel for 9p communication.  Right now
 * we only match the first available channel, but eventually we couldlook up
 * alternate channels by matching devname versus a virtio_config entry.
 * We use a simple reference count mechanism to ensure that only a single
 * mount has a channel open at a time.
 *
 */

static int
p9_virtio_create(struct p9_client *client, const char *devname, char *args)
{
	struct virtio_chan *chan;
	int ret = -ENOENT;
	int found = 0;

	mutex_lock(&virtio_9p_lock);
	list_for_each_entry(chan, &virtio_chan_list, chan_list) {
		if (!strncmp(devname, chan->tag, chan->tag_len) &&
		    strlen(devname) == chan->tag_len) {
			if (!chan->inuse) {
				chan->inuse = true;
				found = 1;
				break;
			}
			ret = -EBUSY;
		}
	}
	mutex_unlock(&virtio_9p_lock);

	if (!found) {
		printk(KERN_ERR "9p: no channels available\n");
		return ret;
	}

	client->trans = (void *)chan;
	client->status = Connected;
	chan->client = client;

	return 0;
}

/**
 * p9_virtio_remove - clean up resources associated with a virtio device
 * @vdev: virtio device to remove
 *
 */

static void p9_virtio_remove(struct virtio_device *vdev)
{
	struct virtio_chan *chan = vdev->priv;

	BUG_ON(chan->inuse);
	vdev->config->del_vqs(vdev);

	mutex_lock(&virtio_9p_lock);
	list_del(&chan->chan_list);
	mutex_unlock(&virtio_9p_lock);
	sysfs_remove_file(&(vdev->dev.kobj), &dev_attr_mount_tag.attr);
	kfree(chan->tag);
	kfree(chan->vc_wq);
	kfree(chan);

}

static struct virtio_device_id id_table[] = {
	{ VIRTIO_ID_9P, VIRTIO_DEV_ANY_ID },
	{ 0 },
};

static unsigned int features[] = {
	VIRTIO_9P_MOUNT_TAG,
};

/* The standard "struct lguest_driver": */
static struct virtio_driver p9_virtio_drv = {
	.feature_table  = features,
	.feature_table_size = ARRAY_SIZE(features),
	.driver.name    = KBUILD_MODNAME,
	.driver.owner	= THIS_MODULE,
	.id_table	= id_table,
	.probe		= p9_virtio_probe,
	.remove		= p9_virtio_remove,
};

static struct p9_trans_module p9_virtio_trans = {
	.name = "virtio",
	.create = p9_virtio_create,
	.close = p9_virtio_close,
	.request = p9_virtio_request,
	.cancel = p9_virtio_cancel,
	.maxsize = PAGE_SIZE*16,
	.pref = P9_TRANS_PREF_PAYLOAD_SEP,
	.def = 0,
	.owner = THIS_MODULE,
};

/* The standard init function */
static int __init p9_virtio_init(void)
{
	INIT_LIST_HEAD(&virtio_chan_list);

	v9fs_register_trans(&p9_virtio_trans);
	return register_virtio_driver(&p9_virtio_drv);
}

static void __exit p9_virtio_cleanup(void)
{
	unregister_virtio_driver(&p9_virtio_drv);
	v9fs_unregister_trans(&p9_virtio_trans);
}

module_init(p9_virtio_init);
module_exit(p9_virtio_cleanup);

MODULE_DEVICE_TABLE(virtio, id_table);
MODULE_AUTHOR("Eric Van Hensbergen <ericvh@gmail.com>");
MODULE_DESCRIPTION("Virtio 9p Transport");
MODULE_LICENSE("GPL");<|MERGE_RESOLUTION|>--- conflicted
+++ resolved
@@ -151,31 +151,7 @@
 		spin_lock_irqsave(&chan->lock, flags);
 		rc = virtqueue_get_buf(chan->vq, &len);
 
-<<<<<<< HEAD
-		if (rc != NULL) {
-			if (!chan->ring_bufs_avail) {
-				chan->ring_bufs_avail = 1;
-				wake_up(chan->vc_wq);
-			}
-			spin_unlock_irqrestore(&chan->lock, flags);
-			P9_DPRINTK(P9_DEBUG_TRANS, ": rc %p\n", rc);
-			P9_DPRINTK(P9_DEBUG_TRANS, ": lookup tag %d\n",
-					rc->tag);
-			req = p9_tag_lookup(chan->client, rc->tag);
-			req->status = REQ_STATUS_RCVD;
-			if (req->tc->private) {
-				struct trans_rpage_info *rp = req->tc->private;
-				/*Release pages */
-				p9_release_req_pages(rp);
-				if (rp->rp_alloc)
-					kfree(rp);
-				req->tc->private = NULL;
-			}
-			p9_client_cb(chan->client, req);
-		} else {
-=======
 		if (rc == NULL) {
->>>>>>> 8eca7a00
 			spin_unlock_irqrestore(&chan->lock, flags);
 			break;
 		}
@@ -302,8 +278,6 @@
 		int rpinfo_size = sizeof(struct trans_rpage_info) +
 			sizeof(struct page *) * nr_pages;
 
-<<<<<<< HEAD
-=======
 		if (atomic_read(&vp_pinned) >= chan->p9_max_pages) {
 			err = wait_event_interruptible(vp_wq,
 				atomic_read(&vp_pinned) < chan->p9_max_pages);
@@ -312,7 +286,6 @@
 			P9_DPRINTK(P9_DEBUG_TRANS, "9p: May gup pages now.\n");
 		}
 
->>>>>>> 8eca7a00
 		if (rpinfo_size <= (req->tc->capacity - req->tc->size)) {
 			/* We can use sdata */
 			req->tc->private = req->tc->sdata + req->tc->size;
@@ -335,18 +308,12 @@
 			if (rpinfo->rp_alloc)
 				kfree(rpinfo);
 			return err;
-<<<<<<< HEAD
-		}
-	}
-
-=======
 		} else {
 			atomic_add(rpinfo->rp_nr_pages, &vp_pinned);
 		}
 	}
 
 req_retry_pinned:
->>>>>>> 8eca7a00
 	spin_lock_irqsave(&chan->lock, flags);
 
 	/* Handle out VirtIO ring buffers */
