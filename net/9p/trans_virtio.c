--- conflicted
+++ resolved
@@ -106,13 +106,7 @@
 
 	spin_lock(&virtio_9p_lock);
 	chan->inuse = false;
-<<<<<<< HEAD
-	mutex_unlock(&virtio_9p_lock);
-=======
 	spin_unlock(&virtio_9p_lock);
-
-	kfree(trans);
->>>>>>> 9ac2f049
 }
 
 /**
