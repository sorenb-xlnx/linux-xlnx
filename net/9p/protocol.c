--- conflicted
+++ resolved
@@ -406,12 +406,7 @@
 				const char *sptr = va_arg(ap, const char *);
 				int16_t len = 0;
 				if (sptr)
-<<<<<<< HEAD
-					len = min_t(int16_t, strlen(sptr),
-								USHRT_MAX);
-=======
 					len = min_t(int16_t, strlen(sptr), USHRT_MAX);
->>>>>>> 4e3dbdb1
 
 				errcode = p9pdu_writef(pdu, proto_version,
 								"w", len);
