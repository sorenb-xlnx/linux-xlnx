/*
 * NET4:	Implementation of BSD Unix domain sockets.
 *
 * Authors:	Alan Cox, <alan.cox@linux.org>
 *
 *		This program is free software; you can redistribute it and/or
 *		modify it under the terms of the GNU General Public License
 *		as published by the Free Software Foundation; either version
 *		2 of the License, or (at your option) any later version.
 *
 * Fixes:
 *		Linus Torvalds	:	Assorted bug cures.
 *		Niibe Yutaka	:	async I/O support.
 *		Carsten Paeth	:	PF_UNIX check, address fixes.
 *		Alan Cox	:	Limit size of allocated blocks.
 *		Alan Cox	:	Fixed the stupid socketpair bug.
 *		Alan Cox	:	BSD compatibility fine tuning.
 *		Alan Cox	:	Fixed a bug in connect when interrupted.
 *		Alan Cox	:	Sorted out a proper draft version of
 *					file descriptor passing hacked up from
 *					Mike Shaver's work.
 *		Marty Leisner	:	Fixes to fd passing
 *		Nick Nevin	:	recvmsg bugfix.
 *		Alan Cox	:	Started proper garbage collector
 *		Heiko EiBfeldt	:	Missing verify_area check
 *		Alan Cox	:	Started POSIXisms
 *		Andreas Schwab	:	Replace inode by dentry for proper
 *					reference counting
 *		Kirk Petersen	:	Made this a module
 *	    Christoph Rohland	:	Elegant non-blocking accept/connect algorithm.
 *					Lots of bug fixes.
 *	     Alexey Kuznetosv	:	Repaired (I hope) bugs introduces
 *					by above two patches.
 *	     Andrea Arcangeli	:	If possible we block in connect(2)
 *					if the max backlog of the listen socket
 *					is been reached. This won't break
 *					old apps and it will avoid huge amount
 *					of socks hashed (this for unix_gc()
 *					performances reasons).
 *					Security fix that limits the max
 *					number of socks to 2*max_files and
 *					the number of skb queueable in the
 *					dgram receiver.
 *		Artur Skawina   :	Hash function optimizations
 *	     Alexey Kuznetsov   :	Full scale SMP. Lot of bugs are introduced 8)
 *	      Malcolm Beattie   :	Set peercred for socketpair
 *	     Michal Ostrowski   :       Module initialization cleanup.
 *	     Arnaldo C. Melo	:	Remove MOD_{INC,DEC}_USE_COUNT,
 *	     				the core infrastructure is doing that
 *	     				for all net proto families now (2.5.69+)
 *
 *
 * Known differences from reference BSD that was tested:
 *
 *	[TO FIX]
 *	ECONNREFUSED is not returned from one end of a connected() socket to the
 *		other the moment one end closes.
 *	fstat() doesn't return st_dev=0, and give the blksize as high water mark
 *		and a fake inode identifier (nor the BSD first socket fstat twice bug).
 *	[NOT TO FIX]
 *	accept() returns a path name even if the connecting socket has closed
 *		in the meantime (BSD loses the path and gives up).
 *	accept() returns 0 length path for an unbound connector. BSD returns 16
 *		and a null first byte in the path (but not for gethost/peername - BSD bug ??)
 *	socketpair(...SOCK_RAW..) doesn't panic the kernel.
 *	BSD af_unix apparently has connect forgetting to block properly.
 *		(need to check this with the POSIX spec in detail)
 *
 * Differences from 2.0.0-11-... (ANK)
 *	Bug fixes and improvements.
 *		- client shutdown killed server socket.
 *		- removed all useless cli/sti pairs.
 *
 *	Semantic changes/extensions.
 *		- generic control message passing.
 *		- SCM_CREDENTIALS control message.
 *		- "Abstract" (not FS based) socket bindings.
 *		  Abstract names are sequences of bytes (not zero terminated)
 *		  started by 0, so that this name space does not intersect
 *		  with BSD names.
 */

#include <linux/module.h>
#include <linux/kernel.h>
#include <linux/signal.h>
#include <linux/sched.h>
#include <linux/errno.h>
#include <linux/string.h>
#include <linux/stat.h>
#include <linux/dcache.h>
#include <linux/namei.h>
#include <linux/socket.h>
#include <linux/un.h>
#include <linux/fcntl.h>
#include <linux/termios.h>
#include <linux/sockios.h>
#include <linux/net.h>
#include <linux/in.h>
#include <linux/fs.h>
#include <linux/slab.h>
#include <asm/uaccess.h>
#include <linux/skbuff.h>
#include <linux/netdevice.h>
#include <net/net_namespace.h>
#include <net/sock.h>
#include <net/tcp_states.h>
#include <net/af_unix.h>
#include <linux/proc_fs.h>
#include <linux/seq_file.h>
#include <net/scm.h>
#include <linux/init.h>
#include <linux/poll.h>
#include <linux/rtnetlink.h>
#include <linux/mount.h>
#include <net/checksum.h>
#include <linux/security.h>

static struct hlist_head unix_socket_table[UNIX_HASH_SIZE + 1];
static DEFINE_SPINLOCK(unix_table_lock);
static atomic_t unix_nr_socks = ATOMIC_INIT(0);

#define unix_sockets_unbound	(&unix_socket_table[UNIX_HASH_SIZE])

#define UNIX_ABSTRACT(sk)	(unix_sk(sk)->addr->hash != UNIX_HASH_SIZE)

#ifdef CONFIG_SECURITY_NETWORK
static void unix_get_secdata(struct scm_cookie *scm, struct sk_buff *skb)
{
	memcpy(UNIXSID(skb), &scm->secid, sizeof(u32));
}

static inline void unix_set_secdata(struct scm_cookie *scm, struct sk_buff *skb)
{
	scm->secid = *UNIXSID(skb);
}
#else
static inline void unix_get_secdata(struct scm_cookie *scm, struct sk_buff *skb)
{ }

static inline void unix_set_secdata(struct scm_cookie *scm, struct sk_buff *skb)
{ }
#endif /* CONFIG_SECURITY_NETWORK */

/*
 *  SMP locking strategy:
 *    hash table is protected with spinlock unix_table_lock
 *    each socket state is protected by separate rwlock.
 */

static inline unsigned unix_hash_fold(__wsum n)
{
	unsigned hash = (__force unsigned)n;
	hash ^= hash>>16;
	hash ^= hash>>8;
	return hash&(UNIX_HASH_SIZE-1);
}

#define unix_peer(sk) (unix_sk(sk)->peer)

static inline int unix_our_peer(struct sock *sk, struct sock *osk)
{
	return unix_peer(osk) == sk;
}

static inline int unix_may_send(struct sock *sk, struct sock *osk)
{
	return (unix_peer(osk) == NULL || unix_our_peer(sk, osk));
}

static inline int unix_recvq_full(struct sock const *sk)
{
	return skb_queue_len(&sk->sk_receive_queue) > sk->sk_max_ack_backlog;
}

static struct sock *unix_peer_get(struct sock *s)
{
	struct sock *peer;

	unix_state_lock(s);
	peer = unix_peer(s);
	if (peer)
		sock_hold(peer);
	unix_state_unlock(s);
	return peer;
}

static inline void unix_release_addr(struct unix_address *addr)
{
	if (atomic_dec_and_test(&addr->refcnt))
		kfree(addr);
}

/*
 *	Check unix socket name:
 *		- should be not zero length.
 *	        - if started by not zero, should be NULL terminated (FS object)
 *		- if started by zero, it is abstract name.
 */

static int unix_mkname(struct sockaddr_un * sunaddr, int len, unsigned *hashp)
{
	if (len <= sizeof(short) || len > sizeof(*sunaddr))
		return -EINVAL;
	if (!sunaddr || sunaddr->sun_family != AF_UNIX)
		return -EINVAL;
	if (sunaddr->sun_path[0]) {
		/*
		 * This may look like an off by one error but it is a bit more
		 * subtle. 108 is the longest valid AF_UNIX path for a binding.
		 * sun_path[108] doesnt as such exist.  However in kernel space
		 * we are guaranteed that it is a valid memory location in our
		 * kernel address buffer.
		 */
		((char *)sunaddr)[len]=0;
		len = strlen(sunaddr->sun_path)+1+sizeof(short);
		return len;
	}

	*hashp = unix_hash_fold(csum_partial((char*)sunaddr, len, 0));
	return len;
}

static void __unix_remove_socket(struct sock *sk)
{
	sk_del_node_init(sk);
}

static void __unix_insert_socket(struct hlist_head *list, struct sock *sk)
{
	WARN_ON(!sk_unhashed(sk));
	sk_add_node(sk, list);
}

static inline void unix_remove_socket(struct sock *sk)
{
	spin_lock(&unix_table_lock);
	__unix_remove_socket(sk);
	spin_unlock(&unix_table_lock);
}

static inline void unix_insert_socket(struct hlist_head *list, struct sock *sk)
{
	spin_lock(&unix_table_lock);
	__unix_insert_socket(list, sk);
	spin_unlock(&unix_table_lock);
}

static struct sock *__unix_find_socket_byname(struct net *net,
					      struct sockaddr_un *sunname,
					      int len, int type, unsigned hash)
{
	struct sock *s;
	struct hlist_node *node;

	sk_for_each(s, node, &unix_socket_table[hash ^ type]) {
		struct unix_sock *u = unix_sk(s);

		if (!net_eq(sock_net(s), net))
			continue;

		if (u->addr->len == len &&
		    !memcmp(u->addr->name, sunname, len))
			goto found;
	}
	s = NULL;
found:
	return s;
}

static inline struct sock *unix_find_socket_byname(struct net *net,
						   struct sockaddr_un *sunname,
						   int len, int type,
						   unsigned hash)
{
	struct sock *s;

	spin_lock(&unix_table_lock);
	s = __unix_find_socket_byname(net, sunname, len, type, hash);
	if (s)
		sock_hold(s);
	spin_unlock(&unix_table_lock);
	return s;
}

static struct sock *unix_find_socket_byinode(struct net *net, struct inode *i)
{
	struct sock *s;
	struct hlist_node *node;

	spin_lock(&unix_table_lock);
	sk_for_each(s, node,
		    &unix_socket_table[i->i_ino & (UNIX_HASH_SIZE - 1)]) {
		struct dentry *dentry = unix_sk(s)->dentry;

		if (!net_eq(sock_net(s), net))
			continue;

		if(dentry && dentry->d_inode == i)
		{
			sock_hold(s);
			goto found;
		}
	}
	s = NULL;
found:
	spin_unlock(&unix_table_lock);
	return s;
}

static inline int unix_writable(struct sock *sk)
{
	return (atomic_read(&sk->sk_wmem_alloc) << 2) <= sk->sk_sndbuf;
}

static void unix_write_space(struct sock *sk)
{
	read_lock(&sk->sk_callback_lock);
	if (unix_writable(sk)) {
		if (sk->sk_sleep && waitqueue_active(sk->sk_sleep))
			wake_up_interruptible_sync(sk->sk_sleep);
		sk_wake_async(sk, SOCK_WAKE_SPACE, POLL_OUT);
	}
	read_unlock(&sk->sk_callback_lock);
}

/* When dgram socket disconnects (or changes its peer), we clear its receive
 * queue of packets arrived from previous peer. First, it allows to do
 * flow control based only on wmem_alloc; second, sk connected to peer
 * may receive messages only from that peer. */
static void unix_dgram_disconnected(struct sock *sk, struct sock *other)
{
	if (!skb_queue_empty(&sk->sk_receive_queue)) {
		skb_queue_purge(&sk->sk_receive_queue);
		wake_up_interruptible_all(&unix_sk(sk)->peer_wait);

		/* If one link of bidirectional dgram pipe is disconnected,
		 * we signal error. Messages are lost. Do not make this,
		 * when peer was not connected to us.
		 */
		if (!sock_flag(other, SOCK_DEAD) && unix_peer(other) == sk) {
			other->sk_err = ECONNRESET;
			other->sk_error_report(other);
		}
	}
}

static void unix_sock_destructor(struct sock *sk)
{
	struct unix_sock *u = unix_sk(sk);

	skb_queue_purge(&sk->sk_receive_queue);

	WARN_ON(atomic_read(&sk->sk_wmem_alloc));
	WARN_ON(!sk_unhashed(sk));
	WARN_ON(sk->sk_socket);
	if (!sock_flag(sk, SOCK_DEAD)) {
		printk("Attempt to release alive unix socket: %p\n", sk);
		return;
	}

	if (u->addr)
		unix_release_addr(u->addr);

	atomic_dec(&unix_nr_socks);
#ifdef UNIX_REFCNT_DEBUG
	printk(KERN_DEBUG "UNIX %p is destroyed, %d are still alive.\n", sk, atomic_read(&unix_nr_socks));
#endif
}

static int unix_release_sock (struct sock *sk, int embrion)
{
	struct unix_sock *u = unix_sk(sk);
	struct dentry *dentry;
	struct vfsmount *mnt;
	struct sock *skpair;
	struct sk_buff *skb;
	int state;

	unix_remove_socket(sk);

	/* Clear state */
	unix_state_lock(sk);
	sock_orphan(sk);
	sk->sk_shutdown = SHUTDOWN_MASK;
	dentry	     = u->dentry;
	u->dentry    = NULL;
	mnt	     = u->mnt;
	u->mnt	     = NULL;
	state = sk->sk_state;
	sk->sk_state = TCP_CLOSE;
	unix_state_unlock(sk);

	wake_up_interruptible_all(&u->peer_wait);

	skpair=unix_peer(sk);

	if (skpair!=NULL) {
		if (sk->sk_type == SOCK_STREAM || sk->sk_type == SOCK_SEQPACKET) {
			unix_state_lock(skpair);
			/* No more writes */
			skpair->sk_shutdown = SHUTDOWN_MASK;
			if (!skb_queue_empty(&sk->sk_receive_queue) || embrion)
				skpair->sk_err = ECONNRESET;
			unix_state_unlock(skpair);
			skpair->sk_state_change(skpair);
			read_lock(&skpair->sk_callback_lock);
			sk_wake_async(skpair, SOCK_WAKE_WAITD, POLL_HUP);
			read_unlock(&skpair->sk_callback_lock);
		}
		sock_put(skpair); /* It may now die */
		unix_peer(sk) = NULL;
	}

	/* Try to flush out this socket. Throw out buffers at least */

	while ((skb = skb_dequeue(&sk->sk_receive_queue)) != NULL) {
		if (state==TCP_LISTEN)
			unix_release_sock(skb->sk, 1);
		/* passed fds are erased in the kfree_skb hook	      */
		kfree_skb(skb);
	}

	if (dentry) {
		dput(dentry);
		mntput(mnt);
	}

	sock_put(sk);

	/* ---- Socket is dead now and most probably destroyed ---- */

	/*
	 * Fixme: BSD difference: In BSD all sockets connected to use get
	 *	  ECONNRESET and we die on the spot. In Linux we behave
	 *	  like files and pipes do and wait for the last
	 *	  dereference.
	 *
	 * Can't we simply set sock->err?
	 *
	 *	  What the above comment does talk about? --ANK(980817)
	 */

	if (unix_tot_inflight)
		unix_gc();		/* Garbage collect fds */

	return 0;
}

static int unix_listen(struct socket *sock, int backlog)
{
	int err;
	struct sock *sk = sock->sk;
	struct unix_sock *u = unix_sk(sk);

	err = -EOPNOTSUPP;
	if (sock->type!=SOCK_STREAM && sock->type!=SOCK_SEQPACKET)
		goto out;			/* Only stream/seqpacket sockets accept */
	err = -EINVAL;
	if (!u->addr)
		goto out;			/* No listens on an unbound socket */
	unix_state_lock(sk);
	if (sk->sk_state != TCP_CLOSE && sk->sk_state != TCP_LISTEN)
		goto out_unlock;
	if (backlog > sk->sk_max_ack_backlog)
		wake_up_interruptible_all(&u->peer_wait);
	sk->sk_max_ack_backlog	= backlog;
	sk->sk_state		= TCP_LISTEN;
	/* set credentials so connect can copy them */
	sk->sk_peercred.pid	= task_tgid_vnr(current);
	sk->sk_peercred.uid	= current->euid;
	sk->sk_peercred.gid	= current->egid;
	err = 0;

out_unlock:
	unix_state_unlock(sk);
out:
	return err;
}

static int unix_release(struct socket *);
static int unix_bind(struct socket *, struct sockaddr *, int);
static int unix_stream_connect(struct socket *, struct sockaddr *,
			       int addr_len, int flags);
static int unix_socketpair(struct socket *, struct socket *);
static int unix_accept(struct socket *, struct socket *, int);
static int unix_getname(struct socket *, struct sockaddr *, int *, int);
static unsigned int unix_poll(struct file *, struct socket *, poll_table *);
<<<<<<< HEAD
static unsigned int unix_datagram_poll(struct file *, struct socket *,
				       poll_table *);
=======
static unsigned int unix_dgram_poll(struct file *, struct socket *,
				    poll_table *);
>>>>>>> 0967d61e
static int unix_ioctl(struct socket *, unsigned int, unsigned long);
static int unix_shutdown(struct socket *, int);
static int unix_stream_sendmsg(struct kiocb *, struct socket *,
			       struct msghdr *, size_t);
static int unix_stream_recvmsg(struct kiocb *, struct socket *,
			       struct msghdr *, size_t, int);
static int unix_dgram_sendmsg(struct kiocb *, struct socket *,
			      struct msghdr *, size_t);
static int unix_dgram_recvmsg(struct kiocb *, struct socket *,
			      struct msghdr *, size_t, int);
static int unix_dgram_connect(struct socket *, struct sockaddr *,
			      int, int);
static int unix_seqpacket_sendmsg(struct kiocb *, struct socket *,
				  struct msghdr *, size_t);

static const struct proto_ops unix_stream_ops = {
	.family =	PF_UNIX,
	.owner =	THIS_MODULE,
	.release =	unix_release,
	.bind =		unix_bind,
	.connect =	unix_stream_connect,
	.socketpair =	unix_socketpair,
	.accept =	unix_accept,
	.getname =	unix_getname,
	.poll =		unix_poll,
	.ioctl =	unix_ioctl,
	.listen =	unix_listen,
	.shutdown =	unix_shutdown,
	.setsockopt =	sock_no_setsockopt,
	.getsockopt =	sock_no_getsockopt,
	.sendmsg =	unix_stream_sendmsg,
	.recvmsg =	unix_stream_recvmsg,
	.mmap =		sock_no_mmap,
	.sendpage =	sock_no_sendpage,
};

static const struct proto_ops unix_dgram_ops = {
	.family =	PF_UNIX,
	.owner =	THIS_MODULE,
	.release =	unix_release,
	.bind =		unix_bind,
	.connect =	unix_dgram_connect,
	.socketpair =	unix_socketpair,
	.accept =	sock_no_accept,
	.getname =	unix_getname,
<<<<<<< HEAD
	.poll =		unix_datagram_poll,
=======
	.poll =		unix_dgram_poll,
>>>>>>> 0967d61e
	.ioctl =	unix_ioctl,
	.listen =	sock_no_listen,
	.shutdown =	unix_shutdown,
	.setsockopt =	sock_no_setsockopt,
	.getsockopt =	sock_no_getsockopt,
	.sendmsg =	unix_dgram_sendmsg,
	.recvmsg =	unix_dgram_recvmsg,
	.mmap =		sock_no_mmap,
	.sendpage =	sock_no_sendpage,
};

static const struct proto_ops unix_seqpacket_ops = {
	.family =	PF_UNIX,
	.owner =	THIS_MODULE,
	.release =	unix_release,
	.bind =		unix_bind,
	.connect =	unix_stream_connect,
	.socketpair =	unix_socketpair,
	.accept =	unix_accept,
	.getname =	unix_getname,
<<<<<<< HEAD
	.poll =		unix_datagram_poll,
=======
	.poll =		unix_dgram_poll,
>>>>>>> 0967d61e
	.ioctl =	unix_ioctl,
	.listen =	unix_listen,
	.shutdown =	unix_shutdown,
	.setsockopt =	sock_no_setsockopt,
	.getsockopt =	sock_no_getsockopt,
	.sendmsg =	unix_seqpacket_sendmsg,
	.recvmsg =	unix_dgram_recvmsg,
	.mmap =		sock_no_mmap,
	.sendpage =	sock_no_sendpage,
};

static struct proto unix_proto = {
	.name	  = "UNIX",
	.owner	  = THIS_MODULE,
	.obj_size = sizeof(struct unix_sock),
};

/*
 * AF_UNIX sockets do not interact with hardware, hence they
 * dont trigger interrupts - so it's safe for them to have
 * bh-unsafe locking for their sk_receive_queue.lock. Split off
 * this special lock-class by reinitializing the spinlock key:
 */
static struct lock_class_key af_unix_sk_receive_queue_lock_key;

static struct sock * unix_create1(struct net *net, struct socket *sock)
{
	struct sock *sk = NULL;
	struct unix_sock *u;

	atomic_inc(&unix_nr_socks);
	if (atomic_read(&unix_nr_socks) > 2 * get_max_files())
		goto out;

	sk = sk_alloc(net, PF_UNIX, GFP_KERNEL, &unix_proto);
	if (!sk)
		goto out;

	sock_init_data(sock,sk);
	lockdep_set_class(&sk->sk_receive_queue.lock,
				&af_unix_sk_receive_queue_lock_key);

	sk->sk_write_space	= unix_write_space;
	sk->sk_max_ack_backlog	= net->unx.sysctl_max_dgram_qlen;
	sk->sk_destruct		= unix_sock_destructor;
	u	  = unix_sk(sk);
	u->dentry = NULL;
	u->mnt	  = NULL;
	spin_lock_init(&u->lock);
	atomic_long_set(&u->inflight, 0);
	INIT_LIST_HEAD(&u->link);
	mutex_init(&u->readlock); /* single task reading lock */
	init_waitqueue_head(&u->peer_wait);
	unix_insert_socket(unix_sockets_unbound, sk);
out:
	if (sk == NULL)
		atomic_dec(&unix_nr_socks);
	return sk;
}

static int unix_create(struct net *net, struct socket *sock, int protocol)
{
	if (protocol && protocol != PF_UNIX)
		return -EPROTONOSUPPORT;

	sock->state = SS_UNCONNECTED;

	switch (sock->type) {
	case SOCK_STREAM:
		sock->ops = &unix_stream_ops;
		break;
		/*
		 *	Believe it or not BSD has AF_UNIX, SOCK_RAW though
		 *	nothing uses it.
		 */
	case SOCK_RAW:
		sock->type=SOCK_DGRAM;
	case SOCK_DGRAM:
		sock->ops = &unix_dgram_ops;
		break;
	case SOCK_SEQPACKET:
		sock->ops = &unix_seqpacket_ops;
		break;
	default:
		return -ESOCKTNOSUPPORT;
	}

	return unix_create1(net, sock) ? 0 : -ENOMEM;
}

static int unix_release(struct socket *sock)
{
	struct sock *sk = sock->sk;

	if (!sk)
		return 0;

	sock->sk = NULL;

	return unix_release_sock (sk, 0);
}

static int unix_autobind(struct socket *sock)
{
	struct sock *sk = sock->sk;
	struct net *net = sock_net(sk);
	struct unix_sock *u = unix_sk(sk);
	static u32 ordernum = 1;
	struct unix_address * addr;
	int err;

	mutex_lock(&u->readlock);

	err = 0;
	if (u->addr)
		goto out;

	err = -ENOMEM;
	addr = kzalloc(sizeof(*addr) + sizeof(short) + 16, GFP_KERNEL);
	if (!addr)
		goto out;

	addr->name->sun_family = AF_UNIX;
	atomic_set(&addr->refcnt, 1);

retry:
	addr->len = sprintf(addr->name->sun_path+1, "%05x", ordernum) + 1 + sizeof(short);
	addr->hash = unix_hash_fold(csum_partial((void*)addr->name, addr->len, 0));

	spin_lock(&unix_table_lock);
	ordernum = (ordernum+1)&0xFFFFF;

	if (__unix_find_socket_byname(net, addr->name, addr->len, sock->type,
				      addr->hash)) {
		spin_unlock(&unix_table_lock);
		/* Sanity yield. It is unusual case, but yet... */
		if (!(ordernum&0xFF))
			yield();
		goto retry;
	}
	addr->hash ^= sk->sk_type;

	__unix_remove_socket(sk);
	u->addr = addr;
	__unix_insert_socket(&unix_socket_table[addr->hash], sk);
	spin_unlock(&unix_table_lock);
	err = 0;

out:	mutex_unlock(&u->readlock);
	return err;
}

static struct sock *unix_find_other(struct net *net,
				    struct sockaddr_un *sunname, int len,
				    int type, unsigned hash, int *error)
{
	struct sock *u;
	struct nameidata nd;
	int err = 0;

	if (sunname->sun_path[0]) {
		err = path_lookup(sunname->sun_path, LOOKUP_FOLLOW, &nd);
		if (err)
			goto fail;
		err = vfs_permission(&nd, MAY_WRITE);
		if (err)
			goto put_fail;

		err = -ECONNREFUSED;
		if (!S_ISSOCK(nd.path.dentry->d_inode->i_mode))
			goto put_fail;
		u = unix_find_socket_byinode(net, nd.path.dentry->d_inode);
		if (!u)
			goto put_fail;

		if (u->sk_type == type)
			touch_atime(nd.path.mnt, nd.path.dentry);

		path_put(&nd.path);

		err=-EPROTOTYPE;
		if (u->sk_type != type) {
			sock_put(u);
			goto fail;
		}
	} else {
		err = -ECONNREFUSED;
		u=unix_find_socket_byname(net, sunname, len, type, hash);
		if (u) {
			struct dentry *dentry;
			dentry = unix_sk(u)->dentry;
			if (dentry)
				touch_atime(unix_sk(u)->mnt, dentry);
		} else
			goto fail;
	}
	return u;

put_fail:
	path_put(&nd.path);
fail:
	*error=err;
	return NULL;
}


static int unix_bind(struct socket *sock, struct sockaddr *uaddr, int addr_len)
{
	struct sock *sk = sock->sk;
	struct net *net = sock_net(sk);
	struct unix_sock *u = unix_sk(sk);
	struct sockaddr_un *sunaddr=(struct sockaddr_un *)uaddr;
	struct dentry * dentry = NULL;
	struct nameidata nd;
	int err;
	unsigned hash;
	struct unix_address *addr;
	struct hlist_head *list;

	err = -EINVAL;
	if (sunaddr->sun_family != AF_UNIX)
		goto out;

	if (addr_len==sizeof(short)) {
		err = unix_autobind(sock);
		goto out;
	}

	err = unix_mkname(sunaddr, addr_len, &hash);
	if (err < 0)
		goto out;
	addr_len = err;

	mutex_lock(&u->readlock);

	err = -EINVAL;
	if (u->addr)
		goto out_up;

	err = -ENOMEM;
	addr = kmalloc(sizeof(*addr)+addr_len, GFP_KERNEL);
	if (!addr)
		goto out_up;

	memcpy(addr->name, sunaddr, addr_len);
	addr->len = addr_len;
	addr->hash = hash ^ sk->sk_type;
	atomic_set(&addr->refcnt, 1);

	if (sunaddr->sun_path[0]) {
		unsigned int mode;
		err = 0;
		/*
		 * Get the parent directory, calculate the hash for last
		 * component.
		 */
		err = path_lookup(sunaddr->sun_path, LOOKUP_PARENT, &nd);
		if (err)
			goto out_mknod_parent;

		dentry = lookup_create(&nd, 0);
		err = PTR_ERR(dentry);
		if (IS_ERR(dentry))
			goto out_mknod_unlock;

		/*
		 * All right, let's create it.
		 */
		mode = S_IFSOCK |
		       (SOCK_INODE(sock)->i_mode & ~current->fs->umask);
		err = mnt_want_write(nd.path.mnt);
		if (err)
			goto out_mknod_dput;
		err = vfs_mknod(nd.path.dentry->d_inode, dentry, mode, 0);
		mnt_drop_write(nd.path.mnt);
		if (err)
			goto out_mknod_dput;
		mutex_unlock(&nd.path.dentry->d_inode->i_mutex);
		dput(nd.path.dentry);
		nd.path.dentry = dentry;

		addr->hash = UNIX_HASH_SIZE;
	}

	spin_lock(&unix_table_lock);

	if (!sunaddr->sun_path[0]) {
		err = -EADDRINUSE;
		if (__unix_find_socket_byname(net, sunaddr, addr_len,
					      sk->sk_type, hash)) {
			unix_release_addr(addr);
			goto out_unlock;
		}

		list = &unix_socket_table[addr->hash];
	} else {
		list = &unix_socket_table[dentry->d_inode->i_ino & (UNIX_HASH_SIZE-1)];
		u->dentry = nd.path.dentry;
		u->mnt    = nd.path.mnt;
	}

	err = 0;
	__unix_remove_socket(sk);
	u->addr = addr;
	__unix_insert_socket(list, sk);

out_unlock:
	spin_unlock(&unix_table_lock);
out_up:
	mutex_unlock(&u->readlock);
out:
	return err;

out_mknod_dput:
	dput(dentry);
out_mknod_unlock:
	mutex_unlock(&nd.path.dentry->d_inode->i_mutex);
	path_put(&nd.path);
out_mknod_parent:
	if (err==-EEXIST)
		err=-EADDRINUSE;
	unix_release_addr(addr);
	goto out_up;
}

static void unix_state_double_lock(struct sock *sk1, struct sock *sk2)
{
	if (unlikely(sk1 == sk2) || !sk2) {
		unix_state_lock(sk1);
		return;
	}
	if (sk1 < sk2) {
		unix_state_lock(sk1);
		unix_state_lock_nested(sk2);
	} else {
		unix_state_lock(sk2);
		unix_state_lock_nested(sk1);
	}
}

static void unix_state_double_unlock(struct sock *sk1, struct sock *sk2)
{
	if (unlikely(sk1 == sk2) || !sk2) {
		unix_state_unlock(sk1);
		return;
	}
	unix_state_unlock(sk1);
	unix_state_unlock(sk2);
}

static int unix_dgram_connect(struct socket *sock, struct sockaddr *addr,
			      int alen, int flags)
{
	struct sock *sk = sock->sk;
	struct net *net = sock_net(sk);
	struct sockaddr_un *sunaddr=(struct sockaddr_un*)addr;
	struct sock *other;
	unsigned hash;
	int err;

	if (addr->sa_family != AF_UNSPEC) {
		err = unix_mkname(sunaddr, alen, &hash);
		if (err < 0)
			goto out;
		alen = err;

		if (test_bit(SOCK_PASSCRED, &sock->flags) &&
		    !unix_sk(sk)->addr && (err = unix_autobind(sock)) != 0)
			goto out;

restart:
		other=unix_find_other(net, sunaddr, alen, sock->type, hash, &err);
		if (!other)
			goto out;

		unix_state_double_lock(sk, other);

		/* Apparently VFS overslept socket death. Retry. */
		if (sock_flag(other, SOCK_DEAD)) {
			unix_state_double_unlock(sk, other);
			sock_put(other);
			goto restart;
		}

		err = -EPERM;
		if (!unix_may_send(sk, other))
			goto out_unlock;

		err = security_unix_may_send(sk->sk_socket, other->sk_socket);
		if (err)
			goto out_unlock;

	} else {
		/*
		 *	1003.1g breaking connected state with AF_UNSPEC
		 */
		other = NULL;
		unix_state_double_lock(sk, other);
	}

	/*
	 * If it was connected, reconnect.
	 */
	if (unix_peer(sk)) {
		struct sock *old_peer = unix_peer(sk);
		unix_peer(sk)=other;
		unix_state_double_unlock(sk, other);

		if (other != old_peer)
			unix_dgram_disconnected(sk, old_peer);
		sock_put(old_peer);
	} else {
		unix_peer(sk)=other;
		unix_state_double_unlock(sk, other);
	}
	return 0;

out_unlock:
	unix_state_double_unlock(sk, other);
	sock_put(other);
out:
	return err;
}

static long unix_wait_for_peer(struct sock *other, long timeo)
{
	struct unix_sock *u = unix_sk(other);
	int sched;
	DEFINE_WAIT(wait);

	prepare_to_wait_exclusive(&u->peer_wait, &wait, TASK_INTERRUPTIBLE);

	sched = !sock_flag(other, SOCK_DEAD) &&
		!(other->sk_shutdown & RCV_SHUTDOWN) &&
		unix_recvq_full(other);

	unix_state_unlock(other);

	if (sched)
		timeo = schedule_timeout(timeo);

	finish_wait(&u->peer_wait, &wait);
	return timeo;
}

static int unix_stream_connect(struct socket *sock, struct sockaddr *uaddr,
			       int addr_len, int flags)
{
	struct sockaddr_un *sunaddr=(struct sockaddr_un *)uaddr;
	struct sock *sk = sock->sk;
	struct net *net = sock_net(sk);
	struct unix_sock *u = unix_sk(sk), *newu, *otheru;
	struct sock *newsk = NULL;
	struct sock *other = NULL;
	struct sk_buff *skb = NULL;
	unsigned hash;
	int st;
	int err;
	long timeo;

	err = unix_mkname(sunaddr, addr_len, &hash);
	if (err < 0)
		goto out;
	addr_len = err;

	if (test_bit(SOCK_PASSCRED, &sock->flags)
		&& !u->addr && (err = unix_autobind(sock)) != 0)
		goto out;

	timeo = sock_sndtimeo(sk, flags & O_NONBLOCK);

	/* First of all allocate resources.
	   If we will make it after state is locked,
	   we will have to recheck all again in any case.
	 */

	err = -ENOMEM;

	/* create new sock for complete connection */
	newsk = unix_create1(sock_net(sk), NULL);
	if (newsk == NULL)
		goto out;

	/* Allocate skb for sending to listening sock */
	skb = sock_wmalloc(newsk, 1, 0, GFP_KERNEL);
	if (skb == NULL)
		goto out;

restart:
	/*  Find listening sock. */
	other = unix_find_other(net, sunaddr, addr_len, sk->sk_type, hash, &err);
	if (!other)
		goto out;

	/* Latch state of peer */
	unix_state_lock(other);

	/* Apparently VFS overslept socket death. Retry. */
	if (sock_flag(other, SOCK_DEAD)) {
		unix_state_unlock(other);
		sock_put(other);
		goto restart;
	}

	err = -ECONNREFUSED;
	if (other->sk_state != TCP_LISTEN)
		goto out_unlock;

	if (unix_recvq_full(other)) {
		err = -EAGAIN;
		if (!timeo)
			goto out_unlock;

		timeo = unix_wait_for_peer(other, timeo);

		err = sock_intr_errno(timeo);
		if (signal_pending(current))
			goto out;
		sock_put(other);
		goto restart;
	}

	/* Latch our state.

	   It is tricky place. We need to grab write lock and cannot
	   drop lock on peer. It is dangerous because deadlock is
	   possible. Connect to self case and simultaneous
	   attempt to connect are eliminated by checking socket
	   state. other is TCP_LISTEN, if sk is TCP_LISTEN we
	   check this before attempt to grab lock.

	   Well, and we have to recheck the state after socket locked.
	 */
	st = sk->sk_state;

	switch (st) {
	case TCP_CLOSE:
		/* This is ok... continue with connect */
		break;
	case TCP_ESTABLISHED:
		/* Socket is already connected */
		err = -EISCONN;
		goto out_unlock;
	default:
		err = -EINVAL;
		goto out_unlock;
	}

	unix_state_lock_nested(sk);

	if (sk->sk_state != st) {
		unix_state_unlock(sk);
		unix_state_unlock(other);
		sock_put(other);
		goto restart;
	}

	err = security_unix_stream_connect(sock, other->sk_socket, newsk);
	if (err) {
		unix_state_unlock(sk);
		goto out_unlock;
	}

	/* The way is open! Fastly set all the necessary fields... */

	sock_hold(sk);
	unix_peer(newsk)	= sk;
	newsk->sk_state		= TCP_ESTABLISHED;
	newsk->sk_type		= sk->sk_type;
	newsk->sk_peercred.pid	= task_tgid_vnr(current);
	newsk->sk_peercred.uid	= current->euid;
	newsk->sk_peercred.gid	= current->egid;
	newu = unix_sk(newsk);
	newsk->sk_sleep		= &newu->peer_wait;
	otheru = unix_sk(other);

	/* copy address information from listening to new sock*/
	if (otheru->addr) {
		atomic_inc(&otheru->addr->refcnt);
		newu->addr = otheru->addr;
	}
	if (otheru->dentry) {
		newu->dentry	= dget(otheru->dentry);
		newu->mnt	= mntget(otheru->mnt);
	}

	/* Set credentials */
	sk->sk_peercred = other->sk_peercred;

	sock->state	= SS_CONNECTED;
	sk->sk_state	= TCP_ESTABLISHED;
	sock_hold(newsk);

	smp_mb__after_atomic_inc();	/* sock_hold() does an atomic_inc() */
	unix_peer(sk)	= newsk;

	unix_state_unlock(sk);

	/* take ten and and send info to listening sock */
	spin_lock(&other->sk_receive_queue.lock);
	__skb_queue_tail(&other->sk_receive_queue, skb);
	spin_unlock(&other->sk_receive_queue.lock);
	unix_state_unlock(other);
	other->sk_data_ready(other, 0);
	sock_put(other);
	return 0;

out_unlock:
	if (other)
		unix_state_unlock(other);

out:
	if (skb)
		kfree_skb(skb);
	if (newsk)
		unix_release_sock(newsk, 0);
	if (other)
		sock_put(other);
	return err;
}

static int unix_socketpair(struct socket *socka, struct socket *sockb)
{
	struct sock *ska=socka->sk, *skb = sockb->sk;

	/* Join our sockets back to back */
	sock_hold(ska);
	sock_hold(skb);
	unix_peer(ska)=skb;
	unix_peer(skb)=ska;
	ska->sk_peercred.pid = skb->sk_peercred.pid = task_tgid_vnr(current);
	ska->sk_peercred.uid = skb->sk_peercred.uid = current->euid;
	ska->sk_peercred.gid = skb->sk_peercred.gid = current->egid;

	if (ska->sk_type != SOCK_DGRAM) {
		ska->sk_state = TCP_ESTABLISHED;
		skb->sk_state = TCP_ESTABLISHED;
		socka->state  = SS_CONNECTED;
		sockb->state  = SS_CONNECTED;
	}
	return 0;
}

static int unix_accept(struct socket *sock, struct socket *newsock, int flags)
{
	struct sock *sk = sock->sk;
	struct sock *tsk;
	struct sk_buff *skb;
	int err;

	err = -EOPNOTSUPP;
	if (sock->type!=SOCK_STREAM && sock->type!=SOCK_SEQPACKET)
		goto out;

	err = -EINVAL;
	if (sk->sk_state != TCP_LISTEN)
		goto out;

	/* If socket state is TCP_LISTEN it cannot change (for now...),
	 * so that no locks are necessary.
	 */

	skb = skb_recv_datagram(sk, 0, flags&O_NONBLOCK, &err);
	if (!skb) {
		/* This means receive shutdown. */
		if (err == 0)
			err = -EINVAL;
		goto out;
	}

	tsk = skb->sk;
	skb_free_datagram(sk, skb);
	wake_up_interruptible(&unix_sk(sk)->peer_wait);

	/* attach accepted sock to socket */
	unix_state_lock(tsk);
	newsock->state = SS_CONNECTED;
	sock_graft(tsk, newsock);
	unix_state_unlock(tsk);
	return 0;

out:
	return err;
}


static int unix_getname(struct socket *sock, struct sockaddr *uaddr, int *uaddr_len, int peer)
{
	struct sock *sk = sock->sk;
	struct unix_sock *u;
	struct sockaddr_un *sunaddr=(struct sockaddr_un *)uaddr;
	int err = 0;

	if (peer) {
		sk = unix_peer_get(sk);

		err = -ENOTCONN;
		if (!sk)
			goto out;
		err = 0;
	} else {
		sock_hold(sk);
	}

	u = unix_sk(sk);
	unix_state_lock(sk);
	if (!u->addr) {
		sunaddr->sun_family = AF_UNIX;
		sunaddr->sun_path[0] = 0;
		*uaddr_len = sizeof(short);
	} else {
		struct unix_address *addr = u->addr;

		*uaddr_len = addr->len;
		memcpy(sunaddr, addr->name, *uaddr_len);
	}
	unix_state_unlock(sk);
	sock_put(sk);
out:
	return err;
}

static void unix_detach_fds(struct scm_cookie *scm, struct sk_buff *skb)
{
	int i;

	scm->fp = UNIXCB(skb).fp;
	skb->destructor = sock_wfree;
	UNIXCB(skb).fp = NULL;

	for (i=scm->fp->count-1; i>=0; i--)
		unix_notinflight(scm->fp->fp[i]);
}

static void unix_destruct_fds(struct sk_buff *skb)
{
	struct scm_cookie scm;
	memset(&scm, 0, sizeof(scm));
	unix_detach_fds(&scm, skb);

	/* Alas, it calls VFS */
	/* So fscking what? fput() had been SMP-safe since the last Summer */
	scm_destroy(&scm);
	sock_wfree(skb);
}

static void unix_attach_fds(struct scm_cookie *scm, struct sk_buff *skb)
{
	int i;
	for (i=scm->fp->count-1; i>=0; i--)
		unix_inflight(scm->fp->fp[i]);
	UNIXCB(skb).fp = scm->fp;
	skb->destructor = unix_destruct_fds;
	scm->fp = NULL;
}

/*
 *	Send AF_UNIX data.
 */

static int unix_dgram_sendmsg(struct kiocb *kiocb, struct socket *sock,
			      struct msghdr *msg, size_t len)
{
	struct sock_iocb *siocb = kiocb_to_siocb(kiocb);
	struct sock *sk = sock->sk;
	struct net *net = sock_net(sk);
	struct unix_sock *u = unix_sk(sk);
	struct sockaddr_un *sunaddr=msg->msg_name;
	struct sock *other = NULL;
	int namelen = 0; /* fake GCC */
	int err;
	unsigned hash;
	struct sk_buff *skb;
	long timeo;
	struct scm_cookie tmp_scm;

	if (NULL == siocb->scm)
		siocb->scm = &tmp_scm;
	err = scm_send(sock, msg, siocb->scm);
	if (err < 0)
		return err;

	err = -EOPNOTSUPP;
	if (msg->msg_flags&MSG_OOB)
		goto out;

	if (msg->msg_namelen) {
		err = unix_mkname(sunaddr, msg->msg_namelen, &hash);
		if (err < 0)
			goto out;
		namelen = err;
	} else {
		sunaddr = NULL;
		err = -ENOTCONN;
		other = unix_peer_get(sk);
		if (!other)
			goto out;
	}

	if (test_bit(SOCK_PASSCRED, &sock->flags)
		&& !u->addr && (err = unix_autobind(sock)) != 0)
		goto out;

	err = -EMSGSIZE;
	if (len > sk->sk_sndbuf - 32)
		goto out;

	skb = sock_alloc_send_skb(sk, len, msg->msg_flags&MSG_DONTWAIT, &err);
	if (skb==NULL)
		goto out;

	memcpy(UNIXCREDS(skb), &siocb->scm->creds, sizeof(struct ucred));
	if (siocb->scm->fp)
		unix_attach_fds(siocb->scm, skb);
	unix_get_secdata(siocb->scm, skb);

	skb_reset_transport_header(skb);
	err = memcpy_fromiovec(skb_put(skb,len), msg->msg_iov, len);
	if (err)
		goto out_free;

	timeo = sock_sndtimeo(sk, msg->msg_flags & MSG_DONTWAIT);

restart:
	if (!other) {
		err = -ECONNRESET;
		if (sunaddr == NULL)
			goto out_free;

		other = unix_find_other(net, sunaddr, namelen, sk->sk_type,
					hash, &err);
		if (other==NULL)
			goto out_free;
	}

	unix_state_lock(other);
	err = -EPERM;
	if (!unix_may_send(sk, other))
		goto out_unlock;

	if (sock_flag(other, SOCK_DEAD)) {
		/*
		 *	Check with 1003.1g - what should
		 *	datagram error
		 */
		unix_state_unlock(other);
		sock_put(other);

		err = 0;
		unix_state_lock(sk);
		if (unix_peer(sk) == other) {
			unix_peer(sk)=NULL;
			unix_state_unlock(sk);

			unix_dgram_disconnected(sk, other);
			sock_put(other);
			err = -ECONNREFUSED;
		} else {
			unix_state_unlock(sk);
		}

		other = NULL;
		if (err)
			goto out_free;
		goto restart;
	}

	err = -EPIPE;
	if (other->sk_shutdown & RCV_SHUTDOWN)
		goto out_unlock;

	if (sk->sk_type != SOCK_SEQPACKET) {
		err = security_unix_may_send(sk->sk_socket, other->sk_socket);
		if (err)
			goto out_unlock;
	}

	if (unix_peer(other) != sk && unix_recvq_full(other)) {
		if (!timeo) {
			err = -EAGAIN;
			goto out_unlock;
		}

		timeo = unix_wait_for_peer(other, timeo);

		err = sock_intr_errno(timeo);
		if (signal_pending(current))
			goto out_free;

		goto restart;
	}

	skb_queue_tail(&other->sk_receive_queue, skb);
	unix_state_unlock(other);
	other->sk_data_ready(other, len);
	sock_put(other);
	scm_destroy(siocb->scm);
	return len;

out_unlock:
	unix_state_unlock(other);
out_free:
	kfree_skb(skb);
out:
	if (other)
		sock_put(other);
	scm_destroy(siocb->scm);
	return err;
}


static int unix_stream_sendmsg(struct kiocb *kiocb, struct socket *sock,
			       struct msghdr *msg, size_t len)
{
	struct sock_iocb *siocb = kiocb_to_siocb(kiocb);
	struct sock *sk = sock->sk;
	struct sock *other = NULL;
	struct sockaddr_un *sunaddr=msg->msg_name;
	int err,size;
	struct sk_buff *skb;
	int sent=0;
	struct scm_cookie tmp_scm;

	if (NULL == siocb->scm)
		siocb->scm = &tmp_scm;
	err = scm_send(sock, msg, siocb->scm);
	if (err < 0)
		return err;

	err = -EOPNOTSUPP;
	if (msg->msg_flags&MSG_OOB)
		goto out_err;

	if (msg->msg_namelen) {
		err = sk->sk_state == TCP_ESTABLISHED ? -EISCONN : -EOPNOTSUPP;
		goto out_err;
	} else {
		sunaddr = NULL;
		err = -ENOTCONN;
		other = unix_peer(sk);
		if (!other)
			goto out_err;
	}

	if (sk->sk_shutdown & SEND_SHUTDOWN)
		goto pipe_err;

	while(sent < len)
	{
		/*
		 *	Optimisation for the fact that under 0.01% of X
		 *	messages typically need breaking up.
		 */

		size = len-sent;

		/* Keep two messages in the pipe so it schedules better */
		if (size > ((sk->sk_sndbuf >> 1) - 64))
			size = (sk->sk_sndbuf >> 1) - 64;

		if (size > SKB_MAX_ALLOC)
			size = SKB_MAX_ALLOC;

		/*
		 *	Grab a buffer
		 */

		skb=sock_alloc_send_skb(sk,size,msg->msg_flags&MSG_DONTWAIT, &err);

		if (skb==NULL)
			goto out_err;

		/*
		 *	If you pass two values to the sock_alloc_send_skb
		 *	it tries to grab the large buffer with GFP_NOFS
		 *	(which can fail easily), and if it fails grab the
		 *	fallback size buffer which is under a page and will
		 *	succeed. [Alan]
		 */
		size = min_t(int, size, skb_tailroom(skb));

		memcpy(UNIXCREDS(skb), &siocb->scm->creds, sizeof(struct ucred));
		if (siocb->scm->fp)
			unix_attach_fds(siocb->scm, skb);

		if ((err = memcpy_fromiovec(skb_put(skb,size), msg->msg_iov, size)) != 0) {
			kfree_skb(skb);
			goto out_err;
		}

		unix_state_lock(other);

		if (sock_flag(other, SOCK_DEAD) ||
		    (other->sk_shutdown & RCV_SHUTDOWN))
			goto pipe_err_free;

		skb_queue_tail(&other->sk_receive_queue, skb);
		unix_state_unlock(other);
		other->sk_data_ready(other, size);
		sent+=size;
	}

	scm_destroy(siocb->scm);
	siocb->scm = NULL;

	return sent;

pipe_err_free:
	unix_state_unlock(other);
	kfree_skb(skb);
pipe_err:
	if (sent==0 && !(msg->msg_flags&MSG_NOSIGNAL))
		send_sig(SIGPIPE,current,0);
	err = -EPIPE;
out_err:
	scm_destroy(siocb->scm);
	siocb->scm = NULL;
	return sent ? : err;
}

static int unix_seqpacket_sendmsg(struct kiocb *kiocb, struct socket *sock,
				  struct msghdr *msg, size_t len)
{
	int err;
	struct sock *sk = sock->sk;

	err = sock_error(sk);
	if (err)
		return err;

	if (sk->sk_state != TCP_ESTABLISHED)
		return -ENOTCONN;

	if (msg->msg_namelen)
		msg->msg_namelen = 0;

	return unix_dgram_sendmsg(kiocb, sock, msg, len);
}

static void unix_copy_addr(struct msghdr *msg, struct sock *sk)
{
	struct unix_sock *u = unix_sk(sk);

	msg->msg_namelen = 0;
	if (u->addr) {
		msg->msg_namelen = u->addr->len;
		memcpy(msg->msg_name, u->addr->name, u->addr->len);
	}
}

static int unix_dgram_recvmsg(struct kiocb *iocb, struct socket *sock,
			      struct msghdr *msg, size_t size,
			      int flags)
{
	struct sock_iocb *siocb = kiocb_to_siocb(iocb);
	struct scm_cookie tmp_scm;
	struct sock *sk = sock->sk;
	struct unix_sock *u = unix_sk(sk);
	int noblock = flags & MSG_DONTWAIT;
	struct sk_buff *skb;
	int err;

	err = -EOPNOTSUPP;
	if (flags&MSG_OOB)
		goto out;

	msg->msg_namelen = 0;

	mutex_lock(&u->readlock);

	skb = skb_recv_datagram(sk, flags, noblock, &err);
	if (!skb) {
		unix_state_lock(sk);
		/* Signal EOF on disconnected non-blocking SEQPACKET socket. */
		if (sk->sk_type == SOCK_SEQPACKET && err == -EAGAIN &&
		    (sk->sk_shutdown & RCV_SHUTDOWN))
			err = 0;
		unix_state_unlock(sk);
		goto out_unlock;
	}

	wake_up_interruptible_sync(&u->peer_wait);

	if (msg->msg_name)
		unix_copy_addr(msg, skb->sk);

	if (size > skb->len)
		size = skb->len;
	else if (size < skb->len)
		msg->msg_flags |= MSG_TRUNC;

	err = skb_copy_datagram_iovec(skb, 0, msg->msg_iov, size);
	if (err)
		goto out_free;

	if (!siocb->scm) {
		siocb->scm = &tmp_scm;
		memset(&tmp_scm, 0, sizeof(tmp_scm));
	}
	siocb->scm->creds = *UNIXCREDS(skb);
	unix_set_secdata(siocb->scm, skb);

	if (!(flags & MSG_PEEK))
	{
		if (UNIXCB(skb).fp)
			unix_detach_fds(siocb->scm, skb);
	}
	else
	{
		/* It is questionable: on PEEK we could:
		   - do not return fds - good, but too simple 8)
		   - return fds, and do not return them on read (old strategy,
		     apparently wrong)
		   - clone fds (I chose it for now, it is the most universal
		     solution)

		   POSIX 1003.1g does not actually define this clearly
		   at all. POSIX 1003.1g doesn't define a lot of things
		   clearly however!

		*/
		if (UNIXCB(skb).fp)
			siocb->scm->fp = scm_fp_dup(UNIXCB(skb).fp);
	}
	err = size;

	scm_recv(sock, msg, siocb->scm, flags);

out_free:
	skb_free_datagram(sk,skb);
out_unlock:
	mutex_unlock(&u->readlock);
out:
	return err;
}

/*
 *	Sleep until data has arrive. But check for races..
 */

static long unix_stream_data_wait(struct sock * sk, long timeo)
{
	DEFINE_WAIT(wait);

	unix_state_lock(sk);

	for (;;) {
		prepare_to_wait(sk->sk_sleep, &wait, TASK_INTERRUPTIBLE);

		if (!skb_queue_empty(&sk->sk_receive_queue) ||
		    sk->sk_err ||
		    (sk->sk_shutdown & RCV_SHUTDOWN) ||
		    signal_pending(current) ||
		    !timeo)
			break;

		set_bit(SOCK_ASYNC_WAITDATA, &sk->sk_socket->flags);
		unix_state_unlock(sk);
		timeo = schedule_timeout(timeo);
		unix_state_lock(sk);
		clear_bit(SOCK_ASYNC_WAITDATA, &sk->sk_socket->flags);
	}

	finish_wait(sk->sk_sleep, &wait);
	unix_state_unlock(sk);
	return timeo;
}



static int unix_stream_recvmsg(struct kiocb *iocb, struct socket *sock,
			       struct msghdr *msg, size_t size,
			       int flags)
{
	struct sock_iocb *siocb = kiocb_to_siocb(iocb);
	struct scm_cookie tmp_scm;
	struct sock *sk = sock->sk;
	struct unix_sock *u = unix_sk(sk);
	struct sockaddr_un *sunaddr=msg->msg_name;
	int copied = 0;
	int check_creds = 0;
	int target;
	int err = 0;
	long timeo;

	err = -EINVAL;
	if (sk->sk_state != TCP_ESTABLISHED)
		goto out;

	err = -EOPNOTSUPP;
	if (flags&MSG_OOB)
		goto out;

	target = sock_rcvlowat(sk, flags&MSG_WAITALL, size);
	timeo = sock_rcvtimeo(sk, flags&MSG_DONTWAIT);

	msg->msg_namelen = 0;

	/* Lock the socket to prevent queue disordering
	 * while sleeps in memcpy_tomsg
	 */

	if (!siocb->scm) {
		siocb->scm = &tmp_scm;
		memset(&tmp_scm, 0, sizeof(tmp_scm));
	}

	mutex_lock(&u->readlock);

	do
	{
		int chunk;
		struct sk_buff *skb;

		unix_state_lock(sk);
		skb = skb_dequeue(&sk->sk_receive_queue);
		if (skb==NULL)
		{
			if (copied >= target)
				goto unlock;

			/*
			 *	POSIX 1003.1g mandates this order.
			 */

			if ((err = sock_error(sk)) != 0)
				goto unlock;
			if (sk->sk_shutdown & RCV_SHUTDOWN)
				goto unlock;

			unix_state_unlock(sk);
			err = -EAGAIN;
			if (!timeo)
				break;
			mutex_unlock(&u->readlock);

			timeo = unix_stream_data_wait(sk, timeo);

			if (signal_pending(current)) {
				err = sock_intr_errno(timeo);
				goto out;
			}
			mutex_lock(&u->readlock);
			continue;
 unlock:
			unix_state_unlock(sk);
			break;
		}
		unix_state_unlock(sk);

		if (check_creds) {
			/* Never glue messages from different writers */
			if (memcmp(UNIXCREDS(skb), &siocb->scm->creds, sizeof(siocb->scm->creds)) != 0) {
				skb_queue_head(&sk->sk_receive_queue, skb);
				break;
			}
		} else {
			/* Copy credentials */
			siocb->scm->creds = *UNIXCREDS(skb);
			check_creds = 1;
		}

		/* Copy address just once */
		if (sunaddr)
		{
			unix_copy_addr(msg, skb->sk);
			sunaddr = NULL;
		}

		chunk = min_t(unsigned int, skb->len, size);
		if (memcpy_toiovec(msg->msg_iov, skb->data, chunk)) {
			skb_queue_head(&sk->sk_receive_queue, skb);
			if (copied == 0)
				copied = -EFAULT;
			break;
		}
		copied += chunk;
		size -= chunk;

		/* Mark read part of skb as used */
		if (!(flags & MSG_PEEK))
		{
			skb_pull(skb, chunk);

			if (UNIXCB(skb).fp)
				unix_detach_fds(siocb->scm, skb);

			/* put the skb back if we didn't use it up.. */
			if (skb->len)
			{
				skb_queue_head(&sk->sk_receive_queue, skb);
				break;
			}

			kfree_skb(skb);

			if (siocb->scm->fp)
				break;
		}
		else
		{
			/* It is questionable, see note in unix_dgram_recvmsg.
			 */
			if (UNIXCB(skb).fp)
				siocb->scm->fp = scm_fp_dup(UNIXCB(skb).fp);

			/* put message back and return */
			skb_queue_head(&sk->sk_receive_queue, skb);
			break;
		}
	} while (size);

	mutex_unlock(&u->readlock);
	scm_recv(sock, msg, siocb->scm, flags);
out:
	return copied ? : err;
}

static int unix_shutdown(struct socket *sock, int mode)
{
	struct sock *sk = sock->sk;
	struct sock *other;

	mode = (mode+1)&(RCV_SHUTDOWN|SEND_SHUTDOWN);

	if (mode) {
		unix_state_lock(sk);
		sk->sk_shutdown |= mode;
		other=unix_peer(sk);
		if (other)
			sock_hold(other);
		unix_state_unlock(sk);
		sk->sk_state_change(sk);

		if (other &&
			(sk->sk_type == SOCK_STREAM || sk->sk_type == SOCK_SEQPACKET)) {

			int peer_mode = 0;

			if (mode&RCV_SHUTDOWN)
				peer_mode |= SEND_SHUTDOWN;
			if (mode&SEND_SHUTDOWN)
				peer_mode |= RCV_SHUTDOWN;
			unix_state_lock(other);
			other->sk_shutdown |= peer_mode;
			unix_state_unlock(other);
			other->sk_state_change(other);
			read_lock(&other->sk_callback_lock);
			if (peer_mode == SHUTDOWN_MASK)
				sk_wake_async(other, SOCK_WAKE_WAITD, POLL_HUP);
			else if (peer_mode & RCV_SHUTDOWN)
				sk_wake_async(other, SOCK_WAKE_WAITD, POLL_IN);
			read_unlock(&other->sk_callback_lock);
		}
		if (other)
			sock_put(other);
	}
	return 0;
}

static int unix_ioctl(struct socket *sock, unsigned int cmd, unsigned long arg)
{
	struct sock *sk = sock->sk;
	long amount=0;
	int err;

	switch(cmd)
	{
		case SIOCOUTQ:
			amount = atomic_read(&sk->sk_wmem_alloc);
			err = put_user(amount, (int __user *)arg);
			break;
		case SIOCINQ:
		{
			struct sk_buff *skb;

			if (sk->sk_state == TCP_LISTEN) {
				err = -EINVAL;
				break;
			}

			spin_lock(&sk->sk_receive_queue.lock);
			if (sk->sk_type == SOCK_STREAM ||
			    sk->sk_type == SOCK_SEQPACKET) {
				skb_queue_walk(&sk->sk_receive_queue, skb)
					amount += skb->len;
			} else {
				skb = skb_peek(&sk->sk_receive_queue);
				if (skb)
					amount=skb->len;
			}
			spin_unlock(&sk->sk_receive_queue.lock);
			err = put_user(amount, (int __user *)arg);
			break;
		}

		default:
			err = -ENOIOCTLCMD;
			break;
	}
	return err;
}

static unsigned int unix_poll(struct file * file, struct socket *sock, poll_table *wait)
{
	struct sock *sk = sock->sk;
	unsigned int mask;

	poll_wait(file, sk->sk_sleep, wait);
	mask = 0;

	/* exceptional events? */
	if (sk->sk_err)
		mask |= POLLERR;
	if (sk->sk_shutdown == SHUTDOWN_MASK)
		mask |= POLLHUP;
	if (sk->sk_shutdown & RCV_SHUTDOWN)
		mask |= POLLRDHUP;

	/* readable? */
	if (!skb_queue_empty(&sk->sk_receive_queue) ||
	    (sk->sk_shutdown & RCV_SHUTDOWN))
		mask |= POLLIN | POLLRDNORM;

	/* Connection-based need to check for termination and startup */
	if ((sk->sk_type == SOCK_STREAM || sk->sk_type == SOCK_SEQPACKET) && sk->sk_state == TCP_CLOSE)
		mask |= POLLHUP;

	/*
	 * we set writable also when the other side has shut down the
	 * connection. This prevents stuck sockets.
	 */
	if (unix_writable(sk))
		mask |= POLLOUT | POLLWRNORM | POLLWRBAND;

	return mask;
}

<<<<<<< HEAD
static unsigned int unix_datagram_poll(struct file *file, struct socket *sock,
				       poll_table *wait)
{
	struct sock *sk = sock->sk, *peer;
	unsigned int mask;

	poll_wait(file, sk->sk_sleep, wait);

	peer = unix_peer_get(sk);
	if (peer) {
		if (peer != sk) {
			/*
			 * Writability of a connected socket additionally
			 * depends on the state of the receive queue of the
			 * peer.
			 */
			poll_wait(file, &unix_sk(peer)->peer_wait, wait);
		} else {
			sock_put(peer);
			peer = NULL;
		}
	}

=======
static unsigned int unix_dgram_poll(struct file *file, struct socket *sock,
				    poll_table *wait)
{
	struct sock *sk = sock->sk, *other;
	unsigned int mask, writable;

	poll_wait(file, sk->sk_sleep, wait);
>>>>>>> 0967d61e
	mask = 0;

	/* exceptional events? */
	if (sk->sk_err || !skb_queue_empty(&sk->sk_error_queue))
		mask |= POLLERR;
	if (sk->sk_shutdown & RCV_SHUTDOWN)
		mask |= POLLRDHUP;
	if (sk->sk_shutdown == SHUTDOWN_MASK)
		mask |= POLLHUP;

	/* readable? */
	if (!skb_queue_empty(&sk->sk_receive_queue) ||
	    (sk->sk_shutdown & RCV_SHUTDOWN))
		mask |= POLLIN | POLLRDNORM;

	/* Connection-based need to check for termination and startup */
	if (sk->sk_type == SOCK_SEQPACKET) {
		if (sk->sk_state == TCP_CLOSE)
			mask |= POLLHUP;
		/* connection hasn't started yet? */
		if (sk->sk_state == TCP_SYN_SENT)
			return mask;
	}

	/* writable? */
<<<<<<< HEAD
	if (unix_writable(sk) && !(peer && unix_recvq_full(peer)))
=======
	writable = unix_writable(sk);
	if (writable) {
		other = unix_peer_get(sk);
		if (other) {
			if (unix_peer(other) != sk) {
				poll_wait(file, &unix_sk(other)->peer_wait,
					  wait);
				if (unix_recvq_full(other))
					writable = 0;
			}

			sock_put(other);
		}
	}

	if (writable)
>>>>>>> 0967d61e
		mask |= POLLOUT | POLLWRNORM | POLLWRBAND;
	else
		set_bit(SOCK_ASYNC_NOSPACE, &sk->sk_socket->flags);

<<<<<<< HEAD
	if (peer)
		sock_put(peer);

=======
>>>>>>> 0967d61e
	return mask;
}

#ifdef CONFIG_PROC_FS
static struct sock *first_unix_socket(int *i)
{
	for (*i = 0; *i <= UNIX_HASH_SIZE; (*i)++) {
		if (!hlist_empty(&unix_socket_table[*i]))
			return __sk_head(&unix_socket_table[*i]);
	}
	return NULL;
}

static struct sock *next_unix_socket(int *i, struct sock *s)
{
	struct sock *next = sk_next(s);
	/* More in this chain? */
	if (next)
		return next;
	/* Look for next non-empty chain. */
	for ((*i)++; *i <= UNIX_HASH_SIZE; (*i)++) {
		if (!hlist_empty(&unix_socket_table[*i]))
			return __sk_head(&unix_socket_table[*i]);
	}
	return NULL;
}

struct unix_iter_state {
	struct seq_net_private p;
	int i;
};
static struct sock *unix_seq_idx(struct seq_file *seq, loff_t pos)
{
	struct unix_iter_state *iter = seq->private;
	loff_t off = 0;
	struct sock *s;

	for (s = first_unix_socket(&iter->i); s; s = next_unix_socket(&iter->i, s)) {
		if (sock_net(s) != seq_file_net(seq))
			continue;
		if (off == pos)
			return s;
		++off;
	}
	return NULL;
}


static void *unix_seq_start(struct seq_file *seq, loff_t *pos)
	__acquires(unix_table_lock)
{
	spin_lock(&unix_table_lock);
	return *pos ? unix_seq_idx(seq, *pos - 1) : SEQ_START_TOKEN;
}

static void *unix_seq_next(struct seq_file *seq, void *v, loff_t *pos)
{
	struct unix_iter_state *iter = seq->private;
	struct sock *sk = v;
	++*pos;

	if (v == SEQ_START_TOKEN)
		sk = first_unix_socket(&iter->i);
	else
		sk = next_unix_socket(&iter->i, sk);
	while (sk && (sock_net(sk) != seq_file_net(seq)))
		sk = next_unix_socket(&iter->i, sk);
	return sk;
}

static void unix_seq_stop(struct seq_file *seq, void *v)
	__releases(unix_table_lock)
{
	spin_unlock(&unix_table_lock);
}

static int unix_seq_show(struct seq_file *seq, void *v)
{

	if (v == SEQ_START_TOKEN)
		seq_puts(seq, "Num       RefCount Protocol Flags    Type St "
			 "Inode Path\n");
	else {
		struct sock *s = v;
		struct unix_sock *u = unix_sk(s);
		unix_state_lock(s);

		seq_printf(seq, "%p: %08X %08X %08X %04X %02X %5lu",
			s,
			atomic_read(&s->sk_refcnt),
			0,
			s->sk_state == TCP_LISTEN ? __SO_ACCEPTCON : 0,
			s->sk_type,
			s->sk_socket ?
			(s->sk_state == TCP_ESTABLISHED ? SS_CONNECTED : SS_UNCONNECTED) :
			(s->sk_state == TCP_ESTABLISHED ? SS_CONNECTING : SS_DISCONNECTING),
			sock_i_ino(s));

		if (u->addr) {
			int i, len;
			seq_putc(seq, ' ');

			i = 0;
			len = u->addr->len - sizeof(short);
			if (!UNIX_ABSTRACT(s))
				len--;
			else {
				seq_putc(seq, '@');
				i++;
			}
			for ( ; i < len; i++)
				seq_putc(seq, u->addr->name->sun_path[i]);
		}
		unix_state_unlock(s);
		seq_putc(seq, '\n');
	}

	return 0;
}

static const struct seq_operations unix_seq_ops = {
	.start  = unix_seq_start,
	.next   = unix_seq_next,
	.stop   = unix_seq_stop,
	.show   = unix_seq_show,
};


static int unix_seq_open(struct inode *inode, struct file *file)
{
	return seq_open_net(inode, file, &unix_seq_ops,
			    sizeof(struct unix_iter_state));
}

static const struct file_operations unix_seq_fops = {
	.owner		= THIS_MODULE,
	.open		= unix_seq_open,
	.read		= seq_read,
	.llseek		= seq_lseek,
	.release	= seq_release_net,
};

#endif

static struct net_proto_family unix_family_ops = {
	.family = PF_UNIX,
	.create = unix_create,
	.owner	= THIS_MODULE,
};


static int unix_net_init(struct net *net)
{
	int error = -ENOMEM;

	net->unx.sysctl_max_dgram_qlen = 10;
	if (unix_sysctl_register(net))
		goto out;

#ifdef CONFIG_PROC_FS
	if (!proc_net_fops_create(net, "unix", 0, &unix_seq_fops)) {
		unix_sysctl_unregister(net);
		goto out;
	}
#endif
	error = 0;
out:
	return 0;
}

static void unix_net_exit(struct net *net)
{
	unix_sysctl_unregister(net);
	proc_net_remove(net, "unix");
}

static struct pernet_operations unix_net_ops = {
	.init = unix_net_init,
	.exit = unix_net_exit,
};

static int __init af_unix_init(void)
{
	int rc = -1;
	struct sk_buff *dummy_skb;

	BUILD_BUG_ON(sizeof(struct unix_skb_parms) > sizeof(dummy_skb->cb));

	rc = proto_register(&unix_proto, 1);
	if (rc != 0) {
		printk(KERN_CRIT "%s: Cannot create unix_sock SLAB cache!\n",
		       __func__);
		goto out;
	}

	sock_register(&unix_family_ops);
	register_pernet_subsys(&unix_net_ops);
out:
	return rc;
}

static void __exit af_unix_exit(void)
{
	sock_unregister(PF_UNIX);
	proto_unregister(&unix_proto);
	unregister_pernet_subsys(&unix_net_ops);
}

/* Earlier than device_initcall() so that other drivers invoking
   request_module() don't end up in a loop when modprobe tries
   to use a UNIX socket. But later than subsys_initcall() because
   we depend on stuff initialised there */
fs_initcall(af_unix_init);
module_exit(af_unix_exit);

MODULE_LICENSE("GPL");
MODULE_ALIAS_NETPROTO(PF_UNIX);<|MERGE_RESOLUTION|>--- conflicted
+++ resolved
@@ -485,13 +485,8 @@
 static int unix_accept(struct socket *, struct socket *, int);
 static int unix_getname(struct socket *, struct sockaddr *, int *, int);
 static unsigned int unix_poll(struct file *, struct socket *, poll_table *);
-<<<<<<< HEAD
-static unsigned int unix_datagram_poll(struct file *, struct socket *,
-				       poll_table *);
-=======
 static unsigned int unix_dgram_poll(struct file *, struct socket *,
 				    poll_table *);
->>>>>>> 0967d61e
 static int unix_ioctl(struct socket *, unsigned int, unsigned long);
 static int unix_shutdown(struct socket *, int);
 static int unix_stream_sendmsg(struct kiocb *, struct socket *,
@@ -537,11 +532,7 @@
 	.socketpair =	unix_socketpair,
 	.accept =	sock_no_accept,
 	.getname =	unix_getname,
-<<<<<<< HEAD
-	.poll =		unix_datagram_poll,
-=======
 	.poll =		unix_dgram_poll,
->>>>>>> 0967d61e
 	.ioctl =	unix_ioctl,
 	.listen =	sock_no_listen,
 	.shutdown =	unix_shutdown,
@@ -562,11 +553,7 @@
 	.socketpair =	unix_socketpair,
 	.accept =	unix_accept,
 	.getname =	unix_getname,
-<<<<<<< HEAD
-	.poll =		unix_datagram_poll,
-=======
 	.poll =		unix_dgram_poll,
->>>>>>> 0967d61e
 	.ioctl =	unix_ioctl,
 	.listen =	unix_listen,
 	.shutdown =	unix_shutdown,
@@ -2005,31 +1992,6 @@
 	return mask;
 }
 
-<<<<<<< HEAD
-static unsigned int unix_datagram_poll(struct file *file, struct socket *sock,
-				       poll_table *wait)
-{
-	struct sock *sk = sock->sk, *peer;
-	unsigned int mask;
-
-	poll_wait(file, sk->sk_sleep, wait);
-
-	peer = unix_peer_get(sk);
-	if (peer) {
-		if (peer != sk) {
-			/*
-			 * Writability of a connected socket additionally
-			 * depends on the state of the receive queue of the
-			 * peer.
-			 */
-			poll_wait(file, &unix_sk(peer)->peer_wait, wait);
-		} else {
-			sock_put(peer);
-			peer = NULL;
-		}
-	}
-
-=======
 static unsigned int unix_dgram_poll(struct file *file, struct socket *sock,
 				    poll_table *wait)
 {
@@ -2037,7 +1999,6 @@
 	unsigned int mask, writable;
 
 	poll_wait(file, sk->sk_sleep, wait);
->>>>>>> 0967d61e
 	mask = 0;
 
 	/* exceptional events? */
@@ -2063,9 +2024,6 @@
 	}
 
 	/* writable? */
-<<<<<<< HEAD
-	if (unix_writable(sk) && !(peer && unix_recvq_full(peer)))
-=======
 	writable = unix_writable(sk);
 	if (writable) {
 		other = unix_peer_get(sk);
@@ -2082,17 +2040,10 @@
 	}
 
 	if (writable)
->>>>>>> 0967d61e
 		mask |= POLLOUT | POLLWRNORM | POLLWRBAND;
 	else
 		set_bit(SOCK_ASYNC_NOSPACE, &sk->sk_socket->flags);
 
-<<<<<<< HEAD
-	if (peer)
-		sock_put(peer);
-
-=======
->>>>>>> 0967d61e
 	return mask;
 }
 
