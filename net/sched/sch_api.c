/*
 * net/sched/sch_api.c	Packet scheduler API.
 *
 *		This program is free software; you can redistribute it and/or
 *		modify it under the terms of the GNU General Public License
 *		as published by the Free Software Foundation; either version
 *		2 of the License, or (at your option) any later version.
 *
 * Authors:	Alexey Kuznetsov, <kuznet@ms2.inr.ac.ru>
 *
 * Fixes:
 *
 * Rani Assaf <rani@magic.metawire.com> :980802: JIFFIES and CPU clock sources are repaired.
 * Eduardo J. Blanco <ejbs@netlabs.com.uy> :990222: kmod support
 * Jamal Hadi Salim <hadi@nortelnetworks.com>: 990601: ingress support
 */

#include <linux/module.h>
#include <linux/types.h>
#include <linux/kernel.h>
#include <linux/string.h>
#include <linux/errno.h>
#include <linux/skbuff.h>
#include <linux/init.h>
#include <linux/proc_fs.h>
#include <linux/seq_file.h>
#include <linux/kmod.h>
#include <linux/list.h>
#include <linux/hrtimer.h>
#include <linux/lockdep.h>

#include <net/net_namespace.h>
#include <net/sock.h>
#include <net/netlink.h>
#include <net/pkt_sched.h>

static int qdisc_notify(struct sk_buff *oskb, struct nlmsghdr *n, u32 clid,
			struct Qdisc *old, struct Qdisc *new);
static int tclass_notify(struct sk_buff *oskb, struct nlmsghdr *n,
			 struct Qdisc *q, unsigned long cl, int event);

/*

   Short review.
   -------------

   This file consists of two interrelated parts:

   1. queueing disciplines manager frontend.
   2. traffic classes manager frontend.

   Generally, queueing discipline ("qdisc") is a black box,
   which is able to enqueue packets and to dequeue them (when
   device is ready to send something) in order and at times
   determined by algorithm hidden in it.

   qdisc's are divided to two categories:
   - "queues", which have no internal structure visible from outside.
   - "schedulers", which split all the packets to "traffic classes",
     using "packet classifiers" (look at cls_api.c)

   In turn, classes may have child qdiscs (as rule, queues)
   attached to them etc. etc. etc.

   The goal of the routines in this file is to translate
   information supplied by user in the form of handles
   to more intelligible for kernel form, to make some sanity
   checks and part of work, which is common to all qdiscs
   and to provide rtnetlink notifications.

   All real intelligent work is done inside qdisc modules.



   Every discipline has two major routines: enqueue and dequeue.

   ---dequeue

   dequeue usually returns a skb to send. It is allowed to return NULL,
   but it does not mean that queue is empty, it just means that
   discipline does not want to send anything this time.
   Queue is really empty if q->q.qlen == 0.
   For complicated disciplines with multiple queues q->q is not
   real packet queue, but however q->q.qlen must be valid.

   ---enqueue

   enqueue returns 0, if packet was enqueued successfully.
   If packet (this one or another one) was dropped, it returns
   not zero error code.
   NET_XMIT_DROP 	- this packet dropped
     Expected action: do not backoff, but wait until queue will clear.
   NET_XMIT_CN	 	- probably this packet enqueued, but another one dropped.
     Expected action: backoff or ignore
   NET_XMIT_POLICED	- dropped by police.
     Expected action: backoff or error to real-time apps.

   Auxiliary routines:

   ---peek

   like dequeue but without removing a packet from the queue

   ---reset

   returns qdisc to initial state: purge all buffers, clear all
   timers, counters (except for statistics) etc.

   ---init

   initializes newly created qdisc.

   ---destroy

   destroys resources allocated by init and during lifetime of qdisc.

   ---change

   changes qdisc parameters.
 */

/* Protects list of registered TC modules. It is pure SMP lock. */
static DEFINE_RWLOCK(qdisc_mod_lock);


/************************************************
 *	Queueing disciplines manipulation.	*
 ************************************************/


/* The list of all installed queueing disciplines. */

static struct Qdisc_ops *qdisc_base;

/* Register/uregister queueing discipline */

int register_qdisc(struct Qdisc_ops *qops)
{
	struct Qdisc_ops *q, **qp;
	int rc = -EEXIST;

	write_lock(&qdisc_mod_lock);
	for (qp = &qdisc_base; (q = *qp) != NULL; qp = &q->next)
		if (!strcmp(qops->id, q->id))
			goto out;

	if (qops->enqueue == NULL)
		qops->enqueue = noop_qdisc_ops.enqueue;
	if (qops->peek == NULL) {
		if (qops->dequeue == NULL) {
			qops->peek = noop_qdisc_ops.peek;
		} else {
			rc = -EINVAL;
			goto out;
		}
	}
	if (qops->dequeue == NULL)
		qops->dequeue = noop_qdisc_ops.dequeue;

	qops->next = NULL;
	*qp = qops;
	rc = 0;
out:
	write_unlock(&qdisc_mod_lock);
	return rc;
}
EXPORT_SYMBOL(register_qdisc);

int unregister_qdisc(struct Qdisc_ops *qops)
{
	struct Qdisc_ops *q, **qp;
	int err = -ENOENT;

	write_lock(&qdisc_mod_lock);
	for (qp = &qdisc_base; (q=*qp)!=NULL; qp = &q->next)
		if (q == qops)
			break;
	if (q) {
		*qp = q->next;
		q->next = NULL;
		err = 0;
	}
	write_unlock(&qdisc_mod_lock);
	return err;
}
EXPORT_SYMBOL(unregister_qdisc);

/* We know handle. Find qdisc among all qdisc's attached to device
   (root qdisc, all its children, children of children etc.)
 */

static struct Qdisc *qdisc_match_from_root(struct Qdisc *root, u32 handle)
{
	struct Qdisc *q;

	if (!(root->flags & TCQ_F_BUILTIN) &&
	    root->handle == handle)
		return root;

	list_for_each_entry(q, &root->list, list) {
		if (q->handle == handle)
			return q;
	}
	return NULL;
}

static void qdisc_list_add(struct Qdisc *q)
{
	if ((q->parent != TC_H_ROOT) && !(q->flags & TCQ_F_INGRESS))
		list_add_tail(&q->list, &qdisc_dev(q)->qdisc->list);
}

void qdisc_list_del(struct Qdisc *q)
{
	if ((q->parent != TC_H_ROOT) && !(q->flags & TCQ_F_INGRESS))
		list_del(&q->list);
}
EXPORT_SYMBOL(qdisc_list_del);

struct Qdisc *qdisc_lookup(struct net_device *dev, u32 handle)
{
	struct Qdisc *q;

	q = qdisc_match_from_root(dev->qdisc, handle);
	if (q)
		goto out;

	q = qdisc_match_from_root(dev->rx_queue.qdisc_sleeping, handle);
out:
	return q;
}

static struct Qdisc *qdisc_leaf(struct Qdisc *p, u32 classid)
{
	unsigned long cl;
	struct Qdisc *leaf;
	const struct Qdisc_class_ops *cops = p->ops->cl_ops;

	if (cops == NULL)
		return NULL;
	cl = cops->get(p, classid);

	if (cl == 0)
		return NULL;
	leaf = cops->leaf(p, cl);
	cops->put(p, cl);
	return leaf;
}

/* Find queueing discipline by name */

static struct Qdisc_ops *qdisc_lookup_ops(struct nlattr *kind)
{
	struct Qdisc_ops *q = NULL;

	if (kind) {
		read_lock(&qdisc_mod_lock);
		for (q = qdisc_base; q; q = q->next) {
			if (nla_strcmp(kind, q->id) == 0) {
				if (!try_module_get(q->owner))
					q = NULL;
				break;
			}
		}
		read_unlock(&qdisc_mod_lock);
	}
	return q;
}

static struct qdisc_rate_table *qdisc_rtab_list;

struct qdisc_rate_table *qdisc_get_rtab(struct tc_ratespec *r, struct nlattr *tab)
{
	struct qdisc_rate_table *rtab;

	for (rtab = qdisc_rtab_list; rtab; rtab = rtab->next) {
		if (memcmp(&rtab->rate, r, sizeof(struct tc_ratespec)) == 0) {
			rtab->refcnt++;
			return rtab;
		}
	}

	if (tab == NULL || r->rate == 0 || r->cell_log == 0 ||
	    nla_len(tab) != TC_RTAB_SIZE)
		return NULL;

	rtab = kmalloc(sizeof(*rtab), GFP_KERNEL);
	if (rtab) {
		rtab->rate = *r;
		rtab->refcnt = 1;
		memcpy(rtab->data, nla_data(tab), 1024);
		rtab->next = qdisc_rtab_list;
		qdisc_rtab_list = rtab;
	}
	return rtab;
}
EXPORT_SYMBOL(qdisc_get_rtab);

void qdisc_put_rtab(struct qdisc_rate_table *tab)
{
	struct qdisc_rate_table *rtab, **rtabp;

	if (!tab || --tab->refcnt)
		return;

	for (rtabp = &qdisc_rtab_list; (rtab=*rtabp) != NULL; rtabp = &rtab->next) {
		if (rtab == tab) {
			*rtabp = rtab->next;
			kfree(rtab);
			return;
		}
	}
}
EXPORT_SYMBOL(qdisc_put_rtab);

static LIST_HEAD(qdisc_stab_list);
static DEFINE_SPINLOCK(qdisc_stab_lock);

static const struct nla_policy stab_policy[TCA_STAB_MAX + 1] = {
	[TCA_STAB_BASE]	= { .len = sizeof(struct tc_sizespec) },
	[TCA_STAB_DATA] = { .type = NLA_BINARY },
};

static struct qdisc_size_table *qdisc_get_stab(struct nlattr *opt)
{
	struct nlattr *tb[TCA_STAB_MAX + 1];
	struct qdisc_size_table *stab;
	struct tc_sizespec *s;
	unsigned int tsize = 0;
	u16 *tab = NULL;
	int err;

	err = nla_parse_nested(tb, TCA_STAB_MAX, opt, stab_policy);
	if (err < 0)
		return ERR_PTR(err);
	if (!tb[TCA_STAB_BASE])
		return ERR_PTR(-EINVAL);

	s = nla_data(tb[TCA_STAB_BASE]);

	if (s->tsize > 0) {
		if (!tb[TCA_STAB_DATA])
			return ERR_PTR(-EINVAL);
		tab = nla_data(tb[TCA_STAB_DATA]);
		tsize = nla_len(tb[TCA_STAB_DATA]) / sizeof(u16);
	}

	if (!s || tsize != s->tsize || (!tab && tsize > 0))
		return ERR_PTR(-EINVAL);

	spin_lock(&qdisc_stab_lock);

	list_for_each_entry(stab, &qdisc_stab_list, list) {
		if (memcmp(&stab->szopts, s, sizeof(*s)))
			continue;
		if (tsize > 0 && memcmp(stab->data, tab, tsize * sizeof(u16)))
			continue;
		stab->refcnt++;
		spin_unlock(&qdisc_stab_lock);
		return stab;
	}

	spin_unlock(&qdisc_stab_lock);

	stab = kmalloc(sizeof(*stab) + tsize * sizeof(u16), GFP_KERNEL);
	if (!stab)
		return ERR_PTR(-ENOMEM);

	stab->refcnt = 1;
	stab->szopts = *s;
	if (tsize > 0)
		memcpy(stab->data, tab, tsize * sizeof(u16));

	spin_lock(&qdisc_stab_lock);
	list_add_tail(&stab->list, &qdisc_stab_list);
	spin_unlock(&qdisc_stab_lock);

	return stab;
}

void qdisc_put_stab(struct qdisc_size_table *tab)
{
	if (!tab)
		return;

	spin_lock(&qdisc_stab_lock);

	if (--tab->refcnt == 0) {
		list_del(&tab->list);
		kfree(tab);
	}

	spin_unlock(&qdisc_stab_lock);
}
EXPORT_SYMBOL(qdisc_put_stab);

static int qdisc_dump_stab(struct sk_buff *skb, struct qdisc_size_table *stab)
{
	struct nlattr *nest;

	nest = nla_nest_start(skb, TCA_STAB);
	if (nest == NULL)
		goto nla_put_failure;
	NLA_PUT(skb, TCA_STAB_BASE, sizeof(stab->szopts), &stab->szopts);
	nla_nest_end(skb, nest);

	return skb->len;

nla_put_failure:
	return -1;
}

void qdisc_calculate_pkt_len(struct sk_buff *skb, struct qdisc_size_table *stab)
{
	int pkt_len, slot;

	pkt_len = skb->len + stab->szopts.overhead;
	if (unlikely(!stab->szopts.tsize))
		goto out;

	slot = pkt_len + stab->szopts.cell_align;
	if (unlikely(slot < 0))
		slot = 0;

	slot >>= stab->szopts.cell_log;
	if (likely(slot < stab->szopts.tsize))
		pkt_len = stab->data[slot];
	else
		pkt_len = stab->data[stab->szopts.tsize - 1] *
				(slot / stab->szopts.tsize) +
				stab->data[slot % stab->szopts.tsize];

	pkt_len <<= stab->szopts.size_log;
out:
	if (unlikely(pkt_len < 1))
		pkt_len = 1;
	qdisc_skb_cb(skb)->pkt_len = pkt_len;
}
EXPORT_SYMBOL(qdisc_calculate_pkt_len);

void qdisc_warn_nonwc(char *txt, struct Qdisc *qdisc)
{
	if (!(qdisc->flags & TCQ_F_WARN_NONWC)) {
		printk(KERN_WARNING
		       "%s: %s qdisc %X: is non-work-conserving?\n",
		       txt, qdisc->ops->id, qdisc->handle >> 16);
		qdisc->flags |= TCQ_F_WARN_NONWC;
	}
}
EXPORT_SYMBOL(qdisc_warn_nonwc);

static enum hrtimer_restart qdisc_watchdog(struct hrtimer *timer)
{
	struct qdisc_watchdog *wd = container_of(timer, struct qdisc_watchdog,
						 timer);

	wd->qdisc->flags &= ~TCQ_F_THROTTLED;
	__netif_schedule(qdisc_root(wd->qdisc));

	return HRTIMER_NORESTART;
}

void qdisc_watchdog_init(struct qdisc_watchdog *wd, struct Qdisc *qdisc)
{
	hrtimer_init(&wd->timer, CLOCK_MONOTONIC, HRTIMER_MODE_ABS);
	wd->timer.function = qdisc_watchdog;
	wd->qdisc = qdisc;
}
EXPORT_SYMBOL(qdisc_watchdog_init);

void qdisc_watchdog_schedule(struct qdisc_watchdog *wd, psched_time_t expires)
{
	ktime_t time;

	if (test_bit(__QDISC_STATE_DEACTIVATED,
		     &qdisc_root_sleeping(wd->qdisc)->state))
		return;

	wd->qdisc->flags |= TCQ_F_THROTTLED;
	time = ktime_set(0, 0);
	time = ktime_add_ns(time, PSCHED_TICKS2NS(expires));
	hrtimer_start(&wd->timer, time, HRTIMER_MODE_ABS);
}
EXPORT_SYMBOL(qdisc_watchdog_schedule);

void qdisc_watchdog_cancel(struct qdisc_watchdog *wd)
{
	hrtimer_cancel(&wd->timer);
	wd->qdisc->flags &= ~TCQ_F_THROTTLED;
}
EXPORT_SYMBOL(qdisc_watchdog_cancel);

static struct hlist_head *qdisc_class_hash_alloc(unsigned int n)
{
	unsigned int size = n * sizeof(struct hlist_head), i;
	struct hlist_head *h;

	if (size <= PAGE_SIZE)
		h = kmalloc(size, GFP_KERNEL);
	else
		h = (struct hlist_head *)
			__get_free_pages(GFP_KERNEL, get_order(size));

	if (h != NULL) {
		for (i = 0; i < n; i++)
			INIT_HLIST_HEAD(&h[i]);
	}
	return h;
}

static void qdisc_class_hash_free(struct hlist_head *h, unsigned int n)
{
	unsigned int size = n * sizeof(struct hlist_head);

	if (size <= PAGE_SIZE)
		kfree(h);
	else
		free_pages((unsigned long)h, get_order(size));
}

void qdisc_class_hash_grow(struct Qdisc *sch, struct Qdisc_class_hash *clhash)
{
	struct Qdisc_class_common *cl;
	struct hlist_node *n, *next;
	struct hlist_head *nhash, *ohash;
	unsigned int nsize, nmask, osize;
	unsigned int i, h;

	/* Rehash when load factor exceeds 0.75 */
	if (clhash->hashelems * 4 <= clhash->hashsize * 3)
		return;
	nsize = clhash->hashsize * 2;
	nmask = nsize - 1;
	nhash = qdisc_class_hash_alloc(nsize);
	if (nhash == NULL)
		return;

	ohash = clhash->hash;
	osize = clhash->hashsize;

	sch_tree_lock(sch);
	for (i = 0; i < osize; i++) {
		hlist_for_each_entry_safe(cl, n, next, &ohash[i], hnode) {
			h = qdisc_class_hash(cl->classid, nmask);
			hlist_add_head(&cl->hnode, &nhash[h]);
		}
	}
	clhash->hash     = nhash;
	clhash->hashsize = nsize;
	clhash->hashmask = nmask;
	sch_tree_unlock(sch);

	qdisc_class_hash_free(ohash, osize);
}
EXPORT_SYMBOL(qdisc_class_hash_grow);

int qdisc_class_hash_init(struct Qdisc_class_hash *clhash)
{
	unsigned int size = 4;

	clhash->hash = qdisc_class_hash_alloc(size);
	if (clhash->hash == NULL)
		return -ENOMEM;
	clhash->hashsize  = size;
	clhash->hashmask  = size - 1;
	clhash->hashelems = 0;
	return 0;
}
EXPORT_SYMBOL(qdisc_class_hash_init);

void qdisc_class_hash_destroy(struct Qdisc_class_hash *clhash)
{
	qdisc_class_hash_free(clhash->hash, clhash->hashsize);
}
EXPORT_SYMBOL(qdisc_class_hash_destroy);

void qdisc_class_hash_insert(struct Qdisc_class_hash *clhash,
			     struct Qdisc_class_common *cl)
{
	unsigned int h;

	INIT_HLIST_NODE(&cl->hnode);
	h = qdisc_class_hash(cl->classid, clhash->hashmask);
	hlist_add_head(&cl->hnode, &clhash->hash[h]);
	clhash->hashelems++;
}
EXPORT_SYMBOL(qdisc_class_hash_insert);

void qdisc_class_hash_remove(struct Qdisc_class_hash *clhash,
			     struct Qdisc_class_common *cl)
{
	hlist_del(&cl->hnode);
	clhash->hashelems--;
}
EXPORT_SYMBOL(qdisc_class_hash_remove);

/* Allocate an unique handle from space managed by kernel */

static u32 qdisc_alloc_handle(struct net_device *dev)
{
	int i = 0x10000;
	static u32 autohandle = TC_H_MAKE(0x80000000U, 0);

	do {
		autohandle += TC_H_MAKE(0x10000U, 0);
		if (autohandle == TC_H_MAKE(TC_H_ROOT, 0))
			autohandle = TC_H_MAKE(0x80000000U, 0);
	} while	(qdisc_lookup(dev, autohandle) && --i > 0);

	return i>0 ? autohandle : 0;
}

void qdisc_tree_decrease_qlen(struct Qdisc *sch, unsigned int n)
{
	const struct Qdisc_class_ops *cops;
	unsigned long cl;
	u32 parentid;

	if (n == 0)
		return;
	while ((parentid = sch->parent)) {
		if (TC_H_MAJ(parentid) == TC_H_MAJ(TC_H_INGRESS))
			return;

		sch = qdisc_lookup(qdisc_dev(sch), TC_H_MAJ(parentid));
		if (sch == NULL) {
			WARN_ON(parentid != TC_H_ROOT);
			return;
		}
		cops = sch->ops->cl_ops;
		if (cops->qlen_notify) {
			cl = cops->get(sch, parentid);
			cops->qlen_notify(sch, cl);
			cops->put(sch, cl);
		}
		sch->q.qlen -= n;
	}
}
EXPORT_SYMBOL(qdisc_tree_decrease_qlen);

static void notify_and_destroy(struct sk_buff *skb, struct nlmsghdr *n, u32 clid,
			       struct Qdisc *old, struct Qdisc *new)
{
	if (new || old)
		qdisc_notify(skb, n, clid, old, new);

	if (old)
		qdisc_destroy(old);
}

/* Graft qdisc "new" to class "classid" of qdisc "parent" or
 * to device "dev".
 *
 * When appropriate send a netlink notification using 'skb'
 * and "n".
 *
 * On success, destroy old qdisc.
 */

static int qdisc_graft(struct net_device *dev, struct Qdisc *parent,
		       struct sk_buff *skb, struct nlmsghdr *n, u32 classid,
		       struct Qdisc *new, struct Qdisc *old)
{
	struct Qdisc *q = old;
	int err = 0;

	if (parent == NULL) {
		unsigned int i, num_q, ingress;

		ingress = 0;
		num_q = dev->num_tx_queues;
		if ((q && q->flags & TCQ_F_INGRESS) ||
		    (new && new->flags & TCQ_F_INGRESS)) {
			num_q = 1;
			ingress = 1;
		}

		if (dev->flags & IFF_UP)
			dev_deactivate(dev);

		if (new && new->ops->attach) {
			new->ops->attach(new);
			num_q = 0;
		}

		for (i = 0; i < num_q; i++) {
			struct netdev_queue *dev_queue = &dev->rx_queue;

			if (!ingress)
				dev_queue = netdev_get_tx_queue(dev, i);

			old = dev_graft_qdisc(dev_queue, new);
			if (new && i > 0)
				atomic_inc(&new->refcnt);

<<<<<<< HEAD
			qdisc_destroy(old);
=======
			if (!ingress)
				qdisc_destroy(old);
		}

		if (!ingress) {
			notify_and_destroy(skb, n, classid, dev->qdisc, new);
			if (new && !new->ops->attach)
				atomic_inc(&new->refcnt);
			dev->qdisc = new ? : &noop_qdisc;
		} else {
			notify_and_destroy(skb, n, classid, old, new);
>>>>>>> ebc79c4f
		}

		notify_and_destroy(skb, n, classid, dev->qdisc, new);
		if (new && !new->ops->attach)
			atomic_inc(&new->refcnt);
		dev->qdisc = new ? : &noop_qdisc;

		if (dev->flags & IFF_UP)
			dev_activate(dev);
	} else {
		const struct Qdisc_class_ops *cops = parent->ops->cl_ops;

		err = -EOPNOTSUPP;
		if (cops && cops->graft) {
			unsigned long cl = cops->get(parent, classid);
			if (cl) {
				err = cops->graft(parent, cl, new, &old);
				cops->put(parent, cl);
			} else
				err = -ENOENT;
		}
		if (!err)
			notify_and_destroy(skb, n, classid, old, new);
	}
	return err;
}

/* lockdep annotation is needed for ingress; egress gets it only for name */
static struct lock_class_key qdisc_tx_lock;
static struct lock_class_key qdisc_rx_lock;

/*
   Allocate and initialize new qdisc.

   Parameters are passed via opt.
 */

static struct Qdisc *
qdisc_create(struct net_device *dev, struct netdev_queue *dev_queue,
	     struct Qdisc *p, u32 parent, u32 handle,
	     struct nlattr **tca, int *errp)
{
	int err;
	struct nlattr *kind = tca[TCA_KIND];
	struct Qdisc *sch;
	struct Qdisc_ops *ops;
	struct qdisc_size_table *stab;

	ops = qdisc_lookup_ops(kind);
#ifdef CONFIG_MODULES
	if (ops == NULL && kind != NULL) {
		char name[IFNAMSIZ];
		if (nla_strlcpy(name, kind, IFNAMSIZ) < IFNAMSIZ) {
			/* We dropped the RTNL semaphore in order to
			 * perform the module load.  So, even if we
			 * succeeded in loading the module we have to
			 * tell the caller to replay the request.  We
			 * indicate this using -EAGAIN.
			 * We replay the request because the device may
			 * go away in the mean time.
			 */
			rtnl_unlock();
			request_module("sch_%s", name);
			rtnl_lock();
			ops = qdisc_lookup_ops(kind);
			if (ops != NULL) {
				/* We will try again qdisc_lookup_ops,
				 * so don't keep a reference.
				 */
				module_put(ops->owner);
				err = -EAGAIN;
				goto err_out;
			}
		}
	}
#endif

	err = -ENOENT;
	if (ops == NULL)
		goto err_out;

	sch = qdisc_alloc(dev_queue, ops);
	if (IS_ERR(sch)) {
		err = PTR_ERR(sch);
		goto err_out2;
	}

	sch->parent = parent;

	if (handle == TC_H_INGRESS) {
		sch->flags |= TCQ_F_INGRESS;
		handle = TC_H_MAKE(TC_H_INGRESS, 0);
		lockdep_set_class(qdisc_lock(sch), &qdisc_rx_lock);
	} else {
		if (handle == 0) {
			handle = qdisc_alloc_handle(dev);
			err = -ENOMEM;
			if (handle == 0)
				goto err_out3;
		}
		lockdep_set_class(qdisc_lock(sch), &qdisc_tx_lock);
	}

	sch->handle = handle;

	if (!ops->init || (err = ops->init(sch, tca[TCA_OPTIONS])) == 0) {
		if (tca[TCA_STAB]) {
			stab = qdisc_get_stab(tca[TCA_STAB]);
			if (IS_ERR(stab)) {
				err = PTR_ERR(stab);
				goto err_out4;
			}
			sch->stab = stab;
		}
		if (tca[TCA_RATE]) {
			spinlock_t *root_lock;

			err = -EOPNOTSUPP;
			if (sch->flags & TCQ_F_MQROOT)
				goto err_out4;

			if ((sch->parent != TC_H_ROOT) &&
			    !(sch->flags & TCQ_F_INGRESS) &&
			    (!p || !(p->flags & TCQ_F_MQROOT)))
				root_lock = qdisc_root_sleeping_lock(sch);
			else
				root_lock = qdisc_lock(sch);

			err = gen_new_estimator(&sch->bstats, &sch->rate_est,
						root_lock, tca[TCA_RATE]);
			if (err)
				goto err_out4;
		}

		qdisc_list_add(sch);

		return sch;
	}
err_out3:
	dev_put(dev);
	kfree((char *) sch - sch->padded);
err_out2:
	module_put(ops->owner);
err_out:
	*errp = err;
	return NULL;

err_out4:
	/*
	 * Any broken qdiscs that would require a ops->reset() here?
	 * The qdisc was never in action so it shouldn't be necessary.
	 */
<<<<<<< HEAD
=======
	qdisc_put_stab(sch->stab);
>>>>>>> ebc79c4f
	if (ops->destroy)
		ops->destroy(sch);
	goto err_out3;
}

static int qdisc_change(struct Qdisc *sch, struct nlattr **tca)
{
	struct qdisc_size_table *stab = NULL;
	int err = 0;

	if (tca[TCA_OPTIONS]) {
		if (sch->ops->change == NULL)
			return -EINVAL;
		err = sch->ops->change(sch, tca[TCA_OPTIONS]);
		if (err)
			return err;
	}

	if (tca[TCA_STAB]) {
		stab = qdisc_get_stab(tca[TCA_STAB]);
		if (IS_ERR(stab))
			return PTR_ERR(stab);
	}

	qdisc_put_stab(sch->stab);
	sch->stab = stab;

	if (tca[TCA_RATE]) {
		/* NB: ignores errors from replace_estimator
		   because change can't be undone. */
		if (sch->flags & TCQ_F_MQROOT)
			goto out;
		gen_replace_estimator(&sch->bstats, &sch->rate_est,
					    qdisc_root_sleeping_lock(sch),
					    tca[TCA_RATE]);
	}
out:
	return 0;
}

struct check_loop_arg
{
	struct qdisc_walker 	w;
	struct Qdisc		*p;
	int			depth;
};

static int check_loop_fn(struct Qdisc *q, unsigned long cl, struct qdisc_walker *w);

static int check_loop(struct Qdisc *q, struct Qdisc *p, int depth)
{
	struct check_loop_arg	arg;

	if (q->ops->cl_ops == NULL)
		return 0;

	arg.w.stop = arg.w.skip = arg.w.count = 0;
	arg.w.fn = check_loop_fn;
	arg.depth = depth;
	arg.p = p;
	q->ops->cl_ops->walk(q, &arg.w);
	return arg.w.stop ? -ELOOP : 0;
}

static int
check_loop_fn(struct Qdisc *q, unsigned long cl, struct qdisc_walker *w)
{
	struct Qdisc *leaf;
	const struct Qdisc_class_ops *cops = q->ops->cl_ops;
	struct check_loop_arg *arg = (struct check_loop_arg *)w;

	leaf = cops->leaf(q, cl);
	if (leaf) {
		if (leaf == arg->p || arg->depth > 7)
			return -ELOOP;
		return check_loop(leaf, arg->p, arg->depth + 1);
	}
	return 0;
}

/*
 * Delete/get qdisc.
 */

static int tc_get_qdisc(struct sk_buff *skb, struct nlmsghdr *n, void *arg)
{
	struct net *net = sock_net(skb->sk);
	struct tcmsg *tcm = NLMSG_DATA(n);
	struct nlattr *tca[TCA_MAX + 1];
	struct net_device *dev;
	u32 clid = tcm->tcm_parent;
	struct Qdisc *q = NULL;
	struct Qdisc *p = NULL;
	int err;

	if (net != &init_net)
		return -EINVAL;

	if ((dev = __dev_get_by_index(&init_net, tcm->tcm_ifindex)) == NULL)
		return -ENODEV;

	err = nlmsg_parse(n, sizeof(*tcm), tca, TCA_MAX, NULL);
	if (err < 0)
		return err;

	if (clid) {
		if (clid != TC_H_ROOT) {
			if (TC_H_MAJ(clid) != TC_H_MAJ(TC_H_INGRESS)) {
				if ((p = qdisc_lookup(dev, TC_H_MAJ(clid))) == NULL)
					return -ENOENT;
				q = qdisc_leaf(p, clid);
			} else { /* ingress */
				q = dev->rx_queue.qdisc_sleeping;
			}
		} else {
			q = dev->qdisc;
		}
		if (!q)
			return -ENOENT;

		if (tcm->tcm_handle && q->handle != tcm->tcm_handle)
			return -EINVAL;
	} else {
		if ((q = qdisc_lookup(dev, tcm->tcm_handle)) == NULL)
			return -ENOENT;
	}

	if (tca[TCA_KIND] && nla_strcmp(tca[TCA_KIND], q->ops->id))
		return -EINVAL;

	if (n->nlmsg_type == RTM_DELQDISC) {
		if (!clid)
			return -EINVAL;
		if (q->handle == 0)
			return -ENOENT;
		if ((err = qdisc_graft(dev, p, skb, n, clid, NULL, q)) != 0)
			return err;
	} else {
		qdisc_notify(skb, n, clid, NULL, q);
	}
	return 0;
}

/*
   Create/change qdisc.
 */

static int tc_modify_qdisc(struct sk_buff *skb, struct nlmsghdr *n, void *arg)
{
	struct net *net = sock_net(skb->sk);
	struct tcmsg *tcm;
	struct nlattr *tca[TCA_MAX + 1];
	struct net_device *dev;
	u32 clid;
	struct Qdisc *q, *p;
	int err;

	if (net != &init_net)
		return -EINVAL;

replay:
	/* Reinit, just in case something touches this. */
	tcm = NLMSG_DATA(n);
	clid = tcm->tcm_parent;
	q = p = NULL;

	if ((dev = __dev_get_by_index(&init_net, tcm->tcm_ifindex)) == NULL)
		return -ENODEV;

	err = nlmsg_parse(n, sizeof(*tcm), tca, TCA_MAX, NULL);
	if (err < 0)
		return err;

	if (clid) {
		if (clid != TC_H_ROOT) {
			if (clid != TC_H_INGRESS) {
				if ((p = qdisc_lookup(dev, TC_H_MAJ(clid))) == NULL)
					return -ENOENT;
				q = qdisc_leaf(p, clid);
			} else { /*ingress */
				q = dev->rx_queue.qdisc_sleeping;
			}
		} else {
			q = dev->qdisc;
		}

		/* It may be default qdisc, ignore it */
		if (q && q->handle == 0)
			q = NULL;

		if (!q || !tcm->tcm_handle || q->handle != tcm->tcm_handle) {
			if (tcm->tcm_handle) {
				if (q && !(n->nlmsg_flags&NLM_F_REPLACE))
					return -EEXIST;
				if (TC_H_MIN(tcm->tcm_handle))
					return -EINVAL;
				if ((q = qdisc_lookup(dev, tcm->tcm_handle)) == NULL)
					goto create_n_graft;
				if (n->nlmsg_flags&NLM_F_EXCL)
					return -EEXIST;
				if (tca[TCA_KIND] && nla_strcmp(tca[TCA_KIND], q->ops->id))
					return -EINVAL;
				if (q == p ||
				    (p && check_loop(q, p, 0)))
					return -ELOOP;
				atomic_inc(&q->refcnt);
				goto graft;
			} else {
				if (q == NULL)
					goto create_n_graft;

				/* This magic test requires explanation.
				 *
				 *   We know, that some child q is already
				 *   attached to this parent and have choice:
				 *   either to change it or to create/graft new one.
				 *
				 *   1. We are allowed to create/graft only
				 *   if CREATE and REPLACE flags are set.
				 *
				 *   2. If EXCL is set, requestor wanted to say,
				 *   that qdisc tcm_handle is not expected
				 *   to exist, so that we choose create/graft too.
				 *
				 *   3. The last case is when no flags are set.
				 *   Alas, it is sort of hole in API, we
				 *   cannot decide what to do unambiguously.
				 *   For now we select create/graft, if
				 *   user gave KIND, which does not match existing.
				 */
				if ((n->nlmsg_flags&NLM_F_CREATE) &&
				    (n->nlmsg_flags&NLM_F_REPLACE) &&
				    ((n->nlmsg_flags&NLM_F_EXCL) ||
				     (tca[TCA_KIND] &&
				      nla_strcmp(tca[TCA_KIND], q->ops->id))))
					goto create_n_graft;
			}
		}
	} else {
		if (!tcm->tcm_handle)
			return -EINVAL;
		q = qdisc_lookup(dev, tcm->tcm_handle);
	}

	/* Change qdisc parameters */
	if (q == NULL)
		return -ENOENT;
	if (n->nlmsg_flags&NLM_F_EXCL)
		return -EEXIST;
	if (tca[TCA_KIND] && nla_strcmp(tca[TCA_KIND], q->ops->id))
		return -EINVAL;
	err = qdisc_change(q, tca);
	if (err == 0)
		qdisc_notify(skb, n, clid, NULL, q);
	return err;

create_n_graft:
	if (!(n->nlmsg_flags&NLM_F_CREATE))
		return -ENOENT;
	if (clid == TC_H_INGRESS)
		q = qdisc_create(dev, &dev->rx_queue, p,
				 tcm->tcm_parent, tcm->tcm_parent,
				 tca, &err);
	else {
<<<<<<< HEAD
		unsigned int ntx = 0;

		if (p && p->ops->cl_ops && p->ops->cl_ops->select_queue)
			ntx = p->ops->cl_ops->select_queue(p, tcm);

		q = qdisc_create(dev, netdev_get_tx_queue(dev, ntx), p,
=======
		struct netdev_queue *dev_queue;

		if (p && p->ops->cl_ops && p->ops->cl_ops->select_queue)
			dev_queue = p->ops->cl_ops->select_queue(p, tcm);
		else if (p)
			dev_queue = p->dev_queue;
		else
			dev_queue = netdev_get_tx_queue(dev, 0);

		q = qdisc_create(dev, dev_queue, p,
>>>>>>> ebc79c4f
				 tcm->tcm_parent, tcm->tcm_handle,
				 tca, &err);
	}
	if (q == NULL) {
		if (err == -EAGAIN)
			goto replay;
		return err;
	}

graft:
	err = qdisc_graft(dev, p, skb, n, clid, q, NULL);
	if (err) {
		if (q)
			qdisc_destroy(q);
		return err;
	}

	return 0;
}

static int tc_fill_qdisc(struct sk_buff *skb, struct Qdisc *q, u32 clid,
			 u32 pid, u32 seq, u16 flags, int event)
{
	struct tcmsg *tcm;
	struct nlmsghdr  *nlh;
	unsigned char *b = skb_tail_pointer(skb);
	struct gnet_dump d;

	nlh = NLMSG_NEW(skb, pid, seq, event, sizeof(*tcm), flags);
	tcm = NLMSG_DATA(nlh);
	tcm->tcm_family = AF_UNSPEC;
	tcm->tcm__pad1 = 0;
	tcm->tcm__pad2 = 0;
	tcm->tcm_ifindex = qdisc_dev(q)->ifindex;
	tcm->tcm_parent = clid;
	tcm->tcm_handle = q->handle;
	tcm->tcm_info = atomic_read(&q->refcnt);
	NLA_PUT_STRING(skb, TCA_KIND, q->ops->id);
	if (q->ops->dump && q->ops->dump(q, skb) < 0)
		goto nla_put_failure;
	q->qstats.qlen = q->q.qlen;

	if (q->stab && qdisc_dump_stab(skb, q->stab) < 0)
		goto nla_put_failure;

	if (gnet_stats_start_copy_compat(skb, TCA_STATS2, TCA_STATS, TCA_XSTATS,
					 qdisc_root_sleeping_lock(q), &d) < 0)
		goto nla_put_failure;

	if (q->ops->dump_stats && q->ops->dump_stats(q, &d) < 0)
		goto nla_put_failure;

	if (gnet_stats_copy_basic(&d, &q->bstats) < 0 ||
	    gnet_stats_copy_rate_est(&d, &q->rate_est) < 0 ||
	    gnet_stats_copy_queue(&d, &q->qstats) < 0)
		goto nla_put_failure;

	if (gnet_stats_finish_copy(&d) < 0)
		goto nla_put_failure;

	nlh->nlmsg_len = skb_tail_pointer(skb) - b;
	return skb->len;

nlmsg_failure:
nla_put_failure:
	nlmsg_trim(skb, b);
	return -1;
}

static int qdisc_notify(struct sk_buff *oskb, struct nlmsghdr *n,
			u32 clid, struct Qdisc *old, struct Qdisc *new)
{
	struct sk_buff *skb;
	u32 pid = oskb ? NETLINK_CB(oskb).pid : 0;

	skb = alloc_skb(NLMSG_GOODSIZE, GFP_KERNEL);
	if (!skb)
		return -ENOBUFS;

	if (old && old->handle) {
		if (tc_fill_qdisc(skb, old, clid, pid, n->nlmsg_seq, 0, RTM_DELQDISC) < 0)
			goto err_out;
	}
	if (new) {
		if (tc_fill_qdisc(skb, new, clid, pid, n->nlmsg_seq, old ? NLM_F_REPLACE : 0, RTM_NEWQDISC) < 0)
			goto err_out;
	}

	if (skb->len)
		return rtnetlink_send(skb, &init_net, pid, RTNLGRP_TC, n->nlmsg_flags&NLM_F_ECHO);

err_out:
	kfree_skb(skb);
	return -EINVAL;
}

static bool tc_qdisc_dump_ignore(struct Qdisc *q)
{
	return (q->flags & TCQ_F_BUILTIN) ? true : false;
}

static int tc_dump_qdisc_root(struct Qdisc *root, struct sk_buff *skb,
			      struct netlink_callback *cb,
			      int *q_idx_p, int s_q_idx)
{
	int ret = 0, q_idx = *q_idx_p;
	struct Qdisc *q;

	if (!root)
		return 0;

	q = root;
	if (q_idx < s_q_idx) {
		q_idx++;
	} else {
		if (!tc_qdisc_dump_ignore(q) &&
		    tc_fill_qdisc(skb, q, q->parent, NETLINK_CB(cb->skb).pid,
				  cb->nlh->nlmsg_seq, NLM_F_MULTI, RTM_NEWQDISC) <= 0)
			goto done;
		q_idx++;
	}
	list_for_each_entry(q, &root->list, list) {
		if (q_idx < s_q_idx) {
			q_idx++;
			continue;
		}
		if (!tc_qdisc_dump_ignore(q) && 
		    tc_fill_qdisc(skb, q, q->parent, NETLINK_CB(cb->skb).pid,
				  cb->nlh->nlmsg_seq, NLM_F_MULTI, RTM_NEWQDISC) <= 0)
			goto done;
		q_idx++;
	}

out:
	*q_idx_p = q_idx;
	return ret;
done:
	ret = -1;
	goto out;
}

static int tc_dump_qdisc(struct sk_buff *skb, struct netlink_callback *cb)
{
	struct net *net = sock_net(skb->sk);
	int idx, q_idx;
	int s_idx, s_q_idx;
	struct net_device *dev;

	if (net != &init_net)
		return 0;

	s_idx = cb->args[0];
	s_q_idx = q_idx = cb->args[1];
	read_lock(&dev_base_lock);
	idx = 0;
	for_each_netdev(&init_net, dev) {
		struct netdev_queue *dev_queue;

		if (idx < s_idx)
			goto cont;
		if (idx > s_idx)
			s_q_idx = 0;
		q_idx = 0;

		if (tc_dump_qdisc_root(dev->qdisc, skb, cb, &q_idx, s_q_idx) < 0)
			goto done;

		dev_queue = &dev->rx_queue;
		if (tc_dump_qdisc_root(dev_queue->qdisc_sleeping, skb, cb, &q_idx, s_q_idx) < 0)
			goto done;

cont:
		idx++;
	}

done:
	read_unlock(&dev_base_lock);

	cb->args[0] = idx;
	cb->args[1] = q_idx;

	return skb->len;
}



/************************************************
 *	Traffic classes manipulation.		*
 ************************************************/



static int tc_ctl_tclass(struct sk_buff *skb, struct nlmsghdr *n, void *arg)
{
	struct net *net = sock_net(skb->sk);
	struct tcmsg *tcm = NLMSG_DATA(n);
	struct nlattr *tca[TCA_MAX + 1];
	struct net_device *dev;
	struct Qdisc *q = NULL;
	const struct Qdisc_class_ops *cops;
	unsigned long cl = 0;
	unsigned long new_cl;
	u32 pid = tcm->tcm_parent;
	u32 clid = tcm->tcm_handle;
	u32 qid = TC_H_MAJ(clid);
	int err;

	if (net != &init_net)
		return -EINVAL;

	if ((dev = __dev_get_by_index(&init_net, tcm->tcm_ifindex)) == NULL)
		return -ENODEV;

	err = nlmsg_parse(n, sizeof(*tcm), tca, TCA_MAX, NULL);
	if (err < 0)
		return err;

	/*
	   parent == TC_H_UNSPEC - unspecified parent.
	   parent == TC_H_ROOT   - class is root, which has no parent.
	   parent == X:0	 - parent is root class.
	   parent == X:Y	 - parent is a node in hierarchy.
	   parent == 0:Y	 - parent is X:Y, where X:0 is qdisc.

	   handle == 0:0	 - generate handle from kernel pool.
	   handle == 0:Y	 - class is X:Y, where X:0 is qdisc.
	   handle == X:Y	 - clear.
	   handle == X:0	 - root class.
	 */

	/* Step 1. Determine qdisc handle X:0 */

	if (pid != TC_H_ROOT) {
		u32 qid1 = TC_H_MAJ(pid);

		if (qid && qid1) {
			/* If both majors are known, they must be identical. */
			if (qid != qid1)
				return -EINVAL;
		} else if (qid1) {
			qid = qid1;
		} else if (qid == 0)
			qid = dev->qdisc->handle;

		/* Now qid is genuine qdisc handle consistent
		   both with parent and child.

		   TC_H_MAJ(pid) still may be unspecified, complete it now.
		 */
		if (pid)
			pid = TC_H_MAKE(qid, pid);
	} else {
		if (qid == 0)
			qid = dev->qdisc->handle;
	}

	/* OK. Locate qdisc */
	if ((q = qdisc_lookup(dev, qid)) == NULL)
		return -ENOENT;

	/* An check that it supports classes */
	cops = q->ops->cl_ops;
	if (cops == NULL)
		return -EINVAL;

	/* Now try to get class */
	if (clid == 0) {
		if (pid == TC_H_ROOT)
			clid = qid;
	} else
		clid = TC_H_MAKE(qid, clid);

	if (clid)
		cl = cops->get(q, clid);

	if (cl == 0) {
		err = -ENOENT;
		if (n->nlmsg_type != RTM_NEWTCLASS || !(n->nlmsg_flags&NLM_F_CREATE))
			goto out;
	} else {
		switch (n->nlmsg_type) {
		case RTM_NEWTCLASS:
			err = -EEXIST;
			if (n->nlmsg_flags&NLM_F_EXCL)
				goto out;
			break;
		case RTM_DELTCLASS:
			err = -EOPNOTSUPP;
			if (cops->delete)
				err = cops->delete(q, cl);
			if (err == 0)
				tclass_notify(skb, n, q, cl, RTM_DELTCLASS);
			goto out;
		case RTM_GETTCLASS:
			err = tclass_notify(skb, n, q, cl, RTM_NEWTCLASS);
			goto out;
		default:
			err = -EINVAL;
			goto out;
		}
	}

	new_cl = cl;
	err = -EOPNOTSUPP;
	if (cops->change)
		err = cops->change(q, clid, pid, tca, &new_cl);
	if (err == 0)
		tclass_notify(skb, n, q, new_cl, RTM_NEWTCLASS);

out:
	if (cl)
		cops->put(q, cl);

	return err;
}


static int tc_fill_tclass(struct sk_buff *skb, struct Qdisc *q,
			  unsigned long cl,
			  u32 pid, u32 seq, u16 flags, int event)
{
	struct tcmsg *tcm;
	struct nlmsghdr  *nlh;
	unsigned char *b = skb_tail_pointer(skb);
	struct gnet_dump d;
	const struct Qdisc_class_ops *cl_ops = q->ops->cl_ops;

	nlh = NLMSG_NEW(skb, pid, seq, event, sizeof(*tcm), flags);
	tcm = NLMSG_DATA(nlh);
	tcm->tcm_family = AF_UNSPEC;
	tcm->tcm__pad1 = 0;
	tcm->tcm__pad2 = 0;
	tcm->tcm_ifindex = qdisc_dev(q)->ifindex;
	tcm->tcm_parent = q->handle;
	tcm->tcm_handle = q->handle;
	tcm->tcm_info = 0;
	NLA_PUT_STRING(skb, TCA_KIND, q->ops->id);
	if (cl_ops->dump && cl_ops->dump(q, cl, skb, tcm) < 0)
		goto nla_put_failure;

	if (gnet_stats_start_copy_compat(skb, TCA_STATS2, TCA_STATS, TCA_XSTATS,
					 qdisc_root_sleeping_lock(q), &d) < 0)
		goto nla_put_failure;

	if (cl_ops->dump_stats && cl_ops->dump_stats(q, cl, &d) < 0)
		goto nla_put_failure;

	if (gnet_stats_finish_copy(&d) < 0)
		goto nla_put_failure;

	nlh->nlmsg_len = skb_tail_pointer(skb) - b;
	return skb->len;

nlmsg_failure:
nla_put_failure:
	nlmsg_trim(skb, b);
	return -1;
}

static int tclass_notify(struct sk_buff *oskb, struct nlmsghdr *n,
			  struct Qdisc *q, unsigned long cl, int event)
{
	struct sk_buff *skb;
	u32 pid = oskb ? NETLINK_CB(oskb).pid : 0;

	skb = alloc_skb(NLMSG_GOODSIZE, GFP_KERNEL);
	if (!skb)
		return -ENOBUFS;

	if (tc_fill_tclass(skb, q, cl, pid, n->nlmsg_seq, 0, event) < 0) {
		kfree_skb(skb);
		return -EINVAL;
	}

	return rtnetlink_send(skb, &init_net, pid, RTNLGRP_TC, n->nlmsg_flags&NLM_F_ECHO);
}

struct qdisc_dump_args
{
	struct qdisc_walker w;
	struct sk_buff *skb;
	struct netlink_callback *cb;
};

static int qdisc_class_dump(struct Qdisc *q, unsigned long cl, struct qdisc_walker *arg)
{
	struct qdisc_dump_args *a = (struct qdisc_dump_args *)arg;

	return tc_fill_tclass(a->skb, q, cl, NETLINK_CB(a->cb->skb).pid,
			      a->cb->nlh->nlmsg_seq, NLM_F_MULTI, RTM_NEWTCLASS);
}

static int tc_dump_tclass_qdisc(struct Qdisc *q, struct sk_buff *skb,
				struct tcmsg *tcm, struct netlink_callback *cb,
				int *t_p, int s_t)
{
	struct qdisc_dump_args arg;

	if (tc_qdisc_dump_ignore(q) ||
	    *t_p < s_t || !q->ops->cl_ops ||
	    (tcm->tcm_parent &&
	     TC_H_MAJ(tcm->tcm_parent) != q->handle)) {
		(*t_p)++;
		return 0;
	}
	if (*t_p > s_t)
		memset(&cb->args[1], 0, sizeof(cb->args)-sizeof(cb->args[0]));
	arg.w.fn = qdisc_class_dump;
	arg.skb = skb;
	arg.cb = cb;
	arg.w.stop  = 0;
	arg.w.skip = cb->args[1];
	arg.w.count = 0;
	q->ops->cl_ops->walk(q, &arg.w);
	cb->args[1] = arg.w.count;
	if (arg.w.stop)
		return -1;
	(*t_p)++;
	return 0;
}

static int tc_dump_tclass_root(struct Qdisc *root, struct sk_buff *skb,
			       struct tcmsg *tcm, struct netlink_callback *cb,
			       int *t_p, int s_t)
{
	struct Qdisc *q;

	if (!root)
		return 0;

	if (tc_dump_tclass_qdisc(root, skb, tcm, cb, t_p, s_t) < 0)
		return -1;

	list_for_each_entry(q, &root->list, list) {
		if (tc_dump_tclass_qdisc(q, skb, tcm, cb, t_p, s_t) < 0)
			return -1;
	}

	return 0;
}

static int tc_dump_tclass(struct sk_buff *skb, struct netlink_callback *cb)
{
	struct tcmsg *tcm = (struct tcmsg*)NLMSG_DATA(cb->nlh);
	struct net *net = sock_net(skb->sk);
	struct netdev_queue *dev_queue;
	struct net_device *dev;
	int t, s_t;

	if (net != &init_net)
		return 0;

	if (cb->nlh->nlmsg_len < NLMSG_LENGTH(sizeof(*tcm)))
		return 0;
	if ((dev = dev_get_by_index(&init_net, tcm->tcm_ifindex)) == NULL)
		return 0;

	s_t = cb->args[0];
	t = 0;

	if (tc_dump_tclass_root(dev->qdisc, skb, tcm, cb, &t, s_t) < 0)
		goto done;

	dev_queue = &dev->rx_queue;
	if (tc_dump_tclass_root(dev_queue->qdisc_sleeping, skb, tcm, cb, &t, s_t) < 0)
		goto done;

done:
	cb->args[0] = t;

	dev_put(dev);
	return skb->len;
}

/* Main classifier routine: scans classifier chain attached
   to this qdisc, (optionally) tests for protocol and asks
   specific classifiers.
 */
int tc_classify_compat(struct sk_buff *skb, struct tcf_proto *tp,
		       struct tcf_result *res)
{
	__be16 protocol = skb->protocol;
	int err = 0;

	for (; tp; tp = tp->next) {
		if ((tp->protocol == protocol ||
		     tp->protocol == htons(ETH_P_ALL)) &&
		    (err = tp->classify(skb, tp, res)) >= 0) {
#ifdef CONFIG_NET_CLS_ACT
			if (err != TC_ACT_RECLASSIFY && skb->tc_verd)
				skb->tc_verd = SET_TC_VERD(skb->tc_verd, 0);
#endif
			return err;
		}
	}
	return -1;
}
EXPORT_SYMBOL(tc_classify_compat);

int tc_classify(struct sk_buff *skb, struct tcf_proto *tp,
		struct tcf_result *res)
{
	int err = 0;
	__be16 protocol;
#ifdef CONFIG_NET_CLS_ACT
	struct tcf_proto *otp = tp;
reclassify:
#endif
	protocol = skb->protocol;

	err = tc_classify_compat(skb, tp, res);
#ifdef CONFIG_NET_CLS_ACT
	if (err == TC_ACT_RECLASSIFY) {
		u32 verd = G_TC_VERD(skb->tc_verd);
		tp = otp;

		if (verd++ >= MAX_REC_LOOP) {
			printk("rule prio %u protocol %02x reclassify loop, "
			       "packet dropped\n",
			       tp->prio&0xffff, ntohs(tp->protocol));
			return TC_ACT_SHOT;
		}
		skb->tc_verd = SET_TC_VERD(skb->tc_verd, verd);
		goto reclassify;
	}
#endif
	return err;
}
EXPORT_SYMBOL(tc_classify);

void tcf_destroy(struct tcf_proto *tp)
{
	tp->ops->destroy(tp);
	module_put(tp->ops->owner);
	kfree(tp);
}

void tcf_destroy_chain(struct tcf_proto **fl)
{
	struct tcf_proto *tp;

	while ((tp = *fl) != NULL) {
		*fl = tp->next;
		tcf_destroy(tp);
	}
}
EXPORT_SYMBOL(tcf_destroy_chain);

#ifdef CONFIG_PROC_FS
static int psched_show(struct seq_file *seq, void *v)
{
	struct timespec ts;

	hrtimer_get_res(CLOCK_MONOTONIC, &ts);
	seq_printf(seq, "%08x %08x %08x %08x\n",
		   (u32)NSEC_PER_USEC, (u32)PSCHED_TICKS2NS(1),
		   1000000,
		   (u32)NSEC_PER_SEC/(u32)ktime_to_ns(timespec_to_ktime(ts)));

	return 0;
}

static int psched_open(struct inode *inode, struct file *file)
{
	return single_open(file, psched_show, PDE(inode)->data);
}

static const struct file_operations psched_fops = {
	.owner = THIS_MODULE,
	.open = psched_open,
	.read  = seq_read,
	.llseek = seq_lseek,
	.release = single_release,
};
#endif

static int __init pktsched_init(void)
{
	register_qdisc(&pfifo_qdisc_ops);
	register_qdisc(&bfifo_qdisc_ops);
	register_qdisc(&mq_qdisc_ops);
	proc_net_fops_create(&init_net, "psched", 0, &psched_fops);

	rtnl_register(PF_UNSPEC, RTM_NEWQDISC, tc_modify_qdisc, NULL);
	rtnl_register(PF_UNSPEC, RTM_DELQDISC, tc_get_qdisc, NULL);
	rtnl_register(PF_UNSPEC, RTM_GETQDISC, tc_get_qdisc, tc_dump_qdisc);
	rtnl_register(PF_UNSPEC, RTM_NEWTCLASS, tc_ctl_tclass, NULL);
	rtnl_register(PF_UNSPEC, RTM_DELTCLASS, tc_ctl_tclass, NULL);
	rtnl_register(PF_UNSPEC, RTM_GETTCLASS, tc_ctl_tclass, tc_dump_tclass);

	return 0;
}

subsys_initcall(pktsched_init);<|MERGE_RESOLUTION|>--- conflicted
+++ resolved
@@ -693,9 +693,6 @@
 			if (new && i > 0)
 				atomic_inc(&new->refcnt);
 
-<<<<<<< HEAD
-			qdisc_destroy(old);
-=======
 			if (!ingress)
 				qdisc_destroy(old);
 		}
@@ -707,13 +704,7 @@
 			dev->qdisc = new ? : &noop_qdisc;
 		} else {
 			notify_and_destroy(skb, n, classid, old, new);
->>>>>>> ebc79c4f
-		}
-
-		notify_and_destroy(skb, n, classid, dev->qdisc, new);
-		if (new && !new->ops->attach)
-			atomic_inc(&new->refcnt);
-		dev->qdisc = new ? : &noop_qdisc;
+		}
 
 		if (dev->flags & IFF_UP)
 			dev_activate(dev);
@@ -860,10 +851,7 @@
 	 * Any broken qdiscs that would require a ops->reset() here?
 	 * The qdisc was never in action so it shouldn't be necessary.
 	 */
-<<<<<<< HEAD
-=======
 	qdisc_put_stab(sch->stab);
->>>>>>> ebc79c4f
 	if (ops->destroy)
 		ops->destroy(sch);
 	goto err_out3;
@@ -1128,14 +1116,6 @@
 				 tcm->tcm_parent, tcm->tcm_parent,
 				 tca, &err);
 	else {
-<<<<<<< HEAD
-		unsigned int ntx = 0;
-
-		if (p && p->ops->cl_ops && p->ops->cl_ops->select_queue)
-			ntx = p->ops->cl_ops->select_queue(p, tcm);
-
-		q = qdisc_create(dev, netdev_get_tx_queue(dev, ntx), p,
-=======
 		struct netdev_queue *dev_queue;
 
 		if (p && p->ops->cl_ops && p->ops->cl_ops->select_queue)
@@ -1146,7 +1126,6 @@
 			dev_queue = netdev_get_tx_queue(dev, 0);
 
 		q = qdisc_create(dev, dev_queue, p,
->>>>>>> ebc79c4f
 				 tcm->tcm_parent, tcm->tcm_handle,
 				 tca, &err);
 	}
