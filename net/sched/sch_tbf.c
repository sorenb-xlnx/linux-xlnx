/*
 * net/sched/sch_tbf.c	Token Bucket Filter queue.
 *
 *		This program is free software; you can redistribute it and/or
 *		modify it under the terms of the GNU General Public License
 *		as published by the Free Software Foundation; either version
 *		2 of the License, or (at your option) any later version.
 *
 * Authors:	Alexey Kuznetsov, <kuznet@ms2.inr.ac.ru>
 *		Dmitry Torokhov <dtor@mail.ru> - allow attaching inner qdiscs -
 *						 original idea by Martin Devera
 *
 */

#include <linux/module.h>
#include <linux/types.h>
#include <linux/kernel.h>
#include <linux/string.h>
#include <linux/errno.h>
#include <linux/skbuff.h>
#include <net/netlink.h>
#include <net/pkt_sched.h>


/*	Simple Token Bucket Filter.
	=======================================

	SOURCE.
	-------

	None.

	Description.
	------------

	A data flow obeys TBF with rate R and depth B, if for any
	time interval t_i...t_f the number of transmitted bits
	does not exceed B + R*(t_f-t_i).

	Packetized version of this definition:
	The sequence of packets of sizes s_i served at moments t_i
	obeys TBF, if for any i<=k:

	s_i+....+s_k <= B + R*(t_k - t_i)

	Algorithm.
	----------

	Let N(t_i) be B/R initially and N(t) grow continuously with time as:

	N(t+delta) = min{B/R, N(t) + delta}

	If the first packet in queue has length S, it may be
	transmitted only at the time t_* when S/R <= N(t_*),
	and in this case N(t) jumps:

	N(t_* + 0) = N(t_* - 0) - S/R.



	Actually, QoS requires two TBF to be applied to a data stream.
	One of them controls steady state burst size, another
	one with rate P (peak rate) and depth M (equal to link MTU)
	limits bursts at a smaller time scale.

	It is easy to see that P>R, and B>M. If P is infinity, this double
	TBF is equivalent to a single one.

	When TBF works in reshaping mode, latency is estimated as:

	lat = max ((L-B)/R, (L-M)/P)


	NOTES.
	------

	If TBF throttles, it starts a watchdog timer, which will wake it up
	when it is ready to transmit.
	Note that the minimal timer resolution is 1/HZ.
	If no new packets arrive during this period,
	or if the device is not awaken by EOI for some previous packet,
	TBF can stop its activity for 1/HZ.


	This means, that with depth B, the maximal rate is

	R_crit = B*HZ

	F.e. for 10Mbit ethernet and HZ=100 the minimal allowed B is ~10Kbytes.

	Note that the peak rate TBF is much more tough: with MTU 1500
	P_crit = 150Kbytes/sec. So, if you need greater peak
	rates, use alpha with HZ=1000 :-)

	With classful TBF, limit is just kept for backwards compatibility.
	It is passed to the default bfifo qdisc - if the inner qdisc is
	changed the limit is not effective anymore.
*/

struct tbf_sched_data
{
/* Parameters */
	u32		limit;		/* Maximal length of backlog: bytes */
	u32		buffer;		/* Token bucket depth/rate: MUST BE >= MTU/B */
	u32		mtu;
	u32		max_size;
	struct qdisc_rate_table	*R_tab;
	struct qdisc_rate_table	*P_tab;

/* Variables */
	long	tokens;			/* Current number of B tokens */
	long	ptokens;		/* Current number of P tokens */
	psched_time_t	t_c;		/* Time check-point */
	struct Qdisc	*qdisc;		/* Inner qdisc, default - bfifo queue */
	struct qdisc_watchdog watchdog;	/* Watchdog timer */
};

#define L2T(q,L)   qdisc_l2t((q)->R_tab,L)
#define L2T_P(q,L) qdisc_l2t((q)->P_tab,L)

static int tbf_enqueue(struct sk_buff *skb, struct Qdisc* sch)
{
	struct tbf_sched_data *q = qdisc_priv(sch);
	int ret;

	if (qdisc_pkt_len(skb) > q->max_size)
		return qdisc_reshape_fail(skb, sch);

	ret = qdisc_enqueue(skb, q->qdisc);
	if (ret != NET_XMIT_SUCCESS) {
		if (net_xmit_drop_count(ret))
			sch->qstats.drops++;
		return ret;
	}

	sch->q.qlen++;
<<<<<<< HEAD
	sch->bstats.bytes += qdisc_pkt_len(skb);
	sch->bstats.packets++;
=======
	qdisc_bstats_update(sch, skb);
>>>>>>> 3cbea436
	return NET_XMIT_SUCCESS;
}

static unsigned int tbf_drop(struct Qdisc* sch)
{
	struct tbf_sched_data *q = qdisc_priv(sch);
	unsigned int len = 0;

	if (q->qdisc->ops->drop && (len = q->qdisc->ops->drop(q->qdisc)) != 0) {
		sch->q.qlen--;
		sch->qstats.drops++;
	}
	return len;
}

static struct sk_buff *tbf_dequeue(struct Qdisc* sch)
{
	struct tbf_sched_data *q = qdisc_priv(sch);
	struct sk_buff *skb;

	skb = q->qdisc->ops->peek(q->qdisc);

	if (skb) {
		psched_time_t now;
		long toks;
		long ptoks = 0;
		unsigned int len = qdisc_pkt_len(skb);

		now = psched_get_time();
		toks = psched_tdiff_bounded(now, q->t_c, q->buffer);

		if (q->P_tab) {
			ptoks = toks + q->ptokens;
			if (ptoks > (long)q->mtu)
				ptoks = q->mtu;
			ptoks -= L2T_P(q, len);
		}
		toks += q->tokens;
		if (toks > (long)q->buffer)
			toks = q->buffer;
		toks -= L2T(q, len);

		if ((toks|ptoks) >= 0) {
			skb = qdisc_dequeue_peeked(q->qdisc);
			if (unlikely(!skb))
				return NULL;

			q->t_c = now;
			q->tokens = toks;
			q->ptokens = ptoks;
			sch->q.qlen--;
			sch->flags &= ~TCQ_F_THROTTLED;
			return skb;
		}

		qdisc_watchdog_schedule(&q->watchdog,
					now + max_t(long, -toks, -ptoks));

		/* Maybe we have a shorter packet in the queue,
		   which can be sent now. It sounds cool,
		   but, however, this is wrong in principle.
		   We MUST NOT reorder packets under these circumstances.

		   Really, if we split the flow into independent
		   subflows, it would be a very good solution.
		   This is the main idea of all FQ algorithms
		   (cf. CSZ, HPFQ, HFSC)
		 */

		sch->qstats.overlimits++;
	}
	return NULL;
}

static void tbf_reset(struct Qdisc* sch)
{
	struct tbf_sched_data *q = qdisc_priv(sch);

	qdisc_reset(q->qdisc);
	sch->q.qlen = 0;
	q->t_c = psched_get_time();
	q->tokens = q->buffer;
	q->ptokens = q->mtu;
	qdisc_watchdog_cancel(&q->watchdog);
}

static const struct nla_policy tbf_policy[TCA_TBF_MAX + 1] = {
	[TCA_TBF_PARMS]	= { .len = sizeof(struct tc_tbf_qopt) },
	[TCA_TBF_RTAB]	= { .type = NLA_BINARY, .len = TC_RTAB_SIZE },
	[TCA_TBF_PTAB]	= { .type = NLA_BINARY, .len = TC_RTAB_SIZE },
};

static int tbf_change(struct Qdisc* sch, struct nlattr *opt)
{
	int err;
	struct tbf_sched_data *q = qdisc_priv(sch);
	struct nlattr *tb[TCA_TBF_PTAB + 1];
	struct tc_tbf_qopt *qopt;
	struct qdisc_rate_table *rtab = NULL;
	struct qdisc_rate_table *ptab = NULL;
	struct Qdisc *child = NULL;
	int max_size,n;

	err = nla_parse_nested(tb, TCA_TBF_PTAB, opt, tbf_policy);
	if (err < 0)
		return err;

	err = -EINVAL;
	if (tb[TCA_TBF_PARMS] == NULL)
		goto done;

	qopt = nla_data(tb[TCA_TBF_PARMS]);
	rtab = qdisc_get_rtab(&qopt->rate, tb[TCA_TBF_RTAB]);
	if (rtab == NULL)
		goto done;

	if (qopt->peakrate.rate) {
		if (qopt->peakrate.rate > qopt->rate.rate)
			ptab = qdisc_get_rtab(&qopt->peakrate, tb[TCA_TBF_PTAB]);
		if (ptab == NULL)
			goto done;
	}

	for (n = 0; n < 256; n++)
		if (rtab->data[n] > qopt->buffer) break;
	max_size = (n << qopt->rate.cell_log)-1;
	if (ptab) {
		int size;

		for (n = 0; n < 256; n++)
			if (ptab->data[n] > qopt->mtu) break;
		size = (n << qopt->peakrate.cell_log)-1;
		if (size < max_size) max_size = size;
	}
	if (max_size < 0)
		goto done;

	if (q->qdisc != &noop_qdisc) {
		err = fifo_set_limit(q->qdisc, qopt->limit);
		if (err)
			goto done;
	} else if (qopt->limit > 0) {
		child = fifo_create_dflt(sch, &bfifo_qdisc_ops, qopt->limit);
		if (IS_ERR(child)) {
			err = PTR_ERR(child);
			goto done;
		}
	}

	sch_tree_lock(sch);
	if (child) {
		qdisc_tree_decrease_qlen(q->qdisc, q->qdisc->q.qlen);
		qdisc_destroy(q->qdisc);
		q->qdisc = child;
	}
	q->limit = qopt->limit;
	q->mtu = qopt->mtu;
	q->max_size = max_size;
	q->buffer = qopt->buffer;
	q->tokens = q->buffer;
	q->ptokens = q->mtu;

	swap(q->R_tab, rtab);
	swap(q->P_tab, ptab);

	sch_tree_unlock(sch);
	err = 0;
done:
	if (rtab)
		qdisc_put_rtab(rtab);
	if (ptab)
		qdisc_put_rtab(ptab);
	return err;
}

static int tbf_init(struct Qdisc* sch, struct nlattr *opt)
{
	struct tbf_sched_data *q = qdisc_priv(sch);

	if (opt == NULL)
		return -EINVAL;

	q->t_c = psched_get_time();
	qdisc_watchdog_init(&q->watchdog, sch);
	q->qdisc = &noop_qdisc;

	return tbf_change(sch, opt);
}

static void tbf_destroy(struct Qdisc *sch)
{
	struct tbf_sched_data *q = qdisc_priv(sch);

	qdisc_watchdog_cancel(&q->watchdog);

	if (q->P_tab)
		qdisc_put_rtab(q->P_tab);
	if (q->R_tab)
		qdisc_put_rtab(q->R_tab);

	qdisc_destroy(q->qdisc);
}

static int tbf_dump(struct Qdisc *sch, struct sk_buff *skb)
{
	struct tbf_sched_data *q = qdisc_priv(sch);
	struct nlattr *nest;
	struct tc_tbf_qopt opt;

	nest = nla_nest_start(skb, TCA_OPTIONS);
	if (nest == NULL)
		goto nla_put_failure;

	opt.limit = q->limit;
	opt.rate = q->R_tab->rate;
	if (q->P_tab)
		opt.peakrate = q->P_tab->rate;
	else
		memset(&opt.peakrate, 0, sizeof(opt.peakrate));
	opt.mtu = q->mtu;
	opt.buffer = q->buffer;
	NLA_PUT(skb, TCA_TBF_PARMS, sizeof(opt), &opt);

	nla_nest_end(skb, nest);
	return skb->len;

nla_put_failure:
	nla_nest_cancel(skb, nest);
	return -1;
}

static int tbf_dump_class(struct Qdisc *sch, unsigned long cl,
			  struct sk_buff *skb, struct tcmsg *tcm)
{
	struct tbf_sched_data *q = qdisc_priv(sch);

	tcm->tcm_handle |= TC_H_MIN(1);
	tcm->tcm_info = q->qdisc->handle;

	return 0;
}

static int tbf_graft(struct Qdisc *sch, unsigned long arg, struct Qdisc *new,
		     struct Qdisc **old)
{
	struct tbf_sched_data *q = qdisc_priv(sch);

	if (new == NULL)
		new = &noop_qdisc;

	sch_tree_lock(sch);
	*old = q->qdisc;
	q->qdisc = new;
	qdisc_tree_decrease_qlen(*old, (*old)->q.qlen);
	qdisc_reset(*old);
	sch_tree_unlock(sch);

	return 0;
}

static struct Qdisc *tbf_leaf(struct Qdisc *sch, unsigned long arg)
{
	struct tbf_sched_data *q = qdisc_priv(sch);
	return q->qdisc;
}

static unsigned long tbf_get(struct Qdisc *sch, u32 classid)
{
	return 1;
}

static void tbf_put(struct Qdisc *sch, unsigned long arg)
{
}

static void tbf_walk(struct Qdisc *sch, struct qdisc_walker *walker)
{
	if (!walker->stop) {
		if (walker->count >= walker->skip)
			if (walker->fn(sch, 1, walker) < 0) {
				walker->stop = 1;
				return;
			}
		walker->count++;
	}
}

static const struct Qdisc_class_ops tbf_class_ops =
{
	.graft		=	tbf_graft,
	.leaf		=	tbf_leaf,
	.get		=	tbf_get,
	.put		=	tbf_put,
	.walk		=	tbf_walk,
	.dump		=	tbf_dump_class,
};

static struct Qdisc_ops tbf_qdisc_ops __read_mostly = {
	.next		=	NULL,
	.cl_ops		=	&tbf_class_ops,
	.id		=	"tbf",
	.priv_size	=	sizeof(struct tbf_sched_data),
	.enqueue	=	tbf_enqueue,
	.dequeue	=	tbf_dequeue,
	.peek		=	qdisc_peek_dequeued,
	.drop		=	tbf_drop,
	.init		=	tbf_init,
	.reset		=	tbf_reset,
	.destroy	=	tbf_destroy,
	.change		=	tbf_change,
	.dump		=	tbf_dump,
	.owner		=	THIS_MODULE,
};

static int __init tbf_module_init(void)
{
	return register_qdisc(&tbf_qdisc_ops);
}

static void __exit tbf_module_exit(void)
{
	unregister_qdisc(&tbf_qdisc_ops);
}
module_init(tbf_module_init)
module_exit(tbf_module_exit)
MODULE_LICENSE("GPL");<|MERGE_RESOLUTION|>--- conflicted
+++ resolved
@@ -134,12 +134,7 @@
 	}
 
 	sch->q.qlen++;
-<<<<<<< HEAD
-	sch->bstats.bytes += qdisc_pkt_len(skb);
-	sch->bstats.packets++;
-=======
 	qdisc_bstats_update(sch, skb);
->>>>>>> 3cbea436
 	return NET_XMIT_SUCCESS;
 }
 
