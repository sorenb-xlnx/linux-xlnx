/*
 *	Linux NET3:	Multicast List maintenance.
 *
 *	Authors:
 *		Tim Kordas <tjk@nostromo.eeap.cwru.edu>
 *		Richard Underwood <richard@wuzz.demon.co.uk>
 *
 *	Stir fried together from the IP multicast and CAP patches above
 *		Alan Cox <alan@lxorguk.ukuu.org.uk>
 *
 *	Fixes:
 *		Alan Cox	:	Update the device on a real delete
 *					rather than any time but...
 *		Alan Cox	:	IFF_ALLMULTI support.
 *		Alan Cox	: 	New format set_multicast_list() calls.
 *		Gleb Natapov    :       Remove dev_mc_lock.
 *
 *	This program is free software; you can redistribute it and/or
 *	modify it under the terms of the GNU General Public License
 *	as published by the Free Software Foundation; either version
 *	2 of the License, or (at your option) any later version.
 */

#include <linux/module.h>
#include <asm/uaccess.h>
#include <asm/system.h>
#include <linux/bitops.h>
#include <linux/types.h>
#include <linux/kernel.h>
#include <linux/string.h>
#include <linux/mm.h>
#include <linux/socket.h>
#include <linux/sockios.h>
#include <linux/in.h>
#include <linux/errno.h>
#include <linux/interrupt.h>
#include <linux/if_ether.h>
#include <linux/inet.h>
#include <linux/netdevice.h>
#include <linux/etherdevice.h>
#include <linux/proc_fs.h>
#include <linux/seq_file.h>
#include <linux/init.h>
#include <net/net_namespace.h>
#include <net/ip.h>
#include <net/route.h>
#include <linux/skbuff.h>
#include <net/sock.h>
#include <net/arp.h>


/*
 *	Device multicast list maintenance.
 *
 *	This is used both by IP and by the user level maintenance functions.
 *	Unlike BSD we maintain a usage count on a given multicast address so
 *	that a casual user application can add/delete multicasts used by
 *	protocols without doing damage to the protocols when it deletes the
 *	entries. It also helps IP as it tracks overlapping maps.
 *
 *	Device mc lists are changed by bh at least if IPv6 is enabled,
 *	so that it must be bh protected.
 *
 *	We block accesses to device mc filters with netif_tx_lock.
 */

/*
 *	Delete a device level multicast
 */

int dev_mc_delete(struct net_device *dev, void *addr, int alen, int glbl)
{
	int err;

	netif_addr_lock_bh(dev);
	err = __dev_addr_delete(&dev->mc_list, &dev->mc_count,
				addr, alen, glbl);
	if (!err) {
		/*
		 *	We have altered the list, so the card
		 *	loaded filter is now wrong. Fix it
		 */

		__dev_set_rx_mode(dev);
	}
	netif_addr_unlock_bh(dev);
	return err;
}

/*
 *	Add a device level multicast
 */

int dev_mc_add(struct net_device *dev, void *addr, int alen, int glbl)
{
	int err;

	netif_addr_lock_bh(dev);
	if (alen != dev->addr_len)
<<<<<<< HEAD
		return -EINVAL;
	err = __dev_addr_add(&dev->mc_list, &dev->mc_count, addr, alen, glbl);
=======
		err = -EINVAL;
	else
		err = __dev_addr_add(&dev->mc_list, &dev->mc_count, addr, alen, glbl);
>>>>>>> 3474cbd1
	if (!err)
		__dev_set_rx_mode(dev);
	netif_addr_unlock_bh(dev);
	return err;
}

/**
 *	dev_mc_sync	- Synchronize device's multicast list to another device
 *	@to: destination device
 *	@from: source device
 *
 * 	Add newly added addresses to the destination device and release
 * 	addresses that have no users left. The source device must be
 * 	locked by netif_tx_lock_bh.
 *
 *	This function is intended to be called from the dev->set_multicast_list
 *	or dev->set_rx_mode function of layered software devices.
 */
int dev_mc_sync(struct net_device *to, struct net_device *from)
{
	int err = 0;

	netif_addr_lock_bh(to);
	err = __dev_addr_sync(&to->mc_list, &to->mc_count,
			      &from->mc_list, &from->mc_count);
	if (!err)
		__dev_set_rx_mode(to);
	netif_addr_unlock_bh(to);

	return err;
}
EXPORT_SYMBOL(dev_mc_sync);


/**
 * 	dev_mc_unsync	- Remove synchronized addresses from the destination
 * 			  device
 *	@to: destination device
 *	@from: source device
 *
 * 	Remove all addresses that were added to the destination device by
 * 	dev_mc_sync(). This function is intended to be called from the
 * 	dev->stop function of layered software devices.
 */
void dev_mc_unsync(struct net_device *to, struct net_device *from)
{
	netif_addr_lock_bh(from);
	netif_addr_lock(to);

	__dev_addr_unsync(&to->mc_list, &to->mc_count,
			  &from->mc_list, &from->mc_count);
	__dev_set_rx_mode(to);

	netif_addr_unlock(to);
	netif_addr_unlock_bh(from);
}
EXPORT_SYMBOL(dev_mc_unsync);

#ifdef CONFIG_PROC_FS
static int dev_mc_seq_show(struct seq_file *seq, void *v)
{
	struct dev_addr_list *m;
	struct net_device *dev = v;

	if (v == SEQ_START_TOKEN)
		return 0;

	netif_addr_lock_bh(dev);
	for (m = dev->mc_list; m; m = m->next) {
		int i;

		seq_printf(seq, "%-4d %-15s %-5d %-5d ", dev->ifindex,
			   dev->name, m->dmi_users, m->dmi_gusers);

		for (i = 0; i < m->dmi_addrlen; i++)
			seq_printf(seq, "%02x", m->dmi_addr[i]);

		seq_putc(seq, '\n');
	}
	netif_addr_unlock_bh(dev);
	return 0;
}

static const struct seq_operations dev_mc_seq_ops = {
	.start = dev_seq_start,
	.next  = dev_seq_next,
	.stop  = dev_seq_stop,
	.show  = dev_mc_seq_show,
};

static int dev_mc_seq_open(struct inode *inode, struct file *file)
{
	return seq_open_net(inode, file, &dev_mc_seq_ops,
			    sizeof(struct seq_net_private));
}

static const struct file_operations dev_mc_seq_fops = {
	.owner	 = THIS_MODULE,
	.open    = dev_mc_seq_open,
	.read    = seq_read,
	.llseek  = seq_lseek,
	.release = seq_release_net,
};

#endif

static int __net_init dev_mc_net_init(struct net *net)
{
	if (!proc_net_fops_create(net, "dev_mcast", 0, &dev_mc_seq_fops))
		return -ENOMEM;
	return 0;
}

static void __net_exit dev_mc_net_exit(struct net *net)
{
	proc_net_remove(net, "dev_mcast");
}

static struct pernet_operations __net_initdata dev_mc_net_ops = {
	.init = dev_mc_net_init,
	.exit = dev_mc_net_exit,
};

void __init dev_mcast_init(void)
{
	register_pernet_subsys(&dev_mc_net_ops);
}

EXPORT_SYMBOL(dev_mc_add);
EXPORT_SYMBOL(dev_mc_delete);<|MERGE_RESOLUTION|>--- conflicted
+++ resolved
@@ -97,14 +97,9 @@
 
 	netif_addr_lock_bh(dev);
 	if (alen != dev->addr_len)
-<<<<<<< HEAD
-		return -EINVAL;
-	err = __dev_addr_add(&dev->mc_list, &dev->mc_count, addr, alen, glbl);
-=======
 		err = -EINVAL;
 	else
 		err = __dev_addr_add(&dev->mc_list, &dev->mc_count, addr, alen, glbl);
->>>>>>> 3474cbd1
 	if (!err)
 		__dev_set_rx_mode(dev);
 	netif_addr_unlock_bh(dev);
