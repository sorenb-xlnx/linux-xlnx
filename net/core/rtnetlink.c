/*
 * INET		An implementation of the TCP/IP protocol suite for the LINUX
 *		operating system.  INET is implemented using the  BSD Socket
 *		interface as the means of communication with the user level.
 *
 *		Routing netlink socket interface: protocol independent part.
 *
 * Authors:	Alexey Kuznetsov, <kuznet@ms2.inr.ac.ru>
 *
 *		This program is free software; you can redistribute it and/or
 *		modify it under the terms of the GNU General Public License
 *		as published by the Free Software Foundation; either version
 *		2 of the License, or (at your option) any later version.
 *
 *	Fixes:
 *	Vitaly E. Lavrov		RTA_OK arithmetics was wrong.
 */

#include <linux/errno.h>
#include <linux/module.h>
#include <linux/types.h>
#include <linux/socket.h>
#include <linux/kernel.h>
#include <linux/timer.h>
#include <linux/string.h>
#include <linux/sockios.h>
#include <linux/net.h>
#include <linux/fcntl.h>
#include <linux/mm.h>
#include <linux/slab.h>
#include <linux/interrupt.h>
#include <linux/capability.h>
#include <linux/skbuff.h>
#include <linux/init.h>
#include <linux/security.h>
#include <linux/mutex.h>
#include <linux/if_addr.h>
#include <linux/pci.h>

#include <asm/uaccess.h>
#include <asm/system.h>

#include <linux/inet.h>
#include <linux/netdevice.h>
#include <net/ip.h>
#include <net/protocol.h>
#include <net/arp.h>
#include <net/route.h>
#include <net/udp.h>
#include <net/sock.h>
#include <net/pkt_sched.h>
#include <net/fib_rules.h>
#include <net/rtnetlink.h>
#include <net/net_namespace.h>

struct rtnl_link {
	rtnl_doit_func		doit;
	rtnl_dumpit_func	dumpit;
};

static DEFINE_MUTEX(rtnl_mutex);

void rtnl_lock(void)
{
	mutex_lock(&rtnl_mutex);
}
EXPORT_SYMBOL(rtnl_lock);

void __rtnl_unlock(void)
{
	mutex_unlock(&rtnl_mutex);
}

void rtnl_unlock(void)
{
	/* This fellow will unlock it for us. */
	netdev_run_todo();
}
EXPORT_SYMBOL(rtnl_unlock);

int rtnl_trylock(void)
{
	return mutex_trylock(&rtnl_mutex);
}
EXPORT_SYMBOL(rtnl_trylock);

int rtnl_is_locked(void)
{
	return mutex_is_locked(&rtnl_mutex);
}
EXPORT_SYMBOL(rtnl_is_locked);

#ifdef CONFIG_PROVE_LOCKING
int lockdep_rtnl_is_held(void)
{
	return lockdep_is_held(&rtnl_mutex);
}
EXPORT_SYMBOL(lockdep_rtnl_is_held);
#endif /* #ifdef CONFIG_PROVE_LOCKING */

static struct rtnl_link *rtnl_msg_handlers[RTNL_FAMILY_MAX + 1];

static inline int rtm_msgindex(int msgtype)
{
	int msgindex = msgtype - RTM_BASE;

	/*
	 * msgindex < 0 implies someone tried to register a netlink
	 * control code. msgindex >= RTM_NR_MSGTYPES may indicate that
	 * the message type has not been added to linux/rtnetlink.h
	 */
	BUG_ON(msgindex < 0 || msgindex >= RTM_NR_MSGTYPES);

	return msgindex;
}

static rtnl_doit_func rtnl_get_doit(int protocol, int msgindex)
{
	struct rtnl_link *tab;

	if (protocol <= RTNL_FAMILY_MAX)
		tab = rtnl_msg_handlers[protocol];
	else
		tab = NULL;

	if (tab == NULL || tab[msgindex].doit == NULL)
		tab = rtnl_msg_handlers[PF_UNSPEC];

	return tab ? tab[msgindex].doit : NULL;
}

static rtnl_dumpit_func rtnl_get_dumpit(int protocol, int msgindex)
{
	struct rtnl_link *tab;

	if (protocol <= RTNL_FAMILY_MAX)
		tab = rtnl_msg_handlers[protocol];
	else
		tab = NULL;

	if (tab == NULL || tab[msgindex].dumpit == NULL)
		tab = rtnl_msg_handlers[PF_UNSPEC];

	return tab ? tab[msgindex].dumpit : NULL;
}

/**
 * __rtnl_register - Register a rtnetlink message type
 * @protocol: Protocol family or PF_UNSPEC
 * @msgtype: rtnetlink message type
 * @doit: Function pointer called for each request message
 * @dumpit: Function pointer called for each dump request (NLM_F_DUMP) message
 *
 * Registers the specified function pointers (at least one of them has
 * to be non-NULL) to be called whenever a request message for the
 * specified protocol family and message type is received.
 *
 * The special protocol family PF_UNSPEC may be used to define fallback
 * function pointers for the case when no entry for the specific protocol
 * family exists.
 *
 * Returns 0 on success or a negative error code.
 */
int __rtnl_register(int protocol, int msgtype,
		    rtnl_doit_func doit, rtnl_dumpit_func dumpit)
{
	struct rtnl_link *tab;
	int msgindex;

	BUG_ON(protocol < 0 || protocol > RTNL_FAMILY_MAX);
	msgindex = rtm_msgindex(msgtype);

	tab = rtnl_msg_handlers[protocol];
	if (tab == NULL) {
		tab = kcalloc(RTM_NR_MSGTYPES, sizeof(*tab), GFP_KERNEL);
		if (tab == NULL)
			return -ENOBUFS;

		rtnl_msg_handlers[protocol] = tab;
	}

	if (doit)
		tab[msgindex].doit = doit;

	if (dumpit)
		tab[msgindex].dumpit = dumpit;

	return 0;
}
EXPORT_SYMBOL_GPL(__rtnl_register);

/**
 * rtnl_register - Register a rtnetlink message type
 *
 * Identical to __rtnl_register() but panics on failure. This is useful
 * as failure of this function is very unlikely, it can only happen due
 * to lack of memory when allocating the chain to store all message
 * handlers for a protocol. Meant for use in init functions where lack
 * of memory implies no sense in continueing.
 */
void rtnl_register(int protocol, int msgtype,
		   rtnl_doit_func doit, rtnl_dumpit_func dumpit)
{
	if (__rtnl_register(protocol, msgtype, doit, dumpit) < 0)
		panic("Unable to register rtnetlink message handler, "
		      "protocol = %d, message type = %d\n",
		      protocol, msgtype);
}
EXPORT_SYMBOL_GPL(rtnl_register);

/**
 * rtnl_unregister - Unregister a rtnetlink message type
 * @protocol: Protocol family or PF_UNSPEC
 * @msgtype: rtnetlink message type
 *
 * Returns 0 on success or a negative error code.
 */
int rtnl_unregister(int protocol, int msgtype)
{
	int msgindex;

	BUG_ON(protocol < 0 || protocol > RTNL_FAMILY_MAX);
	msgindex = rtm_msgindex(msgtype);

	if (rtnl_msg_handlers[protocol] == NULL)
		return -ENOENT;

	rtnl_msg_handlers[protocol][msgindex].doit = NULL;
	rtnl_msg_handlers[protocol][msgindex].dumpit = NULL;

	return 0;
}
EXPORT_SYMBOL_GPL(rtnl_unregister);

/**
 * rtnl_unregister_all - Unregister all rtnetlink message type of a protocol
 * @protocol : Protocol family or PF_UNSPEC
 *
 * Identical to calling rtnl_unregster() for all registered message types
 * of a certain protocol family.
 */
void rtnl_unregister_all(int protocol)
{
	BUG_ON(protocol < 0 || protocol > RTNL_FAMILY_MAX);

	kfree(rtnl_msg_handlers[protocol]);
	rtnl_msg_handlers[protocol] = NULL;
}
EXPORT_SYMBOL_GPL(rtnl_unregister_all);

static LIST_HEAD(link_ops);

/**
 * __rtnl_link_register - Register rtnl_link_ops with rtnetlink.
 * @ops: struct rtnl_link_ops * to register
 *
 * The caller must hold the rtnl_mutex. This function should be used
 * by drivers that create devices during module initialization. It
 * must be called before registering the devices.
 *
 * Returns 0 on success or a negative error code.
 */
int __rtnl_link_register(struct rtnl_link_ops *ops)
{
	if (!ops->dellink)
		ops->dellink = unregister_netdevice_queue;

	list_add_tail(&ops->list, &link_ops);
	return 0;
}
EXPORT_SYMBOL_GPL(__rtnl_link_register);

/**
 * rtnl_link_register - Register rtnl_link_ops with rtnetlink.
 * @ops: struct rtnl_link_ops * to register
 *
 * Returns 0 on success or a negative error code.
 */
int rtnl_link_register(struct rtnl_link_ops *ops)
{
	int err;

	rtnl_lock();
	err = __rtnl_link_register(ops);
	rtnl_unlock();
	return err;
}
EXPORT_SYMBOL_GPL(rtnl_link_register);

static void __rtnl_kill_links(struct net *net, struct rtnl_link_ops *ops)
{
	struct net_device *dev;
	LIST_HEAD(list_kill);

	for_each_netdev(net, dev) {
		if (dev->rtnl_link_ops == ops)
			ops->dellink(dev, &list_kill);
	}
	unregister_netdevice_many(&list_kill);
}

void rtnl_kill_links(struct net *net, struct rtnl_link_ops *ops)
{
	rtnl_lock();
	__rtnl_kill_links(net, ops);
	rtnl_unlock();
}
EXPORT_SYMBOL_GPL(rtnl_kill_links);

/**
 * __rtnl_link_unregister - Unregister rtnl_link_ops from rtnetlink.
 * @ops: struct rtnl_link_ops * to unregister
 *
 * The caller must hold the rtnl_mutex.
 */
void __rtnl_link_unregister(struct rtnl_link_ops *ops)
{
	struct net *net;

	for_each_net(net) {
		__rtnl_kill_links(net, ops);
	}
	list_del(&ops->list);
}
EXPORT_SYMBOL_GPL(__rtnl_link_unregister);

/**
 * rtnl_link_unregister - Unregister rtnl_link_ops from rtnetlink.
 * @ops: struct rtnl_link_ops * to unregister
 */
void rtnl_link_unregister(struct rtnl_link_ops *ops)
{
	rtnl_lock();
	__rtnl_link_unregister(ops);
	rtnl_unlock();
}
EXPORT_SYMBOL_GPL(rtnl_link_unregister);

static const struct rtnl_link_ops *rtnl_link_ops_get(const char *kind)
{
	const struct rtnl_link_ops *ops;

	list_for_each_entry(ops, &link_ops, list) {
		if (!strcmp(ops->kind, kind))
			return ops;
	}
	return NULL;
}

static size_t rtnl_link_get_size(const struct net_device *dev)
{
	const struct rtnl_link_ops *ops = dev->rtnl_link_ops;
	size_t size;

	if (!ops)
		return 0;

	size = nlmsg_total_size(sizeof(struct nlattr)) + /* IFLA_LINKINFO */
	       nlmsg_total_size(strlen(ops->kind) + 1);	 /* IFLA_INFO_KIND */

	if (ops->get_size)
		/* IFLA_INFO_DATA + nested data */
		size += nlmsg_total_size(sizeof(struct nlattr)) +
			ops->get_size(dev);

	if (ops->get_xstats_size)
		size += ops->get_xstats_size(dev);	/* IFLA_INFO_XSTATS */

	return size;
}

static int rtnl_link_fill(struct sk_buff *skb, const struct net_device *dev)
{
	const struct rtnl_link_ops *ops = dev->rtnl_link_ops;
	struct nlattr *linkinfo, *data;
	int err = -EMSGSIZE;

	linkinfo = nla_nest_start(skb, IFLA_LINKINFO);
	if (linkinfo == NULL)
		goto out;

	if (nla_put_string(skb, IFLA_INFO_KIND, ops->kind) < 0)
		goto err_cancel_link;
	if (ops->fill_xstats) {
		err = ops->fill_xstats(skb, dev);
		if (err < 0)
			goto err_cancel_link;
	}
	if (ops->fill_info) {
		data = nla_nest_start(skb, IFLA_INFO_DATA);
		if (data == NULL)
			goto err_cancel_link;
		err = ops->fill_info(skb, dev);
		if (err < 0)
			goto err_cancel_data;
		nla_nest_end(skb, data);
	}

	nla_nest_end(skb, linkinfo);
	return 0;

err_cancel_data:
	nla_nest_cancel(skb, data);
err_cancel_link:
	nla_nest_cancel(skb, linkinfo);
out:
	return err;
}

static const int rtm_min[RTM_NR_FAMILIES] =
{
	[RTM_FAM(RTM_NEWLINK)]      = NLMSG_LENGTH(sizeof(struct ifinfomsg)),
	[RTM_FAM(RTM_NEWADDR)]      = NLMSG_LENGTH(sizeof(struct ifaddrmsg)),
	[RTM_FAM(RTM_NEWROUTE)]     = NLMSG_LENGTH(sizeof(struct rtmsg)),
	[RTM_FAM(RTM_NEWRULE)]      = NLMSG_LENGTH(sizeof(struct fib_rule_hdr)),
	[RTM_FAM(RTM_NEWQDISC)]     = NLMSG_LENGTH(sizeof(struct tcmsg)),
	[RTM_FAM(RTM_NEWTCLASS)]    = NLMSG_LENGTH(sizeof(struct tcmsg)),
	[RTM_FAM(RTM_NEWTFILTER)]   = NLMSG_LENGTH(sizeof(struct tcmsg)),
	[RTM_FAM(RTM_NEWACTION)]    = NLMSG_LENGTH(sizeof(struct tcamsg)),
	[RTM_FAM(RTM_GETMULTICAST)] = NLMSG_LENGTH(sizeof(struct rtgenmsg)),
	[RTM_FAM(RTM_GETANYCAST)]   = NLMSG_LENGTH(sizeof(struct rtgenmsg)),
};

static const int rta_max[RTM_NR_FAMILIES] =
{
	[RTM_FAM(RTM_NEWLINK)]      = IFLA_MAX,
	[RTM_FAM(RTM_NEWADDR)]      = IFA_MAX,
	[RTM_FAM(RTM_NEWROUTE)]     = RTA_MAX,
	[RTM_FAM(RTM_NEWRULE)]      = FRA_MAX,
	[RTM_FAM(RTM_NEWQDISC)]     = TCA_MAX,
	[RTM_FAM(RTM_NEWTCLASS)]    = TCA_MAX,
	[RTM_FAM(RTM_NEWTFILTER)]   = TCA_MAX,
	[RTM_FAM(RTM_NEWACTION)]    = TCAA_MAX,
};

void __rta_fill(struct sk_buff *skb, int attrtype, int attrlen, const void *data)
{
	struct rtattr *rta;
	int size = RTA_LENGTH(attrlen);

	rta = (struct rtattr *)skb_put(skb, RTA_ALIGN(size));
	rta->rta_type = attrtype;
	rta->rta_len = size;
	memcpy(RTA_DATA(rta), data, attrlen);
	memset(RTA_DATA(rta) + attrlen, 0, RTA_ALIGN(size) - size);
}
EXPORT_SYMBOL(__rta_fill);

int rtnetlink_send(struct sk_buff *skb, struct net *net, u32 pid, unsigned group, int echo)
{
	struct sock *rtnl = net->rtnl;
	int err = 0;

	NETLINK_CB(skb).dst_group = group;
	if (echo)
		atomic_inc(&skb->users);
	netlink_broadcast(rtnl, skb, pid, group, GFP_KERNEL);
	if (echo)
		err = netlink_unicast(rtnl, skb, pid, MSG_DONTWAIT);
	return err;
}

int rtnl_unicast(struct sk_buff *skb, struct net *net, u32 pid)
{
	struct sock *rtnl = net->rtnl;

	return nlmsg_unicast(rtnl, skb, pid);
}
EXPORT_SYMBOL(rtnl_unicast);

void rtnl_notify(struct sk_buff *skb, struct net *net, u32 pid, u32 group,
		 struct nlmsghdr *nlh, gfp_t flags)
{
	struct sock *rtnl = net->rtnl;
	int report = 0;

	if (nlh)
		report = nlmsg_report(nlh);

	nlmsg_notify(rtnl, skb, pid, group, report, flags);
}
EXPORT_SYMBOL(rtnl_notify);

void rtnl_set_sk_err(struct net *net, u32 group, int error)
{
	struct sock *rtnl = net->rtnl;

	netlink_set_err(rtnl, 0, group, error);
}
EXPORT_SYMBOL(rtnl_set_sk_err);

int rtnetlink_put_metrics(struct sk_buff *skb, u32 *metrics)
{
	struct nlattr *mx;
	int i, valid = 0;

	mx = nla_nest_start(skb, RTA_METRICS);
	if (mx == NULL)
		return -ENOBUFS;

	for (i = 0; i < RTAX_MAX; i++) {
		if (metrics[i]) {
			valid++;
			NLA_PUT_U32(skb, i+1, metrics[i]);
		}
	}

	if (!valid) {
		nla_nest_cancel(skb, mx);
		return 0;
	}

	return nla_nest_end(skb, mx);

nla_put_failure:
	nla_nest_cancel(skb, mx);
	return -EMSGSIZE;
}
EXPORT_SYMBOL(rtnetlink_put_metrics);

int rtnl_put_cacheinfo(struct sk_buff *skb, struct dst_entry *dst, u32 id,
		       u32 ts, u32 tsage, long expires, u32 error)
{
	struct rta_cacheinfo ci = {
		.rta_lastuse = jiffies_to_clock_t(jiffies - dst->lastuse),
		.rta_used = dst->__use,
		.rta_clntref = atomic_read(&(dst->__refcnt)),
		.rta_error = error,
		.rta_id =  id,
		.rta_ts = ts,
		.rta_tsage = tsage,
	};

	if (expires)
		ci.rta_expires = jiffies_to_clock_t(expires);

	return nla_put(skb, RTA_CACHEINFO, sizeof(ci), &ci);
}
EXPORT_SYMBOL_GPL(rtnl_put_cacheinfo);

static void set_operstate(struct net_device *dev, unsigned char transition)
{
	unsigned char operstate = dev->operstate;

	switch (transition) {
	case IF_OPER_UP:
		if ((operstate == IF_OPER_DORMANT ||
		     operstate == IF_OPER_UNKNOWN) &&
		    !netif_dormant(dev))
			operstate = IF_OPER_UP;
		break;

	case IF_OPER_DORMANT:
		if (operstate == IF_OPER_UP ||
		    operstate == IF_OPER_UNKNOWN)
			operstate = IF_OPER_DORMANT;
		break;
	}

	if (dev->operstate != operstate) {
		write_lock_bh(&dev_base_lock);
		dev->operstate = operstate;
		write_unlock_bh(&dev_base_lock);
		netdev_state_change(dev);
	}
}

static unsigned int rtnl_dev_combine_flags(const struct net_device *dev,
					   const struct ifinfomsg *ifm)
{
	unsigned int flags = ifm->ifi_flags;

	/* bugwards compatibility: ifi_change == 0 is treated as ~0 */
	if (ifm->ifi_change)
		flags = (flags & ifm->ifi_change) |
			(dev->flags & ~ifm->ifi_change);

	return flags;
}

static void copy_rtnl_link_stats(struct rtnl_link_stats *a,
				 const struct net_device_stats *b)
{
	a->rx_packets = b->rx_packets;
	a->tx_packets = b->tx_packets;
	a->rx_bytes = b->rx_bytes;
	a->tx_bytes = b->tx_bytes;
	a->rx_errors = b->rx_errors;
	a->tx_errors = b->tx_errors;
	a->rx_dropped = b->rx_dropped;
	a->tx_dropped = b->tx_dropped;

	a->multicast = b->multicast;
	a->collisions = b->collisions;

	a->rx_length_errors = b->rx_length_errors;
	a->rx_over_errors = b->rx_over_errors;
	a->rx_crc_errors = b->rx_crc_errors;
	a->rx_frame_errors = b->rx_frame_errors;
	a->rx_fifo_errors = b->rx_fifo_errors;
	a->rx_missed_errors = b->rx_missed_errors;

	a->tx_aborted_errors = b->tx_aborted_errors;
	a->tx_carrier_errors = b->tx_carrier_errors;
	a->tx_fifo_errors = b->tx_fifo_errors;
	a->tx_heartbeat_errors = b->tx_heartbeat_errors;
	a->tx_window_errors = b->tx_window_errors;

	a->rx_compressed = b->rx_compressed;
	a->tx_compressed = b->tx_compressed;
}

<<<<<<< HEAD
=======
static void copy_rtnl_link_stats64(void *v, const struct net_device_stats *b)
{
	struct rtnl_link_stats64 a;

	a.rx_packets = b->rx_packets;
	a.tx_packets = b->tx_packets;
	a.rx_bytes = b->rx_bytes;
	a.tx_bytes = b->tx_bytes;
	a.rx_errors = b->rx_errors;
	a.tx_errors = b->tx_errors;
	a.rx_dropped = b->rx_dropped;
	a.tx_dropped = b->tx_dropped;

	a.multicast = b->multicast;
	a.collisions = b->collisions;

	a.rx_length_errors = b->rx_length_errors;
	a.rx_over_errors = b->rx_over_errors;
	a.rx_crc_errors = b->rx_crc_errors;
	a.rx_frame_errors = b->rx_frame_errors;
	a.rx_fifo_errors = b->rx_fifo_errors;
	a.rx_missed_errors = b->rx_missed_errors;

	a.tx_aborted_errors = b->tx_aborted_errors;
	a.tx_carrier_errors = b->tx_carrier_errors;
	a.tx_fifo_errors = b->tx_fifo_errors;
	a.tx_heartbeat_errors = b->tx_heartbeat_errors;
	a.tx_window_errors = b->tx_window_errors;

	a.rx_compressed = b->rx_compressed;
	a.tx_compressed = b->tx_compressed;
	memcpy(v, &a, sizeof(a));
}

>>>>>>> 9dda696f
/* All VF info */
static inline int rtnl_vfinfo_size(const struct net_device *dev)
{
	if (dev->dev.parent && dev_is_pci(dev->dev.parent)) {

		int num_vfs = dev_num_vf(dev->dev.parent);
		size_t size = nlmsg_total_size(sizeof(struct nlattr));
		size += nlmsg_total_size(num_vfs * sizeof(struct nlattr));
		size += num_vfs * (sizeof(struct ifla_vf_mac) +
				  sizeof(struct ifla_vf_vlan) +
				  sizeof(struct ifla_vf_tx_rate));
		return size;
	} else
		return 0;
}

static size_t rtnl_port_size(const struct net_device *dev)
{
	size_t port_size = nla_total_size(4)		/* PORT_VF */
		+ nla_total_size(PORT_PROFILE_MAX)	/* PORT_PROFILE */
		+ nla_total_size(sizeof(struct ifla_port_vsi))
							/* PORT_VSI_TYPE */
		+ nla_total_size(PORT_UUID_MAX)		/* PORT_INSTANCE_UUID */
		+ nla_total_size(PORT_UUID_MAX)		/* PORT_HOST_UUID */
		+ nla_total_size(1)			/* PROT_VDP_REQUEST */
		+ nla_total_size(2);			/* PORT_VDP_RESPONSE */
	size_t vf_ports_size = nla_total_size(sizeof(struct nlattr));
	size_t vf_port_size = nla_total_size(sizeof(struct nlattr))
		+ port_size;
	size_t port_self_size = nla_total_size(sizeof(struct nlattr))
		+ port_size;

	if (!dev->netdev_ops->ndo_get_vf_port || !dev->dev.parent)
		return 0;
	if (dev_num_vf(dev->dev.parent))
		return port_self_size + vf_ports_size +
			vf_port_size * dev_num_vf(dev->dev.parent);
	else
		return port_self_size;
}

static inline size_t if_nlmsg_size(const struct net_device *dev)
{
	return NLMSG_ALIGN(sizeof(struct ifinfomsg))
	       + nla_total_size(IFNAMSIZ) /* IFLA_IFNAME */
	       + nla_total_size(IFALIASZ) /* IFLA_IFALIAS */
	       + nla_total_size(IFNAMSIZ) /* IFLA_QDISC */
	       + nla_total_size(sizeof(struct rtnl_link_ifmap))
	       + nla_total_size(sizeof(struct rtnl_link_stats))
	       + nla_total_size(sizeof(struct rtnl_link_stats64))
	       + nla_total_size(MAX_ADDR_LEN) /* IFLA_ADDRESS */
	       + nla_total_size(MAX_ADDR_LEN) /* IFLA_BROADCAST */
	       + nla_total_size(4) /* IFLA_TXQLEN */
	       + nla_total_size(4) /* IFLA_WEIGHT */
	       + nla_total_size(4) /* IFLA_MTU */
	       + nla_total_size(4) /* IFLA_LINK */
	       + nla_total_size(4) /* IFLA_MASTER */
	       + nla_total_size(1) /* IFLA_OPERSTATE */
	       + nla_total_size(1) /* IFLA_LINKMODE */
	       + nla_total_size(4) /* IFLA_NUM_VF */
	       + rtnl_vfinfo_size(dev) /* IFLA_VFINFO_LIST */
<<<<<<< HEAD
=======
	       + rtnl_port_size(dev) /* IFLA_VF_PORTS + IFLA_PORT_SELF */
>>>>>>> 9dda696f
	       + rtnl_link_get_size(dev); /* IFLA_LINKINFO */
}

static int rtnl_vf_ports_fill(struct sk_buff *skb, struct net_device *dev)
{
	struct nlattr *vf_ports;
	struct nlattr *vf_port;
	int vf;
	int err;

	vf_ports = nla_nest_start(skb, IFLA_VF_PORTS);
	if (!vf_ports)
		return -EMSGSIZE;

	for (vf = 0; vf < dev_num_vf(dev->dev.parent); vf++) {
		vf_port = nla_nest_start(skb, IFLA_VF_PORT);
		if (!vf_port) {
			nla_nest_cancel(skb, vf_ports);
			return -EMSGSIZE;
		}
		NLA_PUT_U32(skb, IFLA_PORT_VF, vf);
		err = dev->netdev_ops->ndo_get_vf_port(dev, vf, skb);
		if (err) {
nla_put_failure:
			nla_nest_cancel(skb, vf_port);
			continue;
		}
		nla_nest_end(skb, vf_port);
	}

	nla_nest_end(skb, vf_ports);

	return 0;
}

static int rtnl_port_self_fill(struct sk_buff *skb, struct net_device *dev)
{
	struct nlattr *port_self;
	int err;

	port_self = nla_nest_start(skb, IFLA_PORT_SELF);
	if (!port_self)
		return -EMSGSIZE;

	err = dev->netdev_ops->ndo_get_vf_port(dev, PORT_SELF_VF, skb);
	if (err) {
		nla_nest_cancel(skb, port_self);
		return err;
	}

	nla_nest_end(skb, port_self);

	return 0;
}

static int rtnl_port_fill(struct sk_buff *skb, struct net_device *dev)
{
	int err;

	if (!dev->netdev_ops->ndo_get_vf_port || !dev->dev.parent)
		return 0;

	err = rtnl_port_self_fill(skb, dev);
	if (err)
		return err;

	if (dev_num_vf(dev->dev.parent)) {
		err = rtnl_vf_ports_fill(skb, dev);
		if (err)
			return err;
	}

	return 0;
}

static int rtnl_fill_ifinfo(struct sk_buff *skb, struct net_device *dev,
			    int type, u32 pid, u32 seq, u32 change,
			    unsigned int flags)
{
	struct ifinfomsg *ifm;
	struct nlmsghdr *nlh;
	const struct net_device_stats *stats;
	struct nlattr *attr;

	nlh = nlmsg_put(skb, pid, seq, type, sizeof(*ifm), flags);
	if (nlh == NULL)
		return -EMSGSIZE;

	ifm = nlmsg_data(nlh);
	ifm->ifi_family = AF_UNSPEC;
	ifm->__ifi_pad = 0;
	ifm->ifi_type = dev->type;
	ifm->ifi_index = dev->ifindex;
	ifm->ifi_flags = dev_get_flags(dev);
	ifm->ifi_change = change;

	NLA_PUT_STRING(skb, IFLA_IFNAME, dev->name);
	NLA_PUT_U32(skb, IFLA_TXQLEN, dev->tx_queue_len);
	NLA_PUT_U8(skb, IFLA_OPERSTATE,
		   netif_running(dev) ? dev->operstate : IF_OPER_DOWN);
	NLA_PUT_U8(skb, IFLA_LINKMODE, dev->link_mode);
	NLA_PUT_U32(skb, IFLA_MTU, dev->mtu);

	if (dev->ifindex != dev->iflink)
		NLA_PUT_U32(skb, IFLA_LINK, dev->iflink);

	if (dev->master)
		NLA_PUT_U32(skb, IFLA_MASTER, dev->master->ifindex);

	if (dev->qdisc)
		NLA_PUT_STRING(skb, IFLA_QDISC, dev->qdisc->ops->id);

	if (dev->ifalias)
		NLA_PUT_STRING(skb, IFLA_IFALIAS, dev->ifalias);

	if (1) {
		struct rtnl_link_ifmap map = {
			.mem_start   = dev->mem_start,
			.mem_end     = dev->mem_end,
			.base_addr   = dev->base_addr,
			.irq         = dev->irq,
			.dma         = dev->dma,
			.port        = dev->if_port,
		};
		NLA_PUT(skb, IFLA_MAP, sizeof(map), &map);
	}

	if (dev->addr_len) {
		NLA_PUT(skb, IFLA_ADDRESS, dev->addr_len, dev->dev_addr);
		NLA_PUT(skb, IFLA_BROADCAST, dev->addr_len, dev->broadcast);
	}

	attr = nla_reserve(skb, IFLA_STATS,
			sizeof(struct rtnl_link_stats));
	if (attr == NULL)
		goto nla_put_failure;

	stats = dev_get_stats(dev);
	copy_rtnl_link_stats(nla_data(attr), stats);

	attr = nla_reserve(skb, IFLA_STATS64,
			sizeof(struct rtnl_link_stats64));
	if (attr == NULL)
		goto nla_put_failure;
	copy_rtnl_link_stats64(nla_data(attr), stats);

	if (dev->dev.parent)
		NLA_PUT_U32(skb, IFLA_NUM_VF, dev_num_vf(dev->dev.parent));

	if (dev->netdev_ops->ndo_get_vf_config && dev->dev.parent) {
		int i;

		struct nlattr *vfinfo, *vf;
		int num_vfs = dev_num_vf(dev->dev.parent);

<<<<<<< HEAD
		NLA_PUT_U32(skb, IFLA_NUM_VF, num_vfs);
=======
>>>>>>> 9dda696f
		vfinfo = nla_nest_start(skb, IFLA_VFINFO_LIST);
		if (!vfinfo)
			goto nla_put_failure;
		for (i = 0; i < num_vfs; i++) {
			struct ifla_vf_info ivi;
			struct ifla_vf_mac vf_mac;
			struct ifla_vf_vlan vf_vlan;
			struct ifla_vf_tx_rate vf_tx_rate;
			if (dev->netdev_ops->ndo_get_vf_config(dev, i, &ivi))
				break;
			vf_mac.vf = vf_vlan.vf = vf_tx_rate.vf = ivi.vf;
			memcpy(vf_mac.mac, ivi.mac, sizeof(ivi.mac));
			vf_vlan.vlan = ivi.vlan;
			vf_vlan.qos = ivi.qos;
			vf_tx_rate.rate = ivi.tx_rate;
			vf = nla_nest_start(skb, IFLA_VF_INFO);
			if (!vf) {
				nla_nest_cancel(skb, vfinfo);
				goto nla_put_failure;
			}
			NLA_PUT(skb, IFLA_VF_MAC, sizeof(vf_mac), &vf_mac);
			NLA_PUT(skb, IFLA_VF_VLAN, sizeof(vf_vlan), &vf_vlan);
			NLA_PUT(skb, IFLA_VF_TX_RATE, sizeof(vf_tx_rate), &vf_tx_rate);
			nla_nest_end(skb, vf);
		}
		nla_nest_end(skb, vfinfo);
	}

	if (rtnl_port_fill(skb, dev))
		goto nla_put_failure;

	if (dev->rtnl_link_ops) {
		if (rtnl_link_fill(skb, dev) < 0)
			goto nla_put_failure;
	}

	return nlmsg_end(skb, nlh);

nla_put_failure:
	nlmsg_cancel(skb, nlh);
	return -EMSGSIZE;
}

static int rtnl_dump_ifinfo(struct sk_buff *skb, struct netlink_callback *cb)
{
	struct net *net = sock_net(skb->sk);
	int h, s_h;
	int idx = 0, s_idx;
	struct net_device *dev;
	struct hlist_head *head;
	struct hlist_node *node;

	s_h = cb->args[0];
	s_idx = cb->args[1];

	for (h = s_h; h < NETDEV_HASHENTRIES; h++, s_idx = 0) {
		idx = 0;
		head = &net->dev_index_head[h];
		hlist_for_each_entry(dev, node, head, index_hlist) {
			if (idx < s_idx)
				goto cont;
			if (rtnl_fill_ifinfo(skb, dev, RTM_NEWLINK,
					     NETLINK_CB(cb->skb).pid,
					     cb->nlh->nlmsg_seq, 0,
					     NLM_F_MULTI) <= 0)
				goto out;
cont:
			idx++;
		}
	}
out:
	cb->args[1] = idx;
	cb->args[0] = h;

	return skb->len;
}

const struct nla_policy ifla_policy[IFLA_MAX+1] = {
	[IFLA_IFNAME]		= { .type = NLA_STRING, .len = IFNAMSIZ-1 },
	[IFLA_ADDRESS]		= { .type = NLA_BINARY, .len = MAX_ADDR_LEN },
	[IFLA_BROADCAST]	= { .type = NLA_BINARY, .len = MAX_ADDR_LEN },
	[IFLA_MAP]		= { .len = sizeof(struct rtnl_link_ifmap) },
	[IFLA_MTU]		= { .type = NLA_U32 },
	[IFLA_LINK]		= { .type = NLA_U32 },
	[IFLA_TXQLEN]		= { .type = NLA_U32 },
	[IFLA_WEIGHT]		= { .type = NLA_U32 },
	[IFLA_OPERSTATE]	= { .type = NLA_U8 },
	[IFLA_LINKMODE]		= { .type = NLA_U8 },
	[IFLA_LINKINFO]		= { .type = NLA_NESTED },
	[IFLA_NET_NS_PID]	= { .type = NLA_U32 },
	[IFLA_IFALIAS]	        = { .type = NLA_STRING, .len = IFALIASZ-1 },
	[IFLA_VFINFO_LIST]	= {. type = NLA_NESTED },
<<<<<<< HEAD
=======
	[IFLA_VF_PORTS]		= { .type = NLA_NESTED },
	[IFLA_PORT_SELF]	= { .type = NLA_NESTED },
};
EXPORT_SYMBOL(ifla_policy);

static const struct nla_policy ifla_info_policy[IFLA_INFO_MAX+1] = {
	[IFLA_INFO_KIND]	= { .type = NLA_STRING },
	[IFLA_INFO_DATA]	= { .type = NLA_NESTED },
};

static const struct nla_policy ifla_vfinfo_policy[IFLA_VF_INFO_MAX+1] = {
	[IFLA_VF_INFO]		= { .type = NLA_NESTED },
};

static const struct nla_policy ifla_vf_policy[IFLA_VF_MAX+1] = {
	[IFLA_VF_MAC]		= { .type = NLA_BINARY,
				    .len = sizeof(struct ifla_vf_mac) },
	[IFLA_VF_VLAN]		= { .type = NLA_BINARY,
				    .len = sizeof(struct ifla_vf_vlan) },
	[IFLA_VF_TX_RATE]	= { .type = NLA_BINARY,
				    .len = sizeof(struct ifla_vf_tx_rate) },
>>>>>>> 9dda696f
};

static const struct nla_policy ifla_port_policy[IFLA_PORT_MAX+1] = {
	[IFLA_PORT_VF]		= { .type = NLA_U32 },
	[IFLA_PORT_PROFILE]	= { .type = NLA_STRING,
				    .len = PORT_PROFILE_MAX },
	[IFLA_PORT_VSI_TYPE]	= { .type = NLA_BINARY,
				    .len = sizeof(struct ifla_port_vsi)},
	[IFLA_PORT_INSTANCE_UUID] = { .type = NLA_BINARY,
				      .len = PORT_UUID_MAX },
	[IFLA_PORT_HOST_UUID]	= { .type = NLA_STRING,
				    .len = PORT_UUID_MAX },
	[IFLA_PORT_REQUEST]	= { .type = NLA_U8, },
	[IFLA_PORT_RESPONSE]	= { .type = NLA_U16, },
};

static const struct nla_policy ifla_vfinfo_policy[IFLA_VF_INFO_MAX+1] = {
	[IFLA_VF_INFO]		= { .type = NLA_NESTED },
};

static const struct nla_policy ifla_vf_policy[IFLA_VF_MAX+1] = {
	[IFLA_VF_MAC]		= { .type = NLA_BINARY,
				    .len = sizeof(struct ifla_vf_mac) },
	[IFLA_VF_VLAN]		= { .type = NLA_BINARY,
				    .len = sizeof(struct ifla_vf_vlan) },
	[IFLA_VF_TX_RATE]	= { .type = NLA_BINARY,
				    .len = sizeof(struct ifla_vf_tx_rate) },
};

struct net *rtnl_link_get_net(struct net *src_net, struct nlattr *tb[])
{
	struct net *net;
	/* Examine the link attributes and figure out which
	 * network namespace we are talking about.
	 */
	if (tb[IFLA_NET_NS_PID])
		net = get_net_ns_by_pid(nla_get_u32(tb[IFLA_NET_NS_PID]));
	else
		net = get_net(src_net);
	return net;
}
EXPORT_SYMBOL(rtnl_link_get_net);

static int validate_linkmsg(struct net_device *dev, struct nlattr *tb[])
{
	if (dev) {
		if (tb[IFLA_ADDRESS] &&
		    nla_len(tb[IFLA_ADDRESS]) < dev->addr_len)
			return -EINVAL;

		if (tb[IFLA_BROADCAST] &&
		    nla_len(tb[IFLA_BROADCAST]) < dev->addr_len)
			return -EINVAL;
	}

	return 0;
}

static int do_setvfinfo(struct net_device *dev, struct nlattr *attr)
{
	int rem, err = -EINVAL;
	struct nlattr *vf;
	const struct net_device_ops *ops = dev->netdev_ops;

	nla_for_each_nested(vf, attr, rem) {
		switch (nla_type(vf)) {
		case IFLA_VF_MAC: {
			struct ifla_vf_mac *ivm;
			ivm = nla_data(vf);
			err = -EOPNOTSUPP;
			if (ops->ndo_set_vf_mac)
				err = ops->ndo_set_vf_mac(dev, ivm->vf,
							  ivm->mac);
			break;
		}
		case IFLA_VF_VLAN: {
			struct ifla_vf_vlan *ivv;
			ivv = nla_data(vf);
			err = -EOPNOTSUPP;
			if (ops->ndo_set_vf_vlan)
				err = ops->ndo_set_vf_vlan(dev, ivv->vf,
							   ivv->vlan,
							   ivv->qos);
			break;
		}
		case IFLA_VF_TX_RATE: {
			struct ifla_vf_tx_rate *ivt;
			ivt = nla_data(vf);
			err = -EOPNOTSUPP;
			if (ops->ndo_set_vf_tx_rate)
				err = ops->ndo_set_vf_tx_rate(dev, ivt->vf,
							      ivt->rate);
			break;
		}
		default:
			err = -EINVAL;
			break;
		}
		if (err)
			break;
	}
	return err;
}

static int do_setlink(struct net_device *dev, struct ifinfomsg *ifm,
		      struct nlattr **tb, char *ifname, int modified)
{
	const struct net_device_ops *ops = dev->netdev_ops;
	int send_addr_notify = 0;
	int err;

	if (tb[IFLA_NET_NS_PID]) {
		struct net *net = rtnl_link_get_net(dev_net(dev), tb);
		if (IS_ERR(net)) {
			err = PTR_ERR(net);
			goto errout;
		}
		err = dev_change_net_namespace(dev, net, ifname);
		put_net(net);
		if (err)
			goto errout;
		modified = 1;
	}

	if (tb[IFLA_MAP]) {
		struct rtnl_link_ifmap *u_map;
		struct ifmap k_map;

		if (!ops->ndo_set_config) {
			err = -EOPNOTSUPP;
			goto errout;
		}

		if (!netif_device_present(dev)) {
			err = -ENODEV;
			goto errout;
		}

		u_map = nla_data(tb[IFLA_MAP]);
		k_map.mem_start = (unsigned long) u_map->mem_start;
		k_map.mem_end = (unsigned long) u_map->mem_end;
		k_map.base_addr = (unsigned short) u_map->base_addr;
		k_map.irq = (unsigned char) u_map->irq;
		k_map.dma = (unsigned char) u_map->dma;
		k_map.port = (unsigned char) u_map->port;

		err = ops->ndo_set_config(dev, &k_map);
		if (err < 0)
			goto errout;

		modified = 1;
	}

	if (tb[IFLA_ADDRESS]) {
		struct sockaddr *sa;
		int len;

		if (!ops->ndo_set_mac_address) {
			err = -EOPNOTSUPP;
			goto errout;
		}

		if (!netif_device_present(dev)) {
			err = -ENODEV;
			goto errout;
		}

		len = sizeof(sa_family_t) + dev->addr_len;
		sa = kmalloc(len, GFP_KERNEL);
		if (!sa) {
			err = -ENOMEM;
			goto errout;
		}
		sa->sa_family = dev->type;
		memcpy(sa->sa_data, nla_data(tb[IFLA_ADDRESS]),
		       dev->addr_len);
		err = ops->ndo_set_mac_address(dev, sa);
		kfree(sa);
		if (err)
			goto errout;
		send_addr_notify = 1;
		modified = 1;
	}

	if (tb[IFLA_MTU]) {
		err = dev_set_mtu(dev, nla_get_u32(tb[IFLA_MTU]));
		if (err < 0)
			goto errout;
		modified = 1;
	}

	/*
	 * Interface selected by interface index but interface
	 * name provided implies that a name change has been
	 * requested.
	 */
	if (ifm->ifi_index > 0 && ifname[0]) {
		err = dev_change_name(dev, ifname);
		if (err < 0)
			goto errout;
		modified = 1;
	}

	if (tb[IFLA_IFALIAS]) {
		err = dev_set_alias(dev, nla_data(tb[IFLA_IFALIAS]),
				    nla_len(tb[IFLA_IFALIAS]));
		if (err < 0)
			goto errout;
		modified = 1;
	}

	if (tb[IFLA_BROADCAST]) {
		nla_memcpy(dev->broadcast, tb[IFLA_BROADCAST], dev->addr_len);
		send_addr_notify = 1;
	}

	if (ifm->ifi_flags || ifm->ifi_change) {
		err = dev_change_flags(dev, rtnl_dev_combine_flags(dev, ifm));
		if (err < 0)
			goto errout;
	}

	if (tb[IFLA_TXQLEN])
		dev->tx_queue_len = nla_get_u32(tb[IFLA_TXQLEN]);

	if (tb[IFLA_OPERSTATE])
		set_operstate(dev, nla_get_u8(tb[IFLA_OPERSTATE]));

	if (tb[IFLA_LINKMODE]) {
		write_lock_bh(&dev_base_lock);
		dev->link_mode = nla_get_u8(tb[IFLA_LINKMODE]);
		write_unlock_bh(&dev_base_lock);
	}

	if (tb[IFLA_VFINFO_LIST]) {
		struct nlattr *attr;
		int rem;
		nla_for_each_nested(attr, tb[IFLA_VFINFO_LIST], rem) {
<<<<<<< HEAD
			if (nla_type(attr) != IFLA_VF_INFO)
				goto errout;
=======
			if (nla_type(attr) != IFLA_VF_INFO) {
				err = -EINVAL;
				goto errout;
			}
>>>>>>> 9dda696f
			err = do_setvfinfo(dev, attr);
			if (err < 0)
				goto errout;
			modified = 1;
		}
<<<<<<< HEAD
=======
	}
	err = 0;

	if (tb[IFLA_VF_PORTS]) {
		struct nlattr *port[IFLA_PORT_MAX+1];
		struct nlattr *attr;
		int vf;
		int rem;

		err = -EOPNOTSUPP;
		if (!ops->ndo_set_vf_port)
			goto errout;

		nla_for_each_nested(attr, tb[IFLA_VF_PORTS], rem) {
			if (nla_type(attr) != IFLA_VF_PORT)
				continue;
			err = nla_parse_nested(port, IFLA_PORT_MAX,
				attr, ifla_port_policy);
			if (err < 0)
				goto errout;
			if (!port[IFLA_PORT_VF]) {
				err = -EOPNOTSUPP;
				goto errout;
			}
			vf = nla_get_u32(port[IFLA_PORT_VF]);
			err = ops->ndo_set_vf_port(dev, vf, port);
			if (err < 0)
				goto errout;
			modified = 1;
		}
	}
	err = 0;

	if (tb[IFLA_PORT_SELF]) {
		struct nlattr *port[IFLA_PORT_MAX+1];

		err = nla_parse_nested(port, IFLA_PORT_MAX,
			tb[IFLA_PORT_SELF], ifla_port_policy);
		if (err < 0)
			goto errout;

		err = -EOPNOTSUPP;
		if (ops->ndo_set_vf_port)
			err = ops->ndo_set_vf_port(dev, PORT_SELF_VF, port);
		if (err < 0)
			goto errout;
		modified = 1;
>>>>>>> 9dda696f
	}
	err = 0;

errout:
	if (err < 0 && modified && net_ratelimit())
		printk(KERN_WARNING "A link change request failed with "
		       "some changes comitted already. Interface %s may "
		       "have been left with an inconsistent configuration, "
		       "please check.\n", dev->name);

	if (send_addr_notify)
		call_netdevice_notifiers(NETDEV_CHANGEADDR, dev);
	return err;
}

static int rtnl_setlink(struct sk_buff *skb, struct nlmsghdr *nlh, void *arg)
{
	struct net *net = sock_net(skb->sk);
	struct ifinfomsg *ifm;
	struct net_device *dev;
	int err;
	struct nlattr *tb[IFLA_MAX+1];
	char ifname[IFNAMSIZ];

	err = nlmsg_parse(nlh, sizeof(*ifm), tb, IFLA_MAX, ifla_policy);
	if (err < 0)
		goto errout;

	if (tb[IFLA_IFNAME])
		nla_strlcpy(ifname, tb[IFLA_IFNAME], IFNAMSIZ);
	else
		ifname[0] = '\0';

	err = -EINVAL;
	ifm = nlmsg_data(nlh);
	if (ifm->ifi_index > 0)
		dev = __dev_get_by_index(net, ifm->ifi_index);
	else if (tb[IFLA_IFNAME])
		dev = __dev_get_by_name(net, ifname);
	else
		goto errout;

	if (dev == NULL) {
		err = -ENODEV;
		goto errout;
	}

	err = validate_linkmsg(dev, tb);
	if (err < 0)
		goto errout;

	err = do_setlink(dev, ifm, tb, ifname, 0);
errout:
	return err;
}

static int rtnl_dellink(struct sk_buff *skb, struct nlmsghdr *nlh, void *arg)
{
	struct net *net = sock_net(skb->sk);
	const struct rtnl_link_ops *ops;
	struct net_device *dev;
	struct ifinfomsg *ifm;
	char ifname[IFNAMSIZ];
	struct nlattr *tb[IFLA_MAX+1];
	int err;

	err = nlmsg_parse(nlh, sizeof(*ifm), tb, IFLA_MAX, ifla_policy);
	if (err < 0)
		return err;

	if (tb[IFLA_IFNAME])
		nla_strlcpy(ifname, tb[IFLA_IFNAME], IFNAMSIZ);

	ifm = nlmsg_data(nlh);
	if (ifm->ifi_index > 0)
		dev = __dev_get_by_index(net, ifm->ifi_index);
	else if (tb[IFLA_IFNAME])
		dev = __dev_get_by_name(net, ifname);
	else
		return -EINVAL;

	if (!dev)
		return -ENODEV;

	ops = dev->rtnl_link_ops;
	if (!ops)
		return -EOPNOTSUPP;

	ops->dellink(dev, NULL);
	return 0;
}

int rtnl_configure_link(struct net_device *dev, const struct ifinfomsg *ifm)
{
	unsigned int old_flags;
	int err;

	old_flags = dev->flags;
	if (ifm && (ifm->ifi_flags || ifm->ifi_change)) {
		err = __dev_change_flags(dev, rtnl_dev_combine_flags(dev, ifm));
		if (err < 0)
			return err;
	}

	dev->rtnl_link_state = RTNL_LINK_INITIALIZED;
	rtmsg_ifinfo(RTM_NEWLINK, dev, ~0U);

	__dev_notify_flags(dev, old_flags);
	return 0;
}
EXPORT_SYMBOL(rtnl_configure_link);

struct net_device *rtnl_create_link(struct net *src_net, struct net *net,
	char *ifname, const struct rtnl_link_ops *ops, struct nlattr *tb[])
{
	int err;
	struct net_device *dev;
	unsigned int num_queues = 1;
	unsigned int real_num_queues = 1;

	if (ops->get_tx_queues) {
		err = ops->get_tx_queues(src_net, tb, &num_queues,
					 &real_num_queues);
		if (err)
			goto err;
	}
	err = -ENOMEM;
	dev = alloc_netdev_mq(ops->priv_size, ifname, ops->setup, num_queues);
	if (!dev)
		goto err;

	dev_net_set(dev, net);
	dev->rtnl_link_ops = ops;
	dev->rtnl_link_state = RTNL_LINK_INITIALIZING;
	dev->real_num_tx_queues = real_num_queues;

	if (strchr(dev->name, '%')) {
		err = dev_alloc_name(dev, dev->name);
		if (err < 0)
			goto err_free;
	}

	if (tb[IFLA_MTU])
		dev->mtu = nla_get_u32(tb[IFLA_MTU]);
	if (tb[IFLA_ADDRESS])
		memcpy(dev->dev_addr, nla_data(tb[IFLA_ADDRESS]),
				nla_len(tb[IFLA_ADDRESS]));
	if (tb[IFLA_BROADCAST])
		memcpy(dev->broadcast, nla_data(tb[IFLA_BROADCAST]),
				nla_len(tb[IFLA_BROADCAST]));
	if (tb[IFLA_TXQLEN])
		dev->tx_queue_len = nla_get_u32(tb[IFLA_TXQLEN]);
	if (tb[IFLA_OPERSTATE])
		set_operstate(dev, nla_get_u8(tb[IFLA_OPERSTATE]));
	if (tb[IFLA_LINKMODE])
		dev->link_mode = nla_get_u8(tb[IFLA_LINKMODE]);

	return dev;

err_free:
	free_netdev(dev);
err:
	return ERR_PTR(err);
}
EXPORT_SYMBOL(rtnl_create_link);

static int rtnl_newlink(struct sk_buff *skb, struct nlmsghdr *nlh, void *arg)
{
	struct net *net = sock_net(skb->sk);
	const struct rtnl_link_ops *ops;
	struct net_device *dev;
	struct ifinfomsg *ifm;
	char kind[MODULE_NAME_LEN];
	char ifname[IFNAMSIZ];
	struct nlattr *tb[IFLA_MAX+1];
	struct nlattr *linkinfo[IFLA_INFO_MAX+1];
	int err;

#ifdef CONFIG_MODULES
replay:
#endif
	err = nlmsg_parse(nlh, sizeof(*ifm), tb, IFLA_MAX, ifla_policy);
	if (err < 0)
		return err;

	if (tb[IFLA_IFNAME])
		nla_strlcpy(ifname, tb[IFLA_IFNAME], IFNAMSIZ);
	else
		ifname[0] = '\0';

	ifm = nlmsg_data(nlh);
	if (ifm->ifi_index > 0)
		dev = __dev_get_by_index(net, ifm->ifi_index);
	else if (ifname[0])
		dev = __dev_get_by_name(net, ifname);
	else
		dev = NULL;

	err = validate_linkmsg(dev, tb);
	if (err < 0)
		return err;

	if (tb[IFLA_LINKINFO]) {
		err = nla_parse_nested(linkinfo, IFLA_INFO_MAX,
				       tb[IFLA_LINKINFO], ifla_info_policy);
		if (err < 0)
			return err;
	} else
		memset(linkinfo, 0, sizeof(linkinfo));

	if (linkinfo[IFLA_INFO_KIND]) {
		nla_strlcpy(kind, linkinfo[IFLA_INFO_KIND], sizeof(kind));
		ops = rtnl_link_ops_get(kind);
	} else {
		kind[0] = '\0';
		ops = NULL;
	}

	if (1) {
		struct nlattr *attr[ops ? ops->maxtype + 1 : 0], **data = NULL;
		struct net *dest_net;

		if (ops) {
			if (ops->maxtype && linkinfo[IFLA_INFO_DATA]) {
				err = nla_parse_nested(attr, ops->maxtype,
						       linkinfo[IFLA_INFO_DATA],
						       ops->policy);
				if (err < 0)
					return err;
				data = attr;
			}
			if (ops->validate) {
				err = ops->validate(tb, data);
				if (err < 0)
					return err;
			}
		}

		if (dev) {
			int modified = 0;

			if (nlh->nlmsg_flags & NLM_F_EXCL)
				return -EEXIST;
			if (nlh->nlmsg_flags & NLM_F_REPLACE)
				return -EOPNOTSUPP;

			if (linkinfo[IFLA_INFO_DATA]) {
				if (!ops || ops != dev->rtnl_link_ops ||
				    !ops->changelink)
					return -EOPNOTSUPP;

				err = ops->changelink(dev, tb, data);
				if (err < 0)
					return err;
				modified = 1;
			}

			return do_setlink(dev, ifm, tb, ifname, modified);
		}

		if (!(nlh->nlmsg_flags & NLM_F_CREATE))
			return -ENODEV;

		if (ifm->ifi_index)
			return -EOPNOTSUPP;
		if (tb[IFLA_MAP] || tb[IFLA_MASTER] || tb[IFLA_PROTINFO])
			return -EOPNOTSUPP;

		if (!ops) {
#ifdef CONFIG_MODULES
			if (kind[0]) {
				__rtnl_unlock();
				request_module("rtnl-link-%s", kind);
				rtnl_lock();
				ops = rtnl_link_ops_get(kind);
				if (ops)
					goto replay;
			}
#endif
			return -EOPNOTSUPP;
		}

		if (!ifname[0])
			snprintf(ifname, IFNAMSIZ, "%s%%d", ops->kind);

		dest_net = rtnl_link_get_net(net, tb);
		dev = rtnl_create_link(net, dest_net, ifname, ops, tb);

		if (IS_ERR(dev))
			err = PTR_ERR(dev);
		else if (ops->newlink)
			err = ops->newlink(net, dev, tb, data);
		else
			err = register_netdevice(dev);

		if (err < 0 && !IS_ERR(dev))
			free_netdev(dev);
		if (err < 0)
			goto out;

		err = rtnl_configure_link(dev, ifm);
		if (err < 0)
			unregister_netdevice(dev);
out:
		put_net(dest_net);
		return err;
	}
}

static int rtnl_getlink(struct sk_buff *skb, struct nlmsghdr* nlh, void *arg)
{
	struct net *net = sock_net(skb->sk);
	struct ifinfomsg *ifm;
	char ifname[IFNAMSIZ];
	struct nlattr *tb[IFLA_MAX+1];
	struct net_device *dev = NULL;
	struct sk_buff *nskb;
	int err;

	err = nlmsg_parse(nlh, sizeof(*ifm), tb, IFLA_MAX, ifla_policy);
	if (err < 0)
		return err;

	if (tb[IFLA_IFNAME])
		nla_strlcpy(ifname, tb[IFLA_IFNAME], IFNAMSIZ);

	ifm = nlmsg_data(nlh);
	if (ifm->ifi_index > 0)
		dev = __dev_get_by_index(net, ifm->ifi_index);
	else if (tb[IFLA_IFNAME])
		dev = __dev_get_by_name(net, ifname);
	else
		return -EINVAL;

	if (dev == NULL)
		return -ENODEV;

	nskb = nlmsg_new(if_nlmsg_size(dev), GFP_KERNEL);
	if (nskb == NULL)
		return -ENOBUFS;

	err = rtnl_fill_ifinfo(nskb, dev, RTM_NEWLINK, NETLINK_CB(skb).pid,
			       nlh->nlmsg_seq, 0, 0);
	if (err < 0) {
		/* -EMSGSIZE implies BUG in if_nlmsg_size */
		WARN_ON(err == -EMSGSIZE);
		kfree_skb(nskb);
	} else
		err = rtnl_unicast(nskb, net, NETLINK_CB(skb).pid);

	return err;
}

static int rtnl_dump_all(struct sk_buff *skb, struct netlink_callback *cb)
{
	int idx;
	int s_idx = cb->family;

	if (s_idx == 0)
		s_idx = 1;
	for (idx = 1; idx <= RTNL_FAMILY_MAX; idx++) {
		int type = cb->nlh->nlmsg_type-RTM_BASE;
		if (idx < s_idx || idx == PF_PACKET)
			continue;
		if (rtnl_msg_handlers[idx] == NULL ||
		    rtnl_msg_handlers[idx][type].dumpit == NULL)
			continue;
		if (idx > s_idx)
			memset(&cb->args[0], 0, sizeof(cb->args));
		if (rtnl_msg_handlers[idx][type].dumpit(skb, cb))
			break;
	}
	cb->family = idx;

	return skb->len;
}

void rtmsg_ifinfo(int type, struct net_device *dev, unsigned change)
{
	struct net *net = dev_net(dev);
	struct sk_buff *skb;
	int err = -ENOBUFS;

	skb = nlmsg_new(if_nlmsg_size(dev), GFP_KERNEL);
	if (skb == NULL)
		goto errout;

	err = rtnl_fill_ifinfo(skb, dev, type, 0, 0, change, 0);
	if (err < 0) {
		/* -EMSGSIZE implies BUG in if_nlmsg_size() */
		WARN_ON(err == -EMSGSIZE);
		kfree_skb(skb);
		goto errout;
	}
	rtnl_notify(skb, net, 0, RTNLGRP_LINK, NULL, GFP_KERNEL);
	return;
errout:
	if (err < 0)
		rtnl_set_sk_err(net, RTNLGRP_LINK, err);
}

/* Protected by RTNL sempahore.  */
static struct rtattr **rta_buf;
static int rtattr_max;

/* Process one rtnetlink message. */

static int rtnetlink_rcv_msg(struct sk_buff *skb, struct nlmsghdr *nlh)
{
	struct net *net = sock_net(skb->sk);
	rtnl_doit_func doit;
	int sz_idx, kind;
	int min_len;
	int family;
	int type;
	int err;

	type = nlh->nlmsg_type;
	if (type > RTM_MAX)
		return -EOPNOTSUPP;

	type -= RTM_BASE;

	/* All the messages must have at least 1 byte length */
	if (nlh->nlmsg_len < NLMSG_LENGTH(sizeof(struct rtgenmsg)))
		return 0;

	family = ((struct rtgenmsg *)NLMSG_DATA(nlh))->rtgen_family;
	sz_idx = type>>2;
	kind = type&3;

	if (kind != 2 && security_netlink_recv(skb, CAP_NET_ADMIN))
		return -EPERM;

	if (kind == 2 && nlh->nlmsg_flags&NLM_F_DUMP) {
		struct sock *rtnl;
		rtnl_dumpit_func dumpit;

		dumpit = rtnl_get_dumpit(family, type);
		if (dumpit == NULL)
			return -EOPNOTSUPP;

		__rtnl_unlock();
		rtnl = net->rtnl;
		err = netlink_dump_start(rtnl, skb, nlh, dumpit, NULL);
		rtnl_lock();
		return err;
	}

	memset(rta_buf, 0, (rtattr_max * sizeof(struct rtattr *)));

	min_len = rtm_min[sz_idx];
	if (nlh->nlmsg_len < min_len)
		return -EINVAL;

	if (nlh->nlmsg_len > min_len) {
		int attrlen = nlh->nlmsg_len - NLMSG_ALIGN(min_len);
		struct rtattr *attr = (void *)nlh + NLMSG_ALIGN(min_len);

		while (RTA_OK(attr, attrlen)) {
			unsigned flavor = attr->rta_type;
			if (flavor) {
				if (flavor > rta_max[sz_idx])
					return -EINVAL;
				rta_buf[flavor-1] = attr;
			}
			attr = RTA_NEXT(attr, attrlen);
		}
	}

	doit = rtnl_get_doit(family, type);
	if (doit == NULL)
		return -EOPNOTSUPP;

	return doit(skb, nlh, (void *)&rta_buf[0]);
}

static void rtnetlink_rcv(struct sk_buff *skb)
{
	rtnl_lock();
	netlink_rcv_skb(skb, &rtnetlink_rcv_msg);
	rtnl_unlock();
}

static int rtnetlink_event(struct notifier_block *this, unsigned long event, void *ptr)
{
	struct net_device *dev = ptr;

	switch (event) {
	case NETDEV_UP:
	case NETDEV_DOWN:
	case NETDEV_PRE_UP:
	case NETDEV_POST_INIT:
	case NETDEV_REGISTER:
	case NETDEV_CHANGE:
	case NETDEV_PRE_TYPE_CHANGE:
	case NETDEV_GOING_DOWN:
	case NETDEV_UNREGISTER:
	case NETDEV_UNREGISTER_BATCH:
		break;
	default:
		rtmsg_ifinfo(RTM_NEWLINK, dev, 0);
		break;
	}
	return NOTIFY_DONE;
}

static struct notifier_block rtnetlink_dev_notifier = {
	.notifier_call	= rtnetlink_event,
};


static int __net_init rtnetlink_net_init(struct net *net)
{
	struct sock *sk;
	sk = netlink_kernel_create(net, NETLINK_ROUTE, RTNLGRP_MAX,
				   rtnetlink_rcv, &rtnl_mutex, THIS_MODULE);
	if (!sk)
		return -ENOMEM;
	net->rtnl = sk;
	return 0;
}

static void __net_exit rtnetlink_net_exit(struct net *net)
{
	netlink_kernel_release(net->rtnl);
	net->rtnl = NULL;
}

static struct pernet_operations rtnetlink_net_ops = {
	.init = rtnetlink_net_init,
	.exit = rtnetlink_net_exit,
};

void __init rtnetlink_init(void)
{
	int i;

	rtattr_max = 0;
	for (i = 0; i < ARRAY_SIZE(rta_max); i++)
		if (rta_max[i] > rtattr_max)
			rtattr_max = rta_max[i];
	rta_buf = kmalloc(rtattr_max * sizeof(struct rtattr *), GFP_KERNEL);
	if (!rta_buf)
		panic("rtnetlink_init: cannot allocate rta_buf\n");

	if (register_pernet_subsys(&rtnetlink_net_ops))
		panic("rtnetlink_init: cannot initialize rtnetlink\n");

	netlink_set_nonroot(NETLINK_ROUTE, NL_NONROOT_RECV);
	register_netdevice_notifier(&rtnetlink_dev_notifier);

	rtnl_register(PF_UNSPEC, RTM_GETLINK, rtnl_getlink, rtnl_dump_ifinfo);
	rtnl_register(PF_UNSPEC, RTM_SETLINK, rtnl_setlink, NULL);
	rtnl_register(PF_UNSPEC, RTM_NEWLINK, rtnl_newlink, NULL);
	rtnl_register(PF_UNSPEC, RTM_DELLINK, rtnl_dellink, NULL);

	rtnl_register(PF_UNSPEC, RTM_GETADDR, NULL, rtnl_dump_all);
	rtnl_register(PF_UNSPEC, RTM_GETROUTE, NULL, rtnl_dump_all);
}
<|MERGE_RESOLUTION|>--- conflicted
+++ resolved
@@ -610,8 +610,6 @@
 	a->tx_compressed = b->tx_compressed;
 }
 
-<<<<<<< HEAD
-=======
 static void copy_rtnl_link_stats64(void *v, const struct net_device_stats *b)
 {
 	struct rtnl_link_stats64 a;
@@ -646,7 +644,6 @@
 	memcpy(v, &a, sizeof(a));
 }
 
->>>>>>> 9dda696f
 /* All VF info */
 static inline int rtnl_vfinfo_size(const struct net_device *dev)
 {
@@ -708,10 +705,7 @@
 	       + nla_total_size(1) /* IFLA_LINKMODE */
 	       + nla_total_size(4) /* IFLA_NUM_VF */
 	       + rtnl_vfinfo_size(dev) /* IFLA_VFINFO_LIST */
-<<<<<<< HEAD
-=======
 	       + rtnl_port_size(dev) /* IFLA_VF_PORTS + IFLA_PORT_SELF */
->>>>>>> 9dda696f
 	       + rtnl_link_get_size(dev); /* IFLA_LINKINFO */
 }
 
@@ -867,10 +861,6 @@
 		struct nlattr *vfinfo, *vf;
 		int num_vfs = dev_num_vf(dev->dev.parent);
 
-<<<<<<< HEAD
-		NLA_PUT_U32(skb, IFLA_NUM_VF, num_vfs);
-=======
->>>>>>> 9dda696f
 		vfinfo = nla_nest_start(skb, IFLA_VFINFO_LIST);
 		if (!vfinfo)
 			goto nla_put_failure;
@@ -963,8 +953,6 @@
 	[IFLA_NET_NS_PID]	= { .type = NLA_U32 },
 	[IFLA_IFALIAS]	        = { .type = NLA_STRING, .len = IFALIASZ-1 },
 	[IFLA_VFINFO_LIST]	= {. type = NLA_NESTED },
-<<<<<<< HEAD
-=======
 	[IFLA_VF_PORTS]		= { .type = NLA_NESTED },
 	[IFLA_PORT_SELF]	= { .type = NLA_NESTED },
 };
@@ -986,7 +974,6 @@
 				    .len = sizeof(struct ifla_vf_vlan) },
 	[IFLA_VF_TX_RATE]	= { .type = NLA_BINARY,
 				    .len = sizeof(struct ifla_vf_tx_rate) },
->>>>>>> 9dda696f
 };
 
 static const struct nla_policy ifla_port_policy[IFLA_PORT_MAX+1] = {
@@ -1003,19 +990,6 @@
 	[IFLA_PORT_RESPONSE]	= { .type = NLA_U16, },
 };
 
-static const struct nla_policy ifla_vfinfo_policy[IFLA_VF_INFO_MAX+1] = {
-	[IFLA_VF_INFO]		= { .type = NLA_NESTED },
-};
-
-static const struct nla_policy ifla_vf_policy[IFLA_VF_MAX+1] = {
-	[IFLA_VF_MAC]		= { .type = NLA_BINARY,
-				    .len = sizeof(struct ifla_vf_mac) },
-	[IFLA_VF_VLAN]		= { .type = NLA_BINARY,
-				    .len = sizeof(struct ifla_vf_vlan) },
-	[IFLA_VF_TX_RATE]	= { .type = NLA_BINARY,
-				    .len = sizeof(struct ifla_vf_tx_rate) },
-};
-
 struct net *rtnl_link_get_net(struct net *src_net, struct nlattr *tb[])
 {
 	struct net *net;
@@ -1225,22 +1199,15 @@
 		struct nlattr *attr;
 		int rem;
 		nla_for_each_nested(attr, tb[IFLA_VFINFO_LIST], rem) {
-<<<<<<< HEAD
-			if (nla_type(attr) != IFLA_VF_INFO)
-				goto errout;
-=======
 			if (nla_type(attr) != IFLA_VF_INFO) {
 				err = -EINVAL;
 				goto errout;
 			}
->>>>>>> 9dda696f
 			err = do_setvfinfo(dev, attr);
 			if (err < 0)
 				goto errout;
 			modified = 1;
 		}
-<<<<<<< HEAD
-=======
 	}
 	err = 0;
 
@@ -1288,7 +1255,6 @@
 		if (err < 0)
 			goto errout;
 		modified = 1;
->>>>>>> 9dda696f
 	}
 	err = 0;
 
