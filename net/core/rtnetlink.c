--- conflicted
+++ resolved
@@ -1949,12 +1949,8 @@
 
 		__rtnl_unlock();
 		rtnl = net->rtnl;
-<<<<<<< HEAD
-		err = netlink_dump_start(rtnl, skb, nlh, dumpit, NULL);
-=======
 		err = netlink_dump_start(rtnl, skb, nlh, dumpit,
 					 NULL, min_dump_alloc);
->>>>>>> b55ebc27
 		rtnl_lock();
 		return err;
 	}
