--- conflicted
+++ resolved
@@ -358,8 +358,6 @@
 	if (ops->get_xstats_size)
 		/* IFLA_INFO_XSTATS */
 		size += nla_total_size(ops->get_xstats_size(dev));
-<<<<<<< HEAD
-=======
 
 	return size;
 }
@@ -449,7 +447,6 @@
 				af_ops->get_link_af_size(dev);
 		}
 	}
->>>>>>> 0793f83f
 
 	return size;
 }
