/*
 * 	NET3	Protocol independent device support routines.
 *
 *		This program is free software; you can redistribute it and/or
 *		modify it under the terms of the GNU General Public License
 *		as published by the Free Software Foundation; either version
 *		2 of the License, or (at your option) any later version.
 *
 *	Derived from the non IP parts of dev.c 1.0.19
 * 		Authors:	Ross Biro
 *				Fred N. van Kempen, <waltje@uWalt.NL.Mugnet.ORG>
 *				Mark Evans, <evansmp@uhura.aston.ac.uk>
 *
 *	Additional Authors:
 *		Florian la Roche <rzsfl@rz.uni-sb.de>
 *		Alan Cox <gw4pts@gw4pts.ampr.org>
 *		David Hinds <dahinds@users.sourceforge.net>
 *		Alexey Kuznetsov <kuznet@ms2.inr.ac.ru>
 *		Adam Sulmicki <adam@cfar.umd.edu>
 *              Pekka Riikonen <priikone@poesidon.pspt.fi>
 *
 *	Changes:
 *              D.J. Barrow     :       Fixed bug where dev->refcnt gets set
 *              			to 2 if register_netdev gets called
 *              			before net_dev_init & also removed a
 *              			few lines of code in the process.
 *		Alan Cox	:	device private ioctl copies fields back.
 *		Alan Cox	:	Transmit queue code does relevant
 *					stunts to keep the queue safe.
 *		Alan Cox	:	Fixed double lock.
 *		Alan Cox	:	Fixed promisc NULL pointer trap
 *		????????	:	Support the full private ioctl range
 *		Alan Cox	:	Moved ioctl permission check into
 *					drivers
 *		Tim Kordas	:	SIOCADDMULTI/SIOCDELMULTI
 *		Alan Cox	:	100 backlog just doesn't cut it when
 *					you start doing multicast video 8)
 *		Alan Cox	:	Rewrote net_bh and list manager.
 *		Alan Cox	: 	Fix ETH_P_ALL echoback lengths.
 *		Alan Cox	:	Took out transmit every packet pass
 *					Saved a few bytes in the ioctl handler
 *		Alan Cox	:	Network driver sets packet type before
 *					calling netif_rx. Saves a function
 *					call a packet.
 *		Alan Cox	:	Hashed net_bh()
 *		Richard Kooijman:	Timestamp fixes.
 *		Alan Cox	:	Wrong field in SIOCGIFDSTADDR
 *		Alan Cox	:	Device lock protection.
 *		Alan Cox	: 	Fixed nasty side effect of device close
 *					changes.
 *		Rudi Cilibrasi	:	Pass the right thing to
 *					set_mac_address()
 *		Dave Miller	:	32bit quantity for the device lock to
 *					make it work out on a Sparc.
 *		Bjorn Ekwall	:	Added KERNELD hack.
 *		Alan Cox	:	Cleaned up the backlog initialise.
 *		Craig Metz	:	SIOCGIFCONF fix if space for under
 *					1 device.
 *	    Thomas Bogendoerfer :	Return ENODEV for dev_open, if there
 *					is no device open function.
 *		Andi Kleen	:	Fix error reporting for SIOCGIFCONF
 *	    Michael Chastain	:	Fix signed/unsigned for SIOCGIFCONF
 *		Cyrus Durgin	:	Cleaned for KMOD
 *		Adam Sulmicki   :	Bug Fix : Network Device Unload
 *					A network device unload needs to purge
 *					the backlog queue.
 *	Paul Rusty Russell	:	SIOCSIFNAME
 *              Pekka Riikonen  :	Netdev boot-time settings code
 *              Andrew Morton   :       Make unregister_netdevice wait
 *              			indefinitely on dev->refcnt
 * 		J Hadi Salim	:	- Backlog queue sampling
 *				        - netif_rx() feedback
 */

#include <asm/uaccess.h>
#include <asm/system.h>
#include <linux/bitops.h>
#include <linux/capability.h>
#include <linux/cpu.h>
#include <linux/types.h>
#include <linux/kernel.h>
#include <linux/sched.h>
#include <linux/mutex.h>
#include <linux/string.h>
#include <linux/mm.h>
#include <linux/socket.h>
#include <linux/sockios.h>
#include <linux/errno.h>
#include <linux/interrupt.h>
#include <linux/if_ether.h>
#include <linux/netdevice.h>
#include <linux/etherdevice.h>
#include <linux/ethtool.h>
#include <linux/notifier.h>
#include <linux/skbuff.h>
#include <net/net_namespace.h>
#include <net/sock.h>
#include <linux/rtnetlink.h>
#include <linux/proc_fs.h>
#include <linux/seq_file.h>
#include <linux/stat.h>
#include <linux/if_bridge.h>
#include <linux/if_macvlan.h>
#include <net/dst.h>
#include <net/pkt_sched.h>
#include <net/checksum.h>
#include <linux/highmem.h>
#include <linux/init.h>
#include <linux/kmod.h>
#include <linux/module.h>
#include <linux/netpoll.h>
#include <linux/rcupdate.h>
#include <linux/delay.h>
#include <net/wext.h>
#include <net/iw_handler.h>
#include <asm/current.h>
#include <linux/audit.h>
#include <linux/dmaengine.h>
#include <linux/err.h>
#include <linux/ctype.h>
#include <linux/if_arp.h>
#include <linux/if_vlan.h>
#include <linux/ip.h>
#include <net/ip.h>
#include <linux/ipv6.h>
#include <linux/in.h>
#include <linux/jhash.h>
#include <linux/random.h>

#include "net-sysfs.h"

/* Instead of increasing this, you should create a hash table. */
#define MAX_GRO_SKBS 8

/* This should be increased if a protocol with a bigger head is added. */
#define GRO_MAX_HEAD (MAX_HEADER + 128)

/*
 *	The list of packet types we will receive (as opposed to discard)
 *	and the routines to invoke.
 *
 *	Why 16. Because with 16 the only overlap we get on a hash of the
 *	low nibble of the protocol value is RARP/SNAP/X.25.
 *
 *      NOTE:  That is no longer true with the addition of VLAN tags.  Not
 *             sure which should go first, but I bet it won't make much
 *             difference if we are running VLANs.  The good news is that
 *             this protocol won't be in the list unless compiled in, so
 *             the average user (w/out VLANs) will not be adversely affected.
 *             --BLG
 *
 *		0800	IP
 *		8100    802.1Q VLAN
 *		0001	802.3
 *		0002	AX.25
 *		0004	802.2
 *		8035	RARP
 *		0005	SNAP
 *		0805	X.25
 *		0806	ARP
 *		8137	IPX
 *		0009	Localtalk
 *		86DD	IPv6
 */

#define PTYPE_HASH_SIZE	(16)
#define PTYPE_HASH_MASK	(PTYPE_HASH_SIZE - 1)

static DEFINE_SPINLOCK(ptype_lock);
static struct list_head ptype_base[PTYPE_HASH_SIZE] __read_mostly;
static struct list_head ptype_all __read_mostly;	/* Taps */

/*
 * The @dev_base_head list is protected by @dev_base_lock and the rtnl
 * semaphore.
 *
 * Pure readers hold dev_base_lock for reading.
 *
 * Writers must hold the rtnl semaphore while they loop through the
 * dev_base_head list, and hold dev_base_lock for writing when they do the
 * actual updates.  This allows pure readers to access the list even
 * while a writer is preparing to update it.
 *
 * To put it another way, dev_base_lock is held for writing only to
 * protect against pure readers; the rtnl semaphore provides the
 * protection against other writers.
 *
 * See, for example usages, register_netdevice() and
 * unregister_netdevice(), which must be called with the rtnl
 * semaphore held.
 */
DEFINE_RWLOCK(dev_base_lock);

EXPORT_SYMBOL(dev_base_lock);

#define NETDEV_HASHBITS	8
#define NETDEV_HASHENTRIES (1 << NETDEV_HASHBITS)

static inline struct hlist_head *dev_name_hash(struct net *net, const char *name)
{
	unsigned hash = full_name_hash(name, strnlen(name, IFNAMSIZ));
	return &net->dev_name_head[hash & ((1 << NETDEV_HASHBITS) - 1)];
}

static inline struct hlist_head *dev_index_hash(struct net *net, int ifindex)
{
	return &net->dev_index_head[ifindex & ((1 << NETDEV_HASHBITS) - 1)];
}

/* Device list insertion */
static int list_netdevice(struct net_device *dev)
{
	struct net *net = dev_net(dev);

	ASSERT_RTNL();

	write_lock_bh(&dev_base_lock);
	list_add_tail(&dev->dev_list, &net->dev_base_head);
	hlist_add_head(&dev->name_hlist, dev_name_hash(net, dev->name));
	hlist_add_head(&dev->index_hlist, dev_index_hash(net, dev->ifindex));
	write_unlock_bh(&dev_base_lock);
	return 0;
}

/* Device list removal */
static void unlist_netdevice(struct net_device *dev)
{
	ASSERT_RTNL();

	/* Unlink dev from the device chain */
	write_lock_bh(&dev_base_lock);
	list_del(&dev->dev_list);
	hlist_del(&dev->name_hlist);
	hlist_del(&dev->index_hlist);
	write_unlock_bh(&dev_base_lock);
}

/*
 *	Our notifier list
 */

static RAW_NOTIFIER_HEAD(netdev_chain);

/*
 *	Device drivers call our routines to queue packets here. We empty the
 *	queue in the local softnet handler.
 */

DEFINE_PER_CPU(struct softnet_data, softnet_data);

#ifdef CONFIG_LOCKDEP
/*
 * register_netdevice() inits txq->_xmit_lock and sets lockdep class
 * according to dev->type
 */
static const unsigned short netdev_lock_type[] =
	{ARPHRD_NETROM, ARPHRD_ETHER, ARPHRD_EETHER, ARPHRD_AX25,
	 ARPHRD_PRONET, ARPHRD_CHAOS, ARPHRD_IEEE802, ARPHRD_ARCNET,
	 ARPHRD_APPLETLK, ARPHRD_DLCI, ARPHRD_ATM, ARPHRD_METRICOM,
	 ARPHRD_IEEE1394, ARPHRD_EUI64, ARPHRD_INFINIBAND, ARPHRD_SLIP,
	 ARPHRD_CSLIP, ARPHRD_SLIP6, ARPHRD_CSLIP6, ARPHRD_RSRVD,
	 ARPHRD_ADAPT, ARPHRD_ROSE, ARPHRD_X25, ARPHRD_HWX25,
	 ARPHRD_PPP, ARPHRD_CISCO, ARPHRD_LAPB, ARPHRD_DDCMP,
	 ARPHRD_RAWHDLC, ARPHRD_TUNNEL, ARPHRD_TUNNEL6, ARPHRD_FRAD,
	 ARPHRD_SKIP, ARPHRD_LOOPBACK, ARPHRD_LOCALTLK, ARPHRD_FDDI,
	 ARPHRD_BIF, ARPHRD_SIT, ARPHRD_IPDDP, ARPHRD_IPGRE,
	 ARPHRD_PIMREG, ARPHRD_HIPPI, ARPHRD_ASH, ARPHRD_ECONET,
	 ARPHRD_IRDA, ARPHRD_FCPP, ARPHRD_FCAL, ARPHRD_FCPL,
	 ARPHRD_FCFABRIC, ARPHRD_IEEE802_TR, ARPHRD_IEEE80211,
	 ARPHRD_IEEE80211_PRISM, ARPHRD_IEEE80211_RADIOTAP, ARPHRD_PHONET,
	 ARPHRD_PHONET_PIPE, ARPHRD_VOID, ARPHRD_NONE};

static const char *netdev_lock_name[] =
	{"_xmit_NETROM", "_xmit_ETHER", "_xmit_EETHER", "_xmit_AX25",
	 "_xmit_PRONET", "_xmit_CHAOS", "_xmit_IEEE802", "_xmit_ARCNET",
	 "_xmit_APPLETLK", "_xmit_DLCI", "_xmit_ATM", "_xmit_METRICOM",
	 "_xmit_IEEE1394", "_xmit_EUI64", "_xmit_INFINIBAND", "_xmit_SLIP",
	 "_xmit_CSLIP", "_xmit_SLIP6", "_xmit_CSLIP6", "_xmit_RSRVD",
	 "_xmit_ADAPT", "_xmit_ROSE", "_xmit_X25", "_xmit_HWX25",
	 "_xmit_PPP", "_xmit_CISCO", "_xmit_LAPB", "_xmit_DDCMP",
	 "_xmit_RAWHDLC", "_xmit_TUNNEL", "_xmit_TUNNEL6", "_xmit_FRAD",
	 "_xmit_SKIP", "_xmit_LOOPBACK", "_xmit_LOCALTLK", "_xmit_FDDI",
	 "_xmit_BIF", "_xmit_SIT", "_xmit_IPDDP", "_xmit_IPGRE",
	 "_xmit_PIMREG", "_xmit_HIPPI", "_xmit_ASH", "_xmit_ECONET",
	 "_xmit_IRDA", "_xmit_FCPP", "_xmit_FCAL", "_xmit_FCPL",
	 "_xmit_FCFABRIC", "_xmit_IEEE802_TR", "_xmit_IEEE80211",
	 "_xmit_IEEE80211_PRISM", "_xmit_IEEE80211_RADIOTAP", "_xmit_PHONET",
	 "_xmit_PHONET_PIPE", "_xmit_VOID", "_xmit_NONE"};

static struct lock_class_key netdev_xmit_lock_key[ARRAY_SIZE(netdev_lock_type)];
static struct lock_class_key netdev_addr_lock_key[ARRAY_SIZE(netdev_lock_type)];

static inline unsigned short netdev_lock_pos(unsigned short dev_type)
{
	int i;

	for (i = 0; i < ARRAY_SIZE(netdev_lock_type); i++)
		if (netdev_lock_type[i] == dev_type)
			return i;
	/* the last key is used by default */
	return ARRAY_SIZE(netdev_lock_type) - 1;
}

static inline void netdev_set_xmit_lockdep_class(spinlock_t *lock,
						 unsigned short dev_type)
{
	int i;

	i = netdev_lock_pos(dev_type);
	lockdep_set_class_and_name(lock, &netdev_xmit_lock_key[i],
				   netdev_lock_name[i]);
}

static inline void netdev_set_addr_lockdep_class(struct net_device *dev)
{
	int i;

	i = netdev_lock_pos(dev->type);
	lockdep_set_class_and_name(&dev->addr_list_lock,
				   &netdev_addr_lock_key[i],
				   netdev_lock_name[i]);
}
#else
static inline void netdev_set_xmit_lockdep_class(spinlock_t *lock,
						 unsigned short dev_type)
{
}
static inline void netdev_set_addr_lockdep_class(struct net_device *dev)
{
}
#endif

/*******************************************************************************

		Protocol management and registration routines

*******************************************************************************/

/*
 *	Add a protocol ID to the list. Now that the input handler is
 *	smarter we can dispense with all the messy stuff that used to be
 *	here.
 *
 *	BEWARE!!! Protocol handlers, mangling input packets,
 *	MUST BE last in hash buckets and checking protocol handlers
 *	MUST start from promiscuous ptype_all chain in net_bh.
 *	It is true now, do not change it.
 *	Explanation follows: if protocol handler, mangling packet, will
 *	be the first on list, it is not able to sense, that packet
 *	is cloned and should be copied-on-write, so that it will
 *	change it and subsequent readers will get broken packet.
 *							--ANK (980803)
 */

/**
 *	dev_add_pack - add packet handler
 *	@pt: packet type declaration
 *
 *	Add a protocol handler to the networking stack. The passed &packet_type
 *	is linked into kernel lists and may not be freed until it has been
 *	removed from the kernel lists.
 *
 *	This call does not sleep therefore it can not
 *	guarantee all CPU's that are in middle of receiving packets
 *	will see the new packet type (until the next received packet).
 */

void dev_add_pack(struct packet_type *pt)
{
	int hash;

	spin_lock_bh(&ptype_lock);
	if (pt->type == htons(ETH_P_ALL))
		list_add_rcu(&pt->list, &ptype_all);
	else {
		hash = ntohs(pt->type) & PTYPE_HASH_MASK;
		list_add_rcu(&pt->list, &ptype_base[hash]);
	}
	spin_unlock_bh(&ptype_lock);
}

/**
 *	__dev_remove_pack	 - remove packet handler
 *	@pt: packet type declaration
 *
 *	Remove a protocol handler that was previously added to the kernel
 *	protocol handlers by dev_add_pack(). The passed &packet_type is removed
 *	from the kernel lists and can be freed or reused once this function
 *	returns.
 *
 *      The packet type might still be in use by receivers
 *	and must not be freed until after all the CPU's have gone
 *	through a quiescent state.
 */
void __dev_remove_pack(struct packet_type *pt)
{
	struct list_head *head;
	struct packet_type *pt1;

	spin_lock_bh(&ptype_lock);

	if (pt->type == htons(ETH_P_ALL))
		head = &ptype_all;
	else
		head = &ptype_base[ntohs(pt->type) & PTYPE_HASH_MASK];

	list_for_each_entry(pt1, head, list) {
		if (pt == pt1) {
			list_del_rcu(&pt->list);
			goto out;
		}
	}

	printk(KERN_WARNING "dev_remove_pack: %p not found.\n", pt);
out:
	spin_unlock_bh(&ptype_lock);
}
/**
 *	dev_remove_pack	 - remove packet handler
 *	@pt: packet type declaration
 *
 *	Remove a protocol handler that was previously added to the kernel
 *	protocol handlers by dev_add_pack(). The passed &packet_type is removed
 *	from the kernel lists and can be freed or reused once this function
 *	returns.
 *
 *	This call sleeps to guarantee that no CPU is looking at the packet
 *	type after return.
 */
void dev_remove_pack(struct packet_type *pt)
{
	__dev_remove_pack(pt);

	synchronize_net();
}

/******************************************************************************

		      Device Boot-time Settings Routines

*******************************************************************************/

/* Boot time configuration table */
static struct netdev_boot_setup dev_boot_setup[NETDEV_BOOT_SETUP_MAX];

/**
 *	netdev_boot_setup_add	- add new setup entry
 *	@name: name of the device
 *	@map: configured settings for the device
 *
 *	Adds new setup entry to the dev_boot_setup list.  The function
 *	returns 0 on error and 1 on success.  This is a generic routine to
 *	all netdevices.
 */
static int netdev_boot_setup_add(char *name, struct ifmap *map)
{
	struct netdev_boot_setup *s;
	int i;

	s = dev_boot_setup;
	for (i = 0; i < NETDEV_BOOT_SETUP_MAX; i++) {
		if (s[i].name[0] == '\0' || s[i].name[0] == ' ') {
			memset(s[i].name, 0, sizeof(s[i].name));
			strlcpy(s[i].name, name, IFNAMSIZ);
			memcpy(&s[i].map, map, sizeof(s[i].map));
			break;
		}
	}

	return i >= NETDEV_BOOT_SETUP_MAX ? 0 : 1;
}

/**
 *	netdev_boot_setup_check	- check boot time settings
 *	@dev: the netdevice
 *
 * 	Check boot time settings for the device.
 *	The found settings are set for the device to be used
 *	later in the device probing.
 *	Returns 0 if no settings found, 1 if they are.
 */
int netdev_boot_setup_check(struct net_device *dev)
{
	struct netdev_boot_setup *s = dev_boot_setup;
	int i;

	for (i = 0; i < NETDEV_BOOT_SETUP_MAX; i++) {
		if (s[i].name[0] != '\0' && s[i].name[0] != ' ' &&
		    !strcmp(dev->name, s[i].name)) {
			dev->irq 	= s[i].map.irq;
			dev->base_addr 	= s[i].map.base_addr;
			dev->mem_start 	= s[i].map.mem_start;
			dev->mem_end 	= s[i].map.mem_end;
			return 1;
		}
	}
	return 0;
}


/**
 *	netdev_boot_base	- get address from boot time settings
 *	@prefix: prefix for network device
 *	@unit: id for network device
 *
 * 	Check boot time settings for the base address of device.
 *	The found settings are set for the device to be used
 *	later in the device probing.
 *	Returns 0 if no settings found.
 */
unsigned long netdev_boot_base(const char *prefix, int unit)
{
	const struct netdev_boot_setup *s = dev_boot_setup;
	char name[IFNAMSIZ];
	int i;

	sprintf(name, "%s%d", prefix, unit);

	/*
	 * If device already registered then return base of 1
	 * to indicate not to probe for this interface
	 */
	if (__dev_get_by_name(&init_net, name))
		return 1;

	for (i = 0; i < NETDEV_BOOT_SETUP_MAX; i++)
		if (!strcmp(name, s[i].name))
			return s[i].map.base_addr;
	return 0;
}

/*
 * Saves at boot time configured settings for any netdevice.
 */
int __init netdev_boot_setup(char *str)
{
	int ints[5];
	struct ifmap map;

	str = get_options(str, ARRAY_SIZE(ints), ints);
	if (!str || !*str)
		return 0;

	/* Save settings */
	memset(&map, 0, sizeof(map));
	if (ints[0] > 0)
		map.irq = ints[1];
	if (ints[0] > 1)
		map.base_addr = ints[2];
	if (ints[0] > 2)
		map.mem_start = ints[3];
	if (ints[0] > 3)
		map.mem_end = ints[4];

	/* Add new entry to the list */
	return netdev_boot_setup_add(str, &map);
}

__setup("netdev=", netdev_boot_setup);

/*******************************************************************************

			    Device Interface Subroutines

*******************************************************************************/

/**
 *	__dev_get_by_name	- find a device by its name
 *	@net: the applicable net namespace
 *	@name: name to find
 *
 *	Find an interface by name. Must be called under RTNL semaphore
 *	or @dev_base_lock. If the name is found a pointer to the device
 *	is returned. If the name is not found then %NULL is returned. The
 *	reference counters are not incremented so the caller must be
 *	careful with locks.
 */

struct net_device *__dev_get_by_name(struct net *net, const char *name)
{
	struct hlist_node *p;

	hlist_for_each(p, dev_name_hash(net, name)) {
		struct net_device *dev
			= hlist_entry(p, struct net_device, name_hlist);
		if (!strncmp(dev->name, name, IFNAMSIZ))
			return dev;
	}
	return NULL;
}

/**
 *	dev_get_by_name		- find a device by its name
 *	@net: the applicable net namespace
 *	@name: name to find
 *
 *	Find an interface by name. This can be called from any
 *	context and does its own locking. The returned handle has
 *	the usage count incremented and the caller must use dev_put() to
 *	release it when it is no longer needed. %NULL is returned if no
 *	matching device is found.
 */

struct net_device *dev_get_by_name(struct net *net, const char *name)
{
	struct net_device *dev;

	read_lock(&dev_base_lock);
	dev = __dev_get_by_name(net, name);
	if (dev)
		dev_hold(dev);
	read_unlock(&dev_base_lock);
	return dev;
}

/**
 *	__dev_get_by_index - find a device by its ifindex
 *	@net: the applicable net namespace
 *	@ifindex: index of device
 *
 *	Search for an interface by index. Returns %NULL if the device
 *	is not found or a pointer to the device. The device has not
 *	had its reference counter increased so the caller must be careful
 *	about locking. The caller must hold either the RTNL semaphore
 *	or @dev_base_lock.
 */

struct net_device *__dev_get_by_index(struct net *net, int ifindex)
{
	struct hlist_node *p;

	hlist_for_each(p, dev_index_hash(net, ifindex)) {
		struct net_device *dev
			= hlist_entry(p, struct net_device, index_hlist);
		if (dev->ifindex == ifindex)
			return dev;
	}
	return NULL;
}


/**
 *	dev_get_by_index - find a device by its ifindex
 *	@net: the applicable net namespace
 *	@ifindex: index of device
 *
 *	Search for an interface by index. Returns NULL if the device
 *	is not found or a pointer to the device. The device returned has
 *	had a reference added and the pointer is safe until the user calls
 *	dev_put to indicate they have finished with it.
 */

struct net_device *dev_get_by_index(struct net *net, int ifindex)
{
	struct net_device *dev;

	read_lock(&dev_base_lock);
	dev = __dev_get_by_index(net, ifindex);
	if (dev)
		dev_hold(dev);
	read_unlock(&dev_base_lock);
	return dev;
}

/**
 *	dev_getbyhwaddr - find a device by its hardware address
 *	@net: the applicable net namespace
 *	@type: media type of device
 *	@ha: hardware address
 *
 *	Search for an interface by MAC address. Returns NULL if the device
 *	is not found or a pointer to the device. The caller must hold the
 *	rtnl semaphore. The returned device has not had its ref count increased
 *	and the caller must therefore be careful about locking
 *
 *	BUGS:
 *	If the API was consistent this would be __dev_get_by_hwaddr
 */

struct net_device *dev_getbyhwaddr(struct net *net, unsigned short type, char *ha)
{
	struct net_device *dev;

	ASSERT_RTNL();

	for_each_netdev(net, dev)
		if (dev->type == type &&
		    !memcmp(dev->dev_addr, ha, dev->addr_len))
			return dev;

	return NULL;
}

EXPORT_SYMBOL(dev_getbyhwaddr);

struct net_device *__dev_getfirstbyhwtype(struct net *net, unsigned short type)
{
	struct net_device *dev;

	ASSERT_RTNL();
	for_each_netdev(net, dev)
		if (dev->type == type)
			return dev;

	return NULL;
}

EXPORT_SYMBOL(__dev_getfirstbyhwtype);

struct net_device *dev_getfirstbyhwtype(struct net *net, unsigned short type)
{
	struct net_device *dev;

	rtnl_lock();
	dev = __dev_getfirstbyhwtype(net, type);
	if (dev)
		dev_hold(dev);
	rtnl_unlock();
	return dev;
}

EXPORT_SYMBOL(dev_getfirstbyhwtype);

/**
 *	dev_get_by_flags - find any device with given flags
 *	@net: the applicable net namespace
 *	@if_flags: IFF_* values
 *	@mask: bitmask of bits in if_flags to check
 *
 *	Search for any interface with the given flags. Returns NULL if a device
 *	is not found or a pointer to the device. The device returned has
 *	had a reference added and the pointer is safe until the user calls
 *	dev_put to indicate they have finished with it.
 */

struct net_device * dev_get_by_flags(struct net *net, unsigned short if_flags, unsigned short mask)
{
	struct net_device *dev, *ret;

	ret = NULL;
	read_lock(&dev_base_lock);
	for_each_netdev(net, dev) {
		if (((dev->flags ^ if_flags) & mask) == 0) {
			dev_hold(dev);
			ret = dev;
			break;
		}
	}
	read_unlock(&dev_base_lock);
	return ret;
}

/**
 *	dev_valid_name - check if name is okay for network device
 *	@name: name string
 *
 *	Network device names need to be valid file names to
 *	to allow sysfs to work.  We also disallow any kind of
 *	whitespace.
 */
int dev_valid_name(const char *name)
{
	if (*name == '\0')
		return 0;
	if (strlen(name) >= IFNAMSIZ)
		return 0;
	if (!strcmp(name, ".") || !strcmp(name, ".."))
		return 0;

	while (*name) {
		if (*name == '/' || isspace(*name))
			return 0;
		name++;
	}
	return 1;
}

/**
 *	__dev_alloc_name - allocate a name for a device
 *	@net: network namespace to allocate the device name in
 *	@name: name format string
 *	@buf:  scratch buffer and result name string
 *
 *	Passed a format string - eg "lt%d" it will try and find a suitable
 *	id. It scans list of devices to build up a free map, then chooses
 *	the first empty slot. The caller must hold the dev_base or rtnl lock
 *	while allocating the name and adding the device in order to avoid
 *	duplicates.
 *	Limited to bits_per_byte * page size devices (ie 32K on most platforms).
 *	Returns the number of the unit assigned or a negative errno code.
 */

static int __dev_alloc_name(struct net *net, const char *name, char *buf)
{
	int i = 0;
	const char *p;
	const int max_netdevices = 8*PAGE_SIZE;
	unsigned long *inuse;
	struct net_device *d;

	p = strnchr(name, IFNAMSIZ-1, '%');
	if (p) {
		/*
		 * Verify the string as this thing may have come from
		 * the user.  There must be either one "%d" and no other "%"
		 * characters.
		 */
		if (p[1] != 'd' || strchr(p + 2, '%'))
			return -EINVAL;

		/* Use one page as a bit array of possible slots */
		inuse = (unsigned long *) get_zeroed_page(GFP_ATOMIC);
		if (!inuse)
			return -ENOMEM;

		for_each_netdev(net, d) {
			if (!sscanf(d->name, name, &i))
				continue;
			if (i < 0 || i >= max_netdevices)
				continue;

			/*  avoid cases where sscanf is not exact inverse of printf */
			snprintf(buf, IFNAMSIZ, name, i);
			if (!strncmp(buf, d->name, IFNAMSIZ))
				set_bit(i, inuse);
		}

		i = find_first_zero_bit(inuse, max_netdevices);
		free_page((unsigned long) inuse);
	}

	snprintf(buf, IFNAMSIZ, name, i);
	if (!__dev_get_by_name(net, buf))
		return i;

	/* It is possible to run out of possible slots
	 * when the name is long and there isn't enough space left
	 * for the digits, or if all bits are used.
	 */
	return -ENFILE;
}

/**
 *	dev_alloc_name - allocate a name for a device
 *	@dev: device
 *	@name: name format string
 *
 *	Passed a format string - eg "lt%d" it will try and find a suitable
 *	id. It scans list of devices to build up a free map, then chooses
 *	the first empty slot. The caller must hold the dev_base or rtnl lock
 *	while allocating the name and adding the device in order to avoid
 *	duplicates.
 *	Limited to bits_per_byte * page size devices (ie 32K on most platforms).
 *	Returns the number of the unit assigned or a negative errno code.
 */

int dev_alloc_name(struct net_device *dev, const char *name)
{
	char buf[IFNAMSIZ];
	struct net *net;
	int ret;

	BUG_ON(!dev_net(dev));
	net = dev_net(dev);
	ret = __dev_alloc_name(net, name, buf);
	if (ret >= 0)
		strlcpy(dev->name, buf, IFNAMSIZ);
	return ret;
}


/**
 *	dev_change_name - change name of a device
 *	@dev: device
 *	@newname: name (or format string) must be at least IFNAMSIZ
 *
 *	Change name of a device, can pass format strings "eth%d".
 *	for wildcarding.
 */
int dev_change_name(struct net_device *dev, const char *newname)
{
	char oldname[IFNAMSIZ];
	int err = 0;
	int ret;
	struct net *net;

	ASSERT_RTNL();
	BUG_ON(!dev_net(dev));

	net = dev_net(dev);
	if (dev->flags & IFF_UP)
		return -EBUSY;

	if (!dev_valid_name(newname))
		return -EINVAL;

	if (strncmp(newname, dev->name, IFNAMSIZ) == 0)
		return 0;

	memcpy(oldname, dev->name, IFNAMSIZ);

	if (strchr(newname, '%')) {
		err = dev_alloc_name(dev, newname);
		if (err < 0)
			return err;
	}
	else if (__dev_get_by_name(net, newname))
		return -EEXIST;
	else
		strlcpy(dev->name, newname, IFNAMSIZ);

rollback:
	/* For now only devices in the initial network namespace
	 * are in sysfs.
	 */
	if (net == &init_net) {
		ret = device_rename(&dev->dev, dev->name);
		if (ret) {
			memcpy(dev->name, oldname, IFNAMSIZ);
			return ret;
		}
	}

	write_lock_bh(&dev_base_lock);
	hlist_del(&dev->name_hlist);
	hlist_add_head(&dev->name_hlist, dev_name_hash(net, dev->name));
	write_unlock_bh(&dev_base_lock);

	ret = call_netdevice_notifiers(NETDEV_CHANGENAME, dev);
	ret = notifier_to_errno(ret);

	if (ret) {
		if (err) {
			printk(KERN_ERR
			       "%s: name change rollback failed: %d.\n",
			       dev->name, ret);
		} else {
			err = ret;
			memcpy(dev->name, oldname, IFNAMSIZ);
			goto rollback;
		}
	}

	return err;
}

/**
 *	dev_set_alias - change ifalias of a device
 *	@dev: device
 *	@alias: name up to IFALIASZ
 *	@len: limit of bytes to copy from info
 *
 *	Set ifalias for a device,
 */
int dev_set_alias(struct net_device *dev, const char *alias, size_t len)
{
	ASSERT_RTNL();

	if (len >= IFALIASZ)
		return -EINVAL;

	if (!len) {
		if (dev->ifalias) {
			kfree(dev->ifalias);
			dev->ifalias = NULL;
		}
		return 0;
	}

	dev->ifalias = krealloc(dev->ifalias, len+1, GFP_KERNEL);
	if (!dev->ifalias)
		return -ENOMEM;

	strlcpy(dev->ifalias, alias, len+1);
	return len;
}


/**
 *	netdev_features_change - device changes features
 *	@dev: device to cause notification
 *
 *	Called to indicate a device has changed features.
 */
void netdev_features_change(struct net_device *dev)
{
	call_netdevice_notifiers(NETDEV_FEAT_CHANGE, dev);
}
EXPORT_SYMBOL(netdev_features_change);

/**
 *	netdev_state_change - device changes state
 *	@dev: device to cause notification
 *
 *	Called to indicate a device has changed state. This function calls
 *	the notifier chains for netdev_chain and sends a NEWLINK message
 *	to the routing socket.
 */
void netdev_state_change(struct net_device *dev)
{
	if (dev->flags & IFF_UP) {
		call_netdevice_notifiers(NETDEV_CHANGE, dev);
		rtmsg_ifinfo(RTM_NEWLINK, dev, 0);
	}
}

void netdev_bonding_change(struct net_device *dev)
{
	call_netdevice_notifiers(NETDEV_BONDING_FAILOVER, dev);
}
EXPORT_SYMBOL(netdev_bonding_change);

/**
 *	dev_load 	- load a network module
 *	@net: the applicable net namespace
 *	@name: name of interface
 *
 *	If a network interface is not present and the process has suitable
 *	privileges this function loads the module. If module loading is not
 *	available in this kernel then it becomes a nop.
 */

void dev_load(struct net *net, const char *name)
{
	struct net_device *dev;

	read_lock(&dev_base_lock);
	dev = __dev_get_by_name(net, name);
	read_unlock(&dev_base_lock);

	if (!dev && capable(CAP_SYS_MODULE))
		request_module("%s", name);
}

/**
 *	dev_open	- prepare an interface for use.
 *	@dev:	device to open
 *
 *	Takes a device from down to up state. The device's private open
 *	function is invoked and then the multicast lists are loaded. Finally
 *	the device is moved into the up state and a %NETDEV_UP message is
 *	sent to the netdev notifier chain.
 *
 *	Calling this function on an active interface is a nop. On a failure
 *	a negative errno code is returned.
 */
int dev_open(struct net_device *dev)
{
	const struct net_device_ops *ops = dev->netdev_ops;
	int ret = 0;

	ASSERT_RTNL();

	/*
	 *	Is it already up?
	 */

	if (dev->flags & IFF_UP)
		return 0;

	/*
	 *	Is it even present?
	 */
	if (!netif_device_present(dev))
		return -ENODEV;

	/*
	 *	Call device private open method
	 */
	set_bit(__LINK_STATE_START, &dev->state);

	if (ops->ndo_validate_addr)
		ret = ops->ndo_validate_addr(dev);

	if (!ret && ops->ndo_open)
		ret = ops->ndo_open(dev);

	/*
	 *	If it went open OK then:
	 */

	if (ret)
		clear_bit(__LINK_STATE_START, &dev->state);
	else {
		/*
		 *	Set the flags.
		 */
		dev->flags |= IFF_UP;

		/*
		 *	Enable NET_DMA
		 */
		dmaengine_get();

		/*
		 *	Initialize multicasting status
		 */
		dev_set_rx_mode(dev);

		/*
		 *	Wakeup transmit queue engine
		 */
		dev_activate(dev);

		/*
		 *	... and announce new interface.
		 */
		call_netdevice_notifiers(NETDEV_UP, dev);
	}

	return ret;
}

/**
 *	dev_close - shutdown an interface.
 *	@dev: device to shutdown
 *
 *	This function moves an active device into down state. A
 *	%NETDEV_GOING_DOWN is sent to the netdev notifier chain. The device
 *	is then deactivated and finally a %NETDEV_DOWN is sent to the notifier
 *	chain.
 */
int dev_close(struct net_device *dev)
{
	const struct net_device_ops *ops = dev->netdev_ops;
	ASSERT_RTNL();

	might_sleep();

	if (!(dev->flags & IFF_UP))
		return 0;

	/*
	 *	Tell people we are going down, so that they can
	 *	prepare to death, when device is still operating.
	 */
	call_netdevice_notifiers(NETDEV_GOING_DOWN, dev);

	clear_bit(__LINK_STATE_START, &dev->state);

	/* Synchronize to scheduled poll. We cannot touch poll list,
	 * it can be even on different cpu. So just clear netif_running().
	 *
	 * dev->stop() will invoke napi_disable() on all of it's
	 * napi_struct instances on this device.
	 */
	smp_mb__after_clear_bit(); /* Commit netif_running(). */

	dev_deactivate(dev);

	/*
	 *	Call the device specific close. This cannot fail.
	 *	Only if device is UP
	 *
	 *	We allow it to be called even after a DETACH hot-plug
	 *	event.
	 */
	if (ops->ndo_stop)
		ops->ndo_stop(dev);

	/*
	 *	Device is now down.
	 */

	dev->flags &= ~IFF_UP;

	/*
	 * Tell people we are down
	 */
	call_netdevice_notifiers(NETDEV_DOWN, dev);

	/*
	 *	Shutdown NET_DMA
	 */
	dmaengine_put();

	return 0;
}


/**
 *	dev_disable_lro - disable Large Receive Offload on a device
 *	@dev: device
 *
 *	Disable Large Receive Offload (LRO) on a net device.  Must be
 *	called under RTNL.  This is needed if received packets may be
 *	forwarded to another interface.
 */
void dev_disable_lro(struct net_device *dev)
{
	if (dev->ethtool_ops && dev->ethtool_ops->get_flags &&
	    dev->ethtool_ops->set_flags) {
		u32 flags = dev->ethtool_ops->get_flags(dev);
		if (flags & ETH_FLAG_LRO) {
			flags &= ~ETH_FLAG_LRO;
			dev->ethtool_ops->set_flags(dev, flags);
		}
	}
	WARN_ON(dev->features & NETIF_F_LRO);
}
EXPORT_SYMBOL(dev_disable_lro);


static int dev_boot_phase = 1;

/*
 *	Device change register/unregister. These are not inline or static
 *	as we export them to the world.
 */

/**
 *	register_netdevice_notifier - register a network notifier block
 *	@nb: notifier
 *
 *	Register a notifier to be called when network device events occur.
 *	The notifier passed is linked into the kernel structures and must
 *	not be reused until it has been unregistered. A negative errno code
 *	is returned on a failure.
 *
 * 	When registered all registration and up events are replayed
 *	to the new notifier to allow device to have a race free
 *	view of the network device list.
 */

int register_netdevice_notifier(struct notifier_block *nb)
{
	struct net_device *dev;
	struct net_device *last;
	struct net *net;
	int err;

	rtnl_lock();
	err = raw_notifier_chain_register(&netdev_chain, nb);
	if (err)
		goto unlock;
	if (dev_boot_phase)
		goto unlock;
	for_each_net(net) {
		for_each_netdev(net, dev) {
			err = nb->notifier_call(nb, NETDEV_REGISTER, dev);
			err = notifier_to_errno(err);
			if (err)
				goto rollback;

			if (!(dev->flags & IFF_UP))
				continue;

			nb->notifier_call(nb, NETDEV_UP, dev);
		}
	}

unlock:
	rtnl_unlock();
	return err;

rollback:
	last = dev;
	for_each_net(net) {
		for_each_netdev(net, dev) {
			if (dev == last)
				break;

			if (dev->flags & IFF_UP) {
				nb->notifier_call(nb, NETDEV_GOING_DOWN, dev);
				nb->notifier_call(nb, NETDEV_DOWN, dev);
			}
			nb->notifier_call(nb, NETDEV_UNREGISTER, dev);
		}
	}

	raw_notifier_chain_unregister(&netdev_chain, nb);
	goto unlock;
}

/**
 *	unregister_netdevice_notifier - unregister a network notifier block
 *	@nb: notifier
 *
 *	Unregister a notifier previously registered by
 *	register_netdevice_notifier(). The notifier is unlinked into the
 *	kernel structures and may then be reused. A negative errno code
 *	is returned on a failure.
 */

int unregister_netdevice_notifier(struct notifier_block *nb)
{
	int err;

	rtnl_lock();
	err = raw_notifier_chain_unregister(&netdev_chain, nb);
	rtnl_unlock();
	return err;
}

/**
 *	call_netdevice_notifiers - call all network notifier blocks
 *      @val: value passed unmodified to notifier function
 *      @dev: net_device pointer passed unmodified to notifier function
 *
 *	Call all network notifier blocks.  Parameters and return value
 *	are as for raw_notifier_call_chain().
 */

int call_netdevice_notifiers(unsigned long val, struct net_device *dev)
{
	return raw_notifier_call_chain(&netdev_chain, val, dev);
}

/* When > 0 there are consumers of rx skb time stamps */
static atomic_t netstamp_needed = ATOMIC_INIT(0);

void net_enable_timestamp(void)
{
	atomic_inc(&netstamp_needed);
}

void net_disable_timestamp(void)
{
	atomic_dec(&netstamp_needed);
}

static inline void net_timestamp(struct sk_buff *skb)
{
	if (atomic_read(&netstamp_needed))
		__net_timestamp(skb);
	else
		skb->tstamp.tv64 = 0;
}

/*
 *	Support routine. Sends outgoing frames to any network
 *	taps currently in use.
 */

static void dev_queue_xmit_nit(struct sk_buff *skb, struct net_device *dev)
{
	struct packet_type *ptype;

	net_timestamp(skb);

	rcu_read_lock();
	list_for_each_entry_rcu(ptype, &ptype_all, list) {
		/* Never send packets back to the socket
		 * they originated from - MvS (miquels@drinkel.ow.org)
		 */
		if ((ptype->dev == dev || !ptype->dev) &&
		    (ptype->af_packet_priv == NULL ||
		     (struct sock *)ptype->af_packet_priv != skb->sk)) {
			struct sk_buff *skb2= skb_clone(skb, GFP_ATOMIC);
			if (!skb2)
				break;

			/* skb->nh should be correctly
			   set by sender, so that the second statement is
			   just protection against buggy protocols.
			 */
			skb_reset_mac_header(skb2);

			if (skb_network_header(skb2) < skb2->data ||
			    skb2->network_header > skb2->tail) {
				if (net_ratelimit())
					printk(KERN_CRIT "protocol %04x is "
					       "buggy, dev %s\n",
					       skb2->protocol, dev->name);
				skb_reset_network_header(skb2);
			}

			skb2->transport_header = skb2->network_header;
			skb2->pkt_type = PACKET_OUTGOING;
			ptype->func(skb2, skb->dev, ptype, skb->dev);
		}
	}
	rcu_read_unlock();
}


static inline void __netif_reschedule(struct Qdisc *q)
{
	struct softnet_data *sd;
	unsigned long flags;

	local_irq_save(flags);
	sd = &__get_cpu_var(softnet_data);
	q->next_sched = sd->output_queue;
	sd->output_queue = q;
	raise_softirq_irqoff(NET_TX_SOFTIRQ);
	local_irq_restore(flags);
}

void __netif_schedule(struct Qdisc *q)
{
	if (!test_and_set_bit(__QDISC_STATE_SCHED, &q->state))
		__netif_reschedule(q);
}
EXPORT_SYMBOL(__netif_schedule);

void dev_kfree_skb_irq(struct sk_buff *skb)
{
	if (atomic_dec_and_test(&skb->users)) {
		struct softnet_data *sd;
		unsigned long flags;

		local_irq_save(flags);
		sd = &__get_cpu_var(softnet_data);
		skb->next = sd->completion_queue;
		sd->completion_queue = skb;
		raise_softirq_irqoff(NET_TX_SOFTIRQ);
		local_irq_restore(flags);
	}
}
EXPORT_SYMBOL(dev_kfree_skb_irq);

void dev_kfree_skb_any(struct sk_buff *skb)
{
	if (in_irq() || irqs_disabled())
		dev_kfree_skb_irq(skb);
	else
		dev_kfree_skb(skb);
}
EXPORT_SYMBOL(dev_kfree_skb_any);


/**
 * netif_device_detach - mark device as removed
 * @dev: network device
 *
 * Mark device as removed from system and therefore no longer available.
 */
void netif_device_detach(struct net_device *dev)
{
	if (test_and_clear_bit(__LINK_STATE_PRESENT, &dev->state) &&
	    netif_running(dev)) {
		netif_stop_queue(dev);
	}
}
EXPORT_SYMBOL(netif_device_detach);

/**
 * netif_device_attach - mark device as attached
 * @dev: network device
 *
 * Mark device as attached from system and restart if needed.
 */
void netif_device_attach(struct net_device *dev)
{
	if (!test_and_set_bit(__LINK_STATE_PRESENT, &dev->state) &&
	    netif_running(dev)) {
		netif_wake_queue(dev);
		__netdev_watchdog_up(dev);
	}
}
EXPORT_SYMBOL(netif_device_attach);

static bool can_checksum_protocol(unsigned long features, __be16 protocol)
{
	return ((features & NETIF_F_GEN_CSUM) ||
		((features & NETIF_F_IP_CSUM) &&
		 protocol == htons(ETH_P_IP)) ||
		((features & NETIF_F_IPV6_CSUM) &&
		 protocol == htons(ETH_P_IPV6)));
}

static bool dev_can_checksum(struct net_device *dev, struct sk_buff *skb)
{
	if (can_checksum_protocol(dev->features, skb->protocol))
		return true;

	if (skb->protocol == htons(ETH_P_8021Q)) {
		struct vlan_ethhdr *veh = (struct vlan_ethhdr *)skb->data;
		if (can_checksum_protocol(dev->features & dev->vlan_features,
					  veh->h_vlan_encapsulated_proto))
			return true;
	}

	return false;
}

/*
 * Invalidate hardware checksum when packet is to be mangled, and
 * complete checksum manually on outgoing path.
 */
int skb_checksum_help(struct sk_buff *skb)
{
	__wsum csum;
	int ret = 0, offset;

	if (skb->ip_summed == CHECKSUM_COMPLETE)
		goto out_set_summed;

	if (unlikely(skb_shinfo(skb)->gso_size)) {
		/* Let GSO fix up the checksum. */
		goto out_set_summed;
	}

	offset = skb->csum_start - skb_headroom(skb);
	BUG_ON(offset >= skb_headlen(skb));
	csum = skb_checksum(skb, offset, skb->len - offset, 0);

	offset += skb->csum_offset;
	BUG_ON(offset + sizeof(__sum16) > skb_headlen(skb));

	if (skb_cloned(skb) &&
	    !skb_clone_writable(skb, offset + sizeof(__sum16))) {
		ret = pskb_expand_head(skb, 0, 0, GFP_ATOMIC);
		if (ret)
			goto out;
	}

	*(__sum16 *)(skb->data + offset) = csum_fold(csum);
out_set_summed:
	skb->ip_summed = CHECKSUM_NONE;
out:
	return ret;
}

/**
 *	skb_gso_segment - Perform segmentation on skb.
 *	@skb: buffer to segment
 *	@features: features for the output path (see dev->features)
 *
 *	This function segments the given skb and returns a list of segments.
 *
 *	It may return NULL if the skb requires no segmentation.  This is
 *	only possible when GSO is used for verifying header integrity.
 */
struct sk_buff *skb_gso_segment(struct sk_buff *skb, int features)
{
	struct sk_buff *segs = ERR_PTR(-EPROTONOSUPPORT);
	struct packet_type *ptype;
	__be16 type = skb->protocol;
	int err;

	skb_reset_mac_header(skb);
	skb->mac_len = skb->network_header - skb->mac_header;
	__skb_pull(skb, skb->mac_len);

	if (WARN_ON(skb->ip_summed != CHECKSUM_PARTIAL)) {
		if (skb_header_cloned(skb) &&
		    (err = pskb_expand_head(skb, 0, 0, GFP_ATOMIC)))
			return ERR_PTR(err);
	}

	rcu_read_lock();
	list_for_each_entry_rcu(ptype,
			&ptype_base[ntohs(type) & PTYPE_HASH_MASK], list) {
		if (ptype->type == type && !ptype->dev && ptype->gso_segment) {
			if (unlikely(skb->ip_summed != CHECKSUM_PARTIAL)) {
				err = ptype->gso_send_check(skb);
				segs = ERR_PTR(err);
				if (err || skb_gso_ok(skb, features))
					break;
				__skb_push(skb, (skb->data -
						 skb_network_header(skb)));
			}
			segs = ptype->gso_segment(skb, features);
			break;
		}
	}
	rcu_read_unlock();

	__skb_push(skb, skb->data - skb_mac_header(skb));

	return segs;
}

EXPORT_SYMBOL(skb_gso_segment);

/* Take action when hardware reception checksum errors are detected. */
#ifdef CONFIG_BUG
void netdev_rx_csum_fault(struct net_device *dev)
{
	if (net_ratelimit()) {
		printk(KERN_ERR "%s: hw csum failure.\n",
			dev ? dev->name : "<unknown>");
		dump_stack();
	}
}
EXPORT_SYMBOL(netdev_rx_csum_fault);
#endif

/* Actually, we should eliminate this check as soon as we know, that:
 * 1. IOMMU is present and allows to map all the memory.
 * 2. No high memory really exists on this machine.
 */

static inline int illegal_highdma(struct net_device *dev, struct sk_buff *skb)
{
#ifdef CONFIG_HIGHMEM
	int i;

	if (dev->features & NETIF_F_HIGHDMA)
		return 0;

	for (i = 0; i < skb_shinfo(skb)->nr_frags; i++)
		if (PageHighMem(skb_shinfo(skb)->frags[i].page))
			return 1;

#endif
	return 0;
}

struct dev_gso_cb {
	void (*destructor)(struct sk_buff *skb);
};

#define DEV_GSO_CB(skb) ((struct dev_gso_cb *)(skb)->cb)

static void dev_gso_skb_destructor(struct sk_buff *skb)
{
	struct dev_gso_cb *cb;

	do {
		struct sk_buff *nskb = skb->next;

		skb->next = nskb->next;
		nskb->next = NULL;
		kfree_skb(nskb);
	} while (skb->next);

	cb = DEV_GSO_CB(skb);
	if (cb->destructor)
		cb->destructor(skb);
}

/**
 *	dev_gso_segment - Perform emulated hardware segmentation on skb.
 *	@skb: buffer to segment
 *
 *	This function segments the given skb and stores the list of segments
 *	in skb->next.
 */
static int dev_gso_segment(struct sk_buff *skb)
{
	struct net_device *dev = skb->dev;
	struct sk_buff *segs;
	int features = dev->features & ~(illegal_highdma(dev, skb) ?
					 NETIF_F_SG : 0);

	segs = skb_gso_segment(skb, features);

	/* Verifying header integrity only. */
	if (!segs)
		return 0;

	if (IS_ERR(segs))
		return PTR_ERR(segs);

	skb->next = segs;
	DEV_GSO_CB(skb)->destructor = skb->destructor;
	skb->destructor = dev_gso_skb_destructor;

	return 0;
}

int dev_hard_start_xmit(struct sk_buff *skb, struct net_device *dev,
			struct netdev_queue *txq)
{
	const struct net_device_ops *ops = dev->netdev_ops;

	prefetch(&dev->netdev_ops->ndo_start_xmit);
	if (likely(!skb->next)) {
		if (!list_empty(&ptype_all))
			dev_queue_xmit_nit(skb, dev);

		if (netif_needs_gso(dev, skb)) {
			if (unlikely(dev_gso_segment(skb)))
				goto out_kfree_skb;
			if (skb->next)
				goto gso;
		}

		return ops->ndo_start_xmit(skb, dev);
	}

gso:
	do {
		struct sk_buff *nskb = skb->next;
		int rc;

		skb->next = nskb->next;
		nskb->next = NULL;
		rc = ops->ndo_start_xmit(nskb, dev);
		if (unlikely(rc)) {
			nskb->next = skb->next;
			skb->next = nskb;
			return rc;
		}
		if (unlikely(netif_tx_queue_stopped(txq) && skb->next))
			return NETDEV_TX_BUSY;
	} while (skb->next);

	skb->destructor = DEV_GSO_CB(skb)->destructor;

out_kfree_skb:
	kfree_skb(skb);
	return 0;
}

static u32 simple_tx_hashrnd;
static int simple_tx_hashrnd_initialized = 0;

static u16 simple_tx_hash(struct net_device *dev, struct sk_buff *skb)
{
	u32 addr1, addr2, ports;
	u32 hash, ihl;
	u8 ip_proto = 0;

	if (unlikely(!simple_tx_hashrnd_initialized)) {
		get_random_bytes(&simple_tx_hashrnd, 4);
		simple_tx_hashrnd_initialized = 1;
	}

	switch (skb->protocol) {
	case htons(ETH_P_IP):
		if (!(ip_hdr(skb)->frag_off & htons(IP_MF | IP_OFFSET)))
			ip_proto = ip_hdr(skb)->protocol;
		addr1 = ip_hdr(skb)->saddr;
		addr2 = ip_hdr(skb)->daddr;
		ihl = ip_hdr(skb)->ihl;
		break;
	case htons(ETH_P_IPV6):
		ip_proto = ipv6_hdr(skb)->nexthdr;
		addr1 = ipv6_hdr(skb)->saddr.s6_addr32[3];
		addr2 = ipv6_hdr(skb)->daddr.s6_addr32[3];
		ihl = (40 >> 2);
		break;
	default:
		return 0;
	}


	switch (ip_proto) {
	case IPPROTO_TCP:
	case IPPROTO_UDP:
	case IPPROTO_DCCP:
	case IPPROTO_ESP:
	case IPPROTO_AH:
	case IPPROTO_SCTP:
	case IPPROTO_UDPLITE:
		ports = *((u32 *) (skb_network_header(skb) + (ihl * 4)));
		break;

	default:
		ports = 0;
		break;
	}

	hash = jhash_3words(addr1, addr2, ports, simple_tx_hashrnd);

	return (u16) (((u64) hash * dev->real_num_tx_queues) >> 32);
}

static struct netdev_queue *dev_pick_tx(struct net_device *dev,
					struct sk_buff *skb)
{
	const struct net_device_ops *ops = dev->netdev_ops;
	u16 queue_index = 0;

	if (ops->ndo_select_queue)
		queue_index = ops->ndo_select_queue(dev, skb);
	else if (dev->real_num_tx_queues > 1)
		queue_index = simple_tx_hash(dev, skb);

	skb_set_queue_mapping(skb, queue_index);
	return netdev_get_tx_queue(dev, queue_index);
}

/**
 *	dev_queue_xmit - transmit a buffer
 *	@skb: buffer to transmit
 *
 *	Queue a buffer for transmission to a network device. The caller must
 *	have set the device and priority and built the buffer before calling
 *	this function. The function can be called from an interrupt.
 *
 *	A negative errno code is returned on a failure. A success does not
 *	guarantee the frame will be transmitted as it may be dropped due
 *	to congestion or traffic shaping.
 *
 * -----------------------------------------------------------------------------------
 *      I notice this method can also return errors from the queue disciplines,
 *      including NET_XMIT_DROP, which is a positive value.  So, errors can also
 *      be positive.
 *
 *      Regardless of the return value, the skb is consumed, so it is currently
 *      difficult to retry a send to this method.  (You can bump the ref count
 *      before sending to hold a reference for retry if you are careful.)
 *
 *      When calling this method, interrupts MUST be enabled.  This is because
 *      the BH enable code must have IRQs enabled so that it will not deadlock.
 *          --BLG
 */
int dev_queue_xmit(struct sk_buff *skb)
{
	struct net_device *dev = skb->dev;
	struct netdev_queue *txq;
	struct Qdisc *q;
	int rc = -ENOMEM;

	/* GSO will handle the following emulations directly. */
	if (netif_needs_gso(dev, skb))
		goto gso;

	if (skb_shinfo(skb)->frag_list &&
	    !(dev->features & NETIF_F_FRAGLIST) &&
	    __skb_linearize(skb))
		goto out_kfree_skb;

	/* Fragmented skb is linearized if device does not support SG,
	 * or if at least one of fragments is in highmem and device
	 * does not support DMA from it.
	 */
	if (skb_shinfo(skb)->nr_frags &&
	    (!(dev->features & NETIF_F_SG) || illegal_highdma(dev, skb)) &&
	    __skb_linearize(skb))
		goto out_kfree_skb;

	/* If packet is not checksummed and device does not support
	 * checksumming for this protocol, complete checksumming here.
	 */
	if (skb->ip_summed == CHECKSUM_PARTIAL) {
		skb_set_transport_header(skb, skb->csum_start -
					      skb_headroom(skb));
		if (!dev_can_checksum(dev, skb) && skb_checksum_help(skb))
			goto out_kfree_skb;
	}

gso:
	/* Disable soft irqs for various locks below. Also
	 * stops preemption for RCU.
	 */
	rcu_read_lock_bh();

	txq = dev_pick_tx(dev, skb);
	q = rcu_dereference(txq->qdisc);

#ifdef CONFIG_NET_CLS_ACT
	skb->tc_verd = SET_TC_AT(skb->tc_verd,AT_EGRESS);
#endif
	if (q->enqueue) {
		spinlock_t *root_lock = qdisc_lock(q);

		spin_lock(root_lock);

		if (unlikely(test_bit(__QDISC_STATE_DEACTIVATED, &q->state))) {
			kfree_skb(skb);
			rc = NET_XMIT_DROP;
		} else {
			rc = qdisc_enqueue_root(skb, q);
			qdisc_run(q);
		}
		spin_unlock(root_lock);

		goto out;
	}

	/* The device has no queue. Common case for software devices:
	   loopback, all the sorts of tunnels...

	   Really, it is unlikely that netif_tx_lock protection is necessary
	   here.  (f.e. loopback and IP tunnels are clean ignoring statistics
	   counters.)
	   However, it is possible, that they rely on protection
	   made by us here.

	   Check this and shot the lock. It is not prone from deadlocks.
	   Either shot noqueue qdisc, it is even simpler 8)
	 */
	if (dev->flags & IFF_UP) {
		int cpu = smp_processor_id(); /* ok because BHs are off */

		if (txq->xmit_lock_owner != cpu) {

			HARD_TX_LOCK(dev, txq, cpu);

			if (!netif_tx_queue_stopped(txq)) {
				rc = 0;
				if (!dev_hard_start_xmit(skb, dev, txq)) {
					HARD_TX_UNLOCK(dev, txq);
					goto out;
				}
			}
			HARD_TX_UNLOCK(dev, txq);
			if (net_ratelimit())
				printk(KERN_CRIT "Virtual device %s asks to "
				       "queue packet!\n", dev->name);
		} else {
			/* Recursion is detected! It is possible,
			 * unfortunately */
			if (net_ratelimit())
				printk(KERN_CRIT "Dead loop on virtual device "
				       "%s, fix it urgently!\n", dev->name);
		}
	}

	rc = -ENETDOWN;
	rcu_read_unlock_bh();

out_kfree_skb:
	kfree_skb(skb);
	return rc;
out:
	rcu_read_unlock_bh();
	return rc;
}


/*=======================================================================
			Receiver routines
  =======================================================================*/

int netdev_max_backlog __read_mostly = 1000;
int netdev_budget __read_mostly = 300;
int weight_p __read_mostly = 64;            /* old backlog weight */

DEFINE_PER_CPU(struct netif_rx_stats, netdev_rx_stat) = { 0, };


/**
 *	netif_rx	-	post buffer to the network code
 *	@skb: buffer to post
 *
 *	This function receives a packet from a device driver and queues it for
 *	the upper (protocol) levels to process.  It always succeeds. The buffer
 *	may be dropped during processing for congestion control or by the
 *	protocol layers.
 *
 *	return values:
 *	NET_RX_SUCCESS	(no congestion)
 *	NET_RX_DROP     (packet was dropped)
 *
 */

int netif_rx(struct sk_buff *skb)
{
	struct softnet_data *queue;
	unsigned long flags;

	/* if netpoll wants it, pretend we never saw it */
	if (netpoll_rx(skb))
		return NET_RX_DROP;

	if (!skb->tstamp.tv64)
		net_timestamp(skb);

	/*
	 * The code is rearranged so that the path is the most
	 * short when CPU is congested, but is still operating.
	 */
	local_irq_save(flags);
	queue = &__get_cpu_var(softnet_data);

	__get_cpu_var(netdev_rx_stat).total++;
	if (queue->input_pkt_queue.qlen <= netdev_max_backlog) {
		if (queue->input_pkt_queue.qlen) {
enqueue:
			__skb_queue_tail(&queue->input_pkt_queue, skb);
			local_irq_restore(flags);
			return NET_RX_SUCCESS;
		}

		napi_schedule(&queue->backlog);
		goto enqueue;
	}

	__get_cpu_var(netdev_rx_stat).dropped++;
	local_irq_restore(flags);

	kfree_skb(skb);
	return NET_RX_DROP;
}

int netif_rx_ni(struct sk_buff *skb)
{
	int err;

	preempt_disable();
	err = netif_rx(skb);
	if (local_softirq_pending())
		do_softirq();
	preempt_enable();

	return err;
}

EXPORT_SYMBOL(netif_rx_ni);

static void net_tx_action(struct softirq_action *h)
{
	struct softnet_data *sd = &__get_cpu_var(softnet_data);

	if (sd->completion_queue) {
		struct sk_buff *clist;

		local_irq_disable();
		clist = sd->completion_queue;
		sd->completion_queue = NULL;
		local_irq_enable();

		while (clist) {
			struct sk_buff *skb = clist;
			clist = clist->next;

			WARN_ON(atomic_read(&skb->users));
			__kfree_skb(skb);
		}
	}

	if (sd->output_queue) {
		struct Qdisc *head;

		local_irq_disable();
		head = sd->output_queue;
		sd->output_queue = NULL;
		local_irq_enable();

		while (head) {
			struct Qdisc *q = head;
			spinlock_t *root_lock;

			head = head->next_sched;

			root_lock = qdisc_lock(q);
			if (spin_trylock(root_lock)) {
				smp_mb__before_clear_bit();
				clear_bit(__QDISC_STATE_SCHED,
					  &q->state);
				qdisc_run(q);
				spin_unlock(root_lock);
			} else {
				if (!test_bit(__QDISC_STATE_DEACTIVATED,
					      &q->state)) {
					__netif_reschedule(q);
				} else {
					smp_mb__before_clear_bit();
					clear_bit(__QDISC_STATE_SCHED,
						  &q->state);
				}
			}
		}
	}
}

static inline int deliver_skb(struct sk_buff *skb,
			      struct packet_type *pt_prev,
			      struct net_device *orig_dev)
{
	atomic_inc(&skb->users);
	return pt_prev->func(skb, skb->dev, pt_prev, orig_dev);
}

#if defined(CONFIG_BRIDGE) || defined (CONFIG_BRIDGE_MODULE)
/* These hooks defined here for ATM */
struct net_bridge;
struct net_bridge_fdb_entry *(*br_fdb_get_hook)(struct net_bridge *br,
						unsigned char *addr);
void (*br_fdb_put_hook)(struct net_bridge_fdb_entry *ent) __read_mostly;

/*
 * If bridge module is loaded call bridging hook.
 *  returns NULL if packet was consumed.
 */
struct sk_buff *(*br_handle_frame_hook)(struct net_bridge_port *p,
					struct sk_buff *skb) __read_mostly;
static inline struct sk_buff *handle_bridge(struct sk_buff *skb,
					    struct packet_type **pt_prev, int *ret,
					    struct net_device *orig_dev)
{
	struct net_bridge_port *port;

	if (skb->pkt_type == PACKET_LOOPBACK ||
	    (port = rcu_dereference(skb->dev->br_port)) == NULL)
		return skb;

	if (*pt_prev) {
		*ret = deliver_skb(skb, *pt_prev, orig_dev);
		*pt_prev = NULL;
	}

	return br_handle_frame_hook(port, skb);
}
#else
#define handle_bridge(skb, pt_prev, ret, orig_dev)	(skb)
#endif

#if defined(CONFIG_MACVLAN) || defined(CONFIG_MACVLAN_MODULE)
struct sk_buff *(*macvlan_handle_frame_hook)(struct sk_buff *skb) __read_mostly;
EXPORT_SYMBOL_GPL(macvlan_handle_frame_hook);

static inline struct sk_buff *handle_macvlan(struct sk_buff *skb,
					     struct packet_type **pt_prev,
					     int *ret,
					     struct net_device *orig_dev)
{
	if (skb->dev->macvlan_port == NULL)
		return skb;

	if (*pt_prev) {
		*ret = deliver_skb(skb, *pt_prev, orig_dev);
		*pt_prev = NULL;
	}
	return macvlan_handle_frame_hook(skb);
}
#else
#define handle_macvlan(skb, pt_prev, ret, orig_dev)	(skb)
#endif

#ifdef CONFIG_NET_CLS_ACT
/* TODO: Maybe we should just force sch_ingress to be compiled in
 * when CONFIG_NET_CLS_ACT is? otherwise some useless instructions
 * a compare and 2 stores extra right now if we dont have it on
 * but have CONFIG_NET_CLS_ACT
 * NOTE: This doesnt stop any functionality; if you dont have
 * the ingress scheduler, you just cant add policies on ingress.
 *
 */
static int ing_filter(struct sk_buff *skb)
{
	struct net_device *dev = skb->dev;
	u32 ttl = G_TC_RTTL(skb->tc_verd);
	struct netdev_queue *rxq;
	int result = TC_ACT_OK;
	struct Qdisc *q;

	if (MAX_RED_LOOP < ttl++) {
		printk(KERN_WARNING
		       "Redir loop detected Dropping packet (%d->%d)\n",
		       skb->iif, dev->ifindex);
		return TC_ACT_SHOT;
	}

	skb->tc_verd = SET_TC_RTTL(skb->tc_verd, ttl);
	skb->tc_verd = SET_TC_AT(skb->tc_verd, AT_INGRESS);

	rxq = &dev->rx_queue;

	q = rxq->qdisc;
	if (q != &noop_qdisc) {
		spin_lock(qdisc_lock(q));
		if (likely(!test_bit(__QDISC_STATE_DEACTIVATED, &q->state)))
			result = qdisc_enqueue_root(skb, q);
		spin_unlock(qdisc_lock(q));
	}

	return result;
}

static inline struct sk_buff *handle_ing(struct sk_buff *skb,
					 struct packet_type **pt_prev,
					 int *ret, struct net_device *orig_dev)
{
	if (skb->dev->rx_queue.qdisc == &noop_qdisc)
		goto out;

	if (*pt_prev) {
		*ret = deliver_skb(skb, *pt_prev, orig_dev);
		*pt_prev = NULL;
	} else {
		/* Huh? Why does turning on AF_PACKET affect this? */
		skb->tc_verd = SET_TC_OK2MUNGE(skb->tc_verd);
	}

	switch (ing_filter(skb)) {
	case TC_ACT_SHOT:
	case TC_ACT_STOLEN:
		kfree_skb(skb);
		return NULL;
	}

out:
	skb->tc_verd = 0;
	return skb;
}
#endif

/*
 * 	netif_nit_deliver - deliver received packets to network taps
 * 	@skb: buffer
 *
 * 	This function is used to deliver incoming packets to network
 * 	taps. It should be used when the normal netif_receive_skb path
 * 	is bypassed, for example because of VLAN acceleration.
 */
void netif_nit_deliver(struct sk_buff *skb)
{
	struct packet_type *ptype;

	if (list_empty(&ptype_all))
		return;

	skb_reset_network_header(skb);
	skb_reset_transport_header(skb);
	skb->mac_len = skb->network_header - skb->mac_header;

	rcu_read_lock();
	list_for_each_entry_rcu(ptype, &ptype_all, list) {
		if (!ptype->dev || ptype->dev == skb->dev)
			deliver_skb(skb, ptype, skb->dev);
	}
	rcu_read_unlock();
}

/**
 *	netif_receive_skb - process receive buffer from network
 *	@skb: buffer to process
 *
 *	netif_receive_skb() is the main receive data processing function.
 *	It always succeeds. The buffer may be dropped during processing
 *	for congestion control or by the protocol layers.
 *
 *	This function may only be called from softirq context and interrupts
 *	should be enabled.
 *
 *	Return values (usually ignored):
 *	NET_RX_SUCCESS: no congestion
 *	NET_RX_DROP: packet was dropped
 */
int netif_receive_skb(struct sk_buff *skb)
{
	struct packet_type *ptype, *pt_prev;
	struct net_device *orig_dev;
	struct net_device *null_or_orig;
	int ret = NET_RX_DROP;
	__be16 type;

	if (skb->vlan_tci && vlan_hwaccel_do_receive(skb))
		return NET_RX_SUCCESS;

	/* if we've gotten here through NAPI, check netpoll */
	if (netpoll_receive_skb(skb))
		return NET_RX_DROP;

	if (!skb->tstamp.tv64)
		net_timestamp(skb);

	if (!skb->iif)
		skb->iif = skb->dev->ifindex;

	null_or_orig = NULL;
	orig_dev = skb->dev;
	if (orig_dev->master) {
		if (skb_bond_should_drop(skb))
			null_or_orig = orig_dev; /* deliver only exact match */
		else
			skb->dev = orig_dev->master;
	}

	__get_cpu_var(netdev_rx_stat).total++;

	skb_reset_network_header(skb);
	skb_reset_transport_header(skb);
	skb->mac_len = skb->network_header - skb->mac_header;

	pt_prev = NULL;

	rcu_read_lock();

	/* Don't receive packets in an exiting network namespace */
	if (!net_alive(dev_net(skb->dev))) {
		kfree_skb(skb);
		goto out;
	}

#ifdef CONFIG_NET_CLS_ACT
	if (skb->tc_verd & TC_NCLS) {
		skb->tc_verd = CLR_TC_NCLS(skb->tc_verd);
		goto ncls;
	}
#endif

	list_for_each_entry_rcu(ptype, &ptype_all, list) {
		if (ptype->dev == null_or_orig || ptype->dev == skb->dev ||
		    ptype->dev == orig_dev) {
			if (pt_prev)
				ret = deliver_skb(skb, pt_prev, orig_dev);
			pt_prev = ptype;
		}
	}

#ifdef CONFIG_NET_CLS_ACT
	skb = handle_ing(skb, &pt_prev, &ret, orig_dev);
	if (!skb)
		goto out;
ncls:
#endif

	skb = handle_bridge(skb, &pt_prev, &ret, orig_dev);
	if (!skb)
		goto out;
	skb = handle_macvlan(skb, &pt_prev, &ret, orig_dev);
	if (!skb)
		goto out;

	type = skb->protocol;
	list_for_each_entry_rcu(ptype,
			&ptype_base[ntohs(type) & PTYPE_HASH_MASK], list) {
		if (ptype->type == type &&
		    (ptype->dev == null_or_orig || ptype->dev == skb->dev ||
		     ptype->dev == orig_dev)) {
			if (pt_prev)
				ret = deliver_skb(skb, pt_prev, orig_dev);
			pt_prev = ptype;
		}
	}

	if (pt_prev) {
		ret = pt_prev->func(skb, skb->dev, pt_prev, orig_dev);
	} else {
		kfree_skb(skb);
		/* Jamal, now you will not able to escape explaining
		 * me how you were going to use this. :-)
		 */
		ret = NET_RX_DROP;
	}

out:
	rcu_read_unlock();
	return ret;
}

/* Network device is going away, flush any packets still pending  */
static void flush_backlog(void *arg)
{
	struct net_device *dev = arg;
	struct softnet_data *queue = &__get_cpu_var(softnet_data);
	struct sk_buff *skb, *tmp;

	skb_queue_walk_safe(&queue->input_pkt_queue, skb, tmp)
		if (skb->dev == dev) {
			__skb_unlink(skb, &queue->input_pkt_queue);
			kfree_skb(skb);
		}
}

static int napi_gro_complete(struct sk_buff *skb)
{
	struct packet_type *ptype;
	__be16 type = skb->protocol;
	struct list_head *head = &ptype_base[ntohs(type) & PTYPE_HASH_MASK];
	int err = -ENOENT;

	if (NAPI_GRO_CB(skb)->count == 1)
		goto out;

	rcu_read_lock();
	list_for_each_entry_rcu(ptype, head, list) {
		if (ptype->type != type || ptype->dev || !ptype->gro_complete)
			continue;

		err = ptype->gro_complete(skb);
		break;
	}
	rcu_read_unlock();

	if (err) {
		WARN_ON(&ptype->list == head);
		kfree_skb(skb);
		return NET_RX_SUCCESS;
	}

out:
	skb_shinfo(skb)->gso_size = 0;
	__skb_push(skb, -skb_network_offset(skb));
	return netif_receive_skb(skb);
}

void napi_gro_flush(struct napi_struct *napi)
{
	struct sk_buff *skb, *next;

	for (skb = napi->gro_list; skb; skb = next) {
		next = skb->next;
		skb->next = NULL;
		napi_gro_complete(skb);
	}

	napi->gro_list = NULL;
}
EXPORT_SYMBOL(napi_gro_flush);

<<<<<<< HEAD
static int __napi_gro_receive(struct napi_struct *napi, struct sk_buff *skb)
=======
int dev_gro_receive(struct napi_struct *napi, struct sk_buff *skb)
>>>>>>> f9d088b2
{
	struct sk_buff **pp = NULL;
	struct packet_type *ptype;
	__be16 type = skb->protocol;
	struct list_head *head = &ptype_base[ntohs(type) & PTYPE_HASH_MASK];
	int count = 0;
	int same_flow;
	int mac_len;
	int free;

	if (!(skb->dev->features & NETIF_F_GRO))
		goto normal;

	rcu_read_lock();
	list_for_each_entry_rcu(ptype, head, list) {
		struct sk_buff *p;

		if (ptype->type != type || ptype->dev || !ptype->gro_receive)
			continue;

		skb_reset_network_header(skb);
		mac_len = skb->network_header - skb->mac_header;
		skb->mac_len = mac_len;
		NAPI_GRO_CB(skb)->same_flow = 0;
		NAPI_GRO_CB(skb)->flush = 0;
		NAPI_GRO_CB(skb)->free = 0;

		for (p = napi->gro_list; p; p = p->next) {
			count++;

			if (!NAPI_GRO_CB(p)->same_flow)
				continue;

			if (p->mac_len != mac_len ||
			    memcmp(skb_mac_header(p), skb_mac_header(skb),
				   mac_len))
				NAPI_GRO_CB(p)->same_flow = 0;
		}

		pp = ptype->gro_receive(&napi->gro_list, skb);
		break;
	}
	rcu_read_unlock();

	if (&ptype->list == head)
		goto normal;

	same_flow = NAPI_GRO_CB(skb)->same_flow;
	free = NAPI_GRO_CB(skb)->free;

	if (pp) {
		struct sk_buff *nskb = *pp;

		*pp = nskb->next;
		nskb->next = NULL;
		napi_gro_complete(nskb);
		count--;
	}

	if (same_flow)
		goto ok;

	if (NAPI_GRO_CB(skb)->flush || count >= MAX_GRO_SKBS) {
		__skb_push(skb, -skb_network_offset(skb));
		goto normal;
	}

	NAPI_GRO_CB(skb)->count = 1;
	skb_shinfo(skb)->gso_size = skb->len;
	skb->next = napi->gro_list;
	napi->gro_list = skb;

ok:
	return free;

normal:
	return -1;
}
<<<<<<< HEAD
=======
EXPORT_SYMBOL(dev_gro_receive);

static int __napi_gro_receive(struct napi_struct *napi, struct sk_buff *skb)
{
	struct sk_buff *p;

	for (p = napi->gro_list; p; p = p->next) {
		NAPI_GRO_CB(p)->same_flow = 1;
		NAPI_GRO_CB(p)->flush = 0;
	}

	return dev_gro_receive(napi, skb);
}
>>>>>>> f9d088b2

int napi_gro_receive(struct napi_struct *napi, struct sk_buff *skb)
{
	switch (__napi_gro_receive(napi, skb)) {
	case -1:
		return netif_receive_skb(skb);

	case 1:
		kfree_skb(skb);
		break;
	}

	return NET_RX_SUCCESS;
}
EXPORT_SYMBOL(napi_gro_receive);

<<<<<<< HEAD
int napi_gro_frags(struct napi_struct *napi, struct napi_gro_fraginfo *info)
{
	struct net_device *dev = napi->dev;
	struct sk_buff *skb = napi->skb;
	int err = NET_RX_DROP;
=======
void napi_reuse_skb(struct napi_struct *napi, struct sk_buff *skb)
{
	skb_shinfo(skb)->nr_frags = 0;

	skb->len -= skb->data_len;
	skb->truesize -= skb->data_len;
	skb->data_len = 0;

	__skb_pull(skb, skb_headlen(skb));
	skb_reserve(skb, NET_IP_ALIGN - skb_headroom(skb));

	napi->skb = skb;
}
EXPORT_SYMBOL(napi_reuse_skb);

struct sk_buff *napi_fraginfo_skb(struct napi_struct *napi,
				  struct napi_gro_fraginfo *info)
{
	struct net_device *dev = napi->dev;
	struct sk_buff *skb = napi->skb;
>>>>>>> f9d088b2

	napi->skb = NULL;

	if (!skb) {
		skb = netdev_alloc_skb(dev, GRO_MAX_HEAD + NET_IP_ALIGN);
		if (!skb)
			goto out;

		skb_reserve(skb, NET_IP_ALIGN);
	}

	BUG_ON(info->nr_frags > MAX_SKB_FRAGS);
	skb_shinfo(skb)->nr_frags = info->nr_frags;
	memcpy(skb_shinfo(skb)->frags, info->frags, sizeof(info->frags));

	skb->data_len = info->len;
	skb->len += info->len;
	skb->truesize += info->len;

<<<<<<< HEAD
	if (!pskb_may_pull(skb, ETH_HLEN))
		goto reuse;

	err = NET_RX_SUCCESS;
=======
	if (!pskb_may_pull(skb, ETH_HLEN)) {
		napi_reuse_skb(napi, skb);
		goto out;
	}
>>>>>>> f9d088b2

	skb->protocol = eth_type_trans(skb, dev);

	skb->ip_summed = info->ip_summed;
	skb->csum = info->csum;

<<<<<<< HEAD
=======
out:
	return skb;
}
EXPORT_SYMBOL(napi_fraginfo_skb);

int napi_gro_frags(struct napi_struct *napi, struct napi_gro_fraginfo *info)
{
	struct sk_buff *skb = napi_fraginfo_skb(napi, info);
	int err = NET_RX_DROP;

	if (!skb)
		goto out;

	err = NET_RX_SUCCESS;

>>>>>>> f9d088b2
	switch (__napi_gro_receive(napi, skb)) {
	case -1:
		return netif_receive_skb(skb);

	case 0:
		goto out;
	}

<<<<<<< HEAD
reuse:
	skb_shinfo(skb)->nr_frags = 0;

	skb->len -= skb->data_len;
	skb->truesize -= skb->data_len;
	skb->data_len = 0;

	__skb_pull(skb, skb_headlen(skb));
	skb_reserve(skb, NET_IP_ALIGN - skb_headroom(skb));

	napi->skb = skb;
=======
	napi_reuse_skb(napi, skb);
>>>>>>> f9d088b2

out:
	return err;
}
EXPORT_SYMBOL(napi_gro_frags);

static int process_backlog(struct napi_struct *napi, int quota)
{
	int work = 0;
	struct softnet_data *queue = &__get_cpu_var(softnet_data);
	unsigned long start_time = jiffies;

	napi->weight = weight_p;
	do {
		struct sk_buff *skb;

		local_irq_disable();
		skb = __skb_dequeue(&queue->input_pkt_queue);
		if (!skb) {
			__napi_complete(napi);
			local_irq_enable();
			break;
		}
		local_irq_enable();

		napi_gro_receive(napi, skb);
	} while (++work < quota && jiffies == start_time);

	napi_gro_flush(napi);

	return work;
}

/**
 * __napi_schedule - schedule for receive
 * @n: entry to schedule
 *
 * The entry's receive function will be scheduled to run
 */
void __napi_schedule(struct napi_struct *n)
{
	unsigned long flags;

	local_irq_save(flags);
	list_add_tail(&n->poll_list, &__get_cpu_var(softnet_data).poll_list);
	__raise_softirq_irqoff(NET_RX_SOFTIRQ);
	local_irq_restore(flags);
}
EXPORT_SYMBOL(__napi_schedule);

void __napi_complete(struct napi_struct *n)
{
	BUG_ON(!test_bit(NAPI_STATE_SCHED, &n->state));
	BUG_ON(n->gro_list);

	list_del(&n->poll_list);
	smp_mb__before_clear_bit();
	clear_bit(NAPI_STATE_SCHED, &n->state);
}
EXPORT_SYMBOL(__napi_complete);

void napi_complete(struct napi_struct *n)
{
	unsigned long flags;

	/*
	 * don't let napi dequeue from the cpu poll list
	 * just in case its running on a different cpu
	 */
	if (unlikely(test_bit(NAPI_STATE_NPSVC, &n->state)))
		return;

	napi_gro_flush(n);
	local_irq_save(flags);
	__napi_complete(n);
	local_irq_restore(flags);
}
EXPORT_SYMBOL(napi_complete);

void netif_napi_add(struct net_device *dev, struct napi_struct *napi,
		    int (*poll)(struct napi_struct *, int), int weight)
{
	INIT_LIST_HEAD(&napi->poll_list);
	napi->gro_list = NULL;
	napi->skb = NULL;
	napi->poll = poll;
	napi->weight = weight;
	list_add(&napi->dev_list, &dev->napi_list);
	napi->dev = dev;
#ifdef CONFIG_NETPOLL
	spin_lock_init(&napi->poll_lock);
	napi->poll_owner = -1;
#endif
	set_bit(NAPI_STATE_SCHED, &napi->state);
}
EXPORT_SYMBOL(netif_napi_add);

void netif_napi_del(struct napi_struct *napi)
{
	struct sk_buff *skb, *next;

	list_del_init(&napi->dev_list);
	kfree(napi->skb);

	for (skb = napi->gro_list; skb; skb = next) {
		next = skb->next;
		skb->next = NULL;
		kfree_skb(skb);
	}

	napi->gro_list = NULL;
}
EXPORT_SYMBOL(netif_napi_del);


static void net_rx_action(struct softirq_action *h)
{
	struct list_head *list = &__get_cpu_var(softnet_data).poll_list;
	unsigned long time_limit = jiffies + 2;
	int budget = netdev_budget;
	void *have;

	local_irq_disable();

	while (!list_empty(list)) {
		struct napi_struct *n;
		int work, weight;

		/* If softirq window is exhuasted then punt.
		 * Allow this to run for 2 jiffies since which will allow
		 * an average latency of 1.5/HZ.
		 */
		if (unlikely(budget <= 0 || time_after(jiffies, time_limit)))
			goto softnet_break;

		local_irq_enable();

		/* Even though interrupts have been re-enabled, this
		 * access is safe because interrupts can only add new
		 * entries to the tail of this list, and only ->poll()
		 * calls can remove this head entry from the list.
		 */
		n = list_entry(list->next, struct napi_struct, poll_list);

		have = netpoll_poll_lock(n);

		weight = n->weight;

		/* This NAPI_STATE_SCHED test is for avoiding a race
		 * with netpoll's poll_napi().  Only the entity which
		 * obtains the lock and sees NAPI_STATE_SCHED set will
		 * actually make the ->poll() call.  Therefore we avoid
		 * accidently calling ->poll() when NAPI is not scheduled.
		 */
		work = 0;
		if (test_bit(NAPI_STATE_SCHED, &n->state))
			work = n->poll(n, weight);

		WARN_ON_ONCE(work > weight);

		budget -= work;

		local_irq_disable();

		/* Drivers must not modify the NAPI state if they
		 * consume the entire weight.  In such cases this code
		 * still "owns" the NAPI instance and therefore can
		 * move the instance around on the list at-will.
		 */
		if (unlikely(work == weight)) {
			if (unlikely(napi_disable_pending(n)))
				__napi_complete(n);
			else
				list_move_tail(&n->poll_list, list);
		}

		netpoll_poll_unlock(have);
	}
out:
	local_irq_enable();

#ifdef CONFIG_NET_DMA
	/*
	 * There may not be any more sk_buffs coming right now, so push
	 * any pending DMA copies to hardware
	 */
	dma_issue_pending_all();
#endif

	return;

softnet_break:
	__get_cpu_var(netdev_rx_stat).time_squeeze++;
	__raise_softirq_irqoff(NET_RX_SOFTIRQ);
	goto out;
}

static gifconf_func_t * gifconf_list [NPROTO];

/**
 *	register_gifconf	-	register a SIOCGIF handler
 *	@family: Address family
 *	@gifconf: Function handler
 *
 *	Register protocol dependent address dumping routines. The handler
 *	that is passed must not be freed or reused until it has been replaced
 *	by another handler.
 */
int register_gifconf(unsigned int family, gifconf_func_t * gifconf)
{
	if (family >= NPROTO)
		return -EINVAL;
	gifconf_list[family] = gifconf;
	return 0;
}


/*
 *	Map an interface index to its name (SIOCGIFNAME)
 */

/*
 *	We need this ioctl for efficient implementation of the
 *	if_indextoname() function required by the IPv6 API.  Without
 *	it, we would have to search all the interfaces to find a
 *	match.  --pb
 */

static int dev_ifname(struct net *net, struct ifreq __user *arg)
{
	struct net_device *dev;
	struct ifreq ifr;

	/*
	 *	Fetch the caller's info block.
	 */

	if (copy_from_user(&ifr, arg, sizeof(struct ifreq)))
		return -EFAULT;

	read_lock(&dev_base_lock);
	dev = __dev_get_by_index(net, ifr.ifr_ifindex);
	if (!dev) {
		read_unlock(&dev_base_lock);
		return -ENODEV;
	}

	strcpy(ifr.ifr_name, dev->name);
	read_unlock(&dev_base_lock);

	if (copy_to_user(arg, &ifr, sizeof(struct ifreq)))
		return -EFAULT;
	return 0;
}

/*
 *	Perform a SIOCGIFCONF call. This structure will change
 *	size eventually, and there is nothing I can do about it.
 *	Thus we will need a 'compatibility mode'.
 */

static int dev_ifconf(struct net *net, char __user *arg)
{
	struct ifconf ifc;
	struct net_device *dev;
	char __user *pos;
	int len;
	int total;
	int i;

	/*
	 *	Fetch the caller's info block.
	 */

	if (copy_from_user(&ifc, arg, sizeof(struct ifconf)))
		return -EFAULT;

	pos = ifc.ifc_buf;
	len = ifc.ifc_len;

	/*
	 *	Loop over the interfaces, and write an info block for each.
	 */

	total = 0;
	for_each_netdev(net, dev) {
		for (i = 0; i < NPROTO; i++) {
			if (gifconf_list[i]) {
				int done;
				if (!pos)
					done = gifconf_list[i](dev, NULL, 0);
				else
					done = gifconf_list[i](dev, pos + total,
							       len - total);
				if (done < 0)
					return -EFAULT;
				total += done;
			}
		}
	}

	/*
	 *	All done.  Write the updated control block back to the caller.
	 */
	ifc.ifc_len = total;

	/*
	 * 	Both BSD and Solaris return 0 here, so we do too.
	 */
	return copy_to_user(arg, &ifc, sizeof(struct ifconf)) ? -EFAULT : 0;
}

#ifdef CONFIG_PROC_FS
/*
 *	This is invoked by the /proc filesystem handler to display a device
 *	in detail.
 */
void *dev_seq_start(struct seq_file *seq, loff_t *pos)
	__acquires(dev_base_lock)
{
	struct net *net = seq_file_net(seq);
	loff_t off;
	struct net_device *dev;

	read_lock(&dev_base_lock);
	if (!*pos)
		return SEQ_START_TOKEN;

	off = 1;
	for_each_netdev(net, dev)
		if (off++ == *pos)
			return dev;

	return NULL;
}

void *dev_seq_next(struct seq_file *seq, void *v, loff_t *pos)
{
	struct net *net = seq_file_net(seq);
	++*pos;
	return v == SEQ_START_TOKEN ?
		first_net_device(net) : next_net_device((struct net_device *)v);
}

void dev_seq_stop(struct seq_file *seq, void *v)
	__releases(dev_base_lock)
{
	read_unlock(&dev_base_lock);
}

static void dev_seq_printf_stats(struct seq_file *seq, struct net_device *dev)
{
	const struct net_device_stats *stats = dev_get_stats(dev);

	seq_printf(seq, "%6s:%8lu %7lu %4lu %4lu %4lu %5lu %10lu %9lu "
		   "%8lu %7lu %4lu %4lu %4lu %5lu %7lu %10lu\n",
		   dev->name, stats->rx_bytes, stats->rx_packets,
		   stats->rx_errors,
		   stats->rx_dropped + stats->rx_missed_errors,
		   stats->rx_fifo_errors,
		   stats->rx_length_errors + stats->rx_over_errors +
		    stats->rx_crc_errors + stats->rx_frame_errors,
		   stats->rx_compressed, stats->multicast,
		   stats->tx_bytes, stats->tx_packets,
		   stats->tx_errors, stats->tx_dropped,
		   stats->tx_fifo_errors, stats->collisions,
		   stats->tx_carrier_errors +
		    stats->tx_aborted_errors +
		    stats->tx_window_errors +
		    stats->tx_heartbeat_errors,
		   stats->tx_compressed);
}

/*
 *	Called from the PROCfs module. This now uses the new arbitrary sized
 *	/proc/net interface to create /proc/net/dev
 */
static int dev_seq_show(struct seq_file *seq, void *v)
{
	if (v == SEQ_START_TOKEN)
		seq_puts(seq, "Inter-|   Receive                            "
			      "                    |  Transmit\n"
			      " face |bytes    packets errs drop fifo frame "
			      "compressed multicast|bytes    packets errs "
			      "drop fifo colls carrier compressed\n");
	else
		dev_seq_printf_stats(seq, v);
	return 0;
}

static struct netif_rx_stats *softnet_get_online(loff_t *pos)
{
	struct netif_rx_stats *rc = NULL;

	while (*pos < nr_cpu_ids)
		if (cpu_online(*pos)) {
			rc = &per_cpu(netdev_rx_stat, *pos);
			break;
		} else
			++*pos;
	return rc;
}

static void *softnet_seq_start(struct seq_file *seq, loff_t *pos)
{
	return softnet_get_online(pos);
}

static void *softnet_seq_next(struct seq_file *seq, void *v, loff_t *pos)
{
	++*pos;
	return softnet_get_online(pos);
}

static void softnet_seq_stop(struct seq_file *seq, void *v)
{
}

static int softnet_seq_show(struct seq_file *seq, void *v)
{
	struct netif_rx_stats *s = v;

	seq_printf(seq, "%08x %08x %08x %08x %08x %08x %08x %08x %08x\n",
		   s->total, s->dropped, s->time_squeeze, 0,
		   0, 0, 0, 0, /* was fastroute */
		   s->cpu_collision );
	return 0;
}

static const struct seq_operations dev_seq_ops = {
	.start = dev_seq_start,
	.next  = dev_seq_next,
	.stop  = dev_seq_stop,
	.show  = dev_seq_show,
};

static int dev_seq_open(struct inode *inode, struct file *file)
{
	return seq_open_net(inode, file, &dev_seq_ops,
			    sizeof(struct seq_net_private));
}

static const struct file_operations dev_seq_fops = {
	.owner	 = THIS_MODULE,
	.open    = dev_seq_open,
	.read    = seq_read,
	.llseek  = seq_lseek,
	.release = seq_release_net,
};

static const struct seq_operations softnet_seq_ops = {
	.start = softnet_seq_start,
	.next  = softnet_seq_next,
	.stop  = softnet_seq_stop,
	.show  = softnet_seq_show,
};

static int softnet_seq_open(struct inode *inode, struct file *file)
{
	return seq_open(file, &softnet_seq_ops);
}

static const struct file_operations softnet_seq_fops = {
	.owner	 = THIS_MODULE,
	.open    = softnet_seq_open,
	.read    = seq_read,
	.llseek  = seq_lseek,
	.release = seq_release,
};

static void *ptype_get_idx(loff_t pos)
{
	struct packet_type *pt = NULL;
	loff_t i = 0;
	int t;

	list_for_each_entry_rcu(pt, &ptype_all, list) {
		if (i == pos)
			return pt;
		++i;
	}

	for (t = 0; t < PTYPE_HASH_SIZE; t++) {
		list_for_each_entry_rcu(pt, &ptype_base[t], list) {
			if (i == pos)
				return pt;
			++i;
		}
	}
	return NULL;
}

static void *ptype_seq_start(struct seq_file *seq, loff_t *pos)
	__acquires(RCU)
{
	rcu_read_lock();
	return *pos ? ptype_get_idx(*pos - 1) : SEQ_START_TOKEN;
}

static void *ptype_seq_next(struct seq_file *seq, void *v, loff_t *pos)
{
	struct packet_type *pt;
	struct list_head *nxt;
	int hash;

	++*pos;
	if (v == SEQ_START_TOKEN)
		return ptype_get_idx(0);

	pt = v;
	nxt = pt->list.next;
	if (pt->type == htons(ETH_P_ALL)) {
		if (nxt != &ptype_all)
			goto found;
		hash = 0;
		nxt = ptype_base[0].next;
	} else
		hash = ntohs(pt->type) & PTYPE_HASH_MASK;

	while (nxt == &ptype_base[hash]) {
		if (++hash >= PTYPE_HASH_SIZE)
			return NULL;
		nxt = ptype_base[hash].next;
	}
found:
	return list_entry(nxt, struct packet_type, list);
}

static void ptype_seq_stop(struct seq_file *seq, void *v)
	__releases(RCU)
{
	rcu_read_unlock();
}

static int ptype_seq_show(struct seq_file *seq, void *v)
{
	struct packet_type *pt = v;

	if (v == SEQ_START_TOKEN)
		seq_puts(seq, "Type Device      Function\n");
	else if (pt->dev == NULL || dev_net(pt->dev) == seq_file_net(seq)) {
		if (pt->type == htons(ETH_P_ALL))
			seq_puts(seq, "ALL ");
		else
			seq_printf(seq, "%04x", ntohs(pt->type));

		seq_printf(seq, " %-8s %pF\n",
			   pt->dev ? pt->dev->name : "", pt->func);
	}

	return 0;
}

static const struct seq_operations ptype_seq_ops = {
	.start = ptype_seq_start,
	.next  = ptype_seq_next,
	.stop  = ptype_seq_stop,
	.show  = ptype_seq_show,
};

static int ptype_seq_open(struct inode *inode, struct file *file)
{
	return seq_open_net(inode, file, &ptype_seq_ops,
			sizeof(struct seq_net_private));
}

static const struct file_operations ptype_seq_fops = {
	.owner	 = THIS_MODULE,
	.open    = ptype_seq_open,
	.read    = seq_read,
	.llseek  = seq_lseek,
	.release = seq_release_net,
};


static int __net_init dev_proc_net_init(struct net *net)
{
	int rc = -ENOMEM;

	if (!proc_net_fops_create(net, "dev", S_IRUGO, &dev_seq_fops))
		goto out;
	if (!proc_net_fops_create(net, "softnet_stat", S_IRUGO, &softnet_seq_fops))
		goto out_dev;
	if (!proc_net_fops_create(net, "ptype", S_IRUGO, &ptype_seq_fops))
		goto out_softnet;

	if (wext_proc_init(net))
		goto out_ptype;
	rc = 0;
out:
	return rc;
out_ptype:
	proc_net_remove(net, "ptype");
out_softnet:
	proc_net_remove(net, "softnet_stat");
out_dev:
	proc_net_remove(net, "dev");
	goto out;
}

static void __net_exit dev_proc_net_exit(struct net *net)
{
	wext_proc_exit(net);

	proc_net_remove(net, "ptype");
	proc_net_remove(net, "softnet_stat");
	proc_net_remove(net, "dev");
}

static struct pernet_operations __net_initdata dev_proc_ops = {
	.init = dev_proc_net_init,
	.exit = dev_proc_net_exit,
};

static int __init dev_proc_init(void)
{
	return register_pernet_subsys(&dev_proc_ops);
}
#else
#define dev_proc_init() 0
#endif	/* CONFIG_PROC_FS */


/**
 *	netdev_set_master	-	set up master/slave pair
 *	@slave: slave device
 *	@master: new master device
 *
 *	Changes the master device of the slave. Pass %NULL to break the
 *	bonding. The caller must hold the RTNL semaphore. On a failure
 *	a negative errno code is returned. On success the reference counts
 *	are adjusted, %RTM_NEWLINK is sent to the routing socket and the
 *	function returns zero.
 */
int netdev_set_master(struct net_device *slave, struct net_device *master)
{
	struct net_device *old = slave->master;

	ASSERT_RTNL();

	if (master) {
		if (old)
			return -EBUSY;
		dev_hold(master);
	}

	slave->master = master;

	synchronize_net();

	if (old)
		dev_put(old);

	if (master)
		slave->flags |= IFF_SLAVE;
	else
		slave->flags &= ~IFF_SLAVE;

	rtmsg_ifinfo(RTM_NEWLINK, slave, IFF_SLAVE);
	return 0;
}

static void dev_change_rx_flags(struct net_device *dev, int flags)
{
	const struct net_device_ops *ops = dev->netdev_ops;

	if ((dev->flags & IFF_UP) && ops->ndo_change_rx_flags)
		ops->ndo_change_rx_flags(dev, flags);
}

static int __dev_set_promiscuity(struct net_device *dev, int inc)
{
	unsigned short old_flags = dev->flags;
	uid_t uid;
	gid_t gid;

	ASSERT_RTNL();

	dev->flags |= IFF_PROMISC;
	dev->promiscuity += inc;
	if (dev->promiscuity == 0) {
		/*
		 * Avoid overflow.
		 * If inc causes overflow, untouch promisc and return error.
		 */
		if (inc < 0)
			dev->flags &= ~IFF_PROMISC;
		else {
			dev->promiscuity -= inc;
			printk(KERN_WARNING "%s: promiscuity touches roof, "
				"set promiscuity failed, promiscuity feature "
				"of device might be broken.\n", dev->name);
			return -EOVERFLOW;
		}
	}
	if (dev->flags != old_flags) {
		printk(KERN_INFO "device %s %s promiscuous mode\n",
		       dev->name, (dev->flags & IFF_PROMISC) ? "entered" :
							       "left");
		if (audit_enabled) {
			current_uid_gid(&uid, &gid);
			audit_log(current->audit_context, GFP_ATOMIC,
				AUDIT_ANOM_PROMISCUOUS,
				"dev=%s prom=%d old_prom=%d auid=%u uid=%u gid=%u ses=%u",
				dev->name, (dev->flags & IFF_PROMISC),
				(old_flags & IFF_PROMISC),
				audit_get_loginuid(current),
				uid, gid,
				audit_get_sessionid(current));
		}

		dev_change_rx_flags(dev, IFF_PROMISC);
	}
	return 0;
}

/**
 *	dev_set_promiscuity	- update promiscuity count on a device
 *	@dev: device
 *	@inc: modifier
 *
 *	Add or remove promiscuity from a device. While the count in the device
 *	remains above zero the interface remains promiscuous. Once it hits zero
 *	the device reverts back to normal filtering operation. A negative inc
 *	value is used to drop promiscuity on the device.
 *	Return 0 if successful or a negative errno code on error.
 */
int dev_set_promiscuity(struct net_device *dev, int inc)
{
	unsigned short old_flags = dev->flags;
	int err;

	err = __dev_set_promiscuity(dev, inc);
	if (err < 0)
		return err;
	if (dev->flags != old_flags)
		dev_set_rx_mode(dev);
	return err;
}

/**
 *	dev_set_allmulti	- update allmulti count on a device
 *	@dev: device
 *	@inc: modifier
 *
 *	Add or remove reception of all multicast frames to a device. While the
 *	count in the device remains above zero the interface remains listening
 *	to all interfaces. Once it hits zero the device reverts back to normal
 *	filtering operation. A negative @inc value is used to drop the counter
 *	when releasing a resource needing all multicasts.
 *	Return 0 if successful or a negative errno code on error.
 */

int dev_set_allmulti(struct net_device *dev, int inc)
{
	unsigned short old_flags = dev->flags;

	ASSERT_RTNL();

	dev->flags |= IFF_ALLMULTI;
	dev->allmulti += inc;
	if (dev->allmulti == 0) {
		/*
		 * Avoid overflow.
		 * If inc causes overflow, untouch allmulti and return error.
		 */
		if (inc < 0)
			dev->flags &= ~IFF_ALLMULTI;
		else {
			dev->allmulti -= inc;
			printk(KERN_WARNING "%s: allmulti touches roof, "
				"set allmulti failed, allmulti feature of "
				"device might be broken.\n", dev->name);
			return -EOVERFLOW;
		}
	}
	if (dev->flags ^ old_flags) {
		dev_change_rx_flags(dev, IFF_ALLMULTI);
		dev_set_rx_mode(dev);
	}
	return 0;
}

/*
 *	Upload unicast and multicast address lists to device and
 *	configure RX filtering. When the device doesn't support unicast
 *	filtering it is put in promiscuous mode while unicast addresses
 *	are present.
 */
void __dev_set_rx_mode(struct net_device *dev)
{
	const struct net_device_ops *ops = dev->netdev_ops;

	/* dev_open will call this function so the list will stay sane. */
	if (!(dev->flags&IFF_UP))
		return;

	if (!netif_device_present(dev))
		return;

	if (ops->ndo_set_rx_mode)
		ops->ndo_set_rx_mode(dev);
	else {
		/* Unicast addresses changes may only happen under the rtnl,
		 * therefore calling __dev_set_promiscuity here is safe.
		 */
		if (dev->uc_count > 0 && !dev->uc_promisc) {
			__dev_set_promiscuity(dev, 1);
			dev->uc_promisc = 1;
		} else if (dev->uc_count == 0 && dev->uc_promisc) {
			__dev_set_promiscuity(dev, -1);
			dev->uc_promisc = 0;
		}

		if (ops->ndo_set_multicast_list)
			ops->ndo_set_multicast_list(dev);
	}
}

void dev_set_rx_mode(struct net_device *dev)
{
	netif_addr_lock_bh(dev);
	__dev_set_rx_mode(dev);
	netif_addr_unlock_bh(dev);
}

int __dev_addr_delete(struct dev_addr_list **list, int *count,
		      void *addr, int alen, int glbl)
{
	struct dev_addr_list *da;

	for (; (da = *list) != NULL; list = &da->next) {
		if (memcmp(da->da_addr, addr, da->da_addrlen) == 0 &&
		    alen == da->da_addrlen) {
			if (glbl) {
				int old_glbl = da->da_gusers;
				da->da_gusers = 0;
				if (old_glbl == 0)
					break;
			}
			if (--da->da_users)
				return 0;

			*list = da->next;
			kfree(da);
			(*count)--;
			return 0;
		}
	}
	return -ENOENT;
}

int __dev_addr_add(struct dev_addr_list **list, int *count,
		   void *addr, int alen, int glbl)
{
	struct dev_addr_list *da;

	for (da = *list; da != NULL; da = da->next) {
		if (memcmp(da->da_addr, addr, da->da_addrlen) == 0 &&
		    da->da_addrlen == alen) {
			if (glbl) {
				int old_glbl = da->da_gusers;
				da->da_gusers = 1;
				if (old_glbl)
					return 0;
			}
			da->da_users++;
			return 0;
		}
	}

	da = kzalloc(sizeof(*da), GFP_ATOMIC);
	if (da == NULL)
		return -ENOMEM;
	memcpy(da->da_addr, addr, alen);
	da->da_addrlen = alen;
	da->da_users = 1;
	da->da_gusers = glbl ? 1 : 0;
	da->next = *list;
	*list = da;
	(*count)++;
	return 0;
}

/**
 *	dev_unicast_delete	- Release secondary unicast address.
 *	@dev: device
 *	@addr: address to delete
 *	@alen: length of @addr
 *
 *	Release reference to a secondary unicast address and remove it
 *	from the device if the reference count drops to zero.
 *
 * 	The caller must hold the rtnl_mutex.
 */
int dev_unicast_delete(struct net_device *dev, void *addr, int alen)
{
	int err;

	ASSERT_RTNL();

	netif_addr_lock_bh(dev);
	err = __dev_addr_delete(&dev->uc_list, &dev->uc_count, addr, alen, 0);
	if (!err)
		__dev_set_rx_mode(dev);
	netif_addr_unlock_bh(dev);
	return err;
}
EXPORT_SYMBOL(dev_unicast_delete);

/**
 *	dev_unicast_add		- add a secondary unicast address
 *	@dev: device
 *	@addr: address to add
 *	@alen: length of @addr
 *
 *	Add a secondary unicast address to the device or increase
 *	the reference count if it already exists.
 *
 *	The caller must hold the rtnl_mutex.
 */
int dev_unicast_add(struct net_device *dev, void *addr, int alen)
{
	int err;

	ASSERT_RTNL();

	netif_addr_lock_bh(dev);
	err = __dev_addr_add(&dev->uc_list, &dev->uc_count, addr, alen, 0);
	if (!err)
		__dev_set_rx_mode(dev);
	netif_addr_unlock_bh(dev);
	return err;
}
EXPORT_SYMBOL(dev_unicast_add);

int __dev_addr_sync(struct dev_addr_list **to, int *to_count,
		    struct dev_addr_list **from, int *from_count)
{
	struct dev_addr_list *da, *next;
	int err = 0;

	da = *from;
	while (da != NULL) {
		next = da->next;
		if (!da->da_synced) {
			err = __dev_addr_add(to, to_count,
					     da->da_addr, da->da_addrlen, 0);
			if (err < 0)
				break;
			da->da_synced = 1;
			da->da_users++;
		} else if (da->da_users == 1) {
			__dev_addr_delete(to, to_count,
					  da->da_addr, da->da_addrlen, 0);
			__dev_addr_delete(from, from_count,
					  da->da_addr, da->da_addrlen, 0);
		}
		da = next;
	}
	return err;
}

void __dev_addr_unsync(struct dev_addr_list **to, int *to_count,
		       struct dev_addr_list **from, int *from_count)
{
	struct dev_addr_list *da, *next;

	da = *from;
	while (da != NULL) {
		next = da->next;
		if (da->da_synced) {
			__dev_addr_delete(to, to_count,
					  da->da_addr, da->da_addrlen, 0);
			da->da_synced = 0;
			__dev_addr_delete(from, from_count,
					  da->da_addr, da->da_addrlen, 0);
		}
		da = next;
	}
}

/**
 *	dev_unicast_sync - Synchronize device's unicast list to another device
 *	@to: destination device
 *	@from: source device
 *
 *	Add newly added addresses to the destination device and release
 *	addresses that have no users left. The source device must be
 *	locked by netif_tx_lock_bh.
 *
 *	This function is intended to be called from the dev->set_rx_mode
 *	function of layered software devices.
 */
int dev_unicast_sync(struct net_device *to, struct net_device *from)
{
	int err = 0;

	netif_addr_lock_bh(to);
	err = __dev_addr_sync(&to->uc_list, &to->uc_count,
			      &from->uc_list, &from->uc_count);
	if (!err)
		__dev_set_rx_mode(to);
	netif_addr_unlock_bh(to);
	return err;
}
EXPORT_SYMBOL(dev_unicast_sync);

/**
 *	dev_unicast_unsync - Remove synchronized addresses from the destination device
 *	@to: destination device
 *	@from: source device
 *
 *	Remove all addresses that were added to the destination device by
 *	dev_unicast_sync(). This function is intended to be called from the
 *	dev->stop function of layered software devices.
 */
void dev_unicast_unsync(struct net_device *to, struct net_device *from)
{
	netif_addr_lock_bh(from);
	netif_addr_lock(to);

	__dev_addr_unsync(&to->uc_list, &to->uc_count,
			  &from->uc_list, &from->uc_count);
	__dev_set_rx_mode(to);

	netif_addr_unlock(to);
	netif_addr_unlock_bh(from);
}
EXPORT_SYMBOL(dev_unicast_unsync);

static void __dev_addr_discard(struct dev_addr_list **list)
{
	struct dev_addr_list *tmp;

	while (*list != NULL) {
		tmp = *list;
		*list = tmp->next;
		if (tmp->da_users > tmp->da_gusers)
			printk("__dev_addr_discard: address leakage! "
			       "da_users=%d\n", tmp->da_users);
		kfree(tmp);
	}
}

static void dev_addr_discard(struct net_device *dev)
{
	netif_addr_lock_bh(dev);

	__dev_addr_discard(&dev->uc_list);
	dev->uc_count = 0;

	__dev_addr_discard(&dev->mc_list);
	dev->mc_count = 0;

	netif_addr_unlock_bh(dev);
}

/**
 *	dev_get_flags - get flags reported to userspace
 *	@dev: device
 *
 *	Get the combination of flag bits exported through APIs to userspace.
 */
unsigned dev_get_flags(const struct net_device *dev)
{
	unsigned flags;

	flags = (dev->flags & ~(IFF_PROMISC |
				IFF_ALLMULTI |
				IFF_RUNNING |
				IFF_LOWER_UP |
				IFF_DORMANT)) |
		(dev->gflags & (IFF_PROMISC |
				IFF_ALLMULTI));

	if (netif_running(dev)) {
		if (netif_oper_up(dev))
			flags |= IFF_RUNNING;
		if (netif_carrier_ok(dev))
			flags |= IFF_LOWER_UP;
		if (netif_dormant(dev))
			flags |= IFF_DORMANT;
	}

	return flags;
}

/**
 *	dev_change_flags - change device settings
 *	@dev: device
 *	@flags: device state flags
 *
 *	Change settings on device based state flags. The flags are
 *	in the userspace exported format.
 */
int dev_change_flags(struct net_device *dev, unsigned flags)
{
	int ret, changes;
	int old_flags = dev->flags;

	ASSERT_RTNL();

	/*
	 *	Set the flags on our device.
	 */

	dev->flags = (flags & (IFF_DEBUG | IFF_NOTRAILERS | IFF_NOARP |
			       IFF_DYNAMIC | IFF_MULTICAST | IFF_PORTSEL |
			       IFF_AUTOMEDIA)) |
		     (dev->flags & (IFF_UP | IFF_VOLATILE | IFF_PROMISC |
				    IFF_ALLMULTI));

	/*
	 *	Load in the correct multicast list now the flags have changed.
	 */

	if ((old_flags ^ flags) & IFF_MULTICAST)
		dev_change_rx_flags(dev, IFF_MULTICAST);

	dev_set_rx_mode(dev);

	/*
	 *	Have we downed the interface. We handle IFF_UP ourselves
	 *	according to user attempts to set it, rather than blindly
	 *	setting it.
	 */

	ret = 0;
	if ((old_flags ^ flags) & IFF_UP) {	/* Bit is different  ? */
		ret = ((old_flags & IFF_UP) ? dev_close : dev_open)(dev);

		if (!ret)
			dev_set_rx_mode(dev);
	}

	if (dev->flags & IFF_UP &&
	    ((old_flags ^ dev->flags) &~ (IFF_UP | IFF_PROMISC | IFF_ALLMULTI |
					  IFF_VOLATILE)))
		call_netdevice_notifiers(NETDEV_CHANGE, dev);

	if ((flags ^ dev->gflags) & IFF_PROMISC) {
		int inc = (flags & IFF_PROMISC) ? +1 : -1;
		dev->gflags ^= IFF_PROMISC;
		dev_set_promiscuity(dev, inc);
	}

	/* NOTE: order of synchronization of IFF_PROMISC and IFF_ALLMULTI
	   is important. Some (broken) drivers set IFF_PROMISC, when
	   IFF_ALLMULTI is requested not asking us and not reporting.
	 */
	if ((flags ^ dev->gflags) & IFF_ALLMULTI) {
		int inc = (flags & IFF_ALLMULTI) ? +1 : -1;
		dev->gflags ^= IFF_ALLMULTI;
		dev_set_allmulti(dev, inc);
	}

	/* Exclude state transition flags, already notified */
	changes = (old_flags ^ dev->flags) & ~(IFF_UP | IFF_RUNNING);
	if (changes)
		rtmsg_ifinfo(RTM_NEWLINK, dev, changes);

	return ret;
}

/**
 *	dev_set_mtu - Change maximum transfer unit
 *	@dev: device
 *	@new_mtu: new transfer unit
 *
 *	Change the maximum transfer size of the network device.
 */
int dev_set_mtu(struct net_device *dev, int new_mtu)
{
	const struct net_device_ops *ops = dev->netdev_ops;
	int err;

	if (new_mtu == dev->mtu)
		return 0;

	/*	MTU must be positive.	 */
	if (new_mtu < 0)
		return -EINVAL;

	if (!netif_device_present(dev))
		return -ENODEV;

	err = 0;
	if (ops->ndo_change_mtu)
		err = ops->ndo_change_mtu(dev, new_mtu);
	else
		dev->mtu = new_mtu;

	if (!err && dev->flags & IFF_UP)
		call_netdevice_notifiers(NETDEV_CHANGEMTU, dev);
	return err;
}

/**
 *	dev_set_mac_address - Change Media Access Control Address
 *	@dev: device
 *	@sa: new address
 *
 *	Change the hardware (MAC) address of the device
 */
int dev_set_mac_address(struct net_device *dev, struct sockaddr *sa)
{
	const struct net_device_ops *ops = dev->netdev_ops;
	int err;

	if (!ops->ndo_set_mac_address)
		return -EOPNOTSUPP;
	if (sa->sa_family != dev->type)
		return -EINVAL;
	if (!netif_device_present(dev))
		return -ENODEV;
	err = ops->ndo_set_mac_address(dev, sa);
	if (!err)
		call_netdevice_notifiers(NETDEV_CHANGEADDR, dev);
	return err;
}

/*
 *	Perform the SIOCxIFxxx calls, inside read_lock(dev_base_lock)
 */
static int dev_ifsioc_locked(struct net *net, struct ifreq *ifr, unsigned int cmd)
{
	int err;
	struct net_device *dev = __dev_get_by_name(net, ifr->ifr_name);

	if (!dev)
		return -ENODEV;

	switch (cmd) {
		case SIOCGIFFLAGS:	/* Get interface flags */
			ifr->ifr_flags = dev_get_flags(dev);
			return 0;

		case SIOCGIFMETRIC:	/* Get the metric on the interface
					   (currently unused) */
			ifr->ifr_metric = 0;
			return 0;

		case SIOCGIFMTU:	/* Get the MTU of a device */
			ifr->ifr_mtu = dev->mtu;
			return 0;

		case SIOCGIFHWADDR:
			if (!dev->addr_len)
				memset(ifr->ifr_hwaddr.sa_data, 0, sizeof ifr->ifr_hwaddr.sa_data);
			else
				memcpy(ifr->ifr_hwaddr.sa_data, dev->dev_addr,
				       min(sizeof ifr->ifr_hwaddr.sa_data, (size_t) dev->addr_len));
			ifr->ifr_hwaddr.sa_family = dev->type;
			return 0;

		case SIOCGIFSLAVE:
			err = -EINVAL;
			break;

		case SIOCGIFMAP:
			ifr->ifr_map.mem_start = dev->mem_start;
			ifr->ifr_map.mem_end   = dev->mem_end;
			ifr->ifr_map.base_addr = dev->base_addr;
			ifr->ifr_map.irq       = dev->irq;
			ifr->ifr_map.dma       = dev->dma;
			ifr->ifr_map.port      = dev->if_port;
			return 0;

		case SIOCGIFINDEX:
			ifr->ifr_ifindex = dev->ifindex;
			return 0;

		case SIOCGIFTXQLEN:
			ifr->ifr_qlen = dev->tx_queue_len;
			return 0;

		default:
			/* dev_ioctl() should ensure this case
			 * is never reached
			 */
			WARN_ON(1);
			err = -EINVAL;
			break;

	}
	return err;
}

/*
 *	Perform the SIOCxIFxxx calls, inside rtnl_lock()
 */
static int dev_ifsioc(struct net *net, struct ifreq *ifr, unsigned int cmd)
{
	int err;
	struct net_device *dev = __dev_get_by_name(net, ifr->ifr_name);
	const struct net_device_ops *ops;

	if (!dev)
		return -ENODEV;

	ops = dev->netdev_ops;

	switch (cmd) {
		case SIOCSIFFLAGS:	/* Set interface flags */
			return dev_change_flags(dev, ifr->ifr_flags);

		case SIOCSIFMETRIC:	/* Set the metric on the interface
					   (currently unused) */
			return -EOPNOTSUPP;

		case SIOCSIFMTU:	/* Set the MTU of a device */
			return dev_set_mtu(dev, ifr->ifr_mtu);

		case SIOCSIFHWADDR:
			return dev_set_mac_address(dev, &ifr->ifr_hwaddr);

		case SIOCSIFHWBROADCAST:
			if (ifr->ifr_hwaddr.sa_family != dev->type)
				return -EINVAL;
			memcpy(dev->broadcast, ifr->ifr_hwaddr.sa_data,
			       min(sizeof ifr->ifr_hwaddr.sa_data, (size_t) dev->addr_len));
			call_netdevice_notifiers(NETDEV_CHANGEADDR, dev);
			return 0;

		case SIOCSIFMAP:
			if (ops->ndo_set_config) {
				if (!netif_device_present(dev))
					return -ENODEV;
				return ops->ndo_set_config(dev, &ifr->ifr_map);
			}
			return -EOPNOTSUPP;

		case SIOCADDMULTI:
			if ((!ops->ndo_set_multicast_list && !ops->ndo_set_rx_mode) ||
			    ifr->ifr_hwaddr.sa_family != AF_UNSPEC)
				return -EINVAL;
			if (!netif_device_present(dev))
				return -ENODEV;
			return dev_mc_add(dev, ifr->ifr_hwaddr.sa_data,
					  dev->addr_len, 1);

		case SIOCDELMULTI:
			if ((!ops->ndo_set_multicast_list && !ops->ndo_set_rx_mode) ||
			    ifr->ifr_hwaddr.sa_family != AF_UNSPEC)
				return -EINVAL;
			if (!netif_device_present(dev))
				return -ENODEV;
			return dev_mc_delete(dev, ifr->ifr_hwaddr.sa_data,
					     dev->addr_len, 1);

		case SIOCSIFTXQLEN:
			if (ifr->ifr_qlen < 0)
				return -EINVAL;
			dev->tx_queue_len = ifr->ifr_qlen;
			return 0;

		case SIOCSIFNAME:
			ifr->ifr_newname[IFNAMSIZ-1] = '\0';
			return dev_change_name(dev, ifr->ifr_newname);

		/*
		 *	Unknown or private ioctl
		 */

		default:
			if ((cmd >= SIOCDEVPRIVATE &&
			    cmd <= SIOCDEVPRIVATE + 15) ||
			    cmd == SIOCBONDENSLAVE ||
			    cmd == SIOCBONDRELEASE ||
			    cmd == SIOCBONDSETHWADDR ||
			    cmd == SIOCBONDSLAVEINFOQUERY ||
			    cmd == SIOCBONDINFOQUERY ||
			    cmd == SIOCBONDCHANGEACTIVE ||
			    cmd == SIOCGMIIPHY ||
			    cmd == SIOCGMIIREG ||
			    cmd == SIOCSMIIREG ||
			    cmd == SIOCBRADDIF ||
			    cmd == SIOCBRDELIF ||
			    cmd == SIOCWANDEV) {
				err = -EOPNOTSUPP;
				if (ops->ndo_do_ioctl) {
					if (netif_device_present(dev))
						err = ops->ndo_do_ioctl(dev, ifr, cmd);
					else
						err = -ENODEV;
				}
			} else
				err = -EINVAL;

	}
	return err;
}

/*
 *	This function handles all "interface"-type I/O control requests. The actual
 *	'doing' part of this is dev_ifsioc above.
 */

/**
 *	dev_ioctl	-	network device ioctl
 *	@net: the applicable net namespace
 *	@cmd: command to issue
 *	@arg: pointer to a struct ifreq in user space
 *
 *	Issue ioctl functions to devices. This is normally called by the
 *	user space syscall interfaces but can sometimes be useful for
 *	other purposes. The return value is the return from the syscall if
 *	positive or a negative errno code on error.
 */

int dev_ioctl(struct net *net, unsigned int cmd, void __user *arg)
{
	struct ifreq ifr;
	int ret;
	char *colon;

	/* One special case: SIOCGIFCONF takes ifconf argument
	   and requires shared lock, because it sleeps writing
	   to user space.
	 */

	if (cmd == SIOCGIFCONF) {
		rtnl_lock();
		ret = dev_ifconf(net, (char __user *) arg);
		rtnl_unlock();
		return ret;
	}
	if (cmd == SIOCGIFNAME)
		return dev_ifname(net, (struct ifreq __user *)arg);

	if (copy_from_user(&ifr, arg, sizeof(struct ifreq)))
		return -EFAULT;

	ifr.ifr_name[IFNAMSIZ-1] = 0;

	colon = strchr(ifr.ifr_name, ':');
	if (colon)
		*colon = 0;

	/*
	 *	See which interface the caller is talking about.
	 */

	switch (cmd) {
		/*
		 *	These ioctl calls:
		 *	- can be done by all.
		 *	- atomic and do not require locking.
		 *	- return a value
		 */
		case SIOCGIFFLAGS:
		case SIOCGIFMETRIC:
		case SIOCGIFMTU:
		case SIOCGIFHWADDR:
		case SIOCGIFSLAVE:
		case SIOCGIFMAP:
		case SIOCGIFINDEX:
		case SIOCGIFTXQLEN:
			dev_load(net, ifr.ifr_name);
			read_lock(&dev_base_lock);
			ret = dev_ifsioc_locked(net, &ifr, cmd);
			read_unlock(&dev_base_lock);
			if (!ret) {
				if (colon)
					*colon = ':';
				if (copy_to_user(arg, &ifr,
						 sizeof(struct ifreq)))
					ret = -EFAULT;
			}
			return ret;

		case SIOCETHTOOL:
			dev_load(net, ifr.ifr_name);
			rtnl_lock();
			ret = dev_ethtool(net, &ifr);
			rtnl_unlock();
			if (!ret) {
				if (colon)
					*colon = ':';
				if (copy_to_user(arg, &ifr,
						 sizeof(struct ifreq)))
					ret = -EFAULT;
			}
			return ret;

		/*
		 *	These ioctl calls:
		 *	- require superuser power.
		 *	- require strict serialization.
		 *	- return a value
		 */
		case SIOCGMIIPHY:
		case SIOCGMIIREG:
		case SIOCSIFNAME:
			if (!capable(CAP_NET_ADMIN))
				return -EPERM;
			dev_load(net, ifr.ifr_name);
			rtnl_lock();
			ret = dev_ifsioc(net, &ifr, cmd);
			rtnl_unlock();
			if (!ret) {
				if (colon)
					*colon = ':';
				if (copy_to_user(arg, &ifr,
						 sizeof(struct ifreq)))
					ret = -EFAULT;
			}
			return ret;

		/*
		 *	These ioctl calls:
		 *	- require superuser power.
		 *	- require strict serialization.
		 *	- do not return a value
		 */
		case SIOCSIFFLAGS:
		case SIOCSIFMETRIC:
		case SIOCSIFMTU:
		case SIOCSIFMAP:
		case SIOCSIFHWADDR:
		case SIOCSIFSLAVE:
		case SIOCADDMULTI:
		case SIOCDELMULTI:
		case SIOCSIFHWBROADCAST:
		case SIOCSIFTXQLEN:
		case SIOCSMIIREG:
		case SIOCBONDENSLAVE:
		case SIOCBONDRELEASE:
		case SIOCBONDSETHWADDR:
		case SIOCBONDCHANGEACTIVE:
		case SIOCBRADDIF:
		case SIOCBRDELIF:
			if (!capable(CAP_NET_ADMIN))
				return -EPERM;
			/* fall through */
		case SIOCBONDSLAVEINFOQUERY:
		case SIOCBONDINFOQUERY:
			dev_load(net, ifr.ifr_name);
			rtnl_lock();
			ret = dev_ifsioc(net, &ifr, cmd);
			rtnl_unlock();
			return ret;

		case SIOCGIFMEM:
			/* Get the per device memory space. We can add this but
			 * currently do not support it */
		case SIOCSIFMEM:
			/* Set the per device memory buffer space.
			 * Not applicable in our case */
		case SIOCSIFLINK:
			return -EINVAL;

		/*
		 *	Unknown or private ioctl.
		 */
		default:
			if (cmd == SIOCWANDEV ||
			    (cmd >= SIOCDEVPRIVATE &&
			     cmd <= SIOCDEVPRIVATE + 15)) {
				dev_load(net, ifr.ifr_name);
				rtnl_lock();
				ret = dev_ifsioc(net, &ifr, cmd);
				rtnl_unlock();
				if (!ret && copy_to_user(arg, &ifr,
							 sizeof(struct ifreq)))
					ret = -EFAULT;
				return ret;
			}
			/* Take care of Wireless Extensions */
			if (cmd >= SIOCIWFIRST && cmd <= SIOCIWLAST)
				return wext_handle_ioctl(net, &ifr, cmd, arg);
			return -EINVAL;
	}
}


/**
 *	dev_new_index	-	allocate an ifindex
 *	@net: the applicable net namespace
 *
 *	Returns a suitable unique value for a new device interface
 *	number.  The caller must hold the rtnl semaphore or the
 *	dev_base_lock to be sure it remains unique.
 */
static int dev_new_index(struct net *net)
{
	static int ifindex;
	for (;;) {
		if (++ifindex <= 0)
			ifindex = 1;
		if (!__dev_get_by_index(net, ifindex))
			return ifindex;
	}
}

/* Delayed registration/unregisteration */
static LIST_HEAD(net_todo_list);

static void net_set_todo(struct net_device *dev)
{
	list_add_tail(&dev->todo_list, &net_todo_list);
}

static void rollback_registered(struct net_device *dev)
{
	BUG_ON(dev_boot_phase);
	ASSERT_RTNL();

	/* Some devices call without registering for initialization unwind. */
	if (dev->reg_state == NETREG_UNINITIALIZED) {
		printk(KERN_DEBUG "unregister_netdevice: device %s/%p never "
				  "was registered\n", dev->name, dev);

		WARN_ON(1);
		return;
	}

	BUG_ON(dev->reg_state != NETREG_REGISTERED);

	/* If device is running, close it first. */
	dev_close(dev);

	/* And unlink it from device chain. */
	unlist_netdevice(dev);

	dev->reg_state = NETREG_UNREGISTERING;

	synchronize_net();

	/* Shutdown queueing discipline. */
	dev_shutdown(dev);


	/* Notify protocols, that we are about to destroy
	   this device. They should clean all the things.
	*/
	call_netdevice_notifiers(NETDEV_UNREGISTER, dev);

	/*
	 *	Flush the unicast and multicast chains
	 */
	dev_addr_discard(dev);

	if (dev->netdev_ops->ndo_uninit)
		dev->netdev_ops->ndo_uninit(dev);

	/* Notifier chain MUST detach us from master device. */
	WARN_ON(dev->master);

	/* Remove entries from kobject tree */
	netdev_unregister_kobject(dev);

	synchronize_net();

	dev_put(dev);
}

static void __netdev_init_queue_locks_one(struct net_device *dev,
					  struct netdev_queue *dev_queue,
					  void *_unused)
{
	spin_lock_init(&dev_queue->_xmit_lock);
	netdev_set_xmit_lockdep_class(&dev_queue->_xmit_lock, dev->type);
	dev_queue->xmit_lock_owner = -1;
}

static void netdev_init_queue_locks(struct net_device *dev)
{
	netdev_for_each_tx_queue(dev, __netdev_init_queue_locks_one, NULL);
	__netdev_init_queue_locks_one(dev, &dev->rx_queue, NULL);
}

unsigned long netdev_fix_features(unsigned long features, const char *name)
{
	/* Fix illegal SG+CSUM combinations. */
	if ((features & NETIF_F_SG) &&
	    !(features & NETIF_F_ALL_CSUM)) {
		if (name)
			printk(KERN_NOTICE "%s: Dropping NETIF_F_SG since no "
			       "checksum feature.\n", name);
		features &= ~NETIF_F_SG;
	}

	/* TSO requires that SG is present as well. */
	if ((features & NETIF_F_TSO) && !(features & NETIF_F_SG)) {
		if (name)
			printk(KERN_NOTICE "%s: Dropping NETIF_F_TSO since no "
			       "SG feature.\n", name);
		features &= ~NETIF_F_TSO;
	}

	if (features & NETIF_F_UFO) {
		if (!(features & NETIF_F_GEN_CSUM)) {
			if (name)
				printk(KERN_ERR "%s: Dropping NETIF_F_UFO "
				       "since no NETIF_F_HW_CSUM feature.\n",
				       name);
			features &= ~NETIF_F_UFO;
		}

		if (!(features & NETIF_F_SG)) {
			if (name)
				printk(KERN_ERR "%s: Dropping NETIF_F_UFO "
				       "since no NETIF_F_SG feature.\n", name);
			features &= ~NETIF_F_UFO;
		}
	}

	return features;
}
EXPORT_SYMBOL(netdev_fix_features);

/**
 *	register_netdevice	- register a network device
 *	@dev: device to register
 *
 *	Take a completed network device structure and add it to the kernel
 *	interfaces. A %NETDEV_REGISTER message is sent to the netdev notifier
 *	chain. 0 is returned on success. A negative errno code is returned
 *	on a failure to set up the device, or if the name is a duplicate.
 *
 *	Callers must hold the rtnl semaphore. You may want
 *	register_netdev() instead of this.
 *
 *	BUGS:
 *	The locking appears insufficient to guarantee two parallel registers
 *	will not get the same name.
 */

int register_netdevice(struct net_device *dev)
{
	struct hlist_head *head;
	struct hlist_node *p;
	int ret;
	struct net *net = dev_net(dev);

	BUG_ON(dev_boot_phase);
	ASSERT_RTNL();

	might_sleep();

	/* When net_device's are persistent, this will be fatal. */
	BUG_ON(dev->reg_state != NETREG_UNINITIALIZED);
	BUG_ON(!net);

	spin_lock_init(&dev->addr_list_lock);
	netdev_set_addr_lockdep_class(dev);
	netdev_init_queue_locks(dev);

	dev->iflink = -1;

#ifdef CONFIG_COMPAT_NET_DEV_OPS
	/* Netdevice_ops API compatiability support.
	 * This is temporary until all network devices are converted.
	 */
	if (dev->netdev_ops) {
		const struct net_device_ops *ops = dev->netdev_ops;

		dev->init = ops->ndo_init;
		dev->uninit = ops->ndo_uninit;
		dev->open = ops->ndo_open;
		dev->change_rx_flags = ops->ndo_change_rx_flags;
		dev->set_rx_mode = ops->ndo_set_rx_mode;
		dev->set_multicast_list = ops->ndo_set_multicast_list;
		dev->set_mac_address = ops->ndo_set_mac_address;
		dev->validate_addr = ops->ndo_validate_addr;
		dev->do_ioctl = ops->ndo_do_ioctl;
		dev->set_config = ops->ndo_set_config;
		dev->change_mtu = ops->ndo_change_mtu;
		dev->tx_timeout = ops->ndo_tx_timeout;
		dev->get_stats = ops->ndo_get_stats;
		dev->vlan_rx_register = ops->ndo_vlan_rx_register;
		dev->vlan_rx_add_vid = ops->ndo_vlan_rx_add_vid;
		dev->vlan_rx_kill_vid = ops->ndo_vlan_rx_kill_vid;
#ifdef CONFIG_NET_POLL_CONTROLLER
		dev->poll_controller = ops->ndo_poll_controller;
#endif
	} else {
		char drivername[64];
		pr_info("%s (%s): not using net_device_ops yet\n",
			dev->name, netdev_drivername(dev, drivername, 64));

		/* This works only because net_device_ops and the
		   compatiablity structure are the same. */
		dev->netdev_ops = (void *) &(dev->init);
	}
#endif

	/* Init, if this function is available */
	if (dev->netdev_ops->ndo_init) {
		ret = dev->netdev_ops->ndo_init(dev);
		if (ret) {
			if (ret > 0)
				ret = -EIO;
			goto out;
		}
	}

	if (!dev_valid_name(dev->name)) {
		ret = -EINVAL;
		goto err_uninit;
	}

	dev->ifindex = dev_new_index(net);
	if (dev->iflink == -1)
		dev->iflink = dev->ifindex;

	/* Check for existence of name */
	head = dev_name_hash(net, dev->name);
	hlist_for_each(p, head) {
		struct net_device *d
			= hlist_entry(p, struct net_device, name_hlist);
		if (!strncmp(d->name, dev->name, IFNAMSIZ)) {
			ret = -EEXIST;
			goto err_uninit;
		}
	}

	/* Fix illegal checksum combinations */
	if ((dev->features & NETIF_F_HW_CSUM) &&
	    (dev->features & (NETIF_F_IP_CSUM|NETIF_F_IPV6_CSUM))) {
		printk(KERN_NOTICE "%s: mixed HW and IP checksum settings.\n",
		       dev->name);
		dev->features &= ~(NETIF_F_IP_CSUM|NETIF_F_IPV6_CSUM);
	}

	if ((dev->features & NETIF_F_NO_CSUM) &&
	    (dev->features & (NETIF_F_HW_CSUM|NETIF_F_IP_CSUM|NETIF_F_IPV6_CSUM))) {
		printk(KERN_NOTICE "%s: mixed no checksumming and other settings.\n",
		       dev->name);
		dev->features &= ~(NETIF_F_IP_CSUM|NETIF_F_IPV6_CSUM|NETIF_F_HW_CSUM);
	}

	dev->features = netdev_fix_features(dev->features, dev->name);

	/* Enable software GSO if SG is supported. */
	if (dev->features & NETIF_F_SG)
		dev->features |= NETIF_F_GSO;

	netdev_initialize_kobject(dev);
	ret = netdev_register_kobject(dev);
	if (ret)
		goto err_uninit;
	dev->reg_state = NETREG_REGISTERED;

	/*
	 *	Default initial state at registry is that the
	 *	device is present.
	 */

	set_bit(__LINK_STATE_PRESENT, &dev->state);

	dev_init_scheduler(dev);
	dev_hold(dev);
	list_netdevice(dev);

	/* Notify protocols, that a new device appeared. */
	ret = call_netdevice_notifiers(NETDEV_REGISTER, dev);
	ret = notifier_to_errno(ret);
	if (ret) {
		rollback_registered(dev);
		dev->reg_state = NETREG_UNREGISTERED;
	}

out:
	return ret;

err_uninit:
	if (dev->netdev_ops->ndo_uninit)
		dev->netdev_ops->ndo_uninit(dev);
	goto out;
}

/**
 *	register_netdev	- register a network device
 *	@dev: device to register
 *
 *	Take a completed network device structure and add it to the kernel
 *	interfaces. A %NETDEV_REGISTER message is sent to the netdev notifier
 *	chain. 0 is returned on success. A negative errno code is returned
 *	on a failure to set up the device, or if the name is a duplicate.
 *
 *	This is a wrapper around register_netdevice that takes the rtnl semaphore
 *	and expands the device name if you passed a format string to
 *	alloc_netdev.
 */
int register_netdev(struct net_device *dev)
{
	int err;

	rtnl_lock();

	/*
	 * If the name is a format string the caller wants us to do a
	 * name allocation.
	 */
	if (strchr(dev->name, '%')) {
		err = dev_alloc_name(dev, dev->name);
		if (err < 0)
			goto out;
	}

	err = register_netdevice(dev);
out:
	rtnl_unlock();
	return err;
}
EXPORT_SYMBOL(register_netdev);

/*
 * netdev_wait_allrefs - wait until all references are gone.
 *
 * This is called when unregistering network devices.
 *
 * Any protocol or device that holds a reference should register
 * for netdevice notification, and cleanup and put back the
 * reference if they receive an UNREGISTER event.
 * We can get stuck here if buggy protocols don't correctly
 * call dev_put.
 */
static void netdev_wait_allrefs(struct net_device *dev)
{
	unsigned long rebroadcast_time, warning_time;

	rebroadcast_time = warning_time = jiffies;
	while (atomic_read(&dev->refcnt) != 0) {
		if (time_after(jiffies, rebroadcast_time + 1 * HZ)) {
			rtnl_lock();

			/* Rebroadcast unregister notification */
			call_netdevice_notifiers(NETDEV_UNREGISTER, dev);

			if (test_bit(__LINK_STATE_LINKWATCH_PENDING,
				     &dev->state)) {
				/* We must not have linkwatch events
				 * pending on unregister. If this
				 * happens, we simply run the queue
				 * unscheduled, resulting in a noop
				 * for this device.
				 */
				linkwatch_run_queue();
			}

			__rtnl_unlock();

			rebroadcast_time = jiffies;
		}

		msleep(250);

		if (time_after(jiffies, warning_time + 10 * HZ)) {
			printk(KERN_EMERG "unregister_netdevice: "
			       "waiting for %s to become free. Usage "
			       "count = %d\n",
			       dev->name, atomic_read(&dev->refcnt));
			warning_time = jiffies;
		}
	}
}

/* The sequence is:
 *
 *	rtnl_lock();
 *	...
 *	register_netdevice(x1);
 *	register_netdevice(x2);
 *	...
 *	unregister_netdevice(y1);
 *	unregister_netdevice(y2);
 *      ...
 *	rtnl_unlock();
 *	free_netdev(y1);
 *	free_netdev(y2);
 *
 * We are invoked by rtnl_unlock().
 * This allows us to deal with problems:
 * 1) We can delete sysfs objects which invoke hotplug
 *    without deadlocking with linkwatch via keventd.
 * 2) Since we run with the RTNL semaphore not held, we can sleep
 *    safely in order to wait for the netdev refcnt to drop to zero.
 *
 * We must not return until all unregister events added during
 * the interval the lock was held have been completed.
 */
void netdev_run_todo(void)
{
	struct list_head list;

	/* Snapshot list, allow later requests */
	list_replace_init(&net_todo_list, &list);

	__rtnl_unlock();

	while (!list_empty(&list)) {
		struct net_device *dev
			= list_entry(list.next, struct net_device, todo_list);
		list_del(&dev->todo_list);

		if (unlikely(dev->reg_state != NETREG_UNREGISTERING)) {
			printk(KERN_ERR "network todo '%s' but state %d\n",
			       dev->name, dev->reg_state);
			dump_stack();
			continue;
		}

		dev->reg_state = NETREG_UNREGISTERED;

		on_each_cpu(flush_backlog, dev, 1);

		netdev_wait_allrefs(dev);

		/* paranoia */
		BUG_ON(atomic_read(&dev->refcnt));
		WARN_ON(dev->ip_ptr);
		WARN_ON(dev->ip6_ptr);
		WARN_ON(dev->dn_ptr);

		if (dev->destructor)
			dev->destructor(dev);

		/* Free network device */
		kobject_put(&dev->dev.kobj);
	}
}

/**
 *	dev_get_stats	- get network device statistics
 *	@dev: device to get statistics from
 *
 *	Get network statistics from device. The device driver may provide
 *	its own method by setting dev->netdev_ops->get_stats; otherwise
 *	the internal statistics structure is used.
 */
const struct net_device_stats *dev_get_stats(struct net_device *dev)
 {
	const struct net_device_ops *ops = dev->netdev_ops;

	if (ops->ndo_get_stats)
		return ops->ndo_get_stats(dev);
	else
		return &dev->stats;
}
EXPORT_SYMBOL(dev_get_stats);

static void netdev_init_one_queue(struct net_device *dev,
				  struct netdev_queue *queue,
				  void *_unused)
{
	queue->dev = dev;
}

static void netdev_init_queues(struct net_device *dev)
{
	netdev_init_one_queue(dev, &dev->rx_queue, NULL);
	netdev_for_each_tx_queue(dev, netdev_init_one_queue, NULL);
	spin_lock_init(&dev->tx_global_lock);
}

/**
 *	alloc_netdev_mq - allocate network device
 *	@sizeof_priv:	size of private data to allocate space for
 *	@name:		device name format string
 *	@setup:		callback to initialize device
 *	@queue_count:	the number of subqueues to allocate
 *
 *	Allocates a struct net_device with private data area for driver use
 *	and performs basic initialization.  Also allocates subquue structs
 *	for each queue on the device at the end of the netdevice.
 */
struct net_device *alloc_netdev_mq(int sizeof_priv, const char *name,
		void (*setup)(struct net_device *), unsigned int queue_count)
{
	struct netdev_queue *tx;
	struct net_device *dev;
	size_t alloc_size;
	void *p;

	BUG_ON(strlen(name) >= sizeof(dev->name));

	alloc_size = sizeof(struct net_device);
	if (sizeof_priv) {
		/* ensure 32-byte alignment of private area */
		alloc_size = (alloc_size + NETDEV_ALIGN_CONST) & ~NETDEV_ALIGN_CONST;
		alloc_size += sizeof_priv;
	}
	/* ensure 32-byte alignment of whole construct */
	alloc_size += NETDEV_ALIGN_CONST;

	p = kzalloc(alloc_size, GFP_KERNEL);
	if (!p) {
		printk(KERN_ERR "alloc_netdev: Unable to allocate device.\n");
		return NULL;
	}

	tx = kcalloc(queue_count, sizeof(struct netdev_queue), GFP_KERNEL);
	if (!tx) {
		printk(KERN_ERR "alloc_netdev: Unable to allocate "
		       "tx qdiscs.\n");
		kfree(p);
		return NULL;
	}

	dev = (struct net_device *)
		(((long)p + NETDEV_ALIGN_CONST) & ~NETDEV_ALIGN_CONST);
	dev->padded = (char *)dev - (char *)p;
	dev_net_set(dev, &init_net);

	dev->_tx = tx;
	dev->num_tx_queues = queue_count;
	dev->real_num_tx_queues = queue_count;

	dev->gso_max_size = GSO_MAX_SIZE;

	netdev_init_queues(dev);

	INIT_LIST_HEAD(&dev->napi_list);
	setup(dev);
	strcpy(dev->name, name);
	return dev;
}
EXPORT_SYMBOL(alloc_netdev_mq);

/**
 *	free_netdev - free network device
 *	@dev: device
 *
 *	This function does the last stage of destroying an allocated device
 * 	interface. The reference to the device object is released.
 *	If this is the last reference then it will be freed.
 */
void free_netdev(struct net_device *dev)
{
	struct napi_struct *p, *n;

	release_net(dev_net(dev));

	kfree(dev->_tx);

	list_for_each_entry_safe(p, n, &dev->napi_list, dev_list)
		netif_napi_del(p);

	/*  Compatibility with error handling in drivers */
	if (dev->reg_state == NETREG_UNINITIALIZED) {
		kfree((char *)dev - dev->padded);
		return;
	}

	BUG_ON(dev->reg_state != NETREG_UNREGISTERED);
	dev->reg_state = NETREG_RELEASED;

	/* will free via device release */
	put_device(&dev->dev);
}

/**
 *	synchronize_net -  Synchronize with packet receive processing
 *
 *	Wait for packets currently being received to be done.
 *	Does not block later packets from starting.
 */
void synchronize_net(void)
{
	might_sleep();
	synchronize_rcu();
}

/**
 *	unregister_netdevice - remove device from the kernel
 *	@dev: device
 *
 *	This function shuts down a device interface and removes it
 *	from the kernel tables.
 *
 *	Callers must hold the rtnl semaphore.  You may want
 *	unregister_netdev() instead of this.
 */

void unregister_netdevice(struct net_device *dev)
{
	ASSERT_RTNL();

	rollback_registered(dev);
	/* Finish processing unregister after unlock */
	net_set_todo(dev);
}

/**
 *	unregister_netdev - remove device from the kernel
 *	@dev: device
 *
 *	This function shuts down a device interface and removes it
 *	from the kernel tables.
 *
 *	This is just a wrapper for unregister_netdevice that takes
 *	the rtnl semaphore.  In general you want to use this and not
 *	unregister_netdevice.
 */
void unregister_netdev(struct net_device *dev)
{
	rtnl_lock();
	unregister_netdevice(dev);
	rtnl_unlock();
}

EXPORT_SYMBOL(unregister_netdev);

/**
 *	dev_change_net_namespace - move device to different nethost namespace
 *	@dev: device
 *	@net: network namespace
 *	@pat: If not NULL name pattern to try if the current device name
 *	      is already taken in the destination network namespace.
 *
 *	This function shuts down a device interface and moves it
 *	to a new network namespace. On success 0 is returned, on
 *	a failure a netagive errno code is returned.
 *
 *	Callers must hold the rtnl semaphore.
 */

int dev_change_net_namespace(struct net_device *dev, struct net *net, const char *pat)
{
	char buf[IFNAMSIZ];
	const char *destname;
	int err;

	ASSERT_RTNL();

	/* Don't allow namespace local devices to be moved. */
	err = -EINVAL;
	if (dev->features & NETIF_F_NETNS_LOCAL)
		goto out;

#ifdef CONFIG_SYSFS
	/* Don't allow real devices to be moved when sysfs
	 * is enabled.
	 */
	err = -EINVAL;
	if (dev->dev.parent)
		goto out;
#endif

	/* Ensure the device has been registrered */
	err = -EINVAL;
	if (dev->reg_state != NETREG_REGISTERED)
		goto out;

	/* Get out if there is nothing todo */
	err = 0;
	if (net_eq(dev_net(dev), net))
		goto out;

	/* Pick the destination device name, and ensure
	 * we can use it in the destination network namespace.
	 */
	err = -EEXIST;
	destname = dev->name;
	if (__dev_get_by_name(net, destname)) {
		/* We get here if we can't use the current device name */
		if (!pat)
			goto out;
		if (!dev_valid_name(pat))
			goto out;
		if (strchr(pat, '%')) {
			if (__dev_alloc_name(net, pat, buf) < 0)
				goto out;
			destname = buf;
		} else
			destname = pat;
		if (__dev_get_by_name(net, destname))
			goto out;
	}

	/*
	 * And now a mini version of register_netdevice unregister_netdevice.
	 */

	/* If device is running close it first. */
	dev_close(dev);

	/* And unlink it from device chain */
	err = -ENODEV;
	unlist_netdevice(dev);

	synchronize_net();

	/* Shutdown queueing discipline. */
	dev_shutdown(dev);

	/* Notify protocols, that we are about to destroy
	   this device. They should clean all the things.
	*/
	call_netdevice_notifiers(NETDEV_UNREGISTER, dev);

	/*
	 *	Flush the unicast and multicast chains
	 */
	dev_addr_discard(dev);

	netdev_unregister_kobject(dev);

	/* Actually switch the network namespace */
	dev_net_set(dev, net);

	/* Assign the new device name */
	if (destname != dev->name)
		strcpy(dev->name, destname);

	/* If there is an ifindex conflict assign a new one */
	if (__dev_get_by_index(net, dev->ifindex)) {
		int iflink = (dev->iflink == dev->ifindex);
		dev->ifindex = dev_new_index(net);
		if (iflink)
			dev->iflink = dev->ifindex;
	}

	/* Fixup kobjects */
	err = netdev_register_kobject(dev);
	WARN_ON(err);

	/* Add the device back in the hashes */
	list_netdevice(dev);

	/* Notify protocols, that a new device appeared. */
	call_netdevice_notifiers(NETDEV_REGISTER, dev);

	synchronize_net();
	err = 0;
out:
	return err;
}

static int dev_cpu_callback(struct notifier_block *nfb,
			    unsigned long action,
			    void *ocpu)
{
	struct sk_buff **list_skb;
	struct Qdisc **list_net;
	struct sk_buff *skb;
	unsigned int cpu, oldcpu = (unsigned long)ocpu;
	struct softnet_data *sd, *oldsd;

	if (action != CPU_DEAD && action != CPU_DEAD_FROZEN)
		return NOTIFY_OK;

	local_irq_disable();
	cpu = smp_processor_id();
	sd = &per_cpu(softnet_data, cpu);
	oldsd = &per_cpu(softnet_data, oldcpu);

	/* Find end of our completion_queue. */
	list_skb = &sd->completion_queue;
	while (*list_skb)
		list_skb = &(*list_skb)->next;
	/* Append completion queue from offline CPU. */
	*list_skb = oldsd->completion_queue;
	oldsd->completion_queue = NULL;

	/* Find end of our output_queue. */
	list_net = &sd->output_queue;
	while (*list_net)
		list_net = &(*list_net)->next_sched;
	/* Append output queue from offline CPU. */
	*list_net = oldsd->output_queue;
	oldsd->output_queue = NULL;

	raise_softirq_irqoff(NET_TX_SOFTIRQ);
	local_irq_enable();

	/* Process offline CPU's input_pkt_queue */
	while ((skb = __skb_dequeue(&oldsd->input_pkt_queue)))
		netif_rx(skb);

	return NOTIFY_OK;
}


/**
 *	netdev_increment_features - increment feature set by one
 *	@all: current feature set
 *	@one: new feature set
 *	@mask: mask feature set
 *
 *	Computes a new feature set after adding a device with feature set
 *	@one to the master device with current feature set @all.  Will not
 *	enable anything that is off in @mask. Returns the new feature set.
 */
unsigned long netdev_increment_features(unsigned long all, unsigned long one,
					unsigned long mask)
{
	/* If device needs checksumming, downgrade to it. */
        if (all & NETIF_F_NO_CSUM && !(one & NETIF_F_NO_CSUM))
		all ^= NETIF_F_NO_CSUM | (one & NETIF_F_ALL_CSUM);
	else if (mask & NETIF_F_ALL_CSUM) {
		/* If one device supports v4/v6 checksumming, set for all. */
		if (one & (NETIF_F_IP_CSUM | NETIF_F_IPV6_CSUM) &&
		    !(all & NETIF_F_GEN_CSUM)) {
			all &= ~NETIF_F_ALL_CSUM;
			all |= one & (NETIF_F_IP_CSUM | NETIF_F_IPV6_CSUM);
		}

		/* If one device supports hw checksumming, set for all. */
		if (one & NETIF_F_GEN_CSUM && !(all & NETIF_F_GEN_CSUM)) {
			all &= ~NETIF_F_ALL_CSUM;
			all |= NETIF_F_HW_CSUM;
		}
	}

	one |= NETIF_F_ALL_CSUM;

	one |= all & NETIF_F_ONE_FOR_ALL;
	all &= one | NETIF_F_LLTX | NETIF_F_GSO;
	all |= one & mask & NETIF_F_ONE_FOR_ALL;

	return all;
}
EXPORT_SYMBOL(netdev_increment_features);

static struct hlist_head *netdev_create_hash(void)
{
	int i;
	struct hlist_head *hash;

	hash = kmalloc(sizeof(*hash) * NETDEV_HASHENTRIES, GFP_KERNEL);
	if (hash != NULL)
		for (i = 0; i < NETDEV_HASHENTRIES; i++)
			INIT_HLIST_HEAD(&hash[i]);

	return hash;
}

/* Initialize per network namespace state */
static int __net_init netdev_init(struct net *net)
{
	INIT_LIST_HEAD(&net->dev_base_head);

	net->dev_name_head = netdev_create_hash();
	if (net->dev_name_head == NULL)
		goto err_name;

	net->dev_index_head = netdev_create_hash();
	if (net->dev_index_head == NULL)
		goto err_idx;

	return 0;

err_idx:
	kfree(net->dev_name_head);
err_name:
	return -ENOMEM;
}

/**
 *	netdev_drivername - network driver for the device
 *	@dev: network device
 *	@buffer: buffer for resulting name
 *	@len: size of buffer
 *
 *	Determine network driver for device.
 */
char *netdev_drivername(const struct net_device *dev, char *buffer, int len)
{
	const struct device_driver *driver;
	const struct device *parent;

	if (len <= 0 || !buffer)
		return buffer;
	buffer[0] = 0;

	parent = dev->dev.parent;

	if (!parent)
		return buffer;

	driver = parent->driver;
	if (driver && driver->name)
		strlcpy(buffer, driver->name, len);
	return buffer;
}

static void __net_exit netdev_exit(struct net *net)
{
	kfree(net->dev_name_head);
	kfree(net->dev_index_head);
}

static struct pernet_operations __net_initdata netdev_net_ops = {
	.init = netdev_init,
	.exit = netdev_exit,
};

static void __net_exit default_device_exit(struct net *net)
{
	struct net_device *dev;
	/*
	 * Push all migratable of the network devices back to the
	 * initial network namespace
	 */
	rtnl_lock();
restart:
	for_each_netdev(net, dev) {
		int err;
		char fb_name[IFNAMSIZ];

		/* Ignore unmoveable devices (i.e. loopback) */
		if (dev->features & NETIF_F_NETNS_LOCAL)
			continue;

		/* Delete virtual devices */
		if (dev->rtnl_link_ops && dev->rtnl_link_ops->dellink) {
			dev->rtnl_link_ops->dellink(dev);
			goto restart;
		}

		/* Push remaing network devices to init_net */
		snprintf(fb_name, IFNAMSIZ, "dev%d", dev->ifindex);
		err = dev_change_net_namespace(dev, &init_net, fb_name);
		if (err) {
			printk(KERN_EMERG "%s: failed to move %s to init_net: %d\n",
				__func__, dev->name, err);
			BUG();
		}
		goto restart;
	}
	rtnl_unlock();
}

static struct pernet_operations __net_initdata default_device_ops = {
	.exit = default_device_exit,
};

/*
 *	Initialize the DEV module. At boot time this walks the device list and
 *	unhooks any devices that fail to initialise (normally hardware not
 *	present) and leaves us with a valid list of present and active devices.
 *
 */

/*
 *       This is called single threaded during boot, so no need
 *       to take the rtnl semaphore.
 */
static int __init net_dev_init(void)
{
	int i, rc = -ENOMEM;

	BUG_ON(!dev_boot_phase);

	if (dev_proc_init())
		goto out;

	if (netdev_kobject_init())
		goto out;

	INIT_LIST_HEAD(&ptype_all);
	for (i = 0; i < PTYPE_HASH_SIZE; i++)
		INIT_LIST_HEAD(&ptype_base[i]);

	if (register_pernet_subsys(&netdev_net_ops))
		goto out;

	/*
	 *	Initialise the packet receive queues.
	 */

	for_each_possible_cpu(i) {
		struct softnet_data *queue;

		queue = &per_cpu(softnet_data, i);
		skb_queue_head_init(&queue->input_pkt_queue);
		queue->completion_queue = NULL;
		INIT_LIST_HEAD(&queue->poll_list);

		queue->backlog.poll = process_backlog;
		queue->backlog.weight = weight_p;
		queue->backlog.gro_list = NULL;
	}

	dev_boot_phase = 0;

	/* The loopback device is special if any other network devices
	 * is present in a network namespace the loopback device must
	 * be present. Since we now dynamically allocate and free the
	 * loopback device ensure this invariant is maintained by
	 * keeping the loopback device as the first device on the
	 * list of network devices.  Ensuring the loopback devices
	 * is the first device that appears and the last network device
	 * that disappears.
	 */
	if (register_pernet_device(&loopback_net_ops))
		goto out;

	if (register_pernet_device(&default_device_ops))
		goto out;

	open_softirq(NET_TX_SOFTIRQ, net_tx_action);
	open_softirq(NET_RX_SOFTIRQ, net_rx_action);

	hotcpu_notifier(dev_cpu_callback, 0);
	dst_init();
	dev_mcast_init();
	rc = 0;
out:
	return rc;
}

subsys_initcall(net_dev_init);

EXPORT_SYMBOL(__dev_get_by_index);
EXPORT_SYMBOL(__dev_get_by_name);
EXPORT_SYMBOL(__dev_remove_pack);
EXPORT_SYMBOL(dev_valid_name);
EXPORT_SYMBOL(dev_add_pack);
EXPORT_SYMBOL(dev_alloc_name);
EXPORT_SYMBOL(dev_close);
EXPORT_SYMBOL(dev_get_by_flags);
EXPORT_SYMBOL(dev_get_by_index);
EXPORT_SYMBOL(dev_get_by_name);
EXPORT_SYMBOL(dev_open);
EXPORT_SYMBOL(dev_queue_xmit);
EXPORT_SYMBOL(dev_remove_pack);
EXPORT_SYMBOL(dev_set_allmulti);
EXPORT_SYMBOL(dev_set_promiscuity);
EXPORT_SYMBOL(dev_change_flags);
EXPORT_SYMBOL(dev_set_mtu);
EXPORT_SYMBOL(dev_set_mac_address);
EXPORT_SYMBOL(free_netdev);
EXPORT_SYMBOL(netdev_boot_setup_check);
EXPORT_SYMBOL(netdev_set_master);
EXPORT_SYMBOL(netdev_state_change);
EXPORT_SYMBOL(netif_receive_skb);
EXPORT_SYMBOL(netif_rx);
EXPORT_SYMBOL(register_gifconf);
EXPORT_SYMBOL(register_netdevice);
EXPORT_SYMBOL(register_netdevice_notifier);
EXPORT_SYMBOL(skb_checksum_help);
EXPORT_SYMBOL(synchronize_net);
EXPORT_SYMBOL(unregister_netdevice);
EXPORT_SYMBOL(unregister_netdevice_notifier);
EXPORT_SYMBOL(net_enable_timestamp);
EXPORT_SYMBOL(net_disable_timestamp);
EXPORT_SYMBOL(dev_get_flags);

#if defined(CONFIG_BRIDGE) || defined(CONFIG_BRIDGE_MODULE)
EXPORT_SYMBOL(br_handle_frame_hook);
EXPORT_SYMBOL(br_fdb_get_hook);
EXPORT_SYMBOL(br_fdb_put_hook);
#endif

EXPORT_SYMBOL(dev_load);

EXPORT_PER_CPU_SYMBOL(softnet_data);<|MERGE_RESOLUTION|>--- conflicted
+++ resolved
@@ -2378,11 +2378,7 @@
 }
 EXPORT_SYMBOL(napi_gro_flush);
 
-<<<<<<< HEAD
-static int __napi_gro_receive(struct napi_struct *napi, struct sk_buff *skb)
-=======
 int dev_gro_receive(struct napi_struct *napi, struct sk_buff *skb)
->>>>>>> f9d088b2
 {
 	struct sk_buff **pp = NULL;
 	struct packet_type *ptype;
@@ -2461,8 +2457,6 @@
 normal:
 	return -1;
 }
-<<<<<<< HEAD
-=======
 EXPORT_SYMBOL(dev_gro_receive);
 
 static int __napi_gro_receive(struct napi_struct *napi, struct sk_buff *skb)
@@ -2476,7 +2470,6 @@
 
 	return dev_gro_receive(napi, skb);
 }
->>>>>>> f9d088b2
 
 int napi_gro_receive(struct napi_struct *napi, struct sk_buff *skb)
 {
@@ -2493,13 +2486,6 @@
 }
 EXPORT_SYMBOL(napi_gro_receive);
 
-<<<<<<< HEAD
-int napi_gro_frags(struct napi_struct *napi, struct napi_gro_fraginfo *info)
-{
-	struct net_device *dev = napi->dev;
-	struct sk_buff *skb = napi->skb;
-	int err = NET_RX_DROP;
-=======
 void napi_reuse_skb(struct napi_struct *napi, struct sk_buff *skb)
 {
 	skb_shinfo(skb)->nr_frags = 0;
@@ -2520,7 +2506,6 @@
 {
 	struct net_device *dev = napi->dev;
 	struct sk_buff *skb = napi->skb;
->>>>>>> f9d088b2
 
 	napi->skb = NULL;
 
@@ -2540,25 +2525,16 @@
 	skb->len += info->len;
 	skb->truesize += info->len;
 
-<<<<<<< HEAD
-	if (!pskb_may_pull(skb, ETH_HLEN))
-		goto reuse;
-
-	err = NET_RX_SUCCESS;
-=======
 	if (!pskb_may_pull(skb, ETH_HLEN)) {
 		napi_reuse_skb(napi, skb);
 		goto out;
 	}
->>>>>>> f9d088b2
 
 	skb->protocol = eth_type_trans(skb, dev);
 
 	skb->ip_summed = info->ip_summed;
 	skb->csum = info->csum;
 
-<<<<<<< HEAD
-=======
 out:
 	return skb;
 }
@@ -2574,7 +2550,6 @@
 
 	err = NET_RX_SUCCESS;
 
->>>>>>> f9d088b2
 	switch (__napi_gro_receive(napi, skb)) {
 	case -1:
 		return netif_receive_skb(skb);
@@ -2583,21 +2558,7 @@
 		goto out;
 	}
 
-<<<<<<< HEAD
-reuse:
-	skb_shinfo(skb)->nr_frags = 0;
-
-	skb->len -= skb->data_len;
-	skb->truesize -= skb->data_len;
-	skb->data_len = 0;
-
-	__skb_pull(skb, skb_headlen(skb));
-	skb_reserve(skb, NET_IP_ALIGN - skb_headroom(skb));
-
-	napi->skb = skb;
-=======
 	napi_reuse_skb(napi, skb);
->>>>>>> f9d088b2
 
 out:
 	return err;
