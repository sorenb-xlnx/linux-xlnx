--- conflicted
+++ resolved
@@ -124,11 +124,8 @@
 #include <linux/ip.h>
 #include <linux/ipv6.h>
 #include <linux/in.h>
-<<<<<<< HEAD
-=======
 #include <linux/jhash.h>
 #include <linux/random.h>
->>>>>>> df1be437
 
 #include "net-sysfs.h"
 
@@ -1330,12 +1327,8 @@
 
 void __netif_schedule(struct Qdisc *q)
 {
-<<<<<<< HEAD
-	BUG_ON(q == &noop_qdisc);
-=======
 	if (WARN_ON_ONCE(q == &noop_qdisc))
 		return;
->>>>>>> df1be437
 
 	if (!test_and_set_bit(__QDISC_STATE_SCHED, &q->state)) {
 		struct softnet_data *sd;
@@ -1678,13 +1671,6 @@
  *          --BLG
  */
 
-<<<<<<< HEAD
-static u16 simple_tx_hash(struct net_device *dev, struct sk_buff *skb)
-{
-	u32 *addr, *ports, hash, ihl;
-	u8 ip_proto;
-	int alen;
-=======
 static u32 simple_tx_hashrnd;
 static int simple_tx_hashrnd_initialized = 0;
 
@@ -1698,22 +1684,10 @@
 		get_random_bytes(&simple_tx_hashrnd, 4);
 		simple_tx_hashrnd_initialized = 1;
 	}
->>>>>>> df1be437
 
 	switch (skb->protocol) {
 	case __constant_htons(ETH_P_IP):
 		ip_proto = ip_hdr(skb)->protocol;
-<<<<<<< HEAD
-		addr = &ip_hdr(skb)->saddr;
-		ihl = ip_hdr(skb)->ihl;
-		alen = 2;
-		break;
-	case __constant_htons(ETH_P_IPV6):
-		ip_proto = ipv6_hdr(skb)->nexthdr;
-		addr = &ipv6_hdr(skb)->saddr.s6_addr32[0];
-		ihl = (40 >> 2);
-		alen = 8;
-=======
 		addr1 = ip_hdr(skb)->saddr;
 		addr2 = ip_hdr(skb)->daddr;
 		ihl = ip_hdr(skb)->ihl;
@@ -1723,20 +1697,11 @@
 		addr1 = ipv6_hdr(skb)->saddr.s6_addr32[3];
 		addr2 = ipv6_hdr(skb)->daddr.s6_addr32[3];
 		ihl = (40 >> 2);
->>>>>>> df1be437
 		break;
 	default:
 		return 0;
 	}
 
-<<<<<<< HEAD
-	ports = (u32 *) (skb_network_header(skb) + (ihl * 4));
-
-	hash = 0;
-	while (alen--)
-		hash ^= *addr++;
-=======
->>>>>>> df1be437
 
 	switch (ip_proto) {
 	case IPPROTO_TCP:
@@ -1746,16 +1711,6 @@
 	case IPPROTO_AH:
 	case IPPROTO_SCTP:
 	case IPPROTO_UDPLITE:
-<<<<<<< HEAD
-		hash ^= *ports;
-		break;
-
-	default:
-		break;
-	}
-
-	return hash % dev->real_num_tx_queues;
-=======
 		ports = *((u32 *) (skb_network_header(skb) + (ihl * 4)));
 		break;
 
@@ -1767,7 +1722,6 @@
 	hash = jhash_3words(addr1, addr2, ports, simple_tx_hashrnd);
 
 	return (u16) (((u64) hash * dev->real_num_tx_queues) >> 32);
->>>>>>> df1be437
 }
 
 static struct netdev_queue *dev_pick_tx(struct net_device *dev,
