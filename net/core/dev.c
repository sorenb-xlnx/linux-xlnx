/*
 * 	NET3	Protocol independent device support routines.
 *
 *		This program is free software; you can redistribute it and/or
 *		modify it under the terms of the GNU General Public License
 *		as published by the Free Software Foundation; either version
 *		2 of the License, or (at your option) any later version.
 *
 *	Derived from the non IP parts of dev.c 1.0.19
 * 		Authors:	Ross Biro
 *				Fred N. van Kempen, <waltje@uWalt.NL.Mugnet.ORG>
 *				Mark Evans, <evansmp@uhura.aston.ac.uk>
 *
 *	Additional Authors:
 *		Florian la Roche <rzsfl@rz.uni-sb.de>
 *		Alan Cox <gw4pts@gw4pts.ampr.org>
 *		David Hinds <dahinds@users.sourceforge.net>
 *		Alexey Kuznetsov <kuznet@ms2.inr.ac.ru>
 *		Adam Sulmicki <adam@cfar.umd.edu>
 *              Pekka Riikonen <priikone@poesidon.pspt.fi>
 *
 *	Changes:
 *              D.J. Barrow     :       Fixed bug where dev->refcnt gets set
 *              			to 2 if register_netdev gets called
 *              			before net_dev_init & also removed a
 *              			few lines of code in the process.
 *		Alan Cox	:	device private ioctl copies fields back.
 *		Alan Cox	:	Transmit queue code does relevant
 *					stunts to keep the queue safe.
 *		Alan Cox	:	Fixed double lock.
 *		Alan Cox	:	Fixed promisc NULL pointer trap
 *		????????	:	Support the full private ioctl range
 *		Alan Cox	:	Moved ioctl permission check into
 *					drivers
 *		Tim Kordas	:	SIOCADDMULTI/SIOCDELMULTI
 *		Alan Cox	:	100 backlog just doesn't cut it when
 *					you start doing multicast video 8)
 *		Alan Cox	:	Rewrote net_bh and list manager.
 *		Alan Cox	: 	Fix ETH_P_ALL echoback lengths.
 *		Alan Cox	:	Took out transmit every packet pass
 *					Saved a few bytes in the ioctl handler
 *		Alan Cox	:	Network driver sets packet type before
 *					calling netif_rx. Saves a function
 *					call a packet.
 *		Alan Cox	:	Hashed net_bh()
 *		Richard Kooijman:	Timestamp fixes.
 *		Alan Cox	:	Wrong field in SIOCGIFDSTADDR
 *		Alan Cox	:	Device lock protection.
 *		Alan Cox	: 	Fixed nasty side effect of device close
 *					changes.
 *		Rudi Cilibrasi	:	Pass the right thing to
 *					set_mac_address()
 *		Dave Miller	:	32bit quantity for the device lock to
 *					make it work out on a Sparc.
 *		Bjorn Ekwall	:	Added KERNELD hack.
 *		Alan Cox	:	Cleaned up the backlog initialise.
 *		Craig Metz	:	SIOCGIFCONF fix if space for under
 *					1 device.
 *	    Thomas Bogendoerfer :	Return ENODEV for dev_open, if there
 *					is no device open function.
 *		Andi Kleen	:	Fix error reporting for SIOCGIFCONF
 *	    Michael Chastain	:	Fix signed/unsigned for SIOCGIFCONF
 *		Cyrus Durgin	:	Cleaned for KMOD
 *		Adam Sulmicki   :	Bug Fix : Network Device Unload
 *					A network device unload needs to purge
 *					the backlog queue.
 *	Paul Rusty Russell	:	SIOCSIFNAME
 *              Pekka Riikonen  :	Netdev boot-time settings code
 *              Andrew Morton   :       Make unregister_netdevice wait
 *              			indefinitely on dev->refcnt
 * 		J Hadi Salim	:	- Backlog queue sampling
 *				        - netif_rx() feedback
 */

#include <asm/uaccess.h>
#include <asm/system.h>
#include <linux/bitops.h>
#include <linux/capability.h>
#include <linux/cpu.h>
#include <linux/types.h>
#include <linux/kernel.h>
#include <linux/hash.h>
#include <linux/slab.h>
#include <linux/sched.h>
#include <linux/mutex.h>
#include <linux/string.h>
#include <linux/mm.h>
#include <linux/socket.h>
#include <linux/sockios.h>
#include <linux/errno.h>
#include <linux/interrupt.h>
#include <linux/if_ether.h>
#include <linux/netdevice.h>
#include <linux/etherdevice.h>
#include <linux/ethtool.h>
#include <linux/notifier.h>
#include <linux/skbuff.h>
#include <net/net_namespace.h>
#include <net/sock.h>
#include <linux/rtnetlink.h>
#include <linux/proc_fs.h>
#include <linux/seq_file.h>
#include <linux/stat.h>
#include <net/dst.h>
#include <net/pkt_sched.h>
#include <net/checksum.h>
#include <net/xfrm.h>
#include <linux/highmem.h>
#include <linux/init.h>
#include <linux/kmod.h>
#include <linux/module.h>
#include <linux/netpoll.h>
#include <linux/rcupdate.h>
#include <linux/delay.h>
#include <net/wext.h>
#include <net/iw_handler.h>
#include <asm/current.h>
#include <linux/audit.h>
#include <linux/dmaengine.h>
#include <linux/err.h>
#include <linux/ctype.h>
#include <linux/if_arp.h>
#include <linux/if_vlan.h>
#include <linux/ip.h>
#include <net/ip.h>
#include <linux/ipv6.h>
#include <linux/in.h>
#include <linux/jhash.h>
#include <linux/random.h>
#include <trace/events/napi.h>
#include <trace/events/net.h>
#include <trace/events/skb.h>
#include <linux/pci.h>
#include <linux/inetdevice.h>

#include "net-sysfs.h"

/* Instead of increasing this, you should create a hash table. */
#define MAX_GRO_SKBS 8

/* This should be increased if a protocol with a bigger head is added. */
#define GRO_MAX_HEAD (MAX_HEADER + 128)

/*
 *	The list of packet types we will receive (as opposed to discard)
 *	and the routines to invoke.
 *
 *	Why 16. Because with 16 the only overlap we get on a hash of the
 *	low nibble of the protocol value is RARP/SNAP/X.25.
 *
 *      NOTE:  That is no longer true with the addition of VLAN tags.  Not
 *             sure which should go first, but I bet it won't make much
 *             difference if we are running VLANs.  The good news is that
 *             this protocol won't be in the list unless compiled in, so
 *             the average user (w/out VLANs) will not be adversely affected.
 *             --BLG
 *
 *		0800	IP
 *		8100    802.1Q VLAN
 *		0001	802.3
 *		0002	AX.25
 *		0004	802.2
 *		8035	RARP
 *		0005	SNAP
 *		0805	X.25
 *		0806	ARP
 *		8137	IPX
 *		0009	Localtalk
 *		86DD	IPv6
 */

#define PTYPE_HASH_SIZE	(16)
#define PTYPE_HASH_MASK	(PTYPE_HASH_SIZE - 1)

static DEFINE_SPINLOCK(ptype_lock);
static struct list_head ptype_base[PTYPE_HASH_SIZE] __read_mostly;
static struct list_head ptype_all __read_mostly;	/* Taps */

/*
 * The @dev_base_head list is protected by @dev_base_lock and the rtnl
 * semaphore.
 *
 * Pure readers hold dev_base_lock for reading, or rcu_read_lock()
 *
 * Writers must hold the rtnl semaphore while they loop through the
 * dev_base_head list, and hold dev_base_lock for writing when they do the
 * actual updates.  This allows pure readers to access the list even
 * while a writer is preparing to update it.
 *
 * To put it another way, dev_base_lock is held for writing only to
 * protect against pure readers; the rtnl semaphore provides the
 * protection against other writers.
 *
 * See, for example usages, register_netdevice() and
 * unregister_netdevice(), which must be called with the rtnl
 * semaphore held.
 */
DEFINE_RWLOCK(dev_base_lock);
EXPORT_SYMBOL(dev_base_lock);

static inline struct hlist_head *dev_name_hash(struct net *net, const char *name)
{
	unsigned hash = full_name_hash(name, strnlen(name, IFNAMSIZ));
	return &net->dev_name_head[hash_32(hash, NETDEV_HASHBITS)];
}

static inline struct hlist_head *dev_index_hash(struct net *net, int ifindex)
{
	return &net->dev_index_head[ifindex & (NETDEV_HASHENTRIES - 1)];
}

static inline void rps_lock(struct softnet_data *sd)
{
#ifdef CONFIG_RPS
	spin_lock(&sd->input_pkt_queue.lock);
#endif
}

static inline void rps_unlock(struct softnet_data *sd)
{
#ifdef CONFIG_RPS
	spin_unlock(&sd->input_pkt_queue.lock);
#endif
}

/* Device list insertion */
static int list_netdevice(struct net_device *dev)
{
	struct net *net = dev_net(dev);

	ASSERT_RTNL();

	write_lock_bh(&dev_base_lock);
	list_add_tail_rcu(&dev->dev_list, &net->dev_base_head);
	hlist_add_head_rcu(&dev->name_hlist, dev_name_hash(net, dev->name));
	hlist_add_head_rcu(&dev->index_hlist,
			   dev_index_hash(net, dev->ifindex));
	write_unlock_bh(&dev_base_lock);
	return 0;
}

/* Device list removal
 * caller must respect a RCU grace period before freeing/reusing dev
 */
static void unlist_netdevice(struct net_device *dev)
{
	ASSERT_RTNL();

	/* Unlink dev from the device chain */
	write_lock_bh(&dev_base_lock);
	list_del_rcu(&dev->dev_list);
	hlist_del_rcu(&dev->name_hlist);
	hlist_del_rcu(&dev->index_hlist);
	write_unlock_bh(&dev_base_lock);
}

/*
 *	Our notifier list
 */

static RAW_NOTIFIER_HEAD(netdev_chain);

/*
 *	Device drivers call our routines to queue packets here. We empty the
 *	queue in the local softnet handler.
 */

DEFINE_PER_CPU_ALIGNED(struct softnet_data, softnet_data);
EXPORT_PER_CPU_SYMBOL(softnet_data);

#ifdef CONFIG_LOCKDEP
/*
 * register_netdevice() inits txq->_xmit_lock and sets lockdep class
 * according to dev->type
 */
static const unsigned short netdev_lock_type[] =
	{ARPHRD_NETROM, ARPHRD_ETHER, ARPHRD_EETHER, ARPHRD_AX25,
	 ARPHRD_PRONET, ARPHRD_CHAOS, ARPHRD_IEEE802, ARPHRD_ARCNET,
	 ARPHRD_APPLETLK, ARPHRD_DLCI, ARPHRD_ATM, ARPHRD_METRICOM,
	 ARPHRD_IEEE1394, ARPHRD_EUI64, ARPHRD_INFINIBAND, ARPHRD_SLIP,
	 ARPHRD_CSLIP, ARPHRD_SLIP6, ARPHRD_CSLIP6, ARPHRD_RSRVD,
	 ARPHRD_ADAPT, ARPHRD_ROSE, ARPHRD_X25, ARPHRD_HWX25,
	 ARPHRD_PPP, ARPHRD_CISCO, ARPHRD_LAPB, ARPHRD_DDCMP,
	 ARPHRD_RAWHDLC, ARPHRD_TUNNEL, ARPHRD_TUNNEL6, ARPHRD_FRAD,
	 ARPHRD_SKIP, ARPHRD_LOOPBACK, ARPHRD_LOCALTLK, ARPHRD_FDDI,
	 ARPHRD_BIF, ARPHRD_SIT, ARPHRD_IPDDP, ARPHRD_IPGRE,
	 ARPHRD_PIMREG, ARPHRD_HIPPI, ARPHRD_ASH, ARPHRD_ECONET,
	 ARPHRD_IRDA, ARPHRD_FCPP, ARPHRD_FCAL, ARPHRD_FCPL,
	 ARPHRD_FCFABRIC, ARPHRD_IEEE802_TR, ARPHRD_IEEE80211,
	 ARPHRD_IEEE80211_PRISM, ARPHRD_IEEE80211_RADIOTAP, ARPHRD_PHONET,
	 ARPHRD_PHONET_PIPE, ARPHRD_IEEE802154,
	 ARPHRD_VOID, ARPHRD_NONE};

static const char *const netdev_lock_name[] =
	{"_xmit_NETROM", "_xmit_ETHER", "_xmit_EETHER", "_xmit_AX25",
	 "_xmit_PRONET", "_xmit_CHAOS", "_xmit_IEEE802", "_xmit_ARCNET",
	 "_xmit_APPLETLK", "_xmit_DLCI", "_xmit_ATM", "_xmit_METRICOM",
	 "_xmit_IEEE1394", "_xmit_EUI64", "_xmit_INFINIBAND", "_xmit_SLIP",
	 "_xmit_CSLIP", "_xmit_SLIP6", "_xmit_CSLIP6", "_xmit_RSRVD",
	 "_xmit_ADAPT", "_xmit_ROSE", "_xmit_X25", "_xmit_HWX25",
	 "_xmit_PPP", "_xmit_CISCO", "_xmit_LAPB", "_xmit_DDCMP",
	 "_xmit_RAWHDLC", "_xmit_TUNNEL", "_xmit_TUNNEL6", "_xmit_FRAD",
	 "_xmit_SKIP", "_xmit_LOOPBACK", "_xmit_LOCALTLK", "_xmit_FDDI",
	 "_xmit_BIF", "_xmit_SIT", "_xmit_IPDDP", "_xmit_IPGRE",
	 "_xmit_PIMREG", "_xmit_HIPPI", "_xmit_ASH", "_xmit_ECONET",
	 "_xmit_IRDA", "_xmit_FCPP", "_xmit_FCAL", "_xmit_FCPL",
	 "_xmit_FCFABRIC", "_xmit_IEEE802_TR", "_xmit_IEEE80211",
	 "_xmit_IEEE80211_PRISM", "_xmit_IEEE80211_RADIOTAP", "_xmit_PHONET",
	 "_xmit_PHONET_PIPE", "_xmit_IEEE802154",
	 "_xmit_VOID", "_xmit_NONE"};

static struct lock_class_key netdev_xmit_lock_key[ARRAY_SIZE(netdev_lock_type)];
static struct lock_class_key netdev_addr_lock_key[ARRAY_SIZE(netdev_lock_type)];

static inline unsigned short netdev_lock_pos(unsigned short dev_type)
{
	int i;

	for (i = 0; i < ARRAY_SIZE(netdev_lock_type); i++)
		if (netdev_lock_type[i] == dev_type)
			return i;
	/* the last key is used by default */
	return ARRAY_SIZE(netdev_lock_type) - 1;
}

static inline void netdev_set_xmit_lockdep_class(spinlock_t *lock,
						 unsigned short dev_type)
{
	int i;

	i = netdev_lock_pos(dev_type);
	lockdep_set_class_and_name(lock, &netdev_xmit_lock_key[i],
				   netdev_lock_name[i]);
}

static inline void netdev_set_addr_lockdep_class(struct net_device *dev)
{
	int i;

	i = netdev_lock_pos(dev->type);
	lockdep_set_class_and_name(&dev->addr_list_lock,
				   &netdev_addr_lock_key[i],
				   netdev_lock_name[i]);
}
#else
static inline void netdev_set_xmit_lockdep_class(spinlock_t *lock,
						 unsigned short dev_type)
{
}
static inline void netdev_set_addr_lockdep_class(struct net_device *dev)
{
}
#endif

/*******************************************************************************

		Protocol management and registration routines

*******************************************************************************/

/*
 *	Add a protocol ID to the list. Now that the input handler is
 *	smarter we can dispense with all the messy stuff that used to be
 *	here.
 *
 *	BEWARE!!! Protocol handlers, mangling input packets,
 *	MUST BE last in hash buckets and checking protocol handlers
 *	MUST start from promiscuous ptype_all chain in net_bh.
 *	It is true now, do not change it.
 *	Explanation follows: if protocol handler, mangling packet, will
 *	be the first on list, it is not able to sense, that packet
 *	is cloned and should be copied-on-write, so that it will
 *	change it and subsequent readers will get broken packet.
 *							--ANK (980803)
 */

static inline struct list_head *ptype_head(const struct packet_type *pt)
{
	if (pt->type == htons(ETH_P_ALL))
		return &ptype_all;
	else
		return &ptype_base[ntohs(pt->type) & PTYPE_HASH_MASK];
}

/**
 *	dev_add_pack - add packet handler
 *	@pt: packet type declaration
 *
 *	Add a protocol handler to the networking stack. The passed &packet_type
 *	is linked into kernel lists and may not be freed until it has been
 *	removed from the kernel lists.
 *
 *	This call does not sleep therefore it can not
 *	guarantee all CPU's that are in middle of receiving packets
 *	will see the new packet type (until the next received packet).
 */

void dev_add_pack(struct packet_type *pt)
{
	struct list_head *head = ptype_head(pt);

	spin_lock(&ptype_lock);
	list_add_rcu(&pt->list, head);
	spin_unlock(&ptype_lock);
}
EXPORT_SYMBOL(dev_add_pack);

/**
 *	__dev_remove_pack	 - remove packet handler
 *	@pt: packet type declaration
 *
 *	Remove a protocol handler that was previously added to the kernel
 *	protocol handlers by dev_add_pack(). The passed &packet_type is removed
 *	from the kernel lists and can be freed or reused once this function
 *	returns.
 *
 *      The packet type might still be in use by receivers
 *	and must not be freed until after all the CPU's have gone
 *	through a quiescent state.
 */
void __dev_remove_pack(struct packet_type *pt)
{
	struct list_head *head = ptype_head(pt);
	struct packet_type *pt1;

	spin_lock(&ptype_lock);

	list_for_each_entry(pt1, head, list) {
		if (pt == pt1) {
			list_del_rcu(&pt->list);
			goto out;
		}
	}

	printk(KERN_WARNING "dev_remove_pack: %p not found.\n", pt);
out:
	spin_unlock(&ptype_lock);
}
EXPORT_SYMBOL(__dev_remove_pack);

/**
 *	dev_remove_pack	 - remove packet handler
 *	@pt: packet type declaration
 *
 *	Remove a protocol handler that was previously added to the kernel
 *	protocol handlers by dev_add_pack(). The passed &packet_type is removed
 *	from the kernel lists and can be freed or reused once this function
 *	returns.
 *
 *	This call sleeps to guarantee that no CPU is looking at the packet
 *	type after return.
 */
void dev_remove_pack(struct packet_type *pt)
{
	__dev_remove_pack(pt);

	synchronize_net();
}
EXPORT_SYMBOL(dev_remove_pack);

/******************************************************************************

		      Device Boot-time Settings Routines

*******************************************************************************/

/* Boot time configuration table */
static struct netdev_boot_setup dev_boot_setup[NETDEV_BOOT_SETUP_MAX];

/**
 *	netdev_boot_setup_add	- add new setup entry
 *	@name: name of the device
 *	@map: configured settings for the device
 *
 *	Adds new setup entry to the dev_boot_setup list.  The function
 *	returns 0 on error and 1 on success.  This is a generic routine to
 *	all netdevices.
 */
static int netdev_boot_setup_add(char *name, struct ifmap *map)
{
	struct netdev_boot_setup *s;
	int i;

	s = dev_boot_setup;
	for (i = 0; i < NETDEV_BOOT_SETUP_MAX; i++) {
		if (s[i].name[0] == '\0' || s[i].name[0] == ' ') {
			memset(s[i].name, 0, sizeof(s[i].name));
			strlcpy(s[i].name, name, IFNAMSIZ);
			memcpy(&s[i].map, map, sizeof(s[i].map));
			break;
		}
	}

	return i >= NETDEV_BOOT_SETUP_MAX ? 0 : 1;
}

/**
 *	netdev_boot_setup_check	- check boot time settings
 *	@dev: the netdevice
 *
 * 	Check boot time settings for the device.
 *	The found settings are set for the device to be used
 *	later in the device probing.
 *	Returns 0 if no settings found, 1 if they are.
 */
int netdev_boot_setup_check(struct net_device *dev)
{
	struct netdev_boot_setup *s = dev_boot_setup;
	int i;

	for (i = 0; i < NETDEV_BOOT_SETUP_MAX; i++) {
		if (s[i].name[0] != '\0' && s[i].name[0] != ' ' &&
		    !strcmp(dev->name, s[i].name)) {
			dev->irq 	= s[i].map.irq;
			dev->base_addr 	= s[i].map.base_addr;
			dev->mem_start 	= s[i].map.mem_start;
			dev->mem_end 	= s[i].map.mem_end;
			return 1;
		}
	}
	return 0;
}
EXPORT_SYMBOL(netdev_boot_setup_check);


/**
 *	netdev_boot_base	- get address from boot time settings
 *	@prefix: prefix for network device
 *	@unit: id for network device
 *
 * 	Check boot time settings for the base address of device.
 *	The found settings are set for the device to be used
 *	later in the device probing.
 *	Returns 0 if no settings found.
 */
unsigned long netdev_boot_base(const char *prefix, int unit)
{
	const struct netdev_boot_setup *s = dev_boot_setup;
	char name[IFNAMSIZ];
	int i;

	sprintf(name, "%s%d", prefix, unit);

	/*
	 * If device already registered then return base of 1
	 * to indicate not to probe for this interface
	 */
	if (__dev_get_by_name(&init_net, name))
		return 1;

	for (i = 0; i < NETDEV_BOOT_SETUP_MAX; i++)
		if (!strcmp(name, s[i].name))
			return s[i].map.base_addr;
	return 0;
}

/*
 * Saves at boot time configured settings for any netdevice.
 */
int __init netdev_boot_setup(char *str)
{
	int ints[5];
	struct ifmap map;

	str = get_options(str, ARRAY_SIZE(ints), ints);
	if (!str || !*str)
		return 0;

	/* Save settings */
	memset(&map, 0, sizeof(map));
	if (ints[0] > 0)
		map.irq = ints[1];
	if (ints[0] > 1)
		map.base_addr = ints[2];
	if (ints[0] > 2)
		map.mem_start = ints[3];
	if (ints[0] > 3)
		map.mem_end = ints[4];

	/* Add new entry to the list */
	return netdev_boot_setup_add(str, &map);
}

__setup("netdev=", netdev_boot_setup);

/*******************************************************************************

			    Device Interface Subroutines

*******************************************************************************/

/**
 *	__dev_get_by_name	- find a device by its name
 *	@net: the applicable net namespace
 *	@name: name to find
 *
 *	Find an interface by name. Must be called under RTNL semaphore
 *	or @dev_base_lock. If the name is found a pointer to the device
 *	is returned. If the name is not found then %NULL is returned. The
 *	reference counters are not incremented so the caller must be
 *	careful with locks.
 */

struct net_device *__dev_get_by_name(struct net *net, const char *name)
{
	struct hlist_node *p;
	struct net_device *dev;
	struct hlist_head *head = dev_name_hash(net, name);

	hlist_for_each_entry(dev, p, head, name_hlist)
		if (!strncmp(dev->name, name, IFNAMSIZ))
			return dev;

	return NULL;
}
EXPORT_SYMBOL(__dev_get_by_name);

/**
 *	dev_get_by_name_rcu	- find a device by its name
 *	@net: the applicable net namespace
 *	@name: name to find
 *
 *	Find an interface by name.
 *	If the name is found a pointer to the device is returned.
 * 	If the name is not found then %NULL is returned.
 *	The reference counters are not incremented so the caller must be
 *	careful with locks. The caller must hold RCU lock.
 */

struct net_device *dev_get_by_name_rcu(struct net *net, const char *name)
{
	struct hlist_node *p;
	struct net_device *dev;
	struct hlist_head *head = dev_name_hash(net, name);

	hlist_for_each_entry_rcu(dev, p, head, name_hlist)
		if (!strncmp(dev->name, name, IFNAMSIZ))
			return dev;

	return NULL;
}
EXPORT_SYMBOL(dev_get_by_name_rcu);

/**
 *	dev_get_by_name		- find a device by its name
 *	@net: the applicable net namespace
 *	@name: name to find
 *
 *	Find an interface by name. This can be called from any
 *	context and does its own locking. The returned handle has
 *	the usage count incremented and the caller must use dev_put() to
 *	release it when it is no longer needed. %NULL is returned if no
 *	matching device is found.
 */

struct net_device *dev_get_by_name(struct net *net, const char *name)
{
	struct net_device *dev;

	rcu_read_lock();
	dev = dev_get_by_name_rcu(net, name);
	if (dev)
		dev_hold(dev);
	rcu_read_unlock();
	return dev;
}
EXPORT_SYMBOL(dev_get_by_name);

/**
 *	__dev_get_by_index - find a device by its ifindex
 *	@net: the applicable net namespace
 *	@ifindex: index of device
 *
 *	Search for an interface by index. Returns %NULL if the device
 *	is not found or a pointer to the device. The device has not
 *	had its reference counter increased so the caller must be careful
 *	about locking. The caller must hold either the RTNL semaphore
 *	or @dev_base_lock.
 */

struct net_device *__dev_get_by_index(struct net *net, int ifindex)
{
	struct hlist_node *p;
	struct net_device *dev;
	struct hlist_head *head = dev_index_hash(net, ifindex);

	hlist_for_each_entry(dev, p, head, index_hlist)
		if (dev->ifindex == ifindex)
			return dev;

	return NULL;
}
EXPORT_SYMBOL(__dev_get_by_index);

/**
 *	dev_get_by_index_rcu - find a device by its ifindex
 *	@net: the applicable net namespace
 *	@ifindex: index of device
 *
 *	Search for an interface by index. Returns %NULL if the device
 *	is not found or a pointer to the device. The device has not
 *	had its reference counter increased so the caller must be careful
 *	about locking. The caller must hold RCU lock.
 */

struct net_device *dev_get_by_index_rcu(struct net *net, int ifindex)
{
	struct hlist_node *p;
	struct net_device *dev;
	struct hlist_head *head = dev_index_hash(net, ifindex);

	hlist_for_each_entry_rcu(dev, p, head, index_hlist)
		if (dev->ifindex == ifindex)
			return dev;

	return NULL;
}
EXPORT_SYMBOL(dev_get_by_index_rcu);


/**
 *	dev_get_by_index - find a device by its ifindex
 *	@net: the applicable net namespace
 *	@ifindex: index of device
 *
 *	Search for an interface by index. Returns NULL if the device
 *	is not found or a pointer to the device. The device returned has
 *	had a reference added and the pointer is safe until the user calls
 *	dev_put to indicate they have finished with it.
 */

struct net_device *dev_get_by_index(struct net *net, int ifindex)
{
	struct net_device *dev;

	rcu_read_lock();
	dev = dev_get_by_index_rcu(net, ifindex);
	if (dev)
		dev_hold(dev);
	rcu_read_unlock();
	return dev;
}
EXPORT_SYMBOL(dev_get_by_index);

/**
 *	dev_getbyhwaddr - find a device by its hardware address
 *	@net: the applicable net namespace
 *	@type: media type of device
 *	@ha: hardware address
 *
 *	Search for an interface by MAC address. Returns NULL if the device
 *	is not found or a pointer to the device. The caller must hold the
 *	rtnl semaphore. The returned device has not had its ref count increased
 *	and the caller must therefore be careful about locking
 *
 *	BUGS:
 *	If the API was consistent this would be __dev_get_by_hwaddr
 */

struct net_device *dev_getbyhwaddr(struct net *net, unsigned short type, char *ha)
{
	struct net_device *dev;

	ASSERT_RTNL();

	for_each_netdev(net, dev)
		if (dev->type == type &&
		    !memcmp(dev->dev_addr, ha, dev->addr_len))
			return dev;

	return NULL;
}
EXPORT_SYMBOL(dev_getbyhwaddr);

struct net_device *__dev_getfirstbyhwtype(struct net *net, unsigned short type)
{
	struct net_device *dev;

	ASSERT_RTNL();
	for_each_netdev(net, dev)
		if (dev->type == type)
			return dev;

	return NULL;
}
EXPORT_SYMBOL(__dev_getfirstbyhwtype);

struct net_device *dev_getfirstbyhwtype(struct net *net, unsigned short type)
{
	struct net_device *dev, *ret = NULL;

	rcu_read_lock();
	for_each_netdev_rcu(net, dev)
		if (dev->type == type) {
			dev_hold(dev);
			ret = dev;
			break;
		}
	rcu_read_unlock();
	return ret;
}
EXPORT_SYMBOL(dev_getfirstbyhwtype);

/**
 *	dev_get_by_flags_rcu - find any device with given flags
 *	@net: the applicable net namespace
 *	@if_flags: IFF_* values
 *	@mask: bitmask of bits in if_flags to check
 *
 *	Search for any interface with the given flags. Returns NULL if a device
 *	is not found or a pointer to the device. Must be called inside
 *	rcu_read_lock(), and result refcount is unchanged.
 */

struct net_device *dev_get_by_flags_rcu(struct net *net, unsigned short if_flags,
				    unsigned short mask)
{
	struct net_device *dev, *ret;

	ret = NULL;
	for_each_netdev_rcu(net, dev) {
		if (((dev->flags ^ if_flags) & mask) == 0) {
			ret = dev;
			break;
		}
	}
	return ret;
}
EXPORT_SYMBOL(dev_get_by_flags_rcu);

/**
 *	dev_valid_name - check if name is okay for network device
 *	@name: name string
 *
 *	Network device names need to be valid file names to
 *	to allow sysfs to work.  We also disallow any kind of
 *	whitespace.
 */
int dev_valid_name(const char *name)
{
	if (*name == '\0')
		return 0;
	if (strlen(name) >= IFNAMSIZ)
		return 0;
	if (!strcmp(name, ".") || !strcmp(name, ".."))
		return 0;

	while (*name) {
		if (*name == '/' || isspace(*name))
			return 0;
		name++;
	}
	return 1;
}
EXPORT_SYMBOL(dev_valid_name);

/**
 *	__dev_alloc_name - allocate a name for a device
 *	@net: network namespace to allocate the device name in
 *	@name: name format string
 *	@buf:  scratch buffer and result name string
 *
 *	Passed a format string - eg "lt%d" it will try and find a suitable
 *	id. It scans list of devices to build up a free map, then chooses
 *	the first empty slot. The caller must hold the dev_base or rtnl lock
 *	while allocating the name and adding the device in order to avoid
 *	duplicates.
 *	Limited to bits_per_byte * page size devices (ie 32K on most platforms).
 *	Returns the number of the unit assigned or a negative errno code.
 */

static int __dev_alloc_name(struct net *net, const char *name, char *buf)
{
	int i = 0;
	const char *p;
	const int max_netdevices = 8*PAGE_SIZE;
	unsigned long *inuse;
	struct net_device *d;

	p = strnchr(name, IFNAMSIZ-1, '%');
	if (p) {
		/*
		 * Verify the string as this thing may have come from
		 * the user.  There must be either one "%d" and no other "%"
		 * characters.
		 */
		if (p[1] != 'd' || strchr(p + 2, '%'))
			return -EINVAL;

		/* Use one page as a bit array of possible slots */
		inuse = (unsigned long *) get_zeroed_page(GFP_ATOMIC);
		if (!inuse)
			return -ENOMEM;

		for_each_netdev(net, d) {
			if (!sscanf(d->name, name, &i))
				continue;
			if (i < 0 || i >= max_netdevices)
				continue;

			/*  avoid cases where sscanf is not exact inverse of printf */
			snprintf(buf, IFNAMSIZ, name, i);
			if (!strncmp(buf, d->name, IFNAMSIZ))
				set_bit(i, inuse);
		}

		i = find_first_zero_bit(inuse, max_netdevices);
		free_page((unsigned long) inuse);
	}

	if (buf != name)
		snprintf(buf, IFNAMSIZ, name, i);
	if (!__dev_get_by_name(net, buf))
		return i;

	/* It is possible to run out of possible slots
	 * when the name is long and there isn't enough space left
	 * for the digits, or if all bits are used.
	 */
	return -ENFILE;
}

/**
 *	dev_alloc_name - allocate a name for a device
 *	@dev: device
 *	@name: name format string
 *
 *	Passed a format string - eg "lt%d" it will try and find a suitable
 *	id. It scans list of devices to build up a free map, then chooses
 *	the first empty slot. The caller must hold the dev_base or rtnl lock
 *	while allocating the name and adding the device in order to avoid
 *	duplicates.
 *	Limited to bits_per_byte * page size devices (ie 32K on most platforms).
 *	Returns the number of the unit assigned or a negative errno code.
 */

int dev_alloc_name(struct net_device *dev, const char *name)
{
	char buf[IFNAMSIZ];
	struct net *net;
	int ret;

	BUG_ON(!dev_net(dev));
	net = dev_net(dev);
	ret = __dev_alloc_name(net, name, buf);
	if (ret >= 0)
		strlcpy(dev->name, buf, IFNAMSIZ);
	return ret;
}
EXPORT_SYMBOL(dev_alloc_name);

static int dev_get_valid_name(struct net_device *dev, const char *name, bool fmt)
{
	struct net *net;

	BUG_ON(!dev_net(dev));
	net = dev_net(dev);

	if (!dev_valid_name(name))
		return -EINVAL;

	if (fmt && strchr(name, '%'))
		return dev_alloc_name(dev, name);
	else if (__dev_get_by_name(net, name))
		return -EEXIST;
	else if (dev->name != name)
		strlcpy(dev->name, name, IFNAMSIZ);

	return 0;
}

/**
 *	dev_change_name - change name of a device
 *	@dev: device
 *	@newname: name (or format string) must be at least IFNAMSIZ
 *
 *	Change name of a device, can pass format strings "eth%d".
 *	for wildcarding.
 */
int dev_change_name(struct net_device *dev, const char *newname)
{
	char oldname[IFNAMSIZ];
	int err = 0;
	int ret;
	struct net *net;

	ASSERT_RTNL();
	BUG_ON(!dev_net(dev));

	net = dev_net(dev);
	if (dev->flags & IFF_UP)
		return -EBUSY;

	if (strncmp(newname, dev->name, IFNAMSIZ) == 0)
		return 0;

	memcpy(oldname, dev->name, IFNAMSIZ);

	err = dev_get_valid_name(dev, newname, 1);
	if (err < 0)
		return err;

rollback:
	ret = device_rename(&dev->dev, dev->name);
	if (ret) {
		memcpy(dev->name, oldname, IFNAMSIZ);
		return ret;
	}

	write_lock_bh(&dev_base_lock);
	hlist_del(&dev->name_hlist);
	write_unlock_bh(&dev_base_lock);

	synchronize_rcu();

	write_lock_bh(&dev_base_lock);
	hlist_add_head_rcu(&dev->name_hlist, dev_name_hash(net, dev->name));
	write_unlock_bh(&dev_base_lock);

	ret = call_netdevice_notifiers(NETDEV_CHANGENAME, dev);
	ret = notifier_to_errno(ret);

	if (ret) {
		/* err >= 0 after dev_alloc_name() or stores the first errno */
		if (err >= 0) {
			err = ret;
			memcpy(dev->name, oldname, IFNAMSIZ);
			goto rollback;
		} else {
			printk(KERN_ERR
			       "%s: name change rollback failed: %d.\n",
			       dev->name, ret);
		}
	}

	return err;
}

/**
 *	dev_set_alias - change ifalias of a device
 *	@dev: device
 *	@alias: name up to IFALIASZ
 *	@len: limit of bytes to copy from info
 *
 *	Set ifalias for a device,
 */
int dev_set_alias(struct net_device *dev, const char *alias, size_t len)
{
	ASSERT_RTNL();

	if (len >= IFALIASZ)
		return -EINVAL;

	if (!len) {
		if (dev->ifalias) {
			kfree(dev->ifalias);
			dev->ifalias = NULL;
		}
		return 0;
	}

	dev->ifalias = krealloc(dev->ifalias, len + 1, GFP_KERNEL);
	if (!dev->ifalias)
		return -ENOMEM;

	strlcpy(dev->ifalias, alias, len+1);
	return len;
}


/**
 *	netdev_features_change - device changes features
 *	@dev: device to cause notification
 *
 *	Called to indicate a device has changed features.
 */
void netdev_features_change(struct net_device *dev)
{
	call_netdevice_notifiers(NETDEV_FEAT_CHANGE, dev);
}
EXPORT_SYMBOL(netdev_features_change);

/**
 *	netdev_state_change - device changes state
 *	@dev: device to cause notification
 *
 *	Called to indicate a device has changed state. This function calls
 *	the notifier chains for netdev_chain and sends a NEWLINK message
 *	to the routing socket.
 */
void netdev_state_change(struct net_device *dev)
{
	if (dev->flags & IFF_UP) {
		call_netdevice_notifiers(NETDEV_CHANGE, dev);
		rtmsg_ifinfo(RTM_NEWLINK, dev, 0);
	}
}
EXPORT_SYMBOL(netdev_state_change);

int netdev_bonding_change(struct net_device *dev, unsigned long event)
{
	return call_netdevice_notifiers(event, dev);
}
EXPORT_SYMBOL(netdev_bonding_change);

/**
 *	dev_load 	- load a network module
 *	@net: the applicable net namespace
 *	@name: name of interface
 *
 *	If a network interface is not present and the process has suitable
 *	privileges this function loads the module. If module loading is not
 *	available in this kernel then it becomes a nop.
 */

void dev_load(struct net *net, const char *name)
{
	struct net_device *dev;

	rcu_read_lock();
	dev = dev_get_by_name_rcu(net, name);
	rcu_read_unlock();

	if (!dev && capable(CAP_NET_ADMIN))
		request_module("%s", name);
}
EXPORT_SYMBOL(dev_load);

static int __dev_open(struct net_device *dev)
{
	const struct net_device_ops *ops = dev->netdev_ops;
	int ret;

	ASSERT_RTNL();

	/*
	 *	Is it even present?
	 */
	if (!netif_device_present(dev))
		return -ENODEV;

	ret = call_netdevice_notifiers(NETDEV_PRE_UP, dev);
	ret = notifier_to_errno(ret);
	if (ret)
		return ret;

	/*
	 *	Call device private open method
	 */
	set_bit(__LINK_STATE_START, &dev->state);

	if (ops->ndo_validate_addr)
		ret = ops->ndo_validate_addr(dev);

	if (!ret && ops->ndo_open)
		ret = ops->ndo_open(dev);

	/*
	 *	If it went open OK then:
	 */

	if (ret)
		clear_bit(__LINK_STATE_START, &dev->state);
	else {
		/*
		 *	Set the flags.
		 */
		dev->flags |= IFF_UP;

		/*
		 *	Enable NET_DMA
		 */
		net_dmaengine_get();

		/*
		 *	Initialize multicasting status
		 */
		dev_set_rx_mode(dev);

		/*
		 *	Wakeup transmit queue engine
		 */
		dev_activate(dev);
	}

	return ret;
}

/**
 *	dev_open	- prepare an interface for use.
 *	@dev:	device to open
 *
 *	Takes a device from down to up state. The device's private open
 *	function is invoked and then the multicast lists are loaded. Finally
 *	the device is moved into the up state and a %NETDEV_UP message is
 *	sent to the netdev notifier chain.
 *
 *	Calling this function on an active interface is a nop. On a failure
 *	a negative errno code is returned.
 */
int dev_open(struct net_device *dev)
{
	int ret;

	/*
	 *	Is it already up?
	 */
	if (dev->flags & IFF_UP)
		return 0;

	/*
	 *	Open device
	 */
	ret = __dev_open(dev);
	if (ret < 0)
		return ret;

	/*
	 *	... and announce new interface.
	 */
	rtmsg_ifinfo(RTM_NEWLINK, dev, IFF_UP|IFF_RUNNING);
	call_netdevice_notifiers(NETDEV_UP, dev);

	return ret;
}
EXPORT_SYMBOL(dev_open);

static int __dev_close(struct net_device *dev)
{
	const struct net_device_ops *ops = dev->netdev_ops;

	ASSERT_RTNL();
	might_sleep();

	/*
	 *	Tell people we are going down, so that they can
	 *	prepare to death, when device is still operating.
	 */
	call_netdevice_notifiers(NETDEV_GOING_DOWN, dev);

	clear_bit(__LINK_STATE_START, &dev->state);

	/* Synchronize to scheduled poll. We cannot touch poll list,
	 * it can be even on different cpu. So just clear netif_running().
	 *
	 * dev->stop() will invoke napi_disable() on all of it's
	 * napi_struct instances on this device.
	 */
	smp_mb__after_clear_bit(); /* Commit netif_running(). */

	dev_deactivate(dev);

	/*
	 *	Call the device specific close. This cannot fail.
	 *	Only if device is UP
	 *
	 *	We allow it to be called even after a DETACH hot-plug
	 *	event.
	 */
	if (ops->ndo_stop)
		ops->ndo_stop(dev);

	/*
	 *	Device is now down.
	 */

	dev->flags &= ~IFF_UP;

	/*
	 *	Shutdown NET_DMA
	 */
	net_dmaengine_put();

	return 0;
}

/**
 *	dev_close - shutdown an interface.
 *	@dev: device to shutdown
 *
 *	This function moves an active device into down state. A
 *	%NETDEV_GOING_DOWN is sent to the netdev notifier chain. The device
 *	is then deactivated and finally a %NETDEV_DOWN is sent to the notifier
 *	chain.
 */
int dev_close(struct net_device *dev)
{
	if (!(dev->flags & IFF_UP))
		return 0;

	__dev_close(dev);

	/*
	 * Tell people we are down
	 */
	rtmsg_ifinfo(RTM_NEWLINK, dev, IFF_UP|IFF_RUNNING);
	call_netdevice_notifiers(NETDEV_DOWN, dev);

	return 0;
}
EXPORT_SYMBOL(dev_close);


/**
 *	dev_disable_lro - disable Large Receive Offload on a device
 *	@dev: device
 *
 *	Disable Large Receive Offload (LRO) on a net device.  Must be
 *	called under RTNL.  This is needed if received packets may be
 *	forwarded to another interface.
 */
void dev_disable_lro(struct net_device *dev)
{
	if (dev->ethtool_ops && dev->ethtool_ops->get_flags &&
	    dev->ethtool_ops->set_flags) {
		u32 flags = dev->ethtool_ops->get_flags(dev);
		if (flags & ETH_FLAG_LRO) {
			flags &= ~ETH_FLAG_LRO;
			dev->ethtool_ops->set_flags(dev, flags);
		}
	}
	WARN_ON(dev->features & NETIF_F_LRO);
}
EXPORT_SYMBOL(dev_disable_lro);


static int dev_boot_phase = 1;

/*
 *	Device change register/unregister. These are not inline or static
 *	as we export them to the world.
 */

/**
 *	register_netdevice_notifier - register a network notifier block
 *	@nb: notifier
 *
 *	Register a notifier to be called when network device events occur.
 *	The notifier passed is linked into the kernel structures and must
 *	not be reused until it has been unregistered. A negative errno code
 *	is returned on a failure.
 *
 * 	When registered all registration and up events are replayed
 *	to the new notifier to allow device to have a race free
 *	view of the network device list.
 */

int register_netdevice_notifier(struct notifier_block *nb)
{
	struct net_device *dev;
	struct net_device *last;
	struct net *net;
	int err;

	rtnl_lock();
	err = raw_notifier_chain_register(&netdev_chain, nb);
	if (err)
		goto unlock;
	if (dev_boot_phase)
		goto unlock;
	for_each_net(net) {
		for_each_netdev(net, dev) {
			err = nb->notifier_call(nb, NETDEV_REGISTER, dev);
			err = notifier_to_errno(err);
			if (err)
				goto rollback;

			if (!(dev->flags & IFF_UP))
				continue;

			nb->notifier_call(nb, NETDEV_UP, dev);
		}
	}

unlock:
	rtnl_unlock();
	return err;

rollback:
	last = dev;
	for_each_net(net) {
		for_each_netdev(net, dev) {
			if (dev == last)
				break;

			if (dev->flags & IFF_UP) {
				nb->notifier_call(nb, NETDEV_GOING_DOWN, dev);
				nb->notifier_call(nb, NETDEV_DOWN, dev);
			}
			nb->notifier_call(nb, NETDEV_UNREGISTER, dev);
			nb->notifier_call(nb, NETDEV_UNREGISTER_BATCH, dev);
		}
	}

	raw_notifier_chain_unregister(&netdev_chain, nb);
	goto unlock;
}
EXPORT_SYMBOL(register_netdevice_notifier);

/**
 *	unregister_netdevice_notifier - unregister a network notifier block
 *	@nb: notifier
 *
 *	Unregister a notifier previously registered by
 *	register_netdevice_notifier(). The notifier is unlinked into the
 *	kernel structures and may then be reused. A negative errno code
 *	is returned on a failure.
 */

int unregister_netdevice_notifier(struct notifier_block *nb)
{
	int err;

	rtnl_lock();
	err = raw_notifier_chain_unregister(&netdev_chain, nb);
	rtnl_unlock();
	return err;
}
EXPORT_SYMBOL(unregister_netdevice_notifier);

/**
 *	call_netdevice_notifiers - call all network notifier blocks
 *      @val: value passed unmodified to notifier function
 *      @dev: net_device pointer passed unmodified to notifier function
 *
 *	Call all network notifier blocks.  Parameters and return value
 *	are as for raw_notifier_call_chain().
 */

int call_netdevice_notifiers(unsigned long val, struct net_device *dev)
{
	ASSERT_RTNL();
	return raw_notifier_call_chain(&netdev_chain, val, dev);
}

/* When > 0 there are consumers of rx skb time stamps */
static atomic_t netstamp_needed = ATOMIC_INIT(0);

void net_enable_timestamp(void)
{
	atomic_inc(&netstamp_needed);
}
EXPORT_SYMBOL(net_enable_timestamp);

void net_disable_timestamp(void)
{
	atomic_dec(&netstamp_needed);
}
EXPORT_SYMBOL(net_disable_timestamp);

static inline void net_timestamp_set(struct sk_buff *skb)
{
	if (atomic_read(&netstamp_needed))
		__net_timestamp(skb);
	else
		skb->tstamp.tv64 = 0;
}

static inline void net_timestamp_check(struct sk_buff *skb)
{
	if (!skb->tstamp.tv64 && atomic_read(&netstamp_needed))
		__net_timestamp(skb);
}

/**
 * dev_forward_skb - loopback an skb to another netif
 *
 * @dev: destination network device
 * @skb: buffer to forward
 *
 * return values:
 *	NET_RX_SUCCESS	(no congestion)
 *	NET_RX_DROP     (packet was dropped, but freed)
 *
 * dev_forward_skb can be used for injecting an skb from the
 * start_xmit function of one device into the receive queue
 * of another device.
 *
 * The receiving device may be in another namespace, so
 * we have to clear all information in the skb that could
 * impact namespace isolation.
 */
int dev_forward_skb(struct net_device *dev, struct sk_buff *skb)
{
	skb_orphan(skb);
	nf_reset(skb);

	if (unlikely(!(dev->flags & IFF_UP) ||
		     (skb->len > (dev->mtu + dev->hard_header_len + VLAN_HLEN)))) {
		atomic_long_inc(&dev->rx_dropped);
		kfree_skb(skb);
		return NET_RX_DROP;
	}
	skb_set_dev(skb, dev);
	skb->tstamp.tv64 = 0;
	skb->pkt_type = PACKET_HOST;
	skb->protocol = eth_type_trans(skb, dev);
	return netif_rx(skb);
}
EXPORT_SYMBOL_GPL(dev_forward_skb);

/*
 *	Support routine. Sends outgoing frames to any network
 *	taps currently in use.
 */

static void dev_queue_xmit_nit(struct sk_buff *skb, struct net_device *dev)
{
	struct packet_type *ptype;

#ifdef CONFIG_NET_CLS_ACT
	if (!(skb->tstamp.tv64 && (G_TC_FROM(skb->tc_verd) & AT_INGRESS)))
		net_timestamp_set(skb);
#else
	net_timestamp_set(skb);
#endif

	rcu_read_lock();
	list_for_each_entry_rcu(ptype, &ptype_all, list) {
		/* Never send packets back to the socket
		 * they originated from - MvS (miquels@drinkel.ow.org)
		 */
		if ((ptype->dev == dev || !ptype->dev) &&
		    (ptype->af_packet_priv == NULL ||
		     (struct sock *)ptype->af_packet_priv != skb->sk)) {
			struct sk_buff *skb2 = skb_clone(skb, GFP_ATOMIC);
			if (!skb2)
				break;

			/* skb->nh should be correctly
			   set by sender, so that the second statement is
			   just protection against buggy protocols.
			 */
			skb_reset_mac_header(skb2);

			if (skb_network_header(skb2) < skb2->data ||
			    skb2->network_header > skb2->tail) {
				if (net_ratelimit())
					printk(KERN_CRIT "protocol %04x is "
					       "buggy, dev %s\n",
					       ntohs(skb2->protocol),
					       dev->name);
				skb_reset_network_header(skb2);
			}

			skb2->transport_header = skb2->network_header;
			skb2->pkt_type = PACKET_OUTGOING;
			ptype->func(skb2, skb->dev, ptype, skb->dev);
		}
	}
	rcu_read_unlock();
}

/*
 * Routine to help set real_num_tx_queues. To avoid skbs mapped to queues
 * greater then real_num_tx_queues stale skbs on the qdisc must be flushed.
 */
int netif_set_real_num_tx_queues(struct net_device *dev, unsigned int txq)
{
	if (txq < 1 || txq > dev->num_tx_queues)
		return -EINVAL;

	if (dev->reg_state == NETREG_REGISTERED) {
		ASSERT_RTNL();

		if (txq < dev->real_num_tx_queues)
			qdisc_reset_all_tx_gt(dev, txq);
	}

	dev->real_num_tx_queues = txq;
	return 0;
}
EXPORT_SYMBOL(netif_set_real_num_tx_queues);

#ifdef CONFIG_RPS
/**
 *	netif_set_real_num_rx_queues - set actual number of RX queues used
 *	@dev: Network device
 *	@rxq: Actual number of RX queues
 *
 *	This must be called either with the rtnl_lock held or before
 *	registration of the net device.  Returns 0 on success, or a
 *	negative error code.  If called before registration, it always
 *	succeeds.
 */
int netif_set_real_num_rx_queues(struct net_device *dev, unsigned int rxq)
{
	int rc;

	if (rxq < 1 || rxq > dev->num_rx_queues)
		return -EINVAL;

	if (dev->reg_state == NETREG_REGISTERED) {
		ASSERT_RTNL();

		rc = net_rx_queue_update_kobjects(dev, dev->real_num_rx_queues,
						  rxq);
		if (rc)
			return rc;
	}

	dev->real_num_rx_queues = rxq;
	return 0;
}
EXPORT_SYMBOL(netif_set_real_num_rx_queues);
#endif

static inline void __netif_reschedule(struct Qdisc *q)
{
	struct softnet_data *sd;
	unsigned long flags;

	local_irq_save(flags);
	sd = &__get_cpu_var(softnet_data);
	q->next_sched = NULL;
	*sd->output_queue_tailp = q;
	sd->output_queue_tailp = &q->next_sched;
	raise_softirq_irqoff(NET_TX_SOFTIRQ);
	local_irq_restore(flags);
}

void __netif_schedule(struct Qdisc *q)
{
	if (!test_and_set_bit(__QDISC_STATE_SCHED, &q->state))
		__netif_reschedule(q);
}
EXPORT_SYMBOL(__netif_schedule);

void dev_kfree_skb_irq(struct sk_buff *skb)
{
	if (atomic_dec_and_test(&skb->users)) {
		struct softnet_data *sd;
		unsigned long flags;

		local_irq_save(flags);
		sd = &__get_cpu_var(softnet_data);
		skb->next = sd->completion_queue;
		sd->completion_queue = skb;
		raise_softirq_irqoff(NET_TX_SOFTIRQ);
		local_irq_restore(flags);
	}
}
EXPORT_SYMBOL(dev_kfree_skb_irq);

void dev_kfree_skb_any(struct sk_buff *skb)
{
	if (in_irq() || irqs_disabled())
		dev_kfree_skb_irq(skb);
	else
		dev_kfree_skb(skb);
}
EXPORT_SYMBOL(dev_kfree_skb_any);


/**
 * netif_device_detach - mark device as removed
 * @dev: network device
 *
 * Mark device as removed from system and therefore no longer available.
 */
void netif_device_detach(struct net_device *dev)
{
	if (test_and_clear_bit(__LINK_STATE_PRESENT, &dev->state) &&
	    netif_running(dev)) {
		netif_tx_stop_all_queues(dev);
	}
}
EXPORT_SYMBOL(netif_device_detach);

/**
 * netif_device_attach - mark device as attached
 * @dev: network device
 *
 * Mark device as attached from system and restart if needed.
 */
void netif_device_attach(struct net_device *dev)
{
	if (!test_and_set_bit(__LINK_STATE_PRESENT, &dev->state) &&
	    netif_running(dev)) {
		netif_tx_wake_all_queues(dev);
		__netdev_watchdog_up(dev);
	}
}
EXPORT_SYMBOL(netif_device_attach);

static bool can_checksum_protocol(unsigned long features, __be16 protocol)
{
	return ((features & NETIF_F_GEN_CSUM) ||
		((features & NETIF_F_IP_CSUM) &&
		 protocol == htons(ETH_P_IP)) ||
		((features & NETIF_F_IPV6_CSUM) &&
		 protocol == htons(ETH_P_IPV6)) ||
		((features & NETIF_F_FCOE_CRC) &&
		 protocol == htons(ETH_P_FCOE)));
}

static bool dev_can_checksum(struct net_device *dev, struct sk_buff *skb)
{
	int features = dev->features;

	if (vlan_tx_tag_present(skb))
		features &= dev->vlan_features;

	if (can_checksum_protocol(features, skb->protocol))
		return true;

	if (skb->protocol == htons(ETH_P_8021Q)) {
		struct vlan_ethhdr *veh = (struct vlan_ethhdr *)skb->data;
		if (can_checksum_protocol(dev->features & dev->vlan_features,
					  veh->h_vlan_encapsulated_proto))
			return true;
	}

	return false;
}

/**
 * skb_dev_set -- assign a new device to a buffer
 * @skb: buffer for the new device
 * @dev: network device
 *
 * If an skb is owned by a device already, we have to reset
 * all data private to the namespace a device belongs to
 * before assigning it a new device.
 */
#ifdef CONFIG_NET_NS
void skb_set_dev(struct sk_buff *skb, struct net_device *dev)
{
	skb_dst_drop(skb);
	if (skb->dev && !net_eq(dev_net(skb->dev), dev_net(dev))) {
		secpath_reset(skb);
		nf_reset(skb);
		skb_init_secmark(skb);
		skb->mark = 0;
		skb->priority = 0;
		skb->nf_trace = 0;
		skb->ipvs_property = 0;
#ifdef CONFIG_NET_SCHED
		skb->tc_index = 0;
#endif
	}
	skb->dev = dev;
}
EXPORT_SYMBOL(skb_set_dev);
#endif /* CONFIG_NET_NS */

/*
 * Invalidate hardware checksum when packet is to be mangled, and
 * complete checksum manually on outgoing path.
 */
int skb_checksum_help(struct sk_buff *skb)
{
	__wsum csum;
	int ret = 0, offset;

	if (skb->ip_summed == CHECKSUM_COMPLETE)
		goto out_set_summed;

	if (unlikely(skb_shinfo(skb)->gso_size)) {
		/* Let GSO fix up the checksum. */
		goto out_set_summed;
	}

	offset = skb->csum_start - skb_headroom(skb);
	BUG_ON(offset >= skb_headlen(skb));
	csum = skb_checksum(skb, offset, skb->len - offset, 0);

	offset += skb->csum_offset;
	BUG_ON(offset + sizeof(__sum16) > skb_headlen(skb));

	if (skb_cloned(skb) &&
	    !skb_clone_writable(skb, offset + sizeof(__sum16))) {
		ret = pskb_expand_head(skb, 0, 0, GFP_ATOMIC);
		if (ret)
			goto out;
	}

	*(__sum16 *)(skb->data + offset) = csum_fold(csum);
out_set_summed:
	skb->ip_summed = CHECKSUM_NONE;
out:
	return ret;
}
EXPORT_SYMBOL(skb_checksum_help);

/**
 *	skb_gso_segment - Perform segmentation on skb.
 *	@skb: buffer to segment
 *	@features: features for the output path (see dev->features)
 *
 *	This function segments the given skb and returns a list of segments.
 *
 *	It may return NULL if the skb requires no segmentation.  This is
 *	only possible when GSO is used for verifying header integrity.
 */
struct sk_buff *skb_gso_segment(struct sk_buff *skb, int features)
{
	struct sk_buff *segs = ERR_PTR(-EPROTONOSUPPORT);
	struct packet_type *ptype;
	__be16 type = skb->protocol;
	int err;

	if (type == htons(ETH_P_8021Q)) {
		struct vlan_ethhdr *veh;

		if (unlikely(!pskb_may_pull(skb, VLAN_ETH_HLEN)))
			return ERR_PTR(-EINVAL);

		veh = (struct vlan_ethhdr *)skb->data;
		type = veh->h_vlan_encapsulated_proto;
	}

	skb_reset_mac_header(skb);
	skb->mac_len = skb->network_header - skb->mac_header;
	__skb_pull(skb, skb->mac_len);

	if (unlikely(skb->ip_summed != CHECKSUM_PARTIAL)) {
		struct net_device *dev = skb->dev;
		struct ethtool_drvinfo info = {};

		if (dev && dev->ethtool_ops && dev->ethtool_ops->get_drvinfo)
			dev->ethtool_ops->get_drvinfo(dev, &info);

		WARN(1, "%s: caps=(0x%lx, 0x%lx) len=%d data_len=%d "
			"ip_summed=%d",
		     info.driver, dev ? dev->features : 0L,
		     skb->sk ? skb->sk->sk_route_caps : 0L,
		     skb->len, skb->data_len, skb->ip_summed);

		if (skb_header_cloned(skb) &&
		    (err = pskb_expand_head(skb, 0, 0, GFP_ATOMIC)))
			return ERR_PTR(err);
	}

	rcu_read_lock();
	list_for_each_entry_rcu(ptype,
			&ptype_base[ntohs(type) & PTYPE_HASH_MASK], list) {
		if (ptype->type == type && !ptype->dev && ptype->gso_segment) {
			if (unlikely(skb->ip_summed != CHECKSUM_PARTIAL)) {
				err = ptype->gso_send_check(skb);
				segs = ERR_PTR(err);
				if (err || skb_gso_ok(skb, features))
					break;
				__skb_push(skb, (skb->data -
						 skb_network_header(skb)));
			}
			segs = ptype->gso_segment(skb, features);
			break;
		}
	}
	rcu_read_unlock();

	__skb_push(skb, skb->data - skb_mac_header(skb));

	return segs;
}
EXPORT_SYMBOL(skb_gso_segment);

/* Take action when hardware reception checksum errors are detected. */
#ifdef CONFIG_BUG
void netdev_rx_csum_fault(struct net_device *dev)
{
	if (net_ratelimit()) {
		printk(KERN_ERR "%s: hw csum failure.\n",
			dev ? dev->name : "<unknown>");
		dump_stack();
	}
}
EXPORT_SYMBOL(netdev_rx_csum_fault);
#endif

/* Actually, we should eliminate this check as soon as we know, that:
 * 1. IOMMU is present and allows to map all the memory.
 * 2. No high memory really exists on this machine.
 */

static int illegal_highdma(struct net_device *dev, struct sk_buff *skb)
{
#ifdef CONFIG_HIGHMEM
	int i;
	if (!(dev->features & NETIF_F_HIGHDMA)) {
		for (i = 0; i < skb_shinfo(skb)->nr_frags; i++)
			if (PageHighMem(skb_shinfo(skb)->frags[i].page))
				return 1;
	}

	if (PCI_DMA_BUS_IS_PHYS) {
		struct device *pdev = dev->dev.parent;

		if (!pdev)
			return 0;
		for (i = 0; i < skb_shinfo(skb)->nr_frags; i++) {
			dma_addr_t addr = page_to_phys(skb_shinfo(skb)->frags[i].page);
			if (!pdev->dma_mask || addr + PAGE_SIZE - 1 > *pdev->dma_mask)
				return 1;
		}
	}
#endif
	return 0;
}

struct dev_gso_cb {
	void (*destructor)(struct sk_buff *skb);
};

#define DEV_GSO_CB(skb) ((struct dev_gso_cb *)(skb)->cb)

static void dev_gso_skb_destructor(struct sk_buff *skb)
{
	struct dev_gso_cb *cb;

	do {
		struct sk_buff *nskb = skb->next;

		skb->next = nskb->next;
		nskb->next = NULL;
		kfree_skb(nskb);
	} while (skb->next);

	cb = DEV_GSO_CB(skb);
	if (cb->destructor)
		cb->destructor(skb);
}

/**
 *	dev_gso_segment - Perform emulated hardware segmentation on skb.
 *	@skb: buffer to segment
 *
 *	This function segments the given skb and stores the list of segments
 *	in skb->next.
 */
static int dev_gso_segment(struct sk_buff *skb)
{
	struct net_device *dev = skb->dev;
	struct sk_buff *segs;
	int features = dev->features & ~(illegal_highdma(dev, skb) ?
					 NETIF_F_SG : 0);

	segs = skb_gso_segment(skb, features);

	/* Verifying header integrity only. */
	if (!segs)
		return 0;

	if (IS_ERR(segs))
		return PTR_ERR(segs);

	skb->next = segs;
	DEV_GSO_CB(skb)->destructor = skb->destructor;
	skb->destructor = dev_gso_skb_destructor;

	return 0;
}

/*
 * Try to orphan skb early, right before transmission by the device.
 * We cannot orphan skb if tx timestamp is requested or the sk-reference
 * is needed on driver level for other reasons, e.g. see net/can/raw.c
 */
static inline void skb_orphan_try(struct sk_buff *skb)
{
	struct sock *sk = skb->sk;

	if (sk && !skb_shinfo(skb)->tx_flags) {
		/* skb_tx_hash() wont be able to get sk.
		 * We copy sk_hash into skb->rxhash
		 */
		if (!skb->rxhash)
			skb->rxhash = sk->sk_hash;
		skb_orphan(skb);
	}
}

/*
 * Returns true if either:
 *	1. skb has frag_list and the device doesn't support FRAGLIST, or
 *	2. skb is fragmented and the device does not support SG, or if
 *	   at least one of fragments is in highmem and device does not
 *	   support DMA from it.
 */
static inline int skb_needs_linearize(struct sk_buff *skb,
				      struct net_device *dev)
{
	int features = dev->features;

	if (skb->protocol == htons(ETH_P_8021Q) || vlan_tx_tag_present(skb))
		features &= dev->vlan_features;

	return skb_is_nonlinear(skb) &&
	       ((skb_has_frag_list(skb) && !(features & NETIF_F_FRAGLIST)) ||
		(skb_shinfo(skb)->nr_frags && (!(features & NETIF_F_SG) ||
					      illegal_highdma(dev, skb))));
}

int dev_hard_start_xmit(struct sk_buff *skb, struct net_device *dev,
			struct netdev_queue *txq)
{
	const struct net_device_ops *ops = dev->netdev_ops;
	int rc = NETDEV_TX_OK;

	if (likely(!skb->next)) {
		if (!list_empty(&ptype_all))
			dev_queue_xmit_nit(skb, dev);

		/*
		 * If device doesnt need skb->dst, release it right now while
		 * its hot in this cpu cache
		 */
		if (dev->priv_flags & IFF_XMIT_DST_RELEASE)
			skb_dst_drop(skb);

		skb_orphan_try(skb);

		if (vlan_tx_tag_present(skb) &&
		    !(dev->features & NETIF_F_HW_VLAN_TX)) {
			skb = __vlan_put_tag(skb, vlan_tx_tag_get(skb));
			if (unlikely(!skb))
				goto out;

			skb->vlan_tci = 0;
		}

		if (netif_needs_gso(dev, skb)) {
			if (unlikely(dev_gso_segment(skb)))
				goto out_kfree_skb;
			if (skb->next)
				goto gso;
		} else {
			if (skb_needs_linearize(skb, dev) &&
			    __skb_linearize(skb))
				goto out_kfree_skb;

			/* If packet is not checksummed and device does not
			 * support checksumming for this protocol, complete
			 * checksumming here.
			 */
			if (skb->ip_summed == CHECKSUM_PARTIAL) {
				skb_set_transport_header(skb, skb->csum_start -
					      skb_headroom(skb));
				if (!dev_can_checksum(dev, skb) &&
				     skb_checksum_help(skb))
					goto out_kfree_skb;
			}
		}

		rc = ops->ndo_start_xmit(skb, dev);
		trace_net_dev_xmit(skb, rc);
		if (rc == NETDEV_TX_OK)
			txq_trans_update(txq);
		return rc;
	}

gso:
	do {
		struct sk_buff *nskb = skb->next;

		skb->next = nskb->next;
		nskb->next = NULL;

		/*
		 * If device doesnt need nskb->dst, release it right now while
		 * its hot in this cpu cache
		 */
		if (dev->priv_flags & IFF_XMIT_DST_RELEASE)
			skb_dst_drop(nskb);

		rc = ops->ndo_start_xmit(nskb, dev);
		trace_net_dev_xmit(nskb, rc);
		if (unlikely(rc != NETDEV_TX_OK)) {
			if (rc & ~NETDEV_TX_MASK)
				goto out_kfree_gso_skb;
			nskb->next = skb->next;
			skb->next = nskb;
			return rc;
		}
		txq_trans_update(txq);
		if (unlikely(netif_tx_queue_stopped(txq) && skb->next))
			return NETDEV_TX_BUSY;
	} while (skb->next);

out_kfree_gso_skb:
	if (likely(skb->next == NULL))
		skb->destructor = DEV_GSO_CB(skb)->destructor;
out_kfree_skb:
	kfree_skb(skb);
out:
	return rc;
}

static u32 hashrnd __read_mostly;

u16 skb_tx_hash(const struct net_device *dev, const struct sk_buff *skb)
{
	u32 hash;

	if (skb_rx_queue_recorded(skb)) {
		hash = skb_get_rx_queue(skb);
		while (unlikely(hash >= dev->real_num_tx_queues))
			hash -= dev->real_num_tx_queues;
		return hash;
	}

	if (skb->sk && skb->sk->sk_hash)
		hash = skb->sk->sk_hash;
	else
		hash = (__force u16) skb->protocol ^ skb->rxhash;
	hash = jhash_1word(hash, hashrnd);

	return (u16) (((u64) hash * dev->real_num_tx_queues) >> 32);
}
EXPORT_SYMBOL(skb_tx_hash);

static inline u16 dev_cap_txqueue(struct net_device *dev, u16 queue_index)
{
	if (unlikely(queue_index >= dev->real_num_tx_queues)) {
		if (net_ratelimit()) {
			pr_warning("%s selects TX queue %d, but "
				"real number of TX queues is %d\n",
				dev->name, queue_index, dev->real_num_tx_queues);
		}
		return 0;
	}
	return queue_index;
}

static struct netdev_queue *dev_pick_tx(struct net_device *dev,
					struct sk_buff *skb)
{
	int queue_index;
	const struct net_device_ops *ops = dev->netdev_ops;

	if (ops->ndo_select_queue) {
		queue_index = ops->ndo_select_queue(dev, skb);
		queue_index = dev_cap_txqueue(dev, queue_index);
	} else {
		struct sock *sk = skb->sk;
		queue_index = sk_tx_queue_get(sk);
		if (queue_index < 0) {

			queue_index = 0;
			if (dev->real_num_tx_queues > 1)
				queue_index = skb_tx_hash(dev, skb);

			if (sk) {
				struct dst_entry *dst = rcu_dereference_check(sk->sk_dst_cache, 1);

				if (dst && skb_dst(skb) == dst)
					sk_tx_queue_set(sk, queue_index);
			}
		}
	}

	skb_set_queue_mapping(skb, queue_index);
	return netdev_get_tx_queue(dev, queue_index);
}

static inline int __dev_xmit_skb(struct sk_buff *skb, struct Qdisc *q,
				 struct net_device *dev,
				 struct netdev_queue *txq)
{
	spinlock_t *root_lock = qdisc_lock(q);
	bool contended = qdisc_is_running(q);
	int rc;

	/*
	 * Heuristic to force contended enqueues to serialize on a
	 * separate lock before trying to get qdisc main lock.
	 * This permits __QDISC_STATE_RUNNING owner to get the lock more often
	 * and dequeue packets faster.
	 */
	if (unlikely(contended))
		spin_lock(&q->busylock);

	spin_lock(root_lock);
	if (unlikely(test_bit(__QDISC_STATE_DEACTIVATED, &q->state))) {
		kfree_skb(skb);
		rc = NET_XMIT_DROP;
	} else if ((q->flags & TCQ_F_CAN_BYPASS) && !qdisc_qlen(q) &&
		   qdisc_run_begin(q)) {
		/*
		 * This is a work-conserving queue; there are no old skbs
		 * waiting to be sent out; and the qdisc is not running -
		 * xmit the skb directly.
		 */
		if (!(dev->priv_flags & IFF_XMIT_DST_RELEASE))
			skb_dst_force(skb);
		__qdisc_update_bstats(q, skb->len);
		if (sch_direct_xmit(skb, q, dev, txq, root_lock)) {
			if (unlikely(contended)) {
				spin_unlock(&q->busylock);
				contended = false;
			}
			__qdisc_run(q);
		} else
			qdisc_run_end(q);

		rc = NET_XMIT_SUCCESS;
	} else {
		skb_dst_force(skb);
		rc = qdisc_enqueue_root(skb, q);
		if (qdisc_run_begin(q)) {
			if (unlikely(contended)) {
				spin_unlock(&q->busylock);
				contended = false;
			}
			__qdisc_run(q);
		}
	}
	spin_unlock(root_lock);
	if (unlikely(contended))
		spin_unlock(&q->busylock);
	return rc;
}

static DEFINE_PER_CPU(int, xmit_recursion);
#define RECURSION_LIMIT 3

/**
 *	dev_queue_xmit - transmit a buffer
 *	@skb: buffer to transmit
 *
 *	Queue a buffer for transmission to a network device. The caller must
 *	have set the device and priority and built the buffer before calling
 *	this function. The function can be called from an interrupt.
 *
 *	A negative errno code is returned on a failure. A success does not
 *	guarantee the frame will be transmitted as it may be dropped due
 *	to congestion or traffic shaping.
 *
 * -----------------------------------------------------------------------------------
 *      I notice this method can also return errors from the queue disciplines,
 *      including NET_XMIT_DROP, which is a positive value.  So, errors can also
 *      be positive.
 *
 *      Regardless of the return value, the skb is consumed, so it is currently
 *      difficult to retry a send to this method.  (You can bump the ref count
 *      before sending to hold a reference for retry if you are careful.)
 *
 *      When calling this method, interrupts MUST be enabled.  This is because
 *      the BH enable code must have IRQs enabled so that it will not deadlock.
 *          --BLG
 */
int dev_queue_xmit(struct sk_buff *skb)
{
	struct net_device *dev = skb->dev;
	struct netdev_queue *txq;
	struct Qdisc *q;
	int rc = -ENOMEM;

	/* Disable soft irqs for various locks below. Also
	 * stops preemption for RCU.
	 */
	rcu_read_lock_bh();

	txq = dev_pick_tx(dev, skb);
	q = rcu_dereference_bh(txq->qdisc);

#ifdef CONFIG_NET_CLS_ACT
	skb->tc_verd = SET_TC_AT(skb->tc_verd, AT_EGRESS);
#endif
	trace_net_dev_queue(skb);
	if (q->enqueue) {
		rc = __dev_xmit_skb(skb, q, dev, txq);
		goto out;
	}

	/* The device has no queue. Common case for software devices:
	   loopback, all the sorts of tunnels...

	   Really, it is unlikely that netif_tx_lock protection is necessary
	   here.  (f.e. loopback and IP tunnels are clean ignoring statistics
	   counters.)
	   However, it is possible, that they rely on protection
	   made by us here.

	   Check this and shot the lock. It is not prone from deadlocks.
	   Either shot noqueue qdisc, it is even simpler 8)
	 */
	if (dev->flags & IFF_UP) {
		int cpu = smp_processor_id(); /* ok because BHs are off */

		if (txq->xmit_lock_owner != cpu) {

			if (__this_cpu_read(xmit_recursion) > RECURSION_LIMIT)
				goto recursion_alert;

			HARD_TX_LOCK(dev, txq, cpu);

			if (!netif_tx_queue_stopped(txq)) {
				__this_cpu_inc(xmit_recursion);
				rc = dev_hard_start_xmit(skb, dev, txq);
				__this_cpu_dec(xmit_recursion);
				if (dev_xmit_complete(rc)) {
					HARD_TX_UNLOCK(dev, txq);
					goto out;
				}
			}
			HARD_TX_UNLOCK(dev, txq);
			if (net_ratelimit())
				printk(KERN_CRIT "Virtual device %s asks to "
				       "queue packet!\n", dev->name);
		} else {
			/* Recursion is detected! It is possible,
			 * unfortunately
			 */
recursion_alert:
			if (net_ratelimit())
				printk(KERN_CRIT "Dead loop on virtual device "
				       "%s, fix it urgently!\n", dev->name);
		}
	}

	rc = -ENETDOWN;
	rcu_read_unlock_bh();

	kfree_skb(skb);
	return rc;
out:
	rcu_read_unlock_bh();
	return rc;
}
EXPORT_SYMBOL(dev_queue_xmit);


/*=======================================================================
			Receiver routines
  =======================================================================*/

int netdev_max_backlog __read_mostly = 1000;
int netdev_tstamp_prequeue __read_mostly = 1;
int netdev_budget __read_mostly = 300;
int weight_p __read_mostly = 64;            /* old backlog weight */

/* Called with irq disabled */
static inline void ____napi_schedule(struct softnet_data *sd,
				     struct napi_struct *napi)
{
	list_add_tail(&napi->poll_list, &sd->poll_list);
	__raise_softirq_irqoff(NET_RX_SOFTIRQ);
}

/*
 * __skb_get_rxhash: calculate a flow hash based on src/dst addresses
 * and src/dst port numbers. Returns a non-zero hash number on success
 * and 0 on failure.
 */
__u32 __skb_get_rxhash(struct sk_buff *skb)
{
	int nhoff, hash = 0, poff;
	struct ipv6hdr *ip6;
	struct iphdr *ip;
	u8 ip_proto;
	u32 addr1, addr2, ihl;
	union {
		u32 v32;
		u16 v16[2];
	} ports;

	nhoff = skb_network_offset(skb);

	switch (skb->protocol) {
	case __constant_htons(ETH_P_IP):
		if (!pskb_may_pull(skb, sizeof(*ip) + nhoff))
			goto done;

		ip = (struct iphdr *) (skb->data + nhoff);
		if (ip->frag_off & htons(IP_MF | IP_OFFSET))
			ip_proto = 0;
		else
			ip_proto = ip->protocol;
		addr1 = (__force u32) ip->saddr;
		addr2 = (__force u32) ip->daddr;
		ihl = ip->ihl;
		break;
	case __constant_htons(ETH_P_IPV6):
		if (!pskb_may_pull(skb, sizeof(*ip6) + nhoff))
			goto done;

		ip6 = (struct ipv6hdr *) (skb->data + nhoff);
		ip_proto = ip6->nexthdr;
		addr1 = (__force u32) ip6->saddr.s6_addr32[3];
		addr2 = (__force u32) ip6->daddr.s6_addr32[3];
		ihl = (40 >> 2);
		break;
	default:
		goto done;
	}

	ports.v32 = 0;
	poff = proto_ports_offset(ip_proto);
	if (poff >= 0) {
		nhoff += ihl * 4 + poff;
		if (pskb_may_pull(skb, nhoff + 4)) {
			ports.v32 = * (__force u32 *) (skb->data + nhoff);
			if (ports.v16[1] < ports.v16[0])
				swap(ports.v16[0], ports.v16[1]);
		}
	}

	/* get a consistent hash (same value on both flow directions) */
	if (addr2 < addr1)
		swap(addr1, addr2);

	hash = jhash_3words(addr1, addr2, ports.v32, hashrnd);
	if (!hash)
		hash = 1;

done:
	return hash;
}
EXPORT_SYMBOL(__skb_get_rxhash);

#ifdef CONFIG_RPS

/* One global table that all flow-based protocols share. */
struct rps_sock_flow_table *rps_sock_flow_table __read_mostly;
EXPORT_SYMBOL(rps_sock_flow_table);

/*
 * get_rps_cpu is called from netif_receive_skb and returns the target
 * CPU from the RPS map of the receiving queue for a given skb.
 * rcu_read_lock must be held on entry.
 */
static int get_rps_cpu(struct net_device *dev, struct sk_buff *skb,
		       struct rps_dev_flow **rflowp)
{
	struct netdev_rx_queue *rxqueue;
	struct rps_map *map = NULL;
	struct rps_dev_flow_table *flow_table;
	struct rps_sock_flow_table *sock_flow_table;
	int cpu = -1;
	u16 tcpu;

	if (skb_rx_queue_recorded(skb)) {
		u16 index = skb_get_rx_queue(skb);
		if (unlikely(index >= dev->real_num_rx_queues)) {
			WARN_ONCE(dev->real_num_rx_queues > 1,
				  "%s received packet on queue %u, but number "
				  "of RX queues is %u\n",
				  dev->name, index, dev->real_num_rx_queues);
			goto done;
		}
		rxqueue = dev->_rx + index;
	} else
		rxqueue = dev->_rx;

	if (rxqueue->rps_map) {
		map = rcu_dereference(rxqueue->rps_map);
		if (map && map->len == 1) {
			tcpu = map->cpus[0];
			if (cpu_online(tcpu))
				cpu = tcpu;
			goto done;
		}
	} else if (!rxqueue->rps_flow_table) {
		goto done;
	}

	skb_reset_network_header(skb);
	if (!skb_get_rxhash(skb))
		goto done;

	flow_table = rcu_dereference(rxqueue->rps_flow_table);
	sock_flow_table = rcu_dereference(rps_sock_flow_table);
	if (flow_table && sock_flow_table) {
		u16 next_cpu;
		struct rps_dev_flow *rflow;

		rflow = &flow_table->flows[skb->rxhash & flow_table->mask];
		tcpu = rflow->cpu;

		next_cpu = sock_flow_table->ents[skb->rxhash &
		    sock_flow_table->mask];

		/*
		 * If the desired CPU (where last recvmsg was done) is
		 * different from current CPU (one in the rx-queue flow
		 * table entry), switch if one of the following holds:
		 *   - Current CPU is unset (equal to RPS_NO_CPU).
		 *   - Current CPU is offline.
		 *   - The current CPU's queue tail has advanced beyond the
		 *     last packet that was enqueued using this table entry.
		 *     This guarantees that all previous packets for the flow
		 *     have been dequeued, thus preserving in order delivery.
		 */
		if (unlikely(tcpu != next_cpu) &&
		    (tcpu == RPS_NO_CPU || !cpu_online(tcpu) ||
		     ((int)(per_cpu(softnet_data, tcpu).input_queue_head -
		      rflow->last_qtail)) >= 0)) {
			tcpu = rflow->cpu = next_cpu;
			if (tcpu != RPS_NO_CPU)
				rflow->last_qtail = per_cpu(softnet_data,
				    tcpu).input_queue_head;
		}
		if (tcpu != RPS_NO_CPU && cpu_online(tcpu)) {
			*rflowp = rflow;
			cpu = tcpu;
			goto done;
		}
	}

	if (map) {
		tcpu = map->cpus[((u64) skb->rxhash * map->len) >> 32];

		if (cpu_online(tcpu)) {
			cpu = tcpu;
			goto done;
		}
	}

done:
	return cpu;
}

/* Called from hardirq (IPI) context */
static void rps_trigger_softirq(void *data)
{
	struct softnet_data *sd = data;

	____napi_schedule(sd, &sd->backlog);
	sd->received_rps++;
}

#endif /* CONFIG_RPS */

/*
 * Check if this softnet_data structure is another cpu one
 * If yes, queue it to our IPI list and return 1
 * If no, return 0
 */
static int rps_ipi_queued(struct softnet_data *sd)
{
#ifdef CONFIG_RPS
	struct softnet_data *mysd = &__get_cpu_var(softnet_data);

	if (sd != mysd) {
		sd->rps_ipi_next = mysd->rps_ipi_list;
		mysd->rps_ipi_list = sd;

		__raise_softirq_irqoff(NET_RX_SOFTIRQ);
		return 1;
	}
#endif /* CONFIG_RPS */
	return 0;
}

/*
 * enqueue_to_backlog is called to queue an skb to a per CPU backlog
 * queue (may be a remote CPU queue).
 */
static int enqueue_to_backlog(struct sk_buff *skb, int cpu,
			      unsigned int *qtail)
{
	struct softnet_data *sd;
	unsigned long flags;

	sd = &per_cpu(softnet_data, cpu);

	local_irq_save(flags);

	rps_lock(sd);
	if (skb_queue_len(&sd->input_pkt_queue) <= netdev_max_backlog) {
		if (skb_queue_len(&sd->input_pkt_queue)) {
enqueue:
			__skb_queue_tail(&sd->input_pkt_queue, skb);
			input_queue_tail_incr_save(sd, qtail);
			rps_unlock(sd);
			local_irq_restore(flags);
			return NET_RX_SUCCESS;
		}

		/* Schedule NAPI for backlog device
		 * We can use non atomic operation since we own the queue lock
		 */
		if (!__test_and_set_bit(NAPI_STATE_SCHED, &sd->backlog.state)) {
			if (!rps_ipi_queued(sd))
				____napi_schedule(sd, &sd->backlog);
		}
		goto enqueue;
	}

	sd->dropped++;
	rps_unlock(sd);

	local_irq_restore(flags);

	atomic_long_inc(&skb->dev->rx_dropped);
	kfree_skb(skb);
	return NET_RX_DROP;
}

/**
 *	netif_rx	-	post buffer to the network code
 *	@skb: buffer to post
 *
 *	This function receives a packet from a device driver and queues it for
 *	the upper (protocol) levels to process.  It always succeeds. The buffer
 *	may be dropped during processing for congestion control or by the
 *	protocol layers.
 *
 *	return values:
 *	NET_RX_SUCCESS	(no congestion)
 *	NET_RX_DROP     (packet was dropped)
 *
 */

int netif_rx(struct sk_buff *skb)
{
	int ret;

	/* if netpoll wants it, pretend we never saw it */
	if (netpoll_rx(skb))
		return NET_RX_DROP;

	if (netdev_tstamp_prequeue)
		net_timestamp_check(skb);

	trace_netif_rx(skb);
#ifdef CONFIG_RPS
	{
		struct rps_dev_flow voidflow, *rflow = &voidflow;
		int cpu;

		preempt_disable();
		rcu_read_lock();

		cpu = get_rps_cpu(skb->dev, skb, &rflow);
		if (cpu < 0)
			cpu = smp_processor_id();

		ret = enqueue_to_backlog(skb, cpu, &rflow->last_qtail);

		rcu_read_unlock();
		preempt_enable();
	}
#else
	{
		unsigned int qtail;
		ret = enqueue_to_backlog(skb, get_cpu(), &qtail);
		put_cpu();
	}
#endif
	return ret;
}
EXPORT_SYMBOL(netif_rx);

int netif_rx_ni(struct sk_buff *skb)
{
	int err;

	preempt_disable();
	err = netif_rx(skb);
	if (local_softirq_pending())
		do_softirq();
	preempt_enable();

	return err;
}
EXPORT_SYMBOL(netif_rx_ni);

static void net_tx_action(struct softirq_action *h)
{
	struct softnet_data *sd = &__get_cpu_var(softnet_data);

	if (sd->completion_queue) {
		struct sk_buff *clist;

		local_irq_disable();
		clist = sd->completion_queue;
		sd->completion_queue = NULL;
		local_irq_enable();

		while (clist) {
			struct sk_buff *skb = clist;
			clist = clist->next;

			WARN_ON(atomic_read(&skb->users));
			trace_kfree_skb(skb, net_tx_action);
			__kfree_skb(skb);
		}
	}

	if (sd->output_queue) {
		struct Qdisc *head;

		local_irq_disable();
		head = sd->output_queue;
		sd->output_queue = NULL;
		sd->output_queue_tailp = &sd->output_queue;
		local_irq_enable();

		while (head) {
			struct Qdisc *q = head;
			spinlock_t *root_lock;

			head = head->next_sched;

			root_lock = qdisc_lock(q);
			if (spin_trylock(root_lock)) {
				smp_mb__before_clear_bit();
				clear_bit(__QDISC_STATE_SCHED,
					  &q->state);
				qdisc_run(q);
				spin_unlock(root_lock);
			} else {
				if (!test_bit(__QDISC_STATE_DEACTIVATED,
					      &q->state)) {
					__netif_reschedule(q);
				} else {
					smp_mb__before_clear_bit();
					clear_bit(__QDISC_STATE_SCHED,
						  &q->state);
				}
			}
		}
	}
}

static inline int deliver_skb(struct sk_buff *skb,
			      struct packet_type *pt_prev,
			      struct net_device *orig_dev)
{
	atomic_inc(&skb->users);
	return pt_prev->func(skb, skb->dev, pt_prev, orig_dev);
}

#if (defined(CONFIG_BRIDGE) || defined(CONFIG_BRIDGE_MODULE)) && \
    (defined(CONFIG_ATM_LANE) || defined(CONFIG_ATM_LANE_MODULE))
/* This hook is defined here for ATM LANE */
int (*br_fdb_test_addr_hook)(struct net_device *dev,
			     unsigned char *addr) __read_mostly;
EXPORT_SYMBOL_GPL(br_fdb_test_addr_hook);
#endif

#ifdef CONFIG_NET_CLS_ACT
/* TODO: Maybe we should just force sch_ingress to be compiled in
 * when CONFIG_NET_CLS_ACT is? otherwise some useless instructions
 * a compare and 2 stores extra right now if we dont have it on
 * but have CONFIG_NET_CLS_ACT
 * NOTE: This doesnt stop any functionality; if you dont have
 * the ingress scheduler, you just cant add policies on ingress.
 *
 */
static int ing_filter(struct sk_buff *skb, struct netdev_queue *rxq)
{
	struct net_device *dev = skb->dev;
	u32 ttl = G_TC_RTTL(skb->tc_verd);
	int result = TC_ACT_OK;
	struct Qdisc *q;

	if (unlikely(MAX_RED_LOOP < ttl++)) {
		if (net_ratelimit())
			pr_warning( "Redir loop detected Dropping packet (%d->%d)\n",
			       skb->skb_iif, dev->ifindex);
		return TC_ACT_SHOT;
	}

	skb->tc_verd = SET_TC_RTTL(skb->tc_verd, ttl);
	skb->tc_verd = SET_TC_AT(skb->tc_verd, AT_INGRESS);

	q = rxq->qdisc;
	if (q != &noop_qdisc) {
		spin_lock(qdisc_lock(q));
		if (likely(!test_bit(__QDISC_STATE_DEACTIVATED, &q->state)))
			result = qdisc_enqueue_root(skb, q);
		spin_unlock(qdisc_lock(q));
	}

	return result;
}

static inline struct sk_buff *handle_ing(struct sk_buff *skb,
					 struct packet_type **pt_prev,
					 int *ret, struct net_device *orig_dev)
{
	struct netdev_queue *rxq = rcu_dereference(skb->dev->ingress_queue);

	if (!rxq || rxq->qdisc == &noop_qdisc)
		goto out;

	if (*pt_prev) {
		*ret = deliver_skb(skb, *pt_prev, orig_dev);
		*pt_prev = NULL;
	}

	switch (ing_filter(skb, rxq)) {
	case TC_ACT_SHOT:
	case TC_ACT_STOLEN:
		kfree_skb(skb);
		return NULL;
	}

out:
	skb->tc_verd = 0;
	return skb;
}
#endif

/**
 *	netdev_rx_handler_register - register receive handler
 *	@dev: device to register a handler for
 *	@rx_handler: receive handler to register
 *	@rx_handler_data: data pointer that is used by rx handler
 *
 *	Register a receive hander for a device. This handler will then be
 *	called from __netif_receive_skb. A negative errno code is returned
 *	on a failure.
 *
 *	The caller must hold the rtnl_mutex.
 */
int netdev_rx_handler_register(struct net_device *dev,
			       rx_handler_func_t *rx_handler,
			       void *rx_handler_data)
{
	ASSERT_RTNL();

	if (dev->rx_handler)
		return -EBUSY;

	rcu_assign_pointer(dev->rx_handler_data, rx_handler_data);
	rcu_assign_pointer(dev->rx_handler, rx_handler);

	return 0;
}
EXPORT_SYMBOL_GPL(netdev_rx_handler_register);

/**
 *	netdev_rx_handler_unregister - unregister receive handler
 *	@dev: device to unregister a handler from
 *
 *	Unregister a receive hander from a device.
 *
 *	The caller must hold the rtnl_mutex.
 */
void netdev_rx_handler_unregister(struct net_device *dev)
{

	ASSERT_RTNL();
	rcu_assign_pointer(dev->rx_handler, NULL);
	rcu_assign_pointer(dev->rx_handler_data, NULL);
}
EXPORT_SYMBOL_GPL(netdev_rx_handler_unregister);

static inline void skb_bond_set_mac_by_master(struct sk_buff *skb,
					      struct net_device *master)
{
	if (skb->pkt_type == PACKET_HOST) {
		u16 *dest = (u16 *) eth_hdr(skb)->h_dest;

		memcpy(dest, master->dev_addr, ETH_ALEN);
	}
}

/* On bonding slaves other than the currently active slave, suppress
 * duplicates except for 802.3ad ETH_P_SLOW, alb non-mcast/bcast, and
 * ARP on active-backup slaves with arp_validate enabled.
 */
int __skb_bond_should_drop(struct sk_buff *skb, struct net_device *master)
{
	struct net_device *dev = skb->dev;

	if (master->priv_flags & IFF_MASTER_ARPMON)
		dev->last_rx = jiffies;

	if ((master->priv_flags & IFF_MASTER_ALB) &&
	    (master->priv_flags & IFF_BRIDGE_PORT)) {
		/* Do address unmangle. The local destination address
		 * will be always the one master has. Provides the right
		 * functionality in a bridge.
		 */
		skb_bond_set_mac_by_master(skb, master);
	}

	if (dev->priv_flags & IFF_SLAVE_INACTIVE) {
		if ((dev->priv_flags & IFF_SLAVE_NEEDARP) &&
		    skb->protocol == __cpu_to_be16(ETH_P_ARP))
			return 0;

		if (master->priv_flags & IFF_MASTER_ALB) {
			if (skb->pkt_type != PACKET_BROADCAST &&
			    skb->pkt_type != PACKET_MULTICAST)
				return 0;
		}
		if (master->priv_flags & IFF_MASTER_8023AD &&
		    skb->protocol == __cpu_to_be16(ETH_P_SLOW))
			return 0;

		return 1;
	}
	return 0;
}
EXPORT_SYMBOL(__skb_bond_should_drop);

static int __netif_receive_skb(struct sk_buff *skb)
{
	struct packet_type *ptype, *pt_prev;
	rx_handler_func_t *rx_handler;
	struct net_device *orig_dev;
	struct net_device *master;
	struct net_device *null_or_orig;
	struct net_device *orig_or_bond;
	int ret = NET_RX_DROP;
	__be16 type;

	if (!netdev_tstamp_prequeue)
		net_timestamp_check(skb);

	trace_netif_receive_skb(skb);
<<<<<<< HEAD
	if (vlan_tx_tag_present(skb) && vlan_hwaccel_do_receive(skb))
		return NET_RX_SUCCESS;
=======
>>>>>>> 229aebb8

	/* if we've gotten here through NAPI, check netpoll */
	if (netpoll_receive_skb(skb))
		return NET_RX_DROP;

	if (!skb->skb_iif)
		skb->skb_iif = skb->dev->ifindex;

	/*
	 * bonding note: skbs received on inactive slaves should only
	 * be delivered to pkt handlers that are exact matches.  Also
	 * the deliver_no_wcard flag will be set.  If packet handlers
	 * are sensitive to duplicate packets these skbs will need to
	 * be dropped at the handler.
	 */
	null_or_orig = NULL;
	orig_dev = skb->dev;
	master = ACCESS_ONCE(orig_dev->master);
	if (skb->deliver_no_wcard)
		null_or_orig = orig_dev;
	else if (master) {
		if (skb_bond_should_drop(skb, master)) {
			skb->deliver_no_wcard = 1;
			null_or_orig = orig_dev; /* deliver only exact match */
		} else
			skb->dev = master;
	}

	__this_cpu_inc(softnet_data.processed);
	skb_reset_network_header(skb);
	skb_reset_transport_header(skb);
	skb->mac_len = skb->network_header - skb->mac_header;

	pt_prev = NULL;

	rcu_read_lock();

#ifdef CONFIG_NET_CLS_ACT
	if (skb->tc_verd & TC_NCLS) {
		skb->tc_verd = CLR_TC_NCLS(skb->tc_verd);
		goto ncls;
	}
#endif

	list_for_each_entry_rcu(ptype, &ptype_all, list) {
		if (ptype->dev == null_or_orig || ptype->dev == skb->dev ||
		    ptype->dev == orig_dev) {
			if (pt_prev)
				ret = deliver_skb(skb, pt_prev, orig_dev);
			pt_prev = ptype;
		}
	}

#ifdef CONFIG_NET_CLS_ACT
	skb = handle_ing(skb, &pt_prev, &ret, orig_dev);
	if (!skb)
		goto out;
ncls:
#endif

	/* Handle special case of bridge or macvlan */
	rx_handler = rcu_dereference(skb->dev->rx_handler);
	if (rx_handler) {
		if (pt_prev) {
			ret = deliver_skb(skb, pt_prev, orig_dev);
			pt_prev = NULL;
		}
		skb = rx_handler(skb);
		if (!skb)
			goto out;
	}

	if (vlan_tx_tag_present(skb)) {
		if (pt_prev) {
			ret = deliver_skb(skb, pt_prev, orig_dev);
			pt_prev = NULL;
		}
		if (vlan_hwaccel_do_receive(&skb)) {
			ret = __netif_receive_skb(skb);
			goto out;
		} else if (unlikely(!skb))
			goto out;
	}

	/*
	 * Make sure frames received on VLAN interfaces stacked on
	 * bonding interfaces still make their way to any base bonding
	 * device that may have registered for a specific ptype.  The
	 * handler may have to adjust skb->dev and orig_dev.
	 */
	orig_or_bond = orig_dev;
	if ((skb->dev->priv_flags & IFF_802_1Q_VLAN) &&
	    (vlan_dev_real_dev(skb->dev)->priv_flags & IFF_BONDING)) {
		orig_or_bond = vlan_dev_real_dev(skb->dev);
	}

	type = skb->protocol;
	list_for_each_entry_rcu(ptype,
			&ptype_base[ntohs(type) & PTYPE_HASH_MASK], list) {
		if (ptype->type == type && (ptype->dev == null_or_orig ||
		     ptype->dev == skb->dev || ptype->dev == orig_dev ||
		     ptype->dev == orig_or_bond)) {
			if (pt_prev)
				ret = deliver_skb(skb, pt_prev, orig_dev);
			pt_prev = ptype;
		}
	}

	if (pt_prev) {
		ret = pt_prev->func(skb, skb->dev, pt_prev, orig_dev);
	} else {
		atomic_long_inc(&skb->dev->rx_dropped);
		kfree_skb(skb);
		/* Jamal, now you will not able to escape explaining
		 * me how you were going to use this. :-)
		 */
		ret = NET_RX_DROP;
	}

out:
	rcu_read_unlock();
	return ret;
}

/**
 *	netif_receive_skb - process receive buffer from network
 *	@skb: buffer to process
 *
 *	netif_receive_skb() is the main receive data processing function.
 *	It always succeeds. The buffer may be dropped during processing
 *	for congestion control or by the protocol layers.
 *
 *	This function may only be called from softirq context and interrupts
 *	should be enabled.
 *
 *	Return values (usually ignored):
 *	NET_RX_SUCCESS: no congestion
 *	NET_RX_DROP: packet was dropped
 */
int netif_receive_skb(struct sk_buff *skb)
{
	if (netdev_tstamp_prequeue)
		net_timestamp_check(skb);

	if (skb_defer_rx_timestamp(skb))
		return NET_RX_SUCCESS;

#ifdef CONFIG_RPS
	{
		struct rps_dev_flow voidflow, *rflow = &voidflow;
		int cpu, ret;

		rcu_read_lock();

		cpu = get_rps_cpu(skb->dev, skb, &rflow);

		if (cpu >= 0) {
			ret = enqueue_to_backlog(skb, cpu, &rflow->last_qtail);
			rcu_read_unlock();
		} else {
			rcu_read_unlock();
			ret = __netif_receive_skb(skb);
		}

		return ret;
	}
#else
	return __netif_receive_skb(skb);
#endif
}
EXPORT_SYMBOL(netif_receive_skb);

/* Network device is going away, flush any packets still pending
 * Called with irqs disabled.
 */
static void flush_backlog(void *arg)
{
	struct net_device *dev = arg;
	struct softnet_data *sd = &__get_cpu_var(softnet_data);
	struct sk_buff *skb, *tmp;

	rps_lock(sd);
	skb_queue_walk_safe(&sd->input_pkt_queue, skb, tmp) {
		if (skb->dev == dev) {
			__skb_unlink(skb, &sd->input_pkt_queue);
			kfree_skb(skb);
			input_queue_head_incr(sd);
		}
	}
	rps_unlock(sd);

	skb_queue_walk_safe(&sd->process_queue, skb, tmp) {
		if (skb->dev == dev) {
			__skb_unlink(skb, &sd->process_queue);
			kfree_skb(skb);
			input_queue_head_incr(sd);
		}
	}
}

static int napi_gro_complete(struct sk_buff *skb)
{
	struct packet_type *ptype;
	__be16 type = skb->protocol;
	struct list_head *head = &ptype_base[ntohs(type) & PTYPE_HASH_MASK];
	int err = -ENOENT;

	if (NAPI_GRO_CB(skb)->count == 1) {
		skb_shinfo(skb)->gso_size = 0;
		goto out;
	}

	rcu_read_lock();
	list_for_each_entry_rcu(ptype, head, list) {
		if (ptype->type != type || ptype->dev || !ptype->gro_complete)
			continue;

		err = ptype->gro_complete(skb);
		break;
	}
	rcu_read_unlock();

	if (err) {
		WARN_ON(&ptype->list == head);
		kfree_skb(skb);
		return NET_RX_SUCCESS;
	}

out:
	return netif_receive_skb(skb);
}

inline void napi_gro_flush(struct napi_struct *napi)
{
	struct sk_buff *skb, *next;

	for (skb = napi->gro_list; skb; skb = next) {
		next = skb->next;
		skb->next = NULL;
		napi_gro_complete(skb);
	}

	napi->gro_count = 0;
	napi->gro_list = NULL;
}
EXPORT_SYMBOL(napi_gro_flush);

enum gro_result dev_gro_receive(struct napi_struct *napi, struct sk_buff *skb)
{
	struct sk_buff **pp = NULL;
	struct packet_type *ptype;
	__be16 type = skb->protocol;
	struct list_head *head = &ptype_base[ntohs(type) & PTYPE_HASH_MASK];
	int same_flow;
	int mac_len;
	enum gro_result ret;

	if (!(skb->dev->features & NETIF_F_GRO) || netpoll_rx_on(skb))
		goto normal;

	if (skb_is_gso(skb) || skb_has_frag_list(skb))
		goto normal;

	rcu_read_lock();
	list_for_each_entry_rcu(ptype, head, list) {
		if (ptype->type != type || ptype->dev || !ptype->gro_receive)
			continue;

		skb_set_network_header(skb, skb_gro_offset(skb));
		mac_len = skb->network_header - skb->mac_header;
		skb->mac_len = mac_len;
		NAPI_GRO_CB(skb)->same_flow = 0;
		NAPI_GRO_CB(skb)->flush = 0;
		NAPI_GRO_CB(skb)->free = 0;

		pp = ptype->gro_receive(&napi->gro_list, skb);
		break;
	}
	rcu_read_unlock();

	if (&ptype->list == head)
		goto normal;

	same_flow = NAPI_GRO_CB(skb)->same_flow;
	ret = NAPI_GRO_CB(skb)->free ? GRO_MERGED_FREE : GRO_MERGED;

	if (pp) {
		struct sk_buff *nskb = *pp;

		*pp = nskb->next;
		nskb->next = NULL;
		napi_gro_complete(nskb);
		napi->gro_count--;
	}

	if (same_flow)
		goto ok;

	if (NAPI_GRO_CB(skb)->flush || napi->gro_count >= MAX_GRO_SKBS)
		goto normal;

	napi->gro_count++;
	NAPI_GRO_CB(skb)->count = 1;
	skb_shinfo(skb)->gso_size = skb_gro_len(skb);
	skb->next = napi->gro_list;
	napi->gro_list = skb;
	ret = GRO_HELD;

pull:
	if (skb_headlen(skb) < skb_gro_offset(skb)) {
		int grow = skb_gro_offset(skb) - skb_headlen(skb);

		BUG_ON(skb->end - skb->tail < grow);

		memcpy(skb_tail_pointer(skb), NAPI_GRO_CB(skb)->frag0, grow);

		skb->tail += grow;
		skb->data_len -= grow;

		skb_shinfo(skb)->frags[0].page_offset += grow;
		skb_shinfo(skb)->frags[0].size -= grow;

		if (unlikely(!skb_shinfo(skb)->frags[0].size)) {
			put_page(skb_shinfo(skb)->frags[0].page);
			memmove(skb_shinfo(skb)->frags,
				skb_shinfo(skb)->frags + 1,
				--skb_shinfo(skb)->nr_frags * sizeof(skb_frag_t));
		}
	}

ok:
	return ret;

normal:
	ret = GRO_NORMAL;
	goto pull;
}
EXPORT_SYMBOL(dev_gro_receive);

static inline gro_result_t
__napi_gro_receive(struct napi_struct *napi, struct sk_buff *skb)
{
	struct sk_buff *p;

	for (p = napi->gro_list; p; p = p->next) {
		unsigned long diffs;

		diffs = (unsigned long)p->dev ^ (unsigned long)skb->dev;
		diffs |= p->vlan_tci ^ skb->vlan_tci;
		diffs |= compare_ether_header(skb_mac_header(p),
					      skb_gro_mac_header(skb));
		NAPI_GRO_CB(p)->same_flow = !diffs;
		NAPI_GRO_CB(p)->flush = 0;
	}

	return dev_gro_receive(napi, skb);
}

gro_result_t napi_skb_finish(gro_result_t ret, struct sk_buff *skb)
{
	switch (ret) {
	case GRO_NORMAL:
		if (netif_receive_skb(skb))
			ret = GRO_DROP;
		break;

	case GRO_DROP:
	case GRO_MERGED_FREE:
		kfree_skb(skb);
		break;

	case GRO_HELD:
	case GRO_MERGED:
		break;
	}

	return ret;
}
EXPORT_SYMBOL(napi_skb_finish);

void skb_gro_reset_offset(struct sk_buff *skb)
{
	NAPI_GRO_CB(skb)->data_offset = 0;
	NAPI_GRO_CB(skb)->frag0 = NULL;
	NAPI_GRO_CB(skb)->frag0_len = 0;

	if (skb->mac_header == skb->tail &&
	    !PageHighMem(skb_shinfo(skb)->frags[0].page)) {
		NAPI_GRO_CB(skb)->frag0 =
			page_address(skb_shinfo(skb)->frags[0].page) +
			skb_shinfo(skb)->frags[0].page_offset;
		NAPI_GRO_CB(skb)->frag0_len = skb_shinfo(skb)->frags[0].size;
	}
}
EXPORT_SYMBOL(skb_gro_reset_offset);

gro_result_t napi_gro_receive(struct napi_struct *napi, struct sk_buff *skb)
{
	skb_gro_reset_offset(skb);

	return napi_skb_finish(__napi_gro_receive(napi, skb), skb);
}
EXPORT_SYMBOL(napi_gro_receive);

static void napi_reuse_skb(struct napi_struct *napi, struct sk_buff *skb)
{
	__skb_pull(skb, skb_headlen(skb));
	skb_reserve(skb, NET_IP_ALIGN - skb_headroom(skb));
	skb->vlan_tci = 0;

	napi->skb = skb;
}

struct sk_buff *napi_get_frags(struct napi_struct *napi)
{
	struct sk_buff *skb = napi->skb;

	if (!skb) {
		skb = netdev_alloc_skb_ip_align(napi->dev, GRO_MAX_HEAD);
		if (skb)
			napi->skb = skb;
	}
	return skb;
}
EXPORT_SYMBOL(napi_get_frags);

gro_result_t napi_frags_finish(struct napi_struct *napi, struct sk_buff *skb,
			       gro_result_t ret)
{
	switch (ret) {
	case GRO_NORMAL:
	case GRO_HELD:
		skb->protocol = eth_type_trans(skb, skb->dev);

		if (ret == GRO_HELD)
			skb_gro_pull(skb, -ETH_HLEN);
		else if (netif_receive_skb(skb))
			ret = GRO_DROP;
		break;

	case GRO_DROP:
	case GRO_MERGED_FREE:
		napi_reuse_skb(napi, skb);
		break;

	case GRO_MERGED:
		break;
	}

	return ret;
}
EXPORT_SYMBOL(napi_frags_finish);

struct sk_buff *napi_frags_skb(struct napi_struct *napi)
{
	struct sk_buff *skb = napi->skb;
	struct ethhdr *eth;
	unsigned int hlen;
	unsigned int off;

	napi->skb = NULL;

	skb_reset_mac_header(skb);
	skb_gro_reset_offset(skb);

	off = skb_gro_offset(skb);
	hlen = off + sizeof(*eth);
	eth = skb_gro_header_fast(skb, off);
	if (skb_gro_header_hard(skb, hlen)) {
		eth = skb_gro_header_slow(skb, hlen, off);
		if (unlikely(!eth)) {
			napi_reuse_skb(napi, skb);
			skb = NULL;
			goto out;
		}
	}

	skb_gro_pull(skb, sizeof(*eth));

	/*
	 * This works because the only protocols we care about don't require
	 * special handling.  We'll fix it up properly at the end.
	 */
	skb->protocol = eth->h_proto;

out:
	return skb;
}
EXPORT_SYMBOL(napi_frags_skb);

gro_result_t napi_gro_frags(struct napi_struct *napi)
{
	struct sk_buff *skb = napi_frags_skb(napi);

	if (!skb)
		return GRO_DROP;

	return napi_frags_finish(napi, skb, __napi_gro_receive(napi, skb));
}
EXPORT_SYMBOL(napi_gro_frags);

/*
 * net_rps_action sends any pending IPI's for rps.
 * Note: called with local irq disabled, but exits with local irq enabled.
 */
static void net_rps_action_and_irq_enable(struct softnet_data *sd)
{
#ifdef CONFIG_RPS
	struct softnet_data *remsd = sd->rps_ipi_list;

	if (remsd) {
		sd->rps_ipi_list = NULL;

		local_irq_enable();

		/* Send pending IPI's to kick RPS processing on remote cpus. */
		while (remsd) {
			struct softnet_data *next = remsd->rps_ipi_next;

			if (cpu_online(remsd->cpu))
				__smp_call_function_single(remsd->cpu,
							   &remsd->csd, 0);
			remsd = next;
		}
	} else
#endif
		local_irq_enable();
}

static int process_backlog(struct napi_struct *napi, int quota)
{
	int work = 0;
	struct softnet_data *sd = container_of(napi, struct softnet_data, backlog);

#ifdef CONFIG_RPS
	/* Check if we have pending ipi, its better to send them now,
	 * not waiting net_rx_action() end.
	 */
	if (sd->rps_ipi_list) {
		local_irq_disable();
		net_rps_action_and_irq_enable(sd);
	}
#endif
	napi->weight = weight_p;
	local_irq_disable();
	while (work < quota) {
		struct sk_buff *skb;
		unsigned int qlen;

		while ((skb = __skb_dequeue(&sd->process_queue))) {
			local_irq_enable();
			__netif_receive_skb(skb);
			local_irq_disable();
			input_queue_head_incr(sd);
			if (++work >= quota) {
				local_irq_enable();
				return work;
			}
		}

		rps_lock(sd);
		qlen = skb_queue_len(&sd->input_pkt_queue);
		if (qlen)
			skb_queue_splice_tail_init(&sd->input_pkt_queue,
						   &sd->process_queue);

		if (qlen < quota - work) {
			/*
			 * Inline a custom version of __napi_complete().
			 * only current cpu owns and manipulates this napi,
			 * and NAPI_STATE_SCHED is the only possible flag set on backlog.
			 * we can use a plain write instead of clear_bit(),
			 * and we dont need an smp_mb() memory barrier.
			 */
			list_del(&napi->poll_list);
			napi->state = 0;

			quota = work + qlen;
		}
		rps_unlock(sd);
	}
	local_irq_enable();

	return work;
}

/**
 * __napi_schedule - schedule for receive
 * @n: entry to schedule
 *
 * The entry's receive function will be scheduled to run
 */
void __napi_schedule(struct napi_struct *n)
{
	unsigned long flags;

	local_irq_save(flags);
	____napi_schedule(&__get_cpu_var(softnet_data), n);
	local_irq_restore(flags);
}
EXPORT_SYMBOL(__napi_schedule);

void __napi_complete(struct napi_struct *n)
{
	BUG_ON(!test_bit(NAPI_STATE_SCHED, &n->state));
	BUG_ON(n->gro_list);

	list_del(&n->poll_list);
	smp_mb__before_clear_bit();
	clear_bit(NAPI_STATE_SCHED, &n->state);
}
EXPORT_SYMBOL(__napi_complete);

void napi_complete(struct napi_struct *n)
{
	unsigned long flags;

	/*
	 * don't let napi dequeue from the cpu poll list
	 * just in case its running on a different cpu
	 */
	if (unlikely(test_bit(NAPI_STATE_NPSVC, &n->state)))
		return;

	napi_gro_flush(n);
	local_irq_save(flags);
	__napi_complete(n);
	local_irq_restore(flags);
}
EXPORT_SYMBOL(napi_complete);

void netif_napi_add(struct net_device *dev, struct napi_struct *napi,
		    int (*poll)(struct napi_struct *, int), int weight)
{
	INIT_LIST_HEAD(&napi->poll_list);
	napi->gro_count = 0;
	napi->gro_list = NULL;
	napi->skb = NULL;
	napi->poll = poll;
	napi->weight = weight;
	list_add(&napi->dev_list, &dev->napi_list);
	napi->dev = dev;
#ifdef CONFIG_NETPOLL
	spin_lock_init(&napi->poll_lock);
	napi->poll_owner = -1;
#endif
	set_bit(NAPI_STATE_SCHED, &napi->state);
}
EXPORT_SYMBOL(netif_napi_add);

void netif_napi_del(struct napi_struct *napi)
{
	struct sk_buff *skb, *next;

	list_del_init(&napi->dev_list);
	napi_free_frags(napi);

	for (skb = napi->gro_list; skb; skb = next) {
		next = skb->next;
		skb->next = NULL;
		kfree_skb(skb);
	}

	napi->gro_list = NULL;
	napi->gro_count = 0;
}
EXPORT_SYMBOL(netif_napi_del);

static void net_rx_action(struct softirq_action *h)
{
	struct softnet_data *sd = &__get_cpu_var(softnet_data);
	unsigned long time_limit = jiffies + 2;
	int budget = netdev_budget;
	void *have;

	local_irq_disable();

	while (!list_empty(&sd->poll_list)) {
		struct napi_struct *n;
		int work, weight;

		/* If softirq window is exhuasted then punt.
		 * Allow this to run for 2 jiffies since which will allow
		 * an average latency of 1.5/HZ.
		 */
		if (unlikely(budget <= 0 || time_after(jiffies, time_limit)))
			goto softnet_break;

		local_irq_enable();

		/* Even though interrupts have been re-enabled, this
		 * access is safe because interrupts can only add new
		 * entries to the tail of this list, and only ->poll()
		 * calls can remove this head entry from the list.
		 */
		n = list_first_entry(&sd->poll_list, struct napi_struct, poll_list);

		have = netpoll_poll_lock(n);

		weight = n->weight;

		/* This NAPI_STATE_SCHED test is for avoiding a race
		 * with netpoll's poll_napi().  Only the entity which
		 * obtains the lock and sees NAPI_STATE_SCHED set will
		 * actually make the ->poll() call.  Therefore we avoid
		 * accidently calling ->poll() when NAPI is not scheduled.
		 */
		work = 0;
		if (test_bit(NAPI_STATE_SCHED, &n->state)) {
			work = n->poll(n, weight);
			trace_napi_poll(n);
		}

		WARN_ON_ONCE(work > weight);

		budget -= work;

		local_irq_disable();

		/* Drivers must not modify the NAPI state if they
		 * consume the entire weight.  In such cases this code
		 * still "owns" the NAPI instance and therefore can
		 * move the instance around on the list at-will.
		 */
		if (unlikely(work == weight)) {
			if (unlikely(napi_disable_pending(n))) {
				local_irq_enable();
				napi_complete(n);
				local_irq_disable();
			} else
				list_move_tail(&n->poll_list, &sd->poll_list);
		}

		netpoll_poll_unlock(have);
	}
out:
	net_rps_action_and_irq_enable(sd);

#ifdef CONFIG_NET_DMA
	/*
	 * There may not be any more sk_buffs coming right now, so push
	 * any pending DMA copies to hardware
	 */
	dma_issue_pending_all();
#endif

	return;

softnet_break:
	sd->time_squeeze++;
	__raise_softirq_irqoff(NET_RX_SOFTIRQ);
	goto out;
}

static gifconf_func_t *gifconf_list[NPROTO];

/**
 *	register_gifconf	-	register a SIOCGIF handler
 *	@family: Address family
 *	@gifconf: Function handler
 *
 *	Register protocol dependent address dumping routines. The handler
 *	that is passed must not be freed or reused until it has been replaced
 *	by another handler.
 */
int register_gifconf(unsigned int family, gifconf_func_t *gifconf)
{
	if (family >= NPROTO)
		return -EINVAL;
	gifconf_list[family] = gifconf;
	return 0;
}
EXPORT_SYMBOL(register_gifconf);


/*
 *	Map an interface index to its name (SIOCGIFNAME)
 */

/*
 *	We need this ioctl for efficient implementation of the
 *	if_indextoname() function required by the IPv6 API.  Without
 *	it, we would have to search all the interfaces to find a
 *	match.  --pb
 */

static int dev_ifname(struct net *net, struct ifreq __user *arg)
{
	struct net_device *dev;
	struct ifreq ifr;

	/*
	 *	Fetch the caller's info block.
	 */

	if (copy_from_user(&ifr, arg, sizeof(struct ifreq)))
		return -EFAULT;

	rcu_read_lock();
	dev = dev_get_by_index_rcu(net, ifr.ifr_ifindex);
	if (!dev) {
		rcu_read_unlock();
		return -ENODEV;
	}

	strcpy(ifr.ifr_name, dev->name);
	rcu_read_unlock();

	if (copy_to_user(arg, &ifr, sizeof(struct ifreq)))
		return -EFAULT;
	return 0;
}

/*
 *	Perform a SIOCGIFCONF call. This structure will change
 *	size eventually, and there is nothing I can do about it.
 *	Thus we will need a 'compatibility mode'.
 */

static int dev_ifconf(struct net *net, char __user *arg)
{
	struct ifconf ifc;
	struct net_device *dev;
	char __user *pos;
	int len;
	int total;
	int i;

	/*
	 *	Fetch the caller's info block.
	 */

	if (copy_from_user(&ifc, arg, sizeof(struct ifconf)))
		return -EFAULT;

	pos = ifc.ifc_buf;
	len = ifc.ifc_len;

	/*
	 *	Loop over the interfaces, and write an info block for each.
	 */

	total = 0;
	for_each_netdev(net, dev) {
		for (i = 0; i < NPROTO; i++) {
			if (gifconf_list[i]) {
				int done;
				if (!pos)
					done = gifconf_list[i](dev, NULL, 0);
				else
					done = gifconf_list[i](dev, pos + total,
							       len - total);
				if (done < 0)
					return -EFAULT;
				total += done;
			}
		}
	}

	/*
	 *	All done.  Write the updated control block back to the caller.
	 */
	ifc.ifc_len = total;

	/*
	 * 	Both BSD and Solaris return 0 here, so we do too.
	 */
	return copy_to_user(arg, &ifc, sizeof(struct ifconf)) ? -EFAULT : 0;
}

#ifdef CONFIG_PROC_FS
/*
 *	This is invoked by the /proc filesystem handler to display a device
 *	in detail.
 */
void *dev_seq_start(struct seq_file *seq, loff_t *pos)
	__acquires(RCU)
{
	struct net *net = seq_file_net(seq);
	loff_t off;
	struct net_device *dev;

	rcu_read_lock();
	if (!*pos)
		return SEQ_START_TOKEN;

	off = 1;
	for_each_netdev_rcu(net, dev)
		if (off++ == *pos)
			return dev;

	return NULL;
}

void *dev_seq_next(struct seq_file *seq, void *v, loff_t *pos)
{
	struct net_device *dev = (v == SEQ_START_TOKEN) ?
				  first_net_device(seq_file_net(seq)) :
				  next_net_device((struct net_device *)v);

	++*pos;
	return rcu_dereference(dev);
}

void dev_seq_stop(struct seq_file *seq, void *v)
	__releases(RCU)
{
	rcu_read_unlock();
}

static void dev_seq_printf_stats(struct seq_file *seq, struct net_device *dev)
{
	struct rtnl_link_stats64 temp;
	const struct rtnl_link_stats64 *stats = dev_get_stats(dev, &temp);

	seq_printf(seq, "%6s: %7llu %7llu %4llu %4llu %4llu %5llu %10llu %9llu "
		   "%8llu %7llu %4llu %4llu %4llu %5llu %7llu %10llu\n",
		   dev->name, stats->rx_bytes, stats->rx_packets,
		   stats->rx_errors,
		   stats->rx_dropped + stats->rx_missed_errors,
		   stats->rx_fifo_errors,
		   stats->rx_length_errors + stats->rx_over_errors +
		    stats->rx_crc_errors + stats->rx_frame_errors,
		   stats->rx_compressed, stats->multicast,
		   stats->tx_bytes, stats->tx_packets,
		   stats->tx_errors, stats->tx_dropped,
		   stats->tx_fifo_errors, stats->collisions,
		   stats->tx_carrier_errors +
		    stats->tx_aborted_errors +
		    stats->tx_window_errors +
		    stats->tx_heartbeat_errors,
		   stats->tx_compressed);
}

/*
 *	Called from the PROCfs module. This now uses the new arbitrary sized
 *	/proc/net interface to create /proc/net/dev
 */
static int dev_seq_show(struct seq_file *seq, void *v)
{
	if (v == SEQ_START_TOKEN)
		seq_puts(seq, "Inter-|   Receive                            "
			      "                    |  Transmit\n"
			      " face |bytes    packets errs drop fifo frame "
			      "compressed multicast|bytes    packets errs "
			      "drop fifo colls carrier compressed\n");
	else
		dev_seq_printf_stats(seq, v);
	return 0;
}

static struct softnet_data *softnet_get_online(loff_t *pos)
{
	struct softnet_data *sd = NULL;

	while (*pos < nr_cpu_ids)
		if (cpu_online(*pos)) {
			sd = &per_cpu(softnet_data, *pos);
			break;
		} else
			++*pos;
	return sd;
}

static void *softnet_seq_start(struct seq_file *seq, loff_t *pos)
{
	return softnet_get_online(pos);
}

static void *softnet_seq_next(struct seq_file *seq, void *v, loff_t *pos)
{
	++*pos;
	return softnet_get_online(pos);
}

static void softnet_seq_stop(struct seq_file *seq, void *v)
{
}

static int softnet_seq_show(struct seq_file *seq, void *v)
{
	struct softnet_data *sd = v;

	seq_printf(seq, "%08x %08x %08x %08x %08x %08x %08x %08x %08x %08x\n",
		   sd->processed, sd->dropped, sd->time_squeeze, 0,
		   0, 0, 0, 0, /* was fastroute */
		   sd->cpu_collision, sd->received_rps);
	return 0;
}

static const struct seq_operations dev_seq_ops = {
	.start = dev_seq_start,
	.next  = dev_seq_next,
	.stop  = dev_seq_stop,
	.show  = dev_seq_show,
};

static int dev_seq_open(struct inode *inode, struct file *file)
{
	return seq_open_net(inode, file, &dev_seq_ops,
			    sizeof(struct seq_net_private));
}

static const struct file_operations dev_seq_fops = {
	.owner	 = THIS_MODULE,
	.open    = dev_seq_open,
	.read    = seq_read,
	.llseek  = seq_lseek,
	.release = seq_release_net,
};

static const struct seq_operations softnet_seq_ops = {
	.start = softnet_seq_start,
	.next  = softnet_seq_next,
	.stop  = softnet_seq_stop,
	.show  = softnet_seq_show,
};

static int softnet_seq_open(struct inode *inode, struct file *file)
{
	return seq_open(file, &softnet_seq_ops);
}

static const struct file_operations softnet_seq_fops = {
	.owner	 = THIS_MODULE,
	.open    = softnet_seq_open,
	.read    = seq_read,
	.llseek  = seq_lseek,
	.release = seq_release,
};

static void *ptype_get_idx(loff_t pos)
{
	struct packet_type *pt = NULL;
	loff_t i = 0;
	int t;

	list_for_each_entry_rcu(pt, &ptype_all, list) {
		if (i == pos)
			return pt;
		++i;
	}

	for (t = 0; t < PTYPE_HASH_SIZE; t++) {
		list_for_each_entry_rcu(pt, &ptype_base[t], list) {
			if (i == pos)
				return pt;
			++i;
		}
	}
	return NULL;
}

static void *ptype_seq_start(struct seq_file *seq, loff_t *pos)
	__acquires(RCU)
{
	rcu_read_lock();
	return *pos ? ptype_get_idx(*pos - 1) : SEQ_START_TOKEN;
}

static void *ptype_seq_next(struct seq_file *seq, void *v, loff_t *pos)
{
	struct packet_type *pt;
	struct list_head *nxt;
	int hash;

	++*pos;
	if (v == SEQ_START_TOKEN)
		return ptype_get_idx(0);

	pt = v;
	nxt = pt->list.next;
	if (pt->type == htons(ETH_P_ALL)) {
		if (nxt != &ptype_all)
			goto found;
		hash = 0;
		nxt = ptype_base[0].next;
	} else
		hash = ntohs(pt->type) & PTYPE_HASH_MASK;

	while (nxt == &ptype_base[hash]) {
		if (++hash >= PTYPE_HASH_SIZE)
			return NULL;
		nxt = ptype_base[hash].next;
	}
found:
	return list_entry(nxt, struct packet_type, list);
}

static void ptype_seq_stop(struct seq_file *seq, void *v)
	__releases(RCU)
{
	rcu_read_unlock();
}

static int ptype_seq_show(struct seq_file *seq, void *v)
{
	struct packet_type *pt = v;

	if (v == SEQ_START_TOKEN)
		seq_puts(seq, "Type Device      Function\n");
	else if (pt->dev == NULL || dev_net(pt->dev) == seq_file_net(seq)) {
		if (pt->type == htons(ETH_P_ALL))
			seq_puts(seq, "ALL ");
		else
			seq_printf(seq, "%04x", ntohs(pt->type));

		seq_printf(seq, " %-8s %pF\n",
			   pt->dev ? pt->dev->name : "", pt->func);
	}

	return 0;
}

static const struct seq_operations ptype_seq_ops = {
	.start = ptype_seq_start,
	.next  = ptype_seq_next,
	.stop  = ptype_seq_stop,
	.show  = ptype_seq_show,
};

static int ptype_seq_open(struct inode *inode, struct file *file)
{
	return seq_open_net(inode, file, &ptype_seq_ops,
			sizeof(struct seq_net_private));
}

static const struct file_operations ptype_seq_fops = {
	.owner	 = THIS_MODULE,
	.open    = ptype_seq_open,
	.read    = seq_read,
	.llseek  = seq_lseek,
	.release = seq_release_net,
};


static int __net_init dev_proc_net_init(struct net *net)
{
	int rc = -ENOMEM;

	if (!proc_net_fops_create(net, "dev", S_IRUGO, &dev_seq_fops))
		goto out;
	if (!proc_net_fops_create(net, "softnet_stat", S_IRUGO, &softnet_seq_fops))
		goto out_dev;
	if (!proc_net_fops_create(net, "ptype", S_IRUGO, &ptype_seq_fops))
		goto out_softnet;

	if (wext_proc_init(net))
		goto out_ptype;
	rc = 0;
out:
	return rc;
out_ptype:
	proc_net_remove(net, "ptype");
out_softnet:
	proc_net_remove(net, "softnet_stat");
out_dev:
	proc_net_remove(net, "dev");
	goto out;
}

static void __net_exit dev_proc_net_exit(struct net *net)
{
	wext_proc_exit(net);

	proc_net_remove(net, "ptype");
	proc_net_remove(net, "softnet_stat");
	proc_net_remove(net, "dev");
}

static struct pernet_operations __net_initdata dev_proc_ops = {
	.init = dev_proc_net_init,
	.exit = dev_proc_net_exit,
};

static int __init dev_proc_init(void)
{
	return register_pernet_subsys(&dev_proc_ops);
}
#else
#define dev_proc_init() 0
#endif	/* CONFIG_PROC_FS */


/**
 *	netdev_set_master	-	set up master/slave pair
 *	@slave: slave device
 *	@master: new master device
 *
 *	Changes the master device of the slave. Pass %NULL to break the
 *	bonding. The caller must hold the RTNL semaphore. On a failure
 *	a negative errno code is returned. On success the reference counts
 *	are adjusted, %RTM_NEWLINK is sent to the routing socket and the
 *	function returns zero.
 */
int netdev_set_master(struct net_device *slave, struct net_device *master)
{
	struct net_device *old = slave->master;

	ASSERT_RTNL();

	if (master) {
		if (old)
			return -EBUSY;
		dev_hold(master);
	}

	slave->master = master;

	if (old) {
		synchronize_net();
		dev_put(old);
	}
	if (master)
		slave->flags |= IFF_SLAVE;
	else
		slave->flags &= ~IFF_SLAVE;

	rtmsg_ifinfo(RTM_NEWLINK, slave, IFF_SLAVE);
	return 0;
}
EXPORT_SYMBOL(netdev_set_master);

static void dev_change_rx_flags(struct net_device *dev, int flags)
{
	const struct net_device_ops *ops = dev->netdev_ops;

	if ((dev->flags & IFF_UP) && ops->ndo_change_rx_flags)
		ops->ndo_change_rx_flags(dev, flags);
}

static int __dev_set_promiscuity(struct net_device *dev, int inc)
{
	unsigned short old_flags = dev->flags;
	uid_t uid;
	gid_t gid;

	ASSERT_RTNL();

	dev->flags |= IFF_PROMISC;
	dev->promiscuity += inc;
	if (dev->promiscuity == 0) {
		/*
		 * Avoid overflow.
		 * If inc causes overflow, untouch promisc and return error.
		 */
		if (inc < 0)
			dev->flags &= ~IFF_PROMISC;
		else {
			dev->promiscuity -= inc;
			printk(KERN_WARNING "%s: promiscuity touches roof, "
				"set promiscuity failed, promiscuity feature "
				"of device might be broken.\n", dev->name);
			return -EOVERFLOW;
		}
	}
	if (dev->flags != old_flags) {
		printk(KERN_INFO "device %s %s promiscuous mode\n",
		       dev->name, (dev->flags & IFF_PROMISC) ? "entered" :
							       "left");
		if (audit_enabled) {
			current_uid_gid(&uid, &gid);
			audit_log(current->audit_context, GFP_ATOMIC,
				AUDIT_ANOM_PROMISCUOUS,
				"dev=%s prom=%d old_prom=%d auid=%u uid=%u gid=%u ses=%u",
				dev->name, (dev->flags & IFF_PROMISC),
				(old_flags & IFF_PROMISC),
				audit_get_loginuid(current),
				uid, gid,
				audit_get_sessionid(current));
		}

		dev_change_rx_flags(dev, IFF_PROMISC);
	}
	return 0;
}

/**
 *	dev_set_promiscuity	- update promiscuity count on a device
 *	@dev: device
 *	@inc: modifier
 *
 *	Add or remove promiscuity from a device. While the count in the device
 *	remains above zero the interface remains promiscuous. Once it hits zero
 *	the device reverts back to normal filtering operation. A negative inc
 *	value is used to drop promiscuity on the device.
 *	Return 0 if successful or a negative errno code on error.
 */
int dev_set_promiscuity(struct net_device *dev, int inc)
{
	unsigned short old_flags = dev->flags;
	int err;

	err = __dev_set_promiscuity(dev, inc);
	if (err < 0)
		return err;
	if (dev->flags != old_flags)
		dev_set_rx_mode(dev);
	return err;
}
EXPORT_SYMBOL(dev_set_promiscuity);

/**
 *	dev_set_allmulti	- update allmulti count on a device
 *	@dev: device
 *	@inc: modifier
 *
 *	Add or remove reception of all multicast frames to a device. While the
 *	count in the device remains above zero the interface remains listening
 *	to all interfaces. Once it hits zero the device reverts back to normal
 *	filtering operation. A negative @inc value is used to drop the counter
 *	when releasing a resource needing all multicasts.
 *	Return 0 if successful or a negative errno code on error.
 */

int dev_set_allmulti(struct net_device *dev, int inc)
{
	unsigned short old_flags = dev->flags;

	ASSERT_RTNL();

	dev->flags |= IFF_ALLMULTI;
	dev->allmulti += inc;
	if (dev->allmulti == 0) {
		/*
		 * Avoid overflow.
		 * If inc causes overflow, untouch allmulti and return error.
		 */
		if (inc < 0)
			dev->flags &= ~IFF_ALLMULTI;
		else {
			dev->allmulti -= inc;
			printk(KERN_WARNING "%s: allmulti touches roof, "
				"set allmulti failed, allmulti feature of "
				"device might be broken.\n", dev->name);
			return -EOVERFLOW;
		}
	}
	if (dev->flags ^ old_flags) {
		dev_change_rx_flags(dev, IFF_ALLMULTI);
		dev_set_rx_mode(dev);
	}
	return 0;
}
EXPORT_SYMBOL(dev_set_allmulti);

/*
 *	Upload unicast and multicast address lists to device and
 *	configure RX filtering. When the device doesn't support unicast
 *	filtering it is put in promiscuous mode while unicast addresses
 *	are present.
 */
void __dev_set_rx_mode(struct net_device *dev)
{
	const struct net_device_ops *ops = dev->netdev_ops;

	/* dev_open will call this function so the list will stay sane. */
	if (!(dev->flags&IFF_UP))
		return;

	if (!netif_device_present(dev))
		return;

	if (ops->ndo_set_rx_mode)
		ops->ndo_set_rx_mode(dev);
	else {
		/* Unicast addresses changes may only happen under the rtnl,
		 * therefore calling __dev_set_promiscuity here is safe.
		 */
		if (!netdev_uc_empty(dev) && !dev->uc_promisc) {
			__dev_set_promiscuity(dev, 1);
			dev->uc_promisc = 1;
		} else if (netdev_uc_empty(dev) && dev->uc_promisc) {
			__dev_set_promiscuity(dev, -1);
			dev->uc_promisc = 0;
		}

		if (ops->ndo_set_multicast_list)
			ops->ndo_set_multicast_list(dev);
	}
}

void dev_set_rx_mode(struct net_device *dev)
{
	netif_addr_lock_bh(dev);
	__dev_set_rx_mode(dev);
	netif_addr_unlock_bh(dev);
}

/**
 *	dev_get_flags - get flags reported to userspace
 *	@dev: device
 *
 *	Get the combination of flag bits exported through APIs to userspace.
 */
unsigned dev_get_flags(const struct net_device *dev)
{
	unsigned flags;

	flags = (dev->flags & ~(IFF_PROMISC |
				IFF_ALLMULTI |
				IFF_RUNNING |
				IFF_LOWER_UP |
				IFF_DORMANT)) |
		(dev->gflags & (IFF_PROMISC |
				IFF_ALLMULTI));

	if (netif_running(dev)) {
		if (netif_oper_up(dev))
			flags |= IFF_RUNNING;
		if (netif_carrier_ok(dev))
			flags |= IFF_LOWER_UP;
		if (netif_dormant(dev))
			flags |= IFF_DORMANT;
	}

	return flags;
}
EXPORT_SYMBOL(dev_get_flags);

int __dev_change_flags(struct net_device *dev, unsigned int flags)
{
	int old_flags = dev->flags;
	int ret;

	ASSERT_RTNL();

	/*
	 *	Set the flags on our device.
	 */

	dev->flags = (flags & (IFF_DEBUG | IFF_NOTRAILERS | IFF_NOARP |
			       IFF_DYNAMIC | IFF_MULTICAST | IFF_PORTSEL |
			       IFF_AUTOMEDIA)) |
		     (dev->flags & (IFF_UP | IFF_VOLATILE | IFF_PROMISC |
				    IFF_ALLMULTI));

	/*
	 *	Load in the correct multicast list now the flags have changed.
	 */

	if ((old_flags ^ flags) & IFF_MULTICAST)
		dev_change_rx_flags(dev, IFF_MULTICAST);

	dev_set_rx_mode(dev);

	/*
	 *	Have we downed the interface. We handle IFF_UP ourselves
	 *	according to user attempts to set it, rather than blindly
	 *	setting it.
	 */

	ret = 0;
	if ((old_flags ^ flags) & IFF_UP) {	/* Bit is different  ? */
		ret = ((old_flags & IFF_UP) ? __dev_close : __dev_open)(dev);

		if (!ret)
			dev_set_rx_mode(dev);
	}

	if ((flags ^ dev->gflags) & IFF_PROMISC) {
		int inc = (flags & IFF_PROMISC) ? 1 : -1;

		dev->gflags ^= IFF_PROMISC;
		dev_set_promiscuity(dev, inc);
	}

	/* NOTE: order of synchronization of IFF_PROMISC and IFF_ALLMULTI
	   is important. Some (broken) drivers set IFF_PROMISC, when
	   IFF_ALLMULTI is requested not asking us and not reporting.
	 */
	if ((flags ^ dev->gflags) & IFF_ALLMULTI) {
		int inc = (flags & IFF_ALLMULTI) ? 1 : -1;

		dev->gflags ^= IFF_ALLMULTI;
		dev_set_allmulti(dev, inc);
	}

	return ret;
}

void __dev_notify_flags(struct net_device *dev, unsigned int old_flags)
{
	unsigned int changes = dev->flags ^ old_flags;

	if (changes & IFF_UP) {
		if (dev->flags & IFF_UP)
			call_netdevice_notifiers(NETDEV_UP, dev);
		else
			call_netdevice_notifiers(NETDEV_DOWN, dev);
	}

	if (dev->flags & IFF_UP &&
	    (changes & ~(IFF_UP | IFF_PROMISC | IFF_ALLMULTI | IFF_VOLATILE)))
		call_netdevice_notifiers(NETDEV_CHANGE, dev);
}

/**
 *	dev_change_flags - change device settings
 *	@dev: device
 *	@flags: device state flags
 *
 *	Change settings on device based state flags. The flags are
 *	in the userspace exported format.
 */
int dev_change_flags(struct net_device *dev, unsigned flags)
{
	int ret, changes;
	int old_flags = dev->flags;

	ret = __dev_change_flags(dev, flags);
	if (ret < 0)
		return ret;

	changes = old_flags ^ dev->flags;
	if (changes)
		rtmsg_ifinfo(RTM_NEWLINK, dev, changes);

	__dev_notify_flags(dev, old_flags);
	return ret;
}
EXPORT_SYMBOL(dev_change_flags);

/**
 *	dev_set_mtu - Change maximum transfer unit
 *	@dev: device
 *	@new_mtu: new transfer unit
 *
 *	Change the maximum transfer size of the network device.
 */
int dev_set_mtu(struct net_device *dev, int new_mtu)
{
	const struct net_device_ops *ops = dev->netdev_ops;
	int err;

	if (new_mtu == dev->mtu)
		return 0;

	/*	MTU must be positive.	 */
	if (new_mtu < 0)
		return -EINVAL;

	if (!netif_device_present(dev))
		return -ENODEV;

	err = 0;
	if (ops->ndo_change_mtu)
		err = ops->ndo_change_mtu(dev, new_mtu);
	else
		dev->mtu = new_mtu;

	if (!err && dev->flags & IFF_UP)
		call_netdevice_notifiers(NETDEV_CHANGEMTU, dev);
	return err;
}
EXPORT_SYMBOL(dev_set_mtu);

/**
 *	dev_set_mac_address - Change Media Access Control Address
 *	@dev: device
 *	@sa: new address
 *
 *	Change the hardware (MAC) address of the device
 */
int dev_set_mac_address(struct net_device *dev, struct sockaddr *sa)
{
	const struct net_device_ops *ops = dev->netdev_ops;
	int err;

	if (!ops->ndo_set_mac_address)
		return -EOPNOTSUPP;
	if (sa->sa_family != dev->type)
		return -EINVAL;
	if (!netif_device_present(dev))
		return -ENODEV;
	err = ops->ndo_set_mac_address(dev, sa);
	if (!err)
		call_netdevice_notifiers(NETDEV_CHANGEADDR, dev);
	return err;
}
EXPORT_SYMBOL(dev_set_mac_address);

/*
 *	Perform the SIOCxIFxxx calls, inside rcu_read_lock()
 */
static int dev_ifsioc_locked(struct net *net, struct ifreq *ifr, unsigned int cmd)
{
	int err;
	struct net_device *dev = dev_get_by_name_rcu(net, ifr->ifr_name);

	if (!dev)
		return -ENODEV;

	switch (cmd) {
	case SIOCGIFFLAGS:	/* Get interface flags */
		ifr->ifr_flags = (short) dev_get_flags(dev);
		return 0;

	case SIOCGIFMETRIC:	/* Get the metric on the interface
				   (currently unused) */
		ifr->ifr_metric = 0;
		return 0;

	case SIOCGIFMTU:	/* Get the MTU of a device */
		ifr->ifr_mtu = dev->mtu;
		return 0;

	case SIOCGIFHWADDR:
		if (!dev->addr_len)
			memset(ifr->ifr_hwaddr.sa_data, 0, sizeof ifr->ifr_hwaddr.sa_data);
		else
			memcpy(ifr->ifr_hwaddr.sa_data, dev->dev_addr,
			       min(sizeof ifr->ifr_hwaddr.sa_data, (size_t) dev->addr_len));
		ifr->ifr_hwaddr.sa_family = dev->type;
		return 0;

	case SIOCGIFSLAVE:
		err = -EINVAL;
		break;

	case SIOCGIFMAP:
		ifr->ifr_map.mem_start = dev->mem_start;
		ifr->ifr_map.mem_end   = dev->mem_end;
		ifr->ifr_map.base_addr = dev->base_addr;
		ifr->ifr_map.irq       = dev->irq;
		ifr->ifr_map.dma       = dev->dma;
		ifr->ifr_map.port      = dev->if_port;
		return 0;

	case SIOCGIFINDEX:
		ifr->ifr_ifindex = dev->ifindex;
		return 0;

	case SIOCGIFTXQLEN:
		ifr->ifr_qlen = dev->tx_queue_len;
		return 0;

	default:
		/* dev_ioctl() should ensure this case
		 * is never reached
		 */
		WARN_ON(1);
		err = -EINVAL;
		break;

	}
	return err;
}

/*
 *	Perform the SIOCxIFxxx calls, inside rtnl_lock()
 */
static int dev_ifsioc(struct net *net, struct ifreq *ifr, unsigned int cmd)
{
	int err;
	struct net_device *dev = __dev_get_by_name(net, ifr->ifr_name);
	const struct net_device_ops *ops;

	if (!dev)
		return -ENODEV;

	ops = dev->netdev_ops;

	switch (cmd) {
	case SIOCSIFFLAGS:	/* Set interface flags */
		return dev_change_flags(dev, ifr->ifr_flags);

	case SIOCSIFMETRIC:	/* Set the metric on the interface
				   (currently unused) */
		return -EOPNOTSUPP;

	case SIOCSIFMTU:	/* Set the MTU of a device */
		return dev_set_mtu(dev, ifr->ifr_mtu);

	case SIOCSIFHWADDR:
		return dev_set_mac_address(dev, &ifr->ifr_hwaddr);

	case SIOCSIFHWBROADCAST:
		if (ifr->ifr_hwaddr.sa_family != dev->type)
			return -EINVAL;
		memcpy(dev->broadcast, ifr->ifr_hwaddr.sa_data,
		       min(sizeof ifr->ifr_hwaddr.sa_data, (size_t) dev->addr_len));
		call_netdevice_notifiers(NETDEV_CHANGEADDR, dev);
		return 0;

	case SIOCSIFMAP:
		if (ops->ndo_set_config) {
			if (!netif_device_present(dev))
				return -ENODEV;
			return ops->ndo_set_config(dev, &ifr->ifr_map);
		}
		return -EOPNOTSUPP;

	case SIOCADDMULTI:
		if ((!ops->ndo_set_multicast_list && !ops->ndo_set_rx_mode) ||
		    ifr->ifr_hwaddr.sa_family != AF_UNSPEC)
			return -EINVAL;
		if (!netif_device_present(dev))
			return -ENODEV;
		return dev_mc_add_global(dev, ifr->ifr_hwaddr.sa_data);

	case SIOCDELMULTI:
		if ((!ops->ndo_set_multicast_list && !ops->ndo_set_rx_mode) ||
		    ifr->ifr_hwaddr.sa_family != AF_UNSPEC)
			return -EINVAL;
		if (!netif_device_present(dev))
			return -ENODEV;
		return dev_mc_del_global(dev, ifr->ifr_hwaddr.sa_data);

	case SIOCSIFTXQLEN:
		if (ifr->ifr_qlen < 0)
			return -EINVAL;
		dev->tx_queue_len = ifr->ifr_qlen;
		return 0;

	case SIOCSIFNAME:
		ifr->ifr_newname[IFNAMSIZ-1] = '\0';
		return dev_change_name(dev, ifr->ifr_newname);

	/*
	 *	Unknown or private ioctl
	 */
	default:
		if ((cmd >= SIOCDEVPRIVATE &&
		    cmd <= SIOCDEVPRIVATE + 15) ||
		    cmd == SIOCBONDENSLAVE ||
		    cmd == SIOCBONDRELEASE ||
		    cmd == SIOCBONDSETHWADDR ||
		    cmd == SIOCBONDSLAVEINFOQUERY ||
		    cmd == SIOCBONDINFOQUERY ||
		    cmd == SIOCBONDCHANGEACTIVE ||
		    cmd == SIOCGMIIPHY ||
		    cmd == SIOCGMIIREG ||
		    cmd == SIOCSMIIREG ||
		    cmd == SIOCBRADDIF ||
		    cmd == SIOCBRDELIF ||
		    cmd == SIOCSHWTSTAMP ||
		    cmd == SIOCWANDEV) {
			err = -EOPNOTSUPP;
			if (ops->ndo_do_ioctl) {
				if (netif_device_present(dev))
					err = ops->ndo_do_ioctl(dev, ifr, cmd);
				else
					err = -ENODEV;
			}
		} else
			err = -EINVAL;

	}
	return err;
}

/*
 *	This function handles all "interface"-type I/O control requests. The actual
 *	'doing' part of this is dev_ifsioc above.
 */

/**
 *	dev_ioctl	-	network device ioctl
 *	@net: the applicable net namespace
 *	@cmd: command to issue
 *	@arg: pointer to a struct ifreq in user space
 *
 *	Issue ioctl functions to devices. This is normally called by the
 *	user space syscall interfaces but can sometimes be useful for
 *	other purposes. The return value is the return from the syscall if
 *	positive or a negative errno code on error.
 */

int dev_ioctl(struct net *net, unsigned int cmd, void __user *arg)
{
	struct ifreq ifr;
	int ret;
	char *colon;

	/* One special case: SIOCGIFCONF takes ifconf argument
	   and requires shared lock, because it sleeps writing
	   to user space.
	 */

	if (cmd == SIOCGIFCONF) {
		rtnl_lock();
		ret = dev_ifconf(net, (char __user *) arg);
		rtnl_unlock();
		return ret;
	}
	if (cmd == SIOCGIFNAME)
		return dev_ifname(net, (struct ifreq __user *)arg);

	if (copy_from_user(&ifr, arg, sizeof(struct ifreq)))
		return -EFAULT;

	ifr.ifr_name[IFNAMSIZ-1] = 0;

	colon = strchr(ifr.ifr_name, ':');
	if (colon)
		*colon = 0;

	/*
	 *	See which interface the caller is talking about.
	 */

	switch (cmd) {
	/*
	 *	These ioctl calls:
	 *	- can be done by all.
	 *	- atomic and do not require locking.
	 *	- return a value
	 */
	case SIOCGIFFLAGS:
	case SIOCGIFMETRIC:
	case SIOCGIFMTU:
	case SIOCGIFHWADDR:
	case SIOCGIFSLAVE:
	case SIOCGIFMAP:
	case SIOCGIFINDEX:
	case SIOCGIFTXQLEN:
		dev_load(net, ifr.ifr_name);
		rcu_read_lock();
		ret = dev_ifsioc_locked(net, &ifr, cmd);
		rcu_read_unlock();
		if (!ret) {
			if (colon)
				*colon = ':';
			if (copy_to_user(arg, &ifr,
					 sizeof(struct ifreq)))
				ret = -EFAULT;
		}
		return ret;

	case SIOCETHTOOL:
		dev_load(net, ifr.ifr_name);
		rtnl_lock();
		ret = dev_ethtool(net, &ifr);
		rtnl_unlock();
		if (!ret) {
			if (colon)
				*colon = ':';
			if (copy_to_user(arg, &ifr,
					 sizeof(struct ifreq)))
				ret = -EFAULT;
		}
		return ret;

	/*
	 *	These ioctl calls:
	 *	- require superuser power.
	 *	- require strict serialization.
	 *	- return a value
	 */
	case SIOCGMIIPHY:
	case SIOCGMIIREG:
	case SIOCSIFNAME:
		if (!capable(CAP_NET_ADMIN))
			return -EPERM;
		dev_load(net, ifr.ifr_name);
		rtnl_lock();
		ret = dev_ifsioc(net, &ifr, cmd);
		rtnl_unlock();
		if (!ret) {
			if (colon)
				*colon = ':';
			if (copy_to_user(arg, &ifr,
					 sizeof(struct ifreq)))
				ret = -EFAULT;
		}
		return ret;

	/*
	 *	These ioctl calls:
	 *	- require superuser power.
	 *	- require strict serialization.
	 *	- do not return a value
	 */
	case SIOCSIFFLAGS:
	case SIOCSIFMETRIC:
	case SIOCSIFMTU:
	case SIOCSIFMAP:
	case SIOCSIFHWADDR:
	case SIOCSIFSLAVE:
	case SIOCADDMULTI:
	case SIOCDELMULTI:
	case SIOCSIFHWBROADCAST:
	case SIOCSIFTXQLEN:
	case SIOCSMIIREG:
	case SIOCBONDENSLAVE:
	case SIOCBONDRELEASE:
	case SIOCBONDSETHWADDR:
	case SIOCBONDCHANGEACTIVE:
	case SIOCBRADDIF:
	case SIOCBRDELIF:
	case SIOCSHWTSTAMP:
		if (!capable(CAP_NET_ADMIN))
			return -EPERM;
		/* fall through */
	case SIOCBONDSLAVEINFOQUERY:
	case SIOCBONDINFOQUERY:
		dev_load(net, ifr.ifr_name);
		rtnl_lock();
		ret = dev_ifsioc(net, &ifr, cmd);
		rtnl_unlock();
		return ret;

	case SIOCGIFMEM:
		/* Get the per device memory space. We can add this but
		 * currently do not support it */
	case SIOCSIFMEM:
		/* Set the per device memory buffer space.
		 * Not applicable in our case */
	case SIOCSIFLINK:
		return -EINVAL;

	/*
	 *	Unknown or private ioctl.
	 */
	default:
		if (cmd == SIOCWANDEV ||
		    (cmd >= SIOCDEVPRIVATE &&
		     cmd <= SIOCDEVPRIVATE + 15)) {
			dev_load(net, ifr.ifr_name);
			rtnl_lock();
			ret = dev_ifsioc(net, &ifr, cmd);
			rtnl_unlock();
			if (!ret && copy_to_user(arg, &ifr,
						 sizeof(struct ifreq)))
				ret = -EFAULT;
			return ret;
		}
		/* Take care of Wireless Extensions */
		if (cmd >= SIOCIWFIRST && cmd <= SIOCIWLAST)
			return wext_handle_ioctl(net, &ifr, cmd, arg);
		return -EINVAL;
	}
}


/**
 *	dev_new_index	-	allocate an ifindex
 *	@net: the applicable net namespace
 *
 *	Returns a suitable unique value for a new device interface
 *	number.  The caller must hold the rtnl semaphore or the
 *	dev_base_lock to be sure it remains unique.
 */
static int dev_new_index(struct net *net)
{
	static int ifindex;
	for (;;) {
		if (++ifindex <= 0)
			ifindex = 1;
		if (!__dev_get_by_index(net, ifindex))
			return ifindex;
	}
}

/* Delayed registration/unregisteration */
static LIST_HEAD(net_todo_list);

static void net_set_todo(struct net_device *dev)
{
	list_add_tail(&dev->todo_list, &net_todo_list);
}

static void rollback_registered_many(struct list_head *head)
{
	struct net_device *dev, *tmp;

	BUG_ON(dev_boot_phase);
	ASSERT_RTNL();

	list_for_each_entry_safe(dev, tmp, head, unreg_list) {
		/* Some devices call without registering
		 * for initialization unwind. Remove those
		 * devices and proceed with the remaining.
		 */
		if (dev->reg_state == NETREG_UNINITIALIZED) {
			pr_debug("unregister_netdevice: device %s/%p never "
				 "was registered\n", dev->name, dev);

			WARN_ON(1);
			list_del(&dev->unreg_list);
			continue;
		}

		BUG_ON(dev->reg_state != NETREG_REGISTERED);

		/* If device is running, close it first. */
		dev_close(dev);

		/* And unlink it from device chain. */
		unlist_netdevice(dev);

		dev->reg_state = NETREG_UNREGISTERING;
	}

	synchronize_net();

	list_for_each_entry(dev, head, unreg_list) {
		/* Shutdown queueing discipline. */
		dev_shutdown(dev);


		/* Notify protocols, that we are about to destroy
		   this device. They should clean all the things.
		*/
		call_netdevice_notifiers(NETDEV_UNREGISTER, dev);

		if (!dev->rtnl_link_ops ||
		    dev->rtnl_link_state == RTNL_LINK_INITIALIZED)
			rtmsg_ifinfo(RTM_DELLINK, dev, ~0U);

		/*
		 *	Flush the unicast and multicast chains
		 */
		dev_uc_flush(dev);
		dev_mc_flush(dev);

		if (dev->netdev_ops->ndo_uninit)
			dev->netdev_ops->ndo_uninit(dev);

		/* Notifier chain MUST detach us from master device. */
		WARN_ON(dev->master);

		/* Remove entries from kobject tree */
		netdev_unregister_kobject(dev);
	}

	/* Process any work delayed until the end of the batch */
	dev = list_first_entry(head, struct net_device, unreg_list);
	call_netdevice_notifiers(NETDEV_UNREGISTER_BATCH, dev);

	rcu_barrier();

	list_for_each_entry(dev, head, unreg_list)
		dev_put(dev);
}

static void rollback_registered(struct net_device *dev)
{
	LIST_HEAD(single);

	list_add(&dev->unreg_list, &single);
	rollback_registered_many(&single);
}

unsigned long netdev_fix_features(unsigned long features, const char *name)
{
	/* Fix illegal SG+CSUM combinations. */
	if ((features & NETIF_F_SG) &&
	    !(features & NETIF_F_ALL_CSUM)) {
		if (name)
			printk(KERN_NOTICE "%s: Dropping NETIF_F_SG since no "
			       "checksum feature.\n", name);
		features &= ~NETIF_F_SG;
	}

	/* TSO requires that SG is present as well. */
	if ((features & NETIF_F_TSO) && !(features & NETIF_F_SG)) {
		if (name)
			printk(KERN_NOTICE "%s: Dropping NETIF_F_TSO since no "
			       "SG feature.\n", name);
		features &= ~NETIF_F_TSO;
	}

	if (features & NETIF_F_UFO) {
		if (!(features & NETIF_F_GEN_CSUM)) {
			if (name)
				printk(KERN_ERR "%s: Dropping NETIF_F_UFO "
				       "since no NETIF_F_HW_CSUM feature.\n",
				       name);
			features &= ~NETIF_F_UFO;
		}

		if (!(features & NETIF_F_SG)) {
			if (name)
				printk(KERN_ERR "%s: Dropping NETIF_F_UFO "
				       "since no NETIF_F_SG feature.\n", name);
			features &= ~NETIF_F_UFO;
		}
	}

	return features;
}
EXPORT_SYMBOL(netdev_fix_features);

/**
 *	netif_stacked_transfer_operstate -	transfer operstate
 *	@rootdev: the root or lower level device to transfer state from
 *	@dev: the device to transfer operstate to
 *
 *	Transfer operational state from root to device. This is normally
 *	called when a stacking relationship exists between the root
 *	device and the device(a leaf device).
 */
void netif_stacked_transfer_operstate(const struct net_device *rootdev,
					struct net_device *dev)
{
	if (rootdev->operstate == IF_OPER_DORMANT)
		netif_dormant_on(dev);
	else
		netif_dormant_off(dev);

	if (netif_carrier_ok(rootdev)) {
		if (!netif_carrier_ok(dev))
			netif_carrier_on(dev);
	} else {
		if (netif_carrier_ok(dev))
			netif_carrier_off(dev);
	}
}
EXPORT_SYMBOL(netif_stacked_transfer_operstate);

static int netif_alloc_rx_queues(struct net_device *dev)
{
#ifdef CONFIG_RPS
	unsigned int i, count = dev->num_rx_queues;
	struct netdev_rx_queue *rx;

	BUG_ON(count < 1);

	rx = kcalloc(count, sizeof(struct netdev_rx_queue), GFP_KERNEL);
	if (!rx) {
		pr_err("netdev: Unable to allocate %u rx queues.\n", count);
		return -ENOMEM;
	}
	dev->_rx = rx;

	/*
	 * Set a pointer to first element in the array which holds the
	 * reference count.
	 */
	for (i = 0; i < count; i++)
		rx[i].first = rx;
#endif
	return 0;
}

static int netif_alloc_netdev_queues(struct net_device *dev)
{
	unsigned int count = dev->num_tx_queues;
	struct netdev_queue *tx;

	BUG_ON(count < 1);

	tx = kcalloc(count, sizeof(struct netdev_queue), GFP_KERNEL);
	if (!tx) {
		pr_err("netdev: Unable to allocate %u tx queues.\n",
		       count);
		return -ENOMEM;
	}
	dev->_tx = tx;
	return 0;
}

static void netdev_init_one_queue(struct net_device *dev,
				  struct netdev_queue *queue,
				  void *_unused)
{
	queue->dev = dev;

	/* Initialize queue lock */
	spin_lock_init(&queue->_xmit_lock);
	netdev_set_xmit_lockdep_class(&queue->_xmit_lock, dev->type);
	queue->xmit_lock_owner = -1;
}

static void netdev_init_queues(struct net_device *dev)
{
	netdev_for_each_tx_queue(dev, netdev_init_one_queue, NULL);
	spin_lock_init(&dev->tx_global_lock);
}

/**
 *	register_netdevice	- register a network device
 *	@dev: device to register
 *
 *	Take a completed network device structure and add it to the kernel
 *	interfaces. A %NETDEV_REGISTER message is sent to the netdev notifier
 *	chain. 0 is returned on success. A negative errno code is returned
 *	on a failure to set up the device, or if the name is a duplicate.
 *
 *	Callers must hold the rtnl semaphore. You may want
 *	register_netdev() instead of this.
 *
 *	BUGS:
 *	The locking appears insufficient to guarantee two parallel registers
 *	will not get the same name.
 */

int register_netdevice(struct net_device *dev)
{
	int ret;
	struct net *net = dev_net(dev);

	BUG_ON(dev_boot_phase);
	ASSERT_RTNL();

	might_sleep();

	/* When net_device's are persistent, this will be fatal. */
	BUG_ON(dev->reg_state != NETREG_UNINITIALIZED);
	BUG_ON(!net);

	spin_lock_init(&dev->addr_list_lock);
	netdev_set_addr_lockdep_class(dev);

	dev->iflink = -1;

	ret = netif_alloc_rx_queues(dev);
	if (ret)
		goto out;

	ret = netif_alloc_netdev_queues(dev);
	if (ret)
		goto out;

	netdev_init_queues(dev);

	/* Init, if this function is available */
	if (dev->netdev_ops->ndo_init) {
		ret = dev->netdev_ops->ndo_init(dev);
		if (ret) {
			if (ret > 0)
				ret = -EIO;
			goto out;
		}
	}

	ret = dev_get_valid_name(dev, dev->name, 0);
	if (ret)
		goto err_uninit;

	dev->ifindex = dev_new_index(net);
	if (dev->iflink == -1)
		dev->iflink = dev->ifindex;

	/* Fix illegal checksum combinations */
	if ((dev->features & NETIF_F_HW_CSUM) &&
	    (dev->features & (NETIF_F_IP_CSUM|NETIF_F_IPV6_CSUM))) {
		printk(KERN_NOTICE "%s: mixed HW and IP checksum settings.\n",
		       dev->name);
		dev->features &= ~(NETIF_F_IP_CSUM|NETIF_F_IPV6_CSUM);
	}

	if ((dev->features & NETIF_F_NO_CSUM) &&
	    (dev->features & (NETIF_F_HW_CSUM|NETIF_F_IP_CSUM|NETIF_F_IPV6_CSUM))) {
		printk(KERN_NOTICE "%s: mixed no checksumming and other settings.\n",
		       dev->name);
		dev->features &= ~(NETIF_F_IP_CSUM|NETIF_F_IPV6_CSUM|NETIF_F_HW_CSUM);
	}

	dev->features = netdev_fix_features(dev->features, dev->name);

	/* Enable software GSO if SG is supported. */
	if (dev->features & NETIF_F_SG)
		dev->features |= NETIF_F_GSO;

	/* Enable GRO and NETIF_F_HIGHDMA for vlans by default,
	 * vlan_dev_init() will do the dev->features check, so these features
	 * are enabled only if supported by underlying device.
	 */
	dev->vlan_features |= (NETIF_F_GRO | NETIF_F_HIGHDMA);

	ret = call_netdevice_notifiers(NETDEV_POST_INIT, dev);
	ret = notifier_to_errno(ret);
	if (ret)
		goto err_uninit;

	ret = netdev_register_kobject(dev);
	if (ret)
		goto err_uninit;
	dev->reg_state = NETREG_REGISTERED;

	/*
	 *	Default initial state at registry is that the
	 *	device is present.
	 */

	set_bit(__LINK_STATE_PRESENT, &dev->state);

	dev_init_scheduler(dev);
	dev_hold(dev);
	list_netdevice(dev);

	/* Notify protocols, that a new device appeared. */
	ret = call_netdevice_notifiers(NETDEV_REGISTER, dev);
	ret = notifier_to_errno(ret);
	if (ret) {
		rollback_registered(dev);
		dev->reg_state = NETREG_UNREGISTERED;
	}
	/*
	 *	Prevent userspace races by waiting until the network
	 *	device is fully setup before sending notifications.
	 */
	if (!dev->rtnl_link_ops ||
	    dev->rtnl_link_state == RTNL_LINK_INITIALIZED)
		rtmsg_ifinfo(RTM_NEWLINK, dev, ~0U);

out:
	return ret;

err_uninit:
	if (dev->netdev_ops->ndo_uninit)
		dev->netdev_ops->ndo_uninit(dev);
	goto out;
}
EXPORT_SYMBOL(register_netdevice);

/**
 *	init_dummy_netdev	- init a dummy network device for NAPI
 *	@dev: device to init
 *
 *	This takes a network device structure and initialize the minimum
 *	amount of fields so it can be used to schedule NAPI polls without
 *	registering a full blown interface. This is to be used by drivers
 *	that need to tie several hardware interfaces to a single NAPI
 *	poll scheduler due to HW limitations.
 */
int init_dummy_netdev(struct net_device *dev)
{
	/* Clear everything. Note we don't initialize spinlocks
	 * are they aren't supposed to be taken by any of the
	 * NAPI code and this dummy netdev is supposed to be
	 * only ever used for NAPI polls
	 */
	memset(dev, 0, sizeof(struct net_device));

	/* make sure we BUG if trying to hit standard
	 * register/unregister code path
	 */
	dev->reg_state = NETREG_DUMMY;

	/* NAPI wants this */
	INIT_LIST_HEAD(&dev->napi_list);

	/* a dummy interface is started by default */
	set_bit(__LINK_STATE_PRESENT, &dev->state);
	set_bit(__LINK_STATE_START, &dev->state);

	/* Note : We dont allocate pcpu_refcnt for dummy devices,
	 * because users of this 'device' dont need to change
	 * its refcount.
	 */

	return 0;
}
EXPORT_SYMBOL_GPL(init_dummy_netdev);


/**
 *	register_netdev	- register a network device
 *	@dev: device to register
 *
 *	Take a completed network device structure and add it to the kernel
 *	interfaces. A %NETDEV_REGISTER message is sent to the netdev notifier
 *	chain. 0 is returned on success. A negative errno code is returned
 *	on a failure to set up the device, or if the name is a duplicate.
 *
 *	This is a wrapper around register_netdevice that takes the rtnl semaphore
 *	and expands the device name if you passed a format string to
 *	alloc_netdev.
 */
int register_netdev(struct net_device *dev)
{
	int err;

	rtnl_lock();

	/*
	 * If the name is a format string the caller wants us to do a
	 * name allocation.
	 */
	if (strchr(dev->name, '%')) {
		err = dev_alloc_name(dev, dev->name);
		if (err < 0)
			goto out;
	}

	err = register_netdevice(dev);
out:
	rtnl_unlock();
	return err;
}
EXPORT_SYMBOL(register_netdev);

int netdev_refcnt_read(const struct net_device *dev)
{
	int i, refcnt = 0;

	for_each_possible_cpu(i)
		refcnt += *per_cpu_ptr(dev->pcpu_refcnt, i);
	return refcnt;
}
EXPORT_SYMBOL(netdev_refcnt_read);

/*
 * netdev_wait_allrefs - wait until all references are gone.
 *
 * This is called when unregistering network devices.
 *
 * Any protocol or device that holds a reference should register
 * for netdevice notification, and cleanup and put back the
 * reference if they receive an UNREGISTER event.
 * We can get stuck here if buggy protocols don't correctly
 * call dev_put.
 */
static void netdev_wait_allrefs(struct net_device *dev)
{
	unsigned long rebroadcast_time, warning_time;
	int refcnt;

	linkwatch_forget_dev(dev);

	rebroadcast_time = warning_time = jiffies;
	refcnt = netdev_refcnt_read(dev);

	while (refcnt != 0) {
		if (time_after(jiffies, rebroadcast_time + 1 * HZ)) {
			rtnl_lock();

			/* Rebroadcast unregister notification */
			call_netdevice_notifiers(NETDEV_UNREGISTER, dev);
			/* don't resend NETDEV_UNREGISTER_BATCH, _BATCH users
			 * should have already handle it the first time */

			if (test_bit(__LINK_STATE_LINKWATCH_PENDING,
				     &dev->state)) {
				/* We must not have linkwatch events
				 * pending on unregister. If this
				 * happens, we simply run the queue
				 * unscheduled, resulting in a noop
				 * for this device.
				 */
				linkwatch_run_queue();
			}

			__rtnl_unlock();

			rebroadcast_time = jiffies;
		}

		msleep(250);

		refcnt = netdev_refcnt_read(dev);

		if (time_after(jiffies, warning_time + 10 * HZ)) {
			printk(KERN_EMERG "unregister_netdevice: "
			       "waiting for %s to become free. Usage "
			       "count = %d\n",
			       dev->name, refcnt);
			warning_time = jiffies;
		}
	}
}

/* The sequence is:
 *
 *	rtnl_lock();
 *	...
 *	register_netdevice(x1);
 *	register_netdevice(x2);
 *	...
 *	unregister_netdevice(y1);
 *	unregister_netdevice(y2);
 *      ...
 *	rtnl_unlock();
 *	free_netdev(y1);
 *	free_netdev(y2);
 *
 * We are invoked by rtnl_unlock().
 * This allows us to deal with problems:
 * 1) We can delete sysfs objects which invoke hotplug
 *    without deadlocking with linkwatch via keventd.
 * 2) Since we run with the RTNL semaphore not held, we can sleep
 *    safely in order to wait for the netdev refcnt to drop to zero.
 *
 * We must not return until all unregister events added during
 * the interval the lock was held have been completed.
 */
void netdev_run_todo(void)
{
	struct list_head list;

	/* Snapshot list, allow later requests */
	list_replace_init(&net_todo_list, &list);

	__rtnl_unlock();

	while (!list_empty(&list)) {
		struct net_device *dev
			= list_first_entry(&list, struct net_device, todo_list);
		list_del(&dev->todo_list);

		if (unlikely(dev->reg_state != NETREG_UNREGISTERING)) {
			printk(KERN_ERR "network todo '%s' but state %d\n",
			       dev->name, dev->reg_state);
			dump_stack();
			continue;
		}

		dev->reg_state = NETREG_UNREGISTERED;

		on_each_cpu(flush_backlog, dev, 1);

		netdev_wait_allrefs(dev);

		/* paranoia */
		BUG_ON(netdev_refcnt_read(dev));
		WARN_ON(rcu_dereference_raw(dev->ip_ptr));
		WARN_ON(dev->ip6_ptr);
		WARN_ON(dev->dn_ptr);

		if (dev->destructor)
			dev->destructor(dev);

		/* Free network device */
		kobject_put(&dev->dev.kobj);
	}
}

/**
 *	dev_txq_stats_fold - fold tx_queues stats
 *	@dev: device to get statistics from
 *	@stats: struct rtnl_link_stats64 to hold results
 */
void dev_txq_stats_fold(const struct net_device *dev,
			struct rtnl_link_stats64 *stats)
{
	u64 tx_bytes = 0, tx_packets = 0, tx_dropped = 0;
	unsigned int i;
	struct netdev_queue *txq;

	for (i = 0; i < dev->num_tx_queues; i++) {
		txq = netdev_get_tx_queue(dev, i);
		spin_lock_bh(&txq->_xmit_lock);
		tx_bytes   += txq->tx_bytes;
		tx_packets += txq->tx_packets;
		tx_dropped += txq->tx_dropped;
		spin_unlock_bh(&txq->_xmit_lock);
	}
	if (tx_bytes || tx_packets || tx_dropped) {
		stats->tx_bytes   = tx_bytes;
		stats->tx_packets = tx_packets;
		stats->tx_dropped = tx_dropped;
	}
}
EXPORT_SYMBOL(dev_txq_stats_fold);

/* Convert net_device_stats to rtnl_link_stats64.  They have the same
 * fields in the same order, with only the type differing.
 */
static void netdev_stats_to_stats64(struct rtnl_link_stats64 *stats64,
				    const struct net_device_stats *netdev_stats)
{
#if BITS_PER_LONG == 64
        BUILD_BUG_ON(sizeof(*stats64) != sizeof(*netdev_stats));
        memcpy(stats64, netdev_stats, sizeof(*stats64));
#else
	size_t i, n = sizeof(*stats64) / sizeof(u64);
	const unsigned long *src = (const unsigned long *)netdev_stats;
	u64 *dst = (u64 *)stats64;

	BUILD_BUG_ON(sizeof(*netdev_stats) / sizeof(unsigned long) !=
		     sizeof(*stats64) / sizeof(u64));
	for (i = 0; i < n; i++)
		dst[i] = src[i];
#endif
}

/**
 *	dev_get_stats	- get network device statistics
 *	@dev: device to get statistics from
 *	@storage: place to store stats
 *
 *	Get network statistics from device. Return @storage.
 *	The device driver may provide its own method by setting
 *	dev->netdev_ops->get_stats64 or dev->netdev_ops->get_stats;
 *	otherwise the internal statistics structure is used.
 */
struct rtnl_link_stats64 *dev_get_stats(struct net_device *dev,
					struct rtnl_link_stats64 *storage)
{
	const struct net_device_ops *ops = dev->netdev_ops;

	if (ops->ndo_get_stats64) {
		memset(storage, 0, sizeof(*storage));
		ops->ndo_get_stats64(dev, storage);
	} else if (ops->ndo_get_stats) {
		netdev_stats_to_stats64(storage, ops->ndo_get_stats(dev));
	} else {
		netdev_stats_to_stats64(storage, &dev->stats);
		dev_txq_stats_fold(dev, storage);
	}
	storage->rx_dropped += atomic_long_read(&dev->rx_dropped);
	return storage;
}
EXPORT_SYMBOL(dev_get_stats);

struct netdev_queue *dev_ingress_queue_create(struct net_device *dev)
{
	struct netdev_queue *queue = dev_ingress_queue(dev);

#ifdef CONFIG_NET_CLS_ACT
	if (queue)
		return queue;
	queue = kzalloc(sizeof(*queue), GFP_KERNEL);
	if (!queue)
		return NULL;
	netdev_init_one_queue(dev, queue, NULL);
	queue->qdisc = &noop_qdisc;
	queue->qdisc_sleeping = &noop_qdisc;
	rcu_assign_pointer(dev->ingress_queue, queue);
#endif
	return queue;
}

/**
 *	alloc_netdev_mq - allocate network device
 *	@sizeof_priv:	size of private data to allocate space for
 *	@name:		device name format string
 *	@setup:		callback to initialize device
 *	@queue_count:	the number of subqueues to allocate
 *
 *	Allocates a struct net_device with private data area for driver use
 *	and performs basic initialization.  Also allocates subquue structs
 *	for each queue on the device at the end of the netdevice.
 */
struct net_device *alloc_netdev_mq(int sizeof_priv, const char *name,
		void (*setup)(struct net_device *), unsigned int queue_count)
{
	struct net_device *dev;
	size_t alloc_size;
	struct net_device *p;

	BUG_ON(strlen(name) >= sizeof(dev->name));

	if (queue_count < 1) {
		pr_err("alloc_netdev: Unable to allocate device "
		       "with zero queues.\n");
		return NULL;
	}

	alloc_size = sizeof(struct net_device);
	if (sizeof_priv) {
		/* ensure 32-byte alignment of private area */
		alloc_size = ALIGN(alloc_size, NETDEV_ALIGN);
		alloc_size += sizeof_priv;
	}
	/* ensure 32-byte alignment of whole construct */
	alloc_size += NETDEV_ALIGN - 1;

	p = kzalloc(alloc_size, GFP_KERNEL);
	if (!p) {
		printk(KERN_ERR "alloc_netdev: Unable to allocate device.\n");
		return NULL;
	}

	dev = PTR_ALIGN(p, NETDEV_ALIGN);
	dev->padded = (char *)dev - (char *)p;

	dev->pcpu_refcnt = alloc_percpu(int);
	if (!dev->pcpu_refcnt)
		goto free_p;

	if (dev_addr_init(dev))
		goto free_pcpu;

	dev_mc_init(dev);
	dev_uc_init(dev);

	dev_net_set(dev, &init_net);

	dev->num_tx_queues = queue_count;
	dev->real_num_tx_queues = queue_count;

#ifdef CONFIG_RPS
	dev->num_rx_queues = queue_count;
	dev->real_num_rx_queues = queue_count;
#endif

	dev->gso_max_size = GSO_MAX_SIZE;

	INIT_LIST_HEAD(&dev->ethtool_ntuple_list.list);
	dev->ethtool_ntuple_list.count = 0;
	INIT_LIST_HEAD(&dev->napi_list);
	INIT_LIST_HEAD(&dev->unreg_list);
	INIT_LIST_HEAD(&dev->link_watch_list);
	dev->priv_flags = IFF_XMIT_DST_RELEASE;
	setup(dev);
	strcpy(dev->name, name);
	return dev;

free_pcpu:
	free_percpu(dev->pcpu_refcnt);
free_p:
	kfree(p);
	return NULL;
}
EXPORT_SYMBOL(alloc_netdev_mq);

/**
 *	free_netdev - free network device
 *	@dev: device
 *
 *	This function does the last stage of destroying an allocated device
 * 	interface. The reference to the device object is released.
 *	If this is the last reference then it will be freed.
 */
void free_netdev(struct net_device *dev)
{
	struct napi_struct *p, *n;

	release_net(dev_net(dev));

	kfree(dev->_tx);

	kfree(rcu_dereference_raw(dev->ingress_queue));

	/* Flush device addresses */
	dev_addr_flush(dev);

	/* Clear ethtool n-tuple list */
	ethtool_ntuple_flush(dev);

	list_for_each_entry_safe(p, n, &dev->napi_list, dev_list)
		netif_napi_del(p);

	free_percpu(dev->pcpu_refcnt);
	dev->pcpu_refcnt = NULL;

	/*  Compatibility with error handling in drivers */
	if (dev->reg_state == NETREG_UNINITIALIZED) {
		kfree((char *)dev - dev->padded);
		return;
	}

	BUG_ON(dev->reg_state != NETREG_UNREGISTERED);
	dev->reg_state = NETREG_RELEASED;

	/* will free via device release */
	put_device(&dev->dev);
}
EXPORT_SYMBOL(free_netdev);

/**
 *	synchronize_net -  Synchronize with packet receive processing
 *
 *	Wait for packets currently being received to be done.
 *	Does not block later packets from starting.
 */
void synchronize_net(void)
{
	might_sleep();
	synchronize_rcu();
}
EXPORT_SYMBOL(synchronize_net);

/**
 *	unregister_netdevice_queue - remove device from the kernel
 *	@dev: device
 *	@head: list
 *
 *	This function shuts down a device interface and removes it
 *	from the kernel tables.
 *	If head not NULL, device is queued to be unregistered later.
 *
 *	Callers must hold the rtnl semaphore.  You may want
 *	unregister_netdev() instead of this.
 */

void unregister_netdevice_queue(struct net_device *dev, struct list_head *head)
{
	ASSERT_RTNL();

	if (head) {
		list_move_tail(&dev->unreg_list, head);
	} else {
		rollback_registered(dev);
		/* Finish processing unregister after unlock */
		net_set_todo(dev);
	}
}
EXPORT_SYMBOL(unregister_netdevice_queue);

/**
 *	unregister_netdevice_many - unregister many devices
 *	@head: list of devices
 */
void unregister_netdevice_many(struct list_head *head)
{
	struct net_device *dev;

	if (!list_empty(head)) {
		rollback_registered_many(head);
		list_for_each_entry(dev, head, unreg_list)
			net_set_todo(dev);
	}
}
EXPORT_SYMBOL(unregister_netdevice_many);

/**
 *	unregister_netdev - remove device from the kernel
 *	@dev: device
 *
 *	This function shuts down a device interface and removes it
 *	from the kernel tables.
 *
 *	This is just a wrapper for unregister_netdevice that takes
 *	the rtnl semaphore.  In general you want to use this and not
 *	unregister_netdevice.
 */
void unregister_netdev(struct net_device *dev)
{
	rtnl_lock();
	unregister_netdevice(dev);
	rtnl_unlock();
}
EXPORT_SYMBOL(unregister_netdev);

/**
 *	dev_change_net_namespace - move device to different nethost namespace
 *	@dev: device
 *	@net: network namespace
 *	@pat: If not NULL name pattern to try if the current device name
 *	      is already taken in the destination network namespace.
 *
 *	This function shuts down a device interface and moves it
 *	to a new network namespace. On success 0 is returned, on
 *	a failure a netagive errno code is returned.
 *
 *	Callers must hold the rtnl semaphore.
 */

int dev_change_net_namespace(struct net_device *dev, struct net *net, const char *pat)
{
	int err;

	ASSERT_RTNL();

	/* Don't allow namespace local devices to be moved. */
	err = -EINVAL;
	if (dev->features & NETIF_F_NETNS_LOCAL)
		goto out;

	/* Ensure the device has been registrered */
	err = -EINVAL;
	if (dev->reg_state != NETREG_REGISTERED)
		goto out;

	/* Get out if there is nothing todo */
	err = 0;
	if (net_eq(dev_net(dev), net))
		goto out;

	/* Pick the destination device name, and ensure
	 * we can use it in the destination network namespace.
	 */
	err = -EEXIST;
	if (__dev_get_by_name(net, dev->name)) {
		/* We get here if we can't use the current device name */
		if (!pat)
			goto out;
		if (dev_get_valid_name(dev, pat, 1))
			goto out;
	}

	/*
	 * And now a mini version of register_netdevice unregister_netdevice.
	 */

	/* If device is running close it first. */
	dev_close(dev);

	/* And unlink it from device chain */
	err = -ENODEV;
	unlist_netdevice(dev);

	synchronize_net();

	/* Shutdown queueing discipline. */
	dev_shutdown(dev);

	/* Notify protocols, that we are about to destroy
	   this device. They should clean all the things.

	   Note that dev->reg_state stays at NETREG_REGISTERED.
	   This is wanted because this way 8021q and macvlan know
	   the device is just moving and can keep their slaves up.
	*/
	call_netdevice_notifiers(NETDEV_UNREGISTER, dev);
	call_netdevice_notifiers(NETDEV_UNREGISTER_BATCH, dev);

	/*
	 *	Flush the unicast and multicast chains
	 */
	dev_uc_flush(dev);
	dev_mc_flush(dev);

	/* Actually switch the network namespace */
	dev_net_set(dev, net);

	/* If there is an ifindex conflict assign a new one */
	if (__dev_get_by_index(net, dev->ifindex)) {
		int iflink = (dev->iflink == dev->ifindex);
		dev->ifindex = dev_new_index(net);
		if (iflink)
			dev->iflink = dev->ifindex;
	}

	/* Fixup kobjects */
	err = device_rename(&dev->dev, dev->name);
	WARN_ON(err);

	/* Add the device back in the hashes */
	list_netdevice(dev);

	/* Notify protocols, that a new device appeared. */
	call_netdevice_notifiers(NETDEV_REGISTER, dev);

	/*
	 *	Prevent userspace races by waiting until the network
	 *	device is fully setup before sending notifications.
	 */
	rtmsg_ifinfo(RTM_NEWLINK, dev, ~0U);

	synchronize_net();
	err = 0;
out:
	return err;
}
EXPORT_SYMBOL_GPL(dev_change_net_namespace);

static int dev_cpu_callback(struct notifier_block *nfb,
			    unsigned long action,
			    void *ocpu)
{
	struct sk_buff **list_skb;
	struct sk_buff *skb;
	unsigned int cpu, oldcpu = (unsigned long)ocpu;
	struct softnet_data *sd, *oldsd;

	if (action != CPU_DEAD && action != CPU_DEAD_FROZEN)
		return NOTIFY_OK;

	local_irq_disable();
	cpu = smp_processor_id();
	sd = &per_cpu(softnet_data, cpu);
	oldsd = &per_cpu(softnet_data, oldcpu);

	/* Find end of our completion_queue. */
	list_skb = &sd->completion_queue;
	while (*list_skb)
		list_skb = &(*list_skb)->next;
	/* Append completion queue from offline CPU. */
	*list_skb = oldsd->completion_queue;
	oldsd->completion_queue = NULL;

	/* Append output queue from offline CPU. */
	if (oldsd->output_queue) {
		*sd->output_queue_tailp = oldsd->output_queue;
		sd->output_queue_tailp = oldsd->output_queue_tailp;
		oldsd->output_queue = NULL;
		oldsd->output_queue_tailp = &oldsd->output_queue;
	}

	raise_softirq_irqoff(NET_TX_SOFTIRQ);
	local_irq_enable();

	/* Process offline CPU's input_pkt_queue */
	while ((skb = __skb_dequeue(&oldsd->process_queue))) {
		netif_rx(skb);
		input_queue_head_incr(oldsd);
	}
	while ((skb = __skb_dequeue(&oldsd->input_pkt_queue))) {
		netif_rx(skb);
		input_queue_head_incr(oldsd);
	}

	return NOTIFY_OK;
}


/**
 *	netdev_increment_features - increment feature set by one
 *	@all: current feature set
 *	@one: new feature set
 *	@mask: mask feature set
 *
 *	Computes a new feature set after adding a device with feature set
 *	@one to the master device with current feature set @all.  Will not
 *	enable anything that is off in @mask. Returns the new feature set.
 */
unsigned long netdev_increment_features(unsigned long all, unsigned long one,
					unsigned long mask)
{
	/* If device needs checksumming, downgrade to it. */
	if (all & NETIF_F_NO_CSUM && !(one & NETIF_F_NO_CSUM))
		all ^= NETIF_F_NO_CSUM | (one & NETIF_F_ALL_CSUM);
	else if (mask & NETIF_F_ALL_CSUM) {
		/* If one device supports v4/v6 checksumming, set for all. */
		if (one & (NETIF_F_IP_CSUM | NETIF_F_IPV6_CSUM) &&
		    !(all & NETIF_F_GEN_CSUM)) {
			all &= ~NETIF_F_ALL_CSUM;
			all |= one & (NETIF_F_IP_CSUM | NETIF_F_IPV6_CSUM);
		}

		/* If one device supports hw checksumming, set for all. */
		if (one & NETIF_F_GEN_CSUM && !(all & NETIF_F_GEN_CSUM)) {
			all &= ~NETIF_F_ALL_CSUM;
			all |= NETIF_F_HW_CSUM;
		}
	}

	one |= NETIF_F_ALL_CSUM;

	one |= all & NETIF_F_ONE_FOR_ALL;
	all &= one | NETIF_F_LLTX | NETIF_F_GSO | NETIF_F_UFO;
	all |= one & mask & NETIF_F_ONE_FOR_ALL;

	return all;
}
EXPORT_SYMBOL(netdev_increment_features);

static struct hlist_head *netdev_create_hash(void)
{
	int i;
	struct hlist_head *hash;

	hash = kmalloc(sizeof(*hash) * NETDEV_HASHENTRIES, GFP_KERNEL);
	if (hash != NULL)
		for (i = 0; i < NETDEV_HASHENTRIES; i++)
			INIT_HLIST_HEAD(&hash[i]);

	return hash;
}

/* Initialize per network namespace state */
static int __net_init netdev_init(struct net *net)
{
	INIT_LIST_HEAD(&net->dev_base_head);

	net->dev_name_head = netdev_create_hash();
	if (net->dev_name_head == NULL)
		goto err_name;

	net->dev_index_head = netdev_create_hash();
	if (net->dev_index_head == NULL)
		goto err_idx;

	return 0;

err_idx:
	kfree(net->dev_name_head);
err_name:
	return -ENOMEM;
}

/**
 *	netdev_drivername - network driver for the device
 *	@dev: network device
 *	@buffer: buffer for resulting name
 *	@len: size of buffer
 *
 *	Determine network driver for device.
 */
char *netdev_drivername(const struct net_device *dev, char *buffer, int len)
{
	const struct device_driver *driver;
	const struct device *parent;

	if (len <= 0 || !buffer)
		return buffer;
	buffer[0] = 0;

	parent = dev->dev.parent;

	if (!parent)
		return buffer;

	driver = parent->driver;
	if (driver && driver->name)
		strlcpy(buffer, driver->name, len);
	return buffer;
}

static int __netdev_printk(const char *level, const struct net_device *dev,
			   struct va_format *vaf)
{
	int r;

	if (dev && dev->dev.parent)
		r = dev_printk(level, dev->dev.parent, "%s: %pV",
			       netdev_name(dev), vaf);
	else if (dev)
		r = printk("%s%s: %pV", level, netdev_name(dev), vaf);
	else
		r = printk("%s(NULL net_device): %pV", level, vaf);

	return r;
}

int netdev_printk(const char *level, const struct net_device *dev,
		  const char *format, ...)
{
	struct va_format vaf;
	va_list args;
	int r;

	va_start(args, format);

	vaf.fmt = format;
	vaf.va = &args;

	r = __netdev_printk(level, dev, &vaf);
	va_end(args);

	return r;
}
EXPORT_SYMBOL(netdev_printk);

#define define_netdev_printk_level(func, level)			\
int func(const struct net_device *dev, const char *fmt, ...)	\
{								\
	int r;							\
	struct va_format vaf;					\
	va_list args;						\
								\
	va_start(args, fmt);					\
								\
	vaf.fmt = fmt;						\
	vaf.va = &args;						\
								\
	r = __netdev_printk(level, dev, &vaf);			\
	va_end(args);						\
								\
	return r;						\
}								\
EXPORT_SYMBOL(func);

define_netdev_printk_level(netdev_emerg, KERN_EMERG);
define_netdev_printk_level(netdev_alert, KERN_ALERT);
define_netdev_printk_level(netdev_crit, KERN_CRIT);
define_netdev_printk_level(netdev_err, KERN_ERR);
define_netdev_printk_level(netdev_warn, KERN_WARNING);
define_netdev_printk_level(netdev_notice, KERN_NOTICE);
define_netdev_printk_level(netdev_info, KERN_INFO);

static void __net_exit netdev_exit(struct net *net)
{
	kfree(net->dev_name_head);
	kfree(net->dev_index_head);
}

static struct pernet_operations __net_initdata netdev_net_ops = {
	.init = netdev_init,
	.exit = netdev_exit,
};

static void __net_exit default_device_exit(struct net *net)
{
	struct net_device *dev, *aux;
	/*
	 * Push all migratable network devices back to the
	 * initial network namespace
	 */
	rtnl_lock();
	for_each_netdev_safe(net, dev, aux) {
		int err;
		char fb_name[IFNAMSIZ];

		/* Ignore unmoveable devices (i.e. loopback) */
		if (dev->features & NETIF_F_NETNS_LOCAL)
			continue;

		/* Leave virtual devices for the generic cleanup */
		if (dev->rtnl_link_ops)
			continue;

		/* Push remaing network devices to init_net */
		snprintf(fb_name, IFNAMSIZ, "dev%d", dev->ifindex);
		err = dev_change_net_namespace(dev, &init_net, fb_name);
		if (err) {
			printk(KERN_EMERG "%s: failed to move %s to init_net: %d\n",
				__func__, dev->name, err);
			BUG();
		}
	}
	rtnl_unlock();
}

static void __net_exit default_device_exit_batch(struct list_head *net_list)
{
	/* At exit all network devices most be removed from a network
	 * namespace.  Do this in the reverse order of registeration.
	 * Do this across as many network namespaces as possible to
	 * improve batching efficiency.
	 */
	struct net_device *dev;
	struct net *net;
	LIST_HEAD(dev_kill_list);

	rtnl_lock();
	list_for_each_entry(net, net_list, exit_list) {
		for_each_netdev_reverse(net, dev) {
			if (dev->rtnl_link_ops)
				dev->rtnl_link_ops->dellink(dev, &dev_kill_list);
			else
				unregister_netdevice_queue(dev, &dev_kill_list);
		}
	}
	unregister_netdevice_many(&dev_kill_list);
	rtnl_unlock();
}

static struct pernet_operations __net_initdata default_device_ops = {
	.exit = default_device_exit,
	.exit_batch = default_device_exit_batch,
};

/*
 *	Initialize the DEV module. At boot time this walks the device list and
 *	unhooks any devices that fail to initialise (normally hardware not
 *	present) and leaves us with a valid list of present and active devices.
 *
 */

/*
 *       This is called single threaded during boot, so no need
 *       to take the rtnl semaphore.
 */
static int __init net_dev_init(void)
{
	int i, rc = -ENOMEM;

	BUG_ON(!dev_boot_phase);

	if (dev_proc_init())
		goto out;

	if (netdev_kobject_init())
		goto out;

	INIT_LIST_HEAD(&ptype_all);
	for (i = 0; i < PTYPE_HASH_SIZE; i++)
		INIT_LIST_HEAD(&ptype_base[i]);

	if (register_pernet_subsys(&netdev_net_ops))
		goto out;

	/*
	 *	Initialise the packet receive queues.
	 */

	for_each_possible_cpu(i) {
		struct softnet_data *sd = &per_cpu(softnet_data, i);

		memset(sd, 0, sizeof(*sd));
		skb_queue_head_init(&sd->input_pkt_queue);
		skb_queue_head_init(&sd->process_queue);
		sd->completion_queue = NULL;
		INIT_LIST_HEAD(&sd->poll_list);
		sd->output_queue = NULL;
		sd->output_queue_tailp = &sd->output_queue;
#ifdef CONFIG_RPS
		sd->csd.func = rps_trigger_softirq;
		sd->csd.info = sd;
		sd->csd.flags = 0;
		sd->cpu = i;
#endif

		sd->backlog.poll = process_backlog;
		sd->backlog.weight = weight_p;
		sd->backlog.gro_list = NULL;
		sd->backlog.gro_count = 0;
	}

	dev_boot_phase = 0;

	/* The loopback device is special if any other network devices
	 * is present in a network namespace the loopback device must
	 * be present. Since we now dynamically allocate and free the
	 * loopback device ensure this invariant is maintained by
	 * keeping the loopback device as the first device on the
	 * list of network devices.  Ensuring the loopback devices
	 * is the first device that appears and the last network device
	 * that disappears.
	 */
	if (register_pernet_device(&loopback_net_ops))
		goto out;

	if (register_pernet_device(&default_device_ops))
		goto out;

	open_softirq(NET_TX_SOFTIRQ, net_tx_action);
	open_softirq(NET_RX_SOFTIRQ, net_rx_action);

	hotcpu_notifier(dev_cpu_callback, 0);
	dst_init();
	dev_mcast_init();
	rc = 0;
out:
	return rc;
}

subsys_initcall(net_dev_init);

static int __init initialize_hashrnd(void)
{
	get_random_bytes(&hashrnd, sizeof(hashrnd));
	return 0;
}

late_initcall_sync(initialize_hashrnd);
<|MERGE_RESOLUTION|>--- conflicted
+++ resolved
@@ -2906,11 +2906,6 @@
 		net_timestamp_check(skb);
 
 	trace_netif_receive_skb(skb);
-<<<<<<< HEAD
-	if (vlan_tx_tag_present(skb) && vlan_hwaccel_do_receive(skb))
-		return NET_RX_SUCCESS;
-=======
->>>>>>> 229aebb8
 
 	/* if we've gotten here through NAPI, check netpoll */
 	if (netpoll_receive_skb(skb))
