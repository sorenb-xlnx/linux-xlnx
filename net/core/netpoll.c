/*
 * Common framework for low-level network console, dump, and debugger code
 *
 * Sep 8 2003  Matt Mackall <mpm@selenic.com>
 *
 * based on the netconsole code from:
 *
 * Copyright (C) 2001  Ingo Molnar <mingo@redhat.com>
 * Copyright (C) 2002  Red Hat, Inc.
 */

#include <linux/moduleparam.h>
#include <linux/netdevice.h>
#include <linux/etherdevice.h>
#include <linux/string.h>
#include <linux/if_arp.h>
#include <linux/inetdevice.h>
#include <linux/inet.h>
#include <linux/interrupt.h>
#include <linux/netpoll.h>
#include <linux/sched.h>
#include <linux/delay.h>
#include <linux/rcupdate.h>
#include <linux/workqueue.h>
#include <linux/slab.h>
#include <net/tcp.h>
#include <net/udp.h>
#include <asm/unaligned.h>
#include <trace/events/napi.h>

/*
 * We maintain a small pool of fully-sized skbs, to make sure the
 * message gets out even in extreme OOM situations.
 */

#define MAX_UDP_CHUNK 1460
#define MAX_SKBS 32

static struct sk_buff_head skb_pool;

static atomic_t trapped;

#define USEC_PER_POLL	50
#define NETPOLL_RX_ENABLED  1
#define NETPOLL_RX_DROP     2

#define MAX_SKB_SIZE \
		(MAX_UDP_CHUNK + sizeof(struct udphdr) + \
				sizeof(struct iphdr) + sizeof(struct ethhdr))

static void zap_completion_queue(void);
static void arp_reply(struct sk_buff *skb);

static unsigned int carrier_timeout = 4;
module_param(carrier_timeout, uint, 0644);

static void queue_process(struct work_struct *work)
{
	struct netpoll_info *npinfo =
		container_of(work, struct netpoll_info, tx_work.work);
	struct sk_buff *skb;
	unsigned long flags;

	while ((skb = skb_dequeue(&npinfo->txq))) {
		struct net_device *dev = skb->dev;
		const struct net_device_ops *ops = dev->netdev_ops;
		struct netdev_queue *txq;

		if (!netif_device_present(dev) || !netif_running(dev)) {
			__kfree_skb(skb);
			continue;
		}

		txq = netdev_get_tx_queue(dev, skb_get_queue_mapping(skb));

		local_irq_save(flags);
		__netif_tx_lock(txq, smp_processor_id());
		if (netif_tx_queue_frozen_or_stopped(txq) ||
		    ops->ndo_start_xmit(skb, dev) != NETDEV_TX_OK) {
			skb_queue_head(&npinfo->txq, skb);
			__netif_tx_unlock(txq);
			local_irq_restore(flags);

			schedule_delayed_work(&npinfo->tx_work, HZ/10);
			return;
		}
		__netif_tx_unlock(txq);
		local_irq_restore(flags);
	}
}

static __sum16 checksum_udp(struct sk_buff *skb, struct udphdr *uh,
			    unsigned short ulen, __be32 saddr, __be32 daddr)
{
	__wsum psum;

	if (uh->check == 0 || skb_csum_unnecessary(skb))
		return 0;

	psum = csum_tcpudp_nofold(saddr, daddr, ulen, IPPROTO_UDP, 0);

	if (skb->ip_summed == CHECKSUM_COMPLETE &&
	    !csum_fold(csum_add(psum, skb->csum)))
		return 0;

	skb->csum = psum;

	return __skb_checksum_complete(skb);
}

/*
 * Check whether delayed processing was scheduled for our NIC. If so,
 * we attempt to grab the poll lock and use ->poll() to pump the card.
 * If this fails, either we've recursed in ->poll() or it's already
 * running on another CPU.
 *
 * Note: we don't mask interrupts with this lock because we're using
 * trylock here and interrupts are already disabled in the softirq
 * case. Further, we test the poll_owner to avoid recursion on UP
 * systems where the lock doesn't exist.
 *
 * In cases where there is bi-directional communications, reading only
 * one message at a time can lead to packets being dropped by the
 * network adapter, forcing superfluous retries and possibly timeouts.
 * Thus, we set our budget to greater than 1.
 */
static int poll_one_napi(struct netpoll_info *npinfo,
			 struct napi_struct *napi, int budget)
{
	int work;

	/* net_rx_action's ->poll() invocations and our's are
	 * synchronized by this test which is only made while
	 * holding the napi->poll_lock.
	 */
	if (!test_bit(NAPI_STATE_SCHED, &napi->state))
		return budget;

	npinfo->rx_flags |= NETPOLL_RX_DROP;
	atomic_inc(&trapped);
	set_bit(NAPI_STATE_NPSVC, &napi->state);

	work = napi->poll(napi, budget);
	trace_napi_poll(napi);

	clear_bit(NAPI_STATE_NPSVC, &napi->state);
	atomic_dec(&trapped);
	npinfo->rx_flags &= ~NETPOLL_RX_DROP;

	return budget - work;
}

static void poll_napi(struct net_device *dev)
{
	struct napi_struct *napi;
	int budget = 16;

	list_for_each_entry(napi, &dev->napi_list, dev_list) {
		if (napi->poll_owner != smp_processor_id() &&
		    spin_trylock(&napi->poll_lock)) {
			budget = poll_one_napi(dev->npinfo, napi, budget);
			spin_unlock(&napi->poll_lock);

			if (!budget)
				break;
		}
	}
}

static void service_arp_queue(struct netpoll_info *npi)
{
	if (npi) {
		struct sk_buff *skb;

		while ((skb = skb_dequeue(&npi->arp_tx)))
			arp_reply(skb);
	}
}

void netpoll_poll_dev(struct net_device *dev)
{
	const struct net_device_ops *ops;

	if (!dev || !netif_running(dev))
		return;

	ops = dev->netdev_ops;
	if (!ops->ndo_poll_controller)
		return;

	/* Process pending work on NIC */
	ops->ndo_poll_controller(dev);

	poll_napi(dev);

	service_arp_queue(dev->npinfo);

	zap_completion_queue();
}
EXPORT_SYMBOL(netpoll_poll_dev);

void netpoll_poll(struct netpoll *np)
{
	netpoll_poll_dev(np->dev);
}
EXPORT_SYMBOL(netpoll_poll);

static void refill_skbs(void)
{
	struct sk_buff *skb;
	unsigned long flags;

	spin_lock_irqsave(&skb_pool.lock, flags);
	while (skb_pool.qlen < MAX_SKBS) {
		skb = alloc_skb(MAX_SKB_SIZE, GFP_ATOMIC);
		if (!skb)
			break;

		__skb_queue_tail(&skb_pool, skb);
	}
	spin_unlock_irqrestore(&skb_pool.lock, flags);
}

static void zap_completion_queue(void)
{
	unsigned long flags;
	struct softnet_data *sd = &get_cpu_var(softnet_data);

	if (sd->completion_queue) {
		struct sk_buff *clist;

		local_irq_save(flags);
		clist = sd->completion_queue;
		sd->completion_queue = NULL;
		local_irq_restore(flags);

		while (clist != NULL) {
			struct sk_buff *skb = clist;
			clist = clist->next;
			if (skb->destructor) {
				atomic_inc(&skb->users);
				dev_kfree_skb_any(skb); /* put this one back */
			} else {
				__kfree_skb(skb);
			}
		}
	}

	put_cpu_var(softnet_data);
}

static struct sk_buff *find_skb(struct netpoll *np, int len, int reserve)
{
	int count = 0;
	struct sk_buff *skb;

	zap_completion_queue();
	refill_skbs();
repeat:

	skb = alloc_skb(len, GFP_ATOMIC);
	if (!skb)
		skb = skb_dequeue(&skb_pool);

	if (!skb) {
		if (++count < 10) {
			netpoll_poll(np);
			goto repeat;
		}
		return NULL;
	}

	atomic_set(&skb->users, 1);
	skb_reserve(skb, reserve);
	return skb;
}

static int netpoll_owner_active(struct net_device *dev)
{
	struct napi_struct *napi;

	list_for_each_entry(napi, &dev->napi_list, dev_list) {
		if (napi->poll_owner == smp_processor_id())
			return 1;
	}
	return 0;
}

void netpoll_send_skb_on_dev(struct netpoll *np, struct sk_buff *skb,
			     struct net_device *dev)
{
	int status = NETDEV_TX_BUSY;
	unsigned long tries;
	const struct net_device_ops *ops = dev->netdev_ops;
	/* It is up to the caller to keep npinfo alive. */
	struct netpoll_info *npinfo = np->dev->npinfo;

	if (!npinfo || !netif_running(dev) || !netif_device_present(dev)) {
		__kfree_skb(skb);
		return;
	}

	/* don't get messages out of order, and no recursion */
	if (skb_queue_len(&npinfo->txq) == 0 && !netpoll_owner_active(dev)) {
		struct netdev_queue *txq;
		unsigned long flags;

		txq = netdev_get_tx_queue(dev, skb_get_queue_mapping(skb));

		local_irq_save(flags);
		/* try until next clock tick */
		for (tries = jiffies_to_usecs(1)/USEC_PER_POLL;
		     tries > 0; --tries) {
			if (__netif_tx_trylock(txq)) {
				if (!netif_tx_queue_stopped(txq)) {
					dev->priv_flags |= IFF_IN_NETPOLL;
					status = ops->ndo_start_xmit(skb, dev);
					dev->priv_flags &= ~IFF_IN_NETPOLL;
					if (status == NETDEV_TX_OK)
						txq_trans_update(txq);
				}
				__netif_tx_unlock(txq);

				if (status == NETDEV_TX_OK)
					break;

			}

			/* tickle device maybe there is some cleanup */
			netpoll_poll(np);

			udelay(USEC_PER_POLL);
		}

		WARN_ONCE(!irqs_disabled(),
			"netpoll_send_skb(): %s enabled interrupts in poll (%pF)\n",
			dev->name, ops->ndo_start_xmit);

		local_irq_restore(flags);
	}

	if (status != NETDEV_TX_OK) {
		skb_queue_tail(&npinfo->txq, skb);
		schedule_delayed_work(&npinfo->tx_work,0);
	}
}
EXPORT_SYMBOL(netpoll_send_skb_on_dev);

void netpoll_send_udp(struct netpoll *np, const char *msg, int len)
{
	int total_len, eth_len, ip_len, udp_len;
	struct sk_buff *skb;
	struct udphdr *udph;
	struct iphdr *iph;
	struct ethhdr *eth;

	udp_len = len + sizeof(*udph);
	ip_len = eth_len = udp_len + sizeof(*iph);
	total_len = eth_len + ETH_HLEN + NET_IP_ALIGN;

	skb = find_skb(np, total_len, total_len - len);
	if (!skb)
		return;

	skb_copy_to_linear_data(skb, msg, len);
	skb->len += len;

	skb_push(skb, sizeof(*udph));
	skb_reset_transport_header(skb);
	udph = udp_hdr(skb);
	udph->source = htons(np->local_port);
	udph->dest = htons(np->remote_port);
	udph->len = htons(udp_len);
	udph->check = 0;
	udph->check = csum_tcpudp_magic(np->local_ip,
					np->remote_ip,
					udp_len, IPPROTO_UDP,
					csum_partial(udph, udp_len, 0));
	if (udph->check == 0)
		udph->check = CSUM_MANGLED_0;

	skb_push(skb, sizeof(*iph));
	skb_reset_network_header(skb);
	iph = ip_hdr(skb);

	/* iph->version = 4; iph->ihl = 5; */
	put_unaligned(0x45, (unsigned char *)iph);
	iph->tos      = 0;
	put_unaligned(htons(ip_len), &(iph->tot_len));
	iph->id       = 0;
	iph->frag_off = 0;
	iph->ttl      = 64;
	iph->protocol = IPPROTO_UDP;
	iph->check    = 0;
	put_unaligned(np->local_ip, &(iph->saddr));
	put_unaligned(np->remote_ip, &(iph->daddr));
	iph->check    = ip_fast_csum((unsigned char *)iph, iph->ihl);

	eth = (struct ethhdr *) skb_push(skb, ETH_HLEN);
	skb_reset_mac_header(skb);
	skb->protocol = eth->h_proto = htons(ETH_P_IP);
	memcpy(eth->h_source, np->dev->dev_addr, ETH_ALEN);
	memcpy(eth->h_dest, np->remote_mac, ETH_ALEN);

	skb->dev = np->dev;

	netpoll_send_skb(np, skb);
}
EXPORT_SYMBOL(netpoll_send_udp);

static void arp_reply(struct sk_buff *skb)
{
	struct netpoll_info *npinfo = skb->dev->npinfo;
	struct arphdr *arp;
	unsigned char *arp_ptr;
	int size, type = ARPOP_REPLY, ptype = ETH_P_ARP;
	__be32 sip, tip;
	unsigned char *sha;
	struct sk_buff *send_skb;
	struct netpoll *np, *tmp;
	unsigned long flags;
	int hits = 0;

	if (list_empty(&npinfo->rx_np))
		return;

	/* Before checking the packet, we do some early
	   inspection whether this is interesting at all */
	spin_lock_irqsave(&npinfo->rx_lock, flags);
	list_for_each_entry_safe(np, tmp, &npinfo->rx_np, rx) {
		if (np->dev == skb->dev)
			hits++;
	}
	spin_unlock_irqrestore(&npinfo->rx_lock, flags);

	/* No netpoll struct is using this dev */
	if (!hits)
		return;

	/* No arp on this interface */
	if (skb->dev->flags & IFF_NOARP)
		return;

	if (!pskb_may_pull(skb, arp_hdr_len(skb->dev)))
		return;

	skb_reset_network_header(skb);
	skb_reset_transport_header(skb);
	arp = arp_hdr(skb);

	if ((arp->ar_hrd != htons(ARPHRD_ETHER) &&
	     arp->ar_hrd != htons(ARPHRD_IEEE802)) ||
	    arp->ar_pro != htons(ETH_P_IP) ||
	    arp->ar_op != htons(ARPOP_REQUEST))
		return;

	arp_ptr = (unsigned char *)(arp+1);
	/* save the location of the src hw addr */
	sha = arp_ptr;
	arp_ptr += skb->dev->addr_len;
	memcpy(&sip, arp_ptr, 4);
	arp_ptr += 4;
	/* If we actually cared about dst hw addr,
	   it would get copied here */
	arp_ptr += skb->dev->addr_len;
	memcpy(&tip, arp_ptr, 4);

	/* Should we ignore arp? */
	if (ipv4_is_loopback(tip) || ipv4_is_multicast(tip))
		return;

	size = arp_hdr_len(skb->dev);

	spin_lock_irqsave(&npinfo->rx_lock, flags);
	list_for_each_entry_safe(np, tmp, &npinfo->rx_np, rx) {
		if (tip != np->local_ip)
			continue;

		send_skb = find_skb(np, size + LL_ALLOCATED_SPACE(np->dev),
				    LL_RESERVED_SPACE(np->dev));
		if (!send_skb)
			continue;

		skb_reset_network_header(send_skb);
		arp = (struct arphdr *) skb_put(send_skb, size);
		send_skb->dev = skb->dev;
		send_skb->protocol = htons(ETH_P_ARP);

		/* Fill the device header for the ARP frame */
		if (dev_hard_header(send_skb, skb->dev, ptype,
				    sha, np->dev->dev_addr,
				    send_skb->len) < 0) {
			kfree_skb(send_skb);
			continue;
		}

		/*
		 * Fill out the arp protocol part.
		 *
		 * we only support ethernet device type,
		 * which (according to RFC 1390) should
		 * always equal 1 (Ethernet).
		 */

		arp->ar_hrd = htons(np->dev->type);
		arp->ar_pro = htons(ETH_P_IP);
		arp->ar_hln = np->dev->addr_len;
		arp->ar_pln = 4;
		arp->ar_op = htons(type);

		arp_ptr = (unsigned char *)(arp + 1);
		memcpy(arp_ptr, np->dev->dev_addr, np->dev->addr_len);
		arp_ptr += np->dev->addr_len;
		memcpy(arp_ptr, &tip, 4);
		arp_ptr += 4;
		memcpy(arp_ptr, sha, np->dev->addr_len);
		arp_ptr += np->dev->addr_len;
		memcpy(arp_ptr, &sip, 4);

		netpoll_send_skb(np, send_skb);

		/* If there are several rx_hooks for the same address,
		   we're fine by sending a single reply */
		break;
	}
	spin_unlock_irqrestore(&npinfo->rx_lock, flags);
}

int __netpoll_rx(struct sk_buff *skb)
{
	int proto, len, ulen;
	int hits = 0;
	struct iphdr *iph;
	struct udphdr *uh;
	struct netpoll_info *npinfo = skb->dev->npinfo;
	struct netpoll *np, *tmp;

	if (list_empty(&npinfo->rx_np))
		goto out;

	if (skb->dev->type != ARPHRD_ETHER)
		goto out;

	/* check if netpoll clients need ARP */
	if (skb->protocol == htons(ETH_P_ARP) &&
	    atomic_read(&trapped)) {
		skb_queue_tail(&npinfo->arp_tx, skb);
		return 1;
	}

	proto = ntohs(eth_hdr(skb)->h_proto);
	if (proto != ETH_P_IP)
		goto out;
	if (skb->pkt_type == PACKET_OTHERHOST)
		goto out;
	if (skb_shared(skb))
		goto out;

	iph = (struct iphdr *)skb->data;
	if (!pskb_may_pull(skb, sizeof(struct iphdr)))
		goto out;
	if (iph->ihl < 5 || iph->version != 4)
		goto out;
	if (!pskb_may_pull(skb, iph->ihl*4))
		goto out;
	if (ip_fast_csum((u8 *)iph, iph->ihl) != 0)
		goto out;

	len = ntohs(iph->tot_len);
	if (skb->len < len || len < iph->ihl*4)
		goto out;

	/*
	 * Our transport medium may have padded the buffer out.
	 * Now We trim to the true length of the frame.
	 */
	if (pskb_trim_rcsum(skb, len))
		goto out;

	if (iph->protocol != IPPROTO_UDP)
		goto out;

	len -= iph->ihl*4;
	uh = (struct udphdr *)(((char *)iph) + iph->ihl*4);
	ulen = ntohs(uh->len);

	if (ulen != len)
		goto out;
	if (checksum_udp(skb, uh, ulen, iph->saddr, iph->daddr))
		goto out;

	list_for_each_entry_safe(np, tmp, &npinfo->rx_np, rx) {
		if (np->local_ip && np->local_ip != iph->daddr)
			continue;
		if (np->remote_ip && np->remote_ip != iph->saddr)
			continue;
		if (np->local_port && np->local_port != ntohs(uh->dest))
			continue;

		np->rx_hook(np, ntohs(uh->source),
			       (char *)(uh+1),
			       ulen - sizeof(struct udphdr));
		hits++;
	}

	if (!hits)
		goto out;

	kfree_skb(skb);
	return 1;

out:
	if (atomic_read(&trapped)) {
		kfree_skb(skb);
		return 1;
	}

	return 0;
}

void netpoll_print_options(struct netpoll *np)
{
	printk(KERN_INFO "%s: local port %d\n",
			 np->name, np->local_port);
	printk(KERN_INFO "%s: local IP %pI4\n",
			 np->name, &np->local_ip);
	printk(KERN_INFO "%s: interface '%s'\n",
			 np->name, np->dev_name);
	printk(KERN_INFO "%s: remote port %d\n",
			 np->name, np->remote_port);
	printk(KERN_INFO "%s: remote IP %pI4\n",
			 np->name, &np->remote_ip);
	printk(KERN_INFO "%s: remote ethernet address %pM\n",
	                 np->name, np->remote_mac);
}
EXPORT_SYMBOL(netpoll_print_options);

int netpoll_parse_options(struct netpoll *np, char *opt)
{
	char *cur=opt, *delim;

	if (*cur != '@') {
		if ((delim = strchr(cur, '@')) == NULL)
			goto parse_failed;
		*delim = 0;
		np->local_port = simple_strtol(cur, NULL, 10);
		cur = delim;
	}
	cur++;

	if (*cur != '/') {
		if ((delim = strchr(cur, '/')) == NULL)
			goto parse_failed;
		*delim = 0;
		np->local_ip = in_aton(cur);
		cur = delim;
	}
	cur++;

	if (*cur != ',') {
		/* parse out dev name */
		if ((delim = strchr(cur, ',')) == NULL)
			goto parse_failed;
		*delim = 0;
		strlcpy(np->dev_name, cur, sizeof(np->dev_name));
		cur = delim;
	}
	cur++;

	if (*cur != '@') {
		/* dst port */
		if ((delim = strchr(cur, '@')) == NULL)
			goto parse_failed;
		*delim = 0;
		if (*cur == ' ' || *cur == '\t')
			printk(KERN_INFO "%s: warning: whitespace"
					"is not allowed\n", np->name);
		np->remote_port = simple_strtol(cur, NULL, 10);
		cur = delim;
	}
	cur++;

	/* dst ip */
	if ((delim = strchr(cur, '/')) == NULL)
		goto parse_failed;
	*delim = 0;
	np->remote_ip = in_aton(cur);
	cur = delim + 1;

	if (*cur != 0) {
		/* MAC address */
		if ((delim = strchr(cur, ':')) == NULL)
			goto parse_failed;
		*delim = 0;
		np->remote_mac[0] = simple_strtol(cur, NULL, 16);
		cur = delim + 1;
		if ((delim = strchr(cur, ':')) == NULL)
			goto parse_failed;
		*delim = 0;
		np->remote_mac[1] = simple_strtol(cur, NULL, 16);
		cur = delim + 1;
		if ((delim = strchr(cur, ':')) == NULL)
			goto parse_failed;
		*delim = 0;
		np->remote_mac[2] = simple_strtol(cur, NULL, 16);
		cur = delim + 1;
		if ((delim = strchr(cur, ':')) == NULL)
			goto parse_failed;
		*delim = 0;
		np->remote_mac[3] = simple_strtol(cur, NULL, 16);
		cur = delim + 1;
		if ((delim = strchr(cur, ':')) == NULL)
			goto parse_failed;
		*delim = 0;
		np->remote_mac[4] = simple_strtol(cur, NULL, 16);
		cur = delim + 1;
		np->remote_mac[5] = simple_strtol(cur, NULL, 16);
	}

	netpoll_print_options(np);

	return 0;

 parse_failed:
	printk(KERN_INFO "%s: couldn't parse config at '%s'!\n",
	       np->name, cur);
	return -1;
}
EXPORT_SYMBOL(netpoll_parse_options);

int __netpoll_setup(struct netpoll *np)
{
	struct net_device *ndev = np->dev;
	struct netpoll_info *npinfo;
	const struct net_device_ops *ops;
	unsigned long flags;
	int err;

	if ((ndev->priv_flags & IFF_DISABLE_NETPOLL) ||
	    !ndev->netdev_ops->ndo_poll_controller) {
		printk(KERN_ERR "%s: %s doesn't support polling, aborting.\n",
		       np->name, np->dev_name);
		err = -ENOTSUPP;
		goto out;
	}

	if (!ndev->npinfo) {
		npinfo = kmalloc(sizeof(*npinfo), GFP_KERNEL);
		if (!npinfo) {
			err = -ENOMEM;
			goto out;
		}

		npinfo->rx_flags = 0;
		INIT_LIST_HEAD(&npinfo->rx_np);

		spin_lock_init(&npinfo->rx_lock);
		skb_queue_head_init(&npinfo->arp_tx);
		skb_queue_head_init(&npinfo->txq);
		INIT_DELAYED_WORK(&npinfo->tx_work, queue_process);

		atomic_set(&npinfo->refcnt, 1);

		ops = np->dev->netdev_ops;
		if (ops->ndo_netpoll_setup) {
			err = ops->ndo_netpoll_setup(ndev, npinfo);
			if (err)
				goto free_npinfo;
		}
	} else {
		npinfo = ndev->npinfo;
		atomic_inc(&npinfo->refcnt);
	}

	npinfo->netpoll = np;

	if (np->rx_hook) {
		spin_lock_irqsave(&npinfo->rx_lock, flags);
		npinfo->rx_flags |= NETPOLL_RX_ENABLED;
		list_add_tail(&np->rx, &npinfo->rx_np);
		spin_unlock_irqrestore(&npinfo->rx_lock, flags);
	}

	/* last thing to do is link it to the net device structure */
	rcu_assign_pointer(ndev->npinfo, npinfo);

	return 0;

free_npinfo:
	kfree(npinfo);
out:
	return err;
}
EXPORT_SYMBOL_GPL(__netpoll_setup);

int netpoll_setup(struct netpoll *np)
{
	struct net_device *ndev = NULL;
	struct in_device *in_dev;
	int err;

	if (np->dev_name)
		ndev = dev_get_by_name(&init_net, np->dev_name);
	if (!ndev) {
		printk(KERN_ERR "%s: %s doesn't exist, aborting.\n",
		       np->name, np->dev_name);
		return -ENODEV;
	}

	if (!netif_running(ndev)) {
		unsigned long atmost, atleast;

		printk(KERN_INFO "%s: device %s not up yet, forcing it\n",
		       np->name, np->dev_name);

		rtnl_lock();
		err = dev_open(ndev);
		rtnl_unlock();

		if (err) {
			printk(KERN_ERR "%s: failed to open %s\n",
			       np->name, ndev->name);
			goto put;
		}

		atleast = jiffies + HZ/10;
		atmost = jiffies + carrier_timeout * HZ;
		while (!netif_carrier_ok(ndev)) {
			if (time_after(jiffies, atmost)) {
				printk(KERN_NOTICE
				       "%s: timeout waiting for carrier\n",
				       np->name);
				break;
			}
			msleep(1);
		}

		/* If carrier appears to come up instantly, we don't
		 * trust it and pause so that we don't pump all our
		 * queued console messages into the bitbucket.
		 */

		if (time_before(jiffies, atleast)) {
			printk(KERN_NOTICE "%s: carrier detect appears"
			       " untrustworthy, waiting 4 seconds\n",
			       np->name);
			msleep(4000);
		}
	}

	if (!np->local_ip) {
		rcu_read_lock();
		in_dev = __in_dev_get_rcu(ndev);

		if (!in_dev || !in_dev->ifa_list) {
			rcu_read_unlock();
			printk(KERN_ERR "%s: no IP address for %s, aborting\n",
			       np->name, np->dev_name);
			err = -EDESTADDRREQ;
			goto put;
		}

		np->local_ip = in_dev->ifa_list->ifa_local;
		rcu_read_unlock();
		printk(KERN_INFO "%s: local IP %pI4\n", np->name, &np->local_ip);
	}

	np->dev = ndev;

	/* fill up the skb queue */
	refill_skbs();

	rtnl_lock();
	err = __netpoll_setup(np);
	rtnl_unlock();

	if (err)
		goto put;

	return 0;

put:
	dev_put(ndev);
	return err;
}
EXPORT_SYMBOL(netpoll_setup);

static int __init netpoll_init(void)
{
	skb_queue_head_init(&skb_pool);
	return 0;
}
core_initcall(netpoll_init);

void __netpoll_cleanup(struct netpoll *np)
{
	struct netpoll_info *npinfo;
	unsigned long flags;

	npinfo = np->dev->npinfo;
	if (!npinfo)
		return;

	if (!list_empty(&npinfo->rx_np)) {
		spin_lock_irqsave(&npinfo->rx_lock, flags);
		list_del(&np->rx);
		if (list_empty(&npinfo->rx_np))
			npinfo->rx_flags &= ~NETPOLL_RX_ENABLED;
		spin_unlock_irqrestore(&npinfo->rx_lock, flags);
	}

	if (atomic_dec_and_test(&npinfo->refcnt)) {
		const struct net_device_ops *ops;

		ops = np->dev->netdev_ops;
		if (ops->ndo_netpoll_cleanup)
			ops->ndo_netpoll_cleanup(np->dev);

		rcu_assign_pointer(np->dev->npinfo, NULL);

		/* avoid racing with NAPI reading npinfo */
		synchronize_rcu_bh();

		skb_queue_purge(&npinfo->arp_tx);
		skb_queue_purge(&npinfo->txq);
<<<<<<< HEAD
		cancel_rearming_delayed_work(&npinfo->tx_work);
=======
		cancel_delayed_work_sync(&npinfo->tx_work);
>>>>>>> 3cbea436

		/* clean after last, unfinished work */
		__skb_queue_purge(&npinfo->txq);
		kfree(npinfo);
	}
}
EXPORT_SYMBOL_GPL(__netpoll_cleanup);

void netpoll_cleanup(struct netpoll *np)
{
	if (!np->dev)
		return;

	rtnl_lock();
	__netpoll_cleanup(np);
	rtnl_unlock();

	dev_put(np->dev);
	np->dev = NULL;
}
EXPORT_SYMBOL(netpoll_cleanup);

int netpoll_trap(void)
{
	return atomic_read(&trapped);
}
EXPORT_SYMBOL(netpoll_trap);

void netpoll_set_trap(int trap)
{
	if (trap)
		atomic_inc(&trapped);
	else
		atomic_dec(&trapped);
}
EXPORT_SYMBOL(netpoll_set_trap);<|MERGE_RESOLUTION|>--- conflicted
+++ resolved
@@ -923,11 +923,7 @@
 
 		skb_queue_purge(&npinfo->arp_tx);
 		skb_queue_purge(&npinfo->txq);
-<<<<<<< HEAD
-		cancel_rearming_delayed_work(&npinfo->tx_work);
-=======
 		cancel_delayed_work_sync(&npinfo->tx_work);
->>>>>>> 3cbea436
 
 		/* clean after last, unfinished work */
 		__skb_queue_purge(&npinfo->txq);
