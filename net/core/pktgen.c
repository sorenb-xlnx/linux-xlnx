/*
 * Authors:
 * Copyright 2001, 2002 by Robert Olsson <robert.olsson@its.uu.se>
 *                             Uppsala University and
 *                             Swedish University of Agricultural Sciences
 *
 * Alexey Kuznetsov  <kuznet@ms2.inr.ac.ru>
 * Ben Greear <greearb@candelatech.com>
 * Jens Låås <jens.laas@data.slu.se>
 *
 * This program is free software; you can redistribute it and/or
 * modify it under the terms of the GNU General Public License
 * as published by the Free Software Foundation; either version
 * 2 of the License, or (at your option) any later version.
 *
 *
 * A tool for loading the network with preconfigurated packets.
 * The tool is implemented as a linux module.  Parameters are output
 * device, delay (to hard_xmit), number of packets, and whether
 * to use multiple SKBs or just the same one.
 * pktgen uses the installed interface's output routine.
 *
 * Additional hacking by:
 *
 * Jens.Laas@data.slu.se
 * Improved by ANK. 010120.
 * Improved by ANK even more. 010212.
 * MAC address typo fixed. 010417 --ro
 * Integrated.  020301 --DaveM
 * Added multiskb option 020301 --DaveM
 * Scaling of results. 020417--sigurdur@linpro.no
 * Significant re-work of the module:
 *   *  Convert to threaded model to more efficiently be able to transmit
 *       and receive on multiple interfaces at once.
 *   *  Converted many counters to __u64 to allow longer runs.
 *   *  Allow configuration of ranges, like min/max IP address, MACs,
 *       and UDP-ports, for both source and destination, and can
 *       set to use a random distribution or sequentially walk the range.
 *   *  Can now change most values after starting.
 *   *  Place 12-byte packet in UDP payload with magic number,
 *       sequence number, and timestamp.
 *   *  Add receiver code that detects dropped pkts, re-ordered pkts, and
 *       latencies (with micro-second) precision.
 *   *  Add IOCTL interface to easily get counters & configuration.
 *   --Ben Greear <greearb@candelatech.com>
 *
 * Renamed multiskb to clone_skb and cleaned up sending core for two distinct
 * skb modes. A clone_skb=0 mode for Ben "ranges" work and a clone_skb != 0
 * as a "fastpath" with a configurable number of clones after alloc's.
 * clone_skb=0 means all packets are allocated this also means ranges time
 * stamps etc can be used. clone_skb=100 means 1 malloc is followed by 100
 * clones.
 *
 * Also moved to /proc/net/pktgen/
 * --ro
 *
 * Sept 10:  Fixed threading/locking.  Lots of bone-headed and more clever
 *    mistakes.  Also merged in DaveM's patch in the -pre6 patch.
 * --Ben Greear <greearb@candelatech.com>
 *
 * Integrated to 2.5.x 021029 --Lucio Maciel (luciomaciel@zipmail.com.br)
 *
 *
 * 021124 Finished major redesign and rewrite for new functionality.
 * See Documentation/networking/pktgen.txt for how to use this.
 *
 * The new operation:
 * For each CPU one thread/process is created at start. This process checks
 * for running devices in the if_list and sends packets until count is 0 it
 * also the thread checks the thread->control which is used for inter-process
 * communication. controlling process "posts" operations to the threads this
 * way. The if_lock should be possible to remove when add/rem_device is merged
 * into this too.
 *
 * By design there should only be *one* "controlling" process. In practice
 * multiple write accesses gives unpredictable result. Understood by "write"
 * to /proc gives result code thats should be read be the "writer".
 * For practical use this should be no problem.
 *
 * Note when adding devices to a specific CPU there good idea to also assign
 * /proc/irq/XX/smp_affinity so TX-interrupts gets bound to the same CPU.
 * --ro
 *
 * Fix refcount off by one if first packet fails, potential null deref,
 * memleak 030710- KJP
 *
 * First "ranges" functionality for ipv6 030726 --ro
 *
 * Included flow support. 030802 ANK.
 *
 * Fixed unaligned access on IA-64 Grant Grundler <grundler@parisc-linux.org>
 *
 * Remove if fix from added Harald Welte <laforge@netfilter.org> 040419
 * ia64 compilation fix from  Aron Griffis <aron@hp.com> 040604
 *
 * New xmit() return, do_div and misc clean up by Stephen Hemminger
 * <shemminger@osdl.org> 040923
 *
 * Randy Dunlap fixed u64 printk compiler waring
 *
 * Remove FCS from BW calculation.  Lennert Buytenhek <buytenh@wantstofly.org>
 * New time handling. Lennert Buytenhek <buytenh@wantstofly.org> 041213
 *
 * Corrections from Nikolai Malykh (nmalykh@bilim.com)
 * Removed unused flags F_SET_SRCMAC & F_SET_SRCIP 041230
 *
 * interruptible_sleep_on_timeout() replaced Nishanth Aravamudan <nacc@us.ibm.com>
 * 050103
 *
 * MPLS support by Steven Whitehouse <steve@chygwyn.com>
 *
 * 802.1Q/Q-in-Q support by Francesco Fondelli (FF) <francesco.fondelli@gmail.com>
 *
 * Fixed src_mac command to set source mac of packet to value specified in
 * command by Adit Ranadive <adit.262@gmail.com>
 *
 */
#include <linux/sys.h>
#include <linux/types.h>
#include <linux/module.h>
#include <linux/moduleparam.h>
#include <linux/kernel.h>
#include <linux/mutex.h>
#include <linux/sched.h>
#include <linux/slab.h>
#include <linux/vmalloc.h>
#include <linux/unistd.h>
#include <linux/string.h>
#include <linux/ptrace.h>
#include <linux/errno.h>
#include <linux/ioport.h>
#include <linux/interrupt.h>
#include <linux/capability.h>
#include <linux/freezer.h>
#include <linux/delay.h>
#include <linux/timer.h>
#include <linux/list.h>
#include <linux/init.h>
#include <linux/skbuff.h>
#include <linux/netdevice.h>
#include <linux/inet.h>
#include <linux/inetdevice.h>
#include <linux/rtnetlink.h>
#include <linux/if_arp.h>
#include <linux/if_vlan.h>
#include <linux/in.h>
#include <linux/ip.h>
#include <linux/ipv6.h>
#include <linux/udp.h>
#include <linux/proc_fs.h>
#include <linux/seq_file.h>
#include <linux/wait.h>
#include <linux/etherdevice.h>
#include <linux/kthread.h>
#include <net/net_namespace.h>
#include <net/checksum.h>
#include <net/ipv6.h>
#include <net/addrconf.h>
#ifdef CONFIG_XFRM
#include <net/xfrm.h>
#endif
#include <asm/byteorder.h>
#include <linux/rcupdate.h>
#include <linux/bitops.h>
#include <asm/io.h>
#include <asm/dma.h>
#include <asm/uaccess.h>
#include <asm/div64.h>		/* do_div */
#include <asm/timex.h>

#define VERSION  "pktgen v2.70: Packet Generator for packet performance testing.\n"

#define IP_NAME_SZ 32
#define MAX_MPLS_LABELS 16 /* This is the max label stack depth */
#define MPLS_STACK_BOTTOM htonl(0x00000100)

/* Device flag bits */
#define F_IPSRC_RND   (1<<0)	/* IP-Src Random  */
#define F_IPDST_RND   (1<<1)	/* IP-Dst Random  */
#define F_UDPSRC_RND  (1<<2)	/* UDP-Src Random */
#define F_UDPDST_RND  (1<<3)	/* UDP-Dst Random */
#define F_MACSRC_RND  (1<<4)	/* MAC-Src Random */
#define F_MACDST_RND  (1<<5)	/* MAC-Dst Random */
#define F_TXSIZE_RND  (1<<6)	/* Transmit size is random */
#define F_IPV6        (1<<7)	/* Interface in IPV6 Mode */
#define F_MPLS_RND    (1<<8)	/* Random MPLS labels */
#define F_VID_RND     (1<<9)	/* Random VLAN ID */
#define F_SVID_RND    (1<<10)	/* Random SVLAN ID */
#define F_FLOW_SEQ    (1<<11)	/* Sequential flows */
#define F_IPSEC_ON    (1<<12)	/* ipsec on for flows */
#define F_QUEUE_MAP_RND (1<<13)	/* queue map Random */
#define F_QUEUE_MAP_CPU (1<<14)	/* queue map mirrors smp_processor_id() */

/* Thread control flag bits */
#define T_TERMINATE   (1<<0)
#define T_STOP        (1<<1)	/* Stop run */
#define T_RUN         (1<<2)	/* Start run */
#define T_REMDEVALL   (1<<3)	/* Remove all devs */
#define T_REMDEV      (1<<4)	/* Remove one dev */

/* If lock -- can be removed after some work */
#define   if_lock(t)           spin_lock(&(t->if_lock));
#define   if_unlock(t)           spin_unlock(&(t->if_lock));

/* Used to help with determining the pkts on receive */
#define PKTGEN_MAGIC 0xbe9be955
#define PG_PROC_DIR "pktgen"
#define PGCTRL	    "pgctrl"
static struct proc_dir_entry *pg_proc_dir = NULL;

#define MAX_CFLOWS  65536

#define VLAN_TAG_SIZE(x) ((x)->vlan_id == 0xffff ? 0 : 4)
#define SVLAN_TAG_SIZE(x) ((x)->svlan_id == 0xffff ? 0 : 4)

struct flow_state {
	__be32 cur_daddr;
	int count;
#ifdef CONFIG_XFRM
	struct xfrm_state *x;
#endif
	__u32 flags;
};

/* flow flag bits */
#define F_INIT   (1<<0)		/* flow has been initialized */

struct pktgen_dev {
	/*
	 * Try to keep frequent/infrequent used vars. separated.
	 */
	struct proc_dir_entry *entry;	/* proc file */
	struct pktgen_thread *pg_thread;/* the owner */
	struct list_head list;		/* Used for chaining in the thread's run-queue */

	int running;		/* if this changes to false, the test will stop */

	/* If min != max, then we will either do a linear iteration, or
	 * we will do a random selection from within the range.
	 */
	__u32 flags;
	int removal_mark;	/* non-zero => the device is marked for
				 * removal by worker thread */

	int min_pkt_size;	/* = ETH_ZLEN; */
	int max_pkt_size;	/* = ETH_ZLEN; */
	int pkt_overhead;	/* overhead for MPLS, VLANs, IPSEC etc */
	int nfrags;
	__u32 delay_us;		/* Default delay */
	__u32 delay_ns;
	__u64 count;		/* Default No packets to send */
	__u64 sofar;		/* How many pkts we've sent so far */
	__u64 tx_bytes;		/* How many bytes we've transmitted */
	__u64 errors;		/* Errors when trying to transmit, pkts will be re-sent */

	/* runtime counters relating to clone_skb */
	__u64 next_tx_us;	/* timestamp of when to tx next */
	__u32 next_tx_ns;

	__u64 allocated_skbs;
	__u32 clone_count;
	int last_ok;		/* Was last skb sent?
				 * Or a failed transmit of some sort?  This will keep
				 * sequence numbers in order, for example.
				 */
	__u64 started_at;	/* micro-seconds */
	__u64 stopped_at;	/* micro-seconds */
	__u64 idle_acc;		/* micro-seconds */
	__u32 seq_num;

	int clone_skb;		/* Use multiple SKBs during packet gen.  If this number
				 * is greater than 1, then that many copies of the same
				 * packet will be sent before a new packet is allocated.
				 * For instance, if you want to send 1024 identical packets
				 * before creating a new packet, set clone_skb to 1024.
				 */

	char dst_min[IP_NAME_SZ];	/* IP, ie 1.2.3.4 */
	char dst_max[IP_NAME_SZ];	/* IP, ie 1.2.3.4 */
	char src_min[IP_NAME_SZ];	/* IP, ie 1.2.3.4 */
	char src_max[IP_NAME_SZ];	/* IP, ie 1.2.3.4 */

	struct in6_addr in6_saddr;
	struct in6_addr in6_daddr;
	struct in6_addr cur_in6_daddr;
	struct in6_addr cur_in6_saddr;
	/* For ranges */
	struct in6_addr min_in6_daddr;
	struct in6_addr max_in6_daddr;
	struct in6_addr min_in6_saddr;
	struct in6_addr max_in6_saddr;

	/* If we're doing ranges, random or incremental, then this
	 * defines the min/max for those ranges.
	 */
	__be32 saddr_min;	/* inclusive, source IP address */
	__be32 saddr_max;	/* exclusive, source IP address */
	__be32 daddr_min;	/* inclusive, dest IP address */
	__be32 daddr_max;	/* exclusive, dest IP address */

	__u16 udp_src_min;	/* inclusive, source UDP port */
	__u16 udp_src_max;	/* exclusive, source UDP port */
	__u16 udp_dst_min;	/* inclusive, dest UDP port */
	__u16 udp_dst_max;	/* exclusive, dest UDP port */

	/* DSCP + ECN */
	__u8 tos;            /* six most significant bits of (former) IPv4 TOS are for dscp codepoint */
	__u8 traffic_class;  /* ditto for the (former) Traffic Class in IPv6 (see RFC 3260, sec. 4) */

	/* MPLS */
	unsigned nr_labels;	/* Depth of stack, 0 = no MPLS */
	__be32 labels[MAX_MPLS_LABELS];

	/* VLAN/SVLAN (802.1Q/Q-in-Q) */
	__u8  vlan_p;
	__u8  vlan_cfi;
	__u16 vlan_id;  /* 0xffff means no vlan tag */

	__u8  svlan_p;
	__u8  svlan_cfi;
	__u16 svlan_id; /* 0xffff means no svlan tag */

	__u32 src_mac_count;	/* How many MACs to iterate through */
	__u32 dst_mac_count;	/* How many MACs to iterate through */

	unsigned char dst_mac[ETH_ALEN];
	unsigned char src_mac[ETH_ALEN];

	__u32 cur_dst_mac_offset;
	__u32 cur_src_mac_offset;
	__be32 cur_saddr;
	__be32 cur_daddr;
	__u16 cur_udp_dst;
	__u16 cur_udp_src;
	__u16 cur_queue_map;
	__u32 cur_pkt_size;

	__u8 hh[14];
	/* = {
	   0x00, 0x80, 0xC8, 0x79, 0xB3, 0xCB,

	   We fill in SRC address later
	   0x00, 0x00, 0x00, 0x00, 0x00, 0x00,
	   0x08, 0x00
	   };
	 */
	__u16 pad;		/* pad out the hh struct to an even 16 bytes */

	struct sk_buff *skb;	/* skb we are to transmit next, mainly used for when we
				 * are transmitting the same one multiple times
				 */
	struct net_device *odev;	/* The out-going device.  Note that the device should
					 * have it's pg_info pointer pointing back to this
					 * device.  This will be set when the user specifies
					 * the out-going device name (not when the inject is
					 * started as it used to do.)
					 */
	struct flow_state *flows;
	unsigned cflows;	/* Concurrent flows (config) */
	unsigned lflow;		/* Flow length  (config) */
	unsigned nflows;	/* accumulated flows (stats) */
	unsigned curfl;		/* current sequenced flow (state)*/

	u16 queue_map_min;
	u16 queue_map_max;

#ifdef CONFIG_XFRM
	__u8	ipsmode;		/* IPSEC mode (config) */
	__u8	ipsproto;		/* IPSEC type (config) */
#endif
	char result[512];
};

struct pktgen_hdr {
	__be32 pgh_magic;
	__be32 seq_num;
	__be32 tv_sec;
	__be32 tv_usec;
};

struct pktgen_thread {
	spinlock_t if_lock;
	struct list_head if_list;	/* All device here */
	struct list_head th_list;
	struct task_struct *tsk;
	char result[512];

	/* Field for thread to receive "posted" events terminate, stop ifs etc. */

	u32 control;
	int cpu;

	wait_queue_head_t queue;
	struct completion start_done;
};

#define REMOVE 1
#define FIND   0

/** Convert to micro-seconds */
static inline __u64 tv_to_us(const struct timeval *tv)
{
	__u64 us = tv->tv_usec;
	us += (__u64) tv->tv_sec * (__u64) 1000000;
	return us;
}

static __u64 getCurUs(void)
{
	struct timeval tv;
	do_gettimeofday(&tv);
	return tv_to_us(&tv);
}

/* old include end */

static char version[] __initdata = VERSION;

static int pktgen_remove_device(struct pktgen_thread *t, struct pktgen_dev *i);
static int pktgen_add_device(struct pktgen_thread *t, const char *ifname);
static struct pktgen_dev *pktgen_find_dev(struct pktgen_thread *t,
					  const char *ifname);
static int pktgen_device_event(struct notifier_block *, unsigned long, void *);
static void pktgen_run_all_threads(void);
static void pktgen_stop_all_threads_ifs(void);
static int pktgen_stop_device(struct pktgen_dev *pkt_dev);
static void pktgen_stop(struct pktgen_thread *t);
static void pktgen_clear_counters(struct pktgen_dev *pkt_dev);

static unsigned int scan_ip6(const char *s, char ip[16]);
static unsigned int fmt_ip6(char *s, const char ip[16]);

/* Module parameters, defaults. */
static int pg_count_d = 1000;	/* 1000 pkts by default */
static int pg_delay_d;
static int pg_clone_skb_d;
static int debug;

static DEFINE_MUTEX(pktgen_thread_lock);
static LIST_HEAD(pktgen_threads);

static struct notifier_block pktgen_notifier_block = {
	.notifier_call = pktgen_device_event,
};

/*
 * /proc handling functions
 *
 */

static int pgctrl_show(struct seq_file *seq, void *v)
{
	seq_puts(seq, VERSION);
	return 0;
}

static ssize_t pgctrl_write(struct file *file, const char __user * buf,
			    size_t count, loff_t * ppos)
{
	int err = 0;
	char data[128];

	if (!capable(CAP_NET_ADMIN)) {
		err = -EPERM;
		goto out;
	}

	if (count > sizeof(data))
		count = sizeof(data);

	if (copy_from_user(data, buf, count)) {
		err = -EFAULT;
		goto out;
	}
	data[count - 1] = 0;	/* Make string */

	if (!strcmp(data, "stop"))
		pktgen_stop_all_threads_ifs();

	else if (!strcmp(data, "start"))
		pktgen_run_all_threads();

	else
		printk(KERN_WARNING "pktgen: Unknown command: %s\n", data);

	err = count;

out:
	return err;
}

static int pgctrl_open(struct inode *inode, struct file *file)
{
	return single_open(file, pgctrl_show, PDE(inode)->data);
}

static const struct file_operations pktgen_fops = {
	.owner   = THIS_MODULE,
	.open    = pgctrl_open,
	.read    = seq_read,
	.llseek  = seq_lseek,
	.write   = pgctrl_write,
	.release = single_release,
};

static int pktgen_if_show(struct seq_file *seq, void *v)
{
	struct pktgen_dev *pkt_dev = seq->private;
	__u64 sa;
	__u64 stopped;
	__u64 now = getCurUs();
	DECLARE_MAC_BUF(mac);

	seq_printf(seq,
		   "Params: count %llu  min_pkt_size: %u  max_pkt_size: %u\n",
		   (unsigned long long)pkt_dev->count, pkt_dev->min_pkt_size,
		   pkt_dev->max_pkt_size);

	seq_printf(seq,
		   "     frags: %d  delay: %u  clone_skb: %d  ifname: %s\n",
		   pkt_dev->nfrags,
		   1000 * pkt_dev->delay_us + pkt_dev->delay_ns,
		   pkt_dev->clone_skb, pkt_dev->odev->name);

	seq_printf(seq, "     flows: %u flowlen: %u\n", pkt_dev->cflows,
		   pkt_dev->lflow);

	seq_printf(seq,
		   "     queue_map_min: %u  queue_map_max: %u\n",
		   pkt_dev->queue_map_min,
		   pkt_dev->queue_map_max);

	if (pkt_dev->flags & F_IPV6) {
		char b1[128], b2[128], b3[128];
		fmt_ip6(b1, pkt_dev->in6_saddr.s6_addr);
		fmt_ip6(b2, pkt_dev->min_in6_saddr.s6_addr);
		fmt_ip6(b3, pkt_dev->max_in6_saddr.s6_addr);
		seq_printf(seq,
			   "     saddr: %s  min_saddr: %s  max_saddr: %s\n", b1,
			   b2, b3);

		fmt_ip6(b1, pkt_dev->in6_daddr.s6_addr);
		fmt_ip6(b2, pkt_dev->min_in6_daddr.s6_addr);
		fmt_ip6(b3, pkt_dev->max_in6_daddr.s6_addr);
		seq_printf(seq,
			   "     daddr: %s  min_daddr: %s  max_daddr: %s\n", b1,
			   b2, b3);

	} else
		seq_printf(seq,
			   "     dst_min: %s  dst_max: %s\n     src_min: %s  src_max: %s\n",
			   pkt_dev->dst_min, pkt_dev->dst_max, pkt_dev->src_min,
			   pkt_dev->src_max);

	seq_puts(seq, "     src_mac: ");

	seq_printf(seq, "%s ",
		   print_mac(mac, is_zero_ether_addr(pkt_dev->src_mac) ?
			     pkt_dev->odev->dev_addr : pkt_dev->src_mac));

	seq_printf(seq, "dst_mac: ");
	seq_printf(seq, "%s\n", print_mac(mac, pkt_dev->dst_mac));

	seq_printf(seq,
		   "     udp_src_min: %d  udp_src_max: %d  udp_dst_min: %d  udp_dst_max: %d\n",
		   pkt_dev->udp_src_min, pkt_dev->udp_src_max,
		   pkt_dev->udp_dst_min, pkt_dev->udp_dst_max);

	seq_printf(seq,
		   "     src_mac_count: %d  dst_mac_count: %d\n",
		   pkt_dev->src_mac_count, pkt_dev->dst_mac_count);

	if (pkt_dev->nr_labels) {
		unsigned i;
		seq_printf(seq, "     mpls: ");
		for (i = 0; i < pkt_dev->nr_labels; i++)
			seq_printf(seq, "%08x%s", ntohl(pkt_dev->labels[i]),
				   i == pkt_dev->nr_labels-1 ? "\n" : ", ");
	}

	if (pkt_dev->vlan_id != 0xffff) {
		seq_printf(seq, "     vlan_id: %u  vlan_p: %u  vlan_cfi: %u\n",
			   pkt_dev->vlan_id, pkt_dev->vlan_p, pkt_dev->vlan_cfi);
	}

	if (pkt_dev->svlan_id != 0xffff) {
		seq_printf(seq, "     svlan_id: %u  vlan_p: %u  vlan_cfi: %u\n",
			   pkt_dev->svlan_id, pkt_dev->svlan_p, pkt_dev->svlan_cfi);
	}

	if (pkt_dev->tos) {
		seq_printf(seq, "     tos: 0x%02x\n", pkt_dev->tos);
	}

	if (pkt_dev->traffic_class) {
		seq_printf(seq, "     traffic_class: 0x%02x\n", pkt_dev->traffic_class);
	}

	seq_printf(seq, "     Flags: ");

	if (pkt_dev->flags & F_IPV6)
		seq_printf(seq, "IPV6  ");

	if (pkt_dev->flags & F_IPSRC_RND)
		seq_printf(seq, "IPSRC_RND  ");

	if (pkt_dev->flags & F_IPDST_RND)
		seq_printf(seq, "IPDST_RND  ");

	if (pkt_dev->flags & F_TXSIZE_RND)
		seq_printf(seq, "TXSIZE_RND  ");

	if (pkt_dev->flags & F_UDPSRC_RND)
		seq_printf(seq, "UDPSRC_RND  ");

	if (pkt_dev->flags & F_UDPDST_RND)
		seq_printf(seq, "UDPDST_RND  ");

	if (pkt_dev->flags & F_MPLS_RND)
		seq_printf(seq,  "MPLS_RND  ");

	if (pkt_dev->flags & F_QUEUE_MAP_RND)
		seq_printf(seq,  "QUEUE_MAP_RND  ");

	if (pkt_dev->flags & F_QUEUE_MAP_CPU)
		seq_printf(seq,  "QUEUE_MAP_CPU  ");

	if (pkt_dev->cflows) {
		if (pkt_dev->flags & F_FLOW_SEQ)
			seq_printf(seq,  "FLOW_SEQ  "); /*in sequence flows*/
		else
			seq_printf(seq,  "FLOW_RND  ");
	}

#ifdef CONFIG_XFRM
	if (pkt_dev->flags & F_IPSEC_ON)
		seq_printf(seq,  "IPSEC  ");
#endif

	if (pkt_dev->flags & F_MACSRC_RND)
		seq_printf(seq, "MACSRC_RND  ");

	if (pkt_dev->flags & F_MACDST_RND)
		seq_printf(seq, "MACDST_RND  ");

	if (pkt_dev->flags & F_VID_RND)
		seq_printf(seq, "VID_RND  ");

	if (pkt_dev->flags & F_SVID_RND)
		seq_printf(seq, "SVID_RND  ");

	seq_puts(seq, "\n");

	sa = pkt_dev->started_at;
	stopped = pkt_dev->stopped_at;
	if (pkt_dev->running)
		stopped = now;	/* not really stopped, more like last-running-at */

	seq_printf(seq,
		   "Current:\n     pkts-sofar: %llu  errors: %llu\n     started: %lluus  stopped: %lluus idle: %lluus\n",
		   (unsigned long long)pkt_dev->sofar,
		   (unsigned long long)pkt_dev->errors, (unsigned long long)sa,
		   (unsigned long long)stopped,
		   (unsigned long long)pkt_dev->idle_acc);

	seq_printf(seq,
		   "     seq_num: %d  cur_dst_mac_offset: %d  cur_src_mac_offset: %d\n",
		   pkt_dev->seq_num, pkt_dev->cur_dst_mac_offset,
		   pkt_dev->cur_src_mac_offset);

	if (pkt_dev->flags & F_IPV6) {
		char b1[128], b2[128];
		fmt_ip6(b1, pkt_dev->cur_in6_daddr.s6_addr);
		fmt_ip6(b2, pkt_dev->cur_in6_saddr.s6_addr);
		seq_printf(seq, "     cur_saddr: %s  cur_daddr: %s\n", b2, b1);
	} else
		seq_printf(seq, "     cur_saddr: 0x%x  cur_daddr: 0x%x\n",
			   pkt_dev->cur_saddr, pkt_dev->cur_daddr);

	seq_printf(seq, "     cur_udp_dst: %d  cur_udp_src: %d\n",
		   pkt_dev->cur_udp_dst, pkt_dev->cur_udp_src);

	seq_printf(seq, "     cur_queue_map: %u\n", pkt_dev->cur_queue_map);

	seq_printf(seq, "     flows: %u\n", pkt_dev->nflows);

	if (pkt_dev->result[0])
		seq_printf(seq, "Result: %s\n", pkt_dev->result);
	else
		seq_printf(seq, "Result: Idle\n");

	return 0;
}


static int hex32_arg(const char __user *user_buffer, unsigned long maxlen, __u32 *num)
{
	int i = 0;
	*num = 0;

	for (; i < maxlen; i++) {
		char c;
		*num <<= 4;
		if (get_user(c, &user_buffer[i]))
			return -EFAULT;
		if ((c >= '0') && (c <= '9'))
			*num |= c - '0';
		else if ((c >= 'a') && (c <= 'f'))
			*num |= c - 'a' + 10;
		else if ((c >= 'A') && (c <= 'F'))
			*num |= c - 'A' + 10;
		else
			break;
	}
	return i;
}

static int count_trail_chars(const char __user * user_buffer,
			     unsigned int maxlen)
{
	int i;

	for (i = 0; i < maxlen; i++) {
		char c;
		if (get_user(c, &user_buffer[i]))
			return -EFAULT;
		switch (c) {
		case '\"':
		case '\n':
		case '\r':
		case '\t':
		case ' ':
		case '=':
			break;
		default:
			goto done;
		}
	}
done:
	return i;
}

static unsigned long num_arg(const char __user * user_buffer,
			     unsigned long maxlen, unsigned long *num)
{
	int i = 0;
	*num = 0;

	for (; i < maxlen; i++) {
		char c;
		if (get_user(c, &user_buffer[i]))
			return -EFAULT;
		if ((c >= '0') && (c <= '9')) {
			*num *= 10;
			*num += c - '0';
		} else
			break;
	}
	return i;
}

static int strn_len(const char __user * user_buffer, unsigned int maxlen)
{
	int i = 0;

	for (; i < maxlen; i++) {
		char c;
		if (get_user(c, &user_buffer[i]))
			return -EFAULT;
		switch (c) {
		case '\"':
		case '\n':
		case '\r':
		case '\t':
		case ' ':
			goto done_str;
			break;
		default:
			break;
		}
	}
done_str:
	return i;
}

static ssize_t get_labels(const char __user *buffer, struct pktgen_dev *pkt_dev)
{
	unsigned n = 0;
	char c;
	ssize_t i = 0;
	int len;

	pkt_dev->nr_labels = 0;
	do {
		__u32 tmp;
		len = hex32_arg(&buffer[i], 8, &tmp);
		if (len <= 0)
			return len;
		pkt_dev->labels[n] = htonl(tmp);
		if (pkt_dev->labels[n] & MPLS_STACK_BOTTOM)
			pkt_dev->flags |= F_MPLS_RND;
		i += len;
		if (get_user(c, &buffer[i]))
			return -EFAULT;
		i++;
		n++;
		if (n >= MAX_MPLS_LABELS)
			return -E2BIG;
	} while (c == ',');

	pkt_dev->nr_labels = n;
	return i;
}

static ssize_t pktgen_if_write(struct file *file,
			       const char __user * user_buffer, size_t count,
			       loff_t * offset)
{
	struct seq_file *seq = (struct seq_file *)file->private_data;
	struct pktgen_dev *pkt_dev = seq->private;
	int i = 0, max, len;
	char name[16], valstr[32];
	unsigned long value = 0;
	char *pg_result = NULL;
	int tmp = 0;
	char buf[128];

	pg_result = &(pkt_dev->result[0]);

	if (count < 1) {
		printk(KERN_WARNING "pktgen: wrong command format\n");
		return -EINVAL;
	}

	max = count - i;
	tmp = count_trail_chars(&user_buffer[i], max);
	if (tmp < 0) {
		printk(KERN_WARNING "pktgen: illegal format\n");
		return tmp;
	}
	i += tmp;

	/* Read variable name */

	len = strn_len(&user_buffer[i], sizeof(name) - 1);
	if (len < 0) {
		return len;
	}
	memset(name, 0, sizeof(name));
	if (copy_from_user(name, &user_buffer[i], len))
		return -EFAULT;
	i += len;

	max = count - i;
	len = count_trail_chars(&user_buffer[i], max);
	if (len < 0)
		return len;

	i += len;

	if (debug) {
		char tb[count + 1];
		if (copy_from_user(tb, user_buffer, count))
			return -EFAULT;
		tb[count] = 0;
		printk(KERN_DEBUG "pktgen: %s,%lu  buffer -:%s:-\n", name,
		       (unsigned long)count, tb);
	}

	if (!strcmp(name, "min_pkt_size")) {
		len = num_arg(&user_buffer[i], 10, &value);
		if (len < 0) {
			return len;
		}
		i += len;
		if (value < 14 + 20 + 8)
			value = 14 + 20 + 8;
		if (value != pkt_dev->min_pkt_size) {
			pkt_dev->min_pkt_size = value;
			pkt_dev->cur_pkt_size = value;
		}
		sprintf(pg_result, "OK: min_pkt_size=%u",
			pkt_dev->min_pkt_size);
		return count;
	}

	if (!strcmp(name, "max_pkt_size")) {
		len = num_arg(&user_buffer[i], 10, &value);
		if (len < 0) {
			return len;
		}
		i += len;
		if (value < 14 + 20 + 8)
			value = 14 + 20 + 8;
		if (value != pkt_dev->max_pkt_size) {
			pkt_dev->max_pkt_size = value;
			pkt_dev->cur_pkt_size = value;
		}
		sprintf(pg_result, "OK: max_pkt_size=%u",
			pkt_dev->max_pkt_size);
		return count;
	}

	/* Shortcut for min = max */

	if (!strcmp(name, "pkt_size")) {
		len = num_arg(&user_buffer[i], 10, &value);
		if (len < 0) {
			return len;
		}
		i += len;
		if (value < 14 + 20 + 8)
			value = 14 + 20 + 8;
		if (value != pkt_dev->min_pkt_size) {
			pkt_dev->min_pkt_size = value;
			pkt_dev->max_pkt_size = value;
			pkt_dev->cur_pkt_size = value;
		}
		sprintf(pg_result, "OK: pkt_size=%u", pkt_dev->min_pkt_size);
		return count;
	}

	if (!strcmp(name, "debug")) {
		len = num_arg(&user_buffer[i], 10, &value);
		if (len < 0) {
			return len;
		}
		i += len;
		debug = value;
		sprintf(pg_result, "OK: debug=%u", debug);
		return count;
	}

	if (!strcmp(name, "frags")) {
		len = num_arg(&user_buffer[i], 10, &value);
		if (len < 0) {
			return len;
		}
		i += len;
		pkt_dev->nfrags = value;
		sprintf(pg_result, "OK: frags=%u", pkt_dev->nfrags);
		return count;
	}
	if (!strcmp(name, "delay")) {
		len = num_arg(&user_buffer[i], 10, &value);
		if (len < 0) {
			return len;
		}
		i += len;
		if (value == 0x7FFFFFFF) {
			pkt_dev->delay_us = 0x7FFFFFFF;
			pkt_dev->delay_ns = 0;
		} else {
			pkt_dev->delay_us = value / 1000;
			pkt_dev->delay_ns = value % 1000;
		}
		sprintf(pg_result, "OK: delay=%u",
			1000 * pkt_dev->delay_us + pkt_dev->delay_ns);
		return count;
	}
	if (!strcmp(name, "udp_src_min")) {
		len = num_arg(&user_buffer[i], 10, &value);
		if (len < 0) {
			return len;
		}
		i += len;
		if (value != pkt_dev->udp_src_min) {
			pkt_dev->udp_src_min = value;
			pkt_dev->cur_udp_src = value;
		}
		sprintf(pg_result, "OK: udp_src_min=%u", pkt_dev->udp_src_min);
		return count;
	}
	if (!strcmp(name, "udp_dst_min")) {
		len = num_arg(&user_buffer[i], 10, &value);
		if (len < 0) {
			return len;
		}
		i += len;
		if (value != pkt_dev->udp_dst_min) {
			pkt_dev->udp_dst_min = value;
			pkt_dev->cur_udp_dst = value;
		}
		sprintf(pg_result, "OK: udp_dst_min=%u", pkt_dev->udp_dst_min);
		return count;
	}
	if (!strcmp(name, "udp_src_max")) {
		len = num_arg(&user_buffer[i], 10, &value);
		if (len < 0) {
			return len;
		}
		i += len;
		if (value != pkt_dev->udp_src_max) {
			pkt_dev->udp_src_max = value;
			pkt_dev->cur_udp_src = value;
		}
		sprintf(pg_result, "OK: udp_src_max=%u", pkt_dev->udp_src_max);
		return count;
	}
	if (!strcmp(name, "udp_dst_max")) {
		len = num_arg(&user_buffer[i], 10, &value);
		if (len < 0) {
			return len;
		}
		i += len;
		if (value != pkt_dev->udp_dst_max) {
			pkt_dev->udp_dst_max = value;
			pkt_dev->cur_udp_dst = value;
		}
		sprintf(pg_result, "OK: udp_dst_max=%u", pkt_dev->udp_dst_max);
		return count;
	}
	if (!strcmp(name, "clone_skb")) {
		len = num_arg(&user_buffer[i], 10, &value);
		if (len < 0) {
			return len;
		}
		i += len;
		pkt_dev->clone_skb = value;

		sprintf(pg_result, "OK: clone_skb=%d", pkt_dev->clone_skb);
		return count;
	}
	if (!strcmp(name, "count")) {
		len = num_arg(&user_buffer[i], 10, &value);
		if (len < 0) {
			return len;
		}
		i += len;
		pkt_dev->count = value;
		sprintf(pg_result, "OK: count=%llu",
			(unsigned long long)pkt_dev->count);
		return count;
	}
	if (!strcmp(name, "src_mac_count")) {
		len = num_arg(&user_buffer[i], 10, &value);
		if (len < 0) {
			return len;
		}
		i += len;
		if (pkt_dev->src_mac_count != value) {
			pkt_dev->src_mac_count = value;
			pkt_dev->cur_src_mac_offset = 0;
		}
		sprintf(pg_result, "OK: src_mac_count=%d",
			pkt_dev->src_mac_count);
		return count;
	}
	if (!strcmp(name, "dst_mac_count")) {
		len = num_arg(&user_buffer[i], 10, &value);
		if (len < 0) {
			return len;
		}
		i += len;
		if (pkt_dev->dst_mac_count != value) {
			pkt_dev->dst_mac_count = value;
			pkt_dev->cur_dst_mac_offset = 0;
		}
		sprintf(pg_result, "OK: dst_mac_count=%d",
			pkt_dev->dst_mac_count);
		return count;
	}
	if (!strcmp(name, "flag")) {
		char f[32];
		memset(f, 0, 32);
		len = strn_len(&user_buffer[i], sizeof(f) - 1);
		if (len < 0) {
			return len;
		}
		if (copy_from_user(f, &user_buffer[i], len))
			return -EFAULT;
		i += len;
		if (strcmp(f, "IPSRC_RND") == 0)
			pkt_dev->flags |= F_IPSRC_RND;

		else if (strcmp(f, "!IPSRC_RND") == 0)
			pkt_dev->flags &= ~F_IPSRC_RND;

		else if (strcmp(f, "TXSIZE_RND") == 0)
			pkt_dev->flags |= F_TXSIZE_RND;

		else if (strcmp(f, "!TXSIZE_RND") == 0)
			pkt_dev->flags &= ~F_TXSIZE_RND;

		else if (strcmp(f, "IPDST_RND") == 0)
			pkt_dev->flags |= F_IPDST_RND;

		else if (strcmp(f, "!IPDST_RND") == 0)
			pkt_dev->flags &= ~F_IPDST_RND;

		else if (strcmp(f, "UDPSRC_RND") == 0)
			pkt_dev->flags |= F_UDPSRC_RND;

		else if (strcmp(f, "!UDPSRC_RND") == 0)
			pkt_dev->flags &= ~F_UDPSRC_RND;

		else if (strcmp(f, "UDPDST_RND") == 0)
			pkt_dev->flags |= F_UDPDST_RND;

		else if (strcmp(f, "!UDPDST_RND") == 0)
			pkt_dev->flags &= ~F_UDPDST_RND;

		else if (strcmp(f, "MACSRC_RND") == 0)
			pkt_dev->flags |= F_MACSRC_RND;

		else if (strcmp(f, "!MACSRC_RND") == 0)
			pkt_dev->flags &= ~F_MACSRC_RND;

		else if (strcmp(f, "MACDST_RND") == 0)
			pkt_dev->flags |= F_MACDST_RND;

		else if (strcmp(f, "!MACDST_RND") == 0)
			pkt_dev->flags &= ~F_MACDST_RND;

		else if (strcmp(f, "MPLS_RND") == 0)
			pkt_dev->flags |= F_MPLS_RND;

		else if (strcmp(f, "!MPLS_RND") == 0)
			pkt_dev->flags &= ~F_MPLS_RND;

		else if (strcmp(f, "VID_RND") == 0)
			pkt_dev->flags |= F_VID_RND;

		else if (strcmp(f, "!VID_RND") == 0)
			pkt_dev->flags &= ~F_VID_RND;

		else if (strcmp(f, "SVID_RND") == 0)
			pkt_dev->flags |= F_SVID_RND;

		else if (strcmp(f, "!SVID_RND") == 0)
			pkt_dev->flags &= ~F_SVID_RND;

		else if (strcmp(f, "FLOW_SEQ") == 0)
			pkt_dev->flags |= F_FLOW_SEQ;

		else if (strcmp(f, "QUEUE_MAP_RND") == 0)
			pkt_dev->flags |= F_QUEUE_MAP_RND;

		else if (strcmp(f, "!QUEUE_MAP_RND") == 0)
			pkt_dev->flags &= ~F_QUEUE_MAP_RND;

		else if (strcmp(f, "QUEUE_MAP_CPU") == 0)
			pkt_dev->flags |= F_QUEUE_MAP_CPU;

		else if (strcmp(f, "!QUEUE_MAP_CPU") == 0)
			pkt_dev->flags &= ~F_QUEUE_MAP_CPU;
#ifdef CONFIG_XFRM
		else if (strcmp(f, "IPSEC") == 0)
			pkt_dev->flags |= F_IPSEC_ON;
#endif

		else if (strcmp(f, "!IPV6") == 0)
			pkt_dev->flags &= ~F_IPV6;

		else {
			sprintf(pg_result,
				"Flag -:%s:- unknown\nAvailable flags, (prepend ! to un-set flag):\n%s",
				f,
				"IPSRC_RND, IPDST_RND, UDPSRC_RND, UDPDST_RND, "
				"MACSRC_RND, MACDST_RND, TXSIZE_RND, IPV6, MPLS_RND, VID_RND, SVID_RND, FLOW_SEQ, IPSEC\n");
			return count;
		}
		sprintf(pg_result, "OK: flags=0x%x", pkt_dev->flags);
		return count;
	}
	if (!strcmp(name, "dst_min") || !strcmp(name, "dst")) {
		len = strn_len(&user_buffer[i], sizeof(pkt_dev->dst_min) - 1);
		if (len < 0) {
			return len;
		}

		if (copy_from_user(buf, &user_buffer[i], len))
			return -EFAULT;
		buf[len] = 0;
		if (strcmp(buf, pkt_dev->dst_min) != 0) {
			memset(pkt_dev->dst_min, 0, sizeof(pkt_dev->dst_min));
			strncpy(pkt_dev->dst_min, buf, len);
			pkt_dev->daddr_min = in_aton(pkt_dev->dst_min);
			pkt_dev->cur_daddr = pkt_dev->daddr_min;
		}
		if (debug)
			printk(KERN_DEBUG "pktgen: dst_min set to: %s\n",
			       pkt_dev->dst_min);
		i += len;
		sprintf(pg_result, "OK: dst_min=%s", pkt_dev->dst_min);
		return count;
	}
	if (!strcmp(name, "dst_max")) {
		len = strn_len(&user_buffer[i], sizeof(pkt_dev->dst_max) - 1);
		if (len < 0) {
			return len;
		}

		if (copy_from_user(buf, &user_buffer[i], len))
			return -EFAULT;

		buf[len] = 0;
		if (strcmp(buf, pkt_dev->dst_max) != 0) {
			memset(pkt_dev->dst_max, 0, sizeof(pkt_dev->dst_max));
			strncpy(pkt_dev->dst_max, buf, len);
			pkt_dev->daddr_max = in_aton(pkt_dev->dst_max);
			pkt_dev->cur_daddr = pkt_dev->daddr_max;
		}
		if (debug)
			printk(KERN_DEBUG "pktgen: dst_max set to: %s\n",
			       pkt_dev->dst_max);
		i += len;
		sprintf(pg_result, "OK: dst_max=%s", pkt_dev->dst_max);
		return count;
	}
	if (!strcmp(name, "dst6")) {
		len = strn_len(&user_buffer[i], sizeof(buf) - 1);
		if (len < 0)
			return len;

		pkt_dev->flags |= F_IPV6;

		if (copy_from_user(buf, &user_buffer[i], len))
			return -EFAULT;
		buf[len] = 0;

		scan_ip6(buf, pkt_dev->in6_daddr.s6_addr);
		fmt_ip6(buf, pkt_dev->in6_daddr.s6_addr);

		ipv6_addr_copy(&pkt_dev->cur_in6_daddr, &pkt_dev->in6_daddr);

		if (debug)
			printk(KERN_DEBUG "pktgen: dst6 set to: %s\n", buf);

		i += len;
		sprintf(pg_result, "OK: dst6=%s", buf);
		return count;
	}
	if (!strcmp(name, "dst6_min")) {
		len = strn_len(&user_buffer[i], sizeof(buf) - 1);
		if (len < 0)
			return len;

		pkt_dev->flags |= F_IPV6;

		if (copy_from_user(buf, &user_buffer[i], len))
			return -EFAULT;
		buf[len] = 0;

		scan_ip6(buf, pkt_dev->min_in6_daddr.s6_addr);
		fmt_ip6(buf, pkt_dev->min_in6_daddr.s6_addr);

		ipv6_addr_copy(&pkt_dev->cur_in6_daddr,
			       &pkt_dev->min_in6_daddr);
		if (debug)
			printk(KERN_DEBUG "pktgen: dst6_min set to: %s\n", buf);

		i += len;
		sprintf(pg_result, "OK: dst6_min=%s", buf);
		return count;
	}
	if (!strcmp(name, "dst6_max")) {
		len = strn_len(&user_buffer[i], sizeof(buf) - 1);
		if (len < 0)
			return len;

		pkt_dev->flags |= F_IPV6;

		if (copy_from_user(buf, &user_buffer[i], len))
			return -EFAULT;
		buf[len] = 0;

		scan_ip6(buf, pkt_dev->max_in6_daddr.s6_addr);
		fmt_ip6(buf, pkt_dev->max_in6_daddr.s6_addr);

		if (debug)
			printk(KERN_DEBUG "pktgen: dst6_max set to: %s\n", buf);

		i += len;
		sprintf(pg_result, "OK: dst6_max=%s", buf);
		return count;
	}
	if (!strcmp(name, "src6")) {
		len = strn_len(&user_buffer[i], sizeof(buf) - 1);
		if (len < 0)
			return len;

		pkt_dev->flags |= F_IPV6;

		if (copy_from_user(buf, &user_buffer[i], len))
			return -EFAULT;
		buf[len] = 0;

		scan_ip6(buf, pkt_dev->in6_saddr.s6_addr);
		fmt_ip6(buf, pkt_dev->in6_saddr.s6_addr);

		ipv6_addr_copy(&pkt_dev->cur_in6_saddr, &pkt_dev->in6_saddr);

		if (debug)
			printk(KERN_DEBUG "pktgen: src6 set to: %s\n", buf);

		i += len;
		sprintf(pg_result, "OK: src6=%s", buf);
		return count;
	}
	if (!strcmp(name, "src_min")) {
		len = strn_len(&user_buffer[i], sizeof(pkt_dev->src_min) - 1);
		if (len < 0) {
			return len;
		}
		if (copy_from_user(buf, &user_buffer[i], len))
			return -EFAULT;
		buf[len] = 0;
		if (strcmp(buf, pkt_dev->src_min) != 0) {
			memset(pkt_dev->src_min, 0, sizeof(pkt_dev->src_min));
			strncpy(pkt_dev->src_min, buf, len);
			pkt_dev->saddr_min = in_aton(pkt_dev->src_min);
			pkt_dev->cur_saddr = pkt_dev->saddr_min;
		}
		if (debug)
			printk(KERN_DEBUG "pktgen: src_min set to: %s\n",
			       pkt_dev->src_min);
		i += len;
		sprintf(pg_result, "OK: src_min=%s", pkt_dev->src_min);
		return count;
	}
	if (!strcmp(name, "src_max")) {
		len = strn_len(&user_buffer[i], sizeof(pkt_dev->src_max) - 1);
		if (len < 0) {
			return len;
		}
		if (copy_from_user(buf, &user_buffer[i], len))
			return -EFAULT;
		buf[len] = 0;
		if (strcmp(buf, pkt_dev->src_max) != 0) {
			memset(pkt_dev->src_max, 0, sizeof(pkt_dev->src_max));
			strncpy(pkt_dev->src_max, buf, len);
			pkt_dev->saddr_max = in_aton(pkt_dev->src_max);
			pkt_dev->cur_saddr = pkt_dev->saddr_max;
		}
		if (debug)
			printk(KERN_DEBUG "pktgen: src_max set to: %s\n",
			       pkt_dev->src_max);
		i += len;
		sprintf(pg_result, "OK: src_max=%s", pkt_dev->src_max);
		return count;
	}
	if (!strcmp(name, "dst_mac")) {
		char *v = valstr;
		unsigned char old_dmac[ETH_ALEN];
		unsigned char *m = pkt_dev->dst_mac;
		memcpy(old_dmac, pkt_dev->dst_mac, ETH_ALEN);

		len = strn_len(&user_buffer[i], sizeof(valstr) - 1);
		if (len < 0) {
			return len;
		}
		memset(valstr, 0, sizeof(valstr));
		if (copy_from_user(valstr, &user_buffer[i], len))
			return -EFAULT;
		i += len;

		for (*m = 0; *v && m < pkt_dev->dst_mac + 6; v++) {
			if (*v >= '0' && *v <= '9') {
				*m *= 16;
				*m += *v - '0';
			}
			if (*v >= 'A' && *v <= 'F') {
				*m *= 16;
				*m += *v - 'A' + 10;
			}
			if (*v >= 'a' && *v <= 'f') {
				*m *= 16;
				*m += *v - 'a' + 10;
			}
			if (*v == ':') {
				m++;
				*m = 0;
			}
		}

		/* Set up Dest MAC */
		if (compare_ether_addr(old_dmac, pkt_dev->dst_mac))
			memcpy(&(pkt_dev->hh[0]), pkt_dev->dst_mac, ETH_ALEN);

		sprintf(pg_result, "OK: dstmac");
		return count;
	}
	if (!strcmp(name, "src_mac")) {
		char *v = valstr;
		unsigned char old_smac[ETH_ALEN];
		unsigned char *m = pkt_dev->src_mac;

		memcpy(old_smac, pkt_dev->src_mac, ETH_ALEN);

		len = strn_len(&user_buffer[i], sizeof(valstr) - 1);
		if (len < 0) {
			return len;
		}
		memset(valstr, 0, sizeof(valstr));
		if (copy_from_user(valstr, &user_buffer[i], len))
			return -EFAULT;
		i += len;

		for (*m = 0; *v && m < pkt_dev->src_mac + 6; v++) {
			if (*v >= '0' && *v <= '9') {
				*m *= 16;
				*m += *v - '0';
			}
			if (*v >= 'A' && *v <= 'F') {
				*m *= 16;
				*m += *v - 'A' + 10;
			}
			if (*v >= 'a' && *v <= 'f') {
				*m *= 16;
				*m += *v - 'a' + 10;
			}
			if (*v == ':') {
				m++;
				*m = 0;
			}
		}

		/* Set up Src MAC */
		if (compare_ether_addr(old_smac, pkt_dev->src_mac))
			memcpy(&(pkt_dev->hh[6]), pkt_dev->src_mac, ETH_ALEN);

		sprintf(pg_result, "OK: srcmac");
		return count;
	}

	if (!strcmp(name, "clear_counters")) {
		pktgen_clear_counters(pkt_dev);
		sprintf(pg_result, "OK: Clearing counters.\n");
		return count;
	}

	if (!strcmp(name, "flows")) {
		len = num_arg(&user_buffer[i], 10, &value);
		if (len < 0) {
			return len;
		}
		i += len;
		if (value > MAX_CFLOWS)
			value = MAX_CFLOWS;

		pkt_dev->cflows = value;
		sprintf(pg_result, "OK: flows=%u", pkt_dev->cflows);
		return count;
	}

	if (!strcmp(name, "flowlen")) {
		len = num_arg(&user_buffer[i], 10, &value);
		if (len < 0) {
			return len;
		}
		i += len;
		pkt_dev->lflow = value;
		sprintf(pg_result, "OK: flowlen=%u", pkt_dev->lflow);
		return count;
	}

	if (!strcmp(name, "queue_map_min")) {
		len = num_arg(&user_buffer[i], 5, &value);
		if (len < 0) {
			return len;
		}
		i += len;
		pkt_dev->queue_map_min = value;
		sprintf(pg_result, "OK: queue_map_min=%u", pkt_dev->queue_map_min);
		return count;
	}

	if (!strcmp(name, "queue_map_max")) {
		len = num_arg(&user_buffer[i], 5, &value);
		if (len < 0) {
			return len;
		}
		i += len;
		pkt_dev->queue_map_max = value;
		sprintf(pg_result, "OK: queue_map_max=%u", pkt_dev->queue_map_max);
		return count;
	}

	if (!strcmp(name, "mpls")) {
		unsigned n, cnt;

		len = get_labels(&user_buffer[i], pkt_dev);
		if (len < 0)
			return len;
		i += len;
		cnt = sprintf(pg_result, "OK: mpls=");
		for (n = 0; n < pkt_dev->nr_labels; n++)
			cnt += sprintf(pg_result + cnt,
				       "%08x%s", ntohl(pkt_dev->labels[n]),
				       n == pkt_dev->nr_labels-1 ? "" : ",");

		if (pkt_dev->nr_labels && pkt_dev->vlan_id != 0xffff) {
			pkt_dev->vlan_id = 0xffff; /* turn off VLAN/SVLAN */
			pkt_dev->svlan_id = 0xffff;

			if (debug)
				printk(KERN_DEBUG "pktgen: VLAN/SVLAN auto turned off\n");
		}
		return count;
	}

	if (!strcmp(name, "vlan_id")) {
		len = num_arg(&user_buffer[i], 4, &value);
		if (len < 0) {
			return len;
		}
		i += len;
		if (value <= 4095) {
			pkt_dev->vlan_id = value;  /* turn on VLAN */

			if (debug)
				printk(KERN_DEBUG "pktgen: VLAN turned on\n");

			if (debug && pkt_dev->nr_labels)
				printk(KERN_DEBUG "pktgen: MPLS auto turned off\n");

			pkt_dev->nr_labels = 0;    /* turn off MPLS */
			sprintf(pg_result, "OK: vlan_id=%u", pkt_dev->vlan_id);
		} else {
			pkt_dev->vlan_id = 0xffff; /* turn off VLAN/SVLAN */
			pkt_dev->svlan_id = 0xffff;

			if (debug)
				printk(KERN_DEBUG "pktgen: VLAN/SVLAN turned off\n");
		}
		return count;
	}

	if (!strcmp(name, "vlan_p")) {
		len = num_arg(&user_buffer[i], 1, &value);
		if (len < 0) {
			return len;
		}
		i += len;
		if ((value <= 7) && (pkt_dev->vlan_id != 0xffff)) {
			pkt_dev->vlan_p = value;
			sprintf(pg_result, "OK: vlan_p=%u", pkt_dev->vlan_p);
		} else {
			sprintf(pg_result, "ERROR: vlan_p must be 0-7");
		}
		return count;
	}

	if (!strcmp(name, "vlan_cfi")) {
		len = num_arg(&user_buffer[i], 1, &value);
		if (len < 0) {
			return len;
		}
		i += len;
		if ((value <= 1) && (pkt_dev->vlan_id != 0xffff)) {
			pkt_dev->vlan_cfi = value;
			sprintf(pg_result, "OK: vlan_cfi=%u", pkt_dev->vlan_cfi);
		} else {
			sprintf(pg_result, "ERROR: vlan_cfi must be 0-1");
		}
		return count;
	}

	if (!strcmp(name, "svlan_id")) {
		len = num_arg(&user_buffer[i], 4, &value);
		if (len < 0) {
			return len;
		}
		i += len;
		if ((value <= 4095) && ((pkt_dev->vlan_id != 0xffff))) {
			pkt_dev->svlan_id = value;  /* turn on SVLAN */

			if (debug)
				printk(KERN_DEBUG "pktgen: SVLAN turned on\n");

			if (debug && pkt_dev->nr_labels)
				printk(KERN_DEBUG "pktgen: MPLS auto turned off\n");

			pkt_dev->nr_labels = 0;    /* turn off MPLS */
			sprintf(pg_result, "OK: svlan_id=%u", pkt_dev->svlan_id);
		} else {
			pkt_dev->vlan_id = 0xffff; /* turn off VLAN/SVLAN */
			pkt_dev->svlan_id = 0xffff;

			if (debug)
				printk(KERN_DEBUG "pktgen: VLAN/SVLAN turned off\n");
		}
		return count;
	}

	if (!strcmp(name, "svlan_p")) {
		len = num_arg(&user_buffer[i], 1, &value);
		if (len < 0) {
			return len;
		}
		i += len;
		if ((value <= 7) && (pkt_dev->svlan_id != 0xffff)) {
			pkt_dev->svlan_p = value;
			sprintf(pg_result, "OK: svlan_p=%u", pkt_dev->svlan_p);
		} else {
			sprintf(pg_result, "ERROR: svlan_p must be 0-7");
		}
		return count;
	}

	if (!strcmp(name, "svlan_cfi")) {
		len = num_arg(&user_buffer[i], 1, &value);
		if (len < 0) {
			return len;
		}
		i += len;
		if ((value <= 1) && (pkt_dev->svlan_id != 0xffff)) {
			pkt_dev->svlan_cfi = value;
			sprintf(pg_result, "OK: svlan_cfi=%u", pkt_dev->svlan_cfi);
		} else {
			sprintf(pg_result, "ERROR: svlan_cfi must be 0-1");
		}
		return count;
	}

	if (!strcmp(name, "tos")) {
		__u32 tmp_value = 0;
		len = hex32_arg(&user_buffer[i], 2, &tmp_value);
		if (len < 0) {
			return len;
		}
		i += len;
		if (len == 2) {
			pkt_dev->tos = tmp_value;
			sprintf(pg_result, "OK: tos=0x%02x", pkt_dev->tos);
		} else {
			sprintf(pg_result, "ERROR: tos must be 00-ff");
		}
		return count;
	}

	if (!strcmp(name, "traffic_class")) {
		__u32 tmp_value = 0;
		len = hex32_arg(&user_buffer[i], 2, &tmp_value);
		if (len < 0) {
			return len;
		}
		i += len;
		if (len == 2) {
			pkt_dev->traffic_class = tmp_value;
			sprintf(pg_result, "OK: traffic_class=0x%02x", pkt_dev->traffic_class);
		} else {
			sprintf(pg_result, "ERROR: traffic_class must be 00-ff");
		}
		return count;
	}

	sprintf(pkt_dev->result, "No such parameter \"%s\"", name);
	return -EINVAL;
}

static int pktgen_if_open(struct inode *inode, struct file *file)
{
	return single_open(file, pktgen_if_show, PDE(inode)->data);
}

static const struct file_operations pktgen_if_fops = {
	.owner   = THIS_MODULE,
	.open    = pktgen_if_open,
	.read    = seq_read,
	.llseek  = seq_lseek,
	.write   = pktgen_if_write,
	.release = single_release,
};

static int pktgen_thread_show(struct seq_file *seq, void *v)
{
	struct pktgen_thread *t = seq->private;
	struct pktgen_dev *pkt_dev;

	BUG_ON(!t);

	seq_printf(seq, "Running: ");

	if_lock(t);
	list_for_each_entry(pkt_dev, &t->if_list, list)
		if (pkt_dev->running)
			seq_printf(seq, "%s ", pkt_dev->odev->name);

	seq_printf(seq, "\nStopped: ");

	list_for_each_entry(pkt_dev, &t->if_list, list)
		if (!pkt_dev->running)
			seq_printf(seq, "%s ", pkt_dev->odev->name);

	if (t->result[0])
		seq_printf(seq, "\nResult: %s\n", t->result);
	else
		seq_printf(seq, "\nResult: NA\n");

	if_unlock(t);

	return 0;
}

static ssize_t pktgen_thread_write(struct file *file,
				   const char __user * user_buffer,
				   size_t count, loff_t * offset)
{
	struct seq_file *seq = (struct seq_file *)file->private_data;
	struct pktgen_thread *t = seq->private;
	int i = 0, max, len, ret;
	char name[40];
	char *pg_result;

	if (count < 1) {
		//      sprintf(pg_result, "Wrong command format");
		return -EINVAL;
	}

	max = count - i;
	len = count_trail_chars(&user_buffer[i], max);
	if (len < 0)
		return len;

	i += len;

	/* Read variable name */

	len = strn_len(&user_buffer[i], sizeof(name) - 1);
	if (len < 0)
		return len;

	memset(name, 0, sizeof(name));
	if (copy_from_user(name, &user_buffer[i], len))
		return -EFAULT;
	i += len;

	max = count - i;
	len = count_trail_chars(&user_buffer[i], max);
	if (len < 0)
		return len;

	i += len;

	if (debug)
		printk(KERN_DEBUG "pktgen: t=%s, count=%lu\n",
		       name, (unsigned long)count);

	if (!t) {
		printk(KERN_ERR "pktgen: ERROR: No thread\n");
		ret = -EINVAL;
		goto out;
	}

	pg_result = &(t->result[0]);

	if (!strcmp(name, "add_device")) {
		char f[32];
		memset(f, 0, 32);
		len = strn_len(&user_buffer[i], sizeof(f) - 1);
		if (len < 0) {
			ret = len;
			goto out;
		}
		if (copy_from_user(f, &user_buffer[i], len))
			return -EFAULT;
		i += len;
		mutex_lock(&pktgen_thread_lock);
		pktgen_add_device(t, f);
		mutex_unlock(&pktgen_thread_lock);
		ret = count;
		sprintf(pg_result, "OK: add_device=%s", f);
		goto out;
	}

	if (!strcmp(name, "rem_device_all")) {
		mutex_lock(&pktgen_thread_lock);
		t->control |= T_REMDEVALL;
		mutex_unlock(&pktgen_thread_lock);
		schedule_timeout_interruptible(msecs_to_jiffies(125));	/* Propagate thread->control  */
		ret = count;
		sprintf(pg_result, "OK: rem_device_all");
		goto out;
	}

	if (!strcmp(name, "max_before_softirq")) {
		sprintf(pg_result, "OK: Note! max_before_softirq is obsoleted -- Do not use");
		ret = count;
		goto out;
	}

	ret = -EINVAL;
out:
	return ret;
}

static int pktgen_thread_open(struct inode *inode, struct file *file)
{
	return single_open(file, pktgen_thread_show, PDE(inode)->data);
}

static const struct file_operations pktgen_thread_fops = {
	.owner   = THIS_MODULE,
	.open    = pktgen_thread_open,
	.read    = seq_read,
	.llseek  = seq_lseek,
	.write   = pktgen_thread_write,
	.release = single_release,
};

/* Think find or remove for NN */
static struct pktgen_dev *__pktgen_NN_threads(const char *ifname, int remove)
{
	struct pktgen_thread *t;
	struct pktgen_dev *pkt_dev = NULL;

	list_for_each_entry(t, &pktgen_threads, th_list) {
		pkt_dev = pktgen_find_dev(t, ifname);
		if (pkt_dev) {
			if (remove) {
				if_lock(t);
				pkt_dev->removal_mark = 1;
				t->control |= T_REMDEV;
				if_unlock(t);
			}
			break;
		}
	}
	return pkt_dev;
}

/*
 * mark a device for removal
 */
static void pktgen_mark_device(const char *ifname)
{
	struct pktgen_dev *pkt_dev = NULL;
	const int max_tries = 10, msec_per_try = 125;
	int i = 0;

	mutex_lock(&pktgen_thread_lock);
	pr_debug("pktgen: pktgen_mark_device marking %s for removal\n", ifname);

	while (1) {

		pkt_dev = __pktgen_NN_threads(ifname, REMOVE);
		if (pkt_dev == NULL)
			break;	/* success */

		mutex_unlock(&pktgen_thread_lock);
		pr_debug("pktgen: pktgen_mark_device waiting for %s "
				"to disappear....\n", ifname);
		schedule_timeout_interruptible(msecs_to_jiffies(msec_per_try));
		mutex_lock(&pktgen_thread_lock);

		if (++i >= max_tries) {
			printk(KERN_ERR "pktgen_mark_device: timed out after "
			       "waiting %d msec for device %s to be removed\n",
			       msec_per_try * i, ifname);
			break;
		}

	}

	mutex_unlock(&pktgen_thread_lock);
}

static void pktgen_change_name(struct net_device *dev)
{
	struct pktgen_thread *t;

	list_for_each_entry(t, &pktgen_threads, th_list) {
		struct pktgen_dev *pkt_dev;

		list_for_each_entry(pkt_dev, &t->if_list, list) {
			if (pkt_dev->odev != dev)
				continue;

			remove_proc_entry(pkt_dev->entry->name, pg_proc_dir);

			pkt_dev->entry = create_proc_entry(dev->name, 0600,
							   pg_proc_dir);
			if (!pkt_dev->entry)
				printk(KERN_ERR "pktgen: can't move proc "
				       " entry for '%s'\n", dev->name);
			break;
		}
	}
}

static int pktgen_device_event(struct notifier_block *unused,
			       unsigned long event, void *ptr)
{
	struct net_device *dev = ptr;

	if (!net_eq(dev_net(dev), &init_net))
		return NOTIFY_DONE;

	/* It is OK that we do not hold the group lock right now,
	 * as we run under the RTNL lock.
	 */

	switch (event) {
	case NETDEV_CHANGENAME:
		pktgen_change_name(dev);
		break;

	case NETDEV_UNREGISTER:
		pktgen_mark_device(dev->name);
		break;
	}

	return NOTIFY_DONE;
}

static struct net_device *pktgen_dev_get_by_name(struct pktgen_dev *pkt_dev, const char *ifname)
{
	char b[IFNAMSIZ+5];
	int i = 0;

	for(i=0; ifname[i] != '@'; i++) {
		if(i == IFNAMSIZ)
			break;

		b[i] = ifname[i];
	}
	b[i] = 0;

	return dev_get_by_name(&init_net, b);
}


/* Associate pktgen_dev with a device. */

static int pktgen_setup_dev(struct pktgen_dev *pkt_dev, const char *ifname)
{
	struct net_device *odev;
	int err;

	/* Clean old setups */
	if (pkt_dev->odev) {
		dev_put(pkt_dev->odev);
		pkt_dev->odev = NULL;
	}

	odev = pktgen_dev_get_by_name(pkt_dev, ifname);
	if (!odev) {
		printk(KERN_ERR "pktgen: no such netdevice: \"%s\"\n", ifname);
		return -ENODEV;
	}

	if (odev->type != ARPHRD_ETHER) {
		printk(KERN_ERR "pktgen: not an ethernet device: \"%s\"\n", ifname);
		err = -EINVAL;
	} else if (!netif_running(odev)) {
		printk(KERN_ERR "pktgen: device is down: \"%s\"\n", ifname);
		err = -ENETDOWN;
	} else {
		pkt_dev->odev = odev;
		return 0;
	}

	dev_put(odev);
	return err;
}

/* Read pkt_dev from the interface and set up internal pktgen_dev
 * structure to have the right information to create/send packets
 */
static void pktgen_setup_inject(struct pktgen_dev *pkt_dev)
{
	int ntxq;

	if (!pkt_dev->odev) {
		printk(KERN_ERR "pktgen: ERROR: pkt_dev->odev == NULL in "
		       "setup_inject.\n");
		sprintf(pkt_dev->result,
			"ERROR: pkt_dev->odev == NULL in setup_inject.\n");
		return;
	}

	/* make sure that we don't pick a non-existing transmit queue */
	ntxq = pkt_dev->odev->real_num_tx_queues;
<<<<<<< HEAD
	if (ntxq > num_online_cpus() && (pkt_dev->flags & F_QUEUE_MAP_CPU)) {
		printk(KERN_WARNING "pktgen: WARNING: QUEUE_MAP_CPU "
		       "disabled because CPU count (%d) exceeds number "
		       "of tx queues (%d) on %s\n", num_online_cpus(), ntxq,
		       pkt_dev->odev->name);
		pkt_dev->flags &= ~F_QUEUE_MAP_CPU;
	}
=======

>>>>>>> c0193f39
	if (ntxq <= pkt_dev->queue_map_min) {
		printk(KERN_WARNING "pktgen: WARNING: Requested "
		       "queue_map_min (zero-based) (%d) exceeds valid range "
		       "[0 - %d] for (%d) queues on %s, resetting\n",
		       pkt_dev->queue_map_min, (ntxq ?: 1)- 1, ntxq,
		       pkt_dev->odev->name);
		pkt_dev->queue_map_min = ntxq - 1;
	}
	if (pkt_dev->queue_map_max >= ntxq) {
		printk(KERN_WARNING "pktgen: WARNING: Requested "
		       "queue_map_max (zero-based) (%d) exceeds valid range "
		       "[0 - %d] for (%d) queues on %s, resetting\n",
		       pkt_dev->queue_map_max, (ntxq ?: 1)- 1, ntxq,
		       pkt_dev->odev->name);
		pkt_dev->queue_map_max = ntxq - 1;
	}

	/* Default to the interface's mac if not explicitly set. */

	if (is_zero_ether_addr(pkt_dev->src_mac))
		memcpy(&(pkt_dev->hh[6]), pkt_dev->odev->dev_addr, ETH_ALEN);

	/* Set up Dest MAC */
	memcpy(&(pkt_dev->hh[0]), pkt_dev->dst_mac, ETH_ALEN);

	/* Set up pkt size */
	pkt_dev->cur_pkt_size = pkt_dev->min_pkt_size;

	if (pkt_dev->flags & F_IPV6) {
		/*
		 * Skip this automatic address setting until locks or functions
		 * gets exported
		 */

#ifdef NOTNOW
		int i, set = 0, err = 1;
		struct inet6_dev *idev;

		for (i = 0; i < IN6_ADDR_HSIZE; i++)
			if (pkt_dev->cur_in6_saddr.s6_addr[i]) {
				set = 1;
				break;
			}

		if (!set) {

			/*
			 * Use linklevel address if unconfigured.
			 *
			 * use ipv6_get_lladdr if/when it's get exported
			 */

			rcu_read_lock();
			if ((idev = __in6_dev_get(pkt_dev->odev)) != NULL) {
				struct inet6_ifaddr *ifp;

				read_lock_bh(&idev->lock);
				for (ifp = idev->addr_list; ifp;
				     ifp = ifp->if_next) {
					if (ifp->scope == IFA_LINK
					    && !(ifp->
						 flags & IFA_F_TENTATIVE)) {
						ipv6_addr_copy(&pkt_dev->
							       cur_in6_saddr,
							       &ifp->addr);
						err = 0;
						break;
					}
				}
				read_unlock_bh(&idev->lock);
			}
			rcu_read_unlock();
			if (err)
				printk(KERN_ERR "pktgen: ERROR: IPv6 link "
				       "address not availble.\n");
		}
#endif
	} else {
		pkt_dev->saddr_min = 0;
		pkt_dev->saddr_max = 0;
		if (strlen(pkt_dev->src_min) == 0) {

			struct in_device *in_dev;

			rcu_read_lock();
			in_dev = __in_dev_get_rcu(pkt_dev->odev);
			if (in_dev) {
				if (in_dev->ifa_list) {
					pkt_dev->saddr_min =
					    in_dev->ifa_list->ifa_address;
					pkt_dev->saddr_max = pkt_dev->saddr_min;
				}
			}
			rcu_read_unlock();
		} else {
			pkt_dev->saddr_min = in_aton(pkt_dev->src_min);
			pkt_dev->saddr_max = in_aton(pkt_dev->src_max);
		}

		pkt_dev->daddr_min = in_aton(pkt_dev->dst_min);
		pkt_dev->daddr_max = in_aton(pkt_dev->dst_max);
	}
	/* Initialize current values. */
	pkt_dev->cur_dst_mac_offset = 0;
	pkt_dev->cur_src_mac_offset = 0;
	pkt_dev->cur_saddr = pkt_dev->saddr_min;
	pkt_dev->cur_daddr = pkt_dev->daddr_min;
	pkt_dev->cur_udp_dst = pkt_dev->udp_dst_min;
	pkt_dev->cur_udp_src = pkt_dev->udp_src_min;
	pkt_dev->nflows = 0;
}

static void spin(struct pktgen_dev *pkt_dev, __u64 spin_until_us)
{
	__u64 start;
	__u64 now;

	start = now = getCurUs();
	while (now < spin_until_us) {
		/* TODO: optimize sleeping behavior */
		if (spin_until_us - now > jiffies_to_usecs(1) + 1)
			schedule_timeout_interruptible(1);
		else if (spin_until_us - now > 100) {
			if (!pkt_dev->running)
				return;
			if (need_resched())
				schedule();
		}

		now = getCurUs();
	}

	pkt_dev->idle_acc += now - start;
}

static inline void set_pkt_overhead(struct pktgen_dev *pkt_dev)
{
	pkt_dev->pkt_overhead = 0;
	pkt_dev->pkt_overhead += pkt_dev->nr_labels*sizeof(u32);
	pkt_dev->pkt_overhead += VLAN_TAG_SIZE(pkt_dev);
	pkt_dev->pkt_overhead += SVLAN_TAG_SIZE(pkt_dev);
}

static inline int f_seen(struct pktgen_dev *pkt_dev, int flow)
{

	if (pkt_dev->flows[flow].flags & F_INIT)
		return 1;
	else
		return 0;
}

static inline int f_pick(struct pktgen_dev *pkt_dev)
{
	int flow = pkt_dev->curfl;

	if (pkt_dev->flags & F_FLOW_SEQ) {
		if (pkt_dev->flows[flow].count >= pkt_dev->lflow) {
			/* reset time */
			pkt_dev->flows[flow].count = 0;
			pkt_dev->flows[flow].flags = 0;
			pkt_dev->curfl += 1;
			if (pkt_dev->curfl >= pkt_dev->cflows)
				pkt_dev->curfl = 0; /*reset */
		}
	} else {
		flow = random32() % pkt_dev->cflows;
		pkt_dev->curfl = flow;

		if (pkt_dev->flows[flow].count > pkt_dev->lflow) {
			pkt_dev->flows[flow].count = 0;
			pkt_dev->flows[flow].flags = 0;
		}
	}

	return pkt_dev->curfl;
}


#ifdef CONFIG_XFRM
/* If there was already an IPSEC SA, we keep it as is, else
 * we go look for it ...
*/
static void get_ipsec_sa(struct pktgen_dev *pkt_dev, int flow)
{
	struct xfrm_state *x = pkt_dev->flows[flow].x;
	if (!x) {
		/*slow path: we dont already have xfrm_state*/
		x = xfrm_stateonly_find((xfrm_address_t *)&pkt_dev->cur_daddr,
					(xfrm_address_t *)&pkt_dev->cur_saddr,
					AF_INET,
					pkt_dev->ipsmode,
					pkt_dev->ipsproto, 0);
		if (x) {
			pkt_dev->flows[flow].x = x;
			set_pkt_overhead(pkt_dev);
			pkt_dev->pkt_overhead+=x->props.header_len;
		}

	}
}
#endif
static void set_cur_queue_map(struct pktgen_dev *pkt_dev)
{

	if (pkt_dev->flags & F_QUEUE_MAP_CPU)
		pkt_dev->cur_queue_map = smp_processor_id();

	else if (pkt_dev->queue_map_min < pkt_dev->queue_map_max) {
		__u16 t;
		if (pkt_dev->flags & F_QUEUE_MAP_RND) {
			t = random32() %
				(pkt_dev->queue_map_max -
				 pkt_dev->queue_map_min + 1)
				+ pkt_dev->queue_map_min;
		} else {
			t = pkt_dev->cur_queue_map + 1;
			if (t > pkt_dev->queue_map_max)
				t = pkt_dev->queue_map_min;
		}
		pkt_dev->cur_queue_map = t;
	}
	pkt_dev->cur_queue_map  = pkt_dev->cur_queue_map % pkt_dev->odev->real_num_tx_queues;
}

/* Increment/randomize headers according to flags and current values
 * for IP src/dest, UDP src/dst port, MAC-Addr src/dst
 */
static void mod_cur_headers(struct pktgen_dev *pkt_dev)
{
	__u32 imn;
	__u32 imx;
	int flow = 0;

	if (pkt_dev->cflows)
		flow = f_pick(pkt_dev);

	/*  Deal with source MAC */
	if (pkt_dev->src_mac_count > 1) {
		__u32 mc;
		__u32 tmp;

		if (pkt_dev->flags & F_MACSRC_RND)
			mc = random32() % pkt_dev->src_mac_count;
		else {
			mc = pkt_dev->cur_src_mac_offset++;
			if (pkt_dev->cur_src_mac_offset >=
			    pkt_dev->src_mac_count)
				pkt_dev->cur_src_mac_offset = 0;
		}

		tmp = pkt_dev->src_mac[5] + (mc & 0xFF);
		pkt_dev->hh[11] = tmp;
		tmp = (pkt_dev->src_mac[4] + ((mc >> 8) & 0xFF) + (tmp >> 8));
		pkt_dev->hh[10] = tmp;
		tmp = (pkt_dev->src_mac[3] + ((mc >> 16) & 0xFF) + (tmp >> 8));
		pkt_dev->hh[9] = tmp;
		tmp = (pkt_dev->src_mac[2] + ((mc >> 24) & 0xFF) + (tmp >> 8));
		pkt_dev->hh[8] = tmp;
		tmp = (pkt_dev->src_mac[1] + (tmp >> 8));
		pkt_dev->hh[7] = tmp;
	}

	/*  Deal with Destination MAC */
	if (pkt_dev->dst_mac_count > 1) {
		__u32 mc;
		__u32 tmp;

		if (pkt_dev->flags & F_MACDST_RND)
			mc = random32() % pkt_dev->dst_mac_count;

		else {
			mc = pkt_dev->cur_dst_mac_offset++;
			if (pkt_dev->cur_dst_mac_offset >=
			    pkt_dev->dst_mac_count) {
				pkt_dev->cur_dst_mac_offset = 0;
			}
		}

		tmp = pkt_dev->dst_mac[5] + (mc & 0xFF);
		pkt_dev->hh[5] = tmp;
		tmp = (pkt_dev->dst_mac[4] + ((mc >> 8) & 0xFF) + (tmp >> 8));
		pkt_dev->hh[4] = tmp;
		tmp = (pkt_dev->dst_mac[3] + ((mc >> 16) & 0xFF) + (tmp >> 8));
		pkt_dev->hh[3] = tmp;
		tmp = (pkt_dev->dst_mac[2] + ((mc >> 24) & 0xFF) + (tmp >> 8));
		pkt_dev->hh[2] = tmp;
		tmp = (pkt_dev->dst_mac[1] + (tmp >> 8));
		pkt_dev->hh[1] = tmp;
	}

	if (pkt_dev->flags & F_MPLS_RND) {
		unsigned i;
		for (i = 0; i < pkt_dev->nr_labels; i++)
			if (pkt_dev->labels[i] & MPLS_STACK_BOTTOM)
				pkt_dev->labels[i] = MPLS_STACK_BOTTOM |
					     ((__force __be32)random32() &
						      htonl(0x000fffff));
	}

	if ((pkt_dev->flags & F_VID_RND) && (pkt_dev->vlan_id != 0xffff)) {
		pkt_dev->vlan_id = random32() & (4096-1);
	}

	if ((pkt_dev->flags & F_SVID_RND) && (pkt_dev->svlan_id != 0xffff)) {
		pkt_dev->svlan_id = random32() & (4096 - 1);
	}

	if (pkt_dev->udp_src_min < pkt_dev->udp_src_max) {
		if (pkt_dev->flags & F_UDPSRC_RND)
			pkt_dev->cur_udp_src = random32() %
				(pkt_dev->udp_src_max - pkt_dev->udp_src_min)
				+ pkt_dev->udp_src_min;

		else {
			pkt_dev->cur_udp_src++;
			if (pkt_dev->cur_udp_src >= pkt_dev->udp_src_max)
				pkt_dev->cur_udp_src = pkt_dev->udp_src_min;
		}
	}

	if (pkt_dev->udp_dst_min < pkt_dev->udp_dst_max) {
		if (pkt_dev->flags & F_UDPDST_RND) {
			pkt_dev->cur_udp_dst = random32() %
				(pkt_dev->udp_dst_max - pkt_dev->udp_dst_min)
				+ pkt_dev->udp_dst_min;
		} else {
			pkt_dev->cur_udp_dst++;
			if (pkt_dev->cur_udp_dst >= pkt_dev->udp_dst_max)
				pkt_dev->cur_udp_dst = pkt_dev->udp_dst_min;
		}
	}

	if (!(pkt_dev->flags & F_IPV6)) {

		if ((imn = ntohl(pkt_dev->saddr_min)) < (imx =
							 ntohl(pkt_dev->
							       saddr_max))) {
			__u32 t;
			if (pkt_dev->flags & F_IPSRC_RND)
				t = random32() % (imx - imn) + imn;
			else {
				t = ntohl(pkt_dev->cur_saddr);
				t++;
				if (t > imx) {
					t = imn;
				}
			}
			pkt_dev->cur_saddr = htonl(t);
		}

		if (pkt_dev->cflows && f_seen(pkt_dev, flow)) {
			pkt_dev->cur_daddr = pkt_dev->flows[flow].cur_daddr;
		} else {
			imn = ntohl(pkt_dev->daddr_min);
			imx = ntohl(pkt_dev->daddr_max);
			if (imn < imx) {
				__u32 t;
				__be32 s;
				if (pkt_dev->flags & F_IPDST_RND) {

					t = random32() % (imx - imn) + imn;
					s = htonl(t);

					while (ipv4_is_loopback(s) ||
					       ipv4_is_multicast(s) ||
					       ipv4_is_lbcast(s) ||
					       ipv4_is_zeronet(s) ||
					       ipv4_is_local_multicast(s)) {
						t = random32() % (imx - imn) + imn;
						s = htonl(t);
					}
					pkt_dev->cur_daddr = s;
				} else {
					t = ntohl(pkt_dev->cur_daddr);
					t++;
					if (t > imx) {
						t = imn;
					}
					pkt_dev->cur_daddr = htonl(t);
				}
			}
			if (pkt_dev->cflows) {
				pkt_dev->flows[flow].flags |= F_INIT;
				pkt_dev->flows[flow].cur_daddr =
				    pkt_dev->cur_daddr;
#ifdef CONFIG_XFRM
				if (pkt_dev->flags & F_IPSEC_ON)
					get_ipsec_sa(pkt_dev, flow);
#endif
				pkt_dev->nflows++;
			}
		}
	} else {		/* IPV6 * */

		if (pkt_dev->min_in6_daddr.s6_addr32[0] == 0 &&
		    pkt_dev->min_in6_daddr.s6_addr32[1] == 0 &&
		    pkt_dev->min_in6_daddr.s6_addr32[2] == 0 &&
		    pkt_dev->min_in6_daddr.s6_addr32[3] == 0) ;
		else {
			int i;

			/* Only random destinations yet */

			for (i = 0; i < 4; i++) {
				pkt_dev->cur_in6_daddr.s6_addr32[i] =
				    (((__force __be32)random32() |
				      pkt_dev->min_in6_daddr.s6_addr32[i]) &
				     pkt_dev->max_in6_daddr.s6_addr32[i]);
			}
		}
	}

	if (pkt_dev->min_pkt_size < pkt_dev->max_pkt_size) {
		__u32 t;
		if (pkt_dev->flags & F_TXSIZE_RND) {
			t = random32() %
				(pkt_dev->max_pkt_size - pkt_dev->min_pkt_size)
				+ pkt_dev->min_pkt_size;
		} else {
			t = pkt_dev->cur_pkt_size + 1;
			if (t > pkt_dev->max_pkt_size)
				t = pkt_dev->min_pkt_size;
		}
		pkt_dev->cur_pkt_size = t;
	}

	set_cur_queue_map(pkt_dev);

	pkt_dev->flows[flow].count++;
}


#ifdef CONFIG_XFRM
static int pktgen_output_ipsec(struct sk_buff *skb, struct pktgen_dev *pkt_dev)
{
	struct xfrm_state *x = pkt_dev->flows[pkt_dev->curfl].x;
	int err = 0;
	struct iphdr *iph;

	if (!x)
		return 0;
	/* XXX: we dont support tunnel mode for now until
	 * we resolve the dst issue */
	if (x->props.mode != XFRM_MODE_TRANSPORT)
		return 0;

	spin_lock(&x->lock);
	iph = ip_hdr(skb);

	err = x->outer_mode->output(x, skb);
	if (err)
		goto error;
	err = x->type->output(x, skb);
	if (err)
		goto error;

	x->curlft.bytes +=skb->len;
	x->curlft.packets++;
error:
	spin_unlock(&x->lock);
	return err;
}

static inline void free_SAs(struct pktgen_dev *pkt_dev)
{
	if (pkt_dev->cflows) {
		/* let go of the SAs if we have them */
		int i = 0;
		for (;  i < pkt_dev->nflows; i++){
			struct xfrm_state *x = pkt_dev->flows[i].x;
			if (x) {
				xfrm_state_put(x);
				pkt_dev->flows[i].x = NULL;
			}
		}
	}
}

static inline int process_ipsec(struct pktgen_dev *pkt_dev,
			      struct sk_buff *skb, __be16 protocol)
{
	if (pkt_dev->flags & F_IPSEC_ON) {
		struct xfrm_state *x = pkt_dev->flows[pkt_dev->curfl].x;
		int nhead = 0;
		if (x) {
			int ret;
			__u8 *eth;
			nhead = x->props.header_len - skb_headroom(skb);
			if (nhead >0) {
				ret = pskb_expand_head(skb, nhead, 0, GFP_ATOMIC);
				if (ret < 0) {
					printk(KERN_ERR "Error expanding "
					       "ipsec packet %d\n",ret);
					goto err;
				}
			}

			/* ipsec is not expecting ll header */
			skb_pull(skb, ETH_HLEN);
			ret = pktgen_output_ipsec(skb, pkt_dev);
			if (ret) {
				printk(KERN_ERR "Error creating ipsec "
				       "packet %d\n",ret);
				goto err;
			}
			/* restore ll */
			eth = (__u8 *) skb_push(skb, ETH_HLEN);
			memcpy(eth, pkt_dev->hh, 12);
			*(u16 *) & eth[12] = protocol;
		}
	}
	return 1;
err:
	kfree_skb(skb);
	return 0;
}
#endif

static void mpls_push(__be32 *mpls, struct pktgen_dev *pkt_dev)
{
	unsigned i;
	for (i = 0; i < pkt_dev->nr_labels; i++) {
		*mpls++ = pkt_dev->labels[i] & ~MPLS_STACK_BOTTOM;
	}
	mpls--;
	*mpls |= MPLS_STACK_BOTTOM;
}

static inline __be16 build_tci(unsigned int id, unsigned int cfi,
			       unsigned int prio)
{
	return htons(id | (cfi << 12) | (prio << 13));
}

static struct sk_buff *fill_packet_ipv4(struct net_device *odev,
					struct pktgen_dev *pkt_dev)
{
	struct sk_buff *skb = NULL;
	__u8 *eth;
	struct udphdr *udph;
	int datalen, iplen;
	struct iphdr *iph;
	struct pktgen_hdr *pgh = NULL;
	__be16 protocol = htons(ETH_P_IP);
	__be32 *mpls;
	__be16 *vlan_tci = NULL;                 /* Encapsulates priority and VLAN ID */
	__be16 *vlan_encapsulated_proto = NULL;  /* packet type ID field (or len) for VLAN tag */
	__be16 *svlan_tci = NULL;                /* Encapsulates priority and SVLAN ID */
	__be16 *svlan_encapsulated_proto = NULL; /* packet type ID field (or len) for SVLAN tag */
	u16 queue_map;

	if (pkt_dev->nr_labels)
		protocol = htons(ETH_P_MPLS_UC);

	if (pkt_dev->vlan_id != 0xffff)
		protocol = htons(ETH_P_8021Q);

	/* Update any of the values, used when we're incrementing various
	 * fields.
	 */
	queue_map = pkt_dev->cur_queue_map;
	mod_cur_headers(pkt_dev);

	datalen = (odev->hard_header_len + 16) & ~0xf;
	skb = alloc_skb(pkt_dev->cur_pkt_size + 64 + datalen +
			pkt_dev->pkt_overhead, GFP_ATOMIC);
	if (!skb) {
		sprintf(pkt_dev->result, "No memory");
		return NULL;
	}

	skb_reserve(skb, datalen);

	/*  Reserve for ethernet and IP header  */
	eth = (__u8 *) skb_push(skb, 14);
	mpls = (__be32 *)skb_put(skb, pkt_dev->nr_labels*sizeof(__u32));
	if (pkt_dev->nr_labels)
		mpls_push(mpls, pkt_dev);

	if (pkt_dev->vlan_id != 0xffff) {
		if (pkt_dev->svlan_id != 0xffff) {
			svlan_tci = (__be16 *)skb_put(skb, sizeof(__be16));
			*svlan_tci = build_tci(pkt_dev->svlan_id,
					       pkt_dev->svlan_cfi,
					       pkt_dev->svlan_p);
			svlan_encapsulated_proto = (__be16 *)skb_put(skb, sizeof(__be16));
			*svlan_encapsulated_proto = htons(ETH_P_8021Q);
		}
		vlan_tci = (__be16 *)skb_put(skb, sizeof(__be16));
		*vlan_tci = build_tci(pkt_dev->vlan_id,
				      pkt_dev->vlan_cfi,
				      pkt_dev->vlan_p);
		vlan_encapsulated_proto = (__be16 *)skb_put(skb, sizeof(__be16));
		*vlan_encapsulated_proto = htons(ETH_P_IP);
	}

	skb->network_header = skb->tail;
	skb->transport_header = skb->network_header + sizeof(struct iphdr);
	skb_put(skb, sizeof(struct iphdr) + sizeof(struct udphdr));
	skb_set_queue_mapping(skb, queue_map);
	iph = ip_hdr(skb);
	udph = udp_hdr(skb);

	memcpy(eth, pkt_dev->hh, 12);
	*(__be16 *) & eth[12] = protocol;

	/* Eth + IPh + UDPh + mpls */
	datalen = pkt_dev->cur_pkt_size - 14 - 20 - 8 -
		  pkt_dev->pkt_overhead;
	if (datalen < sizeof(struct pktgen_hdr))
		datalen = sizeof(struct pktgen_hdr);

	udph->source = htons(pkt_dev->cur_udp_src);
	udph->dest = htons(pkt_dev->cur_udp_dst);
	udph->len = htons(datalen + 8);	/* DATA + udphdr */
	udph->check = 0;	/* No checksum */

	iph->ihl = 5;
	iph->version = 4;
	iph->ttl = 32;
	iph->tos = pkt_dev->tos;
	iph->protocol = IPPROTO_UDP;	/* UDP */
	iph->saddr = pkt_dev->cur_saddr;
	iph->daddr = pkt_dev->cur_daddr;
	iph->frag_off = 0;
	iplen = 20 + 8 + datalen;
	iph->tot_len = htons(iplen);
	iph->check = 0;
	iph->check = ip_fast_csum((void *)iph, iph->ihl);
	skb->protocol = protocol;
	skb->mac_header = (skb->network_header - ETH_HLEN -
			   pkt_dev->pkt_overhead);
	skb->dev = odev;
	skb->pkt_type = PACKET_HOST;

	if (pkt_dev->nfrags <= 0)
		pgh = (struct pktgen_hdr *)skb_put(skb, datalen);
	else {
		int frags = pkt_dev->nfrags;
		int i;

		pgh = (struct pktgen_hdr *)(((char *)(udph)) + 8);

		if (frags > MAX_SKB_FRAGS)
			frags = MAX_SKB_FRAGS;
		if (datalen > frags * PAGE_SIZE) {
			skb_put(skb, datalen - frags * PAGE_SIZE);
			datalen = frags * PAGE_SIZE;
		}

		i = 0;
		while (datalen > 0) {
			struct page *page = alloc_pages(GFP_KERNEL, 0);
			skb_shinfo(skb)->frags[i].page = page;
			skb_shinfo(skb)->frags[i].page_offset = 0;
			skb_shinfo(skb)->frags[i].size =
			    (datalen < PAGE_SIZE ? datalen : PAGE_SIZE);
			datalen -= skb_shinfo(skb)->frags[i].size;
			skb->len += skb_shinfo(skb)->frags[i].size;
			skb->data_len += skb_shinfo(skb)->frags[i].size;
			i++;
			skb_shinfo(skb)->nr_frags = i;
		}

		while (i < frags) {
			int rem;

			if (i == 0)
				break;

			rem = skb_shinfo(skb)->frags[i - 1].size / 2;
			if (rem == 0)
				break;

			skb_shinfo(skb)->frags[i - 1].size -= rem;

			skb_shinfo(skb)->frags[i] =
			    skb_shinfo(skb)->frags[i - 1];
			get_page(skb_shinfo(skb)->frags[i].page);
			skb_shinfo(skb)->frags[i].page =
			    skb_shinfo(skb)->frags[i - 1].page;
			skb_shinfo(skb)->frags[i].page_offset +=
			    skb_shinfo(skb)->frags[i - 1].size;
			skb_shinfo(skb)->frags[i].size = rem;
			i++;
			skb_shinfo(skb)->nr_frags = i;
		}
	}

	/* Stamp the time, and sequence number, convert them to network byte order */

	if (pgh) {
		struct timeval timestamp;

		pgh->pgh_magic = htonl(PKTGEN_MAGIC);
		pgh->seq_num = htonl(pkt_dev->seq_num);

		do_gettimeofday(&timestamp);
		pgh->tv_sec = htonl(timestamp.tv_sec);
		pgh->tv_usec = htonl(timestamp.tv_usec);
	}

#ifdef CONFIG_XFRM
	if (!process_ipsec(pkt_dev, skb, protocol))
		return NULL;
#endif

	return skb;
}

/*
 * scan_ip6, fmt_ip taken from dietlibc-0.21
 * Author Felix von Leitner <felix-dietlibc@fefe.de>
 *
 * Slightly modified for kernel.
 * Should be candidate for net/ipv4/utils.c
 * --ro
 */

static unsigned int scan_ip6(const char *s, char ip[16])
{
	unsigned int i;
	unsigned int len = 0;
	unsigned long u;
	char suffix[16];
	unsigned int prefixlen = 0;
	unsigned int suffixlen = 0;
	__be32 tmp;
	char *pos;

	for (i = 0; i < 16; i++)
		ip[i] = 0;

	for (;;) {
		if (*s == ':') {
			len++;
			if (s[1] == ':') {	/* Found "::", skip to part 2 */
				s += 2;
				len++;
				break;
			}
			s++;
		}

		u = simple_strtoul(s, &pos, 16);
		i = pos - s;
		if (!i)
			return 0;
		if (prefixlen == 12 && s[i] == '.') {

			/* the last 4 bytes may be written as IPv4 address */

			tmp = in_aton(s);
			memcpy((struct in_addr *)(ip + 12), &tmp, sizeof(tmp));
			return i + len;
		}
		ip[prefixlen++] = (u >> 8);
		ip[prefixlen++] = (u & 255);
		s += i;
		len += i;
		if (prefixlen == 16)
			return len;
	}

/* part 2, after "::" */
	for (;;) {
		if (*s == ':') {
			if (suffixlen == 0)
				break;
			s++;
			len++;
		} else if (suffixlen != 0)
			break;

		u = simple_strtol(s, &pos, 16);
		i = pos - s;
		if (!i) {
			if (*s)
				len--;
			break;
		}
		if (suffixlen + prefixlen <= 12 && s[i] == '.') {
			tmp = in_aton(s);
			memcpy((struct in_addr *)(suffix + suffixlen), &tmp,
			       sizeof(tmp));
			suffixlen += 4;
			len += strlen(s);
			break;
		}
		suffix[suffixlen++] = (u >> 8);
		suffix[suffixlen++] = (u & 255);
		s += i;
		len += i;
		if (prefixlen + suffixlen == 16)
			break;
	}
	for (i = 0; i < suffixlen; i++)
		ip[16 - suffixlen + i] = suffix[i];
	return len;
}

static char tohex(char hexdigit)
{
	return hexdigit > 9 ? hexdigit + 'a' - 10 : hexdigit + '0';
}

static int fmt_xlong(char *s, unsigned int i)
{
	char *bak = s;
	*s = tohex((i >> 12) & 0xf);
	if (s != bak || *s != '0')
		++s;
	*s = tohex((i >> 8) & 0xf);
	if (s != bak || *s != '0')
		++s;
	*s = tohex((i >> 4) & 0xf);
	if (s != bak || *s != '0')
		++s;
	*s = tohex(i & 0xf);
	return s - bak + 1;
}

static unsigned int fmt_ip6(char *s, const char ip[16])
{
	unsigned int len;
	unsigned int i;
	unsigned int temp;
	unsigned int compressing;
	int j;

	len = 0;
	compressing = 0;
	for (j = 0; j < 16; j += 2) {

#ifdef V4MAPPEDPREFIX
		if (j == 12 && !memcmp(ip, V4mappedprefix, 12)) {
			inet_ntoa_r(*(struct in_addr *)(ip + 12), s);
			temp = strlen(s);
			return len + temp;
		}
#endif
		temp = ((unsigned long)(unsigned char)ip[j] << 8) +
		    (unsigned long)(unsigned char)ip[j + 1];
		if (temp == 0) {
			if (!compressing) {
				compressing = 1;
				if (j == 0) {
					*s++ = ':';
					++len;
				}
			}
		} else {
			if (compressing) {
				compressing = 0;
				*s++ = ':';
				++len;
			}
			i = fmt_xlong(s, temp);
			len += i;
			s += i;
			if (j < 14) {
				*s++ = ':';
				++len;
			}
		}
	}
	if (compressing) {
		*s++ = ':';
		++len;
	}
	*s = 0;
	return len;
}

static struct sk_buff *fill_packet_ipv6(struct net_device *odev,
					struct pktgen_dev *pkt_dev)
{
	struct sk_buff *skb = NULL;
	__u8 *eth;
	struct udphdr *udph;
	int datalen;
	struct ipv6hdr *iph;
	struct pktgen_hdr *pgh = NULL;
	__be16 protocol = htons(ETH_P_IPV6);
	__be32 *mpls;
	__be16 *vlan_tci = NULL;                 /* Encapsulates priority and VLAN ID */
	__be16 *vlan_encapsulated_proto = NULL;  /* packet type ID field (or len) for VLAN tag */
	__be16 *svlan_tci = NULL;                /* Encapsulates priority and SVLAN ID */
	__be16 *svlan_encapsulated_proto = NULL; /* packet type ID field (or len) for SVLAN tag */
	u16 queue_map;

	if (pkt_dev->nr_labels)
		protocol = htons(ETH_P_MPLS_UC);

	if (pkt_dev->vlan_id != 0xffff)
		protocol = htons(ETH_P_8021Q);

	/* Update any of the values, used when we're incrementing various
	 * fields.
	 */
	queue_map = pkt_dev->cur_queue_map;
	mod_cur_headers(pkt_dev);

	skb = alloc_skb(pkt_dev->cur_pkt_size + 64 + 16 +
			pkt_dev->pkt_overhead, GFP_ATOMIC);
	if (!skb) {
		sprintf(pkt_dev->result, "No memory");
		return NULL;
	}

	skb_reserve(skb, 16);

	/*  Reserve for ethernet and IP header  */
	eth = (__u8 *) skb_push(skb, 14);
	mpls = (__be32 *)skb_put(skb, pkt_dev->nr_labels*sizeof(__u32));
	if (pkt_dev->nr_labels)
		mpls_push(mpls, pkt_dev);

	if (pkt_dev->vlan_id != 0xffff) {
		if (pkt_dev->svlan_id != 0xffff) {
			svlan_tci = (__be16 *)skb_put(skb, sizeof(__be16));
			*svlan_tci = build_tci(pkt_dev->svlan_id,
					       pkt_dev->svlan_cfi,
					       pkt_dev->svlan_p);
			svlan_encapsulated_proto = (__be16 *)skb_put(skb, sizeof(__be16));
			*svlan_encapsulated_proto = htons(ETH_P_8021Q);
		}
		vlan_tci = (__be16 *)skb_put(skb, sizeof(__be16));
		*vlan_tci = build_tci(pkt_dev->vlan_id,
				      pkt_dev->vlan_cfi,
				      pkt_dev->vlan_p);
		vlan_encapsulated_proto = (__be16 *)skb_put(skb, sizeof(__be16));
		*vlan_encapsulated_proto = htons(ETH_P_IPV6);
	}

	skb->network_header = skb->tail;
	skb->transport_header = skb->network_header + sizeof(struct ipv6hdr);
	skb_put(skb, sizeof(struct ipv6hdr) + sizeof(struct udphdr));
	skb_set_queue_mapping(skb, queue_map);
	iph = ipv6_hdr(skb);
	udph = udp_hdr(skb);

	memcpy(eth, pkt_dev->hh, 12);
	*(__be16 *) & eth[12] = protocol;

	/* Eth + IPh + UDPh + mpls */
	datalen = pkt_dev->cur_pkt_size - 14 -
		  sizeof(struct ipv6hdr) - sizeof(struct udphdr) -
		  pkt_dev->pkt_overhead;

	if (datalen < sizeof(struct pktgen_hdr)) {
		datalen = sizeof(struct pktgen_hdr);
		if (net_ratelimit())
			printk(KERN_INFO "pktgen: increased datalen to %d\n",
			       datalen);
	}

	udph->source = htons(pkt_dev->cur_udp_src);
	udph->dest = htons(pkt_dev->cur_udp_dst);
	udph->len = htons(datalen + sizeof(struct udphdr));
	udph->check = 0;	/* No checksum */

	*(__be32 *) iph = htonl(0x60000000);	/* Version + flow */

	if (pkt_dev->traffic_class) {
		/* Version + traffic class + flow (0) */
		*(__be32 *)iph |= htonl(0x60000000 | (pkt_dev->traffic_class << 20));
	}

	iph->hop_limit = 32;

	iph->payload_len = htons(sizeof(struct udphdr) + datalen);
	iph->nexthdr = IPPROTO_UDP;

	ipv6_addr_copy(&iph->daddr, &pkt_dev->cur_in6_daddr);
	ipv6_addr_copy(&iph->saddr, &pkt_dev->cur_in6_saddr);

	skb->mac_header = (skb->network_header - ETH_HLEN -
			   pkt_dev->pkt_overhead);
	skb->protocol = protocol;
	skb->dev = odev;
	skb->pkt_type = PACKET_HOST;

	if (pkt_dev->nfrags <= 0)
		pgh = (struct pktgen_hdr *)skb_put(skb, datalen);
	else {
		int frags = pkt_dev->nfrags;
		int i;

		pgh = (struct pktgen_hdr *)(((char *)(udph)) + 8);

		if (frags > MAX_SKB_FRAGS)
			frags = MAX_SKB_FRAGS;
		if (datalen > frags * PAGE_SIZE) {
			skb_put(skb, datalen - frags * PAGE_SIZE);
			datalen = frags * PAGE_SIZE;
		}

		i = 0;
		while (datalen > 0) {
			struct page *page = alloc_pages(GFP_KERNEL, 0);
			skb_shinfo(skb)->frags[i].page = page;
			skb_shinfo(skb)->frags[i].page_offset = 0;
			skb_shinfo(skb)->frags[i].size =
			    (datalen < PAGE_SIZE ? datalen : PAGE_SIZE);
			datalen -= skb_shinfo(skb)->frags[i].size;
			skb->len += skb_shinfo(skb)->frags[i].size;
			skb->data_len += skb_shinfo(skb)->frags[i].size;
			i++;
			skb_shinfo(skb)->nr_frags = i;
		}

		while (i < frags) {
			int rem;

			if (i == 0)
				break;

			rem = skb_shinfo(skb)->frags[i - 1].size / 2;
			if (rem == 0)
				break;

			skb_shinfo(skb)->frags[i - 1].size -= rem;

			skb_shinfo(skb)->frags[i] =
			    skb_shinfo(skb)->frags[i - 1];
			get_page(skb_shinfo(skb)->frags[i].page);
			skb_shinfo(skb)->frags[i].page =
			    skb_shinfo(skb)->frags[i - 1].page;
			skb_shinfo(skb)->frags[i].page_offset +=
			    skb_shinfo(skb)->frags[i - 1].size;
			skb_shinfo(skb)->frags[i].size = rem;
			i++;
			skb_shinfo(skb)->nr_frags = i;
		}
	}

	/* Stamp the time, and sequence number, convert them to network byte order */
	/* should we update cloned packets too ? */
	if (pgh) {
		struct timeval timestamp;

		pgh->pgh_magic = htonl(PKTGEN_MAGIC);
		pgh->seq_num = htonl(pkt_dev->seq_num);

		do_gettimeofday(&timestamp);
		pgh->tv_sec = htonl(timestamp.tv_sec);
		pgh->tv_usec = htonl(timestamp.tv_usec);
	}
	/* pkt_dev->seq_num++; FF: you really mean this? */

	return skb;
}

static inline struct sk_buff *fill_packet(struct net_device *odev,
					  struct pktgen_dev *pkt_dev)
{
	if (pkt_dev->flags & F_IPV6)
		return fill_packet_ipv6(odev, pkt_dev);
	else
		return fill_packet_ipv4(odev, pkt_dev);
}

static void pktgen_clear_counters(struct pktgen_dev *pkt_dev)
{
	pkt_dev->seq_num = 1;
	pkt_dev->idle_acc = 0;
	pkt_dev->sofar = 0;
	pkt_dev->tx_bytes = 0;
	pkt_dev->errors = 0;
}

/* Set up structure for sending pkts, clear counters */

static void pktgen_run(struct pktgen_thread *t)
{
	struct pktgen_dev *pkt_dev;
	int started = 0;

	pr_debug("pktgen: entering pktgen_run. %p\n", t);

	if_lock(t);
	list_for_each_entry(pkt_dev, &t->if_list, list) {

		/*
		 * setup odev and create initial packet.
		 */
		pktgen_setup_inject(pkt_dev);

		if (pkt_dev->odev) {
			pktgen_clear_counters(pkt_dev);
			pkt_dev->running = 1;	/* Cranke yeself! */
			pkt_dev->skb = NULL;
			pkt_dev->started_at = getCurUs();
			pkt_dev->next_tx_us = getCurUs();	/* Transmit immediately */
			pkt_dev->next_tx_ns = 0;
			set_pkt_overhead(pkt_dev);

			strcpy(pkt_dev->result, "Starting");
			started++;
		} else
			strcpy(pkt_dev->result, "Error starting");
	}
	if_unlock(t);
	if (started)
		t->control &= ~(T_STOP);
}

static void pktgen_stop_all_threads_ifs(void)
{
	struct pktgen_thread *t;

	pr_debug("pktgen: entering pktgen_stop_all_threads_ifs.\n");

	mutex_lock(&pktgen_thread_lock);

	list_for_each_entry(t, &pktgen_threads, th_list)
		t->control |= T_STOP;

	mutex_unlock(&pktgen_thread_lock);
}

static int thread_is_running(struct pktgen_thread *t)
{
	struct pktgen_dev *pkt_dev;
	int res = 0;

	list_for_each_entry(pkt_dev, &t->if_list, list)
		if (pkt_dev->running) {
			res = 1;
			break;
		}
	return res;
}

static int pktgen_wait_thread_run(struct pktgen_thread *t)
{
	if_lock(t);

	while (thread_is_running(t)) {

		if_unlock(t);

		msleep_interruptible(100);

		if (signal_pending(current))
			goto signal;
		if_lock(t);
	}
	if_unlock(t);
	return 1;
signal:
	return 0;
}

static int pktgen_wait_all_threads_run(void)
{
	struct pktgen_thread *t;
	int sig = 1;

	mutex_lock(&pktgen_thread_lock);

	list_for_each_entry(t, &pktgen_threads, th_list) {
		sig = pktgen_wait_thread_run(t);
		if (sig == 0)
			break;
	}

	if (sig == 0)
		list_for_each_entry(t, &pktgen_threads, th_list)
			t->control |= (T_STOP);

	mutex_unlock(&pktgen_thread_lock);
	return sig;
}

static void pktgen_run_all_threads(void)
{
	struct pktgen_thread *t;

	pr_debug("pktgen: entering pktgen_run_all_threads.\n");

	mutex_lock(&pktgen_thread_lock);

	list_for_each_entry(t, &pktgen_threads, th_list)
		t->control |= (T_RUN);

	mutex_unlock(&pktgen_thread_lock);

	schedule_timeout_interruptible(msecs_to_jiffies(125));	/* Propagate thread->control  */

	pktgen_wait_all_threads_run();
}

static void show_results(struct pktgen_dev *pkt_dev, int nr_frags)
{
	__u64 total_us, bps, mbps, pps, idle;
	char *p = pkt_dev->result;

	total_us = pkt_dev->stopped_at - pkt_dev->started_at;

	idle = pkt_dev->idle_acc;

	p += sprintf(p, "OK: %llu(c%llu+d%llu) usec, %llu (%dbyte,%dfrags)\n",
		     (unsigned long long)total_us,
		     (unsigned long long)(total_us - idle),
		     (unsigned long long)idle,
		     (unsigned long long)pkt_dev->sofar,
		     pkt_dev->cur_pkt_size, nr_frags);

	pps = pkt_dev->sofar * USEC_PER_SEC;

	while ((total_us >> 32) != 0) {
		pps >>= 1;
		total_us >>= 1;
	}

	do_div(pps, total_us);

	bps = pps * 8 * pkt_dev->cur_pkt_size;

	mbps = bps;
	do_div(mbps, 1000000);
	p += sprintf(p, "  %llupps %lluMb/sec (%llubps) errors: %llu",
		     (unsigned long long)pps,
		     (unsigned long long)mbps,
		     (unsigned long long)bps,
		     (unsigned long long)pkt_dev->errors);
}

/* Set stopped-at timer, remove from running list, do counters & statistics */

static int pktgen_stop_device(struct pktgen_dev *pkt_dev)
{
	int nr_frags = pkt_dev->skb ? skb_shinfo(pkt_dev->skb)->nr_frags : -1;

	if (!pkt_dev->running) {
		printk(KERN_WARNING "pktgen: interface: %s is already "
		       "stopped\n", pkt_dev->odev->name);
		return -EINVAL;
	}

	pkt_dev->stopped_at = getCurUs();
	pkt_dev->running = 0;

	show_results(pkt_dev, nr_frags);

	return 0;
}

static struct pktgen_dev *next_to_run(struct pktgen_thread *t)
{
	struct pktgen_dev *pkt_dev, *best = NULL;

	if_lock(t);

	list_for_each_entry(pkt_dev, &t->if_list, list) {
		if (!pkt_dev->running)
			continue;
		if (best == NULL)
			best = pkt_dev;
		else if (pkt_dev->next_tx_us < best->next_tx_us)
			best = pkt_dev;
	}
	if_unlock(t);
	return best;
}

static void pktgen_stop(struct pktgen_thread *t)
{
	struct pktgen_dev *pkt_dev;

	pr_debug("pktgen: entering pktgen_stop\n");

	if_lock(t);

	list_for_each_entry(pkt_dev, &t->if_list, list) {
		pktgen_stop_device(pkt_dev);
		if (pkt_dev->skb)
			kfree_skb(pkt_dev->skb);

		pkt_dev->skb = NULL;
	}

	if_unlock(t);
}

/*
 * one of our devices needs to be removed - find it
 * and remove it
 */
static void pktgen_rem_one_if(struct pktgen_thread *t)
{
	struct list_head *q, *n;
	struct pktgen_dev *cur;

	pr_debug("pktgen: entering pktgen_rem_one_if\n");

	if_lock(t);

	list_for_each_safe(q, n, &t->if_list) {
		cur = list_entry(q, struct pktgen_dev, list);

		if (!cur->removal_mark)
			continue;

		if (cur->skb)
			kfree_skb(cur->skb);
		cur->skb = NULL;

		pktgen_remove_device(t, cur);

		break;
	}

	if_unlock(t);
}

static void pktgen_rem_all_ifs(struct pktgen_thread *t)
{
	struct list_head *q, *n;
	struct pktgen_dev *cur;

	/* Remove all devices, free mem */

	pr_debug("pktgen: entering pktgen_rem_all_ifs\n");
	if_lock(t);

	list_for_each_safe(q, n, &t->if_list) {
		cur = list_entry(q, struct pktgen_dev, list);

		if (cur->skb)
			kfree_skb(cur->skb);
		cur->skb = NULL;

		pktgen_remove_device(t, cur);
	}

	if_unlock(t);
}

static void pktgen_rem_thread(struct pktgen_thread *t)
{
	/* Remove from the thread list */

	remove_proc_entry(t->tsk->comm, pg_proc_dir);

	mutex_lock(&pktgen_thread_lock);

	list_del(&t->th_list);

	mutex_unlock(&pktgen_thread_lock);
}

static __inline__ void pktgen_xmit(struct pktgen_dev *pkt_dev)
{
	struct net_device *odev = NULL;
	struct netdev_queue *txq;
	__u64 idle_start = 0;
	u16 queue_map;
	int ret;

	odev = pkt_dev->odev;

	if (pkt_dev->delay_us || pkt_dev->delay_ns) {
		u64 now;

		now = getCurUs();
		if (now < pkt_dev->next_tx_us)
			spin(pkt_dev, pkt_dev->next_tx_us);

		/* This is max DELAY, this has special meaning of
		 * "never transmit"
		 */
		if (pkt_dev->delay_us == 0x7FFFFFFF) {
			pkt_dev->next_tx_us = getCurUs() + pkt_dev->delay_us;
			pkt_dev->next_tx_ns = pkt_dev->delay_ns;
			goto out;
		}
	}

	if (!pkt_dev->skb) {
		set_cur_queue_map(pkt_dev);
		queue_map = pkt_dev->cur_queue_map;
	} else {
		queue_map = skb_get_queue_mapping(pkt_dev->skb);
	}

	txq = netdev_get_tx_queue(odev, queue_map);
	if (netif_tx_queue_stopped(txq) ||
	    netif_tx_queue_frozen(txq) ||
	    need_resched()) {
		idle_start = getCurUs();

		if (!netif_running(odev)) {
			pktgen_stop_device(pkt_dev);
			if (pkt_dev->skb)
				kfree_skb(pkt_dev->skb);
			pkt_dev->skb = NULL;
			goto out;
		}
		if (need_resched())
			schedule();

		pkt_dev->idle_acc += getCurUs() - idle_start;

		if (netif_tx_queue_stopped(txq) ||
		    netif_tx_queue_frozen(txq)) {
			pkt_dev->next_tx_us = getCurUs();	/* TODO */
			pkt_dev->next_tx_ns = 0;
			goto out;	/* Try the next interface */
		}
	}

	if (pkt_dev->last_ok || !pkt_dev->skb) {
		if ((++pkt_dev->clone_count >= pkt_dev->clone_skb)
		    || (!pkt_dev->skb)) {
			/* build a new pkt */
			if (pkt_dev->skb)
				kfree_skb(pkt_dev->skb);

			pkt_dev->skb = fill_packet(odev, pkt_dev);
			if (pkt_dev->skb == NULL) {
				printk(KERN_ERR "pktgen: ERROR: couldn't "
				       "allocate skb in fill_packet.\n");
				schedule();
				pkt_dev->clone_count--;	/* back out increment, OOM */
				goto out;
			}
			pkt_dev->allocated_skbs++;
			pkt_dev->clone_count = 0;	/* reset counter */
		}
	}

	/* fill_packet() might have changed the queue */
	queue_map = skb_get_queue_mapping(pkt_dev->skb);
	txq = netdev_get_tx_queue(odev, queue_map);

	__netif_tx_lock_bh(txq);
	if (!netif_tx_queue_stopped(txq) &&
	    !netif_tx_queue_frozen(txq)) {

		atomic_inc(&(pkt_dev->skb->users));
	      retry_now:
		ret = odev->hard_start_xmit(pkt_dev->skb, odev);
		if (likely(ret == NETDEV_TX_OK)) {
			pkt_dev->last_ok = 1;
			pkt_dev->sofar++;
			pkt_dev->seq_num++;
			pkt_dev->tx_bytes += pkt_dev->cur_pkt_size;

		} else if (ret == NETDEV_TX_LOCKED
			   && (odev->features & NETIF_F_LLTX)) {
			cpu_relax();
			goto retry_now;
		} else {	/* Retry it next time */

			atomic_dec(&(pkt_dev->skb->users));

			if (debug && net_ratelimit())
				printk(KERN_INFO "pktgen: Hard xmit error\n");

			pkt_dev->errors++;
			pkt_dev->last_ok = 0;
		}

		pkt_dev->next_tx_us = getCurUs();
		pkt_dev->next_tx_ns = 0;

		pkt_dev->next_tx_us += pkt_dev->delay_us;
		pkt_dev->next_tx_ns += pkt_dev->delay_ns;

		if (pkt_dev->next_tx_ns > 1000) {
			pkt_dev->next_tx_us++;
			pkt_dev->next_tx_ns -= 1000;
		}
	}

	else {			/* Retry it next time */
		pkt_dev->last_ok = 0;
		pkt_dev->next_tx_us = getCurUs();	/* TODO */
		pkt_dev->next_tx_ns = 0;
	}

	__netif_tx_unlock_bh(txq);

	/* If pkt_dev->count is zero, then run forever */
	if ((pkt_dev->count != 0) && (pkt_dev->sofar >= pkt_dev->count)) {
		if (atomic_read(&(pkt_dev->skb->users)) != 1) {
			idle_start = getCurUs();
			while (atomic_read(&(pkt_dev->skb->users)) != 1) {
				if (signal_pending(current)) {
					break;
				}
				schedule();
			}
			pkt_dev->idle_acc += getCurUs() - idle_start;
		}

		/* Done with this */
		pktgen_stop_device(pkt_dev);
		if (pkt_dev->skb)
			kfree_skb(pkt_dev->skb);
		pkt_dev->skb = NULL;
	}
out:;
}

/*
 * Main loop of the thread goes here
 */

static int pktgen_thread_worker(void *arg)
{
	DEFINE_WAIT(wait);
	struct pktgen_thread *t = arg;
	struct pktgen_dev *pkt_dev = NULL;
	int cpu = t->cpu;

	BUG_ON(smp_processor_id() != cpu);

	init_waitqueue_head(&t->queue);
	complete(&t->start_done);

	pr_debug("pktgen: starting pktgen/%d:  pid=%d\n", cpu, task_pid_nr(current));

	set_current_state(TASK_INTERRUPTIBLE);

	set_freezable();

	while (!kthread_should_stop()) {
		pkt_dev = next_to_run(t);

		if (!pkt_dev &&
		    (t->control & (T_STOP | T_RUN | T_REMDEVALL | T_REMDEV))
		    == 0) {
			prepare_to_wait(&(t->queue), &wait,
					TASK_INTERRUPTIBLE);
			schedule_timeout(HZ / 10);
			finish_wait(&(t->queue), &wait);
		}

		__set_current_state(TASK_RUNNING);

		if (pkt_dev)
			pktgen_xmit(pkt_dev);

		if (t->control & T_STOP) {
			pktgen_stop(t);
			t->control &= ~(T_STOP);
		}

		if (t->control & T_RUN) {
			pktgen_run(t);
			t->control &= ~(T_RUN);
		}

		if (t->control & T_REMDEVALL) {
			pktgen_rem_all_ifs(t);
			t->control &= ~(T_REMDEVALL);
		}

		if (t->control & T_REMDEV) {
			pktgen_rem_one_if(t);
			t->control &= ~(T_REMDEV);
		}

		try_to_freeze();

		set_current_state(TASK_INTERRUPTIBLE);
	}

	pr_debug("pktgen: %s stopping all device\n", t->tsk->comm);
	pktgen_stop(t);

	pr_debug("pktgen: %s removing all device\n", t->tsk->comm);
	pktgen_rem_all_ifs(t);

	pr_debug("pktgen: %s removing thread.\n", t->tsk->comm);
	pktgen_rem_thread(t);

	return 0;
}

static struct pktgen_dev *pktgen_find_dev(struct pktgen_thread *t,
					  const char *ifname)
{
	struct pktgen_dev *p, *pkt_dev = NULL;
	if_lock(t);

	list_for_each_entry(p, &t->if_list, list)
		if (strncmp(p->odev->name, ifname, IFNAMSIZ) == 0) {
			pkt_dev = p;
			break;
		}

	if_unlock(t);
	pr_debug("pktgen: find_dev(%s) returning %p\n", ifname, pkt_dev);
	return pkt_dev;
}

/*
 * Adds a dev at front of if_list.
 */

static int add_dev_to_thread(struct pktgen_thread *t,
			     struct pktgen_dev *pkt_dev)
{
	int rv = 0;

	if_lock(t);

	if (pkt_dev->pg_thread) {
		printk(KERN_ERR "pktgen: ERROR: already assigned "
		       "to a thread.\n");
		rv = -EBUSY;
		goto out;
	}

	list_add(&pkt_dev->list, &t->if_list);
	pkt_dev->pg_thread = t;
	pkt_dev->running = 0;

out:
	if_unlock(t);
	return rv;
}

/* Called under thread lock */

static int pktgen_add_device(struct pktgen_thread *t, const char *ifname)
{
	struct pktgen_dev *pkt_dev;
	int err;

	/* We don't allow a device to be on several threads */

	pkt_dev = __pktgen_NN_threads(ifname, FIND);
	if (pkt_dev) {
		printk(KERN_ERR "pktgen: ERROR: interface already used.\n");
		return -EBUSY;
	}

	pkt_dev = kzalloc(sizeof(struct pktgen_dev), GFP_KERNEL);
	if (!pkt_dev)
		return -ENOMEM;

	pkt_dev->flows = vmalloc(MAX_CFLOWS * sizeof(struct flow_state));
	if (pkt_dev->flows == NULL) {
		kfree(pkt_dev);
		return -ENOMEM;
	}
	memset(pkt_dev->flows, 0, MAX_CFLOWS * sizeof(struct flow_state));

	pkt_dev->removal_mark = 0;
	pkt_dev->min_pkt_size = ETH_ZLEN;
	pkt_dev->max_pkt_size = ETH_ZLEN;
	pkt_dev->nfrags = 0;
	pkt_dev->clone_skb = pg_clone_skb_d;
	pkt_dev->delay_us = pg_delay_d / 1000;
	pkt_dev->delay_ns = pg_delay_d % 1000;
	pkt_dev->count = pg_count_d;
	pkt_dev->sofar = 0;
	pkt_dev->udp_src_min = 9;	/* sink port */
	pkt_dev->udp_src_max = 9;
	pkt_dev->udp_dst_min = 9;
	pkt_dev->udp_dst_max = 9;

	pkt_dev->vlan_p = 0;
	pkt_dev->vlan_cfi = 0;
	pkt_dev->vlan_id = 0xffff;
	pkt_dev->svlan_p = 0;
	pkt_dev->svlan_cfi = 0;
	pkt_dev->svlan_id = 0xffff;

	err = pktgen_setup_dev(pkt_dev, ifname);
	if (err)
		goto out1;

	pkt_dev->entry = proc_create_data(ifname, 0600, pg_proc_dir,
					  &pktgen_if_fops, pkt_dev);
	if (!pkt_dev->entry) {
		printk(KERN_ERR "pktgen: cannot create %s/%s procfs entry.\n",
		       PG_PROC_DIR, ifname);
		err = -EINVAL;
		goto out2;
	}
#ifdef CONFIG_XFRM
	pkt_dev->ipsmode = XFRM_MODE_TRANSPORT;
	pkt_dev->ipsproto = IPPROTO_ESP;
#endif

	return add_dev_to_thread(t, pkt_dev);
out2:
	dev_put(pkt_dev->odev);
out1:
#ifdef CONFIG_XFRM
	free_SAs(pkt_dev);
#endif
	if (pkt_dev->flows)
		vfree(pkt_dev->flows);
	kfree(pkt_dev);
	return err;
}

static int __init pktgen_create_thread(int cpu)
{
	struct pktgen_thread *t;
	struct proc_dir_entry *pe;
	struct task_struct *p;

	t = kzalloc(sizeof(struct pktgen_thread), GFP_KERNEL);
	if (!t) {
		printk(KERN_ERR "pktgen: ERROR: out of memory, can't "
		       "create new thread.\n");
		return -ENOMEM;
	}

	spin_lock_init(&t->if_lock);
	t->cpu = cpu;

	INIT_LIST_HEAD(&t->if_list);

	list_add_tail(&t->th_list, &pktgen_threads);
	init_completion(&t->start_done);

	p = kthread_create(pktgen_thread_worker, t, "kpktgend_%d", cpu);
	if (IS_ERR(p)) {
		printk(KERN_ERR "pktgen: kernel_thread() failed "
		       "for cpu %d\n", t->cpu);
		list_del(&t->th_list);
		kfree(t);
		return PTR_ERR(p);
	}
	kthread_bind(p, cpu);
	t->tsk = p;

	pe = proc_create_data(t->tsk->comm, 0600, pg_proc_dir,
			      &pktgen_thread_fops, t);
	if (!pe) {
		printk(KERN_ERR "pktgen: cannot create %s/%s procfs entry.\n",
		       PG_PROC_DIR, t->tsk->comm);
		kthread_stop(p);
		list_del(&t->th_list);
		kfree(t);
		return -EINVAL;
	}

	wake_up_process(p);
	wait_for_completion(&t->start_done);

	return 0;
}

/*
 * Removes a device from the thread if_list.
 */
static void _rem_dev_from_if_list(struct pktgen_thread *t,
				  struct pktgen_dev *pkt_dev)
{
	struct list_head *q, *n;
	struct pktgen_dev *p;

	list_for_each_safe(q, n, &t->if_list) {
		p = list_entry(q, struct pktgen_dev, list);
		if (p == pkt_dev)
			list_del(&p->list);
	}
}

static int pktgen_remove_device(struct pktgen_thread *t,
				struct pktgen_dev *pkt_dev)
{

	pr_debug("pktgen: remove_device pkt_dev=%p\n", pkt_dev);

	if (pkt_dev->running) {
		printk(KERN_WARNING "pktgen: WARNING: trying to remove a "
		       "running interface, stopping it now.\n");
		pktgen_stop_device(pkt_dev);
	}

	/* Dis-associate from the interface */

	if (pkt_dev->odev) {
		dev_put(pkt_dev->odev);
		pkt_dev->odev = NULL;
	}

	/* And update the thread if_list */

	_rem_dev_from_if_list(t, pkt_dev);

	if (pkt_dev->entry)
		remove_proc_entry(pkt_dev->entry->name, pg_proc_dir);

#ifdef CONFIG_XFRM
	free_SAs(pkt_dev);
#endif
	if (pkt_dev->flows)
		vfree(pkt_dev->flows);
	kfree(pkt_dev);
	return 0;
}

static int __init pg_init(void)
{
	int cpu;
	struct proc_dir_entry *pe;

	printk(KERN_INFO "%s", version);

	pg_proc_dir = proc_mkdir(PG_PROC_DIR, init_net.proc_net);
	if (!pg_proc_dir)
		return -ENODEV;
	pg_proc_dir->owner = THIS_MODULE;

	pe = proc_create(PGCTRL, 0600, pg_proc_dir, &pktgen_fops);
	if (pe == NULL) {
		printk(KERN_ERR "pktgen: ERROR: cannot create %s "
		       "procfs entry.\n", PGCTRL);
		proc_net_remove(&init_net, PG_PROC_DIR);
		return -EINVAL;
	}

	/* Register us to receive netdevice events */
	register_netdevice_notifier(&pktgen_notifier_block);

	for_each_online_cpu(cpu) {
		int err;

		err = pktgen_create_thread(cpu);
		if (err)
			printk(KERN_WARNING "pktgen: WARNING: Cannot create "
			       "thread for cpu %d (%d)\n", cpu, err);
	}

	if (list_empty(&pktgen_threads)) {
		printk(KERN_ERR "pktgen: ERROR: Initialization failed for "
		       "all threads\n");
		unregister_netdevice_notifier(&pktgen_notifier_block);
		remove_proc_entry(PGCTRL, pg_proc_dir);
		proc_net_remove(&init_net, PG_PROC_DIR);
		return -ENODEV;
	}

	return 0;
}

static void __exit pg_cleanup(void)
{
	struct pktgen_thread *t;
	struct list_head *q, *n;
	wait_queue_head_t queue;
	init_waitqueue_head(&queue);

	/* Stop all interfaces & threads */

	list_for_each_safe(q, n, &pktgen_threads) {
		t = list_entry(q, struct pktgen_thread, th_list);
		kthread_stop(t->tsk);
		kfree(t);
	}

	/* Un-register us from receiving netdevice events */
	unregister_netdevice_notifier(&pktgen_notifier_block);

	/* Clean up proc file system */
	remove_proc_entry(PGCTRL, pg_proc_dir);
	proc_net_remove(&init_net, PG_PROC_DIR);
}

module_init(pg_init);
module_exit(pg_cleanup);

MODULE_AUTHOR("Robert Olsson <robert.olsson@its.uu.se");
MODULE_DESCRIPTION("Packet Generator tool");
MODULE_LICENSE("GPL");
module_param(pg_count_d, int, 0);
module_param(pg_delay_d, int, 0);
module_param(pg_clone_skb_d, int, 0);
module_param(debug, int, 0);<|MERGE_RESOLUTION|>--- conflicted
+++ resolved
@@ -1973,17 +1973,7 @@
 
 	/* make sure that we don't pick a non-existing transmit queue */
 	ntxq = pkt_dev->odev->real_num_tx_queues;
-<<<<<<< HEAD
-	if (ntxq > num_online_cpus() && (pkt_dev->flags & F_QUEUE_MAP_CPU)) {
-		printk(KERN_WARNING "pktgen: WARNING: QUEUE_MAP_CPU "
-		       "disabled because CPU count (%d) exceeds number "
-		       "of tx queues (%d) on %s\n", num_online_cpus(), ntxq,
-		       pkt_dev->odev->name);
-		pkt_dev->flags &= ~F_QUEUE_MAP_CPU;
-	}
-=======
-
->>>>>>> c0193f39
+
 	if (ntxq <= pkt_dev->queue_map_min) {
 		printk(KERN_WARNING "pktgen: WARNING: Requested "
 		       "queue_map_min (zero-based) (%d) exceeds valid range "
