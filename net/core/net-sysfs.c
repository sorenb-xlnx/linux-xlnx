/*
 * net-sysfs.c - network device class and attributes
 *
 * Copyright (c) 2003 Stephen Hemminger <shemminger@osdl.org>
 *
 *	This program is free software; you can redistribute it and/or
 *	modify it under the terms of the GNU General Public License
 *	as published by the Free Software Foundation; either version
 *	2 of the License, or (at your option) any later version.
 */

#include <linux/capability.h>
#include <linux/kernel.h>
#include <linux/netdevice.h>
#include <linux/if_arp.h>
#include <linux/slab.h>
#include <linux/nsproxy.h>
#include <net/sock.h>
#include <net/net_namespace.h>
#include <linux/rtnetlink.h>
#include <linux/wireless.h>
#include <linux/vmalloc.h>
#include <net/wext.h>

#include "net-sysfs.h"

#ifdef CONFIG_SYSFS
static const char fmt_hex[] = "%#x\n";
static const char fmt_long_hex[] = "%#lx\n";
static const char fmt_dec[] = "%d\n";
static const char fmt_ulong[] = "%lu\n";

static inline int dev_isalive(const struct net_device *dev)
{
	return dev->reg_state <= NETREG_REGISTERED;
}

/* use same locking rules as GIF* ioctl's */
static ssize_t netdev_show(const struct device *dev,
			   struct device_attribute *attr, char *buf,
			   ssize_t (*format)(const struct net_device *, char *))
{
	struct net_device *net = to_net_dev(dev);
	ssize_t ret = -EINVAL;

	read_lock(&dev_base_lock);
	if (dev_isalive(net))
		ret = (*format)(net, buf);
	read_unlock(&dev_base_lock);

	return ret;
}

/* generate a show function for simple field */
#define NETDEVICE_SHOW(field, format_string)				\
static ssize_t format_##field(const struct net_device *net, char *buf)	\
{									\
	return sprintf(buf, format_string, net->field);			\
}									\
static ssize_t show_##field(struct device *dev,				\
			    struct device_attribute *attr, char *buf)	\
{									\
	return netdev_show(dev, attr, buf, format_##field);		\
}


/* use same locking and permission rules as SIF* ioctl's */
static ssize_t netdev_store(struct device *dev, struct device_attribute *attr,
			    const char *buf, size_t len,
			    int (*set)(struct net_device *, unsigned long))
{
	struct net_device *net = to_net_dev(dev);
	char *endp;
	unsigned long new;
	int ret = -EINVAL;

	if (!capable(CAP_NET_ADMIN))
		return -EPERM;

	new = simple_strtoul(buf, &endp, 0);
	if (endp == buf)
		goto err;

	if (!rtnl_trylock())
		return restart_syscall();

	if (dev_isalive(net)) {
		if ((ret = (*set)(net, new)) == 0)
			ret = len;
	}
	rtnl_unlock();
 err:
	return ret;
}

NETDEVICE_SHOW(dev_id, fmt_hex);
NETDEVICE_SHOW(addr_len, fmt_dec);
NETDEVICE_SHOW(iflink, fmt_dec);
NETDEVICE_SHOW(ifindex, fmt_dec);
NETDEVICE_SHOW(features, fmt_long_hex);
NETDEVICE_SHOW(type, fmt_dec);
NETDEVICE_SHOW(link_mode, fmt_dec);

/* use same locking rules as GIFHWADDR ioctl's */
static ssize_t show_address(struct device *dev, struct device_attribute *attr,
			    char *buf)
{
	struct net_device *net = to_net_dev(dev);
	ssize_t ret = -EINVAL;

	read_lock(&dev_base_lock);
	if (dev_isalive(net))
		ret = sysfs_format_mac(buf, net->dev_addr, net->addr_len);
	read_unlock(&dev_base_lock);
	return ret;
}

static ssize_t show_broadcast(struct device *dev,
			    struct device_attribute *attr, char *buf)
{
	struct net_device *net = to_net_dev(dev);
	if (dev_isalive(net))
		return sysfs_format_mac(buf, net->broadcast, net->addr_len);
	return -EINVAL;
}

static ssize_t show_carrier(struct device *dev,
			    struct device_attribute *attr, char *buf)
{
	struct net_device *netdev = to_net_dev(dev);
	if (netif_running(netdev)) {
		return sprintf(buf, fmt_dec, !!netif_carrier_ok(netdev));
	}
	return -EINVAL;
}

static ssize_t show_speed(struct device *dev,
			  struct device_attribute *attr, char *buf)
{
	struct net_device *netdev = to_net_dev(dev);
	int ret = -EINVAL;

	if (!rtnl_trylock())
		return restart_syscall();

	if (netif_running(netdev) &&
	    netdev->ethtool_ops &&
	    netdev->ethtool_ops->get_settings) {
		struct ethtool_cmd cmd = { ETHTOOL_GSET };

		if (!netdev->ethtool_ops->get_settings(netdev, &cmd))
			ret = sprintf(buf, fmt_dec, ethtool_cmd_speed(&cmd));
	}
	rtnl_unlock();
	return ret;
}

static ssize_t show_duplex(struct device *dev,
			   struct device_attribute *attr, char *buf)
{
	struct net_device *netdev = to_net_dev(dev);
	int ret = -EINVAL;

	if (!rtnl_trylock())
		return restart_syscall();

	if (netif_running(netdev) &&
	    netdev->ethtool_ops &&
	    netdev->ethtool_ops->get_settings) {
		struct ethtool_cmd cmd = { ETHTOOL_GSET };

		if (!netdev->ethtool_ops->get_settings(netdev, &cmd))
			ret = sprintf(buf, "%s\n", cmd.duplex ? "full" : "half");
	}
	rtnl_unlock();
	return ret;
}

static ssize_t show_dormant(struct device *dev,
			    struct device_attribute *attr, char *buf)
{
	struct net_device *netdev = to_net_dev(dev);

	if (netif_running(netdev))
		return sprintf(buf, fmt_dec, !!netif_dormant(netdev));

	return -EINVAL;
}

static const char *const operstates[] = {
	"unknown",
	"notpresent", /* currently unused */
	"down",
	"lowerlayerdown",
	"testing", /* currently unused */
	"dormant",
	"up"
};

static ssize_t show_operstate(struct device *dev,
			      struct device_attribute *attr, char *buf)
{
	const struct net_device *netdev = to_net_dev(dev);
	unsigned char operstate;

	read_lock(&dev_base_lock);
	operstate = netdev->operstate;
	if (!netif_running(netdev))
		operstate = IF_OPER_DOWN;
	read_unlock(&dev_base_lock);

	if (operstate >= ARRAY_SIZE(operstates))
		return -EINVAL; /* should not happen */

	return sprintf(buf, "%s\n", operstates[operstate]);
}

/* read-write attributes */
NETDEVICE_SHOW(mtu, fmt_dec);

static int change_mtu(struct net_device *net, unsigned long new_mtu)
{
	return dev_set_mtu(net, (int) new_mtu);
}

static ssize_t store_mtu(struct device *dev, struct device_attribute *attr,
			 const char *buf, size_t len)
{
	return netdev_store(dev, attr, buf, len, change_mtu);
}

NETDEVICE_SHOW(flags, fmt_hex);

static int change_flags(struct net_device *net, unsigned long new_flags)
{
	return dev_change_flags(net, (unsigned) new_flags);
}

static ssize_t store_flags(struct device *dev, struct device_attribute *attr,
			   const char *buf, size_t len)
{
	return netdev_store(dev, attr, buf, len, change_flags);
}

NETDEVICE_SHOW(tx_queue_len, fmt_ulong);

static int change_tx_queue_len(struct net_device *net, unsigned long new_len)
{
	net->tx_queue_len = new_len;
	return 0;
}

static ssize_t store_tx_queue_len(struct device *dev,
				  struct device_attribute *attr,
				  const char *buf, size_t len)
{
	return netdev_store(dev, attr, buf, len, change_tx_queue_len);
}

static ssize_t store_ifalias(struct device *dev, struct device_attribute *attr,
			     const char *buf, size_t len)
{
	struct net_device *netdev = to_net_dev(dev);
	size_t count = len;
	ssize_t ret;

	if (!capable(CAP_NET_ADMIN))
		return -EPERM;

	/* ignore trailing newline */
	if (len >  0 && buf[len - 1] == '\n')
		--count;

	if (!rtnl_trylock())
		return restart_syscall();
	ret = dev_set_alias(netdev, buf, count);
	rtnl_unlock();

	return ret < 0 ? ret : len;
}

static ssize_t show_ifalias(struct device *dev,
			    struct device_attribute *attr, char *buf)
{
	const struct net_device *netdev = to_net_dev(dev);
	ssize_t ret = 0;

	if (!rtnl_trylock())
		return restart_syscall();
	if (netdev->ifalias)
		ret = sprintf(buf, "%s\n", netdev->ifalias);
	rtnl_unlock();
	return ret;
}

static struct device_attribute net_class_attributes[] = {
	__ATTR(addr_len, S_IRUGO, show_addr_len, NULL),
	__ATTR(dev_id, S_IRUGO, show_dev_id, NULL),
	__ATTR(ifalias, S_IRUGO | S_IWUSR, show_ifalias, store_ifalias),
	__ATTR(iflink, S_IRUGO, show_iflink, NULL),
	__ATTR(ifindex, S_IRUGO, show_ifindex, NULL),
	__ATTR(features, S_IRUGO, show_features, NULL),
	__ATTR(type, S_IRUGO, show_type, NULL),
	__ATTR(link_mode, S_IRUGO, show_link_mode, NULL),
	__ATTR(address, S_IRUGO, show_address, NULL),
	__ATTR(broadcast, S_IRUGO, show_broadcast, NULL),
	__ATTR(carrier, S_IRUGO, show_carrier, NULL),
	__ATTR(speed, S_IRUGO, show_speed, NULL),
	__ATTR(duplex, S_IRUGO, show_duplex, NULL),
	__ATTR(dormant, S_IRUGO, show_dormant, NULL),
	__ATTR(operstate, S_IRUGO, show_operstate, NULL),
	__ATTR(mtu, S_IRUGO | S_IWUSR, show_mtu, store_mtu),
	__ATTR(flags, S_IRUGO | S_IWUSR, show_flags, store_flags),
	__ATTR(tx_queue_len, S_IRUGO | S_IWUSR, show_tx_queue_len,
	       store_tx_queue_len),
	{}
};

/* Show a given an attribute in the statistics group */
static ssize_t netstat_show(const struct device *d,
			    struct device_attribute *attr, char *buf,
			    unsigned long offset)
{
	struct net_device *dev = to_net_dev(d);
	ssize_t ret = -EINVAL;

	WARN_ON(offset > sizeof(struct net_device_stats) ||
			offset % sizeof(unsigned long) != 0);

	read_lock(&dev_base_lock);
	if (dev_isalive(dev)) {
		const struct net_device_stats *stats = dev_get_stats(dev);
		ret = sprintf(buf, fmt_ulong,
			      *(unsigned long *)(((u8 *) stats) + offset));
	}
	read_unlock(&dev_base_lock);
	return ret;
}

/* generate a read-only statistics attribute */
#define NETSTAT_ENTRY(name)						\
static ssize_t show_##name(struct device *d,				\
			   struct device_attribute *attr, char *buf) 	\
{									\
	return netstat_show(d, attr, buf,				\
			    offsetof(struct net_device_stats, name));	\
}									\
static DEVICE_ATTR(name, S_IRUGO, show_##name, NULL)

NETSTAT_ENTRY(rx_packets);
NETSTAT_ENTRY(tx_packets);
NETSTAT_ENTRY(rx_bytes);
NETSTAT_ENTRY(tx_bytes);
NETSTAT_ENTRY(rx_errors);
NETSTAT_ENTRY(tx_errors);
NETSTAT_ENTRY(rx_dropped);
NETSTAT_ENTRY(tx_dropped);
NETSTAT_ENTRY(multicast);
NETSTAT_ENTRY(collisions);
NETSTAT_ENTRY(rx_length_errors);
NETSTAT_ENTRY(rx_over_errors);
NETSTAT_ENTRY(rx_crc_errors);
NETSTAT_ENTRY(rx_frame_errors);
NETSTAT_ENTRY(rx_fifo_errors);
NETSTAT_ENTRY(rx_missed_errors);
NETSTAT_ENTRY(tx_aborted_errors);
NETSTAT_ENTRY(tx_carrier_errors);
NETSTAT_ENTRY(tx_fifo_errors);
NETSTAT_ENTRY(tx_heartbeat_errors);
NETSTAT_ENTRY(tx_window_errors);
NETSTAT_ENTRY(rx_compressed);
NETSTAT_ENTRY(tx_compressed);

static struct attribute *netstat_attrs[] = {
	&dev_attr_rx_packets.attr,
	&dev_attr_tx_packets.attr,
	&dev_attr_rx_bytes.attr,
	&dev_attr_tx_bytes.attr,
	&dev_attr_rx_errors.attr,
	&dev_attr_tx_errors.attr,
	&dev_attr_rx_dropped.attr,
	&dev_attr_tx_dropped.attr,
	&dev_attr_multicast.attr,
	&dev_attr_collisions.attr,
	&dev_attr_rx_length_errors.attr,
	&dev_attr_rx_over_errors.attr,
	&dev_attr_rx_crc_errors.attr,
	&dev_attr_rx_frame_errors.attr,
	&dev_attr_rx_fifo_errors.attr,
	&dev_attr_rx_missed_errors.attr,
	&dev_attr_tx_aborted_errors.attr,
	&dev_attr_tx_carrier_errors.attr,
	&dev_attr_tx_fifo_errors.attr,
	&dev_attr_tx_heartbeat_errors.attr,
	&dev_attr_tx_window_errors.attr,
	&dev_attr_rx_compressed.attr,
	&dev_attr_tx_compressed.attr,
	NULL
};


static struct attribute_group netstat_group = {
	.name  = "statistics",
	.attrs  = netstat_attrs,
};

#ifdef CONFIG_WIRELESS_EXT_SYSFS
/* helper function that does all the locking etc for wireless stats */
static ssize_t wireless_show(struct device *d, char *buf,
			     ssize_t (*format)(const struct iw_statistics *,
					       char *))
{
	struct net_device *dev = to_net_dev(d);
	const struct iw_statistics *iw;
	ssize_t ret = -EINVAL;

	if (!rtnl_trylock())
		return restart_syscall();
	if (dev_isalive(dev)) {
		iw = get_wireless_stats(dev);
		if (iw)
			ret = (*format)(iw, buf);
	}
	rtnl_unlock();

	return ret;
}

/* show function template for wireless fields */
#define WIRELESS_SHOW(name, field, format_string)			\
static ssize_t format_iw_##name(const struct iw_statistics *iw, char *buf) \
{									\
	return sprintf(buf, format_string, iw->field);			\
}									\
static ssize_t show_iw_##name(struct device *d,				\
			      struct device_attribute *attr, char *buf)	\
{									\
	return wireless_show(d, buf, format_iw_##name);			\
}									\
static DEVICE_ATTR(name, S_IRUGO, show_iw_##name, NULL)

WIRELESS_SHOW(status, status, fmt_hex);
WIRELESS_SHOW(link, qual.qual, fmt_dec);
WIRELESS_SHOW(level, qual.level, fmt_dec);
WIRELESS_SHOW(noise, qual.noise, fmt_dec);
WIRELESS_SHOW(nwid, discard.nwid, fmt_dec);
WIRELESS_SHOW(crypt, discard.code, fmt_dec);
WIRELESS_SHOW(fragment, discard.fragment, fmt_dec);
WIRELESS_SHOW(misc, discard.misc, fmt_dec);
WIRELESS_SHOW(retries, discard.retries, fmt_dec);
WIRELESS_SHOW(beacon, miss.beacon, fmt_dec);

static struct attribute *wireless_attrs[] = {
	&dev_attr_status.attr,
	&dev_attr_link.attr,
	&dev_attr_level.attr,
	&dev_attr_noise.attr,
	&dev_attr_nwid.attr,
	&dev_attr_crypt.attr,
	&dev_attr_fragment.attr,
	&dev_attr_retries.attr,
	&dev_attr_misc.attr,
	&dev_attr_beacon.attr,
	NULL
};

static struct attribute_group wireless_group = {
	.name = "wireless",
	.attrs = wireless_attrs,
};
#endif
<<<<<<< HEAD

#ifdef CONFIG_RPS
/*
 * RX queue sysfs structures and functions.
 */
struct rx_queue_attribute {
	struct attribute attr;
	ssize_t (*show)(struct netdev_rx_queue *queue,
	    struct rx_queue_attribute *attr, char *buf);
	ssize_t (*store)(struct netdev_rx_queue *queue,
	    struct rx_queue_attribute *attr, const char *buf, size_t len);
};
#define to_rx_queue_attr(_attr) container_of(_attr,		\
    struct rx_queue_attribute, attr)

#define to_rx_queue(obj) container_of(obj, struct netdev_rx_queue, kobj)

static ssize_t rx_queue_attr_show(struct kobject *kobj, struct attribute *attr,
				  char *buf)
{
	struct rx_queue_attribute *attribute = to_rx_queue_attr(attr);
	struct netdev_rx_queue *queue = to_rx_queue(kobj);

	if (!attribute->show)
		return -EIO;

	return attribute->show(queue, attribute, buf);
}

static ssize_t rx_queue_attr_store(struct kobject *kobj, struct attribute *attr,
				   const char *buf, size_t count)
{
	struct rx_queue_attribute *attribute = to_rx_queue_attr(attr);
	struct netdev_rx_queue *queue = to_rx_queue(kobj);

	if (!attribute->store)
		return -EIO;

	return attribute->store(queue, attribute, buf, count);
}

static struct sysfs_ops rx_queue_sysfs_ops = {
	.show = rx_queue_attr_show,
	.store = rx_queue_attr_store,
};

static ssize_t show_rps_map(struct netdev_rx_queue *queue,
			    struct rx_queue_attribute *attribute, char *buf)
{
	struct rps_map *map;
	cpumask_var_t mask;
	size_t len = 0;
	int i;

	if (!zalloc_cpumask_var(&mask, GFP_KERNEL))
		return -ENOMEM;

	rcu_read_lock();
	map = rcu_dereference(queue->rps_map);
	if (map)
		for (i = 0; i < map->len; i++)
			cpumask_set_cpu(map->cpus[i], mask);

	len += cpumask_scnprintf(buf + len, PAGE_SIZE, mask);
	if (PAGE_SIZE - len < 3) {
		rcu_read_unlock();
		free_cpumask_var(mask);
		return -EINVAL;
	}
	rcu_read_unlock();

	free_cpumask_var(mask);
	len += sprintf(buf + len, "\n");
	return len;
}

static void rps_map_release(struct rcu_head *rcu)
{
	struct rps_map *map = container_of(rcu, struct rps_map, rcu);

	kfree(map);
}

static ssize_t store_rps_map(struct netdev_rx_queue *queue,
		      struct rx_queue_attribute *attribute,
		      const char *buf, size_t len)
{
	struct rps_map *old_map, *map;
	cpumask_var_t mask;
	int err, cpu, i;
	static DEFINE_SPINLOCK(rps_map_lock);

	if (!capable(CAP_NET_ADMIN))
		return -EPERM;

	if (!alloc_cpumask_var(&mask, GFP_KERNEL))
		return -ENOMEM;

	err = bitmap_parse(buf, len, cpumask_bits(mask), nr_cpumask_bits);
	if (err) {
		free_cpumask_var(mask);
		return err;
	}

	map = kzalloc(max_t(unsigned,
	    RPS_MAP_SIZE(cpumask_weight(mask)), L1_CACHE_BYTES),
	    GFP_KERNEL);
	if (!map) {
		free_cpumask_var(mask);
		return -ENOMEM;
	}

	i = 0;
	for_each_cpu_and(cpu, mask, cpu_online_mask)
		map->cpus[i++] = cpu;

	if (i)
		map->len = i;
	else {
		kfree(map);
		map = NULL;
	}

	spin_lock(&rps_map_lock);
	old_map = queue->rps_map;
	rcu_assign_pointer(queue->rps_map, map);
	spin_unlock(&rps_map_lock);

	if (old_map)
		call_rcu(&old_map->rcu, rps_map_release);

	free_cpumask_var(mask);
	return len;
}

static ssize_t show_rps_dev_flow_table_cnt(struct netdev_rx_queue *queue,
					   struct rx_queue_attribute *attr,
					   char *buf)
{
	struct rps_dev_flow_table *flow_table;
	unsigned int val = 0;

	rcu_read_lock();
	flow_table = rcu_dereference(queue->rps_flow_table);
	if (flow_table)
		val = flow_table->mask + 1;
	rcu_read_unlock();

	return sprintf(buf, "%u\n", val);
}

static void rps_dev_flow_table_release_work(struct work_struct *work)
{
	struct rps_dev_flow_table *table = container_of(work,
	    struct rps_dev_flow_table, free_work);

	vfree(table);
}

static void rps_dev_flow_table_release(struct rcu_head *rcu)
{
	struct rps_dev_flow_table *table = container_of(rcu,
	    struct rps_dev_flow_table, rcu);

	INIT_WORK(&table->free_work, rps_dev_flow_table_release_work);
	schedule_work(&table->free_work);
}

static ssize_t store_rps_dev_flow_table_cnt(struct netdev_rx_queue *queue,
				     struct rx_queue_attribute *attr,
				     const char *buf, size_t len)
{
	unsigned int count;
	char *endp;
	struct rps_dev_flow_table *table, *old_table;
	static DEFINE_SPINLOCK(rps_dev_flow_lock);

	if (!capable(CAP_NET_ADMIN))
		return -EPERM;

	count = simple_strtoul(buf, &endp, 0);
	if (endp == buf)
		return -EINVAL;

	if (count) {
		int i;

		if (count > 1<<30) {
			/* Enforce a limit to prevent overflow */
			return -EINVAL;
		}
		count = roundup_pow_of_two(count);
		table = vmalloc(RPS_DEV_FLOW_TABLE_SIZE(count));
		if (!table)
			return -ENOMEM;

		table->mask = count - 1;
		for (i = 0; i < count; i++)
			table->flows[i].cpu = RPS_NO_CPU;
	} else
		table = NULL;

	spin_lock(&rps_dev_flow_lock);
	old_table = queue->rps_flow_table;
	rcu_assign_pointer(queue->rps_flow_table, table);
	spin_unlock(&rps_dev_flow_lock);

	if (old_table)
		call_rcu(&old_table->rcu, rps_dev_flow_table_release);

	return len;
}

static struct rx_queue_attribute rps_cpus_attribute =
	__ATTR(rps_cpus, S_IRUGO | S_IWUSR, show_rps_map, store_rps_map);


static struct rx_queue_attribute rps_dev_flow_table_cnt_attribute =
	__ATTR(rps_flow_cnt, S_IRUGO | S_IWUSR,
	    show_rps_dev_flow_table_cnt, store_rps_dev_flow_table_cnt);

static struct attribute *rx_queue_default_attrs[] = {
	&rps_cpus_attribute.attr,
	&rps_dev_flow_table_cnt_attribute.attr,
	NULL
};

static void rx_queue_release(struct kobject *kobj)
{
	struct netdev_rx_queue *queue = to_rx_queue(kobj);
	struct netdev_rx_queue *first = queue->first;

	if (queue->rps_map)
		call_rcu(&queue->rps_map->rcu, rps_map_release);

	if (queue->rps_flow_table)
		call_rcu(&queue->rps_flow_table->rcu,
		    rps_dev_flow_table_release);

	if (atomic_dec_and_test(&first->count))
		kfree(first);
}

static struct kobj_type rx_queue_ktype = {
	.sysfs_ops = &rx_queue_sysfs_ops,
	.release = rx_queue_release,
	.default_attrs = rx_queue_default_attrs,
};

static int rx_queue_add_kobject(struct net_device *net, int index)
{
	struct netdev_rx_queue *queue = net->_rx + index;
	struct kobject *kobj = &queue->kobj;
	int error = 0;

	kobj->kset = net->queues_kset;
	error = kobject_init_and_add(kobj, &rx_queue_ktype, NULL,
	    "rx-%u", index);
	if (error) {
		kobject_put(kobj);
		return error;
	}

	kobject_uevent(kobj, KOBJ_ADD);

	return error;
}

static int rx_queue_register_kobjects(struct net_device *net)
{
	int i;
	int error = 0;

	net->queues_kset = kset_create_and_add("queues",
	    NULL, &net->dev.kobj);
	if (!net->queues_kset)
		return -ENOMEM;
	for (i = 0; i < net->num_rx_queues; i++) {
		error = rx_queue_add_kobject(net, i);
		if (error)
			break;
	}

	if (error)
		while (--i >= 0)
			kobject_put(&net->_rx[i].kobj);

	return error;
}

static void rx_queue_remove_kobjects(struct net_device *net)
{
	int i;

	for (i = 0; i < net->num_rx_queues; i++)
		kobject_put(&net->_rx[i].kobj);
	kset_unregister(net->queues_kset);
}
#endif /* CONFIG_RPS */
=======
>>>>>>> 83dc0fbf
#endif /* CONFIG_SYSFS */

static const void *net_current_ns(void)
{
	return current->nsproxy->net_ns;
}

static const void *net_initial_ns(void)
{
	return &init_net;
}

static const void *net_netlink_ns(struct sock *sk)
{
	return sock_net(sk);
}

static struct kobj_ns_type_operations net_ns_type_operations = {
	.type = KOBJ_NS_TYPE_NET,
	.current_ns = net_current_ns,
	.netlink_ns = net_netlink_ns,
	.initial_ns = net_initial_ns,
};

static void net_kobj_ns_exit(struct net *net)
{
	kobj_ns_exit(KOBJ_NS_TYPE_NET, net);
}

static struct pernet_operations kobj_net_ops = {
	.exit = net_kobj_ns_exit,
};


#ifdef CONFIG_HOTPLUG
static int netdev_uevent(struct device *d, struct kobj_uevent_env *env)
{
	struct net_device *dev = to_net_dev(d);
	int retval;

	/* pass interface to uevent. */
	retval = add_uevent_var(env, "INTERFACE=%s", dev->name);
	if (retval)
		goto exit;

	/* pass ifindex to uevent.
	 * ifindex is useful as it won't change (interface name may change)
	 * and is what RtNetlink uses natively. */
	retval = add_uevent_var(env, "IFINDEX=%d", dev->ifindex);

exit:
	return retval;
}
#endif

/*
 *	netdev_release -- destroy and free a dead device.
 *	Called when last reference to device kobject is gone.
 */
static void netdev_release(struct device *d)
{
	struct net_device *dev = to_net_dev(d);

	BUG_ON(dev->reg_state != NETREG_RELEASED);

	kfree(dev->ifalias);
	kfree((char *)dev - dev->padded);
}

static const void *net_namespace(struct device *d)
{
	struct net_device *dev;
	dev = container_of(d, struct net_device, dev);
	return dev_net(dev);
}

static struct class net_class = {
	.name = "net",
	.dev_release = netdev_release,
#ifdef CONFIG_SYSFS
	.dev_attrs = net_class_attributes,
#endif /* CONFIG_SYSFS */
#ifdef CONFIG_HOTPLUG
	.dev_uevent = netdev_uevent,
#endif
	.ns_type = &net_ns_type_operations,
	.namespace = net_namespace,
};

/* Delete sysfs entries but hold kobject reference until after all
 * netdev references are gone.
 */
void netdev_unregister_kobject(struct net_device * net)
{
	struct device *dev = &(net->dev);

	kobject_get(&dev->kobj);

<<<<<<< HEAD
	if (!net_eq(dev_net(net), &init_net))
		return;

#ifdef CONFIG_RPS
	rx_queue_remove_kobjects(net);
#endif

=======
>>>>>>> 83dc0fbf
	device_del(dev);
}

/* Create sysfs entries for network device. */
int netdev_register_kobject(struct net_device *net)
{
	struct device *dev = &(net->dev);
	const struct attribute_group **groups = net->sysfs_groups;
	int error = 0;

	device_initialize(dev);
	dev->class = &net_class;
	dev->platform_data = net;
	dev->groups = groups;

	dev_set_name(dev, "%s", net->name);

#ifdef CONFIG_SYSFS
	/* Allow for a device specific group */
	if (*groups)
		groups++;

	*groups++ = &netstat_group;
#ifdef CONFIG_WIRELESS_EXT_SYSFS
	if (net->ieee80211_ptr)
		*groups++ = &wireless_group;
#ifdef CONFIG_WIRELESS_EXT
	else if (net->wireless_handlers)
		*groups++ = &wireless_group;
#endif
#endif
#endif /* CONFIG_SYSFS */

<<<<<<< HEAD
	if (!net_eq(dev_net(net), &init_net))
		return 0;

	error = device_add(dev);
	if (error)
		return error;

#ifdef CONFIG_RPS
	error = rx_queue_register_kobjects(net);
	if (error) {
		device_del(dev);
		return error;
	}
#endif

	return error;
=======
	return device_add(dev);
>>>>>>> 83dc0fbf
}

int netdev_class_create_file(struct class_attribute *class_attr)
{
	return class_create_file(&net_class, class_attr);
}

void netdev_class_remove_file(struct class_attribute *class_attr)
{
	class_remove_file(&net_class, class_attr);
}

EXPORT_SYMBOL(netdev_class_create_file);
EXPORT_SYMBOL(netdev_class_remove_file);

int netdev_kobject_init(void)
{
	kobj_ns_type_register(&net_ns_type_operations);
	register_pernet_subsys(&kobj_net_ops);
	return class_register(&net_class);
}<|MERGE_RESOLUTION|>--- conflicted
+++ resolved
@@ -469,7 +469,6 @@
 	.attrs = wireless_attrs,
 };
 #endif
-<<<<<<< HEAD
 
 #ifdef CONFIG_RPS
 /*
@@ -769,8 +768,6 @@
 	kset_unregister(net->queues_kset);
 }
 #endif /* CONFIG_RPS */
-=======
->>>>>>> 83dc0fbf
 #endif /* CONFIG_SYSFS */
 
 static const void *net_current_ns(void)
@@ -869,16 +866,10 @@
 
 	kobject_get(&dev->kobj);
 
-<<<<<<< HEAD
-	if (!net_eq(dev_net(net), &init_net))
-		return;
-
 #ifdef CONFIG_RPS
 	rx_queue_remove_kobjects(net);
 #endif
 
-=======
->>>>>>> 83dc0fbf
 	device_del(dev);
 }
 
@@ -912,10 +903,6 @@
 #endif
 #endif /* CONFIG_SYSFS */
 
-<<<<<<< HEAD
-	if (!net_eq(dev_net(net), &init_net))
-		return 0;
-
 	error = device_add(dev);
 	if (error)
 		return error;
@@ -929,9 +916,6 @@
 #endif
 
 	return error;
-=======
-	return device_add(dev);
->>>>>>> 83dc0fbf
 }
 
 int netdev_class_create_file(struct class_attribute *class_attr)
