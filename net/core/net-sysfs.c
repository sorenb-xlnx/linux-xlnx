--- conflicted
+++ resolved
@@ -706,8 +706,6 @@
 static void rx_queue_release(struct kobject *kobj)
 {
 	struct netdev_rx_queue *queue = to_rx_queue(kobj);
-<<<<<<< HEAD
-	struct netdev_rx_queue *first = queue->first;
 	struct rps_map *map;
 	struct rps_dev_flow_table *flow_table;
 
@@ -718,33 +716,14 @@
 		call_rcu(&map->rcu, rps_map_release);
 	}
 
-=======
-	struct rps_map *map;
-	struct rps_dev_flow_table *flow_table;
-
-
-	map = rcu_dereference_raw(queue->rps_map);
-	if (map) {
-		RCU_INIT_POINTER(queue->rps_map, NULL);
-		call_rcu(&map->rcu, rps_map_release);
-	}
-
->>>>>>> c20ec761
 	flow_table = rcu_dereference_raw(queue->rps_flow_table);
 	if (flow_table) {
 		RCU_INIT_POINTER(queue->rps_flow_table, NULL);
 		call_rcu(&flow_table->rcu, rps_dev_flow_table_release);
 	}
 
-<<<<<<< HEAD
-	if (atomic_dec_and_test(&first->count))
-		kfree(first);
-	else
-		memset(kobj, 0, sizeof(*kobj));
-=======
 	memset(kobj, 0, sizeof(*kobj));
 	dev_put(queue->dev);
->>>>>>> c20ec761
 }
 
 static struct kobj_type rx_queue_ktype = {
