--- conflicted
+++ resolved
@@ -486,13 +486,8 @@
 	shinfo->frag_list = NULL;
 
 	memset(skb, 0, offsetof(struct sk_buff, tail));
-<<<<<<< HEAD
-	skb_reset_tail_pointer(skb);
-	skb->data = skb->head + NET_SKB_PAD;
-=======
 	skb->data = skb->head + NET_SKB_PAD;
 	skb_reset_tail_pointer(skb);
->>>>>>> fd64138c
 
 	return 1;
 }
