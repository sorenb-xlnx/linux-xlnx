--- conflicted
+++ resolved
@@ -528,11 +528,7 @@
 	}
 }
 
-<<<<<<< HEAD
-static int __ethtool_set_flags(struct net_device *dev, u32 data)
-=======
 int __ethtool_set_flags(struct net_device *dev, u32 data)
->>>>>>> 8eca7a00
 {
 	u32 changed;
 
@@ -1476,12 +1472,9 @@
 {
 	int err;
 
-<<<<<<< HEAD
-=======
 	if (!dev->ethtool_ops->set_sg)
 		return -EOPNOTSUPP;
 
->>>>>>> 8eca7a00
 	if (data && !(dev->features & NETIF_F_ALL_CSUM))
 		return -EINVAL;
 
