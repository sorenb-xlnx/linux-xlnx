/*
 * net/core/ethtool.c - Ethtool ioctl handler
 * Copyright (c) 2003 Matthew Wilcox <matthew@wil.cx>
 *
 * This file is where we call all the ethtool_ops commands to get
 * the information ethtool needs.
 *
 * This program is free software; you can redistribute it and/or modify
 * it under the terms of the GNU General Public License as published by
 * the Free Software Foundation; either version 2 of the License, or
 * (at your option) any later version.
 */

#include <linux/module.h>
#include <linux/types.h>
#include <linux/capability.h>
#include <linux/errno.h>
#include <linux/ethtool.h>
#include <linux/netdevice.h>
#include <linux/bitops.h>
#include <linux/uaccess.h>
#include <linux/vmalloc.h>
#include <linux/slab.h>

/*
 * Some useful ethtool_ops methods that're device independent.
 * If we find that all drivers want to do the same thing here,
 * we can turn these into dev_() function calls.
 */

u32 ethtool_op_get_link(struct net_device *dev)
{
	return netif_carrier_ok(dev) ? 1 : 0;
}
EXPORT_SYMBOL(ethtool_op_get_link);

u32 ethtool_op_get_rx_csum(struct net_device *dev)
{
	return (dev->features & NETIF_F_ALL_CSUM) != 0;
}
EXPORT_SYMBOL(ethtool_op_get_rx_csum);

u32 ethtool_op_get_tx_csum(struct net_device *dev)
{
	return (dev->features & NETIF_F_ALL_CSUM) != 0;
}
EXPORT_SYMBOL(ethtool_op_get_tx_csum);

int ethtool_op_set_tx_csum(struct net_device *dev, u32 data)
{
	if (data)
		dev->features |= NETIF_F_IP_CSUM;
	else
		dev->features &= ~NETIF_F_IP_CSUM;

	return 0;
}

int ethtool_op_set_tx_hw_csum(struct net_device *dev, u32 data)
{
	if (data)
		dev->features |= NETIF_F_HW_CSUM;
	else
		dev->features &= ~NETIF_F_HW_CSUM;

	return 0;
}
EXPORT_SYMBOL(ethtool_op_set_tx_hw_csum);

int ethtool_op_set_tx_ipv6_csum(struct net_device *dev, u32 data)
{
	if (data)
		dev->features |= NETIF_F_IP_CSUM | NETIF_F_IPV6_CSUM;
	else
		dev->features &= ~(NETIF_F_IP_CSUM | NETIF_F_IPV6_CSUM);

	return 0;
}
EXPORT_SYMBOL(ethtool_op_set_tx_ipv6_csum);

u32 ethtool_op_get_sg(struct net_device *dev)
{
	return (dev->features & NETIF_F_SG) != 0;
}
EXPORT_SYMBOL(ethtool_op_get_sg);

int ethtool_op_set_sg(struct net_device *dev, u32 data)
{
	if (data)
		dev->features |= NETIF_F_SG;
	else
		dev->features &= ~NETIF_F_SG;

	return 0;
}
EXPORT_SYMBOL(ethtool_op_set_sg);

u32 ethtool_op_get_tso(struct net_device *dev)
{
	return (dev->features & NETIF_F_TSO) != 0;
}
EXPORT_SYMBOL(ethtool_op_get_tso);

int ethtool_op_set_tso(struct net_device *dev, u32 data)
{
	if (data)
		dev->features |= NETIF_F_TSO;
	else
		dev->features &= ~NETIF_F_TSO;

	return 0;
}
EXPORT_SYMBOL(ethtool_op_set_tso);

u32 ethtool_op_get_ufo(struct net_device *dev)
{
	return (dev->features & NETIF_F_UFO) != 0;
}
EXPORT_SYMBOL(ethtool_op_get_ufo);

int ethtool_op_set_ufo(struct net_device *dev, u32 data)
{
	if (data)
		dev->features |= NETIF_F_UFO;
	else
		dev->features &= ~NETIF_F_UFO;
	return 0;
}
EXPORT_SYMBOL(ethtool_op_set_ufo);

/* the following list of flags are the same as their associated
 * NETIF_F_xxx values in include/linux/netdevice.h
 */
static const u32 flags_dup_features =
	(ETH_FLAG_LRO | ETH_FLAG_RXVLAN | ETH_FLAG_TXVLAN | ETH_FLAG_NTUPLE |
	 ETH_FLAG_RXHASH);

u32 ethtool_op_get_flags(struct net_device *dev)
{
	/* in the future, this function will probably contain additional
	 * handling for flags which are not so easily handled
	 * by a simple masking operation
	 */

	return dev->features & flags_dup_features;
}
EXPORT_SYMBOL(ethtool_op_get_flags);

int ethtool_op_set_flags(struct net_device *dev, u32 data, u32 supported)
{
	if (data & ~supported)
		return -EINVAL;

	dev->features = ((dev->features & ~flags_dup_features) |
			 (data & flags_dup_features));
	return 0;
}
EXPORT_SYMBOL(ethtool_op_set_flags);

void ethtool_ntuple_flush(struct net_device *dev)
{
	struct ethtool_rx_ntuple_flow_spec_container *fsc, *f;

	list_for_each_entry_safe(fsc, f, &dev->ethtool_ntuple_list.list, list) {
		list_del(&fsc->list);
		kfree(fsc);
	}
	dev->ethtool_ntuple_list.count = 0;
}
EXPORT_SYMBOL(ethtool_ntuple_flush);

/* Handlers for each ethtool command */

static int ethtool_get_settings(struct net_device *dev, void __user *useraddr)
{
	struct ethtool_cmd cmd = { .cmd = ETHTOOL_GSET };
	int err;

	if (!dev->ethtool_ops->get_settings)
		return -EOPNOTSUPP;

	err = dev->ethtool_ops->get_settings(dev, &cmd);
	if (err < 0)
		return err;

	if (copy_to_user(useraddr, &cmd, sizeof(cmd)))
		return -EFAULT;
	return 0;
}

static int ethtool_set_settings(struct net_device *dev, void __user *useraddr)
{
	struct ethtool_cmd cmd;

	if (!dev->ethtool_ops->set_settings)
		return -EOPNOTSUPP;

	if (copy_from_user(&cmd, useraddr, sizeof(cmd)))
		return -EFAULT;

	return dev->ethtool_ops->set_settings(dev, &cmd);
}

static noinline_for_stack int ethtool_get_drvinfo(struct net_device *dev,
						  void __user *useraddr)
{
	struct ethtool_drvinfo info;
	const struct ethtool_ops *ops = dev->ethtool_ops;

	memset(&info, 0, sizeof(info));
	info.cmd = ETHTOOL_GDRVINFO;
	if (ops && ops->get_drvinfo) {
		ops->get_drvinfo(dev, &info);
	} else if (dev->dev.parent && dev->dev.parent->driver) {
		strlcpy(info.bus_info, dev_name(dev->dev.parent),
			sizeof(info.bus_info));
		strlcpy(info.driver, dev->dev.parent->driver->name,
			sizeof(info.driver));
	} else {
		return -EOPNOTSUPP;
	}

	/*
	 * this method of obtaining string set info is deprecated;
	 * Use ETHTOOL_GSSET_INFO instead.
	 */
	if (ops && ops->get_sset_count) {
		int rc;

		rc = ops->get_sset_count(dev, ETH_SS_TEST);
		if (rc >= 0)
			info.testinfo_len = rc;
		rc = ops->get_sset_count(dev, ETH_SS_STATS);
		if (rc >= 0)
			info.n_stats = rc;
		rc = ops->get_sset_count(dev, ETH_SS_PRIV_FLAGS);
		if (rc >= 0)
			info.n_priv_flags = rc;
	}
	if (ops && ops->get_regs_len)
		info.regdump_len = ops->get_regs_len(dev);
	if (ops && ops->get_eeprom_len)
		info.eedump_len = ops->get_eeprom_len(dev);

	if (copy_to_user(useraddr, &info, sizeof(info)))
		return -EFAULT;
	return 0;
}

static noinline_for_stack int ethtool_get_sset_info(struct net_device *dev,
						    void __user *useraddr)
{
	struct ethtool_sset_info info;
	const struct ethtool_ops *ops = dev->ethtool_ops;
	u64 sset_mask;
	int i, idx = 0, n_bits = 0, ret, rc;
	u32 *info_buf = NULL;

	if (!ops->get_sset_count)
		return -EOPNOTSUPP;

	if (copy_from_user(&info, useraddr, sizeof(info)))
		return -EFAULT;

	/* store copy of mask, because we zero struct later on */
	sset_mask = info.sset_mask;
	if (!sset_mask)
		return 0;

	/* calculate size of return buffer */
	n_bits = hweight64(sset_mask);

	memset(&info, 0, sizeof(info));
	info.cmd = ETHTOOL_GSSET_INFO;

	info_buf = kzalloc(n_bits * sizeof(u32), GFP_USER);
	if (!info_buf)
		return -ENOMEM;

	/*
	 * fill return buffer based on input bitmask and successful
	 * get_sset_count return
	 */
	for (i = 0; i < 64; i++) {
		if (!(sset_mask & (1ULL << i)))
			continue;

		rc = ops->get_sset_count(dev, i);
		if (rc >= 0) {
			info.sset_mask |= (1ULL << i);
			info_buf[idx++] = rc;
		}
	}

	ret = -EFAULT;
	if (copy_to_user(useraddr, &info, sizeof(info)))
		goto out;

	useraddr += offsetof(struct ethtool_sset_info, data);
	if (copy_to_user(useraddr, info_buf, idx * sizeof(u32)))
		goto out;

	ret = 0;

out:
	kfree(info_buf);
	return ret;
}

static noinline_for_stack int ethtool_set_rxnfc(struct net_device *dev,
						u32 cmd, void __user *useraddr)
{
	struct ethtool_rxnfc info;
	size_t info_size = sizeof(info);

	if (!dev->ethtool_ops->set_rxnfc)
		return -EOPNOTSUPP;

	/* struct ethtool_rxnfc was originally defined for
	 * ETHTOOL_{G,S}RXFH with only the cmd, flow_type and data
	 * members.  User-space might still be using that
	 * definition. */
	if (cmd == ETHTOOL_SRXFH)
		info_size = (offsetof(struct ethtool_rxnfc, data) +
			     sizeof(info.data));

	if (copy_from_user(&info, useraddr, info_size))
		return -EFAULT;

	return dev->ethtool_ops->set_rxnfc(dev, &info);
}

static noinline_for_stack int ethtool_get_rxnfc(struct net_device *dev,
						u32 cmd, void __user *useraddr)
{
	struct ethtool_rxnfc info;
	size_t info_size = sizeof(info);
	const struct ethtool_ops *ops = dev->ethtool_ops;
	int ret;
	void *rule_buf = NULL;

	if (!ops->get_rxnfc)
		return -EOPNOTSUPP;

	/* struct ethtool_rxnfc was originally defined for
	 * ETHTOOL_{G,S}RXFH with only the cmd, flow_type and data
	 * members.  User-space might still be using that
	 * definition. */
	if (cmd == ETHTOOL_GRXFH)
		info_size = (offsetof(struct ethtool_rxnfc, data) +
			     sizeof(info.data));

	if (copy_from_user(&info, useraddr, info_size))
		return -EFAULT;

	if (info.cmd == ETHTOOL_GRXCLSRLALL) {
		if (info.rule_cnt > 0) {
			if (info.rule_cnt <= KMALLOC_MAX_SIZE / sizeof(u32))
				rule_buf = kzalloc(info.rule_cnt * sizeof(u32),
						   GFP_USER);
			if (!rule_buf)
				return -ENOMEM;
		}
	}

	ret = ops->get_rxnfc(dev, &info, rule_buf);
	if (ret < 0)
		goto err_out;

	ret = -EFAULT;
	if (copy_to_user(useraddr, &info, info_size))
		goto err_out;

	if (rule_buf) {
		useraddr += offsetof(struct ethtool_rxnfc, rule_locs);
		if (copy_to_user(useraddr, rule_buf,
				 info.rule_cnt * sizeof(u32)))
			goto err_out;
	}
	ret = 0;

err_out:
	kfree(rule_buf);

	return ret;
}

static noinline_for_stack int ethtool_get_rxfh_indir(struct net_device *dev,
						     void __user *useraddr)
{
	struct ethtool_rxfh_indir *indir;
	u32 table_size;
	size_t full_size;
	int ret;

	if (!dev->ethtool_ops->get_rxfh_indir)
		return -EOPNOTSUPP;

	if (copy_from_user(&table_size,
			   useraddr + offsetof(struct ethtool_rxfh_indir, size),
			   sizeof(table_size)))
		return -EFAULT;

	if (table_size >
	    (KMALLOC_MAX_SIZE - sizeof(*indir)) / sizeof(*indir->ring_index))
		return -ENOMEM;
	full_size = sizeof(*indir) + sizeof(*indir->ring_index) * table_size;
	indir = kzalloc(full_size, GFP_USER);
	if (!indir)
		return -ENOMEM;

	indir->cmd = ETHTOOL_GRXFHINDIR;
	indir->size = table_size;
	ret = dev->ethtool_ops->get_rxfh_indir(dev, indir);
	if (ret)
		goto out;

	if (copy_to_user(useraddr, indir, full_size))
		ret = -EFAULT;

out:
	kfree(indir);
	return ret;
}

static noinline_for_stack int ethtool_set_rxfh_indir(struct net_device *dev,
						     void __user *useraddr)
{
	struct ethtool_rxfh_indir *indir;
	u32 table_size;
	size_t full_size;
	int ret;

	if (!dev->ethtool_ops->set_rxfh_indir)
		return -EOPNOTSUPP;

	if (copy_from_user(&table_size,
			   useraddr + offsetof(struct ethtool_rxfh_indir, size),
			   sizeof(table_size)))
		return -EFAULT;

	if (table_size >
	    (KMALLOC_MAX_SIZE - sizeof(*indir)) / sizeof(*indir->ring_index))
		return -ENOMEM;
	full_size = sizeof(*indir) + sizeof(*indir->ring_index) * table_size;
	indir = kmalloc(full_size, GFP_USER);
	if (!indir)
		return -ENOMEM;

	if (copy_from_user(indir, useraddr, full_size)) {
		ret = -EFAULT;
		goto out;
	}

	ret = dev->ethtool_ops->set_rxfh_indir(dev, indir);

out:
	kfree(indir);
	return ret;
}

static void __rx_ntuple_filter_add(struct ethtool_rx_ntuple_list *list,
			struct ethtool_rx_ntuple_flow_spec *spec,
			struct ethtool_rx_ntuple_flow_spec_container *fsc)
{

	/* don't add filters forever */
	if (list->count >= ETHTOOL_MAX_NTUPLE_LIST_ENTRY) {
		/* free the container */
		kfree(fsc);
		return;
	}

	/* Copy the whole filter over */
	fsc->fs.flow_type = spec->flow_type;
	memcpy(&fsc->fs.h_u, &spec->h_u, sizeof(spec->h_u));
	memcpy(&fsc->fs.m_u, &spec->m_u, sizeof(spec->m_u));

	fsc->fs.vlan_tag = spec->vlan_tag;
	fsc->fs.vlan_tag_mask = spec->vlan_tag_mask;
	fsc->fs.data = spec->data;
	fsc->fs.data_mask = spec->data_mask;
	fsc->fs.action = spec->action;

	/* add to the list */
	list_add_tail_rcu(&fsc->list, &list->list);
	list->count++;
}

/*
 * ethtool does not (or did not) set masks for flow parameters that are
 * not specified, so if both value and mask are 0 then this must be
 * treated as equivalent to a mask with all bits set.  Implement that
 * here rather than in drivers.
 */
static void rx_ntuple_fix_masks(struct ethtool_rx_ntuple_flow_spec *fs)
{
	struct ethtool_tcpip4_spec *entry = &fs->h_u.tcp_ip4_spec;
	struct ethtool_tcpip4_spec *mask = &fs->m_u.tcp_ip4_spec;

	if (fs->flow_type != TCP_V4_FLOW &&
	    fs->flow_type != UDP_V4_FLOW &&
	    fs->flow_type != SCTP_V4_FLOW)
		return;

	if (!(entry->ip4src | mask->ip4src))
		mask->ip4src = htonl(0xffffffff);
	if (!(entry->ip4dst | mask->ip4dst))
		mask->ip4dst = htonl(0xffffffff);
	if (!(entry->psrc | mask->psrc))
		mask->psrc = htons(0xffff);
	if (!(entry->pdst | mask->pdst))
		mask->pdst = htons(0xffff);
	if (!(entry->tos | mask->tos))
		mask->tos = 0xff;
	if (!(fs->vlan_tag | fs->vlan_tag_mask))
		fs->vlan_tag_mask = 0xffff;
	if (!(fs->data | fs->data_mask))
		fs->data_mask = 0xffffffffffffffffULL;
}

static noinline_for_stack int ethtool_set_rx_ntuple(struct net_device *dev,
						    void __user *useraddr)
{
	struct ethtool_rx_ntuple cmd;
	const struct ethtool_ops *ops = dev->ethtool_ops;
	struct ethtool_rx_ntuple_flow_spec_container *fsc = NULL;
	int ret;

	if (!(dev->features & NETIF_F_NTUPLE))
		return -EINVAL;

	if (copy_from_user(&cmd, useraddr, sizeof(cmd)))
		return -EFAULT;

	rx_ntuple_fix_masks(&cmd.fs);

	/*
	 * Cache filter in dev struct for GET operation only if
	 * the underlying driver doesn't have its own GET operation, and
	 * only if the filter was added successfully.  First make sure we
	 * can allocate the filter, then continue if successful.
	 */
	if (!ops->get_rx_ntuple) {
		fsc = kmalloc(sizeof(*fsc), GFP_ATOMIC);
		if (!fsc)
			return -ENOMEM;
	}

	ret = ops->set_rx_ntuple(dev, &cmd);
	if (ret) {
		kfree(fsc);
		return ret;
	}

	if (!ops->get_rx_ntuple)
		__rx_ntuple_filter_add(&dev->ethtool_ntuple_list, &cmd.fs, fsc);

	return ret;
}

static int ethtool_get_rx_ntuple(struct net_device *dev, void __user *useraddr)
{
	struct ethtool_gstrings gstrings;
	const struct ethtool_ops *ops = dev->ethtool_ops;
	struct ethtool_rx_ntuple_flow_spec_container *fsc;
	u8 *data;
	char *p;
	int ret, i, num_strings = 0;

	if (!ops->get_sset_count)
		return -EOPNOTSUPP;

	if (copy_from_user(&gstrings, useraddr, sizeof(gstrings)))
		return -EFAULT;

	ret = ops->get_sset_count(dev, gstrings.string_set);
	if (ret < 0)
		return ret;

	gstrings.len = ret;

	data = kzalloc(gstrings.len * ETH_GSTRING_LEN, GFP_USER);
	if (!data)
		return -ENOMEM;

	if (ops->get_rx_ntuple) {
		/* driver-specific filter grab */
		ret = ops->get_rx_ntuple(dev, gstrings.string_set, data);
		goto copy;
	}

	/* default ethtool filter grab */
	i = 0;
	p = (char *)data;
	list_for_each_entry(fsc, &dev->ethtool_ntuple_list.list, list) {
		sprintf(p, "Filter %d:\n", i);
		p += ETH_GSTRING_LEN;
		num_strings++;

		switch (fsc->fs.flow_type) {
		case TCP_V4_FLOW:
			sprintf(p, "\tFlow Type: TCP\n");
			p += ETH_GSTRING_LEN;
			num_strings++;
			break;
		case UDP_V4_FLOW:
			sprintf(p, "\tFlow Type: UDP\n");
			p += ETH_GSTRING_LEN;
			num_strings++;
			break;
		case SCTP_V4_FLOW:
			sprintf(p, "\tFlow Type: SCTP\n");
			p += ETH_GSTRING_LEN;
			num_strings++;
			break;
		case AH_ESP_V4_FLOW:
			sprintf(p, "\tFlow Type: AH ESP\n");
			p += ETH_GSTRING_LEN;
			num_strings++;
			break;
		case ESP_V4_FLOW:
			sprintf(p, "\tFlow Type: ESP\n");
			p += ETH_GSTRING_LEN;
			num_strings++;
			break;
		case IP_USER_FLOW:
			sprintf(p, "\tFlow Type: Raw IP\n");
			p += ETH_GSTRING_LEN;
			num_strings++;
			break;
		case IPV4_FLOW:
			sprintf(p, "\tFlow Type: IPv4\n");
			p += ETH_GSTRING_LEN;
			num_strings++;
			break;
		default:
			sprintf(p, "\tFlow Type: Unknown\n");
			p += ETH_GSTRING_LEN;
			num_strings++;
			goto unknown_filter;
		}

		/* now the rest of the filters */
		switch (fsc->fs.flow_type) {
		case TCP_V4_FLOW:
		case UDP_V4_FLOW:
		case SCTP_V4_FLOW:
			sprintf(p, "\tSrc IP addr: 0x%x\n",
				fsc->fs.h_u.tcp_ip4_spec.ip4src);
			p += ETH_GSTRING_LEN;
			num_strings++;
			sprintf(p, "\tSrc IP mask: 0x%x\n",
				fsc->fs.m_u.tcp_ip4_spec.ip4src);
			p += ETH_GSTRING_LEN;
			num_strings++;
			sprintf(p, "\tDest IP addr: 0x%x\n",
				fsc->fs.h_u.tcp_ip4_spec.ip4dst);
			p += ETH_GSTRING_LEN;
			num_strings++;
			sprintf(p, "\tDest IP mask: 0x%x\n",
				fsc->fs.m_u.tcp_ip4_spec.ip4dst);
			p += ETH_GSTRING_LEN;
			num_strings++;
			sprintf(p, "\tSrc Port: %d, mask: 0x%x\n",
				fsc->fs.h_u.tcp_ip4_spec.psrc,
				fsc->fs.m_u.tcp_ip4_spec.psrc);
			p += ETH_GSTRING_LEN;
			num_strings++;
			sprintf(p, "\tDest Port: %d, mask: 0x%x\n",
				fsc->fs.h_u.tcp_ip4_spec.pdst,
				fsc->fs.m_u.tcp_ip4_spec.pdst);
			p += ETH_GSTRING_LEN;
			num_strings++;
			sprintf(p, "\tTOS: %d, mask: 0x%x\n",
				fsc->fs.h_u.tcp_ip4_spec.tos,
				fsc->fs.m_u.tcp_ip4_spec.tos);
			p += ETH_GSTRING_LEN;
			num_strings++;
			break;
		case AH_ESP_V4_FLOW:
		case ESP_V4_FLOW:
			sprintf(p, "\tSrc IP addr: 0x%x\n",
				fsc->fs.h_u.ah_ip4_spec.ip4src);
			p += ETH_GSTRING_LEN;
			num_strings++;
			sprintf(p, "\tSrc IP mask: 0x%x\n",
				fsc->fs.m_u.ah_ip4_spec.ip4src);
			p += ETH_GSTRING_LEN;
			num_strings++;
			sprintf(p, "\tDest IP addr: 0x%x\n",
				fsc->fs.h_u.ah_ip4_spec.ip4dst);
			p += ETH_GSTRING_LEN;
			num_strings++;
			sprintf(p, "\tDest IP mask: 0x%x\n",
				fsc->fs.m_u.ah_ip4_spec.ip4dst);
			p += ETH_GSTRING_LEN;
			num_strings++;
			sprintf(p, "\tSPI: %d, mask: 0x%x\n",
				fsc->fs.h_u.ah_ip4_spec.spi,
				fsc->fs.m_u.ah_ip4_spec.spi);
			p += ETH_GSTRING_LEN;
			num_strings++;
			sprintf(p, "\tTOS: %d, mask: 0x%x\n",
				fsc->fs.h_u.ah_ip4_spec.tos,
				fsc->fs.m_u.ah_ip4_spec.tos);
			p += ETH_GSTRING_LEN;
			num_strings++;
			break;
		case IP_USER_FLOW:
			sprintf(p, "\tSrc IP addr: 0x%x\n",
				fsc->fs.h_u.usr_ip4_spec.ip4src);
			p += ETH_GSTRING_LEN;
			num_strings++;
			sprintf(p, "\tSrc IP mask: 0x%x\n",
				fsc->fs.m_u.usr_ip4_spec.ip4src);
			p += ETH_GSTRING_LEN;
			num_strings++;
			sprintf(p, "\tDest IP addr: 0x%x\n",
				fsc->fs.h_u.usr_ip4_spec.ip4dst);
			p += ETH_GSTRING_LEN;
			num_strings++;
			sprintf(p, "\tDest IP mask: 0x%x\n",
				fsc->fs.m_u.usr_ip4_spec.ip4dst);
			p += ETH_GSTRING_LEN;
			num_strings++;
			break;
		case IPV4_FLOW:
			sprintf(p, "\tSrc IP addr: 0x%x\n",
				fsc->fs.h_u.usr_ip4_spec.ip4src);
			p += ETH_GSTRING_LEN;
			num_strings++;
			sprintf(p, "\tSrc IP mask: 0x%x\n",
				fsc->fs.m_u.usr_ip4_spec.ip4src);
			p += ETH_GSTRING_LEN;
			num_strings++;
			sprintf(p, "\tDest IP addr: 0x%x\n",
				fsc->fs.h_u.usr_ip4_spec.ip4dst);
			p += ETH_GSTRING_LEN;
			num_strings++;
			sprintf(p, "\tDest IP mask: 0x%x\n",
				fsc->fs.m_u.usr_ip4_spec.ip4dst);
			p += ETH_GSTRING_LEN;
			num_strings++;
			sprintf(p, "\tL4 bytes: 0x%x, mask: 0x%x\n",
				fsc->fs.h_u.usr_ip4_spec.l4_4_bytes,
				fsc->fs.m_u.usr_ip4_spec.l4_4_bytes);
			p += ETH_GSTRING_LEN;
			num_strings++;
			sprintf(p, "\tTOS: %d, mask: 0x%x\n",
				fsc->fs.h_u.usr_ip4_spec.tos,
				fsc->fs.m_u.usr_ip4_spec.tos);
			p += ETH_GSTRING_LEN;
			num_strings++;
			sprintf(p, "\tIP Version: %d, mask: 0x%x\n",
				fsc->fs.h_u.usr_ip4_spec.ip_ver,
				fsc->fs.m_u.usr_ip4_spec.ip_ver);
			p += ETH_GSTRING_LEN;
			num_strings++;
			sprintf(p, "\tProtocol: %d, mask: 0x%x\n",
				fsc->fs.h_u.usr_ip4_spec.proto,
				fsc->fs.m_u.usr_ip4_spec.proto);
			p += ETH_GSTRING_LEN;
			num_strings++;
			break;
		}
		sprintf(p, "\tVLAN: %d, mask: 0x%x\n",
			fsc->fs.vlan_tag, fsc->fs.vlan_tag_mask);
		p += ETH_GSTRING_LEN;
		num_strings++;
		sprintf(p, "\tUser-defined: 0x%Lx\n", fsc->fs.data);
		p += ETH_GSTRING_LEN;
		num_strings++;
		sprintf(p, "\tUser-defined mask: 0x%Lx\n", fsc->fs.data_mask);
		p += ETH_GSTRING_LEN;
		num_strings++;
		if (fsc->fs.action == ETHTOOL_RXNTUPLE_ACTION_DROP)
			sprintf(p, "\tAction: Drop\n");
		else
			sprintf(p, "\tAction: Direct to queue %d\n",
				fsc->fs.action);
		p += ETH_GSTRING_LEN;
		num_strings++;
unknown_filter:
		i++;
	}
copy:
	/* indicate to userspace how many strings we actually have */
	gstrings.len = num_strings;
	ret = -EFAULT;
	if (copy_to_user(useraddr, &gstrings, sizeof(gstrings)))
		goto out;
	useraddr += sizeof(gstrings);
	if (copy_to_user(useraddr, data, gstrings.len * ETH_GSTRING_LEN))
		goto out;
	ret = 0;

out:
	kfree(data);
	return ret;
}

static int ethtool_get_regs(struct net_device *dev, char __user *useraddr)
{
	struct ethtool_regs regs;
	const struct ethtool_ops *ops = dev->ethtool_ops;
	void *regbuf;
	int reglen, ret;

	if (!ops->get_regs || !ops->get_regs_len)
		return -EOPNOTSUPP;

	if (copy_from_user(&regs, useraddr, sizeof(regs)))
		return -EFAULT;

	reglen = ops->get_regs_len(dev);
	if (regs.len > reglen)
		regs.len = reglen;

<<<<<<< HEAD
	regbuf = kzalloc(reglen, GFP_USER);
=======
	regbuf = vmalloc(reglen);
>>>>>>> 229aebb8
	if (!regbuf)
		return -ENOMEM;

	ops->get_regs(dev, &regs, regbuf);

	ret = -EFAULT;
	if (copy_to_user(useraddr, &regs, sizeof(regs)))
		goto out;
	useraddr += offsetof(struct ethtool_regs, data);
	if (copy_to_user(useraddr, regbuf, regs.len))
		goto out;
	ret = 0;

 out:
	vfree(regbuf);
	return ret;
}

static int ethtool_reset(struct net_device *dev, char __user *useraddr)
{
	struct ethtool_value reset;
	int ret;

	if (!dev->ethtool_ops->reset)
		return -EOPNOTSUPP;

	if (copy_from_user(&reset, useraddr, sizeof(reset)))
		return -EFAULT;

	ret = dev->ethtool_ops->reset(dev, &reset.data);
	if (ret)
		return ret;

	if (copy_to_user(useraddr, &reset, sizeof(reset)))
		return -EFAULT;
	return 0;
}

static int ethtool_get_wol(struct net_device *dev, char __user *useraddr)
{
	struct ethtool_wolinfo wol = { .cmd = ETHTOOL_GWOL };

	if (!dev->ethtool_ops->get_wol)
		return -EOPNOTSUPP;

	dev->ethtool_ops->get_wol(dev, &wol);

	if (copy_to_user(useraddr, &wol, sizeof(wol)))
		return -EFAULT;
	return 0;
}

static int ethtool_set_wol(struct net_device *dev, char __user *useraddr)
{
	struct ethtool_wolinfo wol;

	if (!dev->ethtool_ops->set_wol)
		return -EOPNOTSUPP;

	if (copy_from_user(&wol, useraddr, sizeof(wol)))
		return -EFAULT;

	return dev->ethtool_ops->set_wol(dev, &wol);
}

static int ethtool_nway_reset(struct net_device *dev)
{
	if (!dev->ethtool_ops->nway_reset)
		return -EOPNOTSUPP;

	return dev->ethtool_ops->nway_reset(dev);
}

static int ethtool_get_eeprom(struct net_device *dev, void __user *useraddr)
{
	struct ethtool_eeprom eeprom;
	const struct ethtool_ops *ops = dev->ethtool_ops;
	void __user *userbuf = useraddr + sizeof(eeprom);
	u32 bytes_remaining;
	u8 *data;
	int ret = 0;

	if (!ops->get_eeprom || !ops->get_eeprom_len)
		return -EOPNOTSUPP;

	if (copy_from_user(&eeprom, useraddr, sizeof(eeprom)))
		return -EFAULT;

	/* Check for wrap and zero */
	if (eeprom.offset + eeprom.len <= eeprom.offset)
		return -EINVAL;

	/* Check for exceeding total eeprom len */
	if (eeprom.offset + eeprom.len > ops->get_eeprom_len(dev))
		return -EINVAL;

	data = kmalloc(PAGE_SIZE, GFP_USER);
	if (!data)
		return -ENOMEM;

	bytes_remaining = eeprom.len;
	while (bytes_remaining > 0) {
		eeprom.len = min(bytes_remaining, (u32)PAGE_SIZE);

		ret = ops->get_eeprom(dev, &eeprom, data);
		if (ret)
			break;
		if (copy_to_user(userbuf, data, eeprom.len)) {
			ret = -EFAULT;
			break;
		}
		userbuf += eeprom.len;
		eeprom.offset += eeprom.len;
		bytes_remaining -= eeprom.len;
	}

	eeprom.len = userbuf - (useraddr + sizeof(eeprom));
	eeprom.offset -= eeprom.len;
	if (copy_to_user(useraddr, &eeprom, sizeof(eeprom)))
		ret = -EFAULT;

	kfree(data);
	return ret;
}

static int ethtool_set_eeprom(struct net_device *dev, void __user *useraddr)
{
	struct ethtool_eeprom eeprom;
	const struct ethtool_ops *ops = dev->ethtool_ops;
	void __user *userbuf = useraddr + sizeof(eeprom);
	u32 bytes_remaining;
	u8 *data;
	int ret = 0;

	if (!ops->set_eeprom || !ops->get_eeprom_len)
		return -EOPNOTSUPP;

	if (copy_from_user(&eeprom, useraddr, sizeof(eeprom)))
		return -EFAULT;

	/* Check for wrap and zero */
	if (eeprom.offset + eeprom.len <= eeprom.offset)
		return -EINVAL;

	/* Check for exceeding total eeprom len */
	if (eeprom.offset + eeprom.len > ops->get_eeprom_len(dev))
		return -EINVAL;

	data = kmalloc(PAGE_SIZE, GFP_USER);
	if (!data)
		return -ENOMEM;

	bytes_remaining = eeprom.len;
	while (bytes_remaining > 0) {
		eeprom.len = min(bytes_remaining, (u32)PAGE_SIZE);

		if (copy_from_user(data, userbuf, eeprom.len)) {
			ret = -EFAULT;
			break;
		}
		ret = ops->set_eeprom(dev, &eeprom, data);
		if (ret)
			break;
		userbuf += eeprom.len;
		eeprom.offset += eeprom.len;
		bytes_remaining -= eeprom.len;
	}

	kfree(data);
	return ret;
}

static noinline_for_stack int ethtool_get_coalesce(struct net_device *dev,
						   void __user *useraddr)
{
	struct ethtool_coalesce coalesce = { .cmd = ETHTOOL_GCOALESCE };

	if (!dev->ethtool_ops->get_coalesce)
		return -EOPNOTSUPP;

	dev->ethtool_ops->get_coalesce(dev, &coalesce);

	if (copy_to_user(useraddr, &coalesce, sizeof(coalesce)))
		return -EFAULT;
	return 0;
}

static noinline_for_stack int ethtool_set_coalesce(struct net_device *dev,
						   void __user *useraddr)
{
	struct ethtool_coalesce coalesce;

	if (!dev->ethtool_ops->set_coalesce)
		return -EOPNOTSUPP;

	if (copy_from_user(&coalesce, useraddr, sizeof(coalesce)))
		return -EFAULT;

	return dev->ethtool_ops->set_coalesce(dev, &coalesce);
}

static int ethtool_get_ringparam(struct net_device *dev, void __user *useraddr)
{
	struct ethtool_ringparam ringparam = { .cmd = ETHTOOL_GRINGPARAM };

	if (!dev->ethtool_ops->get_ringparam)
		return -EOPNOTSUPP;

	dev->ethtool_ops->get_ringparam(dev, &ringparam);

	if (copy_to_user(useraddr, &ringparam, sizeof(ringparam)))
		return -EFAULT;
	return 0;
}

static int ethtool_set_ringparam(struct net_device *dev, void __user *useraddr)
{
	struct ethtool_ringparam ringparam;

	if (!dev->ethtool_ops->set_ringparam)
		return -EOPNOTSUPP;

	if (copy_from_user(&ringparam, useraddr, sizeof(ringparam)))
		return -EFAULT;

	return dev->ethtool_ops->set_ringparam(dev, &ringparam);
}

static int ethtool_get_pauseparam(struct net_device *dev, void __user *useraddr)
{
	struct ethtool_pauseparam pauseparam = { ETHTOOL_GPAUSEPARAM };

	if (!dev->ethtool_ops->get_pauseparam)
		return -EOPNOTSUPP;

	dev->ethtool_ops->get_pauseparam(dev, &pauseparam);

	if (copy_to_user(useraddr, &pauseparam, sizeof(pauseparam)))
		return -EFAULT;
	return 0;
}

static int ethtool_set_pauseparam(struct net_device *dev, void __user *useraddr)
{
	struct ethtool_pauseparam pauseparam;

	if (!dev->ethtool_ops->set_pauseparam)
		return -EOPNOTSUPP;

	if (copy_from_user(&pauseparam, useraddr, sizeof(pauseparam)))
		return -EFAULT;

	return dev->ethtool_ops->set_pauseparam(dev, &pauseparam);
}

static int __ethtool_set_sg(struct net_device *dev, u32 data)
{
	int err;

	if (!data && dev->ethtool_ops->set_tso) {
		err = dev->ethtool_ops->set_tso(dev, 0);
		if (err)
			return err;
	}

	if (!data && dev->ethtool_ops->set_ufo) {
		err = dev->ethtool_ops->set_ufo(dev, 0);
		if (err)
			return err;
	}
	return dev->ethtool_ops->set_sg(dev, data);
}

static int ethtool_set_tx_csum(struct net_device *dev, char __user *useraddr)
{
	struct ethtool_value edata;
	int err;

	if (!dev->ethtool_ops->set_tx_csum)
		return -EOPNOTSUPP;

	if (copy_from_user(&edata, useraddr, sizeof(edata)))
		return -EFAULT;

	if (!edata.data && dev->ethtool_ops->set_sg) {
		err = __ethtool_set_sg(dev, 0);
		if (err)
			return err;
	}

	return dev->ethtool_ops->set_tx_csum(dev, edata.data);
}
EXPORT_SYMBOL(ethtool_op_set_tx_csum);

static int ethtool_set_rx_csum(struct net_device *dev, char __user *useraddr)
{
	struct ethtool_value edata;

	if (!dev->ethtool_ops->set_rx_csum)
		return -EOPNOTSUPP;

	if (copy_from_user(&edata, useraddr, sizeof(edata)))
		return -EFAULT;

	if (!edata.data && dev->ethtool_ops->set_sg)
		dev->features &= ~NETIF_F_GRO;

	return dev->ethtool_ops->set_rx_csum(dev, edata.data);
}

static int ethtool_set_sg(struct net_device *dev, char __user *useraddr)
{
	struct ethtool_value edata;

	if (!dev->ethtool_ops->set_sg)
		return -EOPNOTSUPP;

	if (copy_from_user(&edata, useraddr, sizeof(edata)))
		return -EFAULT;

	if (edata.data &&
	    !(dev->features & NETIF_F_ALL_CSUM))
		return -EINVAL;

	return __ethtool_set_sg(dev, edata.data);
}

static int ethtool_set_tso(struct net_device *dev, char __user *useraddr)
{
	struct ethtool_value edata;

	if (!dev->ethtool_ops->set_tso)
		return -EOPNOTSUPP;

	if (copy_from_user(&edata, useraddr, sizeof(edata)))
		return -EFAULT;

	if (edata.data && !(dev->features & NETIF_F_SG))
		return -EINVAL;

	return dev->ethtool_ops->set_tso(dev, edata.data);
}

static int ethtool_set_ufo(struct net_device *dev, char __user *useraddr)
{
	struct ethtool_value edata;

	if (!dev->ethtool_ops->set_ufo)
		return -EOPNOTSUPP;
	if (copy_from_user(&edata, useraddr, sizeof(edata)))
		return -EFAULT;
	if (edata.data && !(dev->features & NETIF_F_SG))
		return -EINVAL;
	if (edata.data && !(dev->features & NETIF_F_HW_CSUM))
		return -EINVAL;
	return dev->ethtool_ops->set_ufo(dev, edata.data);
}

static int ethtool_get_gso(struct net_device *dev, char __user *useraddr)
{
	struct ethtool_value edata = { ETHTOOL_GGSO };

	edata.data = dev->features & NETIF_F_GSO;
	if (copy_to_user(useraddr, &edata, sizeof(edata)))
		return -EFAULT;
	return 0;
}

static int ethtool_set_gso(struct net_device *dev, char __user *useraddr)
{
	struct ethtool_value edata;

	if (copy_from_user(&edata, useraddr, sizeof(edata)))
		return -EFAULT;
	if (edata.data)
		dev->features |= NETIF_F_GSO;
	else
		dev->features &= ~NETIF_F_GSO;
	return 0;
}

static int ethtool_get_gro(struct net_device *dev, char __user *useraddr)
{
	struct ethtool_value edata = { ETHTOOL_GGRO };

	edata.data = dev->features & NETIF_F_GRO;
	if (copy_to_user(useraddr, &edata, sizeof(edata)))
		return -EFAULT;
	return 0;
}

static int ethtool_set_gro(struct net_device *dev, char __user *useraddr)
{
	struct ethtool_value edata;

	if (copy_from_user(&edata, useraddr, sizeof(edata)))
		return -EFAULT;

	if (edata.data) {
		u32 rxcsum = dev->ethtool_ops->get_rx_csum ?
				dev->ethtool_ops->get_rx_csum(dev) :
				ethtool_op_get_rx_csum(dev);

		if (!rxcsum)
			return -EINVAL;
		dev->features |= NETIF_F_GRO;
	} else
		dev->features &= ~NETIF_F_GRO;

	return 0;
}

static int ethtool_self_test(struct net_device *dev, char __user *useraddr)
{
	struct ethtool_test test;
	const struct ethtool_ops *ops = dev->ethtool_ops;
	u64 *data;
	int ret, test_len;

	if (!ops->self_test || !ops->get_sset_count)
		return -EOPNOTSUPP;

	test_len = ops->get_sset_count(dev, ETH_SS_TEST);
	if (test_len < 0)
		return test_len;
	WARN_ON(test_len == 0);

	if (copy_from_user(&test, useraddr, sizeof(test)))
		return -EFAULT;

	test.len = test_len;
	data = kmalloc(test_len * sizeof(u64), GFP_USER);
	if (!data)
		return -ENOMEM;

	ops->self_test(dev, &test, data);

	ret = -EFAULT;
	if (copy_to_user(useraddr, &test, sizeof(test)))
		goto out;
	useraddr += sizeof(test);
	if (copy_to_user(useraddr, data, test.len * sizeof(u64)))
		goto out;
	ret = 0;

 out:
	kfree(data);
	return ret;
}

static int ethtool_get_strings(struct net_device *dev, void __user *useraddr)
{
	struct ethtool_gstrings gstrings;
	const struct ethtool_ops *ops = dev->ethtool_ops;
	u8 *data;
	int ret;

	if (!ops->get_strings || !ops->get_sset_count)
		return -EOPNOTSUPP;

	if (copy_from_user(&gstrings, useraddr, sizeof(gstrings)))
		return -EFAULT;

	ret = ops->get_sset_count(dev, gstrings.string_set);
	if (ret < 0)
		return ret;

	gstrings.len = ret;

	data = kmalloc(gstrings.len * ETH_GSTRING_LEN, GFP_USER);
	if (!data)
		return -ENOMEM;

	ops->get_strings(dev, gstrings.string_set, data);

	ret = -EFAULT;
	if (copy_to_user(useraddr, &gstrings, sizeof(gstrings)))
		goto out;
	useraddr += sizeof(gstrings);
	if (copy_to_user(useraddr, data, gstrings.len * ETH_GSTRING_LEN))
		goto out;
	ret = 0;

 out:
	kfree(data);
	return ret;
}

static int ethtool_phys_id(struct net_device *dev, void __user *useraddr)
{
	struct ethtool_value id;

	if (!dev->ethtool_ops->phys_id)
		return -EOPNOTSUPP;

	if (copy_from_user(&id, useraddr, sizeof(id)))
		return -EFAULT;

	return dev->ethtool_ops->phys_id(dev, id.data);
}

static int ethtool_get_stats(struct net_device *dev, void __user *useraddr)
{
	struct ethtool_stats stats;
	const struct ethtool_ops *ops = dev->ethtool_ops;
	u64 *data;
	int ret, n_stats;

	if (!ops->get_ethtool_stats || !ops->get_sset_count)
		return -EOPNOTSUPP;

	n_stats = ops->get_sset_count(dev, ETH_SS_STATS);
	if (n_stats < 0)
		return n_stats;
	WARN_ON(n_stats == 0);

	if (copy_from_user(&stats, useraddr, sizeof(stats)))
		return -EFAULT;

	stats.n_stats = n_stats;
	data = kmalloc(n_stats * sizeof(u64), GFP_USER);
	if (!data)
		return -ENOMEM;

	ops->get_ethtool_stats(dev, &stats, data);

	ret = -EFAULT;
	if (copy_to_user(useraddr, &stats, sizeof(stats)))
		goto out;
	useraddr += sizeof(stats);
	if (copy_to_user(useraddr, data, stats.n_stats * sizeof(u64)))
		goto out;
	ret = 0;

 out:
	kfree(data);
	return ret;
}

static int ethtool_get_perm_addr(struct net_device *dev, void __user *useraddr)
{
	struct ethtool_perm_addr epaddr;

	if (copy_from_user(&epaddr, useraddr, sizeof(epaddr)))
		return -EFAULT;

	if (epaddr.size < dev->addr_len)
		return -ETOOSMALL;
	epaddr.size = dev->addr_len;

	if (copy_to_user(useraddr, &epaddr, sizeof(epaddr)))
		return -EFAULT;
	useraddr += sizeof(epaddr);
	if (copy_to_user(useraddr, dev->perm_addr, epaddr.size))
		return -EFAULT;
	return 0;
}

static int ethtool_get_value(struct net_device *dev, char __user *useraddr,
			     u32 cmd, u32 (*actor)(struct net_device *))
{
	struct ethtool_value edata = { .cmd = cmd };

	if (!actor)
		return -EOPNOTSUPP;

	edata.data = actor(dev);

	if (copy_to_user(useraddr, &edata, sizeof(edata)))
		return -EFAULT;
	return 0;
}

static int ethtool_set_value_void(struct net_device *dev, char __user *useraddr,
			     void (*actor)(struct net_device *, u32))
{
	struct ethtool_value edata;

	if (!actor)
		return -EOPNOTSUPP;

	if (copy_from_user(&edata, useraddr, sizeof(edata)))
		return -EFAULT;

	actor(dev, edata.data);
	return 0;
}

static int ethtool_set_value(struct net_device *dev, char __user *useraddr,
			     int (*actor)(struct net_device *, u32))
{
	struct ethtool_value edata;

	if (!actor)
		return -EOPNOTSUPP;

	if (copy_from_user(&edata, useraddr, sizeof(edata)))
		return -EFAULT;

	return actor(dev, edata.data);
}

static noinline_for_stack int ethtool_flash_device(struct net_device *dev,
						   char __user *useraddr)
{
	struct ethtool_flash efl;

	if (copy_from_user(&efl, useraddr, sizeof(efl)))
		return -EFAULT;

	if (!dev->ethtool_ops->flash_device)
		return -EOPNOTSUPP;

	return dev->ethtool_ops->flash_device(dev, &efl);
}

/* The main entry point in this file.  Called from net/core/dev.c */

int dev_ethtool(struct net *net, struct ifreq *ifr)
{
	struct net_device *dev = __dev_get_by_name(net, ifr->ifr_name);
	void __user *useraddr = ifr->ifr_data;
	u32 ethcmd;
	int rc;
	unsigned long old_features;

	if (!dev || !netif_device_present(dev))
		return -ENODEV;

	if (copy_from_user(&ethcmd, useraddr, sizeof(ethcmd)))
		return -EFAULT;

	if (!dev->ethtool_ops) {
		/* ETHTOOL_GDRVINFO does not require any driver support.
		 * It is also unprivileged and does not change anything,
		 * so we can take a shortcut to it. */
		if (ethcmd == ETHTOOL_GDRVINFO)
			return ethtool_get_drvinfo(dev, useraddr);
		else
			return -EOPNOTSUPP;
	}

	/* Allow some commands to be done by anyone */
	switch (ethcmd) {
	case ETHTOOL_GSET:
	case ETHTOOL_GDRVINFO:
	case ETHTOOL_GMSGLVL:
	case ETHTOOL_GCOALESCE:
	case ETHTOOL_GRINGPARAM:
	case ETHTOOL_GPAUSEPARAM:
	case ETHTOOL_GRXCSUM:
	case ETHTOOL_GTXCSUM:
	case ETHTOOL_GSG:
	case ETHTOOL_GSTRINGS:
	case ETHTOOL_GTSO:
	case ETHTOOL_GPERMADDR:
	case ETHTOOL_GUFO:
	case ETHTOOL_GGSO:
	case ETHTOOL_GGRO:
	case ETHTOOL_GFLAGS:
	case ETHTOOL_GPFLAGS:
	case ETHTOOL_GRXFH:
	case ETHTOOL_GRXRINGS:
	case ETHTOOL_GRXCLSRLCNT:
	case ETHTOOL_GRXCLSRULE:
	case ETHTOOL_GRXCLSRLALL:
		break;
	default:
		if (!capable(CAP_NET_ADMIN))
			return -EPERM;
	}

	if (dev->ethtool_ops->begin) {
		rc = dev->ethtool_ops->begin(dev);
		if (rc  < 0)
			return rc;
	}
	old_features = dev->features;

	switch (ethcmd) {
	case ETHTOOL_GSET:
		rc = ethtool_get_settings(dev, useraddr);
		break;
	case ETHTOOL_SSET:
		rc = ethtool_set_settings(dev, useraddr);
		break;
	case ETHTOOL_GDRVINFO:
		rc = ethtool_get_drvinfo(dev, useraddr);
		break;
	case ETHTOOL_GREGS:
		rc = ethtool_get_regs(dev, useraddr);
		break;
	case ETHTOOL_GWOL:
		rc = ethtool_get_wol(dev, useraddr);
		break;
	case ETHTOOL_SWOL:
		rc = ethtool_set_wol(dev, useraddr);
		break;
	case ETHTOOL_GMSGLVL:
		rc = ethtool_get_value(dev, useraddr, ethcmd,
				       dev->ethtool_ops->get_msglevel);
		break;
	case ETHTOOL_SMSGLVL:
		rc = ethtool_set_value_void(dev, useraddr,
				       dev->ethtool_ops->set_msglevel);
		break;
	case ETHTOOL_NWAY_RST:
		rc = ethtool_nway_reset(dev);
		break;
	case ETHTOOL_GLINK:
		rc = ethtool_get_value(dev, useraddr, ethcmd,
				       dev->ethtool_ops->get_link);
		break;
	case ETHTOOL_GEEPROM:
		rc = ethtool_get_eeprom(dev, useraddr);
		break;
	case ETHTOOL_SEEPROM:
		rc = ethtool_set_eeprom(dev, useraddr);
		break;
	case ETHTOOL_GCOALESCE:
		rc = ethtool_get_coalesce(dev, useraddr);
		break;
	case ETHTOOL_SCOALESCE:
		rc = ethtool_set_coalesce(dev, useraddr);
		break;
	case ETHTOOL_GRINGPARAM:
		rc = ethtool_get_ringparam(dev, useraddr);
		break;
	case ETHTOOL_SRINGPARAM:
		rc = ethtool_set_ringparam(dev, useraddr);
		break;
	case ETHTOOL_GPAUSEPARAM:
		rc = ethtool_get_pauseparam(dev, useraddr);
		break;
	case ETHTOOL_SPAUSEPARAM:
		rc = ethtool_set_pauseparam(dev, useraddr);
		break;
	case ETHTOOL_GRXCSUM:
		rc = ethtool_get_value(dev, useraddr, ethcmd,
				       (dev->ethtool_ops->get_rx_csum ?
					dev->ethtool_ops->get_rx_csum :
					ethtool_op_get_rx_csum));
		break;
	case ETHTOOL_SRXCSUM:
		rc = ethtool_set_rx_csum(dev, useraddr);
		break;
	case ETHTOOL_GTXCSUM:
		rc = ethtool_get_value(dev, useraddr, ethcmd,
				       (dev->ethtool_ops->get_tx_csum ?
					dev->ethtool_ops->get_tx_csum :
					ethtool_op_get_tx_csum));
		break;
	case ETHTOOL_STXCSUM:
		rc = ethtool_set_tx_csum(dev, useraddr);
		break;
	case ETHTOOL_GSG:
		rc = ethtool_get_value(dev, useraddr, ethcmd,
				       (dev->ethtool_ops->get_sg ?
					dev->ethtool_ops->get_sg :
					ethtool_op_get_sg));
		break;
	case ETHTOOL_SSG:
		rc = ethtool_set_sg(dev, useraddr);
		break;
	case ETHTOOL_GTSO:
		rc = ethtool_get_value(dev, useraddr, ethcmd,
				       (dev->ethtool_ops->get_tso ?
					dev->ethtool_ops->get_tso :
					ethtool_op_get_tso));
		break;
	case ETHTOOL_STSO:
		rc = ethtool_set_tso(dev, useraddr);
		break;
	case ETHTOOL_TEST:
		rc = ethtool_self_test(dev, useraddr);
		break;
	case ETHTOOL_GSTRINGS:
		rc = ethtool_get_strings(dev, useraddr);
		break;
	case ETHTOOL_PHYS_ID:
		rc = ethtool_phys_id(dev, useraddr);
		break;
	case ETHTOOL_GSTATS:
		rc = ethtool_get_stats(dev, useraddr);
		break;
	case ETHTOOL_GPERMADDR:
		rc = ethtool_get_perm_addr(dev, useraddr);
		break;
	case ETHTOOL_GUFO:
		rc = ethtool_get_value(dev, useraddr, ethcmd,
				       (dev->ethtool_ops->get_ufo ?
					dev->ethtool_ops->get_ufo :
					ethtool_op_get_ufo));
		break;
	case ETHTOOL_SUFO:
		rc = ethtool_set_ufo(dev, useraddr);
		break;
	case ETHTOOL_GGSO:
		rc = ethtool_get_gso(dev, useraddr);
		break;
	case ETHTOOL_SGSO:
		rc = ethtool_set_gso(dev, useraddr);
		break;
	case ETHTOOL_GFLAGS:
		rc = ethtool_get_value(dev, useraddr, ethcmd,
				       (dev->ethtool_ops->get_flags ?
					dev->ethtool_ops->get_flags :
					ethtool_op_get_flags));
		break;
	case ETHTOOL_SFLAGS:
		rc = ethtool_set_value(dev, useraddr,
				       dev->ethtool_ops->set_flags);
		break;
	case ETHTOOL_GPFLAGS:
		rc = ethtool_get_value(dev, useraddr, ethcmd,
				       dev->ethtool_ops->get_priv_flags);
		break;
	case ETHTOOL_SPFLAGS:
		rc = ethtool_set_value(dev, useraddr,
				       dev->ethtool_ops->set_priv_flags);
		break;
	case ETHTOOL_GRXFH:
	case ETHTOOL_GRXRINGS:
	case ETHTOOL_GRXCLSRLCNT:
	case ETHTOOL_GRXCLSRULE:
	case ETHTOOL_GRXCLSRLALL:
		rc = ethtool_get_rxnfc(dev, ethcmd, useraddr);
		break;
	case ETHTOOL_SRXFH:
	case ETHTOOL_SRXCLSRLDEL:
	case ETHTOOL_SRXCLSRLINS:
		rc = ethtool_set_rxnfc(dev, ethcmd, useraddr);
		break;
	case ETHTOOL_GGRO:
		rc = ethtool_get_gro(dev, useraddr);
		break;
	case ETHTOOL_SGRO:
		rc = ethtool_set_gro(dev, useraddr);
		break;
	case ETHTOOL_FLASHDEV:
		rc = ethtool_flash_device(dev, useraddr);
		break;
	case ETHTOOL_RESET:
		rc = ethtool_reset(dev, useraddr);
		break;
	case ETHTOOL_SRXNTUPLE:
		rc = ethtool_set_rx_ntuple(dev, useraddr);
		break;
	case ETHTOOL_GRXNTUPLE:
		rc = ethtool_get_rx_ntuple(dev, useraddr);
		break;
	case ETHTOOL_GSSET_INFO:
		rc = ethtool_get_sset_info(dev, useraddr);
		break;
	case ETHTOOL_GRXFHINDIR:
		rc = ethtool_get_rxfh_indir(dev, useraddr);
		break;
	case ETHTOOL_SRXFHINDIR:
		rc = ethtool_set_rxfh_indir(dev, useraddr);
		break;
	default:
		rc = -EOPNOTSUPP;
	}

	if (dev->ethtool_ops->complete)
		dev->ethtool_ops->complete(dev);

	if (old_features != dev->features)
		netdev_features_change(dev);

	return rc;
}<|MERGE_RESOLUTION|>--- conflicted
+++ resolved
@@ -817,11 +817,7 @@
 	if (regs.len > reglen)
 		regs.len = reglen;
 
-<<<<<<< HEAD
-	regbuf = kzalloc(reglen, GFP_USER);
-=======
 	regbuf = vmalloc(reglen);
->>>>>>> 229aebb8
 	if (!regbuf)
 		return -ENOMEM;
 
