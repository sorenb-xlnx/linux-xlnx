--- conflicted
+++ resolved
@@ -158,11 +158,7 @@
 /**
  *	sk_run_filter - run a filter on a socket
  *	@skb: buffer to run the filter on
-<<<<<<< HEAD
- *	@filter: filter to apply
-=======
  *	@fentry: filter to apply
->>>>>>> 63310467
  *
  * Decode and apply filter instructions to the skb->data.
  * Return length to keep, 0 for none. @skb is the data we are
