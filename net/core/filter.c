/*
 * Linux Socket Filter - Kernel level socket filtering
 *
 * Author:
 *     Jay Schulist <jschlst@samba.org>
 *
 * Based on the design of:
 *     - The Berkeley Packet Filter
 *
 * This program is free software; you can redistribute it and/or
 * modify it under the terms of the GNU General Public License
 * as published by the Free Software Foundation; either version
 * 2 of the License, or (at your option) any later version.
 *
 * Andi Kleen - Fix a few bad bugs and races.
 * Kris Katterjohn - Added many additional checks in sk_chk_filter()
 */

#include <linux/module.h>
#include <linux/types.h>
#include <linux/mm.h>
#include <linux/fcntl.h>
#include <linux/socket.h>
#include <linux/in.h>
#include <linux/inet.h>
#include <linux/netdevice.h>
#include <linux/if_packet.h>
#include <linux/gfp.h>
#include <net/ip.h>
#include <net/protocol.h>
#include <net/netlink.h>
#include <linux/skbuff.h>
#include <net/sock.h>
#include <linux/errno.h>
#include <linux/timer.h>
#include <asm/system.h>
#include <asm/uaccess.h>
#include <asm/unaligned.h>
#include <linux/filter.h>
#include <linux/reciprocal_div.h>
<<<<<<< HEAD
=======
#include <linux/ratelimit.h>
>>>>>>> 55922c9d

/* No hurry in this branch */
static void *__load_pointer(const struct sk_buff *skb, int k, unsigned int size)
{
	u8 *ptr = NULL;

	if (k >= SKF_NET_OFF)
		ptr = skb_network_header(skb) + k - SKF_NET_OFF;
	else if (k >= SKF_LL_OFF)
		ptr = skb_mac_header(skb) + k - SKF_LL_OFF;

	if (ptr >= skb->head && ptr + size <= skb_tail_pointer(skb))
		return ptr;
	return NULL;
}

static inline void *load_pointer(const struct sk_buff *skb, int k,
				 unsigned int size, void *buffer)
{
	if (k >= 0)
		return skb_header_pointer(skb, k, size, buffer);
	return __load_pointer(skb, k, size);
}

/**
 *	sk_filter - run a packet through a socket filter
 *	@sk: sock associated with &sk_buff
 *	@skb: buffer to filter
 *
 * Run the filter code and then cut skb->data to correct size returned by
 * sk_run_filter. If pkt_len is 0 we toss packet. If skb->len is smaller
 * than pkt_len we keep whole skb->data. This is the socket level
 * wrapper to sk_run_filter. It returns 0 if the packet should
 * be accepted or -EPERM if the packet should be tossed.
 *
 */
int sk_filter(struct sock *sk, struct sk_buff *skb)
{
	int err;
	struct sk_filter *filter;

	err = security_sock_rcv_skb(sk, skb);
	if (err)
		return err;

	rcu_read_lock();
	filter = rcu_dereference(sk->sk_filter);
	if (filter) {
		unsigned int pkt_len = SK_RUN_FILTER(filter, skb);

		err = pkt_len ? pskb_trim(skb, pkt_len) : -EPERM;
	}
	rcu_read_unlock();

	return err;
}
EXPORT_SYMBOL(sk_filter);

/**
 *	sk_run_filter - run a filter on a socket
 *	@skb: buffer to run the filter on
 *	@fentry: filter to apply
 *
 * Decode and apply filter instructions to the skb->data.
 * Return length to keep, 0 for none. @skb is the data we are
 * filtering, @filter is the array of filter instructions.
 * Because all jumps are guaranteed to be before last instruction,
 * and last instruction guaranteed to be a RET, we dont need to check
 * flen. (We used to pass to this function the length of filter)
 */
unsigned int sk_run_filter(const struct sk_buff *skb,
			   const struct sock_filter *fentry)
{
	void *ptr;
	u32 A = 0;			/* Accumulator */
	u32 X = 0;			/* Index Register */
	u32 mem[BPF_MEMWORDS];		/* Scratch Memory Store */
	u32 tmp;
	int k;

	/*
	 * Process array of filter instructions.
	 */
	for (;; fentry++) {
#if defined(CONFIG_X86_32)
#define	K (fentry->k)
#else
		const u32 K = fentry->k;
#endif

		switch (fentry->code) {
		case BPF_S_ALU_ADD_X:
			A += X;
			continue;
		case BPF_S_ALU_ADD_K:
			A += K;
			continue;
		case BPF_S_ALU_SUB_X:
			A -= X;
			continue;
		case BPF_S_ALU_SUB_K:
			A -= K;
			continue;
		case BPF_S_ALU_MUL_X:
			A *= X;
			continue;
		case BPF_S_ALU_MUL_K:
			A *= K;
			continue;
		case BPF_S_ALU_DIV_X:
			if (X == 0)
				return 0;
			A /= X;
			continue;
		case BPF_S_ALU_DIV_K:
			A = reciprocal_divide(A, K);
			continue;
		case BPF_S_ALU_AND_X:
			A &= X;
			continue;
		case BPF_S_ALU_AND_K:
			A &= K;
			continue;
		case BPF_S_ALU_OR_X:
			A |= X;
			continue;
		case BPF_S_ALU_OR_K:
			A |= K;
			continue;
		case BPF_S_ALU_LSH_X:
			A <<= X;
			continue;
		case BPF_S_ALU_LSH_K:
			A <<= K;
			continue;
		case BPF_S_ALU_RSH_X:
			A >>= X;
			continue;
		case BPF_S_ALU_RSH_K:
			A >>= K;
			continue;
		case BPF_S_ALU_NEG:
			A = -A;
			continue;
		case BPF_S_JMP_JA:
			fentry += K;
			continue;
		case BPF_S_JMP_JGT_K:
			fentry += (A > K) ? fentry->jt : fentry->jf;
			continue;
		case BPF_S_JMP_JGE_K:
			fentry += (A >= K) ? fentry->jt : fentry->jf;
			continue;
		case BPF_S_JMP_JEQ_K:
			fentry += (A == K) ? fentry->jt : fentry->jf;
			continue;
		case BPF_S_JMP_JSET_K:
			fentry += (A & K) ? fentry->jt : fentry->jf;
			continue;
		case BPF_S_JMP_JGT_X:
			fentry += (A > X) ? fentry->jt : fentry->jf;
			continue;
		case BPF_S_JMP_JGE_X:
			fentry += (A >= X) ? fentry->jt : fentry->jf;
			continue;
		case BPF_S_JMP_JEQ_X:
			fentry += (A == X) ? fentry->jt : fentry->jf;
			continue;
		case BPF_S_JMP_JSET_X:
			fentry += (A & X) ? fentry->jt : fentry->jf;
			continue;
		case BPF_S_LD_W_ABS:
			k = K;
load_w:
			ptr = load_pointer(skb, k, 4, &tmp);
			if (ptr != NULL) {
				A = get_unaligned_be32(ptr);
				continue;
			}
			return 0;
		case BPF_S_LD_H_ABS:
			k = K;
load_h:
			ptr = load_pointer(skb, k, 2, &tmp);
			if (ptr != NULL) {
				A = get_unaligned_be16(ptr);
				continue;
			}
			return 0;
		case BPF_S_LD_B_ABS:
			k = K;
load_b:
			ptr = load_pointer(skb, k, 1, &tmp);
			if (ptr != NULL) {
				A = *(u8 *)ptr;
				continue;
			}
			return 0;
		case BPF_S_LD_W_LEN:
			A = skb->len;
			continue;
		case BPF_S_LDX_W_LEN:
			X = skb->len;
			continue;
		case BPF_S_LD_W_IND:
			k = X + K;
			goto load_w;
		case BPF_S_LD_H_IND:
			k = X + K;
			goto load_h;
		case BPF_S_LD_B_IND:
			k = X + K;
			goto load_b;
		case BPF_S_LDX_B_MSH:
			ptr = load_pointer(skb, K, 1, &tmp);
			if (ptr != NULL) {
				X = (*(u8 *)ptr & 0xf) << 2;
				continue;
			}
			return 0;
		case BPF_S_LD_IMM:
			A = K;
			continue;
		case BPF_S_LDX_IMM:
			X = K;
			continue;
		case BPF_S_LD_MEM:
			A = mem[K];
			continue;
		case BPF_S_LDX_MEM:
			X = mem[K];
			continue;
		case BPF_S_MISC_TAX:
			X = A;
			continue;
		case BPF_S_MISC_TXA:
			A = X;
			continue;
		case BPF_S_RET_K:
			return K;
		case BPF_S_RET_A:
			return A;
		case BPF_S_ST:
			mem[K] = A;
			continue;
		case BPF_S_STX:
			mem[K] = X;
			continue;
		case BPF_S_ANC_PROTOCOL:
			A = ntohs(skb->protocol);
			continue;
		case BPF_S_ANC_PKTTYPE:
			A = skb->pkt_type;
			continue;
		case BPF_S_ANC_IFINDEX:
			if (!skb->dev)
				return 0;
			A = skb->dev->ifindex;
			continue;
		case BPF_S_ANC_MARK:
			A = skb->mark;
			continue;
		case BPF_S_ANC_QUEUE:
			A = skb->queue_mapping;
			continue;
		case BPF_S_ANC_HATYPE:
			if (!skb->dev)
				return 0;
			A = skb->dev->type;
			continue;
		case BPF_S_ANC_RXHASH:
			A = skb->rxhash;
			continue;
		case BPF_S_ANC_CPU:
			A = raw_smp_processor_id();
			continue;
		case BPF_S_ANC_NLATTR: {
			struct nlattr *nla;

			if (skb_is_nonlinear(skb))
				return 0;
			if (A > skb->len - sizeof(struct nlattr))
				return 0;

			nla = nla_find((struct nlattr *)&skb->data[A],
				       skb->len - A, X);
			if (nla)
				A = (void *)nla - (void *)skb->data;
			else
				A = 0;
			continue;
		}
		case BPF_S_ANC_NLATTR_NEST: {
			struct nlattr *nla;

			if (skb_is_nonlinear(skb))
				return 0;
			if (A > skb->len - sizeof(struct nlattr))
				return 0;

			nla = (struct nlattr *)&skb->data[A];
			if (nla->nla_len > A - skb->len)
				return 0;

			nla = nla_find_nested(nla, X);
			if (nla)
				A = (void *)nla - (void *)skb->data;
			else
				A = 0;
			continue;
		}
		default:
			WARN_RATELIMIT(1, "Unknown code:%u jt:%u tf:%u k:%u\n",
				       fentry->code, fentry->jt,
				       fentry->jf, fentry->k);
			return 0;
		}
	}

	return 0;
}
EXPORT_SYMBOL(sk_run_filter);

/*
 * Security :
 * A BPF program is able to use 16 cells of memory to store intermediate
 * values (check u32 mem[BPF_MEMWORDS] in sk_run_filter())
 * As we dont want to clear mem[] array for each packet going through
 * sk_run_filter(), we check that filter loaded by user never try to read
 * a cell if not previously written, and we check all branches to be sure
 * a malicious user doesn't try to abuse us.
 */
static int check_load_and_stores(struct sock_filter *filter, int flen)
{
	u16 *masks, memvalid = 0; /* one bit per cell, 16 cells */
	int pc, ret = 0;

	BUILD_BUG_ON(BPF_MEMWORDS > 16);
	masks = kmalloc(flen * sizeof(*masks), GFP_KERNEL);
	if (!masks)
		return -ENOMEM;
	memset(masks, 0xff, flen * sizeof(*masks));

	for (pc = 0; pc < flen; pc++) {
		memvalid &= masks[pc];

		switch (filter[pc].code) {
		case BPF_S_ST:
		case BPF_S_STX:
			memvalid |= (1 << filter[pc].k);
			break;
		case BPF_S_LD_MEM:
		case BPF_S_LDX_MEM:
			if (!(memvalid & (1 << filter[pc].k))) {
				ret = -EINVAL;
				goto error;
			}
			break;
		case BPF_S_JMP_JA:
			/* a jump must set masks on target */
			masks[pc + 1 + filter[pc].k] &= memvalid;
			memvalid = ~0;
			break;
		case BPF_S_JMP_JEQ_K:
		case BPF_S_JMP_JEQ_X:
		case BPF_S_JMP_JGE_K:
		case BPF_S_JMP_JGE_X:
		case BPF_S_JMP_JGT_K:
		case BPF_S_JMP_JGT_X:
		case BPF_S_JMP_JSET_X:
		case BPF_S_JMP_JSET_K:
			/* a jump must set masks on targets */
			masks[pc + 1 + filter[pc].jt] &= memvalid;
			masks[pc + 1 + filter[pc].jf] &= memvalid;
			memvalid = ~0;
			break;
		}
	}
error:
	kfree(masks);
	return ret;
}

/**
 *	sk_chk_filter - verify socket filter code
 *	@filter: filter to verify
 *	@flen: length of filter
 *
 * Check the user's filter code. If we let some ugly
 * filter code slip through kaboom! The filter must contain
 * no references or jumps that are out of range, no illegal
 * instructions, and must end with a RET instruction.
 *
 * All jumps are forward as they are not signed.
 *
 * Returns 0 if the rule set is legal or -EINVAL if not.
 */
int sk_chk_filter(struct sock_filter *filter, int flen)
{
	/*
	 * Valid instructions are initialized to non-0.
	 * Invalid instructions are initialized to 0.
	 */
	static const u8 codes[] = {
		[BPF_ALU|BPF_ADD|BPF_K]  = BPF_S_ALU_ADD_K,
		[BPF_ALU|BPF_ADD|BPF_X]  = BPF_S_ALU_ADD_X,
		[BPF_ALU|BPF_SUB|BPF_K]  = BPF_S_ALU_SUB_K,
		[BPF_ALU|BPF_SUB|BPF_X]  = BPF_S_ALU_SUB_X,
		[BPF_ALU|BPF_MUL|BPF_K]  = BPF_S_ALU_MUL_K,
		[BPF_ALU|BPF_MUL|BPF_X]  = BPF_S_ALU_MUL_X,
		[BPF_ALU|BPF_DIV|BPF_X]  = BPF_S_ALU_DIV_X,
		[BPF_ALU|BPF_AND|BPF_K]  = BPF_S_ALU_AND_K,
		[BPF_ALU|BPF_AND|BPF_X]  = BPF_S_ALU_AND_X,
		[BPF_ALU|BPF_OR|BPF_K]   = BPF_S_ALU_OR_K,
		[BPF_ALU|BPF_OR|BPF_X]   = BPF_S_ALU_OR_X,
		[BPF_ALU|BPF_LSH|BPF_K]  = BPF_S_ALU_LSH_K,
		[BPF_ALU|BPF_LSH|BPF_X]  = BPF_S_ALU_LSH_X,
		[BPF_ALU|BPF_RSH|BPF_K]  = BPF_S_ALU_RSH_K,
		[BPF_ALU|BPF_RSH|BPF_X]  = BPF_S_ALU_RSH_X,
		[BPF_ALU|BPF_NEG]        = BPF_S_ALU_NEG,
		[BPF_LD|BPF_W|BPF_ABS]   = BPF_S_LD_W_ABS,
		[BPF_LD|BPF_H|BPF_ABS]   = BPF_S_LD_H_ABS,
		[BPF_LD|BPF_B|BPF_ABS]   = BPF_S_LD_B_ABS,
		[BPF_LD|BPF_W|BPF_LEN]   = BPF_S_LD_W_LEN,
		[BPF_LD|BPF_W|BPF_IND]   = BPF_S_LD_W_IND,
		[BPF_LD|BPF_H|BPF_IND]   = BPF_S_LD_H_IND,
		[BPF_LD|BPF_B|BPF_IND]   = BPF_S_LD_B_IND,
		[BPF_LD|BPF_IMM]         = BPF_S_LD_IMM,
		[BPF_LDX|BPF_W|BPF_LEN]  = BPF_S_LDX_W_LEN,
		[BPF_LDX|BPF_B|BPF_MSH]  = BPF_S_LDX_B_MSH,
		[BPF_LDX|BPF_IMM]        = BPF_S_LDX_IMM,
		[BPF_MISC|BPF_TAX]       = BPF_S_MISC_TAX,
		[BPF_MISC|BPF_TXA]       = BPF_S_MISC_TXA,
		[BPF_RET|BPF_K]          = BPF_S_RET_K,
		[BPF_RET|BPF_A]          = BPF_S_RET_A,
		[BPF_ALU|BPF_DIV|BPF_K]  = BPF_S_ALU_DIV_K,
		[BPF_LD|BPF_MEM]         = BPF_S_LD_MEM,
		[BPF_LDX|BPF_MEM]        = BPF_S_LDX_MEM,
		[BPF_ST]                 = BPF_S_ST,
		[BPF_STX]                = BPF_S_STX,
		[BPF_JMP|BPF_JA]         = BPF_S_JMP_JA,
		[BPF_JMP|BPF_JEQ|BPF_K]  = BPF_S_JMP_JEQ_K,
		[BPF_JMP|BPF_JEQ|BPF_X]  = BPF_S_JMP_JEQ_X,
		[BPF_JMP|BPF_JGE|BPF_K]  = BPF_S_JMP_JGE_K,
		[BPF_JMP|BPF_JGE|BPF_X]  = BPF_S_JMP_JGE_X,
		[BPF_JMP|BPF_JGT|BPF_K]  = BPF_S_JMP_JGT_K,
		[BPF_JMP|BPF_JGT|BPF_X]  = BPF_S_JMP_JGT_X,
		[BPF_JMP|BPF_JSET|BPF_K] = BPF_S_JMP_JSET_K,
		[BPF_JMP|BPF_JSET|BPF_X] = BPF_S_JMP_JSET_X,
	};
	int pc;

	if (flen == 0 || flen > BPF_MAXINSNS)
		return -EINVAL;

	/* check the filter code now */
	for (pc = 0; pc < flen; pc++) {
		struct sock_filter *ftest = &filter[pc];
		u16 code = ftest->code;

		if (code >= ARRAY_SIZE(codes))
			return -EINVAL;
		code = codes[code];
		if (!code)
			return -EINVAL;
		/* Some instructions need special checks */
		switch (code) {
		case BPF_S_ALU_DIV_K:
			/* check for division by zero */
			if (ftest->k == 0)
				return -EINVAL;
			ftest->k = reciprocal_value(ftest->k);
			break;
		case BPF_S_LD_MEM:
		case BPF_S_LDX_MEM:
		case BPF_S_ST:
		case BPF_S_STX:
			/* check for invalid memory addresses */
			if (ftest->k >= BPF_MEMWORDS)
				return -EINVAL;
			break;
		case BPF_S_JMP_JA:
			/*
			 * Note, the large ftest->k might cause loops.
			 * Compare this with conditional jumps below,
			 * where offsets are limited. --ANK (981016)
			 */
			if (ftest->k >= (unsigned)(flen-pc-1))
				return -EINVAL;
			break;
		case BPF_S_JMP_JEQ_K:
		case BPF_S_JMP_JEQ_X:
		case BPF_S_JMP_JGE_K:
		case BPF_S_JMP_JGE_X:
		case BPF_S_JMP_JGT_K:
		case BPF_S_JMP_JGT_X:
		case BPF_S_JMP_JSET_X:
		case BPF_S_JMP_JSET_K:
			/* for conditionals both must be safe */
			if (pc + ftest->jt + 1 >= flen ||
			    pc + ftest->jf + 1 >= flen)
				return -EINVAL;
			break;
		case BPF_S_LD_W_ABS:
		case BPF_S_LD_H_ABS:
		case BPF_S_LD_B_ABS:
#define ANCILLARY(CODE) case SKF_AD_OFF + SKF_AD_##CODE:	\
				code = BPF_S_ANC_##CODE;	\
				break
			switch (ftest->k) {
			ANCILLARY(PROTOCOL);
			ANCILLARY(PKTTYPE);
			ANCILLARY(IFINDEX);
			ANCILLARY(NLATTR);
			ANCILLARY(NLATTR_NEST);
			ANCILLARY(MARK);
			ANCILLARY(QUEUE);
			ANCILLARY(HATYPE);
			ANCILLARY(RXHASH);
			ANCILLARY(CPU);
			}
		}
		ftest->code = code;
	}

	/* last instruction must be a RET code */
	switch (filter[flen - 1].code) {
	case BPF_S_RET_K:
	case BPF_S_RET_A:
		return check_load_and_stores(filter, flen);
	}
	return -EINVAL;
}
EXPORT_SYMBOL(sk_chk_filter);

/**
 * 	sk_filter_release_rcu - Release a socket filter by rcu_head
 *	@rcu: rcu_head that contains the sk_filter to free
 */
void sk_filter_release_rcu(struct rcu_head *rcu)
{
	struct sk_filter *fp = container_of(rcu, struct sk_filter, rcu);

	bpf_jit_free(fp);
	kfree(fp);
}
EXPORT_SYMBOL(sk_filter_release_rcu);

/**
 *	sk_attach_filter - attach a socket filter
 *	@fprog: the filter program
 *	@sk: the socket to use
 *
 * Attach the user's filter code. We first run some sanity checks on
 * it to make sure it does not explode on us later. If an error
 * occurs or there is insufficient memory for the filter a negative
 * errno code is returned. On success the return is zero.
 */
int sk_attach_filter(struct sock_fprog *fprog, struct sock *sk)
{
	struct sk_filter *fp, *old_fp;
	unsigned int fsize = sizeof(struct sock_filter) * fprog->len;
	int err;

	/* Make sure new filter is there and in the right amounts. */
	if (fprog->filter == NULL)
		return -EINVAL;

	fp = sock_kmalloc(sk, fsize+sizeof(*fp), GFP_KERNEL);
	if (!fp)
		return -ENOMEM;
	if (copy_from_user(fp->insns, fprog->filter, fsize)) {
		sock_kfree_s(sk, fp, fsize+sizeof(*fp));
		return -EFAULT;
	}

	atomic_set(&fp->refcnt, 1);
	fp->len = fprog->len;
	fp->bpf_func = sk_run_filter;

	err = sk_chk_filter(fp->insns, fp->len);
	if (err) {
		sk_filter_uncharge(sk, fp);
		return err;
	}

	bpf_jit_compile(fp);

	old_fp = rcu_dereference_protected(sk->sk_filter,
					   sock_owned_by_user(sk));
	rcu_assign_pointer(sk->sk_filter, fp);

	if (old_fp)
		sk_filter_uncharge(sk, old_fp);
	return 0;
}
EXPORT_SYMBOL_GPL(sk_attach_filter);

int sk_detach_filter(struct sock *sk)
{
	int ret = -ENOENT;
	struct sk_filter *filter;

	filter = rcu_dereference_protected(sk->sk_filter,
					   sock_owned_by_user(sk));
	if (filter) {
		rcu_assign_pointer(sk->sk_filter, NULL);
		sk_filter_uncharge(sk, filter);
		ret = 0;
	}
	return ret;
}
EXPORT_SYMBOL_GPL(sk_detach_filter);<|MERGE_RESOLUTION|>--- conflicted
+++ resolved
@@ -38,10 +38,7 @@
 #include <asm/unaligned.h>
 #include <linux/filter.h>
 #include <linux/reciprocal_div.h>
-<<<<<<< HEAD
-=======
 #include <linux/ratelimit.h>
->>>>>>> 55922c9d
 
 /* No hurry in this branch */
 static void *__load_pointer(const struct sk_buff *skb, int k, unsigned int size)
