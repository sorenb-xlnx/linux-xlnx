--- conflicted
+++ resolved
@@ -11,33 +11,6 @@
 extern void nl80211_send_scan_aborted(struct cfg80211_registered_device *rdev,
 				      struct net_device *netdev);
 extern void nl80211_send_reg_change_event(struct regulatory_request *request);
-<<<<<<< HEAD
-#else
-static inline int nl80211_init(void)
-{
-	return 0;
-}
-static inline void nl80211_exit(void)
-{
-}
-static inline void nl80211_notify_dev_rename(
-	struct cfg80211_registered_device *rdev)
-{
-}
-static inline void
-nl80211_send_scan_done(struct cfg80211_registered_device *rdev,
-		       struct net_device *netdev)
-{}
-static inline void nl80211_send_scan_aborted(
-					struct cfg80211_registered_device *rdev,
-					struct net_device *netdev)
-{}
-static inline void
-nl80211_send_reg_change_event(struct regulatory_request *request)
-{
-}
-#endif /* CONFIG_NL80211 */
-=======
 extern void nl80211_send_rx_auth(struct cfg80211_registered_device *rdev,
 				 struct net_device *netdev,
 				 const u8 *buf, size_t len);
@@ -50,6 +23,5 @@
 extern void nl80211_send_rx_disassoc(struct cfg80211_registered_device *rdev,
 				     struct net_device *netdev,
 				     const u8 *buf, size_t len);
->>>>>>> ded760a1
 
 #endif /* __NET_WIRELESS_NL80211_H */