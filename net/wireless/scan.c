--- conflicted
+++ resolved
@@ -59,11 +59,8 @@
 	dev_put(dev);
 
  out:
-<<<<<<< HEAD
 	wiphy_to_dev(request->wiphy)->scan_req = NULL;
-=======
 	cfg80211_unlock_rdev(rdev);
->>>>>>> e8834a63
 	kfree(request);
 }
 
