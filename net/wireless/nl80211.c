--- conflicted
+++ resolved
@@ -111,14 +111,11 @@
 			      .len = IEEE80211_MAX_DATA_LEN },
 	[NL80211_ATTR_SCAN_FREQUENCIES] = { .type = NLA_NESTED },
 	[NL80211_ATTR_SCAN_SSIDS] = { .type = NLA_NESTED },
-<<<<<<< HEAD
-=======
 
 	[NL80211_ATTR_SSID] = { .type = NLA_BINARY,
 				.len = IEEE80211_MAX_SSID_LEN },
 	[NL80211_ATTR_AUTH_TYPE] = { .type = NLA_U32 },
 	[NL80211_ATTR_REASON_CODE] = { .type = NLA_U16 },
->>>>>>> ded760a1
 };
 
 /* message building helper */
@@ -891,26 +888,12 @@
 	else
 		func = drv->ops->set_default_mgmt_key;
 
-<<<<<<< HEAD
-	if (info->attrs[NL80211_ATTR_KEY_DEFAULT])
-		func = drv->ops->set_default_key;
-	else
-		func = drv->ops->set_default_mgmt_key;
-
-=======
->>>>>>> ded760a1
 	if (!func) {
 		err = -EOPNOTSUPP;
 		goto out;
 	}
 
-<<<<<<< HEAD
-	rtnl_lock();
 	err = func(&drv->wiphy, dev, key_idx);
-	rtnl_unlock();
-=======
-	err = func(&drv->wiphy, dev, key_idx);
->>>>>>> ded760a1
 
  out:
 	cfg80211_put_dev(drv);
@@ -2291,84 +2274,6 @@
 #undef FILL_IN_MESH_PARAM_IF_SET
 
 static int nl80211_get_reg(struct sk_buff *skb, struct genl_info *info)
-<<<<<<< HEAD
-{
-	struct sk_buff *msg;
-	void *hdr = NULL;
-	struct nlattr *nl_reg_rules;
-	unsigned int i;
-	int err = -EINVAL;
-
-	mutex_lock(&cfg80211_mutex);
-
-	if (!cfg80211_regdomain)
-		goto out;
-
-	msg = nlmsg_new(NLMSG_GOODSIZE, GFP_KERNEL);
-	if (!msg) {
-		err = -ENOBUFS;
-		goto out;
-	}
-
-	hdr = nl80211hdr_put(msg, info->snd_pid, info->snd_seq, 0,
-			     NL80211_CMD_GET_REG);
-	if (!hdr)
-		goto nla_put_failure;
-
-	NLA_PUT_STRING(msg, NL80211_ATTR_REG_ALPHA2,
-		cfg80211_regdomain->alpha2);
-
-	nl_reg_rules = nla_nest_start(msg, NL80211_ATTR_REG_RULES);
-	if (!nl_reg_rules)
-		goto nla_put_failure;
-
-	for (i = 0; i < cfg80211_regdomain->n_reg_rules; i++) {
-		struct nlattr *nl_reg_rule;
-		const struct ieee80211_reg_rule *reg_rule;
-		const struct ieee80211_freq_range *freq_range;
-		const struct ieee80211_power_rule *power_rule;
-
-		reg_rule = &cfg80211_regdomain->reg_rules[i];
-		freq_range = &reg_rule->freq_range;
-		power_rule = &reg_rule->power_rule;
-
-		nl_reg_rule = nla_nest_start(msg, i);
-		if (!nl_reg_rule)
-			goto nla_put_failure;
-
-		NLA_PUT_U32(msg, NL80211_ATTR_REG_RULE_FLAGS,
-			reg_rule->flags);
-		NLA_PUT_U32(msg, NL80211_ATTR_FREQ_RANGE_START,
-			freq_range->start_freq_khz);
-		NLA_PUT_U32(msg, NL80211_ATTR_FREQ_RANGE_END,
-			freq_range->end_freq_khz);
-		NLA_PUT_U32(msg, NL80211_ATTR_FREQ_RANGE_MAX_BW,
-			freq_range->max_bandwidth_khz);
-		NLA_PUT_U32(msg, NL80211_ATTR_POWER_RULE_MAX_ANT_GAIN,
-			power_rule->max_antenna_gain);
-		NLA_PUT_U32(msg, NL80211_ATTR_POWER_RULE_MAX_EIRP,
-			power_rule->max_eirp);
-
-		nla_nest_end(msg, nl_reg_rule);
-	}
-
-	nla_nest_end(msg, nl_reg_rules);
-
-	genlmsg_end(msg, hdr);
-	err = genlmsg_unicast(msg, info->snd_pid);
-	goto out;
-
-nla_put_failure:
-	genlmsg_cancel(msg, hdr);
-	err = -EMSGSIZE;
-out:
-	mutex_unlock(&cfg80211_mutex);
-	return err;
-}
-
-static int nl80211_set_reg(struct sk_buff *skb, struct genl_info *info)
-=======
->>>>>>> ded760a1
 {
 	struct sk_buff *msg;
 	void *hdr = NULL;
@@ -2951,17 +2856,10 @@
 		goto out;
 	}
 
-<<<<<<< HEAD
-	mutex_lock(&cfg80211_mutex);
-	r = set_regdom(rd);
-	mutex_unlock(&cfg80211_mutex);
-	return r;
-=======
 	if (!netif_running(dev)) {
 		err = -ENETDOWN;
 		goto out;
 	}
->>>>>>> ded760a1
 
 	if (!info->attrs[NL80211_ATTR_MAC]) {
 		err = -EINVAL;
@@ -3059,302 +2957,6 @@
 	dev_put(dev);
 unlock_rtnl:
 	rtnl_unlock();
-	return err;
-}
-
-static int nl80211_set_mgmt_extra_ie(struct sk_buff *skb,
-				     struct genl_info *info)
-{
-	struct cfg80211_registered_device *drv;
-	int err;
-	struct net_device *dev;
-	struct mgmt_extra_ie_params params;
-
-	memset(&params, 0, sizeof(params));
-
-	if (!info->attrs[NL80211_ATTR_MGMT_SUBTYPE])
-		return -EINVAL;
-	params.subtype = nla_get_u8(info->attrs[NL80211_ATTR_MGMT_SUBTYPE]);
-	if (params.subtype > 15)
-		return -EINVAL; /* FC Subtype field is 4 bits (0..15) */
-
-	if (info->attrs[NL80211_ATTR_IE]) {
-		params.ies = nla_data(info->attrs[NL80211_ATTR_IE]);
-		params.ies_len = nla_len(info->attrs[NL80211_ATTR_IE]);
-	}
-
-	err = get_drv_dev_by_info_ifindex(info->attrs, &drv, &dev);
-	if (err)
-		return err;
-
-	if (drv->ops->set_mgmt_extra_ie) {
-		rtnl_lock();
-		err = drv->ops->set_mgmt_extra_ie(&drv->wiphy, dev, &params);
-		rtnl_unlock();
-	} else
-		err = -EOPNOTSUPP;
-
-	cfg80211_put_dev(drv);
-	dev_put(dev);
-	return err;
-}
-
-static int nl80211_trigger_scan(struct sk_buff *skb, struct genl_info *info)
-{
-	struct cfg80211_registered_device *drv;
-	struct net_device *dev;
-	struct cfg80211_scan_request *request;
-	struct cfg80211_ssid *ssid;
-	struct ieee80211_channel *channel;
-	struct nlattr *attr;
-	struct wiphy *wiphy;
-	int err, tmp, n_ssids = 0, n_channels = 0, i;
-	enum ieee80211_band band;
-	size_t ie_len;
-
-	err = get_drv_dev_by_info_ifindex(info->attrs, &drv, &dev);
-	if (err)
-		return err;
-
-	wiphy = &drv->wiphy;
-
-	if (!drv->ops->scan) {
-		err = -EOPNOTSUPP;
-		goto out;
-	}
-
-	rtnl_lock();
-
-	if (drv->scan_req) {
-		err = -EBUSY;
-		goto out_unlock;
-	}
-
-	if (info->attrs[NL80211_ATTR_SCAN_FREQUENCIES]) {
-		nla_for_each_nested(attr, info->attrs[NL80211_ATTR_SCAN_FREQUENCIES], tmp)
-			n_channels++;
-		if (!n_channels) {
-			err = -EINVAL;
-			goto out_unlock;
-		}
-	} else {
-		for (band = 0; band < IEEE80211_NUM_BANDS; band++)
-			if (wiphy->bands[band])
-				n_channels += wiphy->bands[band]->n_channels;
-	}
-
-	if (info->attrs[NL80211_ATTR_SCAN_SSIDS])
-		nla_for_each_nested(attr, info->attrs[NL80211_ATTR_SCAN_SSIDS], tmp)
-			n_ssids++;
-
-	if (n_ssids > wiphy->max_scan_ssids) {
-		err = -EINVAL;
-		goto out_unlock;
-	}
-
-	if (info->attrs[NL80211_ATTR_IE])
-		ie_len = nla_len(info->attrs[NL80211_ATTR_IE]);
-	else
-		ie_len = 0;
-
-	request = kzalloc(sizeof(*request)
-			+ sizeof(*ssid) * n_ssids
-			+ sizeof(channel) * n_channels
-			+ ie_len, GFP_KERNEL);
-	if (!request) {
-		err = -ENOMEM;
-		goto out_unlock;
-	}
-
-	request->channels = (void *)((char *)request + sizeof(*request));
-	request->n_channels = n_channels;
-	if (n_ssids)
-		request->ssids = (void *)(request->channels + n_channels);
-	request->n_ssids = n_ssids;
-	if (ie_len) {
-		if (request->ssids)
-			request->ie = (void *)(request->ssids + n_ssids);
-		else
-			request->ie = (void *)(request->channels + n_channels);
-	}
-
-	if (info->attrs[NL80211_ATTR_SCAN_FREQUENCIES]) {
-		/* user specified, bail out if channel not found */
-		request->n_channels = n_channels;
-		i = 0;
-		nla_for_each_nested(attr, info->attrs[NL80211_ATTR_SCAN_FREQUENCIES], tmp) {
-			request->channels[i] = ieee80211_get_channel(wiphy, nla_get_u32(attr));
-			if (!request->channels[i]) {
-				err = -EINVAL;
-				goto out_free;
-			}
-			i++;
-		}
-	} else {
-		/* all channels */
-		i = 0;
-		for (band = 0; band < IEEE80211_NUM_BANDS; band++) {
-			int j;
-			if (!wiphy->bands[band])
-				continue;
-			for (j = 0; j < wiphy->bands[band]->n_channels; j++) {
-				request->channels[i] = &wiphy->bands[band]->channels[j];
-				i++;
-			}
-		}
-	}
-
-	i = 0;
-	if (info->attrs[NL80211_ATTR_SCAN_SSIDS]) {
-		nla_for_each_nested(attr, info->attrs[NL80211_ATTR_SCAN_SSIDS], tmp) {
-			if (request->ssids[i].ssid_len > IEEE80211_MAX_SSID_LEN) {
-				err = -EINVAL;
-				goto out_free;
-			}
-			memcpy(request->ssids[i].ssid, nla_data(attr), nla_len(attr));
-			request->ssids[i].ssid_len = nla_len(attr);
-			i++;
-		}
-	}
-
-	if (info->attrs[NL80211_ATTR_IE]) {
-		request->ie_len = nla_len(info->attrs[NL80211_ATTR_IE]);
-		memcpy(request->ie, nla_data(info->attrs[NL80211_ATTR_IE]),
-		       request->ie_len);
-	}
-
-	request->ifidx = dev->ifindex;
-	request->wiphy = &drv->wiphy;
-
-	drv->scan_req = request;
-	err = drv->ops->scan(&drv->wiphy, dev, request);
-
- out_free:
-	if (err) {
-		drv->scan_req = NULL;
-		kfree(request);
-	}
- out_unlock:
-	rtnl_unlock();
- out:
-	cfg80211_put_dev(drv);
-	dev_put(dev);
-	return err;
-}
-
-static int nl80211_send_bss(struct sk_buff *msg, u32 pid, u32 seq, int flags,
-			    struct cfg80211_registered_device *rdev,
-			    struct net_device *dev,
-			    struct cfg80211_bss *res)
-{
-	void *hdr;
-	struct nlattr *bss;
-
-	hdr = nl80211hdr_put(msg, pid, seq, flags,
-			     NL80211_CMD_NEW_SCAN_RESULTS);
-	if (!hdr)
-		return -1;
-
-	NLA_PUT_U32(msg, NL80211_ATTR_SCAN_GENERATION,
-		    rdev->bss_generation);
-	NLA_PUT_U32(msg, NL80211_ATTR_IFINDEX, dev->ifindex);
-
-	bss = nla_nest_start(msg, NL80211_ATTR_BSS);
-	if (!bss)
-		goto nla_put_failure;
-	if (!is_zero_ether_addr(res->bssid))
-		NLA_PUT(msg, NL80211_BSS_BSSID, ETH_ALEN, res->bssid);
-	if (res->information_elements && res->len_information_elements)
-		NLA_PUT(msg, NL80211_BSS_INFORMATION_ELEMENTS,
-			res->len_information_elements,
-			res->information_elements);
-	if (res->tsf)
-		NLA_PUT_U64(msg, NL80211_BSS_TSF, res->tsf);
-	if (res->beacon_interval)
-		NLA_PUT_U16(msg, NL80211_BSS_BEACON_INTERVAL, res->beacon_interval);
-	NLA_PUT_U16(msg, NL80211_BSS_CAPABILITY, res->capability);
-	NLA_PUT_U32(msg, NL80211_BSS_FREQUENCY, res->channel->center_freq);
-
-	switch (rdev->wiphy.signal_type) {
-	case CFG80211_SIGNAL_TYPE_MBM:
-		NLA_PUT_U32(msg, NL80211_BSS_SIGNAL_MBM, res->signal);
-		break;
-	case CFG80211_SIGNAL_TYPE_UNSPEC:
-		NLA_PUT_U8(msg, NL80211_BSS_SIGNAL_UNSPEC, res->signal);
-		break;
-	default:
-		break;
-	}
-
-	nla_nest_end(msg, bss);
-
-	return genlmsg_end(msg, hdr);
-
- nla_put_failure:
-	genlmsg_cancel(msg, hdr);
-	return -EMSGSIZE;
-}
-
-static int nl80211_dump_scan(struct sk_buff *skb,
-			     struct netlink_callback *cb)
-{
-	struct cfg80211_registered_device *dev;
-	struct net_device *netdev;
-	struct cfg80211_internal_bss *scan;
-	int ifidx = cb->args[0];
-	int start = cb->args[1], idx = 0;
-	int err;
-
-	if (!ifidx) {
-		err = nlmsg_parse(cb->nlh, GENL_HDRLEN + nl80211_fam.hdrsize,
-				  nl80211_fam.attrbuf, nl80211_fam.maxattr,
-				  nl80211_policy);
-		if (err)
-			return err;
-
-		if (!nl80211_fam.attrbuf[NL80211_ATTR_IFINDEX])
-			return -EINVAL;
-
-		ifidx = nla_get_u32(nl80211_fam.attrbuf[NL80211_ATTR_IFINDEX]);
-		if (!ifidx)
-			return -EINVAL;
-		cb->args[0] = ifidx;
-	}
-
-	netdev = dev_get_by_index(&init_net, ifidx);
-	if (!netdev)
-		return -ENODEV;
-
-	dev = cfg80211_get_dev_from_ifindex(ifidx);
-	if (IS_ERR(dev)) {
-		err = PTR_ERR(dev);
-		goto out_put_netdev;
-	}
-
-	spin_lock_bh(&dev->bss_lock);
-	cfg80211_bss_expire(dev);
-
-	list_for_each_entry(scan, &dev->bss_list, list) {
-		if (++idx <= start)
-			continue;
-		if (nl80211_send_bss(skb,
-				NETLINK_CB(cb->skb).pid,
-				cb->nlh->nlmsg_seq, NLM_F_MULTI,
-				dev, netdev, &scan->pub) < 0) {
-			idx--;
-			goto out;
-		}
-	}
-
- out:
-	spin_unlock_bh(&dev->bss_lock);
-
-	cb->args[1] = idx;
-	err = skb->len;
-	cfg80211_put_dev(dev);
- out_put_netdev:
-	dev_put(netdev);
-
 	return err;
 }
 
@@ -3525,15 +3127,6 @@
 		.flags = GENL_ADMIN_PERM,
 	},
 	{
-<<<<<<< HEAD
-		.cmd = NL80211_CMD_SET_MGMT_EXTRA_IE,
-		.doit = nl80211_set_mgmt_extra_ie,
-		.policy = nl80211_policy,
-		.flags = GENL_ADMIN_PERM,
-	},
-	{
-=======
->>>>>>> ded760a1
 		.cmd = NL80211_CMD_TRIGGER_SCAN,
 		.doit = nl80211_trigger_scan,
 		.policy = nl80211_policy,
@@ -3544,8 +3137,6 @@
 		.policy = nl80211_policy,
 		.dumpit = nl80211_dump_scan,
 	},
-<<<<<<< HEAD
-=======
 	{
 		.cmd = NL80211_CMD_AUTHENTICATE,
 		.doit = nl80211_authenticate,
@@ -3573,7 +3164,6 @@
 };
 static struct genl_multicast_group nl80211_mlme_mcgrp = {
 	.name = "mlme",
->>>>>>> ded760a1
 };
 
 /* multicast groups */
@@ -3720,8 +3310,6 @@
 	nlmsg_free(msg);
 }
 
-<<<<<<< HEAD
-=======
 static void nl80211_send_mlme_event(struct cfg80211_registered_device *rdev,
 				    struct net_device *netdev,
 				    const u8 *buf, size_t len,
@@ -3787,7 +3375,6 @@
 				NL80211_CMD_DISASSOCIATE);
 }
 
->>>>>>> ded760a1
 /* initialisation/exit functions */
 
 int nl80211_init(void)
@@ -3816,13 +3403,10 @@
 	if (err)
 		goto err_out;
 
-<<<<<<< HEAD
-=======
 	err = genl_register_mc_group(&nl80211_fam, &nl80211_mlme_mcgrp);
 	if (err)
 		goto err_out;
 
->>>>>>> ded760a1
 	return 0;
  err_out:
 	genl_unregister_family(&nl80211_fam);
