/*
 * This is the new netlink-based wireless configuration interface.
 *
 * Copyright 2006-2010	Johannes Berg <johannes@sipsolutions.net>
 */

#include <linux/if.h>
#include <linux/module.h>
#include <linux/err.h>
#include <linux/slab.h>
#include <linux/list.h>
#include <linux/if_ether.h>
#include <linux/ieee80211.h>
#include <linux/nl80211.h>
#include <linux/rtnetlink.h>
#include <linux/netlink.h>
#include <linux/etherdevice.h>
#include <net/net_namespace.h>
#include <net/genetlink.h>
#include <net/cfg80211.h>
#include <net/sock.h>
#include "core.h"
#include "nl80211.h"
#include "reg.h"

static int nl80211_pre_doit(struct genl_ops *ops, struct sk_buff *skb,
			    struct genl_info *info);
static void nl80211_post_doit(struct genl_ops *ops, struct sk_buff *skb,
			      struct genl_info *info);

/* the netlink family */
static struct genl_family nl80211_fam = {
	.id = GENL_ID_GENERATE,	/* don't bother with a hardcoded ID */
	.name = "nl80211",	/* have users key off the name instead */
	.hdrsize = 0,		/* no private header */
	.version = 1,		/* no particular meaning now */
	.maxattr = NL80211_ATTR_MAX,
	.netnsok = true,
	.pre_doit = nl80211_pre_doit,
	.post_doit = nl80211_post_doit,
};

/* internal helper: get rdev and dev */
static int get_rdev_dev_by_info_ifindex(struct genl_info *info,
				       struct cfg80211_registered_device **rdev,
				       struct net_device **dev)
{
	struct nlattr **attrs = info->attrs;
	int ifindex;

	if (!attrs[NL80211_ATTR_IFINDEX])
		return -EINVAL;

	ifindex = nla_get_u32(attrs[NL80211_ATTR_IFINDEX]);
	*dev = dev_get_by_index(genl_info_net(info), ifindex);
	if (!*dev)
		return -ENODEV;

	*rdev = cfg80211_get_dev_from_ifindex(genl_info_net(info), ifindex);
	if (IS_ERR(*rdev)) {
		dev_put(*dev);
		return PTR_ERR(*rdev);
	}

	return 0;
}

/* policy for the attributes */
static const struct nla_policy nl80211_policy[NL80211_ATTR_MAX+1] = {
	[NL80211_ATTR_WIPHY] = { .type = NLA_U32 },
	[NL80211_ATTR_WIPHY_NAME] = { .type = NLA_NUL_STRING,
				      .len = 20-1 },
	[NL80211_ATTR_WIPHY_TXQ_PARAMS] = { .type = NLA_NESTED },
	[NL80211_ATTR_WIPHY_FREQ] = { .type = NLA_U32 },
	[NL80211_ATTR_WIPHY_CHANNEL_TYPE] = { .type = NLA_U32 },
	[NL80211_ATTR_WIPHY_RETRY_SHORT] = { .type = NLA_U8 },
	[NL80211_ATTR_WIPHY_RETRY_LONG] = { .type = NLA_U8 },
	[NL80211_ATTR_WIPHY_FRAG_THRESHOLD] = { .type = NLA_U32 },
	[NL80211_ATTR_WIPHY_RTS_THRESHOLD] = { .type = NLA_U32 },
	[NL80211_ATTR_WIPHY_COVERAGE_CLASS] = { .type = NLA_U8 },

	[NL80211_ATTR_IFTYPE] = { .type = NLA_U32 },
	[NL80211_ATTR_IFINDEX] = { .type = NLA_U32 },
	[NL80211_ATTR_IFNAME] = { .type = NLA_NUL_STRING, .len = IFNAMSIZ-1 },

	[NL80211_ATTR_MAC] = { .type = NLA_BINARY, .len = ETH_ALEN },
	[NL80211_ATTR_PREV_BSSID] = { .type = NLA_BINARY, .len = ETH_ALEN },

	[NL80211_ATTR_KEY] = { .type = NLA_NESTED, },
	[NL80211_ATTR_KEY_DATA] = { .type = NLA_BINARY,
				    .len = WLAN_MAX_KEY_LEN },
	[NL80211_ATTR_KEY_IDX] = { .type = NLA_U8 },
	[NL80211_ATTR_KEY_CIPHER] = { .type = NLA_U32 },
	[NL80211_ATTR_KEY_DEFAULT] = { .type = NLA_FLAG },
	[NL80211_ATTR_KEY_SEQ] = { .type = NLA_BINARY, .len = 8 },
	[NL80211_ATTR_KEY_TYPE] = { .type = NLA_U32 },

	[NL80211_ATTR_BEACON_INTERVAL] = { .type = NLA_U32 },
	[NL80211_ATTR_DTIM_PERIOD] = { .type = NLA_U32 },
	[NL80211_ATTR_BEACON_HEAD] = { .type = NLA_BINARY,
				       .len = IEEE80211_MAX_DATA_LEN },
	[NL80211_ATTR_BEACON_TAIL] = { .type = NLA_BINARY,
				       .len = IEEE80211_MAX_DATA_LEN },
	[NL80211_ATTR_STA_AID] = { .type = NLA_U16 },
	[NL80211_ATTR_STA_FLAGS] = { .type = NLA_NESTED },
	[NL80211_ATTR_STA_LISTEN_INTERVAL] = { .type = NLA_U16 },
	[NL80211_ATTR_STA_SUPPORTED_RATES] = { .type = NLA_BINARY,
					       .len = NL80211_MAX_SUPP_RATES },
	[NL80211_ATTR_STA_PLINK_ACTION] = { .type = NLA_U8 },
	[NL80211_ATTR_STA_VLAN] = { .type = NLA_U32 },
	[NL80211_ATTR_MNTR_FLAGS] = { /* NLA_NESTED can't be empty */ },
	[NL80211_ATTR_MESH_ID] = { .type = NLA_BINARY,
				.len = IEEE80211_MAX_MESH_ID_LEN },
	[NL80211_ATTR_MPATH_NEXT_HOP] = { .type = NLA_U32 },

	[NL80211_ATTR_REG_ALPHA2] = { .type = NLA_STRING, .len = 2 },
	[NL80211_ATTR_REG_RULES] = { .type = NLA_NESTED },

	[NL80211_ATTR_BSS_CTS_PROT] = { .type = NLA_U8 },
	[NL80211_ATTR_BSS_SHORT_PREAMBLE] = { .type = NLA_U8 },
	[NL80211_ATTR_BSS_SHORT_SLOT_TIME] = { .type = NLA_U8 },
	[NL80211_ATTR_BSS_BASIC_RATES] = { .type = NLA_BINARY,
					   .len = NL80211_MAX_SUPP_RATES },

	[NL80211_ATTR_MESH_PARAMS] = { .type = NLA_NESTED },

	[NL80211_ATTR_HT_CAPABILITY] = { .type = NLA_BINARY,
					 .len = NL80211_HT_CAPABILITY_LEN },

	[NL80211_ATTR_MGMT_SUBTYPE] = { .type = NLA_U8 },
	[NL80211_ATTR_IE] = { .type = NLA_BINARY,
			      .len = IEEE80211_MAX_DATA_LEN },
	[NL80211_ATTR_SCAN_FREQUENCIES] = { .type = NLA_NESTED },
	[NL80211_ATTR_SCAN_SSIDS] = { .type = NLA_NESTED },

	[NL80211_ATTR_SSID] = { .type = NLA_BINARY,
				.len = IEEE80211_MAX_SSID_LEN },
	[NL80211_ATTR_AUTH_TYPE] = { .type = NLA_U32 },
	[NL80211_ATTR_REASON_CODE] = { .type = NLA_U16 },
	[NL80211_ATTR_FREQ_FIXED] = { .type = NLA_FLAG },
	[NL80211_ATTR_TIMED_OUT] = { .type = NLA_FLAG },
	[NL80211_ATTR_USE_MFP] = { .type = NLA_U32 },
	[NL80211_ATTR_STA_FLAGS2] = {
		.len = sizeof(struct nl80211_sta_flag_update),
	},
	[NL80211_ATTR_CONTROL_PORT] = { .type = NLA_FLAG },
	[NL80211_ATTR_CONTROL_PORT_ETHERTYPE] = { .type = NLA_U16 },
	[NL80211_ATTR_CONTROL_PORT_NO_ENCRYPT] = { .type = NLA_FLAG },
	[NL80211_ATTR_PRIVACY] = { .type = NLA_FLAG },
	[NL80211_ATTR_CIPHER_SUITE_GROUP] = { .type = NLA_U32 },
	[NL80211_ATTR_WPA_VERSIONS] = { .type = NLA_U32 },
	[NL80211_ATTR_PID] = { .type = NLA_U32 },
	[NL80211_ATTR_4ADDR] = { .type = NLA_U8 },
	[NL80211_ATTR_PMKID] = { .type = NLA_BINARY,
				 .len = WLAN_PMKID_LEN },
	[NL80211_ATTR_DURATION] = { .type = NLA_U32 },
	[NL80211_ATTR_COOKIE] = { .type = NLA_U64 },
	[NL80211_ATTR_TX_RATES] = { .type = NLA_NESTED },
	[NL80211_ATTR_FRAME] = { .type = NLA_BINARY,
				 .len = IEEE80211_MAX_DATA_LEN },
	[NL80211_ATTR_FRAME_MATCH] = { .type = NLA_BINARY, },
	[NL80211_ATTR_PS_STATE] = { .type = NLA_U32 },
	[NL80211_ATTR_CQM] = { .type = NLA_NESTED, },
	[NL80211_ATTR_LOCAL_STATE_CHANGE] = { .type = NLA_FLAG },
	[NL80211_ATTR_AP_ISOLATE] = { .type = NLA_U8 },
	[NL80211_ATTR_WIPHY_TX_POWER_SETTING] = { .type = NLA_U32 },
	[NL80211_ATTR_WIPHY_TX_POWER_LEVEL] = { .type = NLA_U32 },

	[NL80211_ATTR_FRAME_TYPE] = { .type = NLA_U16 },
<<<<<<< HEAD

	[NL80211_ATTR_WIPHY_ANTENNA_TX] = { .type = NLA_U32 },
	[NL80211_ATTR_WIPHY_ANTENNA_RX] = { .type = NLA_U32 },

	[NL80211_ATTR_MCAST_RATE] = { .type = NLA_U32 },
=======
	[NL80211_ATTR_WIPHY_ANTENNA_TX] = { .type = NLA_U32 },
	[NL80211_ATTR_WIPHY_ANTENNA_RX] = { .type = NLA_U32 },
	[NL80211_ATTR_MCAST_RATE] = { .type = NLA_U32 },
	[NL80211_ATTR_OFFCHANNEL_TX_OK] = { .type = NLA_FLAG },
>>>>>>> 09f921f8
};

/* policy for the key attributes */
static const struct nla_policy nl80211_key_policy[NL80211_KEY_MAX + 1] = {
	[NL80211_KEY_DATA] = { .type = NLA_BINARY, .len = WLAN_MAX_KEY_LEN },
	[NL80211_KEY_IDX] = { .type = NLA_U8 },
	[NL80211_KEY_CIPHER] = { .type = NLA_U32 },
	[NL80211_KEY_SEQ] = { .type = NLA_BINARY, .len = 8 },
	[NL80211_KEY_DEFAULT] = { .type = NLA_FLAG },
	[NL80211_KEY_DEFAULT_MGMT] = { .type = NLA_FLAG },
	[NL80211_KEY_TYPE] = { .type = NLA_U32 },
};

/* ifidx get helper */
static int nl80211_get_ifidx(struct netlink_callback *cb)
{
	int res;

	res = nlmsg_parse(cb->nlh, GENL_HDRLEN + nl80211_fam.hdrsize,
			  nl80211_fam.attrbuf, nl80211_fam.maxattr,
			  nl80211_policy);
	if (res)
		return res;

	if (!nl80211_fam.attrbuf[NL80211_ATTR_IFINDEX])
		return -EINVAL;

	res = nla_get_u32(nl80211_fam.attrbuf[NL80211_ATTR_IFINDEX]);
	if (!res)
		return -EINVAL;
	return res;
}

static int nl80211_prepare_netdev_dump(struct sk_buff *skb,
				       struct netlink_callback *cb,
				       struct cfg80211_registered_device **rdev,
				       struct net_device **dev)
{
	int ifidx = cb->args[0];
	int err;

	if (!ifidx)
		ifidx = nl80211_get_ifidx(cb);
	if (ifidx < 0)
		return ifidx;

	cb->args[0] = ifidx;

	rtnl_lock();

	*dev = __dev_get_by_index(sock_net(skb->sk), ifidx);
	if (!*dev) {
		err = -ENODEV;
		goto out_rtnl;
	}

	*rdev = cfg80211_get_dev_from_ifindex(sock_net(skb->sk), ifidx);
	if (IS_ERR(*rdev)) {
		err = PTR_ERR(*rdev);
		goto out_rtnl;
	}

	return 0;
 out_rtnl:
	rtnl_unlock();
	return err;
}

static void nl80211_finish_netdev_dump(struct cfg80211_registered_device *rdev)
{
	cfg80211_unlock_rdev(rdev);
	rtnl_unlock();
}

/* IE validation */
static bool is_valid_ie_attr(const struct nlattr *attr)
{
	const u8 *pos;
	int len;

	if (!attr)
		return true;

	pos = nla_data(attr);
	len = nla_len(attr);

	while (len) {
		u8 elemlen;

		if (len < 2)
			return false;
		len -= 2;

		elemlen = pos[1];
		if (elemlen > len)
			return false;

		len -= elemlen;
		pos += 2 + elemlen;
	}

	return true;
}

/* message building helper */
static inline void *nl80211hdr_put(struct sk_buff *skb, u32 pid, u32 seq,
				   int flags, u8 cmd)
{
	/* since there is no private header just add the generic one */
	return genlmsg_put(skb, pid, seq, &nl80211_fam, flags, cmd);
}

static int nl80211_msg_put_channel(struct sk_buff *msg,
				   struct ieee80211_channel *chan)
{
	NLA_PUT_U32(msg, NL80211_FREQUENCY_ATTR_FREQ,
		    chan->center_freq);

	if (chan->flags & IEEE80211_CHAN_DISABLED)
		NLA_PUT_FLAG(msg, NL80211_FREQUENCY_ATTR_DISABLED);
	if (chan->flags & IEEE80211_CHAN_PASSIVE_SCAN)
		NLA_PUT_FLAG(msg, NL80211_FREQUENCY_ATTR_PASSIVE_SCAN);
	if (chan->flags & IEEE80211_CHAN_NO_IBSS)
		NLA_PUT_FLAG(msg, NL80211_FREQUENCY_ATTR_NO_IBSS);
	if (chan->flags & IEEE80211_CHAN_RADAR)
		NLA_PUT_FLAG(msg, NL80211_FREQUENCY_ATTR_RADAR);

	NLA_PUT_U32(msg, NL80211_FREQUENCY_ATTR_MAX_TX_POWER,
		    DBM_TO_MBM(chan->max_power));

	return 0;

 nla_put_failure:
	return -ENOBUFS;
}

/* netlink command implementations */

struct key_parse {
	struct key_params p;
	int idx;
	int type;
	bool def, defmgmt;
};

static int nl80211_parse_key_new(struct nlattr *key, struct key_parse *k)
{
	struct nlattr *tb[NL80211_KEY_MAX + 1];
	int err = nla_parse_nested(tb, NL80211_KEY_MAX, key,
				   nl80211_key_policy);
	if (err)
		return err;

	k->def = !!tb[NL80211_KEY_DEFAULT];
	k->defmgmt = !!tb[NL80211_KEY_DEFAULT_MGMT];

	if (tb[NL80211_KEY_IDX])
		k->idx = nla_get_u8(tb[NL80211_KEY_IDX]);

	if (tb[NL80211_KEY_DATA]) {
		k->p.key = nla_data(tb[NL80211_KEY_DATA]);
		k->p.key_len = nla_len(tb[NL80211_KEY_DATA]);
	}

	if (tb[NL80211_KEY_SEQ]) {
		k->p.seq = nla_data(tb[NL80211_KEY_SEQ]);
		k->p.seq_len = nla_len(tb[NL80211_KEY_SEQ]);
	}

	if (tb[NL80211_KEY_CIPHER])
		k->p.cipher = nla_get_u32(tb[NL80211_KEY_CIPHER]);

	if (tb[NL80211_KEY_TYPE]) {
		k->type = nla_get_u32(tb[NL80211_KEY_TYPE]);
		if (k->type < 0 || k->type >= NUM_NL80211_KEYTYPES)
			return -EINVAL;
	}

	return 0;
}

static int nl80211_parse_key_old(struct genl_info *info, struct key_parse *k)
{
	if (info->attrs[NL80211_ATTR_KEY_DATA]) {
		k->p.key = nla_data(info->attrs[NL80211_ATTR_KEY_DATA]);
		k->p.key_len = nla_len(info->attrs[NL80211_ATTR_KEY_DATA]);
	}

	if (info->attrs[NL80211_ATTR_KEY_SEQ]) {
		k->p.seq = nla_data(info->attrs[NL80211_ATTR_KEY_SEQ]);
		k->p.seq_len = nla_len(info->attrs[NL80211_ATTR_KEY_SEQ]);
	}

	if (info->attrs[NL80211_ATTR_KEY_IDX])
		k->idx = nla_get_u8(info->attrs[NL80211_ATTR_KEY_IDX]);

	if (info->attrs[NL80211_ATTR_KEY_CIPHER])
		k->p.cipher = nla_get_u32(info->attrs[NL80211_ATTR_KEY_CIPHER]);

	k->def = !!info->attrs[NL80211_ATTR_KEY_DEFAULT];
	k->defmgmt = !!info->attrs[NL80211_ATTR_KEY_DEFAULT_MGMT];

	if (info->attrs[NL80211_ATTR_KEY_TYPE]) {
		k->type = nla_get_u32(info->attrs[NL80211_ATTR_KEY_TYPE]);
		if (k->type < 0 || k->type >= NUM_NL80211_KEYTYPES)
			return -EINVAL;
	}

	return 0;
}

static int nl80211_parse_key(struct genl_info *info, struct key_parse *k)
{
	int err;

	memset(k, 0, sizeof(*k));
	k->idx = -1;
	k->type = -1;

	if (info->attrs[NL80211_ATTR_KEY])
		err = nl80211_parse_key_new(info->attrs[NL80211_ATTR_KEY], k);
	else
		err = nl80211_parse_key_old(info, k);

	if (err)
		return err;

	if (k->def && k->defmgmt)
		return -EINVAL;

	if (k->idx != -1) {
		if (k->defmgmt) {
			if (k->idx < 4 || k->idx > 5)
				return -EINVAL;
		} else if (k->def) {
			if (k->idx < 0 || k->idx > 3)
				return -EINVAL;
		} else {
			if (k->idx < 0 || k->idx > 5)
				return -EINVAL;
		}
	}

	return 0;
}

static struct cfg80211_cached_keys *
nl80211_parse_connkeys(struct cfg80211_registered_device *rdev,
		       struct nlattr *keys)
{
	struct key_parse parse;
	struct nlattr *key;
	struct cfg80211_cached_keys *result;
	int rem, err, def = 0;

	result = kzalloc(sizeof(*result), GFP_KERNEL);
	if (!result)
		return ERR_PTR(-ENOMEM);

	result->def = -1;
	result->defmgmt = -1;

	nla_for_each_nested(key, keys, rem) {
		memset(&parse, 0, sizeof(parse));
		parse.idx = -1;

		err = nl80211_parse_key_new(key, &parse);
		if (err)
			goto error;
		err = -EINVAL;
		if (!parse.p.key)
			goto error;
		if (parse.idx < 0 || parse.idx > 4)
			goto error;
		if (parse.def) {
			if (def)
				goto error;
			def = 1;
			result->def = parse.idx;
		} else if (parse.defmgmt)
			goto error;
		err = cfg80211_validate_key_settings(rdev, &parse.p,
						     parse.idx, false, NULL);
		if (err)
			goto error;
		result->params[parse.idx].cipher = parse.p.cipher;
		result->params[parse.idx].key_len = parse.p.key_len;
		result->params[parse.idx].key = result->data[parse.idx];
		memcpy(result->data[parse.idx], parse.p.key, parse.p.key_len);
	}

	return result;
 error:
	kfree(result);
	return ERR_PTR(err);
}

static int nl80211_key_allowed(struct wireless_dev *wdev)
{
	ASSERT_WDEV_LOCK(wdev);

	switch (wdev->iftype) {
	case NL80211_IFTYPE_AP:
	case NL80211_IFTYPE_AP_VLAN:
	case NL80211_IFTYPE_P2P_GO:
		break;
	case NL80211_IFTYPE_ADHOC:
		if (!wdev->current_bss)
			return -ENOLINK;
		break;
	case NL80211_IFTYPE_STATION:
	case NL80211_IFTYPE_P2P_CLIENT:
		if (wdev->sme_state != CFG80211_SME_CONNECTED)
			return -ENOLINK;
		break;
	default:
		return -EINVAL;
	}

	return 0;
}

static int nl80211_send_wiphy(struct sk_buff *msg, u32 pid, u32 seq, int flags,
			      struct cfg80211_registered_device *dev)
{
	void *hdr;
	struct nlattr *nl_bands, *nl_band;
	struct nlattr *nl_freqs, *nl_freq;
	struct nlattr *nl_rates, *nl_rate;
	struct nlattr *nl_modes;
	struct nlattr *nl_cmds;
	enum ieee80211_band band;
	struct ieee80211_channel *chan;
	struct ieee80211_rate *rate;
	int i;
	u16 ifmodes = dev->wiphy.interface_modes;
	const struct ieee80211_txrx_stypes *mgmt_stypes =
				dev->wiphy.mgmt_stypes;

	hdr = nl80211hdr_put(msg, pid, seq, flags, NL80211_CMD_NEW_WIPHY);
	if (!hdr)
		return -1;

	NLA_PUT_U32(msg, NL80211_ATTR_WIPHY, dev->wiphy_idx);
	NLA_PUT_STRING(msg, NL80211_ATTR_WIPHY_NAME, wiphy_name(&dev->wiphy));

	NLA_PUT_U32(msg, NL80211_ATTR_GENERATION,
		    cfg80211_rdev_list_generation);

	NLA_PUT_U8(msg, NL80211_ATTR_WIPHY_RETRY_SHORT,
		   dev->wiphy.retry_short);
	NLA_PUT_U8(msg, NL80211_ATTR_WIPHY_RETRY_LONG,
		   dev->wiphy.retry_long);
	NLA_PUT_U32(msg, NL80211_ATTR_WIPHY_FRAG_THRESHOLD,
		    dev->wiphy.frag_threshold);
	NLA_PUT_U32(msg, NL80211_ATTR_WIPHY_RTS_THRESHOLD,
		    dev->wiphy.rts_threshold);
	NLA_PUT_U8(msg, NL80211_ATTR_WIPHY_COVERAGE_CLASS,
		    dev->wiphy.coverage_class);
	NLA_PUT_U8(msg, NL80211_ATTR_MAX_NUM_SCAN_SSIDS,
		   dev->wiphy.max_scan_ssids);
	NLA_PUT_U16(msg, NL80211_ATTR_MAX_SCAN_IE_LEN,
		    dev->wiphy.max_scan_ie_len);

	if (dev->wiphy.flags & WIPHY_FLAG_IBSS_RSN)
		NLA_PUT_FLAG(msg, NL80211_ATTR_SUPPORT_IBSS_RSN);

	NLA_PUT(msg, NL80211_ATTR_CIPHER_SUITES,
		sizeof(u32) * dev->wiphy.n_cipher_suites,
		dev->wiphy.cipher_suites);

	NLA_PUT_U8(msg, NL80211_ATTR_MAX_NUM_PMKIDS,
		   dev->wiphy.max_num_pmkids);

	if (dev->wiphy.flags & WIPHY_FLAG_CONTROL_PORT_PROTOCOL)
		NLA_PUT_FLAG(msg, NL80211_ATTR_CONTROL_PORT_ETHERTYPE);

	if (dev->ops->get_antenna) {
		u32 tx_ant = 0, rx_ant = 0;
		int res;
		res = dev->ops->get_antenna(&dev->wiphy, &tx_ant, &rx_ant);
		if (!res) {
			NLA_PUT_U32(msg, NL80211_ATTR_WIPHY_ANTENNA_TX, tx_ant);
			NLA_PUT_U32(msg, NL80211_ATTR_WIPHY_ANTENNA_RX, rx_ant);
		}
	}

	nl_modes = nla_nest_start(msg, NL80211_ATTR_SUPPORTED_IFTYPES);
	if (!nl_modes)
		goto nla_put_failure;

	i = 0;
	while (ifmodes) {
		if (ifmodes & 1)
			NLA_PUT_FLAG(msg, i);
		ifmodes >>= 1;
		i++;
	}

	nla_nest_end(msg, nl_modes);

	nl_bands = nla_nest_start(msg, NL80211_ATTR_WIPHY_BANDS);
	if (!nl_bands)
		goto nla_put_failure;

	for (band = 0; band < IEEE80211_NUM_BANDS; band++) {
		if (!dev->wiphy.bands[band])
			continue;

		nl_band = nla_nest_start(msg, band);
		if (!nl_band)
			goto nla_put_failure;

		/* add HT info */
		if (dev->wiphy.bands[band]->ht_cap.ht_supported) {
			NLA_PUT(msg, NL80211_BAND_ATTR_HT_MCS_SET,
				sizeof(dev->wiphy.bands[band]->ht_cap.mcs),
				&dev->wiphy.bands[band]->ht_cap.mcs);
			NLA_PUT_U16(msg, NL80211_BAND_ATTR_HT_CAPA,
				dev->wiphy.bands[band]->ht_cap.cap);
			NLA_PUT_U8(msg, NL80211_BAND_ATTR_HT_AMPDU_FACTOR,
				dev->wiphy.bands[band]->ht_cap.ampdu_factor);
			NLA_PUT_U8(msg, NL80211_BAND_ATTR_HT_AMPDU_DENSITY,
				dev->wiphy.bands[band]->ht_cap.ampdu_density);
		}

		/* add frequencies */
		nl_freqs = nla_nest_start(msg, NL80211_BAND_ATTR_FREQS);
		if (!nl_freqs)
			goto nla_put_failure;

		for (i = 0; i < dev->wiphy.bands[band]->n_channels; i++) {
			nl_freq = nla_nest_start(msg, i);
			if (!nl_freq)
				goto nla_put_failure;

			chan = &dev->wiphy.bands[band]->channels[i];

			if (nl80211_msg_put_channel(msg, chan))
				goto nla_put_failure;

			nla_nest_end(msg, nl_freq);
		}

		nla_nest_end(msg, nl_freqs);

		/* add bitrates */
		nl_rates = nla_nest_start(msg, NL80211_BAND_ATTR_RATES);
		if (!nl_rates)
			goto nla_put_failure;

		for (i = 0; i < dev->wiphy.bands[band]->n_bitrates; i++) {
			nl_rate = nla_nest_start(msg, i);
			if (!nl_rate)
				goto nla_put_failure;

			rate = &dev->wiphy.bands[band]->bitrates[i];
			NLA_PUT_U32(msg, NL80211_BITRATE_ATTR_RATE,
				    rate->bitrate);
			if (rate->flags & IEEE80211_RATE_SHORT_PREAMBLE)
				NLA_PUT_FLAG(msg,
					NL80211_BITRATE_ATTR_2GHZ_SHORTPREAMBLE);

			nla_nest_end(msg, nl_rate);
		}

		nla_nest_end(msg, nl_rates);

		nla_nest_end(msg, nl_band);
	}
	nla_nest_end(msg, nl_bands);

	nl_cmds = nla_nest_start(msg, NL80211_ATTR_SUPPORTED_COMMANDS);
	if (!nl_cmds)
		goto nla_put_failure;

	i = 0;
#define CMD(op, n)						\
	 do {							\
		if (dev->ops->op) {				\
			i++;					\
			NLA_PUT_U32(msg, i, NL80211_CMD_ ## n);	\
		}						\
	} while (0)

	CMD(add_virtual_intf, NEW_INTERFACE);
	CMD(change_virtual_intf, SET_INTERFACE);
	CMD(add_key, NEW_KEY);
	CMD(add_beacon, NEW_BEACON);
	CMD(add_station, NEW_STATION);
	CMD(add_mpath, NEW_MPATH);
	CMD(set_mesh_params, SET_MESH_PARAMS);
	CMD(change_bss, SET_BSS);
	CMD(auth, AUTHENTICATE);
	CMD(assoc, ASSOCIATE);
	CMD(deauth, DEAUTHENTICATE);
	CMD(disassoc, DISASSOCIATE);
	CMD(join_ibss, JOIN_IBSS);
	CMD(set_pmksa, SET_PMKSA);
	CMD(del_pmksa, DEL_PMKSA);
	CMD(flush_pmksa, FLUSH_PMKSA);
	CMD(remain_on_channel, REMAIN_ON_CHANNEL);
	CMD(set_bitrate_mask, SET_TX_BITRATE_MASK);
	CMD(mgmt_tx, FRAME);
	CMD(mgmt_tx_cancel_wait, FRAME_WAIT_CANCEL);
	if (dev->wiphy.flags & WIPHY_FLAG_NETNS_OK) {
		i++;
		NLA_PUT_U32(msg, i, NL80211_CMD_SET_WIPHY_NETNS);
	}
	CMD(set_channel, SET_CHANNEL);
	CMD(set_wds_peer, SET_WDS_PEER);

#undef CMD

	if (dev->ops->connect || dev->ops->auth) {
		i++;
		NLA_PUT_U32(msg, i, NL80211_CMD_CONNECT);
	}

	if (dev->ops->disconnect || dev->ops->deauth) {
		i++;
		NLA_PUT_U32(msg, i, NL80211_CMD_DISCONNECT);
	}

	nla_nest_end(msg, nl_cmds);

	/* for now at least assume all drivers have it */
	if (dev->ops->mgmt_tx)
		NLA_PUT_FLAG(msg, NL80211_ATTR_OFFCHANNEL_TX_OK);

	if (mgmt_stypes) {
		u16 stypes;
		struct nlattr *nl_ftypes, *nl_ifs;
		enum nl80211_iftype ift;

		nl_ifs = nla_nest_start(msg, NL80211_ATTR_TX_FRAME_TYPES);
		if (!nl_ifs)
			goto nla_put_failure;

		for (ift = 0; ift < NUM_NL80211_IFTYPES; ift++) {
			nl_ftypes = nla_nest_start(msg, ift);
			if (!nl_ftypes)
				goto nla_put_failure;
			i = 0;
			stypes = mgmt_stypes[ift].tx;
			while (stypes) {
				if (stypes & 1)
					NLA_PUT_U16(msg, NL80211_ATTR_FRAME_TYPE,
						    (i << 4) | IEEE80211_FTYPE_MGMT);
				stypes >>= 1;
				i++;
			}
			nla_nest_end(msg, nl_ftypes);
		}

		nla_nest_end(msg, nl_ifs);

		nl_ifs = nla_nest_start(msg, NL80211_ATTR_RX_FRAME_TYPES);
		if (!nl_ifs)
			goto nla_put_failure;

		for (ift = 0; ift < NUM_NL80211_IFTYPES; ift++) {
			nl_ftypes = nla_nest_start(msg, ift);
			if (!nl_ftypes)
				goto nla_put_failure;
			i = 0;
			stypes = mgmt_stypes[ift].rx;
			while (stypes) {
				if (stypes & 1)
					NLA_PUT_U16(msg, NL80211_ATTR_FRAME_TYPE,
						    (i << 4) | IEEE80211_FTYPE_MGMT);
				stypes >>= 1;
				i++;
			}
			nla_nest_end(msg, nl_ftypes);
		}
		nla_nest_end(msg, nl_ifs);
	}

	return genlmsg_end(msg, hdr);

 nla_put_failure:
	genlmsg_cancel(msg, hdr);
	return -EMSGSIZE;
}

static int nl80211_dump_wiphy(struct sk_buff *skb, struct netlink_callback *cb)
{
	int idx = 0;
	int start = cb->args[0];
	struct cfg80211_registered_device *dev;

	mutex_lock(&cfg80211_mutex);
	list_for_each_entry(dev, &cfg80211_rdev_list, list) {
		if (!net_eq(wiphy_net(&dev->wiphy), sock_net(skb->sk)))
			continue;
		if (++idx <= start)
			continue;
		if (nl80211_send_wiphy(skb, NETLINK_CB(cb->skb).pid,
				       cb->nlh->nlmsg_seq, NLM_F_MULTI,
				       dev) < 0) {
			idx--;
			break;
		}
	}
	mutex_unlock(&cfg80211_mutex);

	cb->args[0] = idx;

	return skb->len;
}

static int nl80211_get_wiphy(struct sk_buff *skb, struct genl_info *info)
{
	struct sk_buff *msg;
	struct cfg80211_registered_device *dev = info->user_ptr[0];

	msg = nlmsg_new(NLMSG_DEFAULT_SIZE, GFP_KERNEL);
	if (!msg)
		return -ENOMEM;

	if (nl80211_send_wiphy(msg, info->snd_pid, info->snd_seq, 0, dev) < 0) {
		nlmsg_free(msg);
		return -ENOBUFS;
	}

	return genlmsg_reply(msg, info);
}

static const struct nla_policy txq_params_policy[NL80211_TXQ_ATTR_MAX + 1] = {
	[NL80211_TXQ_ATTR_QUEUE]		= { .type = NLA_U8 },
	[NL80211_TXQ_ATTR_TXOP]			= { .type = NLA_U16 },
	[NL80211_TXQ_ATTR_CWMIN]		= { .type = NLA_U16 },
	[NL80211_TXQ_ATTR_CWMAX]		= { .type = NLA_U16 },
	[NL80211_TXQ_ATTR_AIFS]			= { .type = NLA_U8 },
};

static int parse_txq_params(struct nlattr *tb[],
			    struct ieee80211_txq_params *txq_params)
{
	if (!tb[NL80211_TXQ_ATTR_QUEUE] || !tb[NL80211_TXQ_ATTR_TXOP] ||
	    !tb[NL80211_TXQ_ATTR_CWMIN] || !tb[NL80211_TXQ_ATTR_CWMAX] ||
	    !tb[NL80211_TXQ_ATTR_AIFS])
		return -EINVAL;

	txq_params->queue = nla_get_u8(tb[NL80211_TXQ_ATTR_QUEUE]);
	txq_params->txop = nla_get_u16(tb[NL80211_TXQ_ATTR_TXOP]);
	txq_params->cwmin = nla_get_u16(tb[NL80211_TXQ_ATTR_CWMIN]);
	txq_params->cwmax = nla_get_u16(tb[NL80211_TXQ_ATTR_CWMAX]);
	txq_params->aifs = nla_get_u8(tb[NL80211_TXQ_ATTR_AIFS]);

	return 0;
}

static bool nl80211_can_set_dev_channel(struct wireless_dev *wdev)
{
	/*
	 * You can only set the channel explicitly for AP, mesh
	 * and WDS type interfaces; all others have their channel
	 * managed via their respective "establish a connection"
	 * command (connect, join, ...)
	 *
	 * Monitors are special as they are normally slaved to
	 * whatever else is going on, so they behave as though
	 * you tried setting the wiphy channel itself.
	 */
	return !wdev ||
		wdev->iftype == NL80211_IFTYPE_AP ||
		wdev->iftype == NL80211_IFTYPE_WDS ||
		wdev->iftype == NL80211_IFTYPE_MESH_POINT ||
		wdev->iftype == NL80211_IFTYPE_MONITOR ||
		wdev->iftype == NL80211_IFTYPE_P2P_GO;
}

static int __nl80211_set_channel(struct cfg80211_registered_device *rdev,
				 struct wireless_dev *wdev,
				 struct genl_info *info)
{
	enum nl80211_channel_type channel_type = NL80211_CHAN_NO_HT;
	u32 freq;
	int result;

	if (!info->attrs[NL80211_ATTR_WIPHY_FREQ])
		return -EINVAL;

	if (!nl80211_can_set_dev_channel(wdev))
		return -EOPNOTSUPP;

	if (info->attrs[NL80211_ATTR_WIPHY_CHANNEL_TYPE]) {
		channel_type = nla_get_u32(info->attrs[
				   NL80211_ATTR_WIPHY_CHANNEL_TYPE]);
		if (channel_type != NL80211_CHAN_NO_HT &&
		    channel_type != NL80211_CHAN_HT20 &&
		    channel_type != NL80211_CHAN_HT40PLUS &&
		    channel_type != NL80211_CHAN_HT40MINUS)
			return -EINVAL;
	}

	freq = nla_get_u32(info->attrs[NL80211_ATTR_WIPHY_FREQ]);

	mutex_lock(&rdev->devlist_mtx);
	if (wdev) {
		wdev_lock(wdev);
		result = cfg80211_set_freq(rdev, wdev, freq, channel_type);
		wdev_unlock(wdev);
	} else {
		result = cfg80211_set_freq(rdev, NULL, freq, channel_type);
	}
	mutex_unlock(&rdev->devlist_mtx);

	return result;
}

static int nl80211_set_channel(struct sk_buff *skb, struct genl_info *info)
{
	struct cfg80211_registered_device *rdev = info->user_ptr[0];
	struct net_device *netdev = info->user_ptr[1];

	return __nl80211_set_channel(rdev, netdev->ieee80211_ptr, info);
}

static int nl80211_set_wds_peer(struct sk_buff *skb, struct genl_info *info)
{
	struct cfg80211_registered_device *rdev = info->user_ptr[0];
	struct net_device *dev = info->user_ptr[1];
	struct wireless_dev *wdev = dev->ieee80211_ptr;
	const u8 *bssid;

	if (!info->attrs[NL80211_ATTR_MAC])
		return -EINVAL;

	if (netif_running(dev))
		return -EBUSY;

	if (!rdev->ops->set_wds_peer)
		return -EOPNOTSUPP;

	if (wdev->iftype != NL80211_IFTYPE_WDS)
		return -EOPNOTSUPP;

	bssid = nla_data(info->attrs[NL80211_ATTR_MAC]);
	return rdev->ops->set_wds_peer(wdev->wiphy, dev, bssid);
}


static int nl80211_set_wiphy(struct sk_buff *skb, struct genl_info *info)
{
	struct cfg80211_registered_device *rdev;
	struct net_device *netdev = NULL;
	struct wireless_dev *wdev;
	int result = 0, rem_txq_params = 0;
	struct nlattr *nl_txq_params;
	u32 changed;
	u8 retry_short = 0, retry_long = 0;
	u32 frag_threshold = 0, rts_threshold = 0;
	u8 coverage_class = 0;

	/*
	 * Try to find the wiphy and netdev. Normally this
	 * function shouldn't need the netdev, but this is
	 * done for backward compatibility -- previously
	 * setting the channel was done per wiphy, but now
	 * it is per netdev. Previous userland like hostapd
	 * also passed a netdev to set_wiphy, so that it is
	 * possible to let that go to the right netdev!
	 */
	mutex_lock(&cfg80211_mutex);

	if (info->attrs[NL80211_ATTR_IFINDEX]) {
		int ifindex = nla_get_u32(info->attrs[NL80211_ATTR_IFINDEX]);

		netdev = dev_get_by_index(genl_info_net(info), ifindex);
		if (netdev && netdev->ieee80211_ptr) {
			rdev = wiphy_to_dev(netdev->ieee80211_ptr->wiphy);
			mutex_lock(&rdev->mtx);
		} else
			netdev = NULL;
	}

	if (!netdev) {
		rdev = __cfg80211_rdev_from_info(info);
		if (IS_ERR(rdev)) {
			mutex_unlock(&cfg80211_mutex);
			return PTR_ERR(rdev);
		}
		wdev = NULL;
		netdev = NULL;
		result = 0;

		mutex_lock(&rdev->mtx);
	} else if (netif_running(netdev) &&
		   nl80211_can_set_dev_channel(netdev->ieee80211_ptr))
		wdev = netdev->ieee80211_ptr;
	else
		wdev = NULL;

	/*
	 * end workaround code, by now the rdev is available
	 * and locked, and wdev may or may not be NULL.
	 */

	if (info->attrs[NL80211_ATTR_WIPHY_NAME])
		result = cfg80211_dev_rename(
			rdev, nla_data(info->attrs[NL80211_ATTR_WIPHY_NAME]));

	mutex_unlock(&cfg80211_mutex);

	if (result)
		goto bad_res;

	if (info->attrs[NL80211_ATTR_WIPHY_TXQ_PARAMS]) {
		struct ieee80211_txq_params txq_params;
		struct nlattr *tb[NL80211_TXQ_ATTR_MAX + 1];

		if (!rdev->ops->set_txq_params) {
			result = -EOPNOTSUPP;
			goto bad_res;
		}

		nla_for_each_nested(nl_txq_params,
				    info->attrs[NL80211_ATTR_WIPHY_TXQ_PARAMS],
				    rem_txq_params) {
			nla_parse(tb, NL80211_TXQ_ATTR_MAX,
				  nla_data(nl_txq_params),
				  nla_len(nl_txq_params),
				  txq_params_policy);
			result = parse_txq_params(tb, &txq_params);
			if (result)
				goto bad_res;

			result = rdev->ops->set_txq_params(&rdev->wiphy,
							   &txq_params);
			if (result)
				goto bad_res;
		}
	}

	if (info->attrs[NL80211_ATTR_WIPHY_FREQ]) {
		result = __nl80211_set_channel(rdev, wdev, info);
		if (result)
			goto bad_res;
	}

	if (info->attrs[NL80211_ATTR_WIPHY_TX_POWER_SETTING]) {
		enum nl80211_tx_power_setting type;
		int idx, mbm = 0;

		if (!rdev->ops->set_tx_power) {
			result = -EOPNOTSUPP;
			goto bad_res;
		}

		idx = NL80211_ATTR_WIPHY_TX_POWER_SETTING;
		type = nla_get_u32(info->attrs[idx]);

		if (!info->attrs[NL80211_ATTR_WIPHY_TX_POWER_LEVEL] &&
		    (type != NL80211_TX_POWER_AUTOMATIC)) {
			result = -EINVAL;
			goto bad_res;
		}

		if (type != NL80211_TX_POWER_AUTOMATIC) {
			idx = NL80211_ATTR_WIPHY_TX_POWER_LEVEL;
			mbm = nla_get_u32(info->attrs[idx]);
		}

		result = rdev->ops->set_tx_power(&rdev->wiphy, type, mbm);
		if (result)
			goto bad_res;
	}

	if (info->attrs[NL80211_ATTR_WIPHY_ANTENNA_TX] &&
	    info->attrs[NL80211_ATTR_WIPHY_ANTENNA_RX]) {
		u32 tx_ant, rx_ant;
		if (!rdev->ops->set_antenna) {
			result = -EOPNOTSUPP;
			goto bad_res;
		}

		tx_ant = nla_get_u32(info->attrs[NL80211_ATTR_WIPHY_ANTENNA_TX]);
		rx_ant = nla_get_u32(info->attrs[NL80211_ATTR_WIPHY_ANTENNA_RX]);

		result = rdev->ops->set_antenna(&rdev->wiphy, tx_ant, rx_ant);
		if (result)
			goto bad_res;
	}

	changed = 0;

	if (info->attrs[NL80211_ATTR_WIPHY_RETRY_SHORT]) {
		retry_short = nla_get_u8(
			info->attrs[NL80211_ATTR_WIPHY_RETRY_SHORT]);
		if (retry_short == 0) {
			result = -EINVAL;
			goto bad_res;
		}
		changed |= WIPHY_PARAM_RETRY_SHORT;
	}

	if (info->attrs[NL80211_ATTR_WIPHY_RETRY_LONG]) {
		retry_long = nla_get_u8(
			info->attrs[NL80211_ATTR_WIPHY_RETRY_LONG]);
		if (retry_long == 0) {
			result = -EINVAL;
			goto bad_res;
		}
		changed |= WIPHY_PARAM_RETRY_LONG;
	}

	if (info->attrs[NL80211_ATTR_WIPHY_FRAG_THRESHOLD]) {
		frag_threshold = nla_get_u32(
			info->attrs[NL80211_ATTR_WIPHY_FRAG_THRESHOLD]);
		if (frag_threshold < 256) {
			result = -EINVAL;
			goto bad_res;
		}
		if (frag_threshold != (u32) -1) {
			/*
			 * Fragments (apart from the last one) are required to
			 * have even length. Make the fragmentation code
			 * simpler by stripping LSB should someone try to use
			 * odd threshold value.
			 */
			frag_threshold &= ~0x1;
		}
		changed |= WIPHY_PARAM_FRAG_THRESHOLD;
	}

	if (info->attrs[NL80211_ATTR_WIPHY_RTS_THRESHOLD]) {
		rts_threshold = nla_get_u32(
			info->attrs[NL80211_ATTR_WIPHY_RTS_THRESHOLD]);
		changed |= WIPHY_PARAM_RTS_THRESHOLD;
	}

	if (info->attrs[NL80211_ATTR_WIPHY_COVERAGE_CLASS]) {
		coverage_class = nla_get_u8(
			info->attrs[NL80211_ATTR_WIPHY_COVERAGE_CLASS]);
		changed |= WIPHY_PARAM_COVERAGE_CLASS;
	}

	if (changed) {
		u8 old_retry_short, old_retry_long;
		u32 old_frag_threshold, old_rts_threshold;
		u8 old_coverage_class;

		if (!rdev->ops->set_wiphy_params) {
			result = -EOPNOTSUPP;
			goto bad_res;
		}

		old_retry_short = rdev->wiphy.retry_short;
		old_retry_long = rdev->wiphy.retry_long;
		old_frag_threshold = rdev->wiphy.frag_threshold;
		old_rts_threshold = rdev->wiphy.rts_threshold;
		old_coverage_class = rdev->wiphy.coverage_class;

		if (changed & WIPHY_PARAM_RETRY_SHORT)
			rdev->wiphy.retry_short = retry_short;
		if (changed & WIPHY_PARAM_RETRY_LONG)
			rdev->wiphy.retry_long = retry_long;
		if (changed & WIPHY_PARAM_FRAG_THRESHOLD)
			rdev->wiphy.frag_threshold = frag_threshold;
		if (changed & WIPHY_PARAM_RTS_THRESHOLD)
			rdev->wiphy.rts_threshold = rts_threshold;
		if (changed & WIPHY_PARAM_COVERAGE_CLASS)
			rdev->wiphy.coverage_class = coverage_class;

		result = rdev->ops->set_wiphy_params(&rdev->wiphy, changed);
		if (result) {
			rdev->wiphy.retry_short = old_retry_short;
			rdev->wiphy.retry_long = old_retry_long;
			rdev->wiphy.frag_threshold = old_frag_threshold;
			rdev->wiphy.rts_threshold = old_rts_threshold;
			rdev->wiphy.coverage_class = old_coverage_class;
		}
	}

 bad_res:
	mutex_unlock(&rdev->mtx);
	if (netdev)
		dev_put(netdev);
	return result;
}


static int nl80211_send_iface(struct sk_buff *msg, u32 pid, u32 seq, int flags,
			      struct cfg80211_registered_device *rdev,
			      struct net_device *dev)
{
	void *hdr;

	hdr = nl80211hdr_put(msg, pid, seq, flags, NL80211_CMD_NEW_INTERFACE);
	if (!hdr)
		return -1;

	NLA_PUT_U32(msg, NL80211_ATTR_IFINDEX, dev->ifindex);
	NLA_PUT_U32(msg, NL80211_ATTR_WIPHY, rdev->wiphy_idx);
	NLA_PUT_STRING(msg, NL80211_ATTR_IFNAME, dev->name);
	NLA_PUT_U32(msg, NL80211_ATTR_IFTYPE, dev->ieee80211_ptr->iftype);

	NLA_PUT_U32(msg, NL80211_ATTR_GENERATION,
		    rdev->devlist_generation ^
			(cfg80211_rdev_list_generation << 2));

	return genlmsg_end(msg, hdr);

 nla_put_failure:
	genlmsg_cancel(msg, hdr);
	return -EMSGSIZE;
}

static int nl80211_dump_interface(struct sk_buff *skb, struct netlink_callback *cb)
{
	int wp_idx = 0;
	int if_idx = 0;
	int wp_start = cb->args[0];
	int if_start = cb->args[1];
	struct cfg80211_registered_device *rdev;
	struct wireless_dev *wdev;

	mutex_lock(&cfg80211_mutex);
	list_for_each_entry(rdev, &cfg80211_rdev_list, list) {
		if (!net_eq(wiphy_net(&rdev->wiphy), sock_net(skb->sk)))
			continue;
		if (wp_idx < wp_start) {
			wp_idx++;
			continue;
		}
		if_idx = 0;

		mutex_lock(&rdev->devlist_mtx);
		list_for_each_entry(wdev, &rdev->netdev_list, list) {
			if (if_idx < if_start) {
				if_idx++;
				continue;
			}
			if (nl80211_send_iface(skb, NETLINK_CB(cb->skb).pid,
					       cb->nlh->nlmsg_seq, NLM_F_MULTI,
					       rdev, wdev->netdev) < 0) {
				mutex_unlock(&rdev->devlist_mtx);
				goto out;
			}
			if_idx++;
		}
		mutex_unlock(&rdev->devlist_mtx);

		wp_idx++;
	}
 out:
	mutex_unlock(&cfg80211_mutex);

	cb->args[0] = wp_idx;
	cb->args[1] = if_idx;

	return skb->len;
}

static int nl80211_get_interface(struct sk_buff *skb, struct genl_info *info)
{
	struct sk_buff *msg;
	struct cfg80211_registered_device *dev = info->user_ptr[0];
	struct net_device *netdev = info->user_ptr[1];

	msg = nlmsg_new(NLMSG_DEFAULT_SIZE, GFP_KERNEL);
	if (!msg)
		return -ENOMEM;

	if (nl80211_send_iface(msg, info->snd_pid, info->snd_seq, 0,
			       dev, netdev) < 0) {
		nlmsg_free(msg);
		return -ENOBUFS;
	}

	return genlmsg_reply(msg, info);
}

static const struct nla_policy mntr_flags_policy[NL80211_MNTR_FLAG_MAX + 1] = {
	[NL80211_MNTR_FLAG_FCSFAIL] = { .type = NLA_FLAG },
	[NL80211_MNTR_FLAG_PLCPFAIL] = { .type = NLA_FLAG },
	[NL80211_MNTR_FLAG_CONTROL] = { .type = NLA_FLAG },
	[NL80211_MNTR_FLAG_OTHER_BSS] = { .type = NLA_FLAG },
	[NL80211_MNTR_FLAG_COOK_FRAMES] = { .type = NLA_FLAG },
};

static int parse_monitor_flags(struct nlattr *nla, u32 *mntrflags)
{
	struct nlattr *flags[NL80211_MNTR_FLAG_MAX + 1];
	int flag;

	*mntrflags = 0;

	if (!nla)
		return -EINVAL;

	if (nla_parse_nested(flags, NL80211_MNTR_FLAG_MAX,
			     nla, mntr_flags_policy))
		return -EINVAL;

	for (flag = 1; flag <= NL80211_MNTR_FLAG_MAX; flag++)
		if (flags[flag])
			*mntrflags |= (1<<flag);

	return 0;
}

static int nl80211_valid_4addr(struct cfg80211_registered_device *rdev,
			       struct net_device *netdev, u8 use_4addr,
			       enum nl80211_iftype iftype)
{
	if (!use_4addr) {
		if (netdev && (netdev->priv_flags & IFF_BRIDGE_PORT))
			return -EBUSY;
		return 0;
	}

	switch (iftype) {
	case NL80211_IFTYPE_AP_VLAN:
		if (rdev->wiphy.flags & WIPHY_FLAG_4ADDR_AP)
			return 0;
		break;
	case NL80211_IFTYPE_STATION:
		if (rdev->wiphy.flags & WIPHY_FLAG_4ADDR_STATION)
			return 0;
		break;
	default:
		break;
	}

	return -EOPNOTSUPP;
}

static int nl80211_set_interface(struct sk_buff *skb, struct genl_info *info)
{
	struct cfg80211_registered_device *rdev = info->user_ptr[0];
	struct vif_params params;
	int err;
	enum nl80211_iftype otype, ntype;
	struct net_device *dev = info->user_ptr[1];
	u32 _flags, *flags = NULL;
	bool change = false;

	memset(&params, 0, sizeof(params));

	otype = ntype = dev->ieee80211_ptr->iftype;

	if (info->attrs[NL80211_ATTR_IFTYPE]) {
		ntype = nla_get_u32(info->attrs[NL80211_ATTR_IFTYPE]);
		if (otype != ntype)
			change = true;
		if (ntype > NL80211_IFTYPE_MAX)
			return -EINVAL;
	}

	if (info->attrs[NL80211_ATTR_MESH_ID]) {
		if (ntype != NL80211_IFTYPE_MESH_POINT)
			return -EINVAL;
		params.mesh_id = nla_data(info->attrs[NL80211_ATTR_MESH_ID]);
		params.mesh_id_len = nla_len(info->attrs[NL80211_ATTR_MESH_ID]);
		change = true;
	}

	if (info->attrs[NL80211_ATTR_4ADDR]) {
		params.use_4addr = !!nla_get_u8(info->attrs[NL80211_ATTR_4ADDR]);
		change = true;
		err = nl80211_valid_4addr(rdev, dev, params.use_4addr, ntype);
		if (err)
			return err;
	} else {
		params.use_4addr = -1;
	}

	if (info->attrs[NL80211_ATTR_MNTR_FLAGS]) {
		if (ntype != NL80211_IFTYPE_MONITOR)
			return -EINVAL;
		err = parse_monitor_flags(info->attrs[NL80211_ATTR_MNTR_FLAGS],
					  &_flags);
		if (err)
			return err;

		flags = &_flags;
		change = true;
	}

	if (change)
		err = cfg80211_change_iface(rdev, dev, ntype, flags, &params);
	else
		err = 0;

	if (!err && params.use_4addr != -1)
		dev->ieee80211_ptr->use_4addr = params.use_4addr;

	return err;
}

static int nl80211_new_interface(struct sk_buff *skb, struct genl_info *info)
{
	struct cfg80211_registered_device *rdev = info->user_ptr[0];
	struct vif_params params;
	int err;
	enum nl80211_iftype type = NL80211_IFTYPE_UNSPECIFIED;
	u32 flags;

	memset(&params, 0, sizeof(params));

	if (!info->attrs[NL80211_ATTR_IFNAME])
		return -EINVAL;

	if (info->attrs[NL80211_ATTR_IFTYPE]) {
		type = nla_get_u32(info->attrs[NL80211_ATTR_IFTYPE]);
		if (type > NL80211_IFTYPE_MAX)
			return -EINVAL;
	}

	if (!rdev->ops->add_virtual_intf ||
	    !(rdev->wiphy.interface_modes & (1 << type)))
		return -EOPNOTSUPP;

	if (type == NL80211_IFTYPE_MESH_POINT &&
	    info->attrs[NL80211_ATTR_MESH_ID]) {
		params.mesh_id = nla_data(info->attrs[NL80211_ATTR_MESH_ID]);
		params.mesh_id_len = nla_len(info->attrs[NL80211_ATTR_MESH_ID]);
	}

	if (info->attrs[NL80211_ATTR_4ADDR]) {
		params.use_4addr = !!nla_get_u8(info->attrs[NL80211_ATTR_4ADDR]);
		err = nl80211_valid_4addr(rdev, NULL, params.use_4addr, type);
		if (err)
			return err;
	}

	err = parse_monitor_flags(type == NL80211_IFTYPE_MONITOR ?
				  info->attrs[NL80211_ATTR_MNTR_FLAGS] : NULL,
				  &flags);
	err = rdev->ops->add_virtual_intf(&rdev->wiphy,
		nla_data(info->attrs[NL80211_ATTR_IFNAME]),
		type, err ? NULL : &flags, &params);

	return err;
}

static int nl80211_del_interface(struct sk_buff *skb, struct genl_info *info)
{
	struct cfg80211_registered_device *rdev = info->user_ptr[0];
	struct net_device *dev = info->user_ptr[1];

	if (!rdev->ops->del_virtual_intf)
		return -EOPNOTSUPP;

	return rdev->ops->del_virtual_intf(&rdev->wiphy, dev);
}

struct get_key_cookie {
	struct sk_buff *msg;
	int error;
	int idx;
};

static void get_key_callback(void *c, struct key_params *params)
{
	struct nlattr *key;
	struct get_key_cookie *cookie = c;

	if (params->key)
		NLA_PUT(cookie->msg, NL80211_ATTR_KEY_DATA,
			params->key_len, params->key);

	if (params->seq)
		NLA_PUT(cookie->msg, NL80211_ATTR_KEY_SEQ,
			params->seq_len, params->seq);

	if (params->cipher)
		NLA_PUT_U32(cookie->msg, NL80211_ATTR_KEY_CIPHER,
			    params->cipher);

	key = nla_nest_start(cookie->msg, NL80211_ATTR_KEY);
	if (!key)
		goto nla_put_failure;

	if (params->key)
		NLA_PUT(cookie->msg, NL80211_KEY_DATA,
			params->key_len, params->key);

	if (params->seq)
		NLA_PUT(cookie->msg, NL80211_KEY_SEQ,
			params->seq_len, params->seq);

	if (params->cipher)
		NLA_PUT_U32(cookie->msg, NL80211_KEY_CIPHER,
			    params->cipher);

	NLA_PUT_U8(cookie->msg, NL80211_ATTR_KEY_IDX, cookie->idx);

	nla_nest_end(cookie->msg, key);

	return;
 nla_put_failure:
	cookie->error = 1;
}

static int nl80211_get_key(struct sk_buff *skb, struct genl_info *info)
{
	struct cfg80211_registered_device *rdev = info->user_ptr[0];
	int err;
	struct net_device *dev = info->user_ptr[1];
	u8 key_idx = 0;
	const u8 *mac_addr = NULL;
	bool pairwise;
	struct get_key_cookie cookie = {
		.error = 0,
	};
	void *hdr;
	struct sk_buff *msg;

	if (info->attrs[NL80211_ATTR_KEY_IDX])
		key_idx = nla_get_u8(info->attrs[NL80211_ATTR_KEY_IDX]);

	if (key_idx > 5)
		return -EINVAL;

	if (info->attrs[NL80211_ATTR_MAC])
		mac_addr = nla_data(info->attrs[NL80211_ATTR_MAC]);

	pairwise = !!mac_addr;
	if (info->attrs[NL80211_ATTR_KEY_TYPE]) {
		u32 kt = nla_get_u32(info->attrs[NL80211_ATTR_KEY_TYPE]);
		if (kt >= NUM_NL80211_KEYTYPES)
			return -EINVAL;
		if (kt != NL80211_KEYTYPE_GROUP &&
		    kt != NL80211_KEYTYPE_PAIRWISE)
			return -EINVAL;
		pairwise = kt == NL80211_KEYTYPE_PAIRWISE;
	}

	if (!rdev->ops->get_key)
		return -EOPNOTSUPP;

	msg = nlmsg_new(NLMSG_DEFAULT_SIZE, GFP_KERNEL);
	if (!msg)
		return -ENOMEM;

	hdr = nl80211hdr_put(msg, info->snd_pid, info->snd_seq, 0,
			     NL80211_CMD_NEW_KEY);
	if (IS_ERR(hdr))
		return PTR_ERR(hdr);

	cookie.msg = msg;
	cookie.idx = key_idx;

	NLA_PUT_U32(msg, NL80211_ATTR_IFINDEX, dev->ifindex);
	NLA_PUT_U8(msg, NL80211_ATTR_KEY_IDX, key_idx);
	if (mac_addr)
		NLA_PUT(msg, NL80211_ATTR_MAC, ETH_ALEN, mac_addr);

	if (pairwise && mac_addr &&
	    !(rdev->wiphy.flags & WIPHY_FLAG_IBSS_RSN))
		return -ENOENT;

	err = rdev->ops->get_key(&rdev->wiphy, dev, key_idx, pairwise,
				 mac_addr, &cookie, get_key_callback);

	if (err)
		goto free_msg;

	if (cookie.error)
		goto nla_put_failure;

	genlmsg_end(msg, hdr);
	return genlmsg_reply(msg, info);

 nla_put_failure:
	err = -ENOBUFS;
 free_msg:
	nlmsg_free(msg);
	return err;
}

static int nl80211_set_key(struct sk_buff *skb, struct genl_info *info)
{
	struct cfg80211_registered_device *rdev = info->user_ptr[0];
	struct key_parse key;
	int err;
	struct net_device *dev = info->user_ptr[1];
	int (*func)(struct wiphy *wiphy, struct net_device *netdev,
		    u8 key_index);

	err = nl80211_parse_key(info, &key);
	if (err)
		return err;

	if (key.idx < 0)
		return -EINVAL;

	/* only support setting default key */
	if (!key.def && !key.defmgmt)
		return -EINVAL;

	if (key.def)
		func = rdev->ops->set_default_key;
	else
		func = rdev->ops->set_default_mgmt_key;

	if (!func)
		return -EOPNOTSUPP;

	wdev_lock(dev->ieee80211_ptr);
	err = nl80211_key_allowed(dev->ieee80211_ptr);
	if (!err)
		err = func(&rdev->wiphy, dev, key.idx);

#ifdef CONFIG_CFG80211_WEXT
	if (!err) {
		if (func == rdev->ops->set_default_key)
			dev->ieee80211_ptr->wext.default_key = key.idx;
		else
			dev->ieee80211_ptr->wext.default_mgmt_key = key.idx;
	}
#endif
	wdev_unlock(dev->ieee80211_ptr);

	return err;
}

static int nl80211_new_key(struct sk_buff *skb, struct genl_info *info)
{
	struct cfg80211_registered_device *rdev = info->user_ptr[0];
	int err;
	struct net_device *dev = info->user_ptr[1];
	struct key_parse key;
	const u8 *mac_addr = NULL;

	err = nl80211_parse_key(info, &key);
	if (err)
		return err;

	if (!key.p.key)
		return -EINVAL;

	if (info->attrs[NL80211_ATTR_MAC])
		mac_addr = nla_data(info->attrs[NL80211_ATTR_MAC]);

	if (key.type == -1) {
		if (mac_addr)
			key.type = NL80211_KEYTYPE_PAIRWISE;
		else
			key.type = NL80211_KEYTYPE_GROUP;
	}

	/* for now */
	if (key.type != NL80211_KEYTYPE_PAIRWISE &&
	    key.type != NL80211_KEYTYPE_GROUP)
		return -EINVAL;

	if (!rdev->ops->add_key)
		return -EOPNOTSUPP;

	if (cfg80211_validate_key_settings(rdev, &key.p, key.idx,
					   key.type == NL80211_KEYTYPE_PAIRWISE,
					   mac_addr))
		return -EINVAL;

	wdev_lock(dev->ieee80211_ptr);
	err = nl80211_key_allowed(dev->ieee80211_ptr);
	if (!err)
		err = rdev->ops->add_key(&rdev->wiphy, dev, key.idx,
					 key.type == NL80211_KEYTYPE_PAIRWISE,
					 mac_addr, &key.p);
	wdev_unlock(dev->ieee80211_ptr);

	return err;
}

static int nl80211_del_key(struct sk_buff *skb, struct genl_info *info)
{
	struct cfg80211_registered_device *rdev = info->user_ptr[0];
	int err;
	struct net_device *dev = info->user_ptr[1];
	u8 *mac_addr = NULL;
	struct key_parse key;

	err = nl80211_parse_key(info, &key);
	if (err)
		return err;

	if (info->attrs[NL80211_ATTR_MAC])
		mac_addr = nla_data(info->attrs[NL80211_ATTR_MAC]);

	if (key.type == -1) {
		if (mac_addr)
			key.type = NL80211_KEYTYPE_PAIRWISE;
		else
			key.type = NL80211_KEYTYPE_GROUP;
	}

	/* for now */
	if (key.type != NL80211_KEYTYPE_PAIRWISE &&
	    key.type != NL80211_KEYTYPE_GROUP)
		return -EINVAL;

	if (!rdev->ops->del_key)
		return -EOPNOTSUPP;

	wdev_lock(dev->ieee80211_ptr);
	err = nl80211_key_allowed(dev->ieee80211_ptr);

	if (key.type == NL80211_KEYTYPE_PAIRWISE && mac_addr &&
	    !(rdev->wiphy.flags & WIPHY_FLAG_IBSS_RSN))
		err = -ENOENT;

	if (!err)
		err = rdev->ops->del_key(&rdev->wiphy, dev, key.idx,
					 key.type == NL80211_KEYTYPE_PAIRWISE,
					 mac_addr);

#ifdef CONFIG_CFG80211_WEXT
	if (!err) {
		if (key.idx == dev->ieee80211_ptr->wext.default_key)
			dev->ieee80211_ptr->wext.default_key = -1;
		else if (key.idx == dev->ieee80211_ptr->wext.default_mgmt_key)
			dev->ieee80211_ptr->wext.default_mgmt_key = -1;
	}
#endif
	wdev_unlock(dev->ieee80211_ptr);

	return err;
}

static int nl80211_addset_beacon(struct sk_buff *skb, struct genl_info *info)
{
        int (*call)(struct wiphy *wiphy, struct net_device *dev,
		    struct beacon_parameters *info);
	struct cfg80211_registered_device *rdev = info->user_ptr[0];
	struct net_device *dev = info->user_ptr[1];
	struct beacon_parameters params;
	int haveinfo = 0;

	if (!is_valid_ie_attr(info->attrs[NL80211_ATTR_BEACON_TAIL]))
		return -EINVAL;

	if (dev->ieee80211_ptr->iftype != NL80211_IFTYPE_AP &&
	    dev->ieee80211_ptr->iftype != NL80211_IFTYPE_P2P_GO)
		return -EOPNOTSUPP;

	switch (info->genlhdr->cmd) {
	case NL80211_CMD_NEW_BEACON:
		/* these are required for NEW_BEACON */
		if (!info->attrs[NL80211_ATTR_BEACON_INTERVAL] ||
		    !info->attrs[NL80211_ATTR_DTIM_PERIOD] ||
		    !info->attrs[NL80211_ATTR_BEACON_HEAD])
			return -EINVAL;

		call = rdev->ops->add_beacon;
		break;
	case NL80211_CMD_SET_BEACON:
		call = rdev->ops->set_beacon;
		break;
	default:
		WARN_ON(1);
		return -EOPNOTSUPP;
	}

	if (!call)
		return -EOPNOTSUPP;

	memset(&params, 0, sizeof(params));

	if (info->attrs[NL80211_ATTR_BEACON_INTERVAL]) {
		params.interval =
		    nla_get_u32(info->attrs[NL80211_ATTR_BEACON_INTERVAL]);
		haveinfo = 1;
	}

	if (info->attrs[NL80211_ATTR_DTIM_PERIOD]) {
		params.dtim_period =
		    nla_get_u32(info->attrs[NL80211_ATTR_DTIM_PERIOD]);
		haveinfo = 1;
	}

	if (info->attrs[NL80211_ATTR_BEACON_HEAD]) {
		params.head = nla_data(info->attrs[NL80211_ATTR_BEACON_HEAD]);
		params.head_len =
		    nla_len(info->attrs[NL80211_ATTR_BEACON_HEAD]);
		haveinfo = 1;
	}

	if (info->attrs[NL80211_ATTR_BEACON_TAIL]) {
		params.tail = nla_data(info->attrs[NL80211_ATTR_BEACON_TAIL]);
		params.tail_len =
		    nla_len(info->attrs[NL80211_ATTR_BEACON_TAIL]);
		haveinfo = 1;
	}

	if (!haveinfo)
		return -EINVAL;

	return call(&rdev->wiphy, dev, &params);
}

static int nl80211_del_beacon(struct sk_buff *skb, struct genl_info *info)
{
	struct cfg80211_registered_device *rdev = info->user_ptr[0];
	struct net_device *dev = info->user_ptr[1];

	if (!rdev->ops->del_beacon)
		return -EOPNOTSUPP;

	if (dev->ieee80211_ptr->iftype != NL80211_IFTYPE_AP &&
	    dev->ieee80211_ptr->iftype != NL80211_IFTYPE_P2P_GO)
		return -EOPNOTSUPP;

	return rdev->ops->del_beacon(&rdev->wiphy, dev);
}

static const struct nla_policy sta_flags_policy[NL80211_STA_FLAG_MAX + 1] = {
	[NL80211_STA_FLAG_AUTHORIZED] = { .type = NLA_FLAG },
	[NL80211_STA_FLAG_SHORT_PREAMBLE] = { .type = NLA_FLAG },
	[NL80211_STA_FLAG_WME] = { .type = NLA_FLAG },
	[NL80211_STA_FLAG_MFP] = { .type = NLA_FLAG },
};

static int parse_station_flags(struct genl_info *info,
			       struct station_parameters *params)
{
	struct nlattr *flags[NL80211_STA_FLAG_MAX + 1];
	struct nlattr *nla;
	int flag;

	/*
	 * Try parsing the new attribute first so userspace
	 * can specify both for older kernels.
	 */
	nla = info->attrs[NL80211_ATTR_STA_FLAGS2];
	if (nla) {
		struct nl80211_sta_flag_update *sta_flags;

		sta_flags = nla_data(nla);
		params->sta_flags_mask = sta_flags->mask;
		params->sta_flags_set = sta_flags->set;
		if ((params->sta_flags_mask |
		     params->sta_flags_set) & BIT(__NL80211_STA_FLAG_INVALID))
			return -EINVAL;
		return 0;
	}

	/* if present, parse the old attribute */

	nla = info->attrs[NL80211_ATTR_STA_FLAGS];
	if (!nla)
		return 0;

	if (nla_parse_nested(flags, NL80211_STA_FLAG_MAX,
			     nla, sta_flags_policy))
		return -EINVAL;

	params->sta_flags_mask = (1 << __NL80211_STA_FLAG_AFTER_LAST) - 1;
	params->sta_flags_mask &= ~1;

	for (flag = 1; flag <= NL80211_STA_FLAG_MAX; flag++)
		if (flags[flag])
			params->sta_flags_set |= (1<<flag);

	return 0;
}

static int nl80211_send_station(struct sk_buff *msg, u32 pid, u32 seq,
				int flags, struct net_device *dev,
				const u8 *mac_addr, struct station_info *sinfo)
{
	void *hdr;
	struct nlattr *sinfoattr, *txrate;
	u16 bitrate;

	hdr = nl80211hdr_put(msg, pid, seq, flags, NL80211_CMD_NEW_STATION);
	if (!hdr)
		return -1;

	NLA_PUT_U32(msg, NL80211_ATTR_IFINDEX, dev->ifindex);
	NLA_PUT(msg, NL80211_ATTR_MAC, ETH_ALEN, mac_addr);

	NLA_PUT_U32(msg, NL80211_ATTR_GENERATION, sinfo->generation);

	sinfoattr = nla_nest_start(msg, NL80211_ATTR_STA_INFO);
	if (!sinfoattr)
		goto nla_put_failure;
	if (sinfo->filled & STATION_INFO_INACTIVE_TIME)
		NLA_PUT_U32(msg, NL80211_STA_INFO_INACTIVE_TIME,
			    sinfo->inactive_time);
	if (sinfo->filled & STATION_INFO_RX_BYTES)
		NLA_PUT_U32(msg, NL80211_STA_INFO_RX_BYTES,
			    sinfo->rx_bytes);
	if (sinfo->filled & STATION_INFO_TX_BYTES)
		NLA_PUT_U32(msg, NL80211_STA_INFO_TX_BYTES,
			    sinfo->tx_bytes);
	if (sinfo->filled & STATION_INFO_LLID)
		NLA_PUT_U16(msg, NL80211_STA_INFO_LLID,
			    sinfo->llid);
	if (sinfo->filled & STATION_INFO_PLID)
		NLA_PUT_U16(msg, NL80211_STA_INFO_PLID,
			    sinfo->plid);
	if (sinfo->filled & STATION_INFO_PLINK_STATE)
		NLA_PUT_U8(msg, NL80211_STA_INFO_PLINK_STATE,
			    sinfo->plink_state);
	if (sinfo->filled & STATION_INFO_SIGNAL)
		NLA_PUT_U8(msg, NL80211_STA_INFO_SIGNAL,
			   sinfo->signal);
	if (sinfo->filled & STATION_INFO_TX_BITRATE) {
		txrate = nla_nest_start(msg, NL80211_STA_INFO_TX_BITRATE);
		if (!txrate)
			goto nla_put_failure;

		/* cfg80211_calculate_bitrate will return 0 for mcs >= 32 */
		bitrate = cfg80211_calculate_bitrate(&sinfo->txrate);
		if (bitrate > 0)
			NLA_PUT_U16(msg, NL80211_RATE_INFO_BITRATE, bitrate);

		if (sinfo->txrate.flags & RATE_INFO_FLAGS_MCS)
			NLA_PUT_U8(msg, NL80211_RATE_INFO_MCS,
				    sinfo->txrate.mcs);
		if (sinfo->txrate.flags & RATE_INFO_FLAGS_40_MHZ_WIDTH)
			NLA_PUT_FLAG(msg, NL80211_RATE_INFO_40_MHZ_WIDTH);
		if (sinfo->txrate.flags & RATE_INFO_FLAGS_SHORT_GI)
			NLA_PUT_FLAG(msg, NL80211_RATE_INFO_SHORT_GI);

		nla_nest_end(msg, txrate);
	}
	if (sinfo->filled & STATION_INFO_RX_PACKETS)
		NLA_PUT_U32(msg, NL80211_STA_INFO_RX_PACKETS,
			    sinfo->rx_packets);
	if (sinfo->filled & STATION_INFO_TX_PACKETS)
		NLA_PUT_U32(msg, NL80211_STA_INFO_TX_PACKETS,
			    sinfo->tx_packets);
	if (sinfo->filled & STATION_INFO_TX_RETRIES)
		NLA_PUT_U32(msg, NL80211_STA_INFO_TX_RETRIES,
			    sinfo->tx_retries);
	if (sinfo->filled & STATION_INFO_TX_FAILED)
		NLA_PUT_U32(msg, NL80211_STA_INFO_TX_FAILED,
			    sinfo->tx_failed);
	nla_nest_end(msg, sinfoattr);

	return genlmsg_end(msg, hdr);

 nla_put_failure:
	genlmsg_cancel(msg, hdr);
	return -EMSGSIZE;
}

static int nl80211_dump_station(struct sk_buff *skb,
				struct netlink_callback *cb)
{
	struct station_info sinfo;
	struct cfg80211_registered_device *dev;
	struct net_device *netdev;
	u8 mac_addr[ETH_ALEN];
	int sta_idx = cb->args[1];
	int err;

	err = nl80211_prepare_netdev_dump(skb, cb, &dev, &netdev);
	if (err)
		return err;

	if (!dev->ops->dump_station) {
		err = -EOPNOTSUPP;
		goto out_err;
	}

	while (1) {
		err = dev->ops->dump_station(&dev->wiphy, netdev, sta_idx,
					     mac_addr, &sinfo);
		if (err == -ENOENT)
			break;
		if (err)
			goto out_err;

		if (nl80211_send_station(skb,
				NETLINK_CB(cb->skb).pid,
				cb->nlh->nlmsg_seq, NLM_F_MULTI,
				netdev, mac_addr,
				&sinfo) < 0)
			goto out;

		sta_idx++;
	}


 out:
	cb->args[1] = sta_idx;
	err = skb->len;
 out_err:
	nl80211_finish_netdev_dump(dev);

	return err;
}

static int nl80211_get_station(struct sk_buff *skb, struct genl_info *info)
{
	struct cfg80211_registered_device *rdev = info->user_ptr[0];
	struct net_device *dev = info->user_ptr[1];
	struct station_info sinfo;
	struct sk_buff *msg;
	u8 *mac_addr = NULL;
	int err;

	memset(&sinfo, 0, sizeof(sinfo));

	if (!info->attrs[NL80211_ATTR_MAC])
		return -EINVAL;

	mac_addr = nla_data(info->attrs[NL80211_ATTR_MAC]);

	if (!rdev->ops->get_station)
		return -EOPNOTSUPP;

	err = rdev->ops->get_station(&rdev->wiphy, dev, mac_addr, &sinfo);
	if (err)
		return err;

	msg = nlmsg_new(NLMSG_DEFAULT_SIZE, GFP_KERNEL);
	if (!msg)
		return -ENOMEM;

	if (nl80211_send_station(msg, info->snd_pid, info->snd_seq, 0,
				 dev, mac_addr, &sinfo) < 0) {
		nlmsg_free(msg);
		return -ENOBUFS;
	}

	return genlmsg_reply(msg, info);
}

/*
 * Get vlan interface making sure it is running and on the right wiphy.
 */
static int get_vlan(struct genl_info *info,
		    struct cfg80211_registered_device *rdev,
		    struct net_device **vlan)
{
	struct nlattr *vlanattr = info->attrs[NL80211_ATTR_STA_VLAN];
	*vlan = NULL;

	if (vlanattr) {
		*vlan = dev_get_by_index(genl_info_net(info),
					 nla_get_u32(vlanattr));
		if (!*vlan)
			return -ENODEV;
		if (!(*vlan)->ieee80211_ptr)
			return -EINVAL;
		if ((*vlan)->ieee80211_ptr->wiphy != &rdev->wiphy)
			return -EINVAL;
		if (!netif_running(*vlan))
			return -ENETDOWN;
	}
	return 0;
}

static int nl80211_set_station(struct sk_buff *skb, struct genl_info *info)
{
	struct cfg80211_registered_device *rdev = info->user_ptr[0];
	int err;
	struct net_device *dev = info->user_ptr[1];
	struct station_parameters params;
	u8 *mac_addr = NULL;

	memset(&params, 0, sizeof(params));

	params.listen_interval = -1;

	if (info->attrs[NL80211_ATTR_STA_AID])
		return -EINVAL;

	if (!info->attrs[NL80211_ATTR_MAC])
		return -EINVAL;

	mac_addr = nla_data(info->attrs[NL80211_ATTR_MAC]);

	if (info->attrs[NL80211_ATTR_STA_SUPPORTED_RATES]) {
		params.supported_rates =
			nla_data(info->attrs[NL80211_ATTR_STA_SUPPORTED_RATES]);
		params.supported_rates_len =
			nla_len(info->attrs[NL80211_ATTR_STA_SUPPORTED_RATES]);
	}

	if (info->attrs[NL80211_ATTR_STA_LISTEN_INTERVAL])
		params.listen_interval =
		    nla_get_u16(info->attrs[NL80211_ATTR_STA_LISTEN_INTERVAL]);

	if (info->attrs[NL80211_ATTR_HT_CAPABILITY])
		params.ht_capa =
			nla_data(info->attrs[NL80211_ATTR_HT_CAPABILITY]);

	if (parse_station_flags(info, &params))
		return -EINVAL;

	if (info->attrs[NL80211_ATTR_STA_PLINK_ACTION])
		params.plink_action =
		    nla_get_u8(info->attrs[NL80211_ATTR_STA_PLINK_ACTION]);

	err = get_vlan(info, rdev, &params.vlan);
	if (err)
		goto out;

	/* validate settings */
	err = 0;

	switch (dev->ieee80211_ptr->iftype) {
	case NL80211_IFTYPE_AP:
	case NL80211_IFTYPE_AP_VLAN:
	case NL80211_IFTYPE_P2P_GO:
		/* disallow mesh-specific things */
		if (params.plink_action)
			err = -EINVAL;
		break;
	case NL80211_IFTYPE_P2P_CLIENT:
	case NL80211_IFTYPE_STATION:
		/* disallow everything but AUTHORIZED flag */
		if (params.plink_action)
			err = -EINVAL;
		if (params.vlan)
			err = -EINVAL;
		if (params.supported_rates)
			err = -EINVAL;
		if (params.ht_capa)
			err = -EINVAL;
		if (params.listen_interval >= 0)
			err = -EINVAL;
		if (params.sta_flags_mask & ~BIT(NL80211_STA_FLAG_AUTHORIZED))
			err = -EINVAL;
		break;
	case NL80211_IFTYPE_MESH_POINT:
		/* disallow things mesh doesn't support */
		if (params.vlan)
			err = -EINVAL;
		if (params.ht_capa)
			err = -EINVAL;
		if (params.listen_interval >= 0)
			err = -EINVAL;
		if (params.supported_rates)
			err = -EINVAL;
		if (params.sta_flags_mask)
			err = -EINVAL;
		break;
	default:
		err = -EINVAL;
	}

	if (err)
		goto out;

	if (!rdev->ops->change_station) {
		err = -EOPNOTSUPP;
		goto out;
	}

	err = rdev->ops->change_station(&rdev->wiphy, dev, mac_addr, &params);

 out:
	if (params.vlan)
		dev_put(params.vlan);

	return err;
}

static int nl80211_new_station(struct sk_buff *skb, struct genl_info *info)
{
	struct cfg80211_registered_device *rdev = info->user_ptr[0];
	int err;
	struct net_device *dev = info->user_ptr[1];
	struct station_parameters params;
	u8 *mac_addr = NULL;

	memset(&params, 0, sizeof(params));

	if (!info->attrs[NL80211_ATTR_MAC])
		return -EINVAL;

	if (!info->attrs[NL80211_ATTR_STA_LISTEN_INTERVAL])
		return -EINVAL;

	if (!info->attrs[NL80211_ATTR_STA_SUPPORTED_RATES])
		return -EINVAL;

	if (!info->attrs[NL80211_ATTR_STA_AID])
		return -EINVAL;

	mac_addr = nla_data(info->attrs[NL80211_ATTR_MAC]);
	params.supported_rates =
		nla_data(info->attrs[NL80211_ATTR_STA_SUPPORTED_RATES]);
	params.supported_rates_len =
		nla_len(info->attrs[NL80211_ATTR_STA_SUPPORTED_RATES]);
	params.listen_interval =
		nla_get_u16(info->attrs[NL80211_ATTR_STA_LISTEN_INTERVAL]);

	params.aid = nla_get_u16(info->attrs[NL80211_ATTR_STA_AID]);
	if (!params.aid || params.aid > IEEE80211_MAX_AID)
		return -EINVAL;

	if (info->attrs[NL80211_ATTR_HT_CAPABILITY])
		params.ht_capa =
			nla_data(info->attrs[NL80211_ATTR_HT_CAPABILITY]);

	if (parse_station_flags(info, &params))
		return -EINVAL;

	if (dev->ieee80211_ptr->iftype != NL80211_IFTYPE_AP &&
	    dev->ieee80211_ptr->iftype != NL80211_IFTYPE_AP_VLAN &&
	    dev->ieee80211_ptr->iftype != NL80211_IFTYPE_P2P_GO)
		return -EINVAL;

	err = get_vlan(info, rdev, &params.vlan);
	if (err)
		goto out;

	/* validate settings */
	err = 0;

	if (!rdev->ops->add_station) {
		err = -EOPNOTSUPP;
		goto out;
	}

	err = rdev->ops->add_station(&rdev->wiphy, dev, mac_addr, &params);

 out:
	if (params.vlan)
		dev_put(params.vlan);
	return err;
}

static int nl80211_del_station(struct sk_buff *skb, struct genl_info *info)
{
	struct cfg80211_registered_device *rdev = info->user_ptr[0];
	struct net_device *dev = info->user_ptr[1];
	u8 *mac_addr = NULL;

	if (info->attrs[NL80211_ATTR_MAC])
		mac_addr = nla_data(info->attrs[NL80211_ATTR_MAC]);

	if (dev->ieee80211_ptr->iftype != NL80211_IFTYPE_AP &&
	    dev->ieee80211_ptr->iftype != NL80211_IFTYPE_AP_VLAN &&
	    dev->ieee80211_ptr->iftype != NL80211_IFTYPE_MESH_POINT &&
	    dev->ieee80211_ptr->iftype != NL80211_IFTYPE_P2P_GO)
		return -EINVAL;

	if (!rdev->ops->del_station)
		return -EOPNOTSUPP;

	return rdev->ops->del_station(&rdev->wiphy, dev, mac_addr);
}

static int nl80211_send_mpath(struct sk_buff *msg, u32 pid, u32 seq,
				int flags, struct net_device *dev,
				u8 *dst, u8 *next_hop,
				struct mpath_info *pinfo)
{
	void *hdr;
	struct nlattr *pinfoattr;

	hdr = nl80211hdr_put(msg, pid, seq, flags, NL80211_CMD_NEW_STATION);
	if (!hdr)
		return -1;

	NLA_PUT_U32(msg, NL80211_ATTR_IFINDEX, dev->ifindex);
	NLA_PUT(msg, NL80211_ATTR_MAC, ETH_ALEN, dst);
	NLA_PUT(msg, NL80211_ATTR_MPATH_NEXT_HOP, ETH_ALEN, next_hop);

	NLA_PUT_U32(msg, NL80211_ATTR_GENERATION, pinfo->generation);

	pinfoattr = nla_nest_start(msg, NL80211_ATTR_MPATH_INFO);
	if (!pinfoattr)
		goto nla_put_failure;
	if (pinfo->filled & MPATH_INFO_FRAME_QLEN)
		NLA_PUT_U32(msg, NL80211_MPATH_INFO_FRAME_QLEN,
			    pinfo->frame_qlen);
	if (pinfo->filled & MPATH_INFO_SN)
		NLA_PUT_U32(msg, NL80211_MPATH_INFO_SN,
			    pinfo->sn);
	if (pinfo->filled & MPATH_INFO_METRIC)
		NLA_PUT_U32(msg, NL80211_MPATH_INFO_METRIC,
			    pinfo->metric);
	if (pinfo->filled & MPATH_INFO_EXPTIME)
		NLA_PUT_U32(msg, NL80211_MPATH_INFO_EXPTIME,
			    pinfo->exptime);
	if (pinfo->filled & MPATH_INFO_FLAGS)
		NLA_PUT_U8(msg, NL80211_MPATH_INFO_FLAGS,
			    pinfo->flags);
	if (pinfo->filled & MPATH_INFO_DISCOVERY_TIMEOUT)
		NLA_PUT_U32(msg, NL80211_MPATH_INFO_DISCOVERY_TIMEOUT,
			    pinfo->discovery_timeout);
	if (pinfo->filled & MPATH_INFO_DISCOVERY_RETRIES)
		NLA_PUT_U8(msg, NL80211_MPATH_INFO_DISCOVERY_RETRIES,
			    pinfo->discovery_retries);

	nla_nest_end(msg, pinfoattr);

	return genlmsg_end(msg, hdr);

 nla_put_failure:
	genlmsg_cancel(msg, hdr);
	return -EMSGSIZE;
}

static int nl80211_dump_mpath(struct sk_buff *skb,
			      struct netlink_callback *cb)
{
	struct mpath_info pinfo;
	struct cfg80211_registered_device *dev;
	struct net_device *netdev;
	u8 dst[ETH_ALEN];
	u8 next_hop[ETH_ALEN];
	int path_idx = cb->args[1];
	int err;

	err = nl80211_prepare_netdev_dump(skb, cb, &dev, &netdev);
	if (err)
		return err;

	if (!dev->ops->dump_mpath) {
		err = -EOPNOTSUPP;
		goto out_err;
	}

	if (netdev->ieee80211_ptr->iftype != NL80211_IFTYPE_MESH_POINT) {
		err = -EOPNOTSUPP;
		goto out_err;
	}

	while (1) {
		err = dev->ops->dump_mpath(&dev->wiphy, netdev, path_idx,
					   dst, next_hop, &pinfo);
		if (err == -ENOENT)
			break;
		if (err)
			goto out_err;

		if (nl80211_send_mpath(skb, NETLINK_CB(cb->skb).pid,
				       cb->nlh->nlmsg_seq, NLM_F_MULTI,
				       netdev, dst, next_hop,
				       &pinfo) < 0)
			goto out;

		path_idx++;
	}


 out:
	cb->args[1] = path_idx;
	err = skb->len;
 out_err:
	nl80211_finish_netdev_dump(dev);
	return err;
}

static int nl80211_get_mpath(struct sk_buff *skb, struct genl_info *info)
{
	struct cfg80211_registered_device *rdev = info->user_ptr[0];
	int err;
	struct net_device *dev = info->user_ptr[1];
	struct mpath_info pinfo;
	struct sk_buff *msg;
	u8 *dst = NULL;
	u8 next_hop[ETH_ALEN];

	memset(&pinfo, 0, sizeof(pinfo));

	if (!info->attrs[NL80211_ATTR_MAC])
		return -EINVAL;

	dst = nla_data(info->attrs[NL80211_ATTR_MAC]);

	if (!rdev->ops->get_mpath)
		return -EOPNOTSUPP;

	if (dev->ieee80211_ptr->iftype != NL80211_IFTYPE_MESH_POINT)
		return -EOPNOTSUPP;

	err = rdev->ops->get_mpath(&rdev->wiphy, dev, dst, next_hop, &pinfo);
	if (err)
		return err;

	msg = nlmsg_new(NLMSG_DEFAULT_SIZE, GFP_KERNEL);
	if (!msg)
		return -ENOMEM;

	if (nl80211_send_mpath(msg, info->snd_pid, info->snd_seq, 0,
				 dev, dst, next_hop, &pinfo) < 0) {
		nlmsg_free(msg);
		return -ENOBUFS;
	}

	return genlmsg_reply(msg, info);
}

static int nl80211_set_mpath(struct sk_buff *skb, struct genl_info *info)
{
	struct cfg80211_registered_device *rdev = info->user_ptr[0];
	struct net_device *dev = info->user_ptr[1];
	u8 *dst = NULL;
	u8 *next_hop = NULL;

	if (!info->attrs[NL80211_ATTR_MAC])
		return -EINVAL;

	if (!info->attrs[NL80211_ATTR_MPATH_NEXT_HOP])
		return -EINVAL;

	dst = nla_data(info->attrs[NL80211_ATTR_MAC]);
	next_hop = nla_data(info->attrs[NL80211_ATTR_MPATH_NEXT_HOP]);

	if (!rdev->ops->change_mpath)
		return -EOPNOTSUPP;

	if (dev->ieee80211_ptr->iftype != NL80211_IFTYPE_MESH_POINT)
		return -EOPNOTSUPP;

	return rdev->ops->change_mpath(&rdev->wiphy, dev, dst, next_hop);
}

static int nl80211_new_mpath(struct sk_buff *skb, struct genl_info *info)
{
	struct cfg80211_registered_device *rdev = info->user_ptr[0];
	struct net_device *dev = info->user_ptr[1];
	u8 *dst = NULL;
	u8 *next_hop = NULL;

	if (!info->attrs[NL80211_ATTR_MAC])
		return -EINVAL;

	if (!info->attrs[NL80211_ATTR_MPATH_NEXT_HOP])
		return -EINVAL;

	dst = nla_data(info->attrs[NL80211_ATTR_MAC]);
	next_hop = nla_data(info->attrs[NL80211_ATTR_MPATH_NEXT_HOP]);

	if (!rdev->ops->add_mpath)
		return -EOPNOTSUPP;

	if (dev->ieee80211_ptr->iftype != NL80211_IFTYPE_MESH_POINT)
		return -EOPNOTSUPP;

	return rdev->ops->add_mpath(&rdev->wiphy, dev, dst, next_hop);
}

static int nl80211_del_mpath(struct sk_buff *skb, struct genl_info *info)
{
	struct cfg80211_registered_device *rdev = info->user_ptr[0];
	struct net_device *dev = info->user_ptr[1];
	u8 *dst = NULL;

	if (info->attrs[NL80211_ATTR_MAC])
		dst = nla_data(info->attrs[NL80211_ATTR_MAC]);

	if (!rdev->ops->del_mpath)
		return -EOPNOTSUPP;

	return rdev->ops->del_mpath(&rdev->wiphy, dev, dst);
}

static int nl80211_set_bss(struct sk_buff *skb, struct genl_info *info)
{
	struct cfg80211_registered_device *rdev = info->user_ptr[0];
	struct net_device *dev = info->user_ptr[1];
	struct bss_parameters params;

	memset(&params, 0, sizeof(params));
	/* default to not changing parameters */
	params.use_cts_prot = -1;
	params.use_short_preamble = -1;
	params.use_short_slot_time = -1;
	params.ap_isolate = -1;

	if (info->attrs[NL80211_ATTR_BSS_CTS_PROT])
		params.use_cts_prot =
		    nla_get_u8(info->attrs[NL80211_ATTR_BSS_CTS_PROT]);
	if (info->attrs[NL80211_ATTR_BSS_SHORT_PREAMBLE])
		params.use_short_preamble =
		    nla_get_u8(info->attrs[NL80211_ATTR_BSS_SHORT_PREAMBLE]);
	if (info->attrs[NL80211_ATTR_BSS_SHORT_SLOT_TIME])
		params.use_short_slot_time =
		    nla_get_u8(info->attrs[NL80211_ATTR_BSS_SHORT_SLOT_TIME]);
	if (info->attrs[NL80211_ATTR_BSS_BASIC_RATES]) {
		params.basic_rates =
			nla_data(info->attrs[NL80211_ATTR_BSS_BASIC_RATES]);
		params.basic_rates_len =
			nla_len(info->attrs[NL80211_ATTR_BSS_BASIC_RATES]);
	}
	if (info->attrs[NL80211_ATTR_AP_ISOLATE])
		params.ap_isolate = !!nla_get_u8(info->attrs[NL80211_ATTR_AP_ISOLATE]);

	if (!rdev->ops->change_bss)
		return -EOPNOTSUPP;

	if (dev->ieee80211_ptr->iftype != NL80211_IFTYPE_AP &&
	    dev->ieee80211_ptr->iftype != NL80211_IFTYPE_P2P_GO)
		return -EOPNOTSUPP;

	return rdev->ops->change_bss(&rdev->wiphy, dev, &params);
}

static const struct nla_policy reg_rule_policy[NL80211_REG_RULE_ATTR_MAX + 1] = {
	[NL80211_ATTR_REG_RULE_FLAGS]		= { .type = NLA_U32 },
	[NL80211_ATTR_FREQ_RANGE_START]		= { .type = NLA_U32 },
	[NL80211_ATTR_FREQ_RANGE_END]		= { .type = NLA_U32 },
	[NL80211_ATTR_FREQ_RANGE_MAX_BW]	= { .type = NLA_U32 },
	[NL80211_ATTR_POWER_RULE_MAX_ANT_GAIN]	= { .type = NLA_U32 },
	[NL80211_ATTR_POWER_RULE_MAX_EIRP]	= { .type = NLA_U32 },
};

static int parse_reg_rule(struct nlattr *tb[],
	struct ieee80211_reg_rule *reg_rule)
{
	struct ieee80211_freq_range *freq_range = &reg_rule->freq_range;
	struct ieee80211_power_rule *power_rule = &reg_rule->power_rule;

	if (!tb[NL80211_ATTR_REG_RULE_FLAGS])
		return -EINVAL;
	if (!tb[NL80211_ATTR_FREQ_RANGE_START])
		return -EINVAL;
	if (!tb[NL80211_ATTR_FREQ_RANGE_END])
		return -EINVAL;
	if (!tb[NL80211_ATTR_FREQ_RANGE_MAX_BW])
		return -EINVAL;
	if (!tb[NL80211_ATTR_POWER_RULE_MAX_EIRP])
		return -EINVAL;

	reg_rule->flags = nla_get_u32(tb[NL80211_ATTR_REG_RULE_FLAGS]);

	freq_range->start_freq_khz =
		nla_get_u32(tb[NL80211_ATTR_FREQ_RANGE_START]);
	freq_range->end_freq_khz =
		nla_get_u32(tb[NL80211_ATTR_FREQ_RANGE_END]);
	freq_range->max_bandwidth_khz =
		nla_get_u32(tb[NL80211_ATTR_FREQ_RANGE_MAX_BW]);

	power_rule->max_eirp =
		nla_get_u32(tb[NL80211_ATTR_POWER_RULE_MAX_EIRP]);

	if (tb[NL80211_ATTR_POWER_RULE_MAX_ANT_GAIN])
		power_rule->max_antenna_gain =
			nla_get_u32(tb[NL80211_ATTR_POWER_RULE_MAX_ANT_GAIN]);

	return 0;
}

static int nl80211_req_set_reg(struct sk_buff *skb, struct genl_info *info)
{
	int r;
	char *data = NULL;

	/*
	 * You should only get this when cfg80211 hasn't yet initialized
	 * completely when built-in to the kernel right between the time
	 * window between nl80211_init() and regulatory_init(), if that is
	 * even possible.
	 */
	mutex_lock(&cfg80211_mutex);
	if (unlikely(!cfg80211_regdomain)) {
		mutex_unlock(&cfg80211_mutex);
		return -EINPROGRESS;
	}
	mutex_unlock(&cfg80211_mutex);

	if (!info->attrs[NL80211_ATTR_REG_ALPHA2])
		return -EINVAL;

	data = nla_data(info->attrs[NL80211_ATTR_REG_ALPHA2]);

	r = regulatory_hint_user(data);

	return r;
}

static int nl80211_get_mesh_params(struct sk_buff *skb,
	struct genl_info *info)
{
	struct cfg80211_registered_device *rdev = info->user_ptr[0];
	struct mesh_config cur_params;
	int err;
	struct net_device *dev = info->user_ptr[1];
	void *hdr;
	struct nlattr *pinfoattr;
	struct sk_buff *msg;

	if (!rdev->ops->get_mesh_params)
		return -EOPNOTSUPP;

	/* Get the mesh params */
	err = rdev->ops->get_mesh_params(&rdev->wiphy, dev, &cur_params);
	if (err)
		return err;

	/* Draw up a netlink message to send back */
	msg = nlmsg_new(NLMSG_DEFAULT_SIZE, GFP_KERNEL);
	if (!msg)
		return -ENOMEM;
	hdr = nl80211hdr_put(msg, info->snd_pid, info->snd_seq, 0,
			     NL80211_CMD_GET_MESH_PARAMS);
	if (!hdr)
		goto nla_put_failure;
	pinfoattr = nla_nest_start(msg, NL80211_ATTR_MESH_PARAMS);
	if (!pinfoattr)
		goto nla_put_failure;
	NLA_PUT_U32(msg, NL80211_ATTR_IFINDEX, dev->ifindex);
	NLA_PUT_U16(msg, NL80211_MESHCONF_RETRY_TIMEOUT,
			cur_params.dot11MeshRetryTimeout);
	NLA_PUT_U16(msg, NL80211_MESHCONF_CONFIRM_TIMEOUT,
			cur_params.dot11MeshConfirmTimeout);
	NLA_PUT_U16(msg, NL80211_MESHCONF_HOLDING_TIMEOUT,
			cur_params.dot11MeshHoldingTimeout);
	NLA_PUT_U16(msg, NL80211_MESHCONF_MAX_PEER_LINKS,
			cur_params.dot11MeshMaxPeerLinks);
	NLA_PUT_U8(msg, NL80211_MESHCONF_MAX_RETRIES,
			cur_params.dot11MeshMaxRetries);
	NLA_PUT_U8(msg, NL80211_MESHCONF_TTL,
			cur_params.dot11MeshTTL);
	NLA_PUT_U8(msg, NL80211_MESHCONF_AUTO_OPEN_PLINKS,
			cur_params.auto_open_plinks);
	NLA_PUT_U8(msg, NL80211_MESHCONF_HWMP_MAX_PREQ_RETRIES,
			cur_params.dot11MeshHWMPmaxPREQretries);
	NLA_PUT_U32(msg, NL80211_MESHCONF_PATH_REFRESH_TIME,
			cur_params.path_refresh_time);
	NLA_PUT_U16(msg, NL80211_MESHCONF_MIN_DISCOVERY_TIMEOUT,
			cur_params.min_discovery_timeout);
	NLA_PUT_U32(msg, NL80211_MESHCONF_HWMP_ACTIVE_PATH_TIMEOUT,
			cur_params.dot11MeshHWMPactivePathTimeout);
	NLA_PUT_U16(msg, NL80211_MESHCONF_HWMP_PREQ_MIN_INTERVAL,
			cur_params.dot11MeshHWMPpreqMinInterval);
	NLA_PUT_U16(msg, NL80211_MESHCONF_HWMP_NET_DIAM_TRVS_TIME,
			cur_params.dot11MeshHWMPnetDiameterTraversalTime);
	NLA_PUT_U8(msg, NL80211_MESHCONF_HWMP_ROOTMODE,
			cur_params.dot11MeshHWMPRootMode);
	nla_nest_end(msg, pinfoattr);
	genlmsg_end(msg, hdr);
	return genlmsg_reply(msg, info);

 nla_put_failure:
	genlmsg_cancel(msg, hdr);
	nlmsg_free(msg);
	return -ENOBUFS;
}

#define FILL_IN_MESH_PARAM_IF_SET(table, cfg, param, mask, attr_num, nla_fn) \
do {\
	if (table[attr_num]) {\
		cfg.param = nla_fn(table[attr_num]); \
		mask |= (1 << (attr_num - 1)); \
	} \
} while (0);\

static const struct nla_policy nl80211_meshconf_params_policy[NL80211_MESHCONF_ATTR_MAX+1] = {
	[NL80211_MESHCONF_RETRY_TIMEOUT] = { .type = NLA_U16 },
	[NL80211_MESHCONF_CONFIRM_TIMEOUT] = { .type = NLA_U16 },
	[NL80211_MESHCONF_HOLDING_TIMEOUT] = { .type = NLA_U16 },
	[NL80211_MESHCONF_MAX_PEER_LINKS] = { .type = NLA_U16 },
	[NL80211_MESHCONF_MAX_RETRIES] = { .type = NLA_U8 },
	[NL80211_MESHCONF_TTL] = { .type = NLA_U8 },
	[NL80211_MESHCONF_AUTO_OPEN_PLINKS] = { .type = NLA_U8 },

	[NL80211_MESHCONF_HWMP_MAX_PREQ_RETRIES] = { .type = NLA_U8 },
	[NL80211_MESHCONF_PATH_REFRESH_TIME] = { .type = NLA_U32 },
	[NL80211_MESHCONF_MIN_DISCOVERY_TIMEOUT] = { .type = NLA_U16 },
	[NL80211_MESHCONF_HWMP_ACTIVE_PATH_TIMEOUT] = { .type = NLA_U32 },
	[NL80211_MESHCONF_HWMP_PREQ_MIN_INTERVAL] = { .type = NLA_U16 },
	[NL80211_MESHCONF_HWMP_NET_DIAM_TRVS_TIME] = { .type = NLA_U16 },
};

static int nl80211_set_mesh_params(struct sk_buff *skb, struct genl_info *info)
{
	u32 mask;
	struct cfg80211_registered_device *rdev = info->user_ptr[0];
	struct net_device *dev = info->user_ptr[1];
	struct mesh_config cfg;
	struct nlattr *tb[NL80211_MESHCONF_ATTR_MAX + 1];
	struct nlattr *parent_attr;

	parent_attr = info->attrs[NL80211_ATTR_MESH_PARAMS];
	if (!parent_attr)
		return -EINVAL;
	if (nla_parse_nested(tb, NL80211_MESHCONF_ATTR_MAX,
			parent_attr, nl80211_meshconf_params_policy))
		return -EINVAL;

	if (!rdev->ops->set_mesh_params)
		return -EOPNOTSUPP;

	/* This makes sure that there aren't more than 32 mesh config
	 * parameters (otherwise our bitfield scheme would not work.) */
	BUILD_BUG_ON(NL80211_MESHCONF_ATTR_MAX > 32);

	/* Fill in the params struct */
	mask = 0;
	FILL_IN_MESH_PARAM_IF_SET(tb, cfg, dot11MeshRetryTimeout,
			mask, NL80211_MESHCONF_RETRY_TIMEOUT, nla_get_u16);
	FILL_IN_MESH_PARAM_IF_SET(tb, cfg, dot11MeshConfirmTimeout,
			mask, NL80211_MESHCONF_CONFIRM_TIMEOUT, nla_get_u16);
	FILL_IN_MESH_PARAM_IF_SET(tb, cfg, dot11MeshHoldingTimeout,
			mask, NL80211_MESHCONF_HOLDING_TIMEOUT, nla_get_u16);
	FILL_IN_MESH_PARAM_IF_SET(tb, cfg, dot11MeshMaxPeerLinks,
			mask, NL80211_MESHCONF_MAX_PEER_LINKS, nla_get_u16);
	FILL_IN_MESH_PARAM_IF_SET(tb, cfg, dot11MeshMaxRetries,
			mask, NL80211_MESHCONF_MAX_RETRIES, nla_get_u8);
	FILL_IN_MESH_PARAM_IF_SET(tb, cfg, dot11MeshTTL,
			mask, NL80211_MESHCONF_TTL, nla_get_u8);
	FILL_IN_MESH_PARAM_IF_SET(tb, cfg, auto_open_plinks,
			mask, NL80211_MESHCONF_AUTO_OPEN_PLINKS, nla_get_u8);
	FILL_IN_MESH_PARAM_IF_SET(tb, cfg, dot11MeshHWMPmaxPREQretries,
			mask, NL80211_MESHCONF_HWMP_MAX_PREQ_RETRIES,
			nla_get_u8);
	FILL_IN_MESH_PARAM_IF_SET(tb, cfg, path_refresh_time,
			mask, NL80211_MESHCONF_PATH_REFRESH_TIME, nla_get_u32);
	FILL_IN_MESH_PARAM_IF_SET(tb, cfg, min_discovery_timeout,
			mask, NL80211_MESHCONF_MIN_DISCOVERY_TIMEOUT,
			nla_get_u16);
	FILL_IN_MESH_PARAM_IF_SET(tb, cfg, dot11MeshHWMPactivePathTimeout,
			mask, NL80211_MESHCONF_HWMP_ACTIVE_PATH_TIMEOUT,
			nla_get_u32);
	FILL_IN_MESH_PARAM_IF_SET(tb, cfg, dot11MeshHWMPpreqMinInterval,
			mask, NL80211_MESHCONF_HWMP_PREQ_MIN_INTERVAL,
			nla_get_u16);
	FILL_IN_MESH_PARAM_IF_SET(tb, cfg,
			dot11MeshHWMPnetDiameterTraversalTime,
			mask, NL80211_MESHCONF_HWMP_NET_DIAM_TRVS_TIME,
			nla_get_u16);
	FILL_IN_MESH_PARAM_IF_SET(tb, cfg,
			dot11MeshHWMPRootMode, mask,
			NL80211_MESHCONF_HWMP_ROOTMODE,
			nla_get_u8);

	/* Apply changes */
	return rdev->ops->set_mesh_params(&rdev->wiphy, dev, &cfg, mask);
}

#undef FILL_IN_MESH_PARAM_IF_SET

static int nl80211_get_reg(struct sk_buff *skb, struct genl_info *info)
{
	struct sk_buff *msg;
	void *hdr = NULL;
	struct nlattr *nl_reg_rules;
	unsigned int i;
	int err = -EINVAL;

	mutex_lock(&cfg80211_mutex);

	if (!cfg80211_regdomain)
		goto out;

	msg = nlmsg_new(NLMSG_DEFAULT_SIZE, GFP_KERNEL);
	if (!msg) {
		err = -ENOBUFS;
		goto out;
	}

	hdr = nl80211hdr_put(msg, info->snd_pid, info->snd_seq, 0,
			     NL80211_CMD_GET_REG);
	if (!hdr)
		goto nla_put_failure;

	NLA_PUT_STRING(msg, NL80211_ATTR_REG_ALPHA2,
		cfg80211_regdomain->alpha2);

	nl_reg_rules = nla_nest_start(msg, NL80211_ATTR_REG_RULES);
	if (!nl_reg_rules)
		goto nla_put_failure;

	for (i = 0; i < cfg80211_regdomain->n_reg_rules; i++) {
		struct nlattr *nl_reg_rule;
		const struct ieee80211_reg_rule *reg_rule;
		const struct ieee80211_freq_range *freq_range;
		const struct ieee80211_power_rule *power_rule;

		reg_rule = &cfg80211_regdomain->reg_rules[i];
		freq_range = &reg_rule->freq_range;
		power_rule = &reg_rule->power_rule;

		nl_reg_rule = nla_nest_start(msg, i);
		if (!nl_reg_rule)
			goto nla_put_failure;

		NLA_PUT_U32(msg, NL80211_ATTR_REG_RULE_FLAGS,
			reg_rule->flags);
		NLA_PUT_U32(msg, NL80211_ATTR_FREQ_RANGE_START,
			freq_range->start_freq_khz);
		NLA_PUT_U32(msg, NL80211_ATTR_FREQ_RANGE_END,
			freq_range->end_freq_khz);
		NLA_PUT_U32(msg, NL80211_ATTR_FREQ_RANGE_MAX_BW,
			freq_range->max_bandwidth_khz);
		NLA_PUT_U32(msg, NL80211_ATTR_POWER_RULE_MAX_ANT_GAIN,
			power_rule->max_antenna_gain);
		NLA_PUT_U32(msg, NL80211_ATTR_POWER_RULE_MAX_EIRP,
			power_rule->max_eirp);

		nla_nest_end(msg, nl_reg_rule);
	}

	nla_nest_end(msg, nl_reg_rules);

	genlmsg_end(msg, hdr);
	err = genlmsg_reply(msg, info);
	goto out;

nla_put_failure:
	genlmsg_cancel(msg, hdr);
	nlmsg_free(msg);
	err = -EMSGSIZE;
out:
	mutex_unlock(&cfg80211_mutex);
	return err;
}

static int nl80211_set_reg(struct sk_buff *skb, struct genl_info *info)
{
	struct nlattr *tb[NL80211_REG_RULE_ATTR_MAX + 1];
	struct nlattr *nl_reg_rule;
	char *alpha2 = NULL;
	int rem_reg_rules = 0, r = 0;
	u32 num_rules = 0, rule_idx = 0, size_of_regd;
	struct ieee80211_regdomain *rd = NULL;

	if (!info->attrs[NL80211_ATTR_REG_ALPHA2])
		return -EINVAL;

	if (!info->attrs[NL80211_ATTR_REG_RULES])
		return -EINVAL;

	alpha2 = nla_data(info->attrs[NL80211_ATTR_REG_ALPHA2]);

	nla_for_each_nested(nl_reg_rule, info->attrs[NL80211_ATTR_REG_RULES],
			rem_reg_rules) {
		num_rules++;
		if (num_rules > NL80211_MAX_SUPP_REG_RULES)
			return -EINVAL;
	}

	mutex_lock(&cfg80211_mutex);

	if (!reg_is_valid_request(alpha2)) {
		r = -EINVAL;
		goto bad_reg;
	}

	size_of_regd = sizeof(struct ieee80211_regdomain) +
		(num_rules * sizeof(struct ieee80211_reg_rule));

	rd = kzalloc(size_of_regd, GFP_KERNEL);
	if (!rd) {
		r = -ENOMEM;
		goto bad_reg;
	}

	rd->n_reg_rules = num_rules;
	rd->alpha2[0] = alpha2[0];
	rd->alpha2[1] = alpha2[1];

	nla_for_each_nested(nl_reg_rule, info->attrs[NL80211_ATTR_REG_RULES],
			rem_reg_rules) {
		nla_parse(tb, NL80211_REG_RULE_ATTR_MAX,
			nla_data(nl_reg_rule), nla_len(nl_reg_rule),
			reg_rule_policy);
		r = parse_reg_rule(tb, &rd->reg_rules[rule_idx]);
		if (r)
			goto bad_reg;

		rule_idx++;

		if (rule_idx > NL80211_MAX_SUPP_REG_RULES) {
			r = -EINVAL;
			goto bad_reg;
		}
	}

	BUG_ON(rule_idx != num_rules);

	r = set_regdom(rd);

	mutex_unlock(&cfg80211_mutex);

	return r;

 bad_reg:
	mutex_unlock(&cfg80211_mutex);
	kfree(rd);
	return r;
}

static int validate_scan_freqs(struct nlattr *freqs)
{
	struct nlattr *attr1, *attr2;
	int n_channels = 0, tmp1, tmp2;

	nla_for_each_nested(attr1, freqs, tmp1) {
		n_channels++;
		/*
		 * Some hardware has a limited channel list for
		 * scanning, and it is pretty much nonsensical
		 * to scan for a channel twice, so disallow that
		 * and don't require drivers to check that the
		 * channel list they get isn't longer than what
		 * they can scan, as long as they can scan all
		 * the channels they registered at once.
		 */
		nla_for_each_nested(attr2, freqs, tmp2)
			if (attr1 != attr2 &&
			    nla_get_u32(attr1) == nla_get_u32(attr2))
				return 0;
	}

	return n_channels;
}

static int nl80211_trigger_scan(struct sk_buff *skb, struct genl_info *info)
{
	struct cfg80211_registered_device *rdev = info->user_ptr[0];
	struct net_device *dev = info->user_ptr[1];
	struct cfg80211_scan_request *request;
	struct cfg80211_ssid *ssid;
	struct ieee80211_channel *channel;
	struct nlattr *attr;
	struct wiphy *wiphy;
	int err, tmp, n_ssids = 0, n_channels, i;
	enum ieee80211_band band;
	size_t ie_len;

	if (!is_valid_ie_attr(info->attrs[NL80211_ATTR_IE]))
		return -EINVAL;

	wiphy = &rdev->wiphy;

	if (!rdev->ops->scan)
		return -EOPNOTSUPP;

	if (rdev->scan_req)
		return -EBUSY;

	if (info->attrs[NL80211_ATTR_SCAN_FREQUENCIES]) {
		n_channels = validate_scan_freqs(
				info->attrs[NL80211_ATTR_SCAN_FREQUENCIES]);
		if (!n_channels)
			return -EINVAL;
	} else {
		n_channels = 0;

		for (band = 0; band < IEEE80211_NUM_BANDS; band++)
			if (wiphy->bands[band])
				n_channels += wiphy->bands[band]->n_channels;
	}

	if (info->attrs[NL80211_ATTR_SCAN_SSIDS])
		nla_for_each_nested(attr, info->attrs[NL80211_ATTR_SCAN_SSIDS], tmp)
			n_ssids++;

	if (n_ssids > wiphy->max_scan_ssids)
		return -EINVAL;

	if (info->attrs[NL80211_ATTR_IE])
		ie_len = nla_len(info->attrs[NL80211_ATTR_IE]);
	else
		ie_len = 0;

	if (ie_len > wiphy->max_scan_ie_len)
		return -EINVAL;

	request = kzalloc(sizeof(*request)
			+ sizeof(*ssid) * n_ssids
			+ sizeof(channel) * n_channels
			+ ie_len, GFP_KERNEL);
	if (!request)
		return -ENOMEM;

	if (n_ssids)
		request->ssids = (void *)&request->channels[n_channels];
	request->n_ssids = n_ssids;
	if (ie_len) {
		if (request->ssids)
			request->ie = (void *)(request->ssids + n_ssids);
		else
			request->ie = (void *)(request->channels + n_channels);
	}

	i = 0;
	if (info->attrs[NL80211_ATTR_SCAN_FREQUENCIES]) {
		/* user specified, bail out if channel not found */
		nla_for_each_nested(attr, info->attrs[NL80211_ATTR_SCAN_FREQUENCIES], tmp) {
			struct ieee80211_channel *chan;

			chan = ieee80211_get_channel(wiphy, nla_get_u32(attr));

			if (!chan) {
				err = -EINVAL;
				goto out_free;
			}

			/* ignore disabled channels */
			if (chan->flags & IEEE80211_CHAN_DISABLED)
				continue;

			request->channels[i] = chan;
			i++;
		}
	} else {
		/* all channels */
		for (band = 0; band < IEEE80211_NUM_BANDS; band++) {
			int j;
			if (!wiphy->bands[band])
				continue;
			for (j = 0; j < wiphy->bands[band]->n_channels; j++) {
				struct ieee80211_channel *chan;

				chan = &wiphy->bands[band]->channels[j];

				if (chan->flags & IEEE80211_CHAN_DISABLED)
					continue;

				request->channels[i] = chan;
				i++;
			}
		}
	}

	if (!i) {
		err = -EINVAL;
		goto out_free;
	}

	request->n_channels = i;

	i = 0;
	if (info->attrs[NL80211_ATTR_SCAN_SSIDS]) {
		nla_for_each_nested(attr, info->attrs[NL80211_ATTR_SCAN_SSIDS], tmp) {
			if (request->ssids[i].ssid_len > IEEE80211_MAX_SSID_LEN) {
				err = -EINVAL;
				goto out_free;
			}
			memcpy(request->ssids[i].ssid, nla_data(attr), nla_len(attr));
			request->ssids[i].ssid_len = nla_len(attr);
			i++;
		}
	}

	if (info->attrs[NL80211_ATTR_IE]) {
		request->ie_len = nla_len(info->attrs[NL80211_ATTR_IE]);
		memcpy((void *)request->ie,
		       nla_data(info->attrs[NL80211_ATTR_IE]),
		       request->ie_len);
	}

	request->dev = dev;
	request->wiphy = &rdev->wiphy;

	rdev->scan_req = request;
	err = rdev->ops->scan(&rdev->wiphy, dev, request);

	if (!err) {
		nl80211_send_scan_start(rdev, dev);
		dev_hold(dev);
	} else {
 out_free:
		rdev->scan_req = NULL;
		kfree(request);
	}

	return err;
}

static int nl80211_send_bss(struct sk_buff *msg, u32 pid, u32 seq, int flags,
			    struct cfg80211_registered_device *rdev,
			    struct wireless_dev *wdev,
			    struct cfg80211_internal_bss *intbss)
{
	struct cfg80211_bss *res = &intbss->pub;
	void *hdr;
	struct nlattr *bss;
	int i;

	ASSERT_WDEV_LOCK(wdev);

	hdr = nl80211hdr_put(msg, pid, seq, flags,
			     NL80211_CMD_NEW_SCAN_RESULTS);
	if (!hdr)
		return -1;

	NLA_PUT_U32(msg, NL80211_ATTR_GENERATION, rdev->bss_generation);
	NLA_PUT_U32(msg, NL80211_ATTR_IFINDEX, wdev->netdev->ifindex);

	bss = nla_nest_start(msg, NL80211_ATTR_BSS);
	if (!bss)
		goto nla_put_failure;
	if (!is_zero_ether_addr(res->bssid))
		NLA_PUT(msg, NL80211_BSS_BSSID, ETH_ALEN, res->bssid);
	if (res->information_elements && res->len_information_elements)
		NLA_PUT(msg, NL80211_BSS_INFORMATION_ELEMENTS,
			res->len_information_elements,
			res->information_elements);
	if (res->beacon_ies && res->len_beacon_ies &&
	    res->beacon_ies != res->information_elements)
		NLA_PUT(msg, NL80211_BSS_BEACON_IES,
			res->len_beacon_ies, res->beacon_ies);
	if (res->tsf)
		NLA_PUT_U64(msg, NL80211_BSS_TSF, res->tsf);
	if (res->beacon_interval)
		NLA_PUT_U16(msg, NL80211_BSS_BEACON_INTERVAL, res->beacon_interval);
	NLA_PUT_U16(msg, NL80211_BSS_CAPABILITY, res->capability);
	NLA_PUT_U32(msg, NL80211_BSS_FREQUENCY, res->channel->center_freq);
	NLA_PUT_U32(msg, NL80211_BSS_SEEN_MS_AGO,
		jiffies_to_msecs(jiffies - intbss->ts));

	switch (rdev->wiphy.signal_type) {
	case CFG80211_SIGNAL_TYPE_MBM:
		NLA_PUT_U32(msg, NL80211_BSS_SIGNAL_MBM, res->signal);
		break;
	case CFG80211_SIGNAL_TYPE_UNSPEC:
		NLA_PUT_U8(msg, NL80211_BSS_SIGNAL_UNSPEC, res->signal);
		break;
	default:
		break;
	}

	switch (wdev->iftype) {
	case NL80211_IFTYPE_P2P_CLIENT:
	case NL80211_IFTYPE_STATION:
		if (intbss == wdev->current_bss)
			NLA_PUT_U32(msg, NL80211_BSS_STATUS,
				    NL80211_BSS_STATUS_ASSOCIATED);
		else for (i = 0; i < MAX_AUTH_BSSES; i++) {
			if (intbss != wdev->auth_bsses[i])
				continue;
			NLA_PUT_U32(msg, NL80211_BSS_STATUS,
				    NL80211_BSS_STATUS_AUTHENTICATED);
			break;
		}
		break;
	case NL80211_IFTYPE_ADHOC:
		if (intbss == wdev->current_bss)
			NLA_PUT_U32(msg, NL80211_BSS_STATUS,
				    NL80211_BSS_STATUS_IBSS_JOINED);
		break;
	default:
		break;
	}

	nla_nest_end(msg, bss);

	return genlmsg_end(msg, hdr);

 nla_put_failure:
	genlmsg_cancel(msg, hdr);
	return -EMSGSIZE;
}

static int nl80211_dump_scan(struct sk_buff *skb,
			     struct netlink_callback *cb)
{
	struct cfg80211_registered_device *rdev;
	struct net_device *dev;
	struct cfg80211_internal_bss *scan;
	struct wireless_dev *wdev;
	int start = cb->args[1], idx = 0;
	int err;

	err = nl80211_prepare_netdev_dump(skb, cb, &rdev, &dev);
	if (err)
		return err;

	wdev = dev->ieee80211_ptr;

	wdev_lock(wdev);
	spin_lock_bh(&rdev->bss_lock);
	cfg80211_bss_expire(rdev);

	list_for_each_entry(scan, &rdev->bss_list, list) {
		if (++idx <= start)
			continue;
		if (nl80211_send_bss(skb,
				NETLINK_CB(cb->skb).pid,
				cb->nlh->nlmsg_seq, NLM_F_MULTI,
				rdev, wdev, scan) < 0) {
			idx--;
			break;
		}
	}

	spin_unlock_bh(&rdev->bss_lock);
	wdev_unlock(wdev);

	cb->args[1] = idx;
	nl80211_finish_netdev_dump(rdev);

	return skb->len;
}

static int nl80211_send_survey(struct sk_buff *msg, u32 pid, u32 seq,
				int flags, struct net_device *dev,
				struct survey_info *survey)
{
	void *hdr;
	struct nlattr *infoattr;

	/* Survey without a channel doesn't make sense */
	if (!survey->channel)
		return -EINVAL;

	hdr = nl80211hdr_put(msg, pid, seq, flags,
			     NL80211_CMD_NEW_SURVEY_RESULTS);
	if (!hdr)
		return -ENOMEM;

	NLA_PUT_U32(msg, NL80211_ATTR_IFINDEX, dev->ifindex);

	infoattr = nla_nest_start(msg, NL80211_ATTR_SURVEY_INFO);
	if (!infoattr)
		goto nla_put_failure;

	NLA_PUT_U32(msg, NL80211_SURVEY_INFO_FREQUENCY,
		    survey->channel->center_freq);
	if (survey->filled & SURVEY_INFO_NOISE_DBM)
		NLA_PUT_U8(msg, NL80211_SURVEY_INFO_NOISE,
			    survey->noise);
	if (survey->filled & SURVEY_INFO_IN_USE)
		NLA_PUT_FLAG(msg, NL80211_SURVEY_INFO_IN_USE);
	if (survey->filled & SURVEY_INFO_CHANNEL_TIME)
		NLA_PUT_U64(msg, NL80211_SURVEY_INFO_CHANNEL_TIME,
			    survey->channel_time);
	if (survey->filled & SURVEY_INFO_CHANNEL_TIME_BUSY)
		NLA_PUT_U64(msg, NL80211_SURVEY_INFO_CHANNEL_TIME_BUSY,
			    survey->channel_time_busy);
	if (survey->filled & SURVEY_INFO_CHANNEL_TIME_EXT_BUSY)
		NLA_PUT_U64(msg, NL80211_SURVEY_INFO_CHANNEL_TIME_EXT_BUSY,
			    survey->channel_time_ext_busy);
	if (survey->filled & SURVEY_INFO_CHANNEL_TIME_RX)
		NLA_PUT_U64(msg, NL80211_SURVEY_INFO_CHANNEL_TIME_RX,
			    survey->channel_time_rx);
	if (survey->filled & SURVEY_INFO_CHANNEL_TIME_TX)
		NLA_PUT_U64(msg, NL80211_SURVEY_INFO_CHANNEL_TIME_TX,
			    survey->channel_time_tx);

	nla_nest_end(msg, infoattr);

	return genlmsg_end(msg, hdr);

 nla_put_failure:
	genlmsg_cancel(msg, hdr);
	return -EMSGSIZE;
}

static int nl80211_dump_survey(struct sk_buff *skb,
			struct netlink_callback *cb)
{
	struct survey_info survey;
	struct cfg80211_registered_device *dev;
	struct net_device *netdev;
	int survey_idx = cb->args[1];
	int res;

	res = nl80211_prepare_netdev_dump(skb, cb, &dev, &netdev);
	if (res)
		return res;

	if (!dev->ops->dump_survey) {
		res = -EOPNOTSUPP;
		goto out_err;
	}

	while (1) {
		res = dev->ops->dump_survey(&dev->wiphy, netdev, survey_idx,
					    &survey);
		if (res == -ENOENT)
			break;
		if (res)
			goto out_err;

		if (nl80211_send_survey(skb,
				NETLINK_CB(cb->skb).pid,
				cb->nlh->nlmsg_seq, NLM_F_MULTI,
				netdev,
				&survey) < 0)
			goto out;
		survey_idx++;
	}

 out:
	cb->args[1] = survey_idx;
	res = skb->len;
 out_err:
	nl80211_finish_netdev_dump(dev);
	return res;
}

static bool nl80211_valid_auth_type(enum nl80211_auth_type auth_type)
{
	return auth_type <= NL80211_AUTHTYPE_MAX;
}

static bool nl80211_valid_wpa_versions(u32 wpa_versions)
{
	return !(wpa_versions & ~(NL80211_WPA_VERSION_1 |
				  NL80211_WPA_VERSION_2));
}

static bool nl80211_valid_akm_suite(u32 akm)
{
	return akm == WLAN_AKM_SUITE_8021X ||
		akm == WLAN_AKM_SUITE_PSK;
}

static bool nl80211_valid_cipher_suite(u32 cipher)
{
	return cipher == WLAN_CIPHER_SUITE_WEP40 ||
		cipher == WLAN_CIPHER_SUITE_WEP104 ||
		cipher == WLAN_CIPHER_SUITE_TKIP ||
		cipher == WLAN_CIPHER_SUITE_CCMP ||
		cipher == WLAN_CIPHER_SUITE_AES_CMAC;
}


static int nl80211_authenticate(struct sk_buff *skb, struct genl_info *info)
{
	struct cfg80211_registered_device *rdev = info->user_ptr[0];
	struct net_device *dev = info->user_ptr[1];
	struct ieee80211_channel *chan;
	const u8 *bssid, *ssid, *ie = NULL;
	int err, ssid_len, ie_len = 0;
	enum nl80211_auth_type auth_type;
	struct key_parse key;
	bool local_state_change;

	if (!is_valid_ie_attr(info->attrs[NL80211_ATTR_IE]))
		return -EINVAL;

	if (!info->attrs[NL80211_ATTR_MAC])
		return -EINVAL;

	if (!info->attrs[NL80211_ATTR_AUTH_TYPE])
		return -EINVAL;

	if (!info->attrs[NL80211_ATTR_SSID])
		return -EINVAL;

	if (!info->attrs[NL80211_ATTR_WIPHY_FREQ])
		return -EINVAL;

	err = nl80211_parse_key(info, &key);
	if (err)
		return err;

	if (key.idx >= 0) {
		if (key.type != -1 && key.type != NL80211_KEYTYPE_GROUP)
			return -EINVAL;
		if (!key.p.key || !key.p.key_len)
			return -EINVAL;
		if ((key.p.cipher != WLAN_CIPHER_SUITE_WEP40 ||
		     key.p.key_len != WLAN_KEY_LEN_WEP40) &&
		    (key.p.cipher != WLAN_CIPHER_SUITE_WEP104 ||
		     key.p.key_len != WLAN_KEY_LEN_WEP104))
			return -EINVAL;
		if (key.idx > 4)
			return -EINVAL;
	} else {
		key.p.key_len = 0;
		key.p.key = NULL;
	}

	if (key.idx >= 0) {
		int i;
		bool ok = false;
		for (i = 0; i < rdev->wiphy.n_cipher_suites; i++) {
			if (key.p.cipher == rdev->wiphy.cipher_suites[i]) {
				ok = true;
				break;
			}
		}
		if (!ok)
			return -EINVAL;
	}

	if (!rdev->ops->auth)
		return -EOPNOTSUPP;

	if (dev->ieee80211_ptr->iftype != NL80211_IFTYPE_STATION &&
	    dev->ieee80211_ptr->iftype != NL80211_IFTYPE_P2P_CLIENT)
		return -EOPNOTSUPP;

	bssid = nla_data(info->attrs[NL80211_ATTR_MAC]);
	chan = ieee80211_get_channel(&rdev->wiphy,
		nla_get_u32(info->attrs[NL80211_ATTR_WIPHY_FREQ]));
	if (!chan || (chan->flags & IEEE80211_CHAN_DISABLED))
		return -EINVAL;

	ssid = nla_data(info->attrs[NL80211_ATTR_SSID]);
	ssid_len = nla_len(info->attrs[NL80211_ATTR_SSID]);

	if (info->attrs[NL80211_ATTR_IE]) {
		ie = nla_data(info->attrs[NL80211_ATTR_IE]);
		ie_len = nla_len(info->attrs[NL80211_ATTR_IE]);
	}

	auth_type = nla_get_u32(info->attrs[NL80211_ATTR_AUTH_TYPE]);
	if (!nl80211_valid_auth_type(auth_type))
		return -EINVAL;

	local_state_change = !!info->attrs[NL80211_ATTR_LOCAL_STATE_CHANGE];

	return cfg80211_mlme_auth(rdev, dev, chan, auth_type, bssid,
				  ssid, ssid_len, ie, ie_len,
				  key.p.key, key.p.key_len, key.idx,
				  local_state_change);
}

static int nl80211_crypto_settings(struct cfg80211_registered_device *rdev,
				   struct genl_info *info,
				   struct cfg80211_crypto_settings *settings,
				   int cipher_limit)
{
	memset(settings, 0, sizeof(*settings));

	settings->control_port = info->attrs[NL80211_ATTR_CONTROL_PORT];

	if (info->attrs[NL80211_ATTR_CONTROL_PORT_ETHERTYPE]) {
		u16 proto;
		proto = nla_get_u16(
			info->attrs[NL80211_ATTR_CONTROL_PORT_ETHERTYPE]);
		settings->control_port_ethertype = cpu_to_be16(proto);
		if (!(rdev->wiphy.flags & WIPHY_FLAG_CONTROL_PORT_PROTOCOL) &&
		    proto != ETH_P_PAE)
			return -EINVAL;
		if (info->attrs[NL80211_ATTR_CONTROL_PORT_NO_ENCRYPT])
			settings->control_port_no_encrypt = true;
	} else
		settings->control_port_ethertype = cpu_to_be16(ETH_P_PAE);

	if (info->attrs[NL80211_ATTR_CIPHER_SUITES_PAIRWISE]) {
		void *data;
		int len, i;

		data = nla_data(info->attrs[NL80211_ATTR_CIPHER_SUITES_PAIRWISE]);
		len = nla_len(info->attrs[NL80211_ATTR_CIPHER_SUITES_PAIRWISE]);
		settings->n_ciphers_pairwise = len / sizeof(u32);

		if (len % sizeof(u32))
			return -EINVAL;

		if (settings->n_ciphers_pairwise > cipher_limit)
			return -EINVAL;

		memcpy(settings->ciphers_pairwise, data, len);

		for (i = 0; i < settings->n_ciphers_pairwise; i++)
			if (!nl80211_valid_cipher_suite(
					settings->ciphers_pairwise[i]))
				return -EINVAL;
	}

	if (info->attrs[NL80211_ATTR_CIPHER_SUITE_GROUP]) {
		settings->cipher_group =
			nla_get_u32(info->attrs[NL80211_ATTR_CIPHER_SUITE_GROUP]);
		if (!nl80211_valid_cipher_suite(settings->cipher_group))
			return -EINVAL;
	}

	if (info->attrs[NL80211_ATTR_WPA_VERSIONS]) {
		settings->wpa_versions =
			nla_get_u32(info->attrs[NL80211_ATTR_WPA_VERSIONS]);
		if (!nl80211_valid_wpa_versions(settings->wpa_versions))
			return -EINVAL;
	}

	if (info->attrs[NL80211_ATTR_AKM_SUITES]) {
		void *data;
		int len, i;

		data = nla_data(info->attrs[NL80211_ATTR_AKM_SUITES]);
		len = nla_len(info->attrs[NL80211_ATTR_AKM_SUITES]);
		settings->n_akm_suites = len / sizeof(u32);

		if (len % sizeof(u32))
			return -EINVAL;

		memcpy(settings->akm_suites, data, len);

		for (i = 0; i < settings->n_ciphers_pairwise; i++)
			if (!nl80211_valid_akm_suite(settings->akm_suites[i]))
				return -EINVAL;
	}

	return 0;
}

static int nl80211_associate(struct sk_buff *skb, struct genl_info *info)
{
	struct cfg80211_registered_device *rdev = info->user_ptr[0];
	struct net_device *dev = info->user_ptr[1];
	struct cfg80211_crypto_settings crypto;
	struct ieee80211_channel *chan;
	const u8 *bssid, *ssid, *ie = NULL, *prev_bssid = NULL;
	int err, ssid_len, ie_len = 0;
	bool use_mfp = false;

	if (!is_valid_ie_attr(info->attrs[NL80211_ATTR_IE]))
		return -EINVAL;

	if (!info->attrs[NL80211_ATTR_MAC] ||
	    !info->attrs[NL80211_ATTR_SSID] ||
	    !info->attrs[NL80211_ATTR_WIPHY_FREQ])
		return -EINVAL;

	if (!rdev->ops->assoc)
		return -EOPNOTSUPP;

	if (dev->ieee80211_ptr->iftype != NL80211_IFTYPE_STATION &&
	    dev->ieee80211_ptr->iftype != NL80211_IFTYPE_P2P_CLIENT)
		return -EOPNOTSUPP;

	bssid = nla_data(info->attrs[NL80211_ATTR_MAC]);

	chan = ieee80211_get_channel(&rdev->wiphy,
		nla_get_u32(info->attrs[NL80211_ATTR_WIPHY_FREQ]));
	if (!chan || (chan->flags & IEEE80211_CHAN_DISABLED))
		return -EINVAL;

	ssid = nla_data(info->attrs[NL80211_ATTR_SSID]);
	ssid_len = nla_len(info->attrs[NL80211_ATTR_SSID]);

	if (info->attrs[NL80211_ATTR_IE]) {
		ie = nla_data(info->attrs[NL80211_ATTR_IE]);
		ie_len = nla_len(info->attrs[NL80211_ATTR_IE]);
	}

	if (info->attrs[NL80211_ATTR_USE_MFP]) {
		enum nl80211_mfp mfp =
			nla_get_u32(info->attrs[NL80211_ATTR_USE_MFP]);
		if (mfp == NL80211_MFP_REQUIRED)
			use_mfp = true;
		else if (mfp != NL80211_MFP_NO)
			return -EINVAL;
	}

	if (info->attrs[NL80211_ATTR_PREV_BSSID])
		prev_bssid = nla_data(info->attrs[NL80211_ATTR_PREV_BSSID]);

	err = nl80211_crypto_settings(rdev, info, &crypto, 1);
	if (!err)
		err = cfg80211_mlme_assoc(rdev, dev, chan, bssid, prev_bssid,
					  ssid, ssid_len, ie, ie_len, use_mfp,
					  &crypto);

	return err;
}

static int nl80211_deauthenticate(struct sk_buff *skb, struct genl_info *info)
{
	struct cfg80211_registered_device *rdev = info->user_ptr[0];
	struct net_device *dev = info->user_ptr[1];
	const u8 *ie = NULL, *bssid;
	int ie_len = 0;
	u16 reason_code;
	bool local_state_change;

	if (!is_valid_ie_attr(info->attrs[NL80211_ATTR_IE]))
		return -EINVAL;

	if (!info->attrs[NL80211_ATTR_MAC])
		return -EINVAL;

	if (!info->attrs[NL80211_ATTR_REASON_CODE])
		return -EINVAL;

	if (!rdev->ops->deauth)
		return -EOPNOTSUPP;

	if (dev->ieee80211_ptr->iftype != NL80211_IFTYPE_STATION &&
	    dev->ieee80211_ptr->iftype != NL80211_IFTYPE_P2P_CLIENT)
		return -EOPNOTSUPP;

	bssid = nla_data(info->attrs[NL80211_ATTR_MAC]);

	reason_code = nla_get_u16(info->attrs[NL80211_ATTR_REASON_CODE]);
	if (reason_code == 0) {
		/* Reason Code 0 is reserved */
		return -EINVAL;
	}

	if (info->attrs[NL80211_ATTR_IE]) {
		ie = nla_data(info->attrs[NL80211_ATTR_IE]);
		ie_len = nla_len(info->attrs[NL80211_ATTR_IE]);
	}

	local_state_change = !!info->attrs[NL80211_ATTR_LOCAL_STATE_CHANGE];

	return cfg80211_mlme_deauth(rdev, dev, bssid, ie, ie_len, reason_code,
				    local_state_change);
}

static int nl80211_disassociate(struct sk_buff *skb, struct genl_info *info)
{
	struct cfg80211_registered_device *rdev = info->user_ptr[0];
	struct net_device *dev = info->user_ptr[1];
	const u8 *ie = NULL, *bssid;
	int ie_len = 0;
	u16 reason_code;
	bool local_state_change;

	if (!is_valid_ie_attr(info->attrs[NL80211_ATTR_IE]))
		return -EINVAL;

	if (!info->attrs[NL80211_ATTR_MAC])
		return -EINVAL;

	if (!info->attrs[NL80211_ATTR_REASON_CODE])
		return -EINVAL;

	if (!rdev->ops->disassoc)
		return -EOPNOTSUPP;

	if (dev->ieee80211_ptr->iftype != NL80211_IFTYPE_STATION &&
	    dev->ieee80211_ptr->iftype != NL80211_IFTYPE_P2P_CLIENT)
		return -EOPNOTSUPP;

	bssid = nla_data(info->attrs[NL80211_ATTR_MAC]);

	reason_code = nla_get_u16(info->attrs[NL80211_ATTR_REASON_CODE]);
	if (reason_code == 0) {
		/* Reason Code 0 is reserved */
		return -EINVAL;
	}

	if (info->attrs[NL80211_ATTR_IE]) {
		ie = nla_data(info->attrs[NL80211_ATTR_IE]);
		ie_len = nla_len(info->attrs[NL80211_ATTR_IE]);
	}

	local_state_change = !!info->attrs[NL80211_ATTR_LOCAL_STATE_CHANGE];

	return cfg80211_mlme_disassoc(rdev, dev, bssid, ie, ie_len, reason_code,
				      local_state_change);
}

static bool
nl80211_parse_mcast_rate(struct cfg80211_registered_device *rdev,
			 int mcast_rate[IEEE80211_NUM_BANDS],
			 int rateval)
{
	struct wiphy *wiphy = &rdev->wiphy;
	bool found = false;
	int band, i;

	for (band = 0; band < IEEE80211_NUM_BANDS; band++) {
		struct ieee80211_supported_band *sband;

		sband = wiphy->bands[band];
		if (!sband)
			continue;

		for (i = 0; i < sband->n_bitrates; i++) {
			if (sband->bitrates[i].bitrate == rateval) {
				mcast_rate[band] = i + 1;
				found = true;
				break;
			}
		}
	}

	return found;
}

static int nl80211_join_ibss(struct sk_buff *skb, struct genl_info *info)
{
	struct cfg80211_registered_device *rdev = info->user_ptr[0];
	struct net_device *dev = info->user_ptr[1];
	struct cfg80211_ibss_params ibss;
	struct wiphy *wiphy;
	struct cfg80211_cached_keys *connkeys = NULL;
	int err;

	memset(&ibss, 0, sizeof(ibss));

	if (!is_valid_ie_attr(info->attrs[NL80211_ATTR_IE]))
		return -EINVAL;

	if (!info->attrs[NL80211_ATTR_WIPHY_FREQ] ||
	    !info->attrs[NL80211_ATTR_SSID] ||
	    !nla_len(info->attrs[NL80211_ATTR_SSID]))
		return -EINVAL;

	ibss.beacon_interval = 100;

	if (info->attrs[NL80211_ATTR_BEACON_INTERVAL]) {
		ibss.beacon_interval =
			nla_get_u32(info->attrs[NL80211_ATTR_BEACON_INTERVAL]);
		if (ibss.beacon_interval < 1 || ibss.beacon_interval > 10000)
			return -EINVAL;
	}

	if (!rdev->ops->join_ibss)
		return -EOPNOTSUPP;

	if (dev->ieee80211_ptr->iftype != NL80211_IFTYPE_ADHOC)
		return -EOPNOTSUPP;

	wiphy = &rdev->wiphy;

	if (info->attrs[NL80211_ATTR_MAC])
		ibss.bssid = nla_data(info->attrs[NL80211_ATTR_MAC]);
	ibss.ssid = nla_data(info->attrs[NL80211_ATTR_SSID]);
	ibss.ssid_len = nla_len(info->attrs[NL80211_ATTR_SSID]);

	if (info->attrs[NL80211_ATTR_IE]) {
		ibss.ie = nla_data(info->attrs[NL80211_ATTR_IE]);
		ibss.ie_len = nla_len(info->attrs[NL80211_ATTR_IE]);
	}

	ibss.channel = ieee80211_get_channel(wiphy,
		nla_get_u32(info->attrs[NL80211_ATTR_WIPHY_FREQ]));
	if (!ibss.channel ||
	    ibss.channel->flags & IEEE80211_CHAN_NO_IBSS ||
	    ibss.channel->flags & IEEE80211_CHAN_DISABLED)
		return -EINVAL;

	ibss.channel_fixed = !!info->attrs[NL80211_ATTR_FREQ_FIXED];
	ibss.privacy = !!info->attrs[NL80211_ATTR_PRIVACY];

	if (info->attrs[NL80211_ATTR_BSS_BASIC_RATES]) {
		u8 *rates =
			nla_data(info->attrs[NL80211_ATTR_BSS_BASIC_RATES]);
		int n_rates =
			nla_len(info->attrs[NL80211_ATTR_BSS_BASIC_RATES]);
		struct ieee80211_supported_band *sband =
			wiphy->bands[ibss.channel->band];
		int i, j;

		if (n_rates == 0)
			return -EINVAL;

		for (i = 0; i < n_rates; i++) {
			int rate = (rates[i] & 0x7f) * 5;
			bool found = false;

			for (j = 0; j < sband->n_bitrates; j++) {
				if (sband->bitrates[j].bitrate == rate) {
					found = true;
					ibss.basic_rates |= BIT(j);
					break;
				}
			}
			if (!found)
				return -EINVAL;
		}
	}

	if (info->attrs[NL80211_ATTR_MCAST_RATE] &&
	    !nl80211_parse_mcast_rate(rdev, ibss.mcast_rate,
			nla_get_u32(info->attrs[NL80211_ATTR_MCAST_RATE])))
		return -EINVAL;

	if (ibss.privacy && info->attrs[NL80211_ATTR_KEYS]) {
		connkeys = nl80211_parse_connkeys(rdev,
					info->attrs[NL80211_ATTR_KEYS]);
		if (IS_ERR(connkeys))
			return PTR_ERR(connkeys);
	}

	err = cfg80211_join_ibss(rdev, dev, &ibss, connkeys);
	if (err)
		kfree(connkeys);
	return err;
}

static int nl80211_leave_ibss(struct sk_buff *skb, struct genl_info *info)
{
	struct cfg80211_registered_device *rdev = info->user_ptr[0];
	struct net_device *dev = info->user_ptr[1];

	if (!rdev->ops->leave_ibss)
		return -EOPNOTSUPP;

	if (dev->ieee80211_ptr->iftype != NL80211_IFTYPE_ADHOC)
		return -EOPNOTSUPP;

	return cfg80211_leave_ibss(rdev, dev, false);
}

#ifdef CONFIG_NL80211_TESTMODE
static struct genl_multicast_group nl80211_testmode_mcgrp = {
	.name = "testmode",
};

static int nl80211_testmode_do(struct sk_buff *skb, struct genl_info *info)
{
	struct cfg80211_registered_device *rdev = info->user_ptr[0];
	int err;

	if (!info->attrs[NL80211_ATTR_TESTDATA])
		return -EINVAL;

	err = -EOPNOTSUPP;
	if (rdev->ops->testmode_cmd) {
		rdev->testmode_info = info;
		err = rdev->ops->testmode_cmd(&rdev->wiphy,
				nla_data(info->attrs[NL80211_ATTR_TESTDATA]),
				nla_len(info->attrs[NL80211_ATTR_TESTDATA]));
		rdev->testmode_info = NULL;
	}

	return err;
}

static struct sk_buff *
__cfg80211_testmode_alloc_skb(struct cfg80211_registered_device *rdev,
			      int approxlen, u32 pid, u32 seq, gfp_t gfp)
{
	struct sk_buff *skb;
	void *hdr;
	struct nlattr *data;

	skb = nlmsg_new(approxlen + 100, gfp);
	if (!skb)
		return NULL;

	hdr = nl80211hdr_put(skb, pid, seq, 0, NL80211_CMD_TESTMODE);
	if (!hdr) {
		kfree_skb(skb);
		return NULL;
	}

	NLA_PUT_U32(skb, NL80211_ATTR_WIPHY, rdev->wiphy_idx);
	data = nla_nest_start(skb, NL80211_ATTR_TESTDATA);

	((void **)skb->cb)[0] = rdev;
	((void **)skb->cb)[1] = hdr;
	((void **)skb->cb)[2] = data;

	return skb;

 nla_put_failure:
	kfree_skb(skb);
	return NULL;
}

struct sk_buff *cfg80211_testmode_alloc_reply_skb(struct wiphy *wiphy,
						  int approxlen)
{
	struct cfg80211_registered_device *rdev = wiphy_to_dev(wiphy);

	if (WARN_ON(!rdev->testmode_info))
		return NULL;

	return __cfg80211_testmode_alloc_skb(rdev, approxlen,
				rdev->testmode_info->snd_pid,
				rdev->testmode_info->snd_seq,
				GFP_KERNEL);
}
EXPORT_SYMBOL(cfg80211_testmode_alloc_reply_skb);

int cfg80211_testmode_reply(struct sk_buff *skb)
{
	struct cfg80211_registered_device *rdev = ((void **)skb->cb)[0];
	void *hdr = ((void **)skb->cb)[1];
	struct nlattr *data = ((void **)skb->cb)[2];

	if (WARN_ON(!rdev->testmode_info)) {
		kfree_skb(skb);
		return -EINVAL;
	}

	nla_nest_end(skb, data);
	genlmsg_end(skb, hdr);
	return genlmsg_reply(skb, rdev->testmode_info);
}
EXPORT_SYMBOL(cfg80211_testmode_reply);

struct sk_buff *cfg80211_testmode_alloc_event_skb(struct wiphy *wiphy,
						  int approxlen, gfp_t gfp)
{
	struct cfg80211_registered_device *rdev = wiphy_to_dev(wiphy);

	return __cfg80211_testmode_alloc_skb(rdev, approxlen, 0, 0, gfp);
}
EXPORT_SYMBOL(cfg80211_testmode_alloc_event_skb);

void cfg80211_testmode_event(struct sk_buff *skb, gfp_t gfp)
{
	void *hdr = ((void **)skb->cb)[1];
	struct nlattr *data = ((void **)skb->cb)[2];

	nla_nest_end(skb, data);
	genlmsg_end(skb, hdr);
	genlmsg_multicast(skb, 0, nl80211_testmode_mcgrp.id, gfp);
}
EXPORT_SYMBOL(cfg80211_testmode_event);
#endif

static int nl80211_connect(struct sk_buff *skb, struct genl_info *info)
{
	struct cfg80211_registered_device *rdev = info->user_ptr[0];
	struct net_device *dev = info->user_ptr[1];
	struct cfg80211_connect_params connect;
	struct wiphy *wiphy;
	struct cfg80211_cached_keys *connkeys = NULL;
	int err;

	memset(&connect, 0, sizeof(connect));

	if (!is_valid_ie_attr(info->attrs[NL80211_ATTR_IE]))
		return -EINVAL;

	if (!info->attrs[NL80211_ATTR_SSID] ||
	    !nla_len(info->attrs[NL80211_ATTR_SSID]))
		return -EINVAL;

	if (info->attrs[NL80211_ATTR_AUTH_TYPE]) {
		connect.auth_type =
			nla_get_u32(info->attrs[NL80211_ATTR_AUTH_TYPE]);
		if (!nl80211_valid_auth_type(connect.auth_type))
			return -EINVAL;
	} else
		connect.auth_type = NL80211_AUTHTYPE_AUTOMATIC;

	connect.privacy = info->attrs[NL80211_ATTR_PRIVACY];

	err = nl80211_crypto_settings(rdev, info, &connect.crypto,
				      NL80211_MAX_NR_CIPHER_SUITES);
	if (err)
		return err;

	if (dev->ieee80211_ptr->iftype != NL80211_IFTYPE_STATION &&
	    dev->ieee80211_ptr->iftype != NL80211_IFTYPE_P2P_CLIENT)
		return -EOPNOTSUPP;

	wiphy = &rdev->wiphy;

	if (info->attrs[NL80211_ATTR_MAC])
		connect.bssid = nla_data(info->attrs[NL80211_ATTR_MAC]);
	connect.ssid = nla_data(info->attrs[NL80211_ATTR_SSID]);
	connect.ssid_len = nla_len(info->attrs[NL80211_ATTR_SSID]);

	if (info->attrs[NL80211_ATTR_IE]) {
		connect.ie = nla_data(info->attrs[NL80211_ATTR_IE]);
		connect.ie_len = nla_len(info->attrs[NL80211_ATTR_IE]);
	}

	if (info->attrs[NL80211_ATTR_WIPHY_FREQ]) {
		connect.channel =
			ieee80211_get_channel(wiphy,
			    nla_get_u32(info->attrs[NL80211_ATTR_WIPHY_FREQ]));
		if (!connect.channel ||
		    connect.channel->flags & IEEE80211_CHAN_DISABLED)
			return -EINVAL;
	}

	if (connect.privacy && info->attrs[NL80211_ATTR_KEYS]) {
		connkeys = nl80211_parse_connkeys(rdev,
					info->attrs[NL80211_ATTR_KEYS]);
		if (IS_ERR(connkeys))
			return PTR_ERR(connkeys);
	}

	err = cfg80211_connect(rdev, dev, &connect, connkeys);
	if (err)
		kfree(connkeys);
	return err;
}

static int nl80211_disconnect(struct sk_buff *skb, struct genl_info *info)
{
	struct cfg80211_registered_device *rdev = info->user_ptr[0];
	struct net_device *dev = info->user_ptr[1];
	u16 reason;

	if (!info->attrs[NL80211_ATTR_REASON_CODE])
		reason = WLAN_REASON_DEAUTH_LEAVING;
	else
		reason = nla_get_u16(info->attrs[NL80211_ATTR_REASON_CODE]);

	if (reason == 0)
		return -EINVAL;

	if (dev->ieee80211_ptr->iftype != NL80211_IFTYPE_STATION &&
	    dev->ieee80211_ptr->iftype != NL80211_IFTYPE_P2P_CLIENT)
		return -EOPNOTSUPP;

	return cfg80211_disconnect(rdev, dev, reason, true);
}

static int nl80211_wiphy_netns(struct sk_buff *skb, struct genl_info *info)
{
	struct cfg80211_registered_device *rdev = info->user_ptr[0];
	struct net *net;
	int err;
	u32 pid;

	if (!info->attrs[NL80211_ATTR_PID])
		return -EINVAL;

	pid = nla_get_u32(info->attrs[NL80211_ATTR_PID]);

	net = get_net_ns_by_pid(pid);
	if (IS_ERR(net))
		return PTR_ERR(net);

	err = 0;

	/* check if anything to do */
	if (!net_eq(wiphy_net(&rdev->wiphy), net))
		err = cfg80211_switch_netns(rdev, net);

	put_net(net);
	return err;
}

static int nl80211_setdel_pmksa(struct sk_buff *skb, struct genl_info *info)
{
	struct cfg80211_registered_device *rdev = info->user_ptr[0];
	int (*rdev_ops)(struct wiphy *wiphy, struct net_device *dev,
			struct cfg80211_pmksa *pmksa) = NULL;
	struct net_device *dev = info->user_ptr[1];
	struct cfg80211_pmksa pmksa;

	memset(&pmksa, 0, sizeof(struct cfg80211_pmksa));

	if (!info->attrs[NL80211_ATTR_MAC])
		return -EINVAL;

	if (!info->attrs[NL80211_ATTR_PMKID])
		return -EINVAL;

	pmksa.pmkid = nla_data(info->attrs[NL80211_ATTR_PMKID]);
	pmksa.bssid = nla_data(info->attrs[NL80211_ATTR_MAC]);

	if (dev->ieee80211_ptr->iftype != NL80211_IFTYPE_STATION &&
	    dev->ieee80211_ptr->iftype != NL80211_IFTYPE_P2P_CLIENT)
		return -EOPNOTSUPP;

	switch (info->genlhdr->cmd) {
	case NL80211_CMD_SET_PMKSA:
		rdev_ops = rdev->ops->set_pmksa;
		break;
	case NL80211_CMD_DEL_PMKSA:
		rdev_ops = rdev->ops->del_pmksa;
		break;
	default:
		WARN_ON(1);
		break;
	}

	if (!rdev_ops)
		return -EOPNOTSUPP;

	return rdev_ops(&rdev->wiphy, dev, &pmksa);
}

static int nl80211_flush_pmksa(struct sk_buff *skb, struct genl_info *info)
{
	struct cfg80211_registered_device *rdev = info->user_ptr[0];
	struct net_device *dev = info->user_ptr[1];

	if (dev->ieee80211_ptr->iftype != NL80211_IFTYPE_STATION &&
	    dev->ieee80211_ptr->iftype != NL80211_IFTYPE_P2P_CLIENT)
		return -EOPNOTSUPP;

	if (!rdev->ops->flush_pmksa)
		return -EOPNOTSUPP;

	return rdev->ops->flush_pmksa(&rdev->wiphy, dev);
}

static int nl80211_remain_on_channel(struct sk_buff *skb,
				     struct genl_info *info)
{
	struct cfg80211_registered_device *rdev = info->user_ptr[0];
	struct net_device *dev = info->user_ptr[1];
	struct ieee80211_channel *chan;
	struct sk_buff *msg;
	void *hdr;
	u64 cookie;
	enum nl80211_channel_type channel_type = NL80211_CHAN_NO_HT;
	u32 freq, duration;
	int err;

	if (!info->attrs[NL80211_ATTR_WIPHY_FREQ] ||
	    !info->attrs[NL80211_ATTR_DURATION])
		return -EINVAL;

	duration = nla_get_u32(info->attrs[NL80211_ATTR_DURATION]);

	/*
	 * We should be on that channel for at least one jiffie,
	 * and more than 5 seconds seems excessive.
	 */
	if (!duration || !msecs_to_jiffies(duration) || duration > 5000)
		return -EINVAL;

	if (!rdev->ops->remain_on_channel)
		return -EOPNOTSUPP;

	if (info->attrs[NL80211_ATTR_WIPHY_CHANNEL_TYPE]) {
		channel_type = nla_get_u32(
			info->attrs[NL80211_ATTR_WIPHY_CHANNEL_TYPE]);
		if (channel_type != NL80211_CHAN_NO_HT &&
		    channel_type != NL80211_CHAN_HT20 &&
		    channel_type != NL80211_CHAN_HT40PLUS &&
		    channel_type != NL80211_CHAN_HT40MINUS)
			return -EINVAL;
	}

	freq = nla_get_u32(info->attrs[NL80211_ATTR_WIPHY_FREQ]);
	chan = rdev_freq_to_chan(rdev, freq, channel_type);
	if (chan == NULL)
		return -EINVAL;

	msg = nlmsg_new(NLMSG_DEFAULT_SIZE, GFP_KERNEL);
	if (!msg)
		return -ENOMEM;

	hdr = nl80211hdr_put(msg, info->snd_pid, info->snd_seq, 0,
			     NL80211_CMD_REMAIN_ON_CHANNEL);

	if (IS_ERR(hdr)) {
		err = PTR_ERR(hdr);
		goto free_msg;
	}

	err = rdev->ops->remain_on_channel(&rdev->wiphy, dev, chan,
					   channel_type, duration, &cookie);

	if (err)
		goto free_msg;

	NLA_PUT_U64(msg, NL80211_ATTR_COOKIE, cookie);

	genlmsg_end(msg, hdr);

	return genlmsg_reply(msg, info);

 nla_put_failure:
	err = -ENOBUFS;
 free_msg:
	nlmsg_free(msg);
	return err;
}

static int nl80211_cancel_remain_on_channel(struct sk_buff *skb,
					    struct genl_info *info)
{
	struct cfg80211_registered_device *rdev = info->user_ptr[0];
	struct net_device *dev = info->user_ptr[1];
	u64 cookie;

	if (!info->attrs[NL80211_ATTR_COOKIE])
		return -EINVAL;

	if (!rdev->ops->cancel_remain_on_channel)
		return -EOPNOTSUPP;

	cookie = nla_get_u64(info->attrs[NL80211_ATTR_COOKIE]);

	return rdev->ops->cancel_remain_on_channel(&rdev->wiphy, dev, cookie);
}

static u32 rateset_to_mask(struct ieee80211_supported_band *sband,
			   u8 *rates, u8 rates_len)
{
	u8 i;
	u32 mask = 0;

	for (i = 0; i < rates_len; i++) {
		int rate = (rates[i] & 0x7f) * 5;
		int ridx;
		for (ridx = 0; ridx < sband->n_bitrates; ridx++) {
			struct ieee80211_rate *srate =
				&sband->bitrates[ridx];
			if (rate == srate->bitrate) {
				mask |= 1 << ridx;
				break;
			}
		}
		if (ridx == sband->n_bitrates)
			return 0; /* rate not found */
	}

	return mask;
}

static const struct nla_policy nl80211_txattr_policy[NL80211_TXRATE_MAX + 1] = {
	[NL80211_TXRATE_LEGACY] = { .type = NLA_BINARY,
				    .len = NL80211_MAX_SUPP_RATES },
};

static int nl80211_set_tx_bitrate_mask(struct sk_buff *skb,
				       struct genl_info *info)
{
	struct nlattr *tb[NL80211_TXRATE_MAX + 1];
	struct cfg80211_registered_device *rdev = info->user_ptr[0];
	struct cfg80211_bitrate_mask mask;
	int rem, i;
	struct net_device *dev = info->user_ptr[1];
	struct nlattr *tx_rates;
	struct ieee80211_supported_band *sband;

	if (info->attrs[NL80211_ATTR_TX_RATES] == NULL)
		return -EINVAL;

	if (!rdev->ops->set_bitrate_mask)
		return -EOPNOTSUPP;

	memset(&mask, 0, sizeof(mask));
	/* Default to all rates enabled */
	for (i = 0; i < IEEE80211_NUM_BANDS; i++) {
		sband = rdev->wiphy.bands[i];
		mask.control[i].legacy =
			sband ? (1 << sband->n_bitrates) - 1 : 0;
	}

	/*
	 * The nested attribute uses enum nl80211_band as the index. This maps
	 * directly to the enum ieee80211_band values used in cfg80211.
	 */
	nla_for_each_nested(tx_rates, info->attrs[NL80211_ATTR_TX_RATES], rem)
	{
		enum ieee80211_band band = nla_type(tx_rates);
		if (band < 0 || band >= IEEE80211_NUM_BANDS)
			return -EINVAL;
		sband = rdev->wiphy.bands[band];
		if (sband == NULL)
			return -EINVAL;
		nla_parse(tb, NL80211_TXRATE_MAX, nla_data(tx_rates),
			  nla_len(tx_rates), nl80211_txattr_policy);
		if (tb[NL80211_TXRATE_LEGACY]) {
			mask.control[band].legacy = rateset_to_mask(
				sband,
				nla_data(tb[NL80211_TXRATE_LEGACY]),
				nla_len(tb[NL80211_TXRATE_LEGACY]));
			if (mask.control[band].legacy == 0)
				return -EINVAL;
		}
	}

	return rdev->ops->set_bitrate_mask(&rdev->wiphy, dev, NULL, &mask);
}

static int nl80211_register_mgmt(struct sk_buff *skb, struct genl_info *info)
{
	struct cfg80211_registered_device *rdev = info->user_ptr[0];
	struct net_device *dev = info->user_ptr[1];
	u16 frame_type = IEEE80211_FTYPE_MGMT | IEEE80211_STYPE_ACTION;

	if (!info->attrs[NL80211_ATTR_FRAME_MATCH])
		return -EINVAL;

	if (info->attrs[NL80211_ATTR_FRAME_TYPE])
		frame_type = nla_get_u16(info->attrs[NL80211_ATTR_FRAME_TYPE]);

	if (dev->ieee80211_ptr->iftype != NL80211_IFTYPE_STATION &&
	    dev->ieee80211_ptr->iftype != NL80211_IFTYPE_ADHOC &&
	    dev->ieee80211_ptr->iftype != NL80211_IFTYPE_P2P_CLIENT &&
	    dev->ieee80211_ptr->iftype != NL80211_IFTYPE_AP &&
	    dev->ieee80211_ptr->iftype != NL80211_IFTYPE_AP_VLAN &&
	    dev->ieee80211_ptr->iftype != NL80211_IFTYPE_P2P_GO)
		return -EOPNOTSUPP;

	/* not much point in registering if we can't reply */
	if (!rdev->ops->mgmt_tx)
		return -EOPNOTSUPP;

	return cfg80211_mlme_register_mgmt(dev->ieee80211_ptr, info->snd_pid,
			frame_type,
			nla_data(info->attrs[NL80211_ATTR_FRAME_MATCH]),
			nla_len(info->attrs[NL80211_ATTR_FRAME_MATCH]));
}

static int nl80211_tx_mgmt(struct sk_buff *skb, struct genl_info *info)
{
	struct cfg80211_registered_device *rdev = info->user_ptr[0];
	struct net_device *dev = info->user_ptr[1];
	struct ieee80211_channel *chan;
	enum nl80211_channel_type channel_type = NL80211_CHAN_NO_HT;
	bool channel_type_valid = false;
	u32 freq;
	int err;
	void *hdr;
	u64 cookie;
	struct sk_buff *msg;
	unsigned int wait = 0;
	bool offchan;

	if (!info->attrs[NL80211_ATTR_FRAME] ||
	    !info->attrs[NL80211_ATTR_WIPHY_FREQ])
		return -EINVAL;

	if (!rdev->ops->mgmt_tx)
		return -EOPNOTSUPP;

	if (dev->ieee80211_ptr->iftype != NL80211_IFTYPE_STATION &&
	    dev->ieee80211_ptr->iftype != NL80211_IFTYPE_ADHOC &&
	    dev->ieee80211_ptr->iftype != NL80211_IFTYPE_P2P_CLIENT &&
	    dev->ieee80211_ptr->iftype != NL80211_IFTYPE_AP &&
	    dev->ieee80211_ptr->iftype != NL80211_IFTYPE_AP_VLAN &&
	    dev->ieee80211_ptr->iftype != NL80211_IFTYPE_P2P_GO)
		return -EOPNOTSUPP;

	if (info->attrs[NL80211_ATTR_DURATION]) {
		if (!rdev->ops->mgmt_tx_cancel_wait)
			return -EINVAL;
		wait = nla_get_u32(info->attrs[NL80211_ATTR_DURATION]);
	}

	if (info->attrs[NL80211_ATTR_WIPHY_CHANNEL_TYPE]) {
		channel_type = nla_get_u32(
			info->attrs[NL80211_ATTR_WIPHY_CHANNEL_TYPE]);
		if (channel_type != NL80211_CHAN_NO_HT &&
		    channel_type != NL80211_CHAN_HT20 &&
		    channel_type != NL80211_CHAN_HT40PLUS &&
		    channel_type != NL80211_CHAN_HT40MINUS)
			return -EINVAL;
		channel_type_valid = true;
	}

	offchan = info->attrs[NL80211_ATTR_OFFCHANNEL_TX_OK];

	freq = nla_get_u32(info->attrs[NL80211_ATTR_WIPHY_FREQ]);
	chan = rdev_freq_to_chan(rdev, freq, channel_type);
	if (chan == NULL)
		return -EINVAL;

	msg = nlmsg_new(NLMSG_DEFAULT_SIZE, GFP_KERNEL);
	if (!msg)
		return -ENOMEM;

	hdr = nl80211hdr_put(msg, info->snd_pid, info->snd_seq, 0,
			     NL80211_CMD_FRAME);

	if (IS_ERR(hdr)) {
		err = PTR_ERR(hdr);
		goto free_msg;
	}
	err = cfg80211_mlme_mgmt_tx(rdev, dev, chan, offchan, channel_type,
				    channel_type_valid, wait,
				    nla_data(info->attrs[NL80211_ATTR_FRAME]),
				    nla_len(info->attrs[NL80211_ATTR_FRAME]),
				    &cookie);
	if (err)
		goto free_msg;

	NLA_PUT_U64(msg, NL80211_ATTR_COOKIE, cookie);

	genlmsg_end(msg, hdr);
	return genlmsg_reply(msg, info);

 nla_put_failure:
	err = -ENOBUFS;
 free_msg:
	nlmsg_free(msg);
	return err;
}

static int nl80211_tx_mgmt_cancel_wait(struct sk_buff *skb, struct genl_info *info)
{
	struct cfg80211_registered_device *rdev = info->user_ptr[0];
	struct net_device *dev = info->user_ptr[1];
	u64 cookie;

	if (!info->attrs[NL80211_ATTR_COOKIE])
		return -EINVAL;

	if (!rdev->ops->mgmt_tx_cancel_wait)
		return -EOPNOTSUPP;

	if (dev->ieee80211_ptr->iftype != NL80211_IFTYPE_STATION &&
	    dev->ieee80211_ptr->iftype != NL80211_IFTYPE_ADHOC &&
	    dev->ieee80211_ptr->iftype != NL80211_IFTYPE_P2P_CLIENT &&
	    dev->ieee80211_ptr->iftype != NL80211_IFTYPE_AP &&
	    dev->ieee80211_ptr->iftype != NL80211_IFTYPE_AP_VLAN &&
	    dev->ieee80211_ptr->iftype != NL80211_IFTYPE_P2P_GO)
		return -EOPNOTSUPP;

	cookie = nla_get_u64(info->attrs[NL80211_ATTR_COOKIE]);

	return rdev->ops->mgmt_tx_cancel_wait(&rdev->wiphy, dev, cookie);
}

static int nl80211_set_power_save(struct sk_buff *skb, struct genl_info *info)
{
	struct cfg80211_registered_device *rdev = info->user_ptr[0];
	struct wireless_dev *wdev;
	struct net_device *dev = info->user_ptr[1];
	u8 ps_state;
	bool state;
	int err;

	if (!info->attrs[NL80211_ATTR_PS_STATE])
		return -EINVAL;

	ps_state = nla_get_u32(info->attrs[NL80211_ATTR_PS_STATE]);

	if (ps_state != NL80211_PS_DISABLED && ps_state != NL80211_PS_ENABLED)
		return -EINVAL;

	wdev = dev->ieee80211_ptr;

	if (!rdev->ops->set_power_mgmt)
		return -EOPNOTSUPP;

	state = (ps_state == NL80211_PS_ENABLED) ? true : false;

	if (state == wdev->ps)
		return 0;

	err = rdev->ops->set_power_mgmt(wdev->wiphy, dev, state,
					wdev->ps_timeout);
	if (!err)
		wdev->ps = state;
	return err;
}

static int nl80211_get_power_save(struct sk_buff *skb, struct genl_info *info)
{
	struct cfg80211_registered_device *rdev = info->user_ptr[0];
	enum nl80211_ps_state ps_state;
	struct wireless_dev *wdev;
	struct net_device *dev = info->user_ptr[1];
	struct sk_buff *msg;
	void *hdr;
	int err;

	wdev = dev->ieee80211_ptr;

	if (!rdev->ops->set_power_mgmt)
		return -EOPNOTSUPP;

	msg = nlmsg_new(NLMSG_DEFAULT_SIZE, GFP_KERNEL);
	if (!msg)
		return -ENOMEM;

	hdr = nl80211hdr_put(msg, info->snd_pid, info->snd_seq, 0,
			     NL80211_CMD_GET_POWER_SAVE);
	if (!hdr) {
		err = -ENOBUFS;
		goto free_msg;
	}

	if (wdev->ps)
		ps_state = NL80211_PS_ENABLED;
	else
		ps_state = NL80211_PS_DISABLED;

	NLA_PUT_U32(msg, NL80211_ATTR_PS_STATE, ps_state);

	genlmsg_end(msg, hdr);
	return genlmsg_reply(msg, info);

 nla_put_failure:
	err = -ENOBUFS;
 free_msg:
	nlmsg_free(msg);
	return err;
}

static struct nla_policy
nl80211_attr_cqm_policy[NL80211_ATTR_CQM_MAX + 1] __read_mostly = {
	[NL80211_ATTR_CQM_RSSI_THOLD] = { .type = NLA_U32 },
	[NL80211_ATTR_CQM_RSSI_HYST] = { .type = NLA_U32 },
	[NL80211_ATTR_CQM_RSSI_THRESHOLD_EVENT] = { .type = NLA_U32 },
};

static int nl80211_set_cqm_rssi(struct genl_info *info,
				s32 threshold, u32 hysteresis)
{
	struct cfg80211_registered_device *rdev = info->user_ptr[0];
	struct wireless_dev *wdev;
	struct net_device *dev = info->user_ptr[1];

	if (threshold > 0)
		return -EINVAL;

	wdev = dev->ieee80211_ptr;

	if (!rdev->ops->set_cqm_rssi_config)
		return -EOPNOTSUPP;

	if (wdev->iftype != NL80211_IFTYPE_STATION &&
	    wdev->iftype != NL80211_IFTYPE_P2P_CLIENT)
		return -EOPNOTSUPP;

	return rdev->ops->set_cqm_rssi_config(wdev->wiphy, dev,
					      threshold, hysteresis);
}

static int nl80211_set_cqm(struct sk_buff *skb, struct genl_info *info)
{
	struct nlattr *attrs[NL80211_ATTR_CQM_MAX + 1];
	struct nlattr *cqm;
	int err;

	cqm = info->attrs[NL80211_ATTR_CQM];
	if (!cqm) {
		err = -EINVAL;
		goto out;
	}

	err = nla_parse_nested(attrs, NL80211_ATTR_CQM_MAX, cqm,
			       nl80211_attr_cqm_policy);
	if (err)
		goto out;

	if (attrs[NL80211_ATTR_CQM_RSSI_THOLD] &&
	    attrs[NL80211_ATTR_CQM_RSSI_HYST]) {
		s32 threshold;
		u32 hysteresis;
		threshold = nla_get_u32(attrs[NL80211_ATTR_CQM_RSSI_THOLD]);
		hysteresis = nla_get_u32(attrs[NL80211_ATTR_CQM_RSSI_HYST]);
		err = nl80211_set_cqm_rssi(info, threshold, hysteresis);
	} else
		err = -EINVAL;

out:
	return err;
}

#define NL80211_FLAG_NEED_WIPHY		0x01
#define NL80211_FLAG_NEED_NETDEV	0x02
#define NL80211_FLAG_NEED_RTNL		0x04
#define NL80211_FLAG_CHECK_NETDEV_UP	0x08
#define NL80211_FLAG_NEED_NETDEV_UP	(NL80211_FLAG_NEED_NETDEV |\
					 NL80211_FLAG_CHECK_NETDEV_UP)

static int nl80211_pre_doit(struct genl_ops *ops, struct sk_buff *skb,
			    struct genl_info *info)
{
	struct cfg80211_registered_device *rdev;
	struct net_device *dev;
	int err;
	bool rtnl = ops->internal_flags & NL80211_FLAG_NEED_RTNL;

	if (rtnl)
		rtnl_lock();

	if (ops->internal_flags & NL80211_FLAG_NEED_WIPHY) {
		rdev = cfg80211_get_dev_from_info(info);
		if (IS_ERR(rdev)) {
			if (rtnl)
				rtnl_unlock();
			return PTR_ERR(rdev);
		}
		info->user_ptr[0] = rdev;
	} else if (ops->internal_flags & NL80211_FLAG_NEED_NETDEV) {
		err = get_rdev_dev_by_info_ifindex(info, &rdev, &dev);
		if (err) {
			if (rtnl)
				rtnl_unlock();
			return err;
		}
		if (ops->internal_flags & NL80211_FLAG_CHECK_NETDEV_UP &&
		    !netif_running(dev)) {
			cfg80211_unlock_rdev(rdev);
			dev_put(dev);
			if (rtnl)
				rtnl_unlock();
			return -ENETDOWN;
		}
		info->user_ptr[0] = rdev;
		info->user_ptr[1] = dev;
	}

	return 0;
}

static void nl80211_post_doit(struct genl_ops *ops, struct sk_buff *skb,
			      struct genl_info *info)
{
	if (info->user_ptr[0])
		cfg80211_unlock_rdev(info->user_ptr[0]);
	if (info->user_ptr[1])
		dev_put(info->user_ptr[1]);
	if (ops->internal_flags & NL80211_FLAG_NEED_RTNL)
		rtnl_unlock();
}

static struct genl_ops nl80211_ops[] = {
	{
		.cmd = NL80211_CMD_GET_WIPHY,
		.doit = nl80211_get_wiphy,
		.dumpit = nl80211_dump_wiphy,
		.policy = nl80211_policy,
		/* can be retrieved by unprivileged users */
		.internal_flags = NL80211_FLAG_NEED_WIPHY,
	},
	{
		.cmd = NL80211_CMD_SET_WIPHY,
		.doit = nl80211_set_wiphy,
		.policy = nl80211_policy,
		.flags = GENL_ADMIN_PERM,
		.internal_flags = NL80211_FLAG_NEED_RTNL,
	},
	{
		.cmd = NL80211_CMD_GET_INTERFACE,
		.doit = nl80211_get_interface,
		.dumpit = nl80211_dump_interface,
		.policy = nl80211_policy,
		/* can be retrieved by unprivileged users */
		.internal_flags = NL80211_FLAG_NEED_NETDEV,
	},
	{
		.cmd = NL80211_CMD_SET_INTERFACE,
		.doit = nl80211_set_interface,
		.policy = nl80211_policy,
		.flags = GENL_ADMIN_PERM,
		.internal_flags = NL80211_FLAG_NEED_NETDEV |
				  NL80211_FLAG_NEED_RTNL,
	},
	{
		.cmd = NL80211_CMD_NEW_INTERFACE,
		.doit = nl80211_new_interface,
		.policy = nl80211_policy,
		.flags = GENL_ADMIN_PERM,
		.internal_flags = NL80211_FLAG_NEED_WIPHY |
				  NL80211_FLAG_NEED_RTNL,
	},
	{
		.cmd = NL80211_CMD_DEL_INTERFACE,
		.doit = nl80211_del_interface,
		.policy = nl80211_policy,
		.flags = GENL_ADMIN_PERM,
		.internal_flags = NL80211_FLAG_NEED_NETDEV |
				  NL80211_FLAG_NEED_RTNL,
	},
	{
		.cmd = NL80211_CMD_GET_KEY,
		.doit = nl80211_get_key,
		.policy = nl80211_policy,
		.flags = GENL_ADMIN_PERM,
		.internal_flags = NL80211_FLAG_NEED_NETDEV |
				  NL80211_FLAG_NEED_RTNL,
	},
	{
		.cmd = NL80211_CMD_SET_KEY,
		.doit = nl80211_set_key,
		.policy = nl80211_policy,
		.flags = GENL_ADMIN_PERM,
		.internal_flags = NL80211_FLAG_NEED_NETDEV_UP |
				  NL80211_FLAG_NEED_RTNL,
	},
	{
		.cmd = NL80211_CMD_NEW_KEY,
		.doit = nl80211_new_key,
		.policy = nl80211_policy,
		.flags = GENL_ADMIN_PERM,
		.internal_flags = NL80211_FLAG_NEED_NETDEV_UP |
				  NL80211_FLAG_NEED_RTNL,
	},
	{
		.cmd = NL80211_CMD_DEL_KEY,
		.doit = nl80211_del_key,
		.policy = nl80211_policy,
		.flags = GENL_ADMIN_PERM,
		.internal_flags = NL80211_FLAG_NEED_NETDEV_UP |
				  NL80211_FLAG_NEED_RTNL,
	},
	{
		.cmd = NL80211_CMD_SET_BEACON,
		.policy = nl80211_policy,
		.flags = GENL_ADMIN_PERM,
		.doit = nl80211_addset_beacon,
		.internal_flags = NL80211_FLAG_NEED_NETDEV |
				  NL80211_FLAG_NEED_RTNL,
	},
	{
		.cmd = NL80211_CMD_NEW_BEACON,
		.policy = nl80211_policy,
		.flags = GENL_ADMIN_PERM,
		.doit = nl80211_addset_beacon,
		.internal_flags = NL80211_FLAG_NEED_NETDEV |
				  NL80211_FLAG_NEED_RTNL,
	},
	{
		.cmd = NL80211_CMD_DEL_BEACON,
		.policy = nl80211_policy,
		.flags = GENL_ADMIN_PERM,
		.doit = nl80211_del_beacon,
		.internal_flags = NL80211_FLAG_NEED_NETDEV |
				  NL80211_FLAG_NEED_RTNL,
	},
	{
		.cmd = NL80211_CMD_GET_STATION,
		.doit = nl80211_get_station,
		.dumpit = nl80211_dump_station,
		.policy = nl80211_policy,
		.internal_flags = NL80211_FLAG_NEED_NETDEV |
				  NL80211_FLAG_NEED_RTNL,
	},
	{
		.cmd = NL80211_CMD_SET_STATION,
		.doit = nl80211_set_station,
		.policy = nl80211_policy,
		.flags = GENL_ADMIN_PERM,
		.internal_flags = NL80211_FLAG_NEED_NETDEV |
				  NL80211_FLAG_NEED_RTNL,
	},
	{
		.cmd = NL80211_CMD_NEW_STATION,
		.doit = nl80211_new_station,
		.policy = nl80211_policy,
		.flags = GENL_ADMIN_PERM,
		.internal_flags = NL80211_FLAG_NEED_NETDEV_UP |
				  NL80211_FLAG_NEED_RTNL,
	},
	{
		.cmd = NL80211_CMD_DEL_STATION,
		.doit = nl80211_del_station,
		.policy = nl80211_policy,
		.flags = GENL_ADMIN_PERM,
		.internal_flags = NL80211_FLAG_NEED_NETDEV |
				  NL80211_FLAG_NEED_RTNL,
	},
	{
		.cmd = NL80211_CMD_GET_MPATH,
		.doit = nl80211_get_mpath,
		.dumpit = nl80211_dump_mpath,
		.policy = nl80211_policy,
		.flags = GENL_ADMIN_PERM,
		.internal_flags = NL80211_FLAG_NEED_NETDEV_UP |
				  NL80211_FLAG_NEED_RTNL,
	},
	{
		.cmd = NL80211_CMD_SET_MPATH,
		.doit = nl80211_set_mpath,
		.policy = nl80211_policy,
		.flags = GENL_ADMIN_PERM,
		.internal_flags = NL80211_FLAG_NEED_NETDEV_UP |
				  NL80211_FLAG_NEED_RTNL,
	},
	{
		.cmd = NL80211_CMD_NEW_MPATH,
		.doit = nl80211_new_mpath,
		.policy = nl80211_policy,
		.flags = GENL_ADMIN_PERM,
		.internal_flags = NL80211_FLAG_NEED_NETDEV_UP |
				  NL80211_FLAG_NEED_RTNL,
	},
	{
		.cmd = NL80211_CMD_DEL_MPATH,
		.doit = nl80211_del_mpath,
		.policy = nl80211_policy,
		.flags = GENL_ADMIN_PERM,
		.internal_flags = NL80211_FLAG_NEED_NETDEV |
				  NL80211_FLAG_NEED_RTNL,
	},
	{
		.cmd = NL80211_CMD_SET_BSS,
		.doit = nl80211_set_bss,
		.policy = nl80211_policy,
		.flags = GENL_ADMIN_PERM,
		.internal_flags = NL80211_FLAG_NEED_NETDEV |
				  NL80211_FLAG_NEED_RTNL,
	},
	{
		.cmd = NL80211_CMD_GET_REG,
		.doit = nl80211_get_reg,
		.policy = nl80211_policy,
		/* can be retrieved by unprivileged users */
	},
	{
		.cmd = NL80211_CMD_SET_REG,
		.doit = nl80211_set_reg,
		.policy = nl80211_policy,
		.flags = GENL_ADMIN_PERM,
	},
	{
		.cmd = NL80211_CMD_REQ_SET_REG,
		.doit = nl80211_req_set_reg,
		.policy = nl80211_policy,
		.flags = GENL_ADMIN_PERM,
	},
	{
		.cmd = NL80211_CMD_GET_MESH_PARAMS,
		.doit = nl80211_get_mesh_params,
		.policy = nl80211_policy,
		/* can be retrieved by unprivileged users */
		.internal_flags = NL80211_FLAG_NEED_NETDEV |
				  NL80211_FLAG_NEED_RTNL,
	},
	{
		.cmd = NL80211_CMD_SET_MESH_PARAMS,
		.doit = nl80211_set_mesh_params,
		.policy = nl80211_policy,
		.flags = GENL_ADMIN_PERM,
		.internal_flags = NL80211_FLAG_NEED_NETDEV |
				  NL80211_FLAG_NEED_RTNL,
	},
	{
		.cmd = NL80211_CMD_TRIGGER_SCAN,
		.doit = nl80211_trigger_scan,
		.policy = nl80211_policy,
		.flags = GENL_ADMIN_PERM,
		.internal_flags = NL80211_FLAG_NEED_NETDEV_UP |
				  NL80211_FLAG_NEED_RTNL,
	},
	{
		.cmd = NL80211_CMD_GET_SCAN,
		.policy = nl80211_policy,
		.dumpit = nl80211_dump_scan,
	},
	{
		.cmd = NL80211_CMD_AUTHENTICATE,
		.doit = nl80211_authenticate,
		.policy = nl80211_policy,
		.flags = GENL_ADMIN_PERM,
		.internal_flags = NL80211_FLAG_NEED_NETDEV_UP |
				  NL80211_FLAG_NEED_RTNL,
	},
	{
		.cmd = NL80211_CMD_ASSOCIATE,
		.doit = nl80211_associate,
		.policy = nl80211_policy,
		.flags = GENL_ADMIN_PERM,
		.internal_flags = NL80211_FLAG_NEED_NETDEV_UP |
				  NL80211_FLAG_NEED_RTNL,
	},
	{
		.cmd = NL80211_CMD_DEAUTHENTICATE,
		.doit = nl80211_deauthenticate,
		.policy = nl80211_policy,
		.flags = GENL_ADMIN_PERM,
		.internal_flags = NL80211_FLAG_NEED_NETDEV_UP |
				  NL80211_FLAG_NEED_RTNL,
	},
	{
		.cmd = NL80211_CMD_DISASSOCIATE,
		.doit = nl80211_disassociate,
		.policy = nl80211_policy,
		.flags = GENL_ADMIN_PERM,
		.internal_flags = NL80211_FLAG_NEED_NETDEV_UP |
				  NL80211_FLAG_NEED_RTNL,
	},
	{
		.cmd = NL80211_CMD_JOIN_IBSS,
		.doit = nl80211_join_ibss,
		.policy = nl80211_policy,
		.flags = GENL_ADMIN_PERM,
		.internal_flags = NL80211_FLAG_NEED_NETDEV_UP |
				  NL80211_FLAG_NEED_RTNL,
	},
	{
		.cmd = NL80211_CMD_LEAVE_IBSS,
		.doit = nl80211_leave_ibss,
		.policy = nl80211_policy,
		.flags = GENL_ADMIN_PERM,
		.internal_flags = NL80211_FLAG_NEED_NETDEV_UP |
				  NL80211_FLAG_NEED_RTNL,
	},
#ifdef CONFIG_NL80211_TESTMODE
	{
		.cmd = NL80211_CMD_TESTMODE,
		.doit = nl80211_testmode_do,
		.policy = nl80211_policy,
		.flags = GENL_ADMIN_PERM,
		.internal_flags = NL80211_FLAG_NEED_WIPHY |
				  NL80211_FLAG_NEED_RTNL,
	},
#endif
	{
		.cmd = NL80211_CMD_CONNECT,
		.doit = nl80211_connect,
		.policy = nl80211_policy,
		.flags = GENL_ADMIN_PERM,
		.internal_flags = NL80211_FLAG_NEED_NETDEV_UP |
				  NL80211_FLAG_NEED_RTNL,
	},
	{
		.cmd = NL80211_CMD_DISCONNECT,
		.doit = nl80211_disconnect,
		.policy = nl80211_policy,
		.flags = GENL_ADMIN_PERM,
		.internal_flags = NL80211_FLAG_NEED_NETDEV_UP |
				  NL80211_FLAG_NEED_RTNL,
	},
	{
		.cmd = NL80211_CMD_SET_WIPHY_NETNS,
		.doit = nl80211_wiphy_netns,
		.policy = nl80211_policy,
		.flags = GENL_ADMIN_PERM,
		.internal_flags = NL80211_FLAG_NEED_WIPHY |
				  NL80211_FLAG_NEED_RTNL,
	},
	{
		.cmd = NL80211_CMD_GET_SURVEY,
		.policy = nl80211_policy,
		.dumpit = nl80211_dump_survey,
	},
	{
		.cmd = NL80211_CMD_SET_PMKSA,
		.doit = nl80211_setdel_pmksa,
		.policy = nl80211_policy,
		.flags = GENL_ADMIN_PERM,
		.internal_flags = NL80211_FLAG_NEED_NETDEV |
				  NL80211_FLAG_NEED_RTNL,
	},
	{
		.cmd = NL80211_CMD_DEL_PMKSA,
		.doit = nl80211_setdel_pmksa,
		.policy = nl80211_policy,
		.flags = GENL_ADMIN_PERM,
		.internal_flags = NL80211_FLAG_NEED_NETDEV |
				  NL80211_FLAG_NEED_RTNL,
	},
	{
		.cmd = NL80211_CMD_FLUSH_PMKSA,
		.doit = nl80211_flush_pmksa,
		.policy = nl80211_policy,
		.flags = GENL_ADMIN_PERM,
		.internal_flags = NL80211_FLAG_NEED_NETDEV |
				  NL80211_FLAG_NEED_RTNL,
	},
	{
		.cmd = NL80211_CMD_REMAIN_ON_CHANNEL,
		.doit = nl80211_remain_on_channel,
		.policy = nl80211_policy,
		.flags = GENL_ADMIN_PERM,
		.internal_flags = NL80211_FLAG_NEED_NETDEV_UP |
				  NL80211_FLAG_NEED_RTNL,
	},
	{
		.cmd = NL80211_CMD_CANCEL_REMAIN_ON_CHANNEL,
		.doit = nl80211_cancel_remain_on_channel,
		.policy = nl80211_policy,
		.flags = GENL_ADMIN_PERM,
		.internal_flags = NL80211_FLAG_NEED_NETDEV_UP |
				  NL80211_FLAG_NEED_RTNL,
	},
	{
		.cmd = NL80211_CMD_SET_TX_BITRATE_MASK,
		.doit = nl80211_set_tx_bitrate_mask,
		.policy = nl80211_policy,
		.flags = GENL_ADMIN_PERM,
		.internal_flags = NL80211_FLAG_NEED_NETDEV |
				  NL80211_FLAG_NEED_RTNL,
	},
	{
		.cmd = NL80211_CMD_REGISTER_FRAME,
		.doit = nl80211_register_mgmt,
		.policy = nl80211_policy,
		.flags = GENL_ADMIN_PERM,
		.internal_flags = NL80211_FLAG_NEED_NETDEV |
				  NL80211_FLAG_NEED_RTNL,
	},
	{
		.cmd = NL80211_CMD_FRAME,
		.doit = nl80211_tx_mgmt,
		.policy = nl80211_policy,
		.flags = GENL_ADMIN_PERM,
		.internal_flags = NL80211_FLAG_NEED_NETDEV_UP |
				  NL80211_FLAG_NEED_RTNL,
	},
	{
		.cmd = NL80211_CMD_FRAME_WAIT_CANCEL,
		.doit = nl80211_tx_mgmt_cancel_wait,
		.policy = nl80211_policy,
		.flags = GENL_ADMIN_PERM,
		.internal_flags = NL80211_FLAG_NEED_NETDEV_UP |
				  NL80211_FLAG_NEED_RTNL,
	},
	{
		.cmd = NL80211_CMD_SET_POWER_SAVE,
		.doit = nl80211_set_power_save,
		.policy = nl80211_policy,
		.flags = GENL_ADMIN_PERM,
		.internal_flags = NL80211_FLAG_NEED_NETDEV |
				  NL80211_FLAG_NEED_RTNL,
	},
	{
		.cmd = NL80211_CMD_GET_POWER_SAVE,
		.doit = nl80211_get_power_save,
		.policy = nl80211_policy,
		/* can be retrieved by unprivileged users */
		.internal_flags = NL80211_FLAG_NEED_NETDEV |
				  NL80211_FLAG_NEED_RTNL,
	},
	{
		.cmd = NL80211_CMD_SET_CQM,
		.doit = nl80211_set_cqm,
		.policy = nl80211_policy,
		.flags = GENL_ADMIN_PERM,
		.internal_flags = NL80211_FLAG_NEED_NETDEV |
				  NL80211_FLAG_NEED_RTNL,
	},
	{
		.cmd = NL80211_CMD_SET_CHANNEL,
		.doit = nl80211_set_channel,
		.policy = nl80211_policy,
		.flags = GENL_ADMIN_PERM,
		.internal_flags = NL80211_FLAG_NEED_NETDEV |
				  NL80211_FLAG_NEED_RTNL,
	},
	{
		.cmd = NL80211_CMD_SET_WDS_PEER,
		.doit = nl80211_set_wds_peer,
		.policy = nl80211_policy,
		.flags = GENL_ADMIN_PERM,
		.internal_flags = NL80211_FLAG_NEED_NETDEV |
				  NL80211_FLAG_NEED_RTNL,
	},
};

static struct genl_multicast_group nl80211_mlme_mcgrp = {
	.name = "mlme",
};

/* multicast groups */
static struct genl_multicast_group nl80211_config_mcgrp = {
	.name = "config",
};
static struct genl_multicast_group nl80211_scan_mcgrp = {
	.name = "scan",
};
static struct genl_multicast_group nl80211_regulatory_mcgrp = {
	.name = "regulatory",
};

/* notification functions */

void nl80211_notify_dev_rename(struct cfg80211_registered_device *rdev)
{
	struct sk_buff *msg;

	msg = nlmsg_new(NLMSG_DEFAULT_SIZE, GFP_KERNEL);
	if (!msg)
		return;

	if (nl80211_send_wiphy(msg, 0, 0, 0, rdev) < 0) {
		nlmsg_free(msg);
		return;
	}

	genlmsg_multicast_netns(wiphy_net(&rdev->wiphy), msg, 0,
				nl80211_config_mcgrp.id, GFP_KERNEL);
}

static int nl80211_add_scan_req(struct sk_buff *msg,
				struct cfg80211_registered_device *rdev)
{
	struct cfg80211_scan_request *req = rdev->scan_req;
	struct nlattr *nest;
	int i;

	ASSERT_RDEV_LOCK(rdev);

	if (WARN_ON(!req))
		return 0;

	nest = nla_nest_start(msg, NL80211_ATTR_SCAN_SSIDS);
	if (!nest)
		goto nla_put_failure;
	for (i = 0; i < req->n_ssids; i++)
		NLA_PUT(msg, i, req->ssids[i].ssid_len, req->ssids[i].ssid);
	nla_nest_end(msg, nest);

	nest = nla_nest_start(msg, NL80211_ATTR_SCAN_FREQUENCIES);
	if (!nest)
		goto nla_put_failure;
	for (i = 0; i < req->n_channels; i++)
		NLA_PUT_U32(msg, i, req->channels[i]->center_freq);
	nla_nest_end(msg, nest);

	if (req->ie)
		NLA_PUT(msg, NL80211_ATTR_IE, req->ie_len, req->ie);

	return 0;
 nla_put_failure:
	return -ENOBUFS;
}

static int nl80211_send_scan_msg(struct sk_buff *msg,
				 struct cfg80211_registered_device *rdev,
				 struct net_device *netdev,
				 u32 pid, u32 seq, int flags,
				 u32 cmd)
{
	void *hdr;

	hdr = nl80211hdr_put(msg, pid, seq, flags, cmd);
	if (!hdr)
		return -1;

	NLA_PUT_U32(msg, NL80211_ATTR_WIPHY, rdev->wiphy_idx);
	NLA_PUT_U32(msg, NL80211_ATTR_IFINDEX, netdev->ifindex);

	/* ignore errors and send incomplete event anyway */
	nl80211_add_scan_req(msg, rdev);

	return genlmsg_end(msg, hdr);

 nla_put_failure:
	genlmsg_cancel(msg, hdr);
	return -EMSGSIZE;
}

void nl80211_send_scan_start(struct cfg80211_registered_device *rdev,
			     struct net_device *netdev)
{
	struct sk_buff *msg;

	msg = nlmsg_new(NLMSG_GOODSIZE, GFP_KERNEL);
	if (!msg)
		return;

	if (nl80211_send_scan_msg(msg, rdev, netdev, 0, 0, 0,
				  NL80211_CMD_TRIGGER_SCAN) < 0) {
		nlmsg_free(msg);
		return;
	}

	genlmsg_multicast_netns(wiphy_net(&rdev->wiphy), msg, 0,
				nl80211_scan_mcgrp.id, GFP_KERNEL);
}

void nl80211_send_scan_done(struct cfg80211_registered_device *rdev,
			    struct net_device *netdev)
{
	struct sk_buff *msg;

	msg = nlmsg_new(NLMSG_DEFAULT_SIZE, GFP_KERNEL);
	if (!msg)
		return;

	if (nl80211_send_scan_msg(msg, rdev, netdev, 0, 0, 0,
				  NL80211_CMD_NEW_SCAN_RESULTS) < 0) {
		nlmsg_free(msg);
		return;
	}

	genlmsg_multicast_netns(wiphy_net(&rdev->wiphy), msg, 0,
				nl80211_scan_mcgrp.id, GFP_KERNEL);
}

void nl80211_send_scan_aborted(struct cfg80211_registered_device *rdev,
			       struct net_device *netdev)
{
	struct sk_buff *msg;

	msg = nlmsg_new(NLMSG_DEFAULT_SIZE, GFP_KERNEL);
	if (!msg)
		return;

	if (nl80211_send_scan_msg(msg, rdev, netdev, 0, 0, 0,
				  NL80211_CMD_SCAN_ABORTED) < 0) {
		nlmsg_free(msg);
		return;
	}

	genlmsg_multicast_netns(wiphy_net(&rdev->wiphy), msg, 0,
				nl80211_scan_mcgrp.id, GFP_KERNEL);
}

/*
 * This can happen on global regulatory changes or device specific settings
 * based on custom world regulatory domains.
 */
void nl80211_send_reg_change_event(struct regulatory_request *request)
{
	struct sk_buff *msg;
	void *hdr;

	msg = nlmsg_new(NLMSG_DEFAULT_SIZE, GFP_KERNEL);
	if (!msg)
		return;

	hdr = nl80211hdr_put(msg, 0, 0, 0, NL80211_CMD_REG_CHANGE);
	if (!hdr) {
		nlmsg_free(msg);
		return;
	}

	/* Userspace can always count this one always being set */
	NLA_PUT_U8(msg, NL80211_ATTR_REG_INITIATOR, request->initiator);

	if (request->alpha2[0] == '0' && request->alpha2[1] == '0')
		NLA_PUT_U8(msg, NL80211_ATTR_REG_TYPE,
			   NL80211_REGDOM_TYPE_WORLD);
	else if (request->alpha2[0] == '9' && request->alpha2[1] == '9')
		NLA_PUT_U8(msg, NL80211_ATTR_REG_TYPE,
			   NL80211_REGDOM_TYPE_CUSTOM_WORLD);
	else if ((request->alpha2[0] == '9' && request->alpha2[1] == '8') ||
		 request->intersect)
		NLA_PUT_U8(msg, NL80211_ATTR_REG_TYPE,
			   NL80211_REGDOM_TYPE_INTERSECTION);
	else {
		NLA_PUT_U8(msg, NL80211_ATTR_REG_TYPE,
			   NL80211_REGDOM_TYPE_COUNTRY);
		NLA_PUT_STRING(msg, NL80211_ATTR_REG_ALPHA2, request->alpha2);
	}

	if (wiphy_idx_valid(request->wiphy_idx))
		NLA_PUT_U32(msg, NL80211_ATTR_WIPHY, request->wiphy_idx);

	if (genlmsg_end(msg, hdr) < 0) {
		nlmsg_free(msg);
		return;
	}

	rcu_read_lock();
	genlmsg_multicast_allns(msg, 0, nl80211_regulatory_mcgrp.id,
				GFP_ATOMIC);
	rcu_read_unlock();

	return;

nla_put_failure:
	genlmsg_cancel(msg, hdr);
	nlmsg_free(msg);
}

static void nl80211_send_mlme_event(struct cfg80211_registered_device *rdev,
				    struct net_device *netdev,
				    const u8 *buf, size_t len,
				    enum nl80211_commands cmd, gfp_t gfp)
{
	struct sk_buff *msg;
	void *hdr;

	msg = nlmsg_new(NLMSG_DEFAULT_SIZE, gfp);
	if (!msg)
		return;

	hdr = nl80211hdr_put(msg, 0, 0, 0, cmd);
	if (!hdr) {
		nlmsg_free(msg);
		return;
	}

	NLA_PUT_U32(msg, NL80211_ATTR_WIPHY, rdev->wiphy_idx);
	NLA_PUT_U32(msg, NL80211_ATTR_IFINDEX, netdev->ifindex);
	NLA_PUT(msg, NL80211_ATTR_FRAME, len, buf);

	if (genlmsg_end(msg, hdr) < 0) {
		nlmsg_free(msg);
		return;
	}

	genlmsg_multicast_netns(wiphy_net(&rdev->wiphy), msg, 0,
				nl80211_mlme_mcgrp.id, gfp);
	return;

 nla_put_failure:
	genlmsg_cancel(msg, hdr);
	nlmsg_free(msg);
}

void nl80211_send_rx_auth(struct cfg80211_registered_device *rdev,
			  struct net_device *netdev, const u8 *buf,
			  size_t len, gfp_t gfp)
{
	nl80211_send_mlme_event(rdev, netdev, buf, len,
				NL80211_CMD_AUTHENTICATE, gfp);
}

void nl80211_send_rx_assoc(struct cfg80211_registered_device *rdev,
			   struct net_device *netdev, const u8 *buf,
			   size_t len, gfp_t gfp)
{
	nl80211_send_mlme_event(rdev, netdev, buf, len,
				NL80211_CMD_ASSOCIATE, gfp);
}

void nl80211_send_deauth(struct cfg80211_registered_device *rdev,
			 struct net_device *netdev, const u8 *buf,
			 size_t len, gfp_t gfp)
{
	nl80211_send_mlme_event(rdev, netdev, buf, len,
				NL80211_CMD_DEAUTHENTICATE, gfp);
}

void nl80211_send_disassoc(struct cfg80211_registered_device *rdev,
			   struct net_device *netdev, const u8 *buf,
			   size_t len, gfp_t gfp)
{
	nl80211_send_mlme_event(rdev, netdev, buf, len,
				NL80211_CMD_DISASSOCIATE, gfp);
}

static void nl80211_send_mlme_timeout(struct cfg80211_registered_device *rdev,
				      struct net_device *netdev, int cmd,
				      const u8 *addr, gfp_t gfp)
{
	struct sk_buff *msg;
	void *hdr;

	msg = nlmsg_new(NLMSG_DEFAULT_SIZE, gfp);
	if (!msg)
		return;

	hdr = nl80211hdr_put(msg, 0, 0, 0, cmd);
	if (!hdr) {
		nlmsg_free(msg);
		return;
	}

	NLA_PUT_U32(msg, NL80211_ATTR_WIPHY, rdev->wiphy_idx);
	NLA_PUT_U32(msg, NL80211_ATTR_IFINDEX, netdev->ifindex);
	NLA_PUT_FLAG(msg, NL80211_ATTR_TIMED_OUT);
	NLA_PUT(msg, NL80211_ATTR_MAC, ETH_ALEN, addr);

	if (genlmsg_end(msg, hdr) < 0) {
		nlmsg_free(msg);
		return;
	}

	genlmsg_multicast_netns(wiphy_net(&rdev->wiphy), msg, 0,
				nl80211_mlme_mcgrp.id, gfp);
	return;

 nla_put_failure:
	genlmsg_cancel(msg, hdr);
	nlmsg_free(msg);
}

void nl80211_send_auth_timeout(struct cfg80211_registered_device *rdev,
			       struct net_device *netdev, const u8 *addr,
			       gfp_t gfp)
{
	nl80211_send_mlme_timeout(rdev, netdev, NL80211_CMD_AUTHENTICATE,
				  addr, gfp);
}

void nl80211_send_assoc_timeout(struct cfg80211_registered_device *rdev,
				struct net_device *netdev, const u8 *addr,
				gfp_t gfp)
{
	nl80211_send_mlme_timeout(rdev, netdev, NL80211_CMD_ASSOCIATE,
				  addr, gfp);
}

void nl80211_send_connect_result(struct cfg80211_registered_device *rdev,
				 struct net_device *netdev, const u8 *bssid,
				 const u8 *req_ie, size_t req_ie_len,
				 const u8 *resp_ie, size_t resp_ie_len,
				 u16 status, gfp_t gfp)
{
	struct sk_buff *msg;
	void *hdr;

	msg = nlmsg_new(NLMSG_GOODSIZE, gfp);
	if (!msg)
		return;

	hdr = nl80211hdr_put(msg, 0, 0, 0, NL80211_CMD_CONNECT);
	if (!hdr) {
		nlmsg_free(msg);
		return;
	}

	NLA_PUT_U32(msg, NL80211_ATTR_WIPHY, rdev->wiphy_idx);
	NLA_PUT_U32(msg, NL80211_ATTR_IFINDEX, netdev->ifindex);
	if (bssid)
		NLA_PUT(msg, NL80211_ATTR_MAC, ETH_ALEN, bssid);
	NLA_PUT_U16(msg, NL80211_ATTR_STATUS_CODE, status);
	if (req_ie)
		NLA_PUT(msg, NL80211_ATTR_REQ_IE, req_ie_len, req_ie);
	if (resp_ie)
		NLA_PUT(msg, NL80211_ATTR_RESP_IE, resp_ie_len, resp_ie);

	if (genlmsg_end(msg, hdr) < 0) {
		nlmsg_free(msg);
		return;
	}

	genlmsg_multicast_netns(wiphy_net(&rdev->wiphy), msg, 0,
				nl80211_mlme_mcgrp.id, gfp);
	return;

 nla_put_failure:
	genlmsg_cancel(msg, hdr);
	nlmsg_free(msg);

}

void nl80211_send_roamed(struct cfg80211_registered_device *rdev,
			 struct net_device *netdev, const u8 *bssid,
			 const u8 *req_ie, size_t req_ie_len,
			 const u8 *resp_ie, size_t resp_ie_len, gfp_t gfp)
{
	struct sk_buff *msg;
	void *hdr;

	msg = nlmsg_new(NLMSG_GOODSIZE, gfp);
	if (!msg)
		return;

	hdr = nl80211hdr_put(msg, 0, 0, 0, NL80211_CMD_ROAM);
	if (!hdr) {
		nlmsg_free(msg);
		return;
	}

	NLA_PUT_U32(msg, NL80211_ATTR_WIPHY, rdev->wiphy_idx);
	NLA_PUT_U32(msg, NL80211_ATTR_IFINDEX, netdev->ifindex);
	NLA_PUT(msg, NL80211_ATTR_MAC, ETH_ALEN, bssid);
	if (req_ie)
		NLA_PUT(msg, NL80211_ATTR_REQ_IE, req_ie_len, req_ie);
	if (resp_ie)
		NLA_PUT(msg, NL80211_ATTR_RESP_IE, resp_ie_len, resp_ie);

	if (genlmsg_end(msg, hdr) < 0) {
		nlmsg_free(msg);
		return;
	}

	genlmsg_multicast_netns(wiphy_net(&rdev->wiphy), msg, 0,
				nl80211_mlme_mcgrp.id, gfp);
	return;

 nla_put_failure:
	genlmsg_cancel(msg, hdr);
	nlmsg_free(msg);

}

void nl80211_send_disconnected(struct cfg80211_registered_device *rdev,
			       struct net_device *netdev, u16 reason,
			       const u8 *ie, size_t ie_len, bool from_ap)
{
	struct sk_buff *msg;
	void *hdr;

	msg = nlmsg_new(NLMSG_GOODSIZE, GFP_KERNEL);
	if (!msg)
		return;

	hdr = nl80211hdr_put(msg, 0, 0, 0, NL80211_CMD_DISCONNECT);
	if (!hdr) {
		nlmsg_free(msg);
		return;
	}

	NLA_PUT_U32(msg, NL80211_ATTR_WIPHY, rdev->wiphy_idx);
	NLA_PUT_U32(msg, NL80211_ATTR_IFINDEX, netdev->ifindex);
	if (from_ap && reason)
		NLA_PUT_U16(msg, NL80211_ATTR_REASON_CODE, reason);
	if (from_ap)
		NLA_PUT_FLAG(msg, NL80211_ATTR_DISCONNECTED_BY_AP);
	if (ie)
		NLA_PUT(msg, NL80211_ATTR_IE, ie_len, ie);

	if (genlmsg_end(msg, hdr) < 0) {
		nlmsg_free(msg);
		return;
	}

	genlmsg_multicast_netns(wiphy_net(&rdev->wiphy), msg, 0,
				nl80211_mlme_mcgrp.id, GFP_KERNEL);
	return;

 nla_put_failure:
	genlmsg_cancel(msg, hdr);
	nlmsg_free(msg);

}

void nl80211_send_ibss_bssid(struct cfg80211_registered_device *rdev,
			     struct net_device *netdev, const u8 *bssid,
			     gfp_t gfp)
{
	struct sk_buff *msg;
	void *hdr;

	msg = nlmsg_new(NLMSG_DEFAULT_SIZE, gfp);
	if (!msg)
		return;

	hdr = nl80211hdr_put(msg, 0, 0, 0, NL80211_CMD_JOIN_IBSS);
	if (!hdr) {
		nlmsg_free(msg);
		return;
	}

	NLA_PUT_U32(msg, NL80211_ATTR_WIPHY, rdev->wiphy_idx);
	NLA_PUT_U32(msg, NL80211_ATTR_IFINDEX, netdev->ifindex);
	NLA_PUT(msg, NL80211_ATTR_MAC, ETH_ALEN, bssid);

	if (genlmsg_end(msg, hdr) < 0) {
		nlmsg_free(msg);
		return;
	}

	genlmsg_multicast_netns(wiphy_net(&rdev->wiphy), msg, 0,
				nl80211_mlme_mcgrp.id, gfp);
	return;

 nla_put_failure:
	genlmsg_cancel(msg, hdr);
	nlmsg_free(msg);
}

void nl80211_michael_mic_failure(struct cfg80211_registered_device *rdev,
				 struct net_device *netdev, const u8 *addr,
				 enum nl80211_key_type key_type, int key_id,
				 const u8 *tsc, gfp_t gfp)
{
	struct sk_buff *msg;
	void *hdr;

	msg = nlmsg_new(NLMSG_DEFAULT_SIZE, gfp);
	if (!msg)
		return;

	hdr = nl80211hdr_put(msg, 0, 0, 0, NL80211_CMD_MICHAEL_MIC_FAILURE);
	if (!hdr) {
		nlmsg_free(msg);
		return;
	}

	NLA_PUT_U32(msg, NL80211_ATTR_WIPHY, rdev->wiphy_idx);
	NLA_PUT_U32(msg, NL80211_ATTR_IFINDEX, netdev->ifindex);
	if (addr)
		NLA_PUT(msg, NL80211_ATTR_MAC, ETH_ALEN, addr);
	NLA_PUT_U32(msg, NL80211_ATTR_KEY_TYPE, key_type);
	NLA_PUT_U8(msg, NL80211_ATTR_KEY_IDX, key_id);
	if (tsc)
		NLA_PUT(msg, NL80211_ATTR_KEY_SEQ, 6, tsc);

	if (genlmsg_end(msg, hdr) < 0) {
		nlmsg_free(msg);
		return;
	}

	genlmsg_multicast_netns(wiphy_net(&rdev->wiphy), msg, 0,
				nl80211_mlme_mcgrp.id, gfp);
	return;

 nla_put_failure:
	genlmsg_cancel(msg, hdr);
	nlmsg_free(msg);
}

void nl80211_send_beacon_hint_event(struct wiphy *wiphy,
				    struct ieee80211_channel *channel_before,
				    struct ieee80211_channel *channel_after)
{
	struct sk_buff *msg;
	void *hdr;
	struct nlattr *nl_freq;

	msg = nlmsg_new(NLMSG_DEFAULT_SIZE, GFP_ATOMIC);
	if (!msg)
		return;

	hdr = nl80211hdr_put(msg, 0, 0, 0, NL80211_CMD_REG_BEACON_HINT);
	if (!hdr) {
		nlmsg_free(msg);
		return;
	}

	/*
	 * Since we are applying the beacon hint to a wiphy we know its
	 * wiphy_idx is valid
	 */
	NLA_PUT_U32(msg, NL80211_ATTR_WIPHY, get_wiphy_idx(wiphy));

	/* Before */
	nl_freq = nla_nest_start(msg, NL80211_ATTR_FREQ_BEFORE);
	if (!nl_freq)
		goto nla_put_failure;
	if (nl80211_msg_put_channel(msg, channel_before))
		goto nla_put_failure;
	nla_nest_end(msg, nl_freq);

	/* After */
	nl_freq = nla_nest_start(msg, NL80211_ATTR_FREQ_AFTER);
	if (!nl_freq)
		goto nla_put_failure;
	if (nl80211_msg_put_channel(msg, channel_after))
		goto nla_put_failure;
	nla_nest_end(msg, nl_freq);

	if (genlmsg_end(msg, hdr) < 0) {
		nlmsg_free(msg);
		return;
	}

	rcu_read_lock();
	genlmsg_multicast_allns(msg, 0, nl80211_regulatory_mcgrp.id,
				GFP_ATOMIC);
	rcu_read_unlock();

	return;

nla_put_failure:
	genlmsg_cancel(msg, hdr);
	nlmsg_free(msg);
}

static void nl80211_send_remain_on_chan_event(
	int cmd, struct cfg80211_registered_device *rdev,
	struct net_device *netdev, u64 cookie,
	struct ieee80211_channel *chan,
	enum nl80211_channel_type channel_type,
	unsigned int duration, gfp_t gfp)
{
	struct sk_buff *msg;
	void *hdr;

	msg = nlmsg_new(NLMSG_DEFAULT_SIZE, gfp);
	if (!msg)
		return;

	hdr = nl80211hdr_put(msg, 0, 0, 0, cmd);
	if (!hdr) {
		nlmsg_free(msg);
		return;
	}

	NLA_PUT_U32(msg, NL80211_ATTR_WIPHY, rdev->wiphy_idx);
	NLA_PUT_U32(msg, NL80211_ATTR_IFINDEX, netdev->ifindex);
	NLA_PUT_U32(msg, NL80211_ATTR_WIPHY_FREQ, chan->center_freq);
	NLA_PUT_U32(msg, NL80211_ATTR_WIPHY_CHANNEL_TYPE, channel_type);
	NLA_PUT_U64(msg, NL80211_ATTR_COOKIE, cookie);

	if (cmd == NL80211_CMD_REMAIN_ON_CHANNEL)
		NLA_PUT_U32(msg, NL80211_ATTR_DURATION, duration);

	if (genlmsg_end(msg, hdr) < 0) {
		nlmsg_free(msg);
		return;
	}

	genlmsg_multicast_netns(wiphy_net(&rdev->wiphy), msg, 0,
				nl80211_mlme_mcgrp.id, gfp);
	return;

 nla_put_failure:
	genlmsg_cancel(msg, hdr);
	nlmsg_free(msg);
}

void nl80211_send_remain_on_channel(struct cfg80211_registered_device *rdev,
				    struct net_device *netdev, u64 cookie,
				    struct ieee80211_channel *chan,
				    enum nl80211_channel_type channel_type,
				    unsigned int duration, gfp_t gfp)
{
	nl80211_send_remain_on_chan_event(NL80211_CMD_REMAIN_ON_CHANNEL,
					  rdev, netdev, cookie, chan,
					  channel_type, duration, gfp);
}

void nl80211_send_remain_on_channel_cancel(
	struct cfg80211_registered_device *rdev, struct net_device *netdev,
	u64 cookie, struct ieee80211_channel *chan,
	enum nl80211_channel_type channel_type, gfp_t gfp)
{
	nl80211_send_remain_on_chan_event(NL80211_CMD_CANCEL_REMAIN_ON_CHANNEL,
					  rdev, netdev, cookie, chan,
					  channel_type, 0, gfp);
}

void nl80211_send_sta_event(struct cfg80211_registered_device *rdev,
			    struct net_device *dev, const u8 *mac_addr,
			    struct station_info *sinfo, gfp_t gfp)
{
	struct sk_buff *msg;

	msg = nlmsg_new(NLMSG_GOODSIZE, gfp);
	if (!msg)
		return;

	if (nl80211_send_station(msg, 0, 0, 0, dev, mac_addr, sinfo) < 0) {
		nlmsg_free(msg);
		return;
	}

	genlmsg_multicast_netns(wiphy_net(&rdev->wiphy), msg, 0,
				nl80211_mlme_mcgrp.id, gfp);
}

int nl80211_send_mgmt(struct cfg80211_registered_device *rdev,
		      struct net_device *netdev, u32 nlpid,
		      int freq, const u8 *buf, size_t len, gfp_t gfp)
{
	struct sk_buff *msg;
	void *hdr;
	int err;

	msg = nlmsg_new(NLMSG_DEFAULT_SIZE, gfp);
	if (!msg)
		return -ENOMEM;

	hdr = nl80211hdr_put(msg, 0, 0, 0, NL80211_CMD_FRAME);
	if (!hdr) {
		nlmsg_free(msg);
		return -ENOMEM;
	}

	NLA_PUT_U32(msg, NL80211_ATTR_WIPHY, rdev->wiphy_idx);
	NLA_PUT_U32(msg, NL80211_ATTR_IFINDEX, netdev->ifindex);
	NLA_PUT_U32(msg, NL80211_ATTR_WIPHY_FREQ, freq);
	NLA_PUT(msg, NL80211_ATTR_FRAME, len, buf);

	err = genlmsg_end(msg, hdr);
	if (err < 0) {
		nlmsg_free(msg);
		return err;
	}

	err = genlmsg_unicast(wiphy_net(&rdev->wiphy), msg, nlpid);
	if (err < 0)
		return err;
	return 0;

 nla_put_failure:
	genlmsg_cancel(msg, hdr);
	nlmsg_free(msg);
	return -ENOBUFS;
}

void nl80211_send_mgmt_tx_status(struct cfg80211_registered_device *rdev,
				 struct net_device *netdev, u64 cookie,
				 const u8 *buf, size_t len, bool ack,
				 gfp_t gfp)
{
	struct sk_buff *msg;
	void *hdr;

	msg = nlmsg_new(NLMSG_DEFAULT_SIZE, gfp);
	if (!msg)
		return;

	hdr = nl80211hdr_put(msg, 0, 0, 0, NL80211_CMD_FRAME_TX_STATUS);
	if (!hdr) {
		nlmsg_free(msg);
		return;
	}

	NLA_PUT_U32(msg, NL80211_ATTR_WIPHY, rdev->wiphy_idx);
	NLA_PUT_U32(msg, NL80211_ATTR_IFINDEX, netdev->ifindex);
	NLA_PUT(msg, NL80211_ATTR_FRAME, len, buf);
	NLA_PUT_U64(msg, NL80211_ATTR_COOKIE, cookie);
	if (ack)
		NLA_PUT_FLAG(msg, NL80211_ATTR_ACK);

	if (genlmsg_end(msg, hdr) < 0) {
		nlmsg_free(msg);
		return;
	}

	genlmsg_multicast(msg, 0, nl80211_mlme_mcgrp.id, gfp);
	return;

 nla_put_failure:
	genlmsg_cancel(msg, hdr);
	nlmsg_free(msg);
}

void
nl80211_send_cqm_rssi_notify(struct cfg80211_registered_device *rdev,
			     struct net_device *netdev,
			     enum nl80211_cqm_rssi_threshold_event rssi_event,
			     gfp_t gfp)
{
	struct sk_buff *msg;
	struct nlattr *pinfoattr;
	void *hdr;

	msg = nlmsg_new(NLMSG_GOODSIZE, gfp);
	if (!msg)
		return;

	hdr = nl80211hdr_put(msg, 0, 0, 0, NL80211_CMD_NOTIFY_CQM);
	if (!hdr) {
		nlmsg_free(msg);
		return;
	}

	NLA_PUT_U32(msg, NL80211_ATTR_WIPHY, rdev->wiphy_idx);
	NLA_PUT_U32(msg, NL80211_ATTR_IFINDEX, netdev->ifindex);

	pinfoattr = nla_nest_start(msg, NL80211_ATTR_CQM);
	if (!pinfoattr)
		goto nla_put_failure;

	NLA_PUT_U32(msg, NL80211_ATTR_CQM_RSSI_THRESHOLD_EVENT,
		    rssi_event);

	nla_nest_end(msg, pinfoattr);

	if (genlmsg_end(msg, hdr) < 0) {
		nlmsg_free(msg);
		return;
	}

	genlmsg_multicast_netns(wiphy_net(&rdev->wiphy), msg, 0,
				nl80211_mlme_mcgrp.id, gfp);
	return;

 nla_put_failure:
	genlmsg_cancel(msg, hdr);
	nlmsg_free(msg);
}

void
nl80211_send_cqm_pktloss_notify(struct cfg80211_registered_device *rdev,
				struct net_device *netdev, const u8 *peer,
				u32 num_packets, gfp_t gfp)
{
	struct sk_buff *msg;
	struct nlattr *pinfoattr;
	void *hdr;

	msg = nlmsg_new(NLMSG_GOODSIZE, gfp);
	if (!msg)
		return;

	hdr = nl80211hdr_put(msg, 0, 0, 0, NL80211_CMD_NOTIFY_CQM);
	if (!hdr) {
		nlmsg_free(msg);
		return;
	}

	NLA_PUT_U32(msg, NL80211_ATTR_WIPHY, rdev->wiphy_idx);
	NLA_PUT_U32(msg, NL80211_ATTR_IFINDEX, netdev->ifindex);
	NLA_PUT(msg, NL80211_ATTR_MAC, ETH_ALEN, peer);

	pinfoattr = nla_nest_start(msg, NL80211_ATTR_CQM);
	if (!pinfoattr)
		goto nla_put_failure;

	NLA_PUT_U32(msg, NL80211_ATTR_CQM_PKT_LOSS_EVENT, num_packets);

	nla_nest_end(msg, pinfoattr);

	if (genlmsg_end(msg, hdr) < 0) {
		nlmsg_free(msg);
		return;
	}

	genlmsg_multicast_netns(wiphy_net(&rdev->wiphy), msg, 0,
				nl80211_mlme_mcgrp.id, gfp);
	return;

 nla_put_failure:
	genlmsg_cancel(msg, hdr);
	nlmsg_free(msg);
}

static int nl80211_netlink_notify(struct notifier_block * nb,
				  unsigned long state,
				  void *_notify)
{
	struct netlink_notify *notify = _notify;
	struct cfg80211_registered_device *rdev;
	struct wireless_dev *wdev;

	if (state != NETLINK_URELEASE)
		return NOTIFY_DONE;

	rcu_read_lock();

	list_for_each_entry_rcu(rdev, &cfg80211_rdev_list, list)
		list_for_each_entry_rcu(wdev, &rdev->netdev_list, list)
			cfg80211_mlme_unregister_socket(wdev, notify->pid);

	rcu_read_unlock();

	return NOTIFY_DONE;
}

static struct notifier_block nl80211_netlink_notifier = {
	.notifier_call = nl80211_netlink_notify,
};

/* initialisation/exit functions */

int nl80211_init(void)
{
	int err;

	err = genl_register_family_with_ops(&nl80211_fam,
		nl80211_ops, ARRAY_SIZE(nl80211_ops));
	if (err)
		return err;

	err = genl_register_mc_group(&nl80211_fam, &nl80211_config_mcgrp);
	if (err)
		goto err_out;

	err = genl_register_mc_group(&nl80211_fam, &nl80211_scan_mcgrp);
	if (err)
		goto err_out;

	err = genl_register_mc_group(&nl80211_fam, &nl80211_regulatory_mcgrp);
	if (err)
		goto err_out;

	err = genl_register_mc_group(&nl80211_fam, &nl80211_mlme_mcgrp);
	if (err)
		goto err_out;

#ifdef CONFIG_NL80211_TESTMODE
	err = genl_register_mc_group(&nl80211_fam, &nl80211_testmode_mcgrp);
	if (err)
		goto err_out;
#endif

	err = netlink_register_notifier(&nl80211_netlink_notifier);
	if (err)
		goto err_out;

	return 0;
 err_out:
	genl_unregister_family(&nl80211_fam);
	return err;
}

void nl80211_exit(void)
{
	netlink_unregister_notifier(&nl80211_netlink_notifier);
	genl_unregister_family(&nl80211_fam);
}<|MERGE_RESOLUTION|>--- conflicted
+++ resolved
@@ -165,20 +165,11 @@
 	[NL80211_ATTR_AP_ISOLATE] = { .type = NLA_U8 },
 	[NL80211_ATTR_WIPHY_TX_POWER_SETTING] = { .type = NLA_U32 },
 	[NL80211_ATTR_WIPHY_TX_POWER_LEVEL] = { .type = NLA_U32 },
-
 	[NL80211_ATTR_FRAME_TYPE] = { .type = NLA_U16 },
-<<<<<<< HEAD
-
-	[NL80211_ATTR_WIPHY_ANTENNA_TX] = { .type = NLA_U32 },
-	[NL80211_ATTR_WIPHY_ANTENNA_RX] = { .type = NLA_U32 },
-
-	[NL80211_ATTR_MCAST_RATE] = { .type = NLA_U32 },
-=======
 	[NL80211_ATTR_WIPHY_ANTENNA_TX] = { .type = NLA_U32 },
 	[NL80211_ATTR_WIPHY_ANTENNA_RX] = { .type = NLA_U32 },
 	[NL80211_ATTR_MCAST_RATE] = { .type = NLA_U32 },
 	[NL80211_ATTR_OFFCHANNEL_TX_OK] = { .type = NLA_FLAG },
->>>>>>> 09f921f8
 };
 
 /* policy for the key attributes */
