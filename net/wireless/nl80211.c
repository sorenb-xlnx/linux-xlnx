/*
 * This is the new netlink-based wireless configuration interface.
 *
 * Copyright 2006-2009	Johannes Berg <johannes@sipsolutions.net>
 */

#include <linux/if.h>
#include <linux/module.h>
#include <linux/err.h>
#include <linux/list.h>
#include <linux/if_ether.h>
#include <linux/ieee80211.h>
#include <linux/nl80211.h>
#include <linux/rtnetlink.h>
#include <linux/netlink.h>
#include <linux/etherdevice.h>
#include <net/net_namespace.h>
#include <net/genetlink.h>
#include <net/cfg80211.h>
#include <net/sock.h>
#include "core.h"
#include "nl80211.h"
#include "reg.h"

/* the netlink family */
static struct genl_family nl80211_fam = {
	.id = GENL_ID_GENERATE,	/* don't bother with a hardcoded ID */
	.name = "nl80211",	/* have users key off the name instead */
	.hdrsize = 0,		/* no private header */
	.version = 1,		/* no particular meaning now */
	.maxattr = NL80211_ATTR_MAX,
	.netnsok = true,
};

/* internal helper: get rdev and dev */
static int get_rdev_dev_by_info_ifindex(struct genl_info *info,
				       struct cfg80211_registered_device **rdev,
				       struct net_device **dev)
{
	struct nlattr **attrs = info->attrs;
	int ifindex;

	if (!attrs[NL80211_ATTR_IFINDEX])
		return -EINVAL;

	ifindex = nla_get_u32(attrs[NL80211_ATTR_IFINDEX]);
	*dev = dev_get_by_index(genl_info_net(info), ifindex);
	if (!*dev)
		return -ENODEV;

	*rdev = cfg80211_get_dev_from_ifindex(genl_info_net(info), ifindex);
	if (IS_ERR(*rdev)) {
		dev_put(*dev);
		return PTR_ERR(*rdev);
	}

	return 0;
}

/* policy for the attributes */
static struct nla_policy nl80211_policy[NL80211_ATTR_MAX+1] __read_mostly = {
	[NL80211_ATTR_WIPHY] = { .type = NLA_U32 },
	[NL80211_ATTR_WIPHY_NAME] = { .type = NLA_NUL_STRING,
				      .len = 20-1 },
	[NL80211_ATTR_WIPHY_TXQ_PARAMS] = { .type = NLA_NESTED },
	[NL80211_ATTR_WIPHY_FREQ] = { .type = NLA_U32 },
	[NL80211_ATTR_WIPHY_CHANNEL_TYPE] = { .type = NLA_U32 },
	[NL80211_ATTR_WIPHY_RETRY_SHORT] = { .type = NLA_U8 },
	[NL80211_ATTR_WIPHY_RETRY_LONG] = { .type = NLA_U8 },
	[NL80211_ATTR_WIPHY_FRAG_THRESHOLD] = { .type = NLA_U32 },
	[NL80211_ATTR_WIPHY_RTS_THRESHOLD] = { .type = NLA_U32 },
	[NL80211_ATTR_WIPHY_COVERAGE_CLASS] = { .type = NLA_U8 },

	[NL80211_ATTR_IFTYPE] = { .type = NLA_U32 },
	[NL80211_ATTR_IFINDEX] = { .type = NLA_U32 },
	[NL80211_ATTR_IFNAME] = { .type = NLA_NUL_STRING, .len = IFNAMSIZ-1 },

	[NL80211_ATTR_MAC] = { .type = NLA_BINARY, .len = ETH_ALEN },
	[NL80211_ATTR_PREV_BSSID] = { .type = NLA_BINARY, .len = ETH_ALEN },

	[NL80211_ATTR_KEY] = { .type = NLA_NESTED, },
	[NL80211_ATTR_KEY_DATA] = { .type = NLA_BINARY,
				    .len = WLAN_MAX_KEY_LEN },
	[NL80211_ATTR_KEY_IDX] = { .type = NLA_U8 },
	[NL80211_ATTR_KEY_CIPHER] = { .type = NLA_U32 },
	[NL80211_ATTR_KEY_DEFAULT] = { .type = NLA_FLAG },
	[NL80211_ATTR_KEY_SEQ] = { .type = NLA_BINARY, .len = 8 },

	[NL80211_ATTR_BEACON_INTERVAL] = { .type = NLA_U32 },
	[NL80211_ATTR_DTIM_PERIOD] = { .type = NLA_U32 },
	[NL80211_ATTR_BEACON_HEAD] = { .type = NLA_BINARY,
				       .len = IEEE80211_MAX_DATA_LEN },
	[NL80211_ATTR_BEACON_TAIL] = { .type = NLA_BINARY,
				       .len = IEEE80211_MAX_DATA_LEN },
	[NL80211_ATTR_STA_AID] = { .type = NLA_U16 },
	[NL80211_ATTR_STA_FLAGS] = { .type = NLA_NESTED },
	[NL80211_ATTR_STA_LISTEN_INTERVAL] = { .type = NLA_U16 },
	[NL80211_ATTR_STA_SUPPORTED_RATES] = { .type = NLA_BINARY,
					       .len = NL80211_MAX_SUPP_RATES },
	[NL80211_ATTR_STA_PLINK_ACTION] = { .type = NLA_U8 },
	[NL80211_ATTR_STA_VLAN] = { .type = NLA_U32 },
	[NL80211_ATTR_MNTR_FLAGS] = { /* NLA_NESTED can't be empty */ },
	[NL80211_ATTR_MESH_ID] = { .type = NLA_BINARY,
				.len = IEEE80211_MAX_MESH_ID_LEN },
	[NL80211_ATTR_MPATH_NEXT_HOP] = { .type = NLA_U32 },

	[NL80211_ATTR_REG_ALPHA2] = { .type = NLA_STRING, .len = 2 },
	[NL80211_ATTR_REG_RULES] = { .type = NLA_NESTED },

	[NL80211_ATTR_BSS_CTS_PROT] = { .type = NLA_U8 },
	[NL80211_ATTR_BSS_SHORT_PREAMBLE] = { .type = NLA_U8 },
	[NL80211_ATTR_BSS_SHORT_SLOT_TIME] = { .type = NLA_U8 },
	[NL80211_ATTR_BSS_BASIC_RATES] = { .type = NLA_BINARY,
					   .len = NL80211_MAX_SUPP_RATES },

	[NL80211_ATTR_MESH_PARAMS] = { .type = NLA_NESTED },

	[NL80211_ATTR_HT_CAPABILITY] = { .type = NLA_BINARY,
					 .len = NL80211_HT_CAPABILITY_LEN },

	[NL80211_ATTR_MGMT_SUBTYPE] = { .type = NLA_U8 },
	[NL80211_ATTR_IE] = { .type = NLA_BINARY,
			      .len = IEEE80211_MAX_DATA_LEN },
	[NL80211_ATTR_SCAN_FREQUENCIES] = { .type = NLA_NESTED },
	[NL80211_ATTR_SCAN_SSIDS] = { .type = NLA_NESTED },

	[NL80211_ATTR_SSID] = { .type = NLA_BINARY,
				.len = IEEE80211_MAX_SSID_LEN },
	[NL80211_ATTR_AUTH_TYPE] = { .type = NLA_U32 },
	[NL80211_ATTR_REASON_CODE] = { .type = NLA_U16 },
	[NL80211_ATTR_FREQ_FIXED] = { .type = NLA_FLAG },
	[NL80211_ATTR_TIMED_OUT] = { .type = NLA_FLAG },
	[NL80211_ATTR_USE_MFP] = { .type = NLA_U32 },
	[NL80211_ATTR_STA_FLAGS2] = {
		.len = sizeof(struct nl80211_sta_flag_update),
	},
	[NL80211_ATTR_CONTROL_PORT] = { .type = NLA_FLAG },
	[NL80211_ATTR_PRIVACY] = { .type = NLA_FLAG },
	[NL80211_ATTR_CIPHER_SUITE_GROUP] = { .type = NLA_U32 },
	[NL80211_ATTR_WPA_VERSIONS] = { .type = NLA_U32 },
	[NL80211_ATTR_PID] = { .type = NLA_U32 },
	[NL80211_ATTR_4ADDR] = { .type = NLA_U8 },
	[NL80211_ATTR_PMKID] = { .type = NLA_BINARY,
				 .len = WLAN_PMKID_LEN },
	[NL80211_ATTR_DURATION] = { .type = NLA_U32 },
	[NL80211_ATTR_COOKIE] = { .type = NLA_U64 },
<<<<<<< HEAD
=======
	[NL80211_ATTR_TX_RATES] = { .type = NLA_NESTED },
>>>>>>> a5fb297d
};

/* policy for the attributes */
static struct nla_policy
nl80211_key_policy[NL80211_KEY_MAX + 1] __read_mostly = {
	[NL80211_KEY_DATA] = { .type = NLA_BINARY, .len = WLAN_MAX_KEY_LEN },
	[NL80211_KEY_IDX] = { .type = NLA_U8 },
	[NL80211_KEY_CIPHER] = { .type = NLA_U32 },
	[NL80211_KEY_SEQ] = { .type = NLA_BINARY, .len = 8 },
	[NL80211_KEY_DEFAULT] = { .type = NLA_FLAG },
	[NL80211_KEY_DEFAULT_MGMT] = { .type = NLA_FLAG },
};

/* ifidx get helper */
static int nl80211_get_ifidx(struct netlink_callback *cb)
{
	int res;

	res = nlmsg_parse(cb->nlh, GENL_HDRLEN + nl80211_fam.hdrsize,
			  nl80211_fam.attrbuf, nl80211_fam.maxattr,
			  nl80211_policy);
	if (res)
		return res;

	if (!nl80211_fam.attrbuf[NL80211_ATTR_IFINDEX])
		return -EINVAL;

	res = nla_get_u32(nl80211_fam.attrbuf[NL80211_ATTR_IFINDEX]);
	if (!res)
		return -EINVAL;
	return res;
}

/* IE validation */
static bool is_valid_ie_attr(const struct nlattr *attr)
{
	const u8 *pos;
	int len;

	if (!attr)
		return true;

	pos = nla_data(attr);
	len = nla_len(attr);

	while (len) {
		u8 elemlen;

		if (len < 2)
			return false;
		len -= 2;

		elemlen = pos[1];
		if (elemlen > len)
			return false;

		len -= elemlen;
		pos += 2 + elemlen;
	}

	return true;
}

/* message building helper */
static inline void *nl80211hdr_put(struct sk_buff *skb, u32 pid, u32 seq,
				   int flags, u8 cmd)
{
	/* since there is no private header just add the generic one */
	return genlmsg_put(skb, pid, seq, &nl80211_fam, flags, cmd);
}

static int nl80211_msg_put_channel(struct sk_buff *msg,
				   struct ieee80211_channel *chan)
{
	NLA_PUT_U32(msg, NL80211_FREQUENCY_ATTR_FREQ,
		    chan->center_freq);

	if (chan->flags & IEEE80211_CHAN_DISABLED)
		NLA_PUT_FLAG(msg, NL80211_FREQUENCY_ATTR_DISABLED);
	if (chan->flags & IEEE80211_CHAN_PASSIVE_SCAN)
		NLA_PUT_FLAG(msg, NL80211_FREQUENCY_ATTR_PASSIVE_SCAN);
	if (chan->flags & IEEE80211_CHAN_NO_IBSS)
		NLA_PUT_FLAG(msg, NL80211_FREQUENCY_ATTR_NO_IBSS);
	if (chan->flags & IEEE80211_CHAN_RADAR)
		NLA_PUT_FLAG(msg, NL80211_FREQUENCY_ATTR_RADAR);

	NLA_PUT_U32(msg, NL80211_FREQUENCY_ATTR_MAX_TX_POWER,
		    DBM_TO_MBM(chan->max_power));

	return 0;

 nla_put_failure:
	return -ENOBUFS;
}

/* netlink command implementations */

struct key_parse {
	struct key_params p;
	int idx;
	bool def, defmgmt;
};

static int nl80211_parse_key_new(struct nlattr *key, struct key_parse *k)
{
	struct nlattr *tb[NL80211_KEY_MAX + 1];
	int err = nla_parse_nested(tb, NL80211_KEY_MAX, key,
				   nl80211_key_policy);
	if (err)
		return err;

	k->def = !!tb[NL80211_KEY_DEFAULT];
	k->defmgmt = !!tb[NL80211_KEY_DEFAULT_MGMT];

	if (tb[NL80211_KEY_IDX])
		k->idx = nla_get_u8(tb[NL80211_KEY_IDX]);

	if (tb[NL80211_KEY_DATA]) {
		k->p.key = nla_data(tb[NL80211_KEY_DATA]);
		k->p.key_len = nla_len(tb[NL80211_KEY_DATA]);
	}

	if (tb[NL80211_KEY_SEQ]) {
		k->p.seq = nla_data(tb[NL80211_KEY_SEQ]);
		k->p.seq_len = nla_len(tb[NL80211_KEY_SEQ]);
	}

	if (tb[NL80211_KEY_CIPHER])
		k->p.cipher = nla_get_u32(tb[NL80211_KEY_CIPHER]);

	return 0;
}

static int nl80211_parse_key_old(struct genl_info *info, struct key_parse *k)
{
	if (info->attrs[NL80211_ATTR_KEY_DATA]) {
		k->p.key = nla_data(info->attrs[NL80211_ATTR_KEY_DATA]);
		k->p.key_len = nla_len(info->attrs[NL80211_ATTR_KEY_DATA]);
	}

	if (info->attrs[NL80211_ATTR_KEY_SEQ]) {
		k->p.seq = nla_data(info->attrs[NL80211_ATTR_KEY_SEQ]);
		k->p.seq_len = nla_len(info->attrs[NL80211_ATTR_KEY_SEQ]);
	}

	if (info->attrs[NL80211_ATTR_KEY_IDX])
		k->idx = nla_get_u8(info->attrs[NL80211_ATTR_KEY_IDX]);

	if (info->attrs[NL80211_ATTR_KEY_CIPHER])
		k->p.cipher = nla_get_u32(info->attrs[NL80211_ATTR_KEY_CIPHER]);

	k->def = !!info->attrs[NL80211_ATTR_KEY_DEFAULT];
	k->defmgmt = !!info->attrs[NL80211_ATTR_KEY_DEFAULT_MGMT];

	return 0;
}

static int nl80211_parse_key(struct genl_info *info, struct key_parse *k)
{
	int err;

	memset(k, 0, sizeof(*k));
	k->idx = -1;

	if (info->attrs[NL80211_ATTR_KEY])
		err = nl80211_parse_key_new(info->attrs[NL80211_ATTR_KEY], k);
	else
		err = nl80211_parse_key_old(info, k);

	if (err)
		return err;

	if (k->def && k->defmgmt)
		return -EINVAL;

	if (k->idx != -1) {
		if (k->defmgmt) {
			if (k->idx < 4 || k->idx > 5)
				return -EINVAL;
		} else if (k->def) {
			if (k->idx < 0 || k->idx > 3)
				return -EINVAL;
		} else {
			if (k->idx < 0 || k->idx > 5)
				return -EINVAL;
		}
	}

	return 0;
}

static struct cfg80211_cached_keys *
nl80211_parse_connkeys(struct cfg80211_registered_device *rdev,
		       struct nlattr *keys)
{
	struct key_parse parse;
	struct nlattr *key;
	struct cfg80211_cached_keys *result;
	int rem, err, def = 0;

	result = kzalloc(sizeof(*result), GFP_KERNEL);
	if (!result)
		return ERR_PTR(-ENOMEM);

	result->def = -1;
	result->defmgmt = -1;

	nla_for_each_nested(key, keys, rem) {
		memset(&parse, 0, sizeof(parse));
		parse.idx = -1;

		err = nl80211_parse_key_new(key, &parse);
		if (err)
			goto error;
		err = -EINVAL;
		if (!parse.p.key)
			goto error;
		if (parse.idx < 0 || parse.idx > 4)
			goto error;
		if (parse.def) {
			if (def)
				goto error;
			def = 1;
			result->def = parse.idx;
		} else if (parse.defmgmt)
			goto error;
		err = cfg80211_validate_key_settings(rdev, &parse.p,
						     parse.idx, NULL);
		if (err)
			goto error;
		result->params[parse.idx].cipher = parse.p.cipher;
		result->params[parse.idx].key_len = parse.p.key_len;
		result->params[parse.idx].key = result->data[parse.idx];
		memcpy(result->data[parse.idx], parse.p.key, parse.p.key_len);
	}

	return result;
 error:
	kfree(result);
	return ERR_PTR(err);
}

static int nl80211_key_allowed(struct wireless_dev *wdev)
{
	ASSERT_WDEV_LOCK(wdev);

	if (!netif_running(wdev->netdev))
		return -ENETDOWN;

	switch (wdev->iftype) {
	case NL80211_IFTYPE_AP:
	case NL80211_IFTYPE_AP_VLAN:
		break;
	case NL80211_IFTYPE_ADHOC:
		if (!wdev->current_bss)
			return -ENOLINK;
		break;
	case NL80211_IFTYPE_STATION:
		if (wdev->sme_state != CFG80211_SME_CONNECTED)
			return -ENOLINK;
		break;
	default:
		return -EINVAL;
	}

	return 0;
}

static int nl80211_send_wiphy(struct sk_buff *msg, u32 pid, u32 seq, int flags,
			      struct cfg80211_registered_device *dev)
{
	void *hdr;
	struct nlattr *nl_bands, *nl_band;
	struct nlattr *nl_freqs, *nl_freq;
	struct nlattr *nl_rates, *nl_rate;
	struct nlattr *nl_modes;
	struct nlattr *nl_cmds;
	enum ieee80211_band band;
	struct ieee80211_channel *chan;
	struct ieee80211_rate *rate;
	int i;
	u16 ifmodes = dev->wiphy.interface_modes;

	hdr = nl80211hdr_put(msg, pid, seq, flags, NL80211_CMD_NEW_WIPHY);
	if (!hdr)
		return -1;

	NLA_PUT_U32(msg, NL80211_ATTR_WIPHY, dev->wiphy_idx);
	NLA_PUT_STRING(msg, NL80211_ATTR_WIPHY_NAME, wiphy_name(&dev->wiphy));

	NLA_PUT_U32(msg, NL80211_ATTR_GENERATION,
		    cfg80211_rdev_list_generation);

	NLA_PUT_U8(msg, NL80211_ATTR_WIPHY_RETRY_SHORT,
		   dev->wiphy.retry_short);
	NLA_PUT_U8(msg, NL80211_ATTR_WIPHY_RETRY_LONG,
		   dev->wiphy.retry_long);
	NLA_PUT_U32(msg, NL80211_ATTR_WIPHY_FRAG_THRESHOLD,
		    dev->wiphy.frag_threshold);
	NLA_PUT_U32(msg, NL80211_ATTR_WIPHY_RTS_THRESHOLD,
		    dev->wiphy.rts_threshold);
	NLA_PUT_U8(msg, NL80211_ATTR_WIPHY_COVERAGE_CLASS,
		    dev->wiphy.coverage_class);

	NLA_PUT_U8(msg, NL80211_ATTR_MAX_NUM_SCAN_SSIDS,
		   dev->wiphy.max_scan_ssids);
	NLA_PUT_U16(msg, NL80211_ATTR_MAX_SCAN_IE_LEN,
		    dev->wiphy.max_scan_ie_len);

	NLA_PUT(msg, NL80211_ATTR_CIPHER_SUITES,
		sizeof(u32) * dev->wiphy.n_cipher_suites,
		dev->wiphy.cipher_suites);

	NLA_PUT_U8(msg, NL80211_ATTR_MAX_NUM_PMKIDS,
		   dev->wiphy.max_num_pmkids);

	nl_modes = nla_nest_start(msg, NL80211_ATTR_SUPPORTED_IFTYPES);
	if (!nl_modes)
		goto nla_put_failure;

	i = 0;
	while (ifmodes) {
		if (ifmodes & 1)
			NLA_PUT_FLAG(msg, i);
		ifmodes >>= 1;
		i++;
	}

	nla_nest_end(msg, nl_modes);

	nl_bands = nla_nest_start(msg, NL80211_ATTR_WIPHY_BANDS);
	if (!nl_bands)
		goto nla_put_failure;

	for (band = 0; band < IEEE80211_NUM_BANDS; band++) {
		if (!dev->wiphy.bands[band])
			continue;

		nl_band = nla_nest_start(msg, band);
		if (!nl_band)
			goto nla_put_failure;

		/* add HT info */
		if (dev->wiphy.bands[band]->ht_cap.ht_supported) {
			NLA_PUT(msg, NL80211_BAND_ATTR_HT_MCS_SET,
				sizeof(dev->wiphy.bands[band]->ht_cap.mcs),
				&dev->wiphy.bands[band]->ht_cap.mcs);
			NLA_PUT_U16(msg, NL80211_BAND_ATTR_HT_CAPA,
				dev->wiphy.bands[band]->ht_cap.cap);
			NLA_PUT_U8(msg, NL80211_BAND_ATTR_HT_AMPDU_FACTOR,
				dev->wiphy.bands[band]->ht_cap.ampdu_factor);
			NLA_PUT_U8(msg, NL80211_BAND_ATTR_HT_AMPDU_DENSITY,
				dev->wiphy.bands[band]->ht_cap.ampdu_density);
		}

		/* add frequencies */
		nl_freqs = nla_nest_start(msg, NL80211_BAND_ATTR_FREQS);
		if (!nl_freqs)
			goto nla_put_failure;

		for (i = 0; i < dev->wiphy.bands[band]->n_channels; i++) {
			nl_freq = nla_nest_start(msg, i);
			if (!nl_freq)
				goto nla_put_failure;

			chan = &dev->wiphy.bands[band]->channels[i];

			if (nl80211_msg_put_channel(msg, chan))
				goto nla_put_failure;

			nla_nest_end(msg, nl_freq);
		}

		nla_nest_end(msg, nl_freqs);

		/* add bitrates */
		nl_rates = nla_nest_start(msg, NL80211_BAND_ATTR_RATES);
		if (!nl_rates)
			goto nla_put_failure;

		for (i = 0; i < dev->wiphy.bands[band]->n_bitrates; i++) {
			nl_rate = nla_nest_start(msg, i);
			if (!nl_rate)
				goto nla_put_failure;

			rate = &dev->wiphy.bands[band]->bitrates[i];
			NLA_PUT_U32(msg, NL80211_BITRATE_ATTR_RATE,
				    rate->bitrate);
			if (rate->flags & IEEE80211_RATE_SHORT_PREAMBLE)
				NLA_PUT_FLAG(msg,
					NL80211_BITRATE_ATTR_2GHZ_SHORTPREAMBLE);

			nla_nest_end(msg, nl_rate);
		}

		nla_nest_end(msg, nl_rates);

		nla_nest_end(msg, nl_band);
	}
	nla_nest_end(msg, nl_bands);

	nl_cmds = nla_nest_start(msg, NL80211_ATTR_SUPPORTED_COMMANDS);
	if (!nl_cmds)
		goto nla_put_failure;

	i = 0;
#define CMD(op, n)						\
	 do {							\
		if (dev->ops->op) {				\
			i++;					\
			NLA_PUT_U32(msg, i, NL80211_CMD_ ## n);	\
		}						\
	} while (0)

	CMD(add_virtual_intf, NEW_INTERFACE);
	CMD(change_virtual_intf, SET_INTERFACE);
	CMD(add_key, NEW_KEY);
	CMD(add_beacon, NEW_BEACON);
	CMD(add_station, NEW_STATION);
	CMD(add_mpath, NEW_MPATH);
	CMD(set_mesh_params, SET_MESH_PARAMS);
	CMD(change_bss, SET_BSS);
	CMD(auth, AUTHENTICATE);
	CMD(assoc, ASSOCIATE);
	CMD(deauth, DEAUTHENTICATE);
	CMD(disassoc, DISASSOCIATE);
	CMD(join_ibss, JOIN_IBSS);
	CMD(set_pmksa, SET_PMKSA);
	CMD(del_pmksa, DEL_PMKSA);
	CMD(flush_pmksa, FLUSH_PMKSA);
	CMD(remain_on_channel, REMAIN_ON_CHANNEL);
<<<<<<< HEAD
=======
	CMD(set_bitrate_mask, SET_TX_BITRATE_MASK);
>>>>>>> a5fb297d
	if (dev->wiphy.flags & WIPHY_FLAG_NETNS_OK) {
		i++;
		NLA_PUT_U32(msg, i, NL80211_CMD_SET_WIPHY_NETNS);
	}

#undef CMD

	if (dev->ops->connect || dev->ops->auth) {
		i++;
		NLA_PUT_U32(msg, i, NL80211_CMD_CONNECT);
	}

	if (dev->ops->disconnect || dev->ops->deauth) {
		i++;
		NLA_PUT_U32(msg, i, NL80211_CMD_DISCONNECT);
	}

	nla_nest_end(msg, nl_cmds);

	return genlmsg_end(msg, hdr);

 nla_put_failure:
	genlmsg_cancel(msg, hdr);
	return -EMSGSIZE;
}

static int nl80211_dump_wiphy(struct sk_buff *skb, struct netlink_callback *cb)
{
	int idx = 0;
	int start = cb->args[0];
	struct cfg80211_registered_device *dev;

	mutex_lock(&cfg80211_mutex);
	list_for_each_entry(dev, &cfg80211_rdev_list, list) {
		if (!net_eq(wiphy_net(&dev->wiphy), sock_net(skb->sk)))
			continue;
		if (++idx <= start)
			continue;
		if (nl80211_send_wiphy(skb, NETLINK_CB(cb->skb).pid,
				       cb->nlh->nlmsg_seq, NLM_F_MULTI,
				       dev) < 0) {
			idx--;
			break;
		}
	}
	mutex_unlock(&cfg80211_mutex);

	cb->args[0] = idx;

	return skb->len;
}

static int nl80211_get_wiphy(struct sk_buff *skb, struct genl_info *info)
{
	struct sk_buff *msg;
	struct cfg80211_registered_device *dev;

	dev = cfg80211_get_dev_from_info(info);
	if (IS_ERR(dev))
		return PTR_ERR(dev);

	msg = nlmsg_new(NLMSG_DEFAULT_SIZE, GFP_KERNEL);
	if (!msg)
		goto out_err;

	if (nl80211_send_wiphy(msg, info->snd_pid, info->snd_seq, 0, dev) < 0)
		goto out_free;

	cfg80211_unlock_rdev(dev);

	return genlmsg_reply(msg, info);

 out_free:
	nlmsg_free(msg);
 out_err:
	cfg80211_unlock_rdev(dev);
	return -ENOBUFS;
}

static const struct nla_policy txq_params_policy[NL80211_TXQ_ATTR_MAX + 1] = {
	[NL80211_TXQ_ATTR_QUEUE]		= { .type = NLA_U8 },
	[NL80211_TXQ_ATTR_TXOP]			= { .type = NLA_U16 },
	[NL80211_TXQ_ATTR_CWMIN]		= { .type = NLA_U16 },
	[NL80211_TXQ_ATTR_CWMAX]		= { .type = NLA_U16 },
	[NL80211_TXQ_ATTR_AIFS]			= { .type = NLA_U8 },
};

static int parse_txq_params(struct nlattr *tb[],
			    struct ieee80211_txq_params *txq_params)
{
	if (!tb[NL80211_TXQ_ATTR_QUEUE] || !tb[NL80211_TXQ_ATTR_TXOP] ||
	    !tb[NL80211_TXQ_ATTR_CWMIN] || !tb[NL80211_TXQ_ATTR_CWMAX] ||
	    !tb[NL80211_TXQ_ATTR_AIFS])
		return -EINVAL;

	txq_params->queue = nla_get_u8(tb[NL80211_TXQ_ATTR_QUEUE]);
	txq_params->txop = nla_get_u16(tb[NL80211_TXQ_ATTR_TXOP]);
	txq_params->cwmin = nla_get_u16(tb[NL80211_TXQ_ATTR_CWMIN]);
	txq_params->cwmax = nla_get_u16(tb[NL80211_TXQ_ATTR_CWMAX]);
	txq_params->aifs = nla_get_u8(tb[NL80211_TXQ_ATTR_AIFS]);

	return 0;
}

static int nl80211_set_wiphy(struct sk_buff *skb, struct genl_info *info)
{
	struct cfg80211_registered_device *rdev;
	int result = 0, rem_txq_params = 0;
	struct nlattr *nl_txq_params;
	u32 changed;
	u8 retry_short = 0, retry_long = 0;
	u32 frag_threshold = 0, rts_threshold = 0;
	u8 coverage_class = 0;

	rtnl_lock();

	mutex_lock(&cfg80211_mutex);

	rdev = __cfg80211_rdev_from_info(info);
	if (IS_ERR(rdev)) {
		mutex_unlock(&cfg80211_mutex);
		result = PTR_ERR(rdev);
		goto unlock;
	}

	mutex_lock(&rdev->mtx);

	if (info->attrs[NL80211_ATTR_WIPHY_NAME])
		result = cfg80211_dev_rename(
			rdev, nla_data(info->attrs[NL80211_ATTR_WIPHY_NAME]));

	mutex_unlock(&cfg80211_mutex);

	if (result)
		goto bad_res;

	if (info->attrs[NL80211_ATTR_WIPHY_TXQ_PARAMS]) {
		struct ieee80211_txq_params txq_params;
		struct nlattr *tb[NL80211_TXQ_ATTR_MAX + 1];

		if (!rdev->ops->set_txq_params) {
			result = -EOPNOTSUPP;
			goto bad_res;
		}

		nla_for_each_nested(nl_txq_params,
				    info->attrs[NL80211_ATTR_WIPHY_TXQ_PARAMS],
				    rem_txq_params) {
			nla_parse(tb, NL80211_TXQ_ATTR_MAX,
				  nla_data(nl_txq_params),
				  nla_len(nl_txq_params),
				  txq_params_policy);
			result = parse_txq_params(tb, &txq_params);
			if (result)
				goto bad_res;

			result = rdev->ops->set_txq_params(&rdev->wiphy,
							   &txq_params);
			if (result)
				goto bad_res;
		}
	}

	if (info->attrs[NL80211_ATTR_WIPHY_FREQ]) {
		enum nl80211_channel_type channel_type = NL80211_CHAN_NO_HT;
		u32 freq;

		result = -EINVAL;

		if (info->attrs[NL80211_ATTR_WIPHY_CHANNEL_TYPE]) {
			channel_type = nla_get_u32(info->attrs[
					   NL80211_ATTR_WIPHY_CHANNEL_TYPE]);
			if (channel_type != NL80211_CHAN_NO_HT &&
			    channel_type != NL80211_CHAN_HT20 &&
			    channel_type != NL80211_CHAN_HT40PLUS &&
			    channel_type != NL80211_CHAN_HT40MINUS)
				goto bad_res;
		}

		freq = nla_get_u32(info->attrs[NL80211_ATTR_WIPHY_FREQ]);

		mutex_lock(&rdev->devlist_mtx);
		result = rdev_set_freq(rdev, NULL, freq, channel_type);
		mutex_unlock(&rdev->devlist_mtx);
		if (result)
			goto bad_res;
	}

	changed = 0;

	if (info->attrs[NL80211_ATTR_WIPHY_RETRY_SHORT]) {
		retry_short = nla_get_u8(
			info->attrs[NL80211_ATTR_WIPHY_RETRY_SHORT]);
		if (retry_short == 0) {
			result = -EINVAL;
			goto bad_res;
		}
		changed |= WIPHY_PARAM_RETRY_SHORT;
	}

	if (info->attrs[NL80211_ATTR_WIPHY_RETRY_LONG]) {
		retry_long = nla_get_u8(
			info->attrs[NL80211_ATTR_WIPHY_RETRY_LONG]);
		if (retry_long == 0) {
			result = -EINVAL;
			goto bad_res;
		}
		changed |= WIPHY_PARAM_RETRY_LONG;
	}

	if (info->attrs[NL80211_ATTR_WIPHY_FRAG_THRESHOLD]) {
		frag_threshold = nla_get_u32(
			info->attrs[NL80211_ATTR_WIPHY_FRAG_THRESHOLD]);
		if (frag_threshold < 256) {
			result = -EINVAL;
			goto bad_res;
		}
		if (frag_threshold != (u32) -1) {
			/*
			 * Fragments (apart from the last one) are required to
			 * have even length. Make the fragmentation code
			 * simpler by stripping LSB should someone try to use
			 * odd threshold value.
			 */
			frag_threshold &= ~0x1;
		}
		changed |= WIPHY_PARAM_FRAG_THRESHOLD;
	}

	if (info->attrs[NL80211_ATTR_WIPHY_RTS_THRESHOLD]) {
		rts_threshold = nla_get_u32(
			info->attrs[NL80211_ATTR_WIPHY_RTS_THRESHOLD]);
		changed |= WIPHY_PARAM_RTS_THRESHOLD;
	}

	if (info->attrs[NL80211_ATTR_WIPHY_COVERAGE_CLASS]) {
		coverage_class = nla_get_u8(
			info->attrs[NL80211_ATTR_WIPHY_COVERAGE_CLASS]);
		changed |= WIPHY_PARAM_COVERAGE_CLASS;
	}

	if (changed) {
		u8 old_retry_short, old_retry_long;
		u32 old_frag_threshold, old_rts_threshold;
		u8 old_coverage_class;

		if (!rdev->ops->set_wiphy_params) {
			result = -EOPNOTSUPP;
			goto bad_res;
		}

		old_retry_short = rdev->wiphy.retry_short;
		old_retry_long = rdev->wiphy.retry_long;
		old_frag_threshold = rdev->wiphy.frag_threshold;
		old_rts_threshold = rdev->wiphy.rts_threshold;
		old_coverage_class = rdev->wiphy.coverage_class;

		if (changed & WIPHY_PARAM_RETRY_SHORT)
			rdev->wiphy.retry_short = retry_short;
		if (changed & WIPHY_PARAM_RETRY_LONG)
			rdev->wiphy.retry_long = retry_long;
		if (changed & WIPHY_PARAM_FRAG_THRESHOLD)
			rdev->wiphy.frag_threshold = frag_threshold;
		if (changed & WIPHY_PARAM_RTS_THRESHOLD)
			rdev->wiphy.rts_threshold = rts_threshold;
		if (changed & WIPHY_PARAM_COVERAGE_CLASS)
			rdev->wiphy.coverage_class = coverage_class;

		result = rdev->ops->set_wiphy_params(&rdev->wiphy, changed);
		if (result) {
			rdev->wiphy.retry_short = old_retry_short;
			rdev->wiphy.retry_long = old_retry_long;
			rdev->wiphy.frag_threshold = old_frag_threshold;
			rdev->wiphy.rts_threshold = old_rts_threshold;
			rdev->wiphy.coverage_class = old_coverage_class;
		}
	}

 bad_res:
	mutex_unlock(&rdev->mtx);
 unlock:
	rtnl_unlock();
	return result;
}


static int nl80211_send_iface(struct sk_buff *msg, u32 pid, u32 seq, int flags,
			      struct cfg80211_registered_device *rdev,
			      struct net_device *dev)
{
	void *hdr;

	hdr = nl80211hdr_put(msg, pid, seq, flags, NL80211_CMD_NEW_INTERFACE);
	if (!hdr)
		return -1;

	NLA_PUT_U32(msg, NL80211_ATTR_IFINDEX, dev->ifindex);
	NLA_PUT_U32(msg, NL80211_ATTR_WIPHY, rdev->wiphy_idx);
	NLA_PUT_STRING(msg, NL80211_ATTR_IFNAME, dev->name);
	NLA_PUT_U32(msg, NL80211_ATTR_IFTYPE, dev->ieee80211_ptr->iftype);

	NLA_PUT_U32(msg, NL80211_ATTR_GENERATION,
		    rdev->devlist_generation ^
			(cfg80211_rdev_list_generation << 2));

	return genlmsg_end(msg, hdr);

 nla_put_failure:
	genlmsg_cancel(msg, hdr);
	return -EMSGSIZE;
}

static int nl80211_dump_interface(struct sk_buff *skb, struct netlink_callback *cb)
{
	int wp_idx = 0;
	int if_idx = 0;
	int wp_start = cb->args[0];
	int if_start = cb->args[1];
	struct cfg80211_registered_device *rdev;
	struct wireless_dev *wdev;

	mutex_lock(&cfg80211_mutex);
	list_for_each_entry(rdev, &cfg80211_rdev_list, list) {
		if (!net_eq(wiphy_net(&rdev->wiphy), sock_net(skb->sk)))
			continue;
		if (wp_idx < wp_start) {
			wp_idx++;
			continue;
		}
		if_idx = 0;

		mutex_lock(&rdev->devlist_mtx);
		list_for_each_entry(wdev, &rdev->netdev_list, list) {
			if (if_idx < if_start) {
				if_idx++;
				continue;
			}
			if (nl80211_send_iface(skb, NETLINK_CB(cb->skb).pid,
					       cb->nlh->nlmsg_seq, NLM_F_MULTI,
					       rdev, wdev->netdev) < 0) {
				mutex_unlock(&rdev->devlist_mtx);
				goto out;
			}
			if_idx++;
		}
		mutex_unlock(&rdev->devlist_mtx);

		wp_idx++;
	}
 out:
	mutex_unlock(&cfg80211_mutex);

	cb->args[0] = wp_idx;
	cb->args[1] = if_idx;

	return skb->len;
}

static int nl80211_get_interface(struct sk_buff *skb, struct genl_info *info)
{
	struct sk_buff *msg;
	struct cfg80211_registered_device *dev;
	struct net_device *netdev;
	int err;

	err = get_rdev_dev_by_info_ifindex(info, &dev, &netdev);
	if (err)
		return err;

	msg = nlmsg_new(NLMSG_DEFAULT_SIZE, GFP_KERNEL);
	if (!msg)
		goto out_err;

	if (nl80211_send_iface(msg, info->snd_pid, info->snd_seq, 0,
			       dev, netdev) < 0)
		goto out_free;

	dev_put(netdev);
	cfg80211_unlock_rdev(dev);

	return genlmsg_reply(msg, info);

 out_free:
	nlmsg_free(msg);
 out_err:
	dev_put(netdev);
	cfg80211_unlock_rdev(dev);
	return -ENOBUFS;
}

static const struct nla_policy mntr_flags_policy[NL80211_MNTR_FLAG_MAX + 1] = {
	[NL80211_MNTR_FLAG_FCSFAIL] = { .type = NLA_FLAG },
	[NL80211_MNTR_FLAG_PLCPFAIL] = { .type = NLA_FLAG },
	[NL80211_MNTR_FLAG_CONTROL] = { .type = NLA_FLAG },
	[NL80211_MNTR_FLAG_OTHER_BSS] = { .type = NLA_FLAG },
	[NL80211_MNTR_FLAG_COOK_FRAMES] = { .type = NLA_FLAG },
};

static int parse_monitor_flags(struct nlattr *nla, u32 *mntrflags)
{
	struct nlattr *flags[NL80211_MNTR_FLAG_MAX + 1];
	int flag;

	*mntrflags = 0;

	if (!nla)
		return -EINVAL;

	if (nla_parse_nested(flags, NL80211_MNTR_FLAG_MAX,
			     nla, mntr_flags_policy))
		return -EINVAL;

	for (flag = 1; flag <= NL80211_MNTR_FLAG_MAX; flag++)
		if (flags[flag])
			*mntrflags |= (1<<flag);

	return 0;
}

static int nl80211_valid_4addr(struct cfg80211_registered_device *rdev,
			       struct net_device *netdev, u8 use_4addr,
			       enum nl80211_iftype iftype)
{
	if (!use_4addr) {
		if (netdev && netdev->br_port)
			return -EBUSY;
		return 0;
	}

	switch (iftype) {
	case NL80211_IFTYPE_AP_VLAN:
		if (rdev->wiphy.flags & WIPHY_FLAG_4ADDR_AP)
			return 0;
		break;
	case NL80211_IFTYPE_STATION:
		if (rdev->wiphy.flags & WIPHY_FLAG_4ADDR_STATION)
			return 0;
		break;
	default:
		break;
	}

	return -EOPNOTSUPP;
}

static int nl80211_set_interface(struct sk_buff *skb, struct genl_info *info)
{
	struct cfg80211_registered_device *rdev;
	struct vif_params params;
	int err;
	enum nl80211_iftype otype, ntype;
	struct net_device *dev;
	u32 _flags, *flags = NULL;
	bool change = false;

	memset(&params, 0, sizeof(params));

	rtnl_lock();

	err = get_rdev_dev_by_info_ifindex(info, &rdev, &dev);
	if (err)
		goto unlock_rtnl;

	otype = ntype = dev->ieee80211_ptr->iftype;

	if (info->attrs[NL80211_ATTR_IFTYPE]) {
		ntype = nla_get_u32(info->attrs[NL80211_ATTR_IFTYPE]);
		if (otype != ntype)
			change = true;
		if (ntype > NL80211_IFTYPE_MAX) {
			err = -EINVAL;
			goto unlock;
		}
	}

	if (info->attrs[NL80211_ATTR_MESH_ID]) {
		if (ntype != NL80211_IFTYPE_MESH_POINT) {
			err = -EINVAL;
			goto unlock;
		}
		params.mesh_id = nla_data(info->attrs[NL80211_ATTR_MESH_ID]);
		params.mesh_id_len = nla_len(info->attrs[NL80211_ATTR_MESH_ID]);
		change = true;
	}

	if (info->attrs[NL80211_ATTR_4ADDR]) {
		params.use_4addr = !!nla_get_u8(info->attrs[NL80211_ATTR_4ADDR]);
		change = true;
		err = nl80211_valid_4addr(rdev, dev, params.use_4addr, ntype);
		if (err)
			goto unlock;
	} else {
		params.use_4addr = -1;
	}

	if (info->attrs[NL80211_ATTR_MNTR_FLAGS]) {
		if (ntype != NL80211_IFTYPE_MONITOR) {
			err = -EINVAL;
			goto unlock;
		}
		err = parse_monitor_flags(info->attrs[NL80211_ATTR_MNTR_FLAGS],
					  &_flags);
		if (err)
			goto unlock;

		flags = &_flags;
		change = true;
	}

	if (change)
		err = cfg80211_change_iface(rdev, dev, ntype, flags, &params);
	else
		err = 0;

	if (!err && params.use_4addr != -1)
		dev->ieee80211_ptr->use_4addr = params.use_4addr;

 unlock:
	dev_put(dev);
	cfg80211_unlock_rdev(rdev);
 unlock_rtnl:
	rtnl_unlock();
	return err;
}

static int nl80211_new_interface(struct sk_buff *skb, struct genl_info *info)
{
	struct cfg80211_registered_device *rdev;
	struct vif_params params;
	int err;
	enum nl80211_iftype type = NL80211_IFTYPE_UNSPECIFIED;
	u32 flags;

	memset(&params, 0, sizeof(params));

	if (!info->attrs[NL80211_ATTR_IFNAME])
		return -EINVAL;

	if (info->attrs[NL80211_ATTR_IFTYPE]) {
		type = nla_get_u32(info->attrs[NL80211_ATTR_IFTYPE]);
		if (type > NL80211_IFTYPE_MAX)
			return -EINVAL;
	}

	rtnl_lock();

	rdev = cfg80211_get_dev_from_info(info);
	if (IS_ERR(rdev)) {
		err = PTR_ERR(rdev);
		goto unlock_rtnl;
	}

	if (!rdev->ops->add_virtual_intf ||
	    !(rdev->wiphy.interface_modes & (1 << type))) {
		err = -EOPNOTSUPP;
		goto unlock;
	}

	if (type == NL80211_IFTYPE_MESH_POINT &&
	    info->attrs[NL80211_ATTR_MESH_ID]) {
		params.mesh_id = nla_data(info->attrs[NL80211_ATTR_MESH_ID]);
		params.mesh_id_len = nla_len(info->attrs[NL80211_ATTR_MESH_ID]);
	}

	if (info->attrs[NL80211_ATTR_4ADDR]) {
		params.use_4addr = !!nla_get_u8(info->attrs[NL80211_ATTR_4ADDR]);
		err = nl80211_valid_4addr(rdev, NULL, params.use_4addr, type);
		if (err)
			goto unlock;
	}

	err = parse_monitor_flags(type == NL80211_IFTYPE_MONITOR ?
				  info->attrs[NL80211_ATTR_MNTR_FLAGS] : NULL,
				  &flags);
	err = rdev->ops->add_virtual_intf(&rdev->wiphy,
		nla_data(info->attrs[NL80211_ATTR_IFNAME]),
		type, err ? NULL : &flags, &params);

 unlock:
	cfg80211_unlock_rdev(rdev);
 unlock_rtnl:
	rtnl_unlock();
	return err;
}

static int nl80211_del_interface(struct sk_buff *skb, struct genl_info *info)
{
	struct cfg80211_registered_device *rdev;
	int err;
	struct net_device *dev;

	rtnl_lock();

	err = get_rdev_dev_by_info_ifindex(info, &rdev, &dev);
	if (err)
		goto unlock_rtnl;

	if (!rdev->ops->del_virtual_intf) {
		err = -EOPNOTSUPP;
		goto out;
	}

	err = rdev->ops->del_virtual_intf(&rdev->wiphy, dev);

 out:
	cfg80211_unlock_rdev(rdev);
	dev_put(dev);
 unlock_rtnl:
	rtnl_unlock();
	return err;
}

struct get_key_cookie {
	struct sk_buff *msg;
	int error;
	int idx;
};

static void get_key_callback(void *c, struct key_params *params)
{
	struct nlattr *key;
	struct get_key_cookie *cookie = c;

	if (params->key)
		NLA_PUT(cookie->msg, NL80211_ATTR_KEY_DATA,
			params->key_len, params->key);

	if (params->seq)
		NLA_PUT(cookie->msg, NL80211_ATTR_KEY_SEQ,
			params->seq_len, params->seq);

	if (params->cipher)
		NLA_PUT_U32(cookie->msg, NL80211_ATTR_KEY_CIPHER,
			    params->cipher);

	key = nla_nest_start(cookie->msg, NL80211_ATTR_KEY);
	if (!key)
		goto nla_put_failure;

	if (params->key)
		NLA_PUT(cookie->msg, NL80211_KEY_DATA,
			params->key_len, params->key);

	if (params->seq)
		NLA_PUT(cookie->msg, NL80211_KEY_SEQ,
			params->seq_len, params->seq);

	if (params->cipher)
		NLA_PUT_U32(cookie->msg, NL80211_KEY_CIPHER,
			    params->cipher);

	NLA_PUT_U8(cookie->msg, NL80211_ATTR_KEY_IDX, cookie->idx);

	nla_nest_end(cookie->msg, key);

	return;
 nla_put_failure:
	cookie->error = 1;
}

static int nl80211_get_key(struct sk_buff *skb, struct genl_info *info)
{
	struct cfg80211_registered_device *rdev;
	int err;
	struct net_device *dev;
	u8 key_idx = 0;
	u8 *mac_addr = NULL;
	struct get_key_cookie cookie = {
		.error = 0,
	};
	void *hdr;
	struct sk_buff *msg;

	if (info->attrs[NL80211_ATTR_KEY_IDX])
		key_idx = nla_get_u8(info->attrs[NL80211_ATTR_KEY_IDX]);

	if (key_idx > 5)
		return -EINVAL;

	if (info->attrs[NL80211_ATTR_MAC])
		mac_addr = nla_data(info->attrs[NL80211_ATTR_MAC]);

	rtnl_lock();

	err = get_rdev_dev_by_info_ifindex(info, &rdev, &dev);
	if (err)
		goto unlock_rtnl;

	if (!rdev->ops->get_key) {
		err = -EOPNOTSUPP;
		goto out;
	}

	msg = nlmsg_new(NLMSG_DEFAULT_SIZE, GFP_KERNEL);
	if (!msg) {
		err = -ENOMEM;
		goto out;
	}

	hdr = nl80211hdr_put(msg, info->snd_pid, info->snd_seq, 0,
			     NL80211_CMD_NEW_KEY);

	if (IS_ERR(hdr)) {
		err = PTR_ERR(hdr);
		goto free_msg;
	}

	cookie.msg = msg;
	cookie.idx = key_idx;

	NLA_PUT_U32(msg, NL80211_ATTR_IFINDEX, dev->ifindex);
	NLA_PUT_U8(msg, NL80211_ATTR_KEY_IDX, key_idx);
	if (mac_addr)
		NLA_PUT(msg, NL80211_ATTR_MAC, ETH_ALEN, mac_addr);

	err = rdev->ops->get_key(&rdev->wiphy, dev, key_idx, mac_addr,
				&cookie, get_key_callback);

	if (err)
		goto free_msg;

	if (cookie.error)
		goto nla_put_failure;

	genlmsg_end(msg, hdr);
	err = genlmsg_reply(msg, info);
	goto out;

 nla_put_failure:
	err = -ENOBUFS;
 free_msg:
	nlmsg_free(msg);
 out:
	cfg80211_unlock_rdev(rdev);
	dev_put(dev);
 unlock_rtnl:
	rtnl_unlock();

	return err;
}

static int nl80211_set_key(struct sk_buff *skb, struct genl_info *info)
{
	struct cfg80211_registered_device *rdev;
	struct key_parse key;
	int err;
	struct net_device *dev;
	int (*func)(struct wiphy *wiphy, struct net_device *netdev,
		    u8 key_index);

	err = nl80211_parse_key(info, &key);
	if (err)
		return err;

	if (key.idx < 0)
		return -EINVAL;

	/* only support setting default key */
	if (!key.def && !key.defmgmt)
		return -EINVAL;

	rtnl_lock();

	err = get_rdev_dev_by_info_ifindex(info, &rdev, &dev);
	if (err)
		goto unlock_rtnl;

	if (key.def)
		func = rdev->ops->set_default_key;
	else
		func = rdev->ops->set_default_mgmt_key;

	if (!func) {
		err = -EOPNOTSUPP;
		goto out;
	}

	wdev_lock(dev->ieee80211_ptr);
	err = nl80211_key_allowed(dev->ieee80211_ptr);
	if (!err)
		err = func(&rdev->wiphy, dev, key.idx);

#ifdef CONFIG_CFG80211_WEXT
	if (!err) {
		if (func == rdev->ops->set_default_key)
			dev->ieee80211_ptr->wext.default_key = key.idx;
		else
			dev->ieee80211_ptr->wext.default_mgmt_key = key.idx;
	}
#endif
	wdev_unlock(dev->ieee80211_ptr);

 out:
	cfg80211_unlock_rdev(rdev);
	dev_put(dev);

 unlock_rtnl:
	rtnl_unlock();

	return err;
}

static int nl80211_new_key(struct sk_buff *skb, struct genl_info *info)
{
	struct cfg80211_registered_device *rdev;
	int err;
	struct net_device *dev;
	struct key_parse key;
	u8 *mac_addr = NULL;

	err = nl80211_parse_key(info, &key);
	if (err)
		return err;

	if (!key.p.key)
		return -EINVAL;

	if (info->attrs[NL80211_ATTR_MAC])
		mac_addr = nla_data(info->attrs[NL80211_ATTR_MAC]);

	rtnl_lock();

	err = get_rdev_dev_by_info_ifindex(info, &rdev, &dev);
	if (err)
		goto unlock_rtnl;

	if (!rdev->ops->add_key) {
		err = -EOPNOTSUPP;
		goto out;
	}

	if (cfg80211_validate_key_settings(rdev, &key.p, key.idx, mac_addr)) {
		err = -EINVAL;
		goto out;
	}

	wdev_lock(dev->ieee80211_ptr);
	err = nl80211_key_allowed(dev->ieee80211_ptr);
	if (!err)
		err = rdev->ops->add_key(&rdev->wiphy, dev, key.idx,
					 mac_addr, &key.p);
	wdev_unlock(dev->ieee80211_ptr);

 out:
	cfg80211_unlock_rdev(rdev);
	dev_put(dev);
 unlock_rtnl:
	rtnl_unlock();

	return err;
}

static int nl80211_del_key(struct sk_buff *skb, struct genl_info *info)
{
	struct cfg80211_registered_device *rdev;
	int err;
	struct net_device *dev;
	u8 *mac_addr = NULL;
	struct key_parse key;

	err = nl80211_parse_key(info, &key);
	if (err)
		return err;

	if (info->attrs[NL80211_ATTR_MAC])
		mac_addr = nla_data(info->attrs[NL80211_ATTR_MAC]);

	rtnl_lock();

	err = get_rdev_dev_by_info_ifindex(info, &rdev, &dev);
	if (err)
		goto unlock_rtnl;

	if (!rdev->ops->del_key) {
		err = -EOPNOTSUPP;
		goto out;
	}

	wdev_lock(dev->ieee80211_ptr);
	err = nl80211_key_allowed(dev->ieee80211_ptr);
	if (!err)
		err = rdev->ops->del_key(&rdev->wiphy, dev, key.idx, mac_addr);

#ifdef CONFIG_CFG80211_WEXT
	if (!err) {
		if (key.idx == dev->ieee80211_ptr->wext.default_key)
			dev->ieee80211_ptr->wext.default_key = -1;
		else if (key.idx == dev->ieee80211_ptr->wext.default_mgmt_key)
			dev->ieee80211_ptr->wext.default_mgmt_key = -1;
	}
#endif
	wdev_unlock(dev->ieee80211_ptr);

 out:
	cfg80211_unlock_rdev(rdev);
	dev_put(dev);

 unlock_rtnl:
	rtnl_unlock();

	return err;
}

static int nl80211_addset_beacon(struct sk_buff *skb, struct genl_info *info)
{
        int (*call)(struct wiphy *wiphy, struct net_device *dev,
		    struct beacon_parameters *info);
	struct cfg80211_registered_device *rdev;
	int err;
	struct net_device *dev;
	struct beacon_parameters params;
	int haveinfo = 0;

	if (!is_valid_ie_attr(info->attrs[NL80211_ATTR_BEACON_TAIL]))
		return -EINVAL;

	rtnl_lock();

	err = get_rdev_dev_by_info_ifindex(info, &rdev, &dev);
	if (err)
		goto unlock_rtnl;

	if (dev->ieee80211_ptr->iftype != NL80211_IFTYPE_AP) {
		err = -EOPNOTSUPP;
		goto out;
	}

	switch (info->genlhdr->cmd) {
	case NL80211_CMD_NEW_BEACON:
		/* these are required for NEW_BEACON */
		if (!info->attrs[NL80211_ATTR_BEACON_INTERVAL] ||
		    !info->attrs[NL80211_ATTR_DTIM_PERIOD] ||
		    !info->attrs[NL80211_ATTR_BEACON_HEAD]) {
			err = -EINVAL;
			goto out;
		}

		call = rdev->ops->add_beacon;
		break;
	case NL80211_CMD_SET_BEACON:
		call = rdev->ops->set_beacon;
		break;
	default:
		WARN_ON(1);
		err = -EOPNOTSUPP;
		goto out;
	}

	if (!call) {
		err = -EOPNOTSUPP;
		goto out;
	}

	memset(&params, 0, sizeof(params));

	if (info->attrs[NL80211_ATTR_BEACON_INTERVAL]) {
		params.interval =
		    nla_get_u32(info->attrs[NL80211_ATTR_BEACON_INTERVAL]);
		haveinfo = 1;
	}

	if (info->attrs[NL80211_ATTR_DTIM_PERIOD]) {
		params.dtim_period =
		    nla_get_u32(info->attrs[NL80211_ATTR_DTIM_PERIOD]);
		haveinfo = 1;
	}

	if (info->attrs[NL80211_ATTR_BEACON_HEAD]) {
		params.head = nla_data(info->attrs[NL80211_ATTR_BEACON_HEAD]);
		params.head_len =
		    nla_len(info->attrs[NL80211_ATTR_BEACON_HEAD]);
		haveinfo = 1;
	}

	if (info->attrs[NL80211_ATTR_BEACON_TAIL]) {
		params.tail = nla_data(info->attrs[NL80211_ATTR_BEACON_TAIL]);
		params.tail_len =
		    nla_len(info->attrs[NL80211_ATTR_BEACON_TAIL]);
		haveinfo = 1;
	}

	if (!haveinfo) {
		err = -EINVAL;
		goto out;
	}

	err = call(&rdev->wiphy, dev, &params);

 out:
	cfg80211_unlock_rdev(rdev);
	dev_put(dev);
 unlock_rtnl:
	rtnl_unlock();

	return err;
}

static int nl80211_del_beacon(struct sk_buff *skb, struct genl_info *info)
{
	struct cfg80211_registered_device *rdev;
	int err;
	struct net_device *dev;

	rtnl_lock();

	err = get_rdev_dev_by_info_ifindex(info, &rdev, &dev);
	if (err)
		goto unlock_rtnl;

	if (!rdev->ops->del_beacon) {
		err = -EOPNOTSUPP;
		goto out;
	}

	if (dev->ieee80211_ptr->iftype != NL80211_IFTYPE_AP) {
		err = -EOPNOTSUPP;
		goto out;
	}
	err = rdev->ops->del_beacon(&rdev->wiphy, dev);

 out:
	cfg80211_unlock_rdev(rdev);
	dev_put(dev);
 unlock_rtnl:
	rtnl_unlock();

	return err;
}

static const struct nla_policy sta_flags_policy[NL80211_STA_FLAG_MAX + 1] = {
	[NL80211_STA_FLAG_AUTHORIZED] = { .type = NLA_FLAG },
	[NL80211_STA_FLAG_SHORT_PREAMBLE] = { .type = NLA_FLAG },
	[NL80211_STA_FLAG_WME] = { .type = NLA_FLAG },
	[NL80211_STA_FLAG_MFP] = { .type = NLA_FLAG },
};

static int parse_station_flags(struct genl_info *info,
			       struct station_parameters *params)
{
	struct nlattr *flags[NL80211_STA_FLAG_MAX + 1];
	struct nlattr *nla;
	int flag;

	/*
	 * Try parsing the new attribute first so userspace
	 * can specify both for older kernels.
	 */
	nla = info->attrs[NL80211_ATTR_STA_FLAGS2];
	if (nla) {
		struct nl80211_sta_flag_update *sta_flags;

		sta_flags = nla_data(nla);
		params->sta_flags_mask = sta_flags->mask;
		params->sta_flags_set = sta_flags->set;
		if ((params->sta_flags_mask |
		     params->sta_flags_set) & BIT(__NL80211_STA_FLAG_INVALID))
			return -EINVAL;
		return 0;
	}

	/* if present, parse the old attribute */

	nla = info->attrs[NL80211_ATTR_STA_FLAGS];
	if (!nla)
		return 0;

	if (nla_parse_nested(flags, NL80211_STA_FLAG_MAX,
			     nla, sta_flags_policy))
		return -EINVAL;

	params->sta_flags_mask = (1 << __NL80211_STA_FLAG_AFTER_LAST) - 1;
	params->sta_flags_mask &= ~1;

	for (flag = 1; flag <= NL80211_STA_FLAG_MAX; flag++)
		if (flags[flag])
			params->sta_flags_set |= (1<<flag);

	return 0;
}

static int nl80211_send_station(struct sk_buff *msg, u32 pid, u32 seq,
				int flags, struct net_device *dev,
				const u8 *mac_addr, struct station_info *sinfo)
{
	void *hdr;
	struct nlattr *sinfoattr, *txrate;
	u16 bitrate;

	hdr = nl80211hdr_put(msg, pid, seq, flags, NL80211_CMD_NEW_STATION);
	if (!hdr)
		return -1;

	NLA_PUT_U32(msg, NL80211_ATTR_IFINDEX, dev->ifindex);
	NLA_PUT(msg, NL80211_ATTR_MAC, ETH_ALEN, mac_addr);

	NLA_PUT_U32(msg, NL80211_ATTR_GENERATION, sinfo->generation);

	sinfoattr = nla_nest_start(msg, NL80211_ATTR_STA_INFO);
	if (!sinfoattr)
		goto nla_put_failure;
	if (sinfo->filled & STATION_INFO_INACTIVE_TIME)
		NLA_PUT_U32(msg, NL80211_STA_INFO_INACTIVE_TIME,
			    sinfo->inactive_time);
	if (sinfo->filled & STATION_INFO_RX_BYTES)
		NLA_PUT_U32(msg, NL80211_STA_INFO_RX_BYTES,
			    sinfo->rx_bytes);
	if (sinfo->filled & STATION_INFO_TX_BYTES)
		NLA_PUT_U32(msg, NL80211_STA_INFO_TX_BYTES,
			    sinfo->tx_bytes);
	if (sinfo->filled & STATION_INFO_LLID)
		NLA_PUT_U16(msg, NL80211_STA_INFO_LLID,
			    sinfo->llid);
	if (sinfo->filled & STATION_INFO_PLID)
		NLA_PUT_U16(msg, NL80211_STA_INFO_PLID,
			    sinfo->plid);
	if (sinfo->filled & STATION_INFO_PLINK_STATE)
		NLA_PUT_U8(msg, NL80211_STA_INFO_PLINK_STATE,
			    sinfo->plink_state);
	if (sinfo->filled & STATION_INFO_SIGNAL)
		NLA_PUT_U8(msg, NL80211_STA_INFO_SIGNAL,
			   sinfo->signal);
	if (sinfo->filled & STATION_INFO_TX_BITRATE) {
		txrate = nla_nest_start(msg, NL80211_STA_INFO_TX_BITRATE);
		if (!txrate)
			goto nla_put_failure;

		/* cfg80211_calculate_bitrate will return 0 for mcs >= 32 */
		bitrate = cfg80211_calculate_bitrate(&sinfo->txrate);
		if (bitrate > 0)
			NLA_PUT_U16(msg, NL80211_RATE_INFO_BITRATE, bitrate);

		if (sinfo->txrate.flags & RATE_INFO_FLAGS_MCS)
			NLA_PUT_U8(msg, NL80211_RATE_INFO_MCS,
				    sinfo->txrate.mcs);
		if (sinfo->txrate.flags & RATE_INFO_FLAGS_40_MHZ_WIDTH)
			NLA_PUT_FLAG(msg, NL80211_RATE_INFO_40_MHZ_WIDTH);
		if (sinfo->txrate.flags & RATE_INFO_FLAGS_SHORT_GI)
			NLA_PUT_FLAG(msg, NL80211_RATE_INFO_SHORT_GI);

		nla_nest_end(msg, txrate);
	}
	if (sinfo->filled & STATION_INFO_RX_PACKETS)
		NLA_PUT_U32(msg, NL80211_STA_INFO_RX_PACKETS,
			    sinfo->rx_packets);
	if (sinfo->filled & STATION_INFO_TX_PACKETS)
		NLA_PUT_U32(msg, NL80211_STA_INFO_TX_PACKETS,
			    sinfo->tx_packets);
	nla_nest_end(msg, sinfoattr);

	return genlmsg_end(msg, hdr);

 nla_put_failure:
	genlmsg_cancel(msg, hdr);
	return -EMSGSIZE;
}

static int nl80211_dump_station(struct sk_buff *skb,
				struct netlink_callback *cb)
{
	struct station_info sinfo;
	struct cfg80211_registered_device *dev;
	struct net_device *netdev;
	u8 mac_addr[ETH_ALEN];
	int ifidx = cb->args[0];
	int sta_idx = cb->args[1];
	int err;

	if (!ifidx)
		ifidx = nl80211_get_ifidx(cb);
	if (ifidx < 0)
		return ifidx;

	rtnl_lock();

	netdev = __dev_get_by_index(sock_net(skb->sk), ifidx);
	if (!netdev) {
		err = -ENODEV;
		goto out_rtnl;
	}

	dev = cfg80211_get_dev_from_ifindex(sock_net(skb->sk), ifidx);
	if (IS_ERR(dev)) {
		err = PTR_ERR(dev);
		goto out_rtnl;
	}

	if (!dev->ops->dump_station) {
		err = -EOPNOTSUPP;
		goto out_err;
	}

	while (1) {
		err = dev->ops->dump_station(&dev->wiphy, netdev, sta_idx,
					     mac_addr, &sinfo);
		if (err == -ENOENT)
			break;
		if (err)
			goto out_err;

		if (nl80211_send_station(skb,
				NETLINK_CB(cb->skb).pid,
				cb->nlh->nlmsg_seq, NLM_F_MULTI,
				netdev, mac_addr,
				&sinfo) < 0)
			goto out;

		sta_idx++;
	}


 out:
	cb->args[1] = sta_idx;
	err = skb->len;
 out_err:
	cfg80211_unlock_rdev(dev);
 out_rtnl:
	rtnl_unlock();

	return err;
}

static int nl80211_get_station(struct sk_buff *skb, struct genl_info *info)
{
	struct cfg80211_registered_device *rdev;
	int err;
	struct net_device *dev;
	struct station_info sinfo;
	struct sk_buff *msg;
	u8 *mac_addr = NULL;

	memset(&sinfo, 0, sizeof(sinfo));

	if (!info->attrs[NL80211_ATTR_MAC])
		return -EINVAL;

	mac_addr = nla_data(info->attrs[NL80211_ATTR_MAC]);

	rtnl_lock();

	err = get_rdev_dev_by_info_ifindex(info, &rdev, &dev);
	if (err)
		goto out_rtnl;

	if (!rdev->ops->get_station) {
		err = -EOPNOTSUPP;
		goto out;
	}

	err = rdev->ops->get_station(&rdev->wiphy, dev, mac_addr, &sinfo);
	if (err)
		goto out;

	msg = nlmsg_new(NLMSG_DEFAULT_SIZE, GFP_KERNEL);
	if (!msg)
		goto out;

	if (nl80211_send_station(msg, info->snd_pid, info->snd_seq, 0,
				 dev, mac_addr, &sinfo) < 0)
		goto out_free;

	err = genlmsg_reply(msg, info);
	goto out;

 out_free:
	nlmsg_free(msg);
 out:
	cfg80211_unlock_rdev(rdev);
	dev_put(dev);
 out_rtnl:
	rtnl_unlock();

	return err;
}

/*
 * Get vlan interface making sure it is running and on the right wiphy.
 */
static int get_vlan(struct genl_info *info,
		    struct cfg80211_registered_device *rdev,
		    struct net_device **vlan)
{
	struct nlattr *vlanattr = info->attrs[NL80211_ATTR_STA_VLAN];
	*vlan = NULL;

	if (vlanattr) {
		*vlan = dev_get_by_index(genl_info_net(info),
					 nla_get_u32(vlanattr));
		if (!*vlan)
			return -ENODEV;
		if (!(*vlan)->ieee80211_ptr)
			return -EINVAL;
		if ((*vlan)->ieee80211_ptr->wiphy != &rdev->wiphy)
			return -EINVAL;
		if (!netif_running(*vlan))
			return -ENETDOWN;
	}
	return 0;
}

static int nl80211_set_station(struct sk_buff *skb, struct genl_info *info)
{
	struct cfg80211_registered_device *rdev;
	int err;
	struct net_device *dev;
	struct station_parameters params;
	u8 *mac_addr = NULL;

	memset(&params, 0, sizeof(params));

	params.listen_interval = -1;

	if (info->attrs[NL80211_ATTR_STA_AID])
		return -EINVAL;

	if (!info->attrs[NL80211_ATTR_MAC])
		return -EINVAL;

	mac_addr = nla_data(info->attrs[NL80211_ATTR_MAC]);

	if (info->attrs[NL80211_ATTR_STA_SUPPORTED_RATES]) {
		params.supported_rates =
			nla_data(info->attrs[NL80211_ATTR_STA_SUPPORTED_RATES]);
		params.supported_rates_len =
			nla_len(info->attrs[NL80211_ATTR_STA_SUPPORTED_RATES]);
	}

	if (info->attrs[NL80211_ATTR_STA_LISTEN_INTERVAL])
		params.listen_interval =
		    nla_get_u16(info->attrs[NL80211_ATTR_STA_LISTEN_INTERVAL]);

	if (info->attrs[NL80211_ATTR_HT_CAPABILITY])
		params.ht_capa =
			nla_data(info->attrs[NL80211_ATTR_HT_CAPABILITY]);

	if (parse_station_flags(info, &params))
		return -EINVAL;

	if (info->attrs[NL80211_ATTR_STA_PLINK_ACTION])
		params.plink_action =
		    nla_get_u8(info->attrs[NL80211_ATTR_STA_PLINK_ACTION]);

	rtnl_lock();

	err = get_rdev_dev_by_info_ifindex(info, &rdev, &dev);
	if (err)
		goto out_rtnl;

	err = get_vlan(info, rdev, &params.vlan);
	if (err)
		goto out;

	/* validate settings */
	err = 0;

	switch (dev->ieee80211_ptr->iftype) {
	case NL80211_IFTYPE_AP:
	case NL80211_IFTYPE_AP_VLAN:
		/* disallow mesh-specific things */
		if (params.plink_action)
			err = -EINVAL;
		break;
	case NL80211_IFTYPE_STATION:
		/* disallow everything but AUTHORIZED flag */
		if (params.plink_action)
			err = -EINVAL;
		if (params.vlan)
			err = -EINVAL;
		if (params.supported_rates)
			err = -EINVAL;
		if (params.ht_capa)
			err = -EINVAL;
		if (params.listen_interval >= 0)
			err = -EINVAL;
		if (params.sta_flags_mask & ~BIT(NL80211_STA_FLAG_AUTHORIZED))
			err = -EINVAL;
		break;
	case NL80211_IFTYPE_MESH_POINT:
		/* disallow things mesh doesn't support */
		if (params.vlan)
			err = -EINVAL;
		if (params.ht_capa)
			err = -EINVAL;
		if (params.listen_interval >= 0)
			err = -EINVAL;
		if (params.supported_rates)
			err = -EINVAL;
		if (params.sta_flags_mask)
			err = -EINVAL;
		break;
	default:
		err = -EINVAL;
	}

	if (err)
		goto out;

	if (!rdev->ops->change_station) {
		err = -EOPNOTSUPP;
		goto out;
	}

	err = rdev->ops->change_station(&rdev->wiphy, dev, mac_addr, &params);

 out:
	if (params.vlan)
		dev_put(params.vlan);
	cfg80211_unlock_rdev(rdev);
	dev_put(dev);
 out_rtnl:
	rtnl_unlock();

	return err;
}

static int nl80211_new_station(struct sk_buff *skb, struct genl_info *info)
{
	struct cfg80211_registered_device *rdev;
	int err;
	struct net_device *dev;
	struct station_parameters params;
	u8 *mac_addr = NULL;

	memset(&params, 0, sizeof(params));

	if (!info->attrs[NL80211_ATTR_MAC])
		return -EINVAL;

	if (!info->attrs[NL80211_ATTR_STA_LISTEN_INTERVAL])
		return -EINVAL;

	if (!info->attrs[NL80211_ATTR_STA_SUPPORTED_RATES])
		return -EINVAL;

	mac_addr = nla_data(info->attrs[NL80211_ATTR_MAC]);
	params.supported_rates =
		nla_data(info->attrs[NL80211_ATTR_STA_SUPPORTED_RATES]);
	params.supported_rates_len =
		nla_len(info->attrs[NL80211_ATTR_STA_SUPPORTED_RATES]);
	params.listen_interval =
		nla_get_u16(info->attrs[NL80211_ATTR_STA_LISTEN_INTERVAL]);

	if (info->attrs[NL80211_ATTR_STA_AID]) {
		params.aid = nla_get_u16(info->attrs[NL80211_ATTR_STA_AID]);
		if (!params.aid || params.aid > IEEE80211_MAX_AID)
			return -EINVAL;
	}

	if (info->attrs[NL80211_ATTR_HT_CAPABILITY])
		params.ht_capa =
			nla_data(info->attrs[NL80211_ATTR_HT_CAPABILITY]);

	if (parse_station_flags(info, &params))
		return -EINVAL;

	rtnl_lock();

	err = get_rdev_dev_by_info_ifindex(info, &rdev, &dev);
	if (err)
		goto out_rtnl;

	err = get_vlan(info, rdev, &params.vlan);
	if (err)
		goto out;

	/* validate settings */
	err = 0;

	switch (dev->ieee80211_ptr->iftype) {
	case NL80211_IFTYPE_AP:
	case NL80211_IFTYPE_AP_VLAN:
		/* all ok but must have AID */
		if (!params.aid)
			err = -EINVAL;
		break;
	case NL80211_IFTYPE_MESH_POINT:
		/* disallow things mesh doesn't support */
		if (params.vlan)
			err = -EINVAL;
		if (params.aid)
			err = -EINVAL;
		if (params.ht_capa)
			err = -EINVAL;
		if (params.listen_interval >= 0)
			err = -EINVAL;
		if (params.supported_rates)
			err = -EINVAL;
		if (params.sta_flags_mask)
			err = -EINVAL;
		break;
	default:
		err = -EINVAL;
	}

	if (err)
		goto out;

	if (!rdev->ops->add_station) {
		err = -EOPNOTSUPP;
		goto out;
	}

	if (!netif_running(dev)) {
		err = -ENETDOWN;
		goto out;
	}

	err = rdev->ops->add_station(&rdev->wiphy, dev, mac_addr, &params);

 out:
	if (params.vlan)
		dev_put(params.vlan);
	cfg80211_unlock_rdev(rdev);
	dev_put(dev);
 out_rtnl:
	rtnl_unlock();

	return err;
}

static int nl80211_del_station(struct sk_buff *skb, struct genl_info *info)
{
	struct cfg80211_registered_device *rdev;
	int err;
	struct net_device *dev;
	u8 *mac_addr = NULL;

	if (info->attrs[NL80211_ATTR_MAC])
		mac_addr = nla_data(info->attrs[NL80211_ATTR_MAC]);

	rtnl_lock();

	err = get_rdev_dev_by_info_ifindex(info, &rdev, &dev);
	if (err)
		goto out_rtnl;

	if (dev->ieee80211_ptr->iftype != NL80211_IFTYPE_AP &&
	    dev->ieee80211_ptr->iftype != NL80211_IFTYPE_AP_VLAN &&
	    dev->ieee80211_ptr->iftype != NL80211_IFTYPE_MESH_POINT) {
		err = -EINVAL;
		goto out;
	}

	if (!rdev->ops->del_station) {
		err = -EOPNOTSUPP;
		goto out;
	}

	err = rdev->ops->del_station(&rdev->wiphy, dev, mac_addr);

 out:
	cfg80211_unlock_rdev(rdev);
	dev_put(dev);
 out_rtnl:
	rtnl_unlock();

	return err;
}

static int nl80211_send_mpath(struct sk_buff *msg, u32 pid, u32 seq,
				int flags, struct net_device *dev,
				u8 *dst, u8 *next_hop,
				struct mpath_info *pinfo)
{
	void *hdr;
	struct nlattr *pinfoattr;

	hdr = nl80211hdr_put(msg, pid, seq, flags, NL80211_CMD_NEW_STATION);
	if (!hdr)
		return -1;

	NLA_PUT_U32(msg, NL80211_ATTR_IFINDEX, dev->ifindex);
	NLA_PUT(msg, NL80211_ATTR_MAC, ETH_ALEN, dst);
	NLA_PUT(msg, NL80211_ATTR_MPATH_NEXT_HOP, ETH_ALEN, next_hop);

	NLA_PUT_U32(msg, NL80211_ATTR_GENERATION, pinfo->generation);

	pinfoattr = nla_nest_start(msg, NL80211_ATTR_MPATH_INFO);
	if (!pinfoattr)
		goto nla_put_failure;
	if (pinfo->filled & MPATH_INFO_FRAME_QLEN)
		NLA_PUT_U32(msg, NL80211_MPATH_INFO_FRAME_QLEN,
			    pinfo->frame_qlen);
	if (pinfo->filled & MPATH_INFO_SN)
		NLA_PUT_U32(msg, NL80211_MPATH_INFO_SN,
			    pinfo->sn);
	if (pinfo->filled & MPATH_INFO_METRIC)
		NLA_PUT_U32(msg, NL80211_MPATH_INFO_METRIC,
			    pinfo->metric);
	if (pinfo->filled & MPATH_INFO_EXPTIME)
		NLA_PUT_U32(msg, NL80211_MPATH_INFO_EXPTIME,
			    pinfo->exptime);
	if (pinfo->filled & MPATH_INFO_FLAGS)
		NLA_PUT_U8(msg, NL80211_MPATH_INFO_FLAGS,
			    pinfo->flags);
	if (pinfo->filled & MPATH_INFO_DISCOVERY_TIMEOUT)
		NLA_PUT_U32(msg, NL80211_MPATH_INFO_DISCOVERY_TIMEOUT,
			    pinfo->discovery_timeout);
	if (pinfo->filled & MPATH_INFO_DISCOVERY_RETRIES)
		NLA_PUT_U8(msg, NL80211_MPATH_INFO_DISCOVERY_RETRIES,
			    pinfo->discovery_retries);

	nla_nest_end(msg, pinfoattr);

	return genlmsg_end(msg, hdr);

 nla_put_failure:
	genlmsg_cancel(msg, hdr);
	return -EMSGSIZE;
}

static int nl80211_dump_mpath(struct sk_buff *skb,
			      struct netlink_callback *cb)
{
	struct mpath_info pinfo;
	struct cfg80211_registered_device *dev;
	struct net_device *netdev;
	u8 dst[ETH_ALEN];
	u8 next_hop[ETH_ALEN];
	int ifidx = cb->args[0];
	int path_idx = cb->args[1];
	int err;

	if (!ifidx)
		ifidx = nl80211_get_ifidx(cb);
	if (ifidx < 0)
		return ifidx;

	rtnl_lock();

	netdev = __dev_get_by_index(sock_net(skb->sk), ifidx);
	if (!netdev) {
		err = -ENODEV;
		goto out_rtnl;
	}

	dev = cfg80211_get_dev_from_ifindex(sock_net(skb->sk), ifidx);
	if (IS_ERR(dev)) {
		err = PTR_ERR(dev);
		goto out_rtnl;
	}

	if (!dev->ops->dump_mpath) {
		err = -EOPNOTSUPP;
		goto out_err;
	}

	if (netdev->ieee80211_ptr->iftype != NL80211_IFTYPE_MESH_POINT) {
		err = -EOPNOTSUPP;
		goto out_err;
	}

	while (1) {
		err = dev->ops->dump_mpath(&dev->wiphy, netdev, path_idx,
					   dst, next_hop, &pinfo);
		if (err == -ENOENT)
			break;
		if (err)
			goto out_err;

		if (nl80211_send_mpath(skb, NETLINK_CB(cb->skb).pid,
				       cb->nlh->nlmsg_seq, NLM_F_MULTI,
				       netdev, dst, next_hop,
				       &pinfo) < 0)
			goto out;

		path_idx++;
	}


 out:
	cb->args[1] = path_idx;
	err = skb->len;
 out_err:
	cfg80211_unlock_rdev(dev);
 out_rtnl:
	rtnl_unlock();

	return err;
}

static int nl80211_get_mpath(struct sk_buff *skb, struct genl_info *info)
{
	struct cfg80211_registered_device *rdev;
	int err;
	struct net_device *dev;
	struct mpath_info pinfo;
	struct sk_buff *msg;
	u8 *dst = NULL;
	u8 next_hop[ETH_ALEN];

	memset(&pinfo, 0, sizeof(pinfo));

	if (!info->attrs[NL80211_ATTR_MAC])
		return -EINVAL;

	dst = nla_data(info->attrs[NL80211_ATTR_MAC]);

	rtnl_lock();

	err = get_rdev_dev_by_info_ifindex(info, &rdev, &dev);
	if (err)
		goto out_rtnl;

	if (!rdev->ops->get_mpath) {
		err = -EOPNOTSUPP;
		goto out;
	}

	if (dev->ieee80211_ptr->iftype != NL80211_IFTYPE_MESH_POINT) {
		err = -EOPNOTSUPP;
		goto out;
	}

	err = rdev->ops->get_mpath(&rdev->wiphy, dev, dst, next_hop, &pinfo);
	if (err)
		goto out;

	msg = nlmsg_new(NLMSG_DEFAULT_SIZE, GFP_KERNEL);
	if (!msg)
		goto out;

	if (nl80211_send_mpath(msg, info->snd_pid, info->snd_seq, 0,
				 dev, dst, next_hop, &pinfo) < 0)
		goto out_free;

	err = genlmsg_reply(msg, info);
	goto out;

 out_free:
	nlmsg_free(msg);
 out:
	cfg80211_unlock_rdev(rdev);
	dev_put(dev);
 out_rtnl:
	rtnl_unlock();

	return err;
}

static int nl80211_set_mpath(struct sk_buff *skb, struct genl_info *info)
{
	struct cfg80211_registered_device *rdev;
	int err;
	struct net_device *dev;
	u8 *dst = NULL;
	u8 *next_hop = NULL;

	if (!info->attrs[NL80211_ATTR_MAC])
		return -EINVAL;

	if (!info->attrs[NL80211_ATTR_MPATH_NEXT_HOP])
		return -EINVAL;

	dst = nla_data(info->attrs[NL80211_ATTR_MAC]);
	next_hop = nla_data(info->attrs[NL80211_ATTR_MPATH_NEXT_HOP]);

	rtnl_lock();

	err = get_rdev_dev_by_info_ifindex(info, &rdev, &dev);
	if (err)
		goto out_rtnl;

	if (!rdev->ops->change_mpath) {
		err = -EOPNOTSUPP;
		goto out;
	}

	if (dev->ieee80211_ptr->iftype != NL80211_IFTYPE_MESH_POINT) {
		err = -EOPNOTSUPP;
		goto out;
	}

	if (!netif_running(dev)) {
		err = -ENETDOWN;
		goto out;
	}

	err = rdev->ops->change_mpath(&rdev->wiphy, dev, dst, next_hop);

 out:
	cfg80211_unlock_rdev(rdev);
	dev_put(dev);
 out_rtnl:
	rtnl_unlock();

	return err;
}
static int nl80211_new_mpath(struct sk_buff *skb, struct genl_info *info)
{
	struct cfg80211_registered_device *rdev;
	int err;
	struct net_device *dev;
	u8 *dst = NULL;
	u8 *next_hop = NULL;

	if (!info->attrs[NL80211_ATTR_MAC])
		return -EINVAL;

	if (!info->attrs[NL80211_ATTR_MPATH_NEXT_HOP])
		return -EINVAL;

	dst = nla_data(info->attrs[NL80211_ATTR_MAC]);
	next_hop = nla_data(info->attrs[NL80211_ATTR_MPATH_NEXT_HOP]);

	rtnl_lock();

	err = get_rdev_dev_by_info_ifindex(info, &rdev, &dev);
	if (err)
		goto out_rtnl;

	if (!rdev->ops->add_mpath) {
		err = -EOPNOTSUPP;
		goto out;
	}

	if (dev->ieee80211_ptr->iftype != NL80211_IFTYPE_MESH_POINT) {
		err = -EOPNOTSUPP;
		goto out;
	}

	if (!netif_running(dev)) {
		err = -ENETDOWN;
		goto out;
	}

	err = rdev->ops->add_mpath(&rdev->wiphy, dev, dst, next_hop);

 out:
	cfg80211_unlock_rdev(rdev);
	dev_put(dev);
 out_rtnl:
	rtnl_unlock();

	return err;
}

static int nl80211_del_mpath(struct sk_buff *skb, struct genl_info *info)
{
	struct cfg80211_registered_device *rdev;
	int err;
	struct net_device *dev;
	u8 *dst = NULL;

	if (info->attrs[NL80211_ATTR_MAC])
		dst = nla_data(info->attrs[NL80211_ATTR_MAC]);

	rtnl_lock();

	err = get_rdev_dev_by_info_ifindex(info, &rdev, &dev);
	if (err)
		goto out_rtnl;

	if (!rdev->ops->del_mpath) {
		err = -EOPNOTSUPP;
		goto out;
	}

	err = rdev->ops->del_mpath(&rdev->wiphy, dev, dst);

 out:
	cfg80211_unlock_rdev(rdev);
	dev_put(dev);
 out_rtnl:
	rtnl_unlock();

	return err;
}

static int nl80211_set_bss(struct sk_buff *skb, struct genl_info *info)
{
	struct cfg80211_registered_device *rdev;
	int err;
	struct net_device *dev;
	struct bss_parameters params;

	memset(&params, 0, sizeof(params));
	/* default to not changing parameters */
	params.use_cts_prot = -1;
	params.use_short_preamble = -1;
	params.use_short_slot_time = -1;

	if (info->attrs[NL80211_ATTR_BSS_CTS_PROT])
		params.use_cts_prot =
		    nla_get_u8(info->attrs[NL80211_ATTR_BSS_CTS_PROT]);
	if (info->attrs[NL80211_ATTR_BSS_SHORT_PREAMBLE])
		params.use_short_preamble =
		    nla_get_u8(info->attrs[NL80211_ATTR_BSS_SHORT_PREAMBLE]);
	if (info->attrs[NL80211_ATTR_BSS_SHORT_SLOT_TIME])
		params.use_short_slot_time =
		    nla_get_u8(info->attrs[NL80211_ATTR_BSS_SHORT_SLOT_TIME]);
	if (info->attrs[NL80211_ATTR_BSS_BASIC_RATES]) {
		params.basic_rates =
			nla_data(info->attrs[NL80211_ATTR_BSS_BASIC_RATES]);
		params.basic_rates_len =
			nla_len(info->attrs[NL80211_ATTR_BSS_BASIC_RATES]);
	}

	rtnl_lock();

	err = get_rdev_dev_by_info_ifindex(info, &rdev, &dev);
	if (err)
		goto out_rtnl;

	if (!rdev->ops->change_bss) {
		err = -EOPNOTSUPP;
		goto out;
	}

	if (dev->ieee80211_ptr->iftype != NL80211_IFTYPE_AP) {
		err = -EOPNOTSUPP;
		goto out;
	}

	err = rdev->ops->change_bss(&rdev->wiphy, dev, &params);

 out:
	cfg80211_unlock_rdev(rdev);
	dev_put(dev);
 out_rtnl:
	rtnl_unlock();

	return err;
}

static const struct nla_policy
	reg_rule_policy[NL80211_REG_RULE_ATTR_MAX + 1] = {
	[NL80211_ATTR_REG_RULE_FLAGS]		= { .type = NLA_U32 },
	[NL80211_ATTR_FREQ_RANGE_START]		= { .type = NLA_U32 },
	[NL80211_ATTR_FREQ_RANGE_END]		= { .type = NLA_U32 },
	[NL80211_ATTR_FREQ_RANGE_MAX_BW]	= { .type = NLA_U32 },
	[NL80211_ATTR_POWER_RULE_MAX_ANT_GAIN]	= { .type = NLA_U32 },
	[NL80211_ATTR_POWER_RULE_MAX_EIRP]	= { .type = NLA_U32 },
};

static int parse_reg_rule(struct nlattr *tb[],
	struct ieee80211_reg_rule *reg_rule)
{
	struct ieee80211_freq_range *freq_range = &reg_rule->freq_range;
	struct ieee80211_power_rule *power_rule = &reg_rule->power_rule;

	if (!tb[NL80211_ATTR_REG_RULE_FLAGS])
		return -EINVAL;
	if (!tb[NL80211_ATTR_FREQ_RANGE_START])
		return -EINVAL;
	if (!tb[NL80211_ATTR_FREQ_RANGE_END])
		return -EINVAL;
	if (!tb[NL80211_ATTR_FREQ_RANGE_MAX_BW])
		return -EINVAL;
	if (!tb[NL80211_ATTR_POWER_RULE_MAX_EIRP])
		return -EINVAL;

	reg_rule->flags = nla_get_u32(tb[NL80211_ATTR_REG_RULE_FLAGS]);

	freq_range->start_freq_khz =
		nla_get_u32(tb[NL80211_ATTR_FREQ_RANGE_START]);
	freq_range->end_freq_khz =
		nla_get_u32(tb[NL80211_ATTR_FREQ_RANGE_END]);
	freq_range->max_bandwidth_khz =
		nla_get_u32(tb[NL80211_ATTR_FREQ_RANGE_MAX_BW]);

	power_rule->max_eirp =
		nla_get_u32(tb[NL80211_ATTR_POWER_RULE_MAX_EIRP]);

	if (tb[NL80211_ATTR_POWER_RULE_MAX_ANT_GAIN])
		power_rule->max_antenna_gain =
			nla_get_u32(tb[NL80211_ATTR_POWER_RULE_MAX_ANT_GAIN]);

	return 0;
}

static int nl80211_req_set_reg(struct sk_buff *skb, struct genl_info *info)
{
	int r;
	char *data = NULL;

	/*
	 * You should only get this when cfg80211 hasn't yet initialized
	 * completely when built-in to the kernel right between the time
	 * window between nl80211_init() and regulatory_init(), if that is
	 * even possible.
	 */
	mutex_lock(&cfg80211_mutex);
	if (unlikely(!cfg80211_regdomain)) {
		mutex_unlock(&cfg80211_mutex);
		return -EINPROGRESS;
	}
	mutex_unlock(&cfg80211_mutex);

	if (!info->attrs[NL80211_ATTR_REG_ALPHA2])
		return -EINVAL;

	data = nla_data(info->attrs[NL80211_ATTR_REG_ALPHA2]);

	r = regulatory_hint_user(data);

	return r;
}

static int nl80211_get_mesh_params(struct sk_buff *skb,
	struct genl_info *info)
{
	struct cfg80211_registered_device *rdev;
	struct mesh_config cur_params;
	int err;
	struct net_device *dev;
	void *hdr;
	struct nlattr *pinfoattr;
	struct sk_buff *msg;

	rtnl_lock();

	/* Look up our device */
	err = get_rdev_dev_by_info_ifindex(info, &rdev, &dev);
	if (err)
		goto out_rtnl;

	if (!rdev->ops->get_mesh_params) {
		err = -EOPNOTSUPP;
		goto out;
	}

	/* Get the mesh params */
	err = rdev->ops->get_mesh_params(&rdev->wiphy, dev, &cur_params);
	if (err)
		goto out;

	/* Draw up a netlink message to send back */
	msg = nlmsg_new(NLMSG_DEFAULT_SIZE, GFP_KERNEL);
	if (!msg) {
		err = -ENOBUFS;
		goto out;
	}
	hdr = nl80211hdr_put(msg, info->snd_pid, info->snd_seq, 0,
			     NL80211_CMD_GET_MESH_PARAMS);
	if (!hdr)
		goto nla_put_failure;
	pinfoattr = nla_nest_start(msg, NL80211_ATTR_MESH_PARAMS);
	if (!pinfoattr)
		goto nla_put_failure;
	NLA_PUT_U32(msg, NL80211_ATTR_IFINDEX, dev->ifindex);
	NLA_PUT_U16(msg, NL80211_MESHCONF_RETRY_TIMEOUT,
			cur_params.dot11MeshRetryTimeout);
	NLA_PUT_U16(msg, NL80211_MESHCONF_CONFIRM_TIMEOUT,
			cur_params.dot11MeshConfirmTimeout);
	NLA_PUT_U16(msg, NL80211_MESHCONF_HOLDING_TIMEOUT,
			cur_params.dot11MeshHoldingTimeout);
	NLA_PUT_U16(msg, NL80211_MESHCONF_MAX_PEER_LINKS,
			cur_params.dot11MeshMaxPeerLinks);
	NLA_PUT_U8(msg, NL80211_MESHCONF_MAX_RETRIES,
			cur_params.dot11MeshMaxRetries);
	NLA_PUT_U8(msg, NL80211_MESHCONF_TTL,
			cur_params.dot11MeshTTL);
	NLA_PUT_U8(msg, NL80211_MESHCONF_AUTO_OPEN_PLINKS,
			cur_params.auto_open_plinks);
	NLA_PUT_U8(msg, NL80211_MESHCONF_HWMP_MAX_PREQ_RETRIES,
			cur_params.dot11MeshHWMPmaxPREQretries);
	NLA_PUT_U32(msg, NL80211_MESHCONF_PATH_REFRESH_TIME,
			cur_params.path_refresh_time);
	NLA_PUT_U16(msg, NL80211_MESHCONF_MIN_DISCOVERY_TIMEOUT,
			cur_params.min_discovery_timeout);
	NLA_PUT_U32(msg, NL80211_MESHCONF_HWMP_ACTIVE_PATH_TIMEOUT,
			cur_params.dot11MeshHWMPactivePathTimeout);
	NLA_PUT_U16(msg, NL80211_MESHCONF_HWMP_PREQ_MIN_INTERVAL,
			cur_params.dot11MeshHWMPpreqMinInterval);
	NLA_PUT_U16(msg, NL80211_MESHCONF_HWMP_NET_DIAM_TRVS_TIME,
			cur_params.dot11MeshHWMPnetDiameterTraversalTime);
	NLA_PUT_U8(msg, NL80211_MESHCONF_HWMP_ROOTMODE,
			cur_params.dot11MeshHWMPRootMode);
	nla_nest_end(msg, pinfoattr);
	genlmsg_end(msg, hdr);
	err = genlmsg_reply(msg, info);
	goto out;

 nla_put_failure:
	genlmsg_cancel(msg, hdr);
	err = -EMSGSIZE;
 out:
	/* Cleanup */
	cfg80211_unlock_rdev(rdev);
	dev_put(dev);
 out_rtnl:
	rtnl_unlock();

	return err;
}

#define FILL_IN_MESH_PARAM_IF_SET(table, cfg, param, mask, attr_num, nla_fn) \
do {\
	if (table[attr_num]) {\
		cfg.param = nla_fn(table[attr_num]); \
		mask |= (1 << (attr_num - 1)); \
	} \
} while (0);\

static struct nla_policy
nl80211_meshconf_params_policy[NL80211_MESHCONF_ATTR_MAX+1] __read_mostly = {
	[NL80211_MESHCONF_RETRY_TIMEOUT] = { .type = NLA_U16 },
	[NL80211_MESHCONF_CONFIRM_TIMEOUT] = { .type = NLA_U16 },
	[NL80211_MESHCONF_HOLDING_TIMEOUT] = { .type = NLA_U16 },
	[NL80211_MESHCONF_MAX_PEER_LINKS] = { .type = NLA_U16 },
	[NL80211_MESHCONF_MAX_RETRIES] = { .type = NLA_U8 },
	[NL80211_MESHCONF_TTL] = { .type = NLA_U8 },
	[NL80211_MESHCONF_AUTO_OPEN_PLINKS] = { .type = NLA_U8 },

	[NL80211_MESHCONF_HWMP_MAX_PREQ_RETRIES] = { .type = NLA_U8 },
	[NL80211_MESHCONF_PATH_REFRESH_TIME] = { .type = NLA_U32 },
	[NL80211_MESHCONF_MIN_DISCOVERY_TIMEOUT] = { .type = NLA_U16 },
	[NL80211_MESHCONF_HWMP_ACTIVE_PATH_TIMEOUT] = { .type = NLA_U32 },
	[NL80211_MESHCONF_HWMP_PREQ_MIN_INTERVAL] = { .type = NLA_U16 },
	[NL80211_MESHCONF_HWMP_NET_DIAM_TRVS_TIME] = { .type = NLA_U16 },
};

static int nl80211_set_mesh_params(struct sk_buff *skb, struct genl_info *info)
{
	int err;
	u32 mask;
	struct cfg80211_registered_device *rdev;
	struct net_device *dev;
	struct mesh_config cfg;
	struct nlattr *tb[NL80211_MESHCONF_ATTR_MAX + 1];
	struct nlattr *parent_attr;

	parent_attr = info->attrs[NL80211_ATTR_MESH_PARAMS];
	if (!parent_attr)
		return -EINVAL;
	if (nla_parse_nested(tb, NL80211_MESHCONF_ATTR_MAX,
			parent_attr, nl80211_meshconf_params_policy))
		return -EINVAL;

	rtnl_lock();

	err = get_rdev_dev_by_info_ifindex(info, &rdev, &dev);
	if (err)
		goto out_rtnl;

	if (!rdev->ops->set_mesh_params) {
		err = -EOPNOTSUPP;
		goto out;
	}

	/* This makes sure that there aren't more than 32 mesh config
	 * parameters (otherwise our bitfield scheme would not work.) */
	BUILD_BUG_ON(NL80211_MESHCONF_ATTR_MAX > 32);

	/* Fill in the params struct */
	mask = 0;
	FILL_IN_MESH_PARAM_IF_SET(tb, cfg, dot11MeshRetryTimeout,
			mask, NL80211_MESHCONF_RETRY_TIMEOUT, nla_get_u16);
	FILL_IN_MESH_PARAM_IF_SET(tb, cfg, dot11MeshConfirmTimeout,
			mask, NL80211_MESHCONF_CONFIRM_TIMEOUT, nla_get_u16);
	FILL_IN_MESH_PARAM_IF_SET(tb, cfg, dot11MeshHoldingTimeout,
			mask, NL80211_MESHCONF_HOLDING_TIMEOUT, nla_get_u16);
	FILL_IN_MESH_PARAM_IF_SET(tb, cfg, dot11MeshMaxPeerLinks,
			mask, NL80211_MESHCONF_MAX_PEER_LINKS, nla_get_u16);
	FILL_IN_MESH_PARAM_IF_SET(tb, cfg, dot11MeshMaxRetries,
			mask, NL80211_MESHCONF_MAX_RETRIES, nla_get_u8);
	FILL_IN_MESH_PARAM_IF_SET(tb, cfg, dot11MeshTTL,
			mask, NL80211_MESHCONF_TTL, nla_get_u8);
	FILL_IN_MESH_PARAM_IF_SET(tb, cfg, auto_open_plinks,
			mask, NL80211_MESHCONF_AUTO_OPEN_PLINKS, nla_get_u8);
	FILL_IN_MESH_PARAM_IF_SET(tb, cfg, dot11MeshHWMPmaxPREQretries,
			mask, NL80211_MESHCONF_HWMP_MAX_PREQ_RETRIES,
			nla_get_u8);
	FILL_IN_MESH_PARAM_IF_SET(tb, cfg, path_refresh_time,
			mask, NL80211_MESHCONF_PATH_REFRESH_TIME, nla_get_u32);
	FILL_IN_MESH_PARAM_IF_SET(tb, cfg, min_discovery_timeout,
			mask, NL80211_MESHCONF_MIN_DISCOVERY_TIMEOUT,
			nla_get_u16);
	FILL_IN_MESH_PARAM_IF_SET(tb, cfg, dot11MeshHWMPactivePathTimeout,
			mask, NL80211_MESHCONF_HWMP_ACTIVE_PATH_TIMEOUT,
			nla_get_u32);
	FILL_IN_MESH_PARAM_IF_SET(tb, cfg, dot11MeshHWMPpreqMinInterval,
			mask, NL80211_MESHCONF_HWMP_PREQ_MIN_INTERVAL,
			nla_get_u16);
	FILL_IN_MESH_PARAM_IF_SET(tb, cfg,
			dot11MeshHWMPnetDiameterTraversalTime,
			mask, NL80211_MESHCONF_HWMP_NET_DIAM_TRVS_TIME,
			nla_get_u16);
	FILL_IN_MESH_PARAM_IF_SET(tb, cfg,
			dot11MeshHWMPRootMode, mask,
			NL80211_MESHCONF_HWMP_ROOTMODE,
			nla_get_u8);

	/* Apply changes */
	err = rdev->ops->set_mesh_params(&rdev->wiphy, dev, &cfg, mask);

 out:
	/* cleanup */
	cfg80211_unlock_rdev(rdev);
	dev_put(dev);
 out_rtnl:
	rtnl_unlock();

	return err;
}

#undef FILL_IN_MESH_PARAM_IF_SET

static int nl80211_get_reg(struct sk_buff *skb, struct genl_info *info)
{
	struct sk_buff *msg;
	void *hdr = NULL;
	struct nlattr *nl_reg_rules;
	unsigned int i;
	int err = -EINVAL;

	mutex_lock(&cfg80211_mutex);

	if (!cfg80211_regdomain)
		goto out;

	msg = nlmsg_new(NLMSG_DEFAULT_SIZE, GFP_KERNEL);
	if (!msg) {
		err = -ENOBUFS;
		goto out;
	}

	hdr = nl80211hdr_put(msg, info->snd_pid, info->snd_seq, 0,
			     NL80211_CMD_GET_REG);
	if (!hdr)
		goto nla_put_failure;

	NLA_PUT_STRING(msg, NL80211_ATTR_REG_ALPHA2,
		cfg80211_regdomain->alpha2);

	nl_reg_rules = nla_nest_start(msg, NL80211_ATTR_REG_RULES);
	if (!nl_reg_rules)
		goto nla_put_failure;

	for (i = 0; i < cfg80211_regdomain->n_reg_rules; i++) {
		struct nlattr *nl_reg_rule;
		const struct ieee80211_reg_rule *reg_rule;
		const struct ieee80211_freq_range *freq_range;
		const struct ieee80211_power_rule *power_rule;

		reg_rule = &cfg80211_regdomain->reg_rules[i];
		freq_range = &reg_rule->freq_range;
		power_rule = &reg_rule->power_rule;

		nl_reg_rule = nla_nest_start(msg, i);
		if (!nl_reg_rule)
			goto nla_put_failure;

		NLA_PUT_U32(msg, NL80211_ATTR_REG_RULE_FLAGS,
			reg_rule->flags);
		NLA_PUT_U32(msg, NL80211_ATTR_FREQ_RANGE_START,
			freq_range->start_freq_khz);
		NLA_PUT_U32(msg, NL80211_ATTR_FREQ_RANGE_END,
			freq_range->end_freq_khz);
		NLA_PUT_U32(msg, NL80211_ATTR_FREQ_RANGE_MAX_BW,
			freq_range->max_bandwidth_khz);
		NLA_PUT_U32(msg, NL80211_ATTR_POWER_RULE_MAX_ANT_GAIN,
			power_rule->max_antenna_gain);
		NLA_PUT_U32(msg, NL80211_ATTR_POWER_RULE_MAX_EIRP,
			power_rule->max_eirp);

		nla_nest_end(msg, nl_reg_rule);
	}

	nla_nest_end(msg, nl_reg_rules);

	genlmsg_end(msg, hdr);
	err = genlmsg_reply(msg, info);
	goto out;

nla_put_failure:
	genlmsg_cancel(msg, hdr);
	err = -EMSGSIZE;
out:
	mutex_unlock(&cfg80211_mutex);
	return err;
}

static int nl80211_set_reg(struct sk_buff *skb, struct genl_info *info)
{
	struct nlattr *tb[NL80211_REG_RULE_ATTR_MAX + 1];
	struct nlattr *nl_reg_rule;
	char *alpha2 = NULL;
	int rem_reg_rules = 0, r = 0;
	u32 num_rules = 0, rule_idx = 0, size_of_regd;
	struct ieee80211_regdomain *rd = NULL;

	if (!info->attrs[NL80211_ATTR_REG_ALPHA2])
		return -EINVAL;

	if (!info->attrs[NL80211_ATTR_REG_RULES])
		return -EINVAL;

	alpha2 = nla_data(info->attrs[NL80211_ATTR_REG_ALPHA2]);

	nla_for_each_nested(nl_reg_rule, info->attrs[NL80211_ATTR_REG_RULES],
			rem_reg_rules) {
		num_rules++;
		if (num_rules > NL80211_MAX_SUPP_REG_RULES)
			return -EINVAL;
	}

	mutex_lock(&cfg80211_mutex);

	if (!reg_is_valid_request(alpha2)) {
		r = -EINVAL;
		goto bad_reg;
	}

	size_of_regd = sizeof(struct ieee80211_regdomain) +
		(num_rules * sizeof(struct ieee80211_reg_rule));

	rd = kzalloc(size_of_regd, GFP_KERNEL);
	if (!rd) {
		r = -ENOMEM;
		goto bad_reg;
	}

	rd->n_reg_rules = num_rules;
	rd->alpha2[0] = alpha2[0];
	rd->alpha2[1] = alpha2[1];

	nla_for_each_nested(nl_reg_rule, info->attrs[NL80211_ATTR_REG_RULES],
			rem_reg_rules) {
		nla_parse(tb, NL80211_REG_RULE_ATTR_MAX,
			nla_data(nl_reg_rule), nla_len(nl_reg_rule),
			reg_rule_policy);
		r = parse_reg_rule(tb, &rd->reg_rules[rule_idx]);
		if (r)
			goto bad_reg;

		rule_idx++;

		if (rule_idx > NL80211_MAX_SUPP_REG_RULES) {
			r = -EINVAL;
			goto bad_reg;
		}
	}

	BUG_ON(rule_idx != num_rules);

	r = set_regdom(rd);

	mutex_unlock(&cfg80211_mutex);

	return r;

 bad_reg:
	mutex_unlock(&cfg80211_mutex);
	kfree(rd);
	return r;
}

static int validate_scan_freqs(struct nlattr *freqs)
{
	struct nlattr *attr1, *attr2;
	int n_channels = 0, tmp1, tmp2;

	nla_for_each_nested(attr1, freqs, tmp1) {
		n_channels++;
		/*
		 * Some hardware has a limited channel list for
		 * scanning, and it is pretty much nonsensical
		 * to scan for a channel twice, so disallow that
		 * and don't require drivers to check that the
		 * channel list they get isn't longer than what
		 * they can scan, as long as they can scan all
		 * the channels they registered at once.
		 */
		nla_for_each_nested(attr2, freqs, tmp2)
			if (attr1 != attr2 &&
			    nla_get_u32(attr1) == nla_get_u32(attr2))
				return 0;
	}

	return n_channels;
}

static int nl80211_trigger_scan(struct sk_buff *skb, struct genl_info *info)
{
	struct cfg80211_registered_device *rdev;
	struct net_device *dev;
	struct cfg80211_scan_request *request;
	struct cfg80211_ssid *ssid;
	struct ieee80211_channel *channel;
	struct nlattr *attr;
	struct wiphy *wiphy;
	int err, tmp, n_ssids = 0, n_channels, i;
	enum ieee80211_band band;
	size_t ie_len;

	if (!is_valid_ie_attr(info->attrs[NL80211_ATTR_IE]))
		return -EINVAL;

	rtnl_lock();

	err = get_rdev_dev_by_info_ifindex(info, &rdev, &dev);
	if (err)
		goto out_rtnl;

	wiphy = &rdev->wiphy;

	if (!rdev->ops->scan) {
		err = -EOPNOTSUPP;
		goto out;
	}

	if (!netif_running(dev)) {
		err = -ENETDOWN;
		goto out;
	}

	if (rdev->scan_req) {
		err = -EBUSY;
		goto out;
	}

	if (info->attrs[NL80211_ATTR_SCAN_FREQUENCIES]) {
		n_channels = validate_scan_freqs(
				info->attrs[NL80211_ATTR_SCAN_FREQUENCIES]);
		if (!n_channels) {
			err = -EINVAL;
			goto out;
		}
	} else {
		n_channels = 0;

		for (band = 0; band < IEEE80211_NUM_BANDS; band++)
			if (wiphy->bands[band])
				n_channels += wiphy->bands[band]->n_channels;
	}

	if (info->attrs[NL80211_ATTR_SCAN_SSIDS])
		nla_for_each_nested(attr, info->attrs[NL80211_ATTR_SCAN_SSIDS], tmp)
			n_ssids++;

	if (n_ssids > wiphy->max_scan_ssids) {
		err = -EINVAL;
		goto out;
	}

	if (info->attrs[NL80211_ATTR_IE])
		ie_len = nla_len(info->attrs[NL80211_ATTR_IE]);
	else
		ie_len = 0;

	if (ie_len > wiphy->max_scan_ie_len) {
		err = -EINVAL;
		goto out;
	}

	request = kzalloc(sizeof(*request)
			+ sizeof(*ssid) * n_ssids
			+ sizeof(channel) * n_channels
			+ ie_len, GFP_KERNEL);
	if (!request) {
		err = -ENOMEM;
		goto out;
	}

	if (n_ssids)
		request->ssids = (void *)&request->channels[n_channels];
	request->n_ssids = n_ssids;
	if (ie_len) {
		if (request->ssids)
			request->ie = (void *)(request->ssids + n_ssids);
		else
			request->ie = (void *)(request->channels + n_channels);
	}

	i = 0;
	if (info->attrs[NL80211_ATTR_SCAN_FREQUENCIES]) {
		/* user specified, bail out if channel not found */
		nla_for_each_nested(attr, info->attrs[NL80211_ATTR_SCAN_FREQUENCIES], tmp) {
			struct ieee80211_channel *chan;

			chan = ieee80211_get_channel(wiphy, nla_get_u32(attr));

			if (!chan) {
				err = -EINVAL;
				goto out_free;
			}

			/* ignore disabled channels */
			if (chan->flags & IEEE80211_CHAN_DISABLED)
				continue;

			request->channels[i] = chan;
			i++;
		}
	} else {
		/* all channels */
		for (band = 0; band < IEEE80211_NUM_BANDS; band++) {
			int j;
			if (!wiphy->bands[band])
				continue;
			for (j = 0; j < wiphy->bands[band]->n_channels; j++) {
				struct ieee80211_channel *chan;

				chan = &wiphy->bands[band]->channels[j];

				if (chan->flags & IEEE80211_CHAN_DISABLED)
					continue;

				request->channels[i] = chan;
				i++;
			}
		}
	}

	if (!i) {
		err = -EINVAL;
		goto out_free;
	}

	request->n_channels = i;

	i = 0;
	if (info->attrs[NL80211_ATTR_SCAN_SSIDS]) {
		nla_for_each_nested(attr, info->attrs[NL80211_ATTR_SCAN_SSIDS], tmp) {
			if (request->ssids[i].ssid_len > IEEE80211_MAX_SSID_LEN) {
				err = -EINVAL;
				goto out_free;
			}
			memcpy(request->ssids[i].ssid, nla_data(attr), nla_len(attr));
			request->ssids[i].ssid_len = nla_len(attr);
			i++;
		}
	}

	if (info->attrs[NL80211_ATTR_IE]) {
		request->ie_len = nla_len(info->attrs[NL80211_ATTR_IE]);
		memcpy((void *)request->ie,
		       nla_data(info->attrs[NL80211_ATTR_IE]),
		       request->ie_len);
	}

	request->dev = dev;
	request->wiphy = &rdev->wiphy;

	rdev->scan_req = request;
	err = rdev->ops->scan(&rdev->wiphy, dev, request);

	if (!err) {
		nl80211_send_scan_start(rdev, dev);
		dev_hold(dev);
	}

 out_free:
	if (err) {
		rdev->scan_req = NULL;
		kfree(request);
	}
 out:
	cfg80211_unlock_rdev(rdev);
	dev_put(dev);
 out_rtnl:
	rtnl_unlock();

	return err;
}

static int nl80211_send_bss(struct sk_buff *msg, u32 pid, u32 seq, int flags,
			    struct cfg80211_registered_device *rdev,
			    struct wireless_dev *wdev,
			    struct cfg80211_internal_bss *intbss)
{
	struct cfg80211_bss *res = &intbss->pub;
	void *hdr;
	struct nlattr *bss;
	int i;

	ASSERT_WDEV_LOCK(wdev);

	hdr = nl80211hdr_put(msg, pid, seq, flags,
			     NL80211_CMD_NEW_SCAN_RESULTS);
	if (!hdr)
		return -1;

	NLA_PUT_U32(msg, NL80211_ATTR_GENERATION, rdev->bss_generation);
	NLA_PUT_U32(msg, NL80211_ATTR_IFINDEX, wdev->netdev->ifindex);

	bss = nla_nest_start(msg, NL80211_ATTR_BSS);
	if (!bss)
		goto nla_put_failure;
	if (!is_zero_ether_addr(res->bssid))
		NLA_PUT(msg, NL80211_BSS_BSSID, ETH_ALEN, res->bssid);
	if (res->information_elements && res->len_information_elements)
		NLA_PUT(msg, NL80211_BSS_INFORMATION_ELEMENTS,
			res->len_information_elements,
			res->information_elements);
	if (res->beacon_ies && res->len_beacon_ies &&
	    res->beacon_ies != res->information_elements)
		NLA_PUT(msg, NL80211_BSS_BEACON_IES,
			res->len_beacon_ies, res->beacon_ies);
	if (res->tsf)
		NLA_PUT_U64(msg, NL80211_BSS_TSF, res->tsf);
	if (res->beacon_interval)
		NLA_PUT_U16(msg, NL80211_BSS_BEACON_INTERVAL, res->beacon_interval);
	NLA_PUT_U16(msg, NL80211_BSS_CAPABILITY, res->capability);
	NLA_PUT_U32(msg, NL80211_BSS_FREQUENCY, res->channel->center_freq);
	NLA_PUT_U32(msg, NL80211_BSS_SEEN_MS_AGO,
		jiffies_to_msecs(jiffies - intbss->ts));

	switch (rdev->wiphy.signal_type) {
	case CFG80211_SIGNAL_TYPE_MBM:
		NLA_PUT_U32(msg, NL80211_BSS_SIGNAL_MBM, res->signal);
		break;
	case CFG80211_SIGNAL_TYPE_UNSPEC:
		NLA_PUT_U8(msg, NL80211_BSS_SIGNAL_UNSPEC, res->signal);
		break;
	default:
		break;
	}

	switch (wdev->iftype) {
	case NL80211_IFTYPE_STATION:
		if (intbss == wdev->current_bss)
			NLA_PUT_U32(msg, NL80211_BSS_STATUS,
				    NL80211_BSS_STATUS_ASSOCIATED);
		else for (i = 0; i < MAX_AUTH_BSSES; i++) {
			if (intbss != wdev->auth_bsses[i])
				continue;
			NLA_PUT_U32(msg, NL80211_BSS_STATUS,
				    NL80211_BSS_STATUS_AUTHENTICATED);
			break;
		}
		break;
	case NL80211_IFTYPE_ADHOC:
		if (intbss == wdev->current_bss)
			NLA_PUT_U32(msg, NL80211_BSS_STATUS,
				    NL80211_BSS_STATUS_IBSS_JOINED);
		break;
	default:
		break;
	}

	nla_nest_end(msg, bss);

	return genlmsg_end(msg, hdr);

 nla_put_failure:
	genlmsg_cancel(msg, hdr);
	return -EMSGSIZE;
}

static int nl80211_dump_scan(struct sk_buff *skb,
			     struct netlink_callback *cb)
{
	struct cfg80211_registered_device *rdev;
	struct net_device *dev;
	struct cfg80211_internal_bss *scan;
	struct wireless_dev *wdev;
	int ifidx = cb->args[0];
	int start = cb->args[1], idx = 0;
	int err;

	if (!ifidx)
		ifidx = nl80211_get_ifidx(cb);
	if (ifidx < 0)
		return ifidx;
	cb->args[0] = ifidx;

	dev = dev_get_by_index(sock_net(skb->sk), ifidx);
	if (!dev)
		return -ENODEV;

	rdev = cfg80211_get_dev_from_ifindex(sock_net(skb->sk), ifidx);
	if (IS_ERR(rdev)) {
		err = PTR_ERR(rdev);
		goto out_put_netdev;
	}

	wdev = dev->ieee80211_ptr;

	wdev_lock(wdev);
	spin_lock_bh(&rdev->bss_lock);
	cfg80211_bss_expire(rdev);

	list_for_each_entry(scan, &rdev->bss_list, list) {
		if (++idx <= start)
			continue;
		if (nl80211_send_bss(skb,
				NETLINK_CB(cb->skb).pid,
				cb->nlh->nlmsg_seq, NLM_F_MULTI,
				rdev, wdev, scan) < 0) {
			idx--;
			goto out;
		}
	}

 out:
	spin_unlock_bh(&rdev->bss_lock);
	wdev_unlock(wdev);

	cb->args[1] = idx;
	err = skb->len;
	cfg80211_unlock_rdev(rdev);
 out_put_netdev:
	dev_put(dev);

	return err;
}

static int nl80211_send_survey(struct sk_buff *msg, u32 pid, u32 seq,
				int flags, struct net_device *dev,
				struct survey_info *survey)
{
	void *hdr;
	struct nlattr *infoattr;

	/* Survey without a channel doesn't make sense */
	if (!survey->channel)
		return -EINVAL;

	hdr = nl80211hdr_put(msg, pid, seq, flags,
			     NL80211_CMD_NEW_SURVEY_RESULTS);
	if (!hdr)
		return -ENOMEM;

	NLA_PUT_U32(msg, NL80211_ATTR_IFINDEX, dev->ifindex);

	infoattr = nla_nest_start(msg, NL80211_ATTR_SURVEY_INFO);
	if (!infoattr)
		goto nla_put_failure;

	NLA_PUT_U32(msg, NL80211_SURVEY_INFO_FREQUENCY,
		    survey->channel->center_freq);
	if (survey->filled & SURVEY_INFO_NOISE_DBM)
		NLA_PUT_U8(msg, NL80211_SURVEY_INFO_NOISE,
			    survey->noise);

	nla_nest_end(msg, infoattr);

	return genlmsg_end(msg, hdr);

 nla_put_failure:
	genlmsg_cancel(msg, hdr);
	return -EMSGSIZE;
}

static int nl80211_dump_survey(struct sk_buff *skb,
			struct netlink_callback *cb)
{
	struct survey_info survey;
	struct cfg80211_registered_device *dev;
	struct net_device *netdev;
	int ifidx = cb->args[0];
	int survey_idx = cb->args[1];
	int res;

	if (!ifidx)
		ifidx = nl80211_get_ifidx(cb);
	if (ifidx < 0)
		return ifidx;
	cb->args[0] = ifidx;

	rtnl_lock();

	netdev = __dev_get_by_index(sock_net(skb->sk), ifidx);
	if (!netdev) {
		res = -ENODEV;
		goto out_rtnl;
	}

	dev = cfg80211_get_dev_from_ifindex(sock_net(skb->sk), ifidx);
	if (IS_ERR(dev)) {
		res = PTR_ERR(dev);
		goto out_rtnl;
	}

	if (!dev->ops->dump_survey) {
		res = -EOPNOTSUPP;
		goto out_err;
	}

	while (1) {
		res = dev->ops->dump_survey(&dev->wiphy, netdev, survey_idx,
					    &survey);
		if (res == -ENOENT)
			break;
		if (res)
			goto out_err;

		if (nl80211_send_survey(skb,
				NETLINK_CB(cb->skb).pid,
				cb->nlh->nlmsg_seq, NLM_F_MULTI,
				netdev,
				&survey) < 0)
			goto out;
		survey_idx++;
	}

 out:
	cb->args[1] = survey_idx;
	res = skb->len;
 out_err:
	cfg80211_unlock_rdev(dev);
 out_rtnl:
	rtnl_unlock();

	return res;
}

static bool nl80211_valid_auth_type(enum nl80211_auth_type auth_type)
{
	return auth_type <= NL80211_AUTHTYPE_MAX;
}

static bool nl80211_valid_wpa_versions(u32 wpa_versions)
{
	return !(wpa_versions & ~(NL80211_WPA_VERSION_1 |
				  NL80211_WPA_VERSION_2));
}

static bool nl80211_valid_akm_suite(u32 akm)
{
	return akm == WLAN_AKM_SUITE_8021X ||
		akm == WLAN_AKM_SUITE_PSK;
}

static bool nl80211_valid_cipher_suite(u32 cipher)
{
	return cipher == WLAN_CIPHER_SUITE_WEP40 ||
		cipher == WLAN_CIPHER_SUITE_WEP104 ||
		cipher == WLAN_CIPHER_SUITE_TKIP ||
		cipher == WLAN_CIPHER_SUITE_CCMP ||
		cipher == WLAN_CIPHER_SUITE_AES_CMAC;
}


static int nl80211_authenticate(struct sk_buff *skb, struct genl_info *info)
{
	struct cfg80211_registered_device *rdev;
	struct net_device *dev;
	struct ieee80211_channel *chan;
	const u8 *bssid, *ssid, *ie = NULL;
	int err, ssid_len, ie_len = 0;
	enum nl80211_auth_type auth_type;
	struct key_parse key;

	if (!is_valid_ie_attr(info->attrs[NL80211_ATTR_IE]))
		return -EINVAL;

	if (!info->attrs[NL80211_ATTR_MAC])
		return -EINVAL;

	if (!info->attrs[NL80211_ATTR_AUTH_TYPE])
		return -EINVAL;

	if (!info->attrs[NL80211_ATTR_SSID])
		return -EINVAL;

	if (!info->attrs[NL80211_ATTR_WIPHY_FREQ])
		return -EINVAL;

	err = nl80211_parse_key(info, &key);
	if (err)
		return err;

	if (key.idx >= 0) {
		if (!key.p.key || !key.p.key_len)
			return -EINVAL;
		if ((key.p.cipher != WLAN_CIPHER_SUITE_WEP40 ||
		     key.p.key_len != WLAN_KEY_LEN_WEP40) &&
		    (key.p.cipher != WLAN_CIPHER_SUITE_WEP104 ||
		     key.p.key_len != WLAN_KEY_LEN_WEP104))
			return -EINVAL;
		if (key.idx > 4)
			return -EINVAL;
	} else {
		key.p.key_len = 0;
		key.p.key = NULL;
	}

	rtnl_lock();

	err = get_rdev_dev_by_info_ifindex(info, &rdev, &dev);
	if (err)
		goto unlock_rtnl;

	if (!rdev->ops->auth) {
		err = -EOPNOTSUPP;
		goto out;
	}

	if (dev->ieee80211_ptr->iftype != NL80211_IFTYPE_STATION) {
		err = -EOPNOTSUPP;
		goto out;
	}

	if (!netif_running(dev)) {
		err = -ENETDOWN;
		goto out;
	}

	bssid = nla_data(info->attrs[NL80211_ATTR_MAC]);
	chan = ieee80211_get_channel(&rdev->wiphy,
		nla_get_u32(info->attrs[NL80211_ATTR_WIPHY_FREQ]));
	if (!chan || (chan->flags & IEEE80211_CHAN_DISABLED)) {
		err = -EINVAL;
		goto out;
	}

	ssid = nla_data(info->attrs[NL80211_ATTR_SSID]);
	ssid_len = nla_len(info->attrs[NL80211_ATTR_SSID]);

	if (info->attrs[NL80211_ATTR_IE]) {
		ie = nla_data(info->attrs[NL80211_ATTR_IE]);
		ie_len = nla_len(info->attrs[NL80211_ATTR_IE]);
	}

	auth_type = nla_get_u32(info->attrs[NL80211_ATTR_AUTH_TYPE]);
	if (!nl80211_valid_auth_type(auth_type)) {
		err = -EINVAL;
		goto out;
	}

	err = cfg80211_mlme_auth(rdev, dev, chan, auth_type, bssid,
				 ssid, ssid_len, ie, ie_len,
				 key.p.key, key.p.key_len, key.idx);

out:
	cfg80211_unlock_rdev(rdev);
	dev_put(dev);
unlock_rtnl:
	rtnl_unlock();
	return err;
}

static int nl80211_crypto_settings(struct genl_info *info,
				   struct cfg80211_crypto_settings *settings,
				   int cipher_limit)
{
	memset(settings, 0, sizeof(*settings));

	settings->control_port = info->attrs[NL80211_ATTR_CONTROL_PORT];

	if (info->attrs[NL80211_ATTR_CIPHER_SUITES_PAIRWISE]) {
		void *data;
		int len, i;

		data = nla_data(info->attrs[NL80211_ATTR_CIPHER_SUITES_PAIRWISE]);
		len = nla_len(info->attrs[NL80211_ATTR_CIPHER_SUITES_PAIRWISE]);
		settings->n_ciphers_pairwise = len / sizeof(u32);

		if (len % sizeof(u32))
			return -EINVAL;

		if (settings->n_ciphers_pairwise > cipher_limit)
			return -EINVAL;

		memcpy(settings->ciphers_pairwise, data, len);

		for (i = 0; i < settings->n_ciphers_pairwise; i++)
			if (!nl80211_valid_cipher_suite(
					settings->ciphers_pairwise[i]))
				return -EINVAL;
	}

	if (info->attrs[NL80211_ATTR_CIPHER_SUITE_GROUP]) {
		settings->cipher_group =
			nla_get_u32(info->attrs[NL80211_ATTR_CIPHER_SUITE_GROUP]);
		if (!nl80211_valid_cipher_suite(settings->cipher_group))
			return -EINVAL;
	}

	if (info->attrs[NL80211_ATTR_WPA_VERSIONS]) {
		settings->wpa_versions =
			nla_get_u32(info->attrs[NL80211_ATTR_WPA_VERSIONS]);
		if (!nl80211_valid_wpa_versions(settings->wpa_versions))
			return -EINVAL;
	}

	if (info->attrs[NL80211_ATTR_AKM_SUITES]) {
		void *data;
		int len, i;

		data = nla_data(info->attrs[NL80211_ATTR_AKM_SUITES]);
		len = nla_len(info->attrs[NL80211_ATTR_AKM_SUITES]);
		settings->n_akm_suites = len / sizeof(u32);

		if (len % sizeof(u32))
			return -EINVAL;

		memcpy(settings->akm_suites, data, len);

		for (i = 0; i < settings->n_ciphers_pairwise; i++)
			if (!nl80211_valid_akm_suite(settings->akm_suites[i]))
				return -EINVAL;
	}

	return 0;
}

static int nl80211_associate(struct sk_buff *skb, struct genl_info *info)
{
	struct cfg80211_registered_device *rdev;
	struct net_device *dev;
	struct cfg80211_crypto_settings crypto;
	struct ieee80211_channel *chan, *fixedchan;
	const u8 *bssid, *ssid, *ie = NULL, *prev_bssid = NULL;
	int err, ssid_len, ie_len = 0;
	bool use_mfp = false;

	if (!is_valid_ie_attr(info->attrs[NL80211_ATTR_IE]))
		return -EINVAL;

	if (!info->attrs[NL80211_ATTR_MAC] ||
	    !info->attrs[NL80211_ATTR_SSID] ||
	    !info->attrs[NL80211_ATTR_WIPHY_FREQ])
		return -EINVAL;

	rtnl_lock();

	err = get_rdev_dev_by_info_ifindex(info, &rdev, &dev);
	if (err)
		goto unlock_rtnl;

	if (!rdev->ops->assoc) {
		err = -EOPNOTSUPP;
		goto out;
	}

	if (dev->ieee80211_ptr->iftype != NL80211_IFTYPE_STATION) {
		err = -EOPNOTSUPP;
		goto out;
	}

	if (!netif_running(dev)) {
		err = -ENETDOWN;
		goto out;
	}

	bssid = nla_data(info->attrs[NL80211_ATTR_MAC]);

	chan = ieee80211_get_channel(&rdev->wiphy,
		nla_get_u32(info->attrs[NL80211_ATTR_WIPHY_FREQ]));
	if (!chan || (chan->flags & IEEE80211_CHAN_DISABLED)) {
		err = -EINVAL;
		goto out;
	}

	mutex_lock(&rdev->devlist_mtx);
	fixedchan = rdev_fixed_channel(rdev, NULL);
	if (fixedchan && chan != fixedchan) {
		err = -EBUSY;
		mutex_unlock(&rdev->devlist_mtx);
		goto out;
	}
	mutex_unlock(&rdev->devlist_mtx);

	ssid = nla_data(info->attrs[NL80211_ATTR_SSID]);
	ssid_len = nla_len(info->attrs[NL80211_ATTR_SSID]);

	if (info->attrs[NL80211_ATTR_IE]) {
		ie = nla_data(info->attrs[NL80211_ATTR_IE]);
		ie_len = nla_len(info->attrs[NL80211_ATTR_IE]);
	}

	if (info->attrs[NL80211_ATTR_USE_MFP]) {
		enum nl80211_mfp mfp =
			nla_get_u32(info->attrs[NL80211_ATTR_USE_MFP]);
		if (mfp == NL80211_MFP_REQUIRED)
			use_mfp = true;
		else if (mfp != NL80211_MFP_NO) {
			err = -EINVAL;
			goto out;
		}
	}

	if (info->attrs[NL80211_ATTR_PREV_BSSID])
		prev_bssid = nla_data(info->attrs[NL80211_ATTR_PREV_BSSID]);

	err = nl80211_crypto_settings(info, &crypto, 1);
	if (!err)
		err = cfg80211_mlme_assoc(rdev, dev, chan, bssid, prev_bssid,
					  ssid, ssid_len, ie, ie_len, use_mfp,
					  &crypto);

out:
	cfg80211_unlock_rdev(rdev);
	dev_put(dev);
unlock_rtnl:
	rtnl_unlock();
	return err;
}

static int nl80211_deauthenticate(struct sk_buff *skb, struct genl_info *info)
{
	struct cfg80211_registered_device *rdev;
	struct net_device *dev;
	const u8 *ie = NULL, *bssid;
	int err, ie_len = 0;
	u16 reason_code;

	if (!is_valid_ie_attr(info->attrs[NL80211_ATTR_IE]))
		return -EINVAL;

	if (!info->attrs[NL80211_ATTR_MAC])
		return -EINVAL;

	if (!info->attrs[NL80211_ATTR_REASON_CODE])
		return -EINVAL;

	rtnl_lock();

	err = get_rdev_dev_by_info_ifindex(info, &rdev, &dev);
	if (err)
		goto unlock_rtnl;

	if (!rdev->ops->deauth) {
		err = -EOPNOTSUPP;
		goto out;
	}

	if (dev->ieee80211_ptr->iftype != NL80211_IFTYPE_STATION) {
		err = -EOPNOTSUPP;
		goto out;
	}

	if (!netif_running(dev)) {
		err = -ENETDOWN;
		goto out;
	}

	bssid = nla_data(info->attrs[NL80211_ATTR_MAC]);

	reason_code = nla_get_u16(info->attrs[NL80211_ATTR_REASON_CODE]);
	if (reason_code == 0) {
		/* Reason Code 0 is reserved */
		err = -EINVAL;
		goto out;
	}

	if (info->attrs[NL80211_ATTR_IE]) {
		ie = nla_data(info->attrs[NL80211_ATTR_IE]);
		ie_len = nla_len(info->attrs[NL80211_ATTR_IE]);
	}

	err = cfg80211_mlme_deauth(rdev, dev, bssid, ie, ie_len, reason_code);

out:
	cfg80211_unlock_rdev(rdev);
	dev_put(dev);
unlock_rtnl:
	rtnl_unlock();
	return err;
}

static int nl80211_disassociate(struct sk_buff *skb, struct genl_info *info)
{
	struct cfg80211_registered_device *rdev;
	struct net_device *dev;
	const u8 *ie = NULL, *bssid;
	int err, ie_len = 0;
	u16 reason_code;

	if (!is_valid_ie_attr(info->attrs[NL80211_ATTR_IE]))
		return -EINVAL;

	if (!info->attrs[NL80211_ATTR_MAC])
		return -EINVAL;

	if (!info->attrs[NL80211_ATTR_REASON_CODE])
		return -EINVAL;

	rtnl_lock();

	err = get_rdev_dev_by_info_ifindex(info, &rdev, &dev);
	if (err)
		goto unlock_rtnl;

	if (!rdev->ops->disassoc) {
		err = -EOPNOTSUPP;
		goto out;
	}

	if (dev->ieee80211_ptr->iftype != NL80211_IFTYPE_STATION) {
		err = -EOPNOTSUPP;
		goto out;
	}

	if (!netif_running(dev)) {
		err = -ENETDOWN;
		goto out;
	}

	bssid = nla_data(info->attrs[NL80211_ATTR_MAC]);

	reason_code = nla_get_u16(info->attrs[NL80211_ATTR_REASON_CODE]);
	if (reason_code == 0) {
		/* Reason Code 0 is reserved */
		err = -EINVAL;
		goto out;
	}

	if (info->attrs[NL80211_ATTR_IE]) {
		ie = nla_data(info->attrs[NL80211_ATTR_IE]);
		ie_len = nla_len(info->attrs[NL80211_ATTR_IE]);
	}

	err = cfg80211_mlme_disassoc(rdev, dev, bssid, ie, ie_len, reason_code);

out:
	cfg80211_unlock_rdev(rdev);
	dev_put(dev);
unlock_rtnl:
	rtnl_unlock();
	return err;
}

static int nl80211_join_ibss(struct sk_buff *skb, struct genl_info *info)
{
	struct cfg80211_registered_device *rdev;
	struct net_device *dev;
	struct cfg80211_ibss_params ibss;
	struct wiphy *wiphy;
	struct cfg80211_cached_keys *connkeys = NULL;
	int err;

	memset(&ibss, 0, sizeof(ibss));

	if (!is_valid_ie_attr(info->attrs[NL80211_ATTR_IE]))
		return -EINVAL;

	if (!info->attrs[NL80211_ATTR_WIPHY_FREQ] ||
	    !info->attrs[NL80211_ATTR_SSID] ||
	    !nla_len(info->attrs[NL80211_ATTR_SSID]))
		return -EINVAL;

	ibss.beacon_interval = 100;

	if (info->attrs[NL80211_ATTR_BEACON_INTERVAL]) {
		ibss.beacon_interval =
			nla_get_u32(info->attrs[NL80211_ATTR_BEACON_INTERVAL]);
		if (ibss.beacon_interval < 1 || ibss.beacon_interval > 10000)
			return -EINVAL;
	}

	rtnl_lock();

	err = get_rdev_dev_by_info_ifindex(info, &rdev, &dev);
	if (err)
		goto unlock_rtnl;

	if (!rdev->ops->join_ibss) {
		err = -EOPNOTSUPP;
		goto out;
	}

	if (dev->ieee80211_ptr->iftype != NL80211_IFTYPE_ADHOC) {
		err = -EOPNOTSUPP;
		goto out;
	}

	if (!netif_running(dev)) {
		err = -ENETDOWN;
		goto out;
	}

	wiphy = &rdev->wiphy;

	if (info->attrs[NL80211_ATTR_MAC])
		ibss.bssid = nla_data(info->attrs[NL80211_ATTR_MAC]);
	ibss.ssid = nla_data(info->attrs[NL80211_ATTR_SSID]);
	ibss.ssid_len = nla_len(info->attrs[NL80211_ATTR_SSID]);

	if (info->attrs[NL80211_ATTR_IE]) {
		ibss.ie = nla_data(info->attrs[NL80211_ATTR_IE]);
		ibss.ie_len = nla_len(info->attrs[NL80211_ATTR_IE]);
	}

	ibss.channel = ieee80211_get_channel(wiphy,
		nla_get_u32(info->attrs[NL80211_ATTR_WIPHY_FREQ]));
	if (!ibss.channel ||
	    ibss.channel->flags & IEEE80211_CHAN_NO_IBSS ||
	    ibss.channel->flags & IEEE80211_CHAN_DISABLED) {
		err = -EINVAL;
		goto out;
	}

	ibss.channel_fixed = !!info->attrs[NL80211_ATTR_FREQ_FIXED];
	ibss.privacy = !!info->attrs[NL80211_ATTR_PRIVACY];

	if (ibss.privacy && info->attrs[NL80211_ATTR_KEYS]) {
		connkeys = nl80211_parse_connkeys(rdev,
					info->attrs[NL80211_ATTR_KEYS]);
		if (IS_ERR(connkeys)) {
			err = PTR_ERR(connkeys);
			connkeys = NULL;
			goto out;
		}
	}

	err = cfg80211_join_ibss(rdev, dev, &ibss, connkeys);

out:
	cfg80211_unlock_rdev(rdev);
	dev_put(dev);
unlock_rtnl:
	if (err)
		kfree(connkeys);
	rtnl_unlock();
	return err;
}

static int nl80211_leave_ibss(struct sk_buff *skb, struct genl_info *info)
{
	struct cfg80211_registered_device *rdev;
	struct net_device *dev;
	int err;

	rtnl_lock();

	err = get_rdev_dev_by_info_ifindex(info, &rdev, &dev);
	if (err)
		goto unlock_rtnl;

	if (!rdev->ops->leave_ibss) {
		err = -EOPNOTSUPP;
		goto out;
	}

	if (dev->ieee80211_ptr->iftype != NL80211_IFTYPE_ADHOC) {
		err = -EOPNOTSUPP;
		goto out;
	}

	if (!netif_running(dev)) {
		err = -ENETDOWN;
		goto out;
	}

	err = cfg80211_leave_ibss(rdev, dev, false);

out:
	cfg80211_unlock_rdev(rdev);
	dev_put(dev);
unlock_rtnl:
	rtnl_unlock();
	return err;
}

#ifdef CONFIG_NL80211_TESTMODE
static struct genl_multicast_group nl80211_testmode_mcgrp = {
	.name = "testmode",
};

static int nl80211_testmode_do(struct sk_buff *skb, struct genl_info *info)
{
	struct cfg80211_registered_device *rdev;
	int err;

	if (!info->attrs[NL80211_ATTR_TESTDATA])
		return -EINVAL;

	rtnl_lock();

	rdev = cfg80211_get_dev_from_info(info);
	if (IS_ERR(rdev)) {
		err = PTR_ERR(rdev);
		goto unlock_rtnl;
	}

	err = -EOPNOTSUPP;
	if (rdev->ops->testmode_cmd) {
		rdev->testmode_info = info;
		err = rdev->ops->testmode_cmd(&rdev->wiphy,
				nla_data(info->attrs[NL80211_ATTR_TESTDATA]),
				nla_len(info->attrs[NL80211_ATTR_TESTDATA]));
		rdev->testmode_info = NULL;
	}

	cfg80211_unlock_rdev(rdev);

 unlock_rtnl:
	rtnl_unlock();
	return err;
}

static struct sk_buff *
__cfg80211_testmode_alloc_skb(struct cfg80211_registered_device *rdev,
			      int approxlen, u32 pid, u32 seq, gfp_t gfp)
{
	struct sk_buff *skb;
	void *hdr;
	struct nlattr *data;

	skb = nlmsg_new(approxlen + 100, gfp);
	if (!skb)
		return NULL;

	hdr = nl80211hdr_put(skb, pid, seq, 0, NL80211_CMD_TESTMODE);
	if (!hdr) {
		kfree_skb(skb);
		return NULL;
	}

	NLA_PUT_U32(skb, NL80211_ATTR_WIPHY, rdev->wiphy_idx);
	data = nla_nest_start(skb, NL80211_ATTR_TESTDATA);

	((void **)skb->cb)[0] = rdev;
	((void **)skb->cb)[1] = hdr;
	((void **)skb->cb)[2] = data;

	return skb;

 nla_put_failure:
	kfree_skb(skb);
	return NULL;
}

struct sk_buff *cfg80211_testmode_alloc_reply_skb(struct wiphy *wiphy,
						  int approxlen)
{
	struct cfg80211_registered_device *rdev = wiphy_to_dev(wiphy);

	if (WARN_ON(!rdev->testmode_info))
		return NULL;

	return __cfg80211_testmode_alloc_skb(rdev, approxlen,
				rdev->testmode_info->snd_pid,
				rdev->testmode_info->snd_seq,
				GFP_KERNEL);
}
EXPORT_SYMBOL(cfg80211_testmode_alloc_reply_skb);

int cfg80211_testmode_reply(struct sk_buff *skb)
{
	struct cfg80211_registered_device *rdev = ((void **)skb->cb)[0];
	void *hdr = ((void **)skb->cb)[1];
	struct nlattr *data = ((void **)skb->cb)[2];

	if (WARN_ON(!rdev->testmode_info)) {
		kfree_skb(skb);
		return -EINVAL;
	}

	nla_nest_end(skb, data);
	genlmsg_end(skb, hdr);
	return genlmsg_reply(skb, rdev->testmode_info);
}
EXPORT_SYMBOL(cfg80211_testmode_reply);

struct sk_buff *cfg80211_testmode_alloc_event_skb(struct wiphy *wiphy,
						  int approxlen, gfp_t gfp)
{
	struct cfg80211_registered_device *rdev = wiphy_to_dev(wiphy);

	return __cfg80211_testmode_alloc_skb(rdev, approxlen, 0, 0, gfp);
}
EXPORT_SYMBOL(cfg80211_testmode_alloc_event_skb);

void cfg80211_testmode_event(struct sk_buff *skb, gfp_t gfp)
{
	void *hdr = ((void **)skb->cb)[1];
	struct nlattr *data = ((void **)skb->cb)[2];

	nla_nest_end(skb, data);
	genlmsg_end(skb, hdr);
	genlmsg_multicast(skb, 0, nl80211_testmode_mcgrp.id, gfp);
}
EXPORT_SYMBOL(cfg80211_testmode_event);
#endif

static int nl80211_connect(struct sk_buff *skb, struct genl_info *info)
{
	struct cfg80211_registered_device *rdev;
	struct net_device *dev;
	struct cfg80211_connect_params connect;
	struct wiphy *wiphy;
	struct cfg80211_cached_keys *connkeys = NULL;
	int err;

	memset(&connect, 0, sizeof(connect));

	if (!is_valid_ie_attr(info->attrs[NL80211_ATTR_IE]))
		return -EINVAL;

	if (!info->attrs[NL80211_ATTR_SSID] ||
	    !nla_len(info->attrs[NL80211_ATTR_SSID]))
		return -EINVAL;

	if (info->attrs[NL80211_ATTR_AUTH_TYPE]) {
		connect.auth_type =
			nla_get_u32(info->attrs[NL80211_ATTR_AUTH_TYPE]);
		if (!nl80211_valid_auth_type(connect.auth_type))
			return -EINVAL;
	} else
		connect.auth_type = NL80211_AUTHTYPE_AUTOMATIC;

	connect.privacy = info->attrs[NL80211_ATTR_PRIVACY];

	err = nl80211_crypto_settings(info, &connect.crypto,
				      NL80211_MAX_NR_CIPHER_SUITES);
	if (err)
		return err;
	rtnl_lock();

	err = get_rdev_dev_by_info_ifindex(info, &rdev, &dev);
	if (err)
		goto unlock_rtnl;

	if (dev->ieee80211_ptr->iftype != NL80211_IFTYPE_STATION) {
		err = -EOPNOTSUPP;
		goto out;
	}

	if (!netif_running(dev)) {
		err = -ENETDOWN;
		goto out;
	}

	wiphy = &rdev->wiphy;

	if (info->attrs[NL80211_ATTR_MAC])
		connect.bssid = nla_data(info->attrs[NL80211_ATTR_MAC]);
	connect.ssid = nla_data(info->attrs[NL80211_ATTR_SSID]);
	connect.ssid_len = nla_len(info->attrs[NL80211_ATTR_SSID]);

	if (info->attrs[NL80211_ATTR_IE]) {
		connect.ie = nla_data(info->attrs[NL80211_ATTR_IE]);
		connect.ie_len = nla_len(info->attrs[NL80211_ATTR_IE]);
	}

	if (info->attrs[NL80211_ATTR_WIPHY_FREQ]) {
		connect.channel =
			ieee80211_get_channel(wiphy,
			    nla_get_u32(info->attrs[NL80211_ATTR_WIPHY_FREQ]));
		if (!connect.channel ||
		    connect.channel->flags & IEEE80211_CHAN_DISABLED) {
			err = -EINVAL;
			goto out;
		}
	}

	if (connect.privacy && info->attrs[NL80211_ATTR_KEYS]) {
		connkeys = nl80211_parse_connkeys(rdev,
					info->attrs[NL80211_ATTR_KEYS]);
		if (IS_ERR(connkeys)) {
			err = PTR_ERR(connkeys);
			connkeys = NULL;
			goto out;
		}
	}

	err = cfg80211_connect(rdev, dev, &connect, connkeys);

out:
	cfg80211_unlock_rdev(rdev);
	dev_put(dev);
unlock_rtnl:
	if (err)
		kfree(connkeys);
	rtnl_unlock();
	return err;
}

static int nl80211_disconnect(struct sk_buff *skb, struct genl_info *info)
{
	struct cfg80211_registered_device *rdev;
	struct net_device *dev;
	int err;
	u16 reason;

	if (!info->attrs[NL80211_ATTR_REASON_CODE])
		reason = WLAN_REASON_DEAUTH_LEAVING;
	else
		reason = nla_get_u16(info->attrs[NL80211_ATTR_REASON_CODE]);

	if (reason == 0)
		return -EINVAL;

	rtnl_lock();

	err = get_rdev_dev_by_info_ifindex(info, &rdev, &dev);
	if (err)
		goto unlock_rtnl;

	if (dev->ieee80211_ptr->iftype != NL80211_IFTYPE_STATION) {
		err = -EOPNOTSUPP;
		goto out;
	}

	if (!netif_running(dev)) {
		err = -ENETDOWN;
		goto out;
	}

	err = cfg80211_disconnect(rdev, dev, reason, true);

out:
	cfg80211_unlock_rdev(rdev);
	dev_put(dev);
unlock_rtnl:
	rtnl_unlock();
	return err;
}

static int nl80211_wiphy_netns(struct sk_buff *skb, struct genl_info *info)
{
	struct cfg80211_registered_device *rdev;
	struct net *net;
	int err;
	u32 pid;

	if (!info->attrs[NL80211_ATTR_PID])
		return -EINVAL;

	pid = nla_get_u32(info->attrs[NL80211_ATTR_PID]);

	rtnl_lock();

	rdev = cfg80211_get_dev_from_info(info);
	if (IS_ERR(rdev)) {
		err = PTR_ERR(rdev);
		goto out_rtnl;
	}

	net = get_net_ns_by_pid(pid);
	if (IS_ERR(net)) {
		err = PTR_ERR(net);
		goto out;
	}

	err = 0;

	/* check if anything to do */
	if (net_eq(wiphy_net(&rdev->wiphy), net))
		goto out_put_net;

	err = cfg80211_switch_netns(rdev, net);
 out_put_net:
	put_net(net);
 out:
	cfg80211_unlock_rdev(rdev);
 out_rtnl:
	rtnl_unlock();
	return err;
}

static int nl80211_setdel_pmksa(struct sk_buff *skb, struct genl_info *info)
{
	struct cfg80211_registered_device *rdev;
	int (*rdev_ops)(struct wiphy *wiphy, struct net_device *dev,
			struct cfg80211_pmksa *pmksa) = NULL;
	int err;
	struct net_device *dev;
	struct cfg80211_pmksa pmksa;

	memset(&pmksa, 0, sizeof(struct cfg80211_pmksa));

	if (!info->attrs[NL80211_ATTR_MAC])
		return -EINVAL;

	if (!info->attrs[NL80211_ATTR_PMKID])
		return -EINVAL;

	rtnl_lock();

	err = get_rdev_dev_by_info_ifindex(info, &rdev, &dev);
	if (err)
		goto out_rtnl;

	pmksa.pmkid = nla_data(info->attrs[NL80211_ATTR_PMKID]);
	pmksa.bssid = nla_data(info->attrs[NL80211_ATTR_MAC]);

	if (dev->ieee80211_ptr->iftype != NL80211_IFTYPE_STATION) {
		err = -EOPNOTSUPP;
		goto out;
	}

	switch (info->genlhdr->cmd) {
	case NL80211_CMD_SET_PMKSA:
		rdev_ops = rdev->ops->set_pmksa;
		break;
	case NL80211_CMD_DEL_PMKSA:
		rdev_ops = rdev->ops->del_pmksa;
		break;
	default:
		WARN_ON(1);
		break;
	}

	if (!rdev_ops) {
		err = -EOPNOTSUPP;
		goto out;
	}

	err = rdev_ops(&rdev->wiphy, dev, &pmksa);

 out:
	cfg80211_unlock_rdev(rdev);
	dev_put(dev);
 out_rtnl:
	rtnl_unlock();

	return err;
}

static int nl80211_flush_pmksa(struct sk_buff *skb, struct genl_info *info)
{
	struct cfg80211_registered_device *rdev;
	int err;
	struct net_device *dev;

	rtnl_lock();

	err = get_rdev_dev_by_info_ifindex(info, &rdev, &dev);
	if (err)
		goto out_rtnl;

	if (dev->ieee80211_ptr->iftype != NL80211_IFTYPE_STATION) {
		err = -EOPNOTSUPP;
		goto out;
	}

	if (!rdev->ops->flush_pmksa) {
		err = -EOPNOTSUPP;
		goto out;
	}

	err = rdev->ops->flush_pmksa(&rdev->wiphy, dev);

 out:
	cfg80211_unlock_rdev(rdev);
	dev_put(dev);
 out_rtnl:
	rtnl_unlock();

	return err;

}

static int nl80211_remain_on_channel(struct sk_buff *skb,
				     struct genl_info *info)
{
	struct cfg80211_registered_device *rdev;
	struct net_device *dev;
	struct ieee80211_channel *chan;
	struct sk_buff *msg;
	void *hdr;
	u64 cookie;
	enum nl80211_channel_type channel_type = NL80211_CHAN_NO_HT;
	u32 freq, duration;
	int err;

	if (!info->attrs[NL80211_ATTR_WIPHY_FREQ] ||
	    !info->attrs[NL80211_ATTR_DURATION])
		return -EINVAL;

	duration = nla_get_u32(info->attrs[NL80211_ATTR_DURATION]);

	/*
	 * We should be on that channel for at least one jiffie,
	 * and more than 5 seconds seems excessive.
	 */
	if (!duration || !msecs_to_jiffies(duration) || duration > 5000)
		return -EINVAL;

	rtnl_lock();

	err = get_rdev_dev_by_info_ifindex(info, &rdev, &dev);
	if (err)
		goto unlock_rtnl;

	if (!rdev->ops->remain_on_channel) {
		err = -EOPNOTSUPP;
		goto out;
	}

	if (!netif_running(dev)) {
		err = -ENETDOWN;
		goto out;
	}

	if (info->attrs[NL80211_ATTR_WIPHY_CHANNEL_TYPE]) {
		channel_type = nla_get_u32(
			info->attrs[NL80211_ATTR_WIPHY_CHANNEL_TYPE]);
		if (channel_type != NL80211_CHAN_NO_HT &&
		    channel_type != NL80211_CHAN_HT20 &&
		    channel_type != NL80211_CHAN_HT40PLUS &&
		    channel_type != NL80211_CHAN_HT40MINUS)
			err = -EINVAL;
			goto out;
	}

	freq = nla_get_u32(info->attrs[NL80211_ATTR_WIPHY_FREQ]);
	chan = rdev_freq_to_chan(rdev, freq, channel_type);
	if (chan == NULL) {
		err = -EINVAL;
		goto out;
	}

	msg = nlmsg_new(NLMSG_DEFAULT_SIZE, GFP_KERNEL);
	if (!msg) {
		err = -ENOMEM;
		goto out;
	}

	hdr = nl80211hdr_put(msg, info->snd_pid, info->snd_seq, 0,
			     NL80211_CMD_REMAIN_ON_CHANNEL);

	if (IS_ERR(hdr)) {
		err = PTR_ERR(hdr);
		goto free_msg;
	}

	err = rdev->ops->remain_on_channel(&rdev->wiphy, dev, chan,
					   channel_type, duration, &cookie);

	if (err)
		goto free_msg;

	NLA_PUT_U64(msg, NL80211_ATTR_COOKIE, cookie);

	genlmsg_end(msg, hdr);
	err = genlmsg_reply(msg, info);
	goto out;

 nla_put_failure:
	err = -ENOBUFS;
 free_msg:
	nlmsg_free(msg);
 out:
	cfg80211_unlock_rdev(rdev);
	dev_put(dev);
 unlock_rtnl:
	rtnl_unlock();
	return err;
}

static int nl80211_cancel_remain_on_channel(struct sk_buff *skb,
					    struct genl_info *info)
{
	struct cfg80211_registered_device *rdev;
	struct net_device *dev;
	u64 cookie;
	int err;

	if (!info->attrs[NL80211_ATTR_COOKIE])
		return -EINVAL;

	rtnl_lock();

	err = get_rdev_dev_by_info_ifindex(info, &rdev, &dev);
	if (err)
		goto unlock_rtnl;

	if (!rdev->ops->cancel_remain_on_channel) {
		err = -EOPNOTSUPP;
		goto out;
	}

	if (!netif_running(dev)) {
		err = -ENETDOWN;
		goto out;
	}

	cookie = nla_get_u64(info->attrs[NL80211_ATTR_COOKIE]);

	err = rdev->ops->cancel_remain_on_channel(&rdev->wiphy, dev, cookie);

 out:
	cfg80211_unlock_rdev(rdev);
	dev_put(dev);
 unlock_rtnl:
	rtnl_unlock();
	return err;
}

<<<<<<< HEAD
=======
static u32 rateset_to_mask(struct ieee80211_supported_band *sband,
			   u8 *rates, u8 rates_len)
{
	u8 i;
	u32 mask = 0;

	for (i = 0; i < rates_len; i++) {
		int rate = (rates[i] & 0x7f) * 5;
		int ridx;
		for (ridx = 0; ridx < sband->n_bitrates; ridx++) {
			struct ieee80211_rate *srate =
				&sband->bitrates[ridx];
			if (rate == srate->bitrate) {
				mask |= 1 << ridx;
				break;
			}
		}
		if (ridx == sband->n_bitrates)
			return 0; /* rate not found */
	}

	return mask;
}

static struct nla_policy
nl80211_txattr_policy[NL80211_TXRATE_MAX + 1] __read_mostly = {
	[NL80211_TXRATE_LEGACY] = { .type = NLA_BINARY,
				    .len = NL80211_MAX_SUPP_RATES },
};

static int nl80211_set_tx_bitrate_mask(struct sk_buff *skb,
				       struct genl_info *info)
{
	struct nlattr *tb[NL80211_TXRATE_MAX + 1];
	struct cfg80211_registered_device *rdev;
	struct cfg80211_bitrate_mask mask;
	int err, rem, i;
	struct net_device *dev;
	struct nlattr *tx_rates;
	struct ieee80211_supported_band *sband;

	if (info->attrs[NL80211_ATTR_TX_RATES] == NULL)
		return -EINVAL;

	rtnl_lock();

	err = get_rdev_dev_by_info_ifindex(info, &rdev, &dev);
	if (err)
		goto unlock_rtnl;

	if (!rdev->ops->set_bitrate_mask) {
		err = -EOPNOTSUPP;
		goto unlock;
	}

	memset(&mask, 0, sizeof(mask));
	/* Default to all rates enabled */
	for (i = 0; i < IEEE80211_NUM_BANDS; i++) {
		sband = rdev->wiphy.bands[i];
		mask.control[i].legacy =
			sband ? (1 << sband->n_bitrates) - 1 : 0;
	}

	/*
	 * The nested attribute uses enum nl80211_band as the index. This maps
	 * directly to the enum ieee80211_band values used in cfg80211.
	 */
	nla_for_each_nested(tx_rates, info->attrs[NL80211_ATTR_TX_RATES], rem)
	{
		enum ieee80211_band band = nla_type(tx_rates);
		if (band < 0 || band >= IEEE80211_NUM_BANDS) {
			err = -EINVAL;
			goto unlock;
		}
		sband = rdev->wiphy.bands[band];
		if (sband == NULL) {
			err = -EINVAL;
			goto unlock;
		}
		nla_parse(tb, NL80211_TXRATE_MAX, nla_data(tx_rates),
			  nla_len(tx_rates), nl80211_txattr_policy);
		if (tb[NL80211_TXRATE_LEGACY]) {
			mask.control[band].legacy = rateset_to_mask(
				sband,
				nla_data(tb[NL80211_TXRATE_LEGACY]),
				nla_len(tb[NL80211_TXRATE_LEGACY]));
			if (mask.control[band].legacy == 0) {
				err = -EINVAL;
				goto unlock;
			}
		}
	}

	err = rdev->ops->set_bitrate_mask(&rdev->wiphy, dev, NULL, &mask);

 unlock:
	dev_put(dev);
	cfg80211_unlock_rdev(rdev);
 unlock_rtnl:
	rtnl_unlock();
	return err;
}

>>>>>>> a5fb297d
static struct genl_ops nl80211_ops[] = {
	{
		.cmd = NL80211_CMD_GET_WIPHY,
		.doit = nl80211_get_wiphy,
		.dumpit = nl80211_dump_wiphy,
		.policy = nl80211_policy,
		/* can be retrieved by unprivileged users */
	},
	{
		.cmd = NL80211_CMD_SET_WIPHY,
		.doit = nl80211_set_wiphy,
		.policy = nl80211_policy,
		.flags = GENL_ADMIN_PERM,
	},
	{
		.cmd = NL80211_CMD_GET_INTERFACE,
		.doit = nl80211_get_interface,
		.dumpit = nl80211_dump_interface,
		.policy = nl80211_policy,
		/* can be retrieved by unprivileged users */
	},
	{
		.cmd = NL80211_CMD_SET_INTERFACE,
		.doit = nl80211_set_interface,
		.policy = nl80211_policy,
		.flags = GENL_ADMIN_PERM,
	},
	{
		.cmd = NL80211_CMD_NEW_INTERFACE,
		.doit = nl80211_new_interface,
		.policy = nl80211_policy,
		.flags = GENL_ADMIN_PERM,
	},
	{
		.cmd = NL80211_CMD_DEL_INTERFACE,
		.doit = nl80211_del_interface,
		.policy = nl80211_policy,
		.flags = GENL_ADMIN_PERM,
	},
	{
		.cmd = NL80211_CMD_GET_KEY,
		.doit = nl80211_get_key,
		.policy = nl80211_policy,
		.flags = GENL_ADMIN_PERM,
	},
	{
		.cmd = NL80211_CMD_SET_KEY,
		.doit = nl80211_set_key,
		.policy = nl80211_policy,
		.flags = GENL_ADMIN_PERM,
	},
	{
		.cmd = NL80211_CMD_NEW_KEY,
		.doit = nl80211_new_key,
		.policy = nl80211_policy,
		.flags = GENL_ADMIN_PERM,
	},
	{
		.cmd = NL80211_CMD_DEL_KEY,
		.doit = nl80211_del_key,
		.policy = nl80211_policy,
		.flags = GENL_ADMIN_PERM,
	},
	{
		.cmd = NL80211_CMD_SET_BEACON,
		.policy = nl80211_policy,
		.flags = GENL_ADMIN_PERM,
		.doit = nl80211_addset_beacon,
	},
	{
		.cmd = NL80211_CMD_NEW_BEACON,
		.policy = nl80211_policy,
		.flags = GENL_ADMIN_PERM,
		.doit = nl80211_addset_beacon,
	},
	{
		.cmd = NL80211_CMD_DEL_BEACON,
		.policy = nl80211_policy,
		.flags = GENL_ADMIN_PERM,
		.doit = nl80211_del_beacon,
	},
	{
		.cmd = NL80211_CMD_GET_STATION,
		.doit = nl80211_get_station,
		.dumpit = nl80211_dump_station,
		.policy = nl80211_policy,
	},
	{
		.cmd = NL80211_CMD_SET_STATION,
		.doit = nl80211_set_station,
		.policy = nl80211_policy,
		.flags = GENL_ADMIN_PERM,
	},
	{
		.cmd = NL80211_CMD_NEW_STATION,
		.doit = nl80211_new_station,
		.policy = nl80211_policy,
		.flags = GENL_ADMIN_PERM,
	},
	{
		.cmd = NL80211_CMD_DEL_STATION,
		.doit = nl80211_del_station,
		.policy = nl80211_policy,
		.flags = GENL_ADMIN_PERM,
	},
	{
		.cmd = NL80211_CMD_GET_MPATH,
		.doit = nl80211_get_mpath,
		.dumpit = nl80211_dump_mpath,
		.policy = nl80211_policy,
		.flags = GENL_ADMIN_PERM,
	},
	{
		.cmd = NL80211_CMD_SET_MPATH,
		.doit = nl80211_set_mpath,
		.policy = nl80211_policy,
		.flags = GENL_ADMIN_PERM,
	},
	{
		.cmd = NL80211_CMD_NEW_MPATH,
		.doit = nl80211_new_mpath,
		.policy = nl80211_policy,
		.flags = GENL_ADMIN_PERM,
	},
	{
		.cmd = NL80211_CMD_DEL_MPATH,
		.doit = nl80211_del_mpath,
		.policy = nl80211_policy,
		.flags = GENL_ADMIN_PERM,
	},
	{
		.cmd = NL80211_CMD_SET_BSS,
		.doit = nl80211_set_bss,
		.policy = nl80211_policy,
		.flags = GENL_ADMIN_PERM,
	},
	{
		.cmd = NL80211_CMD_GET_REG,
		.doit = nl80211_get_reg,
		.policy = nl80211_policy,
		/* can be retrieved by unprivileged users */
	},
	{
		.cmd = NL80211_CMD_SET_REG,
		.doit = nl80211_set_reg,
		.policy = nl80211_policy,
		.flags = GENL_ADMIN_PERM,
	},
	{
		.cmd = NL80211_CMD_REQ_SET_REG,
		.doit = nl80211_req_set_reg,
		.policy = nl80211_policy,
		.flags = GENL_ADMIN_PERM,
	},
	{
		.cmd = NL80211_CMD_GET_MESH_PARAMS,
		.doit = nl80211_get_mesh_params,
		.policy = nl80211_policy,
		/* can be retrieved by unprivileged users */
	},
	{
		.cmd = NL80211_CMD_SET_MESH_PARAMS,
		.doit = nl80211_set_mesh_params,
		.policy = nl80211_policy,
		.flags = GENL_ADMIN_PERM,
	},
	{
		.cmd = NL80211_CMD_TRIGGER_SCAN,
		.doit = nl80211_trigger_scan,
		.policy = nl80211_policy,
		.flags = GENL_ADMIN_PERM,
	},
	{
		.cmd = NL80211_CMD_GET_SCAN,
		.policy = nl80211_policy,
		.dumpit = nl80211_dump_scan,
	},
	{
		.cmd = NL80211_CMD_AUTHENTICATE,
		.doit = nl80211_authenticate,
		.policy = nl80211_policy,
		.flags = GENL_ADMIN_PERM,
	},
	{
		.cmd = NL80211_CMD_ASSOCIATE,
		.doit = nl80211_associate,
		.policy = nl80211_policy,
		.flags = GENL_ADMIN_PERM,
	},
	{
		.cmd = NL80211_CMD_DEAUTHENTICATE,
		.doit = nl80211_deauthenticate,
		.policy = nl80211_policy,
		.flags = GENL_ADMIN_PERM,
	},
	{
		.cmd = NL80211_CMD_DISASSOCIATE,
		.doit = nl80211_disassociate,
		.policy = nl80211_policy,
		.flags = GENL_ADMIN_PERM,
	},
	{
		.cmd = NL80211_CMD_JOIN_IBSS,
		.doit = nl80211_join_ibss,
		.policy = nl80211_policy,
		.flags = GENL_ADMIN_PERM,
	},
	{
		.cmd = NL80211_CMD_LEAVE_IBSS,
		.doit = nl80211_leave_ibss,
		.policy = nl80211_policy,
		.flags = GENL_ADMIN_PERM,
	},
#ifdef CONFIG_NL80211_TESTMODE
	{
		.cmd = NL80211_CMD_TESTMODE,
		.doit = nl80211_testmode_do,
		.policy = nl80211_policy,
		.flags = GENL_ADMIN_PERM,
	},
#endif
	{
		.cmd = NL80211_CMD_CONNECT,
		.doit = nl80211_connect,
		.policy = nl80211_policy,
		.flags = GENL_ADMIN_PERM,
	},
	{
		.cmd = NL80211_CMD_DISCONNECT,
		.doit = nl80211_disconnect,
		.policy = nl80211_policy,
		.flags = GENL_ADMIN_PERM,
	},
	{
		.cmd = NL80211_CMD_SET_WIPHY_NETNS,
		.doit = nl80211_wiphy_netns,
		.policy = nl80211_policy,
		.flags = GENL_ADMIN_PERM,
	},
	{
		.cmd = NL80211_CMD_GET_SURVEY,
		.policy = nl80211_policy,
		.dumpit = nl80211_dump_survey,
	},
	{
		.cmd = NL80211_CMD_SET_PMKSA,
		.doit = nl80211_setdel_pmksa,
		.policy = nl80211_policy,
		.flags = GENL_ADMIN_PERM,
	},
	{
		.cmd = NL80211_CMD_DEL_PMKSA,
		.doit = nl80211_setdel_pmksa,
		.policy = nl80211_policy,
		.flags = GENL_ADMIN_PERM,
	},
	{
		.cmd = NL80211_CMD_FLUSH_PMKSA,
		.doit = nl80211_flush_pmksa,
		.policy = nl80211_policy,
		.flags = GENL_ADMIN_PERM,
	},
	{
		.cmd = NL80211_CMD_REMAIN_ON_CHANNEL,
		.doit = nl80211_remain_on_channel,
		.policy = nl80211_policy,
		.flags = GENL_ADMIN_PERM,
	},
	{
		.cmd = NL80211_CMD_CANCEL_REMAIN_ON_CHANNEL,
		.doit = nl80211_cancel_remain_on_channel,
		.policy = nl80211_policy,
		.flags = GENL_ADMIN_PERM,
	},
<<<<<<< HEAD
=======
	{
		.cmd = NL80211_CMD_SET_TX_BITRATE_MASK,
		.doit = nl80211_set_tx_bitrate_mask,
		.policy = nl80211_policy,
		.flags = GENL_ADMIN_PERM,
	},
>>>>>>> a5fb297d
};

static struct genl_multicast_group nl80211_mlme_mcgrp = {
	.name = "mlme",
};

/* multicast groups */
static struct genl_multicast_group nl80211_config_mcgrp = {
	.name = "config",
};
static struct genl_multicast_group nl80211_scan_mcgrp = {
	.name = "scan",
};
static struct genl_multicast_group nl80211_regulatory_mcgrp = {
	.name = "regulatory",
};

/* notification functions */

void nl80211_notify_dev_rename(struct cfg80211_registered_device *rdev)
{
	struct sk_buff *msg;

	msg = nlmsg_new(NLMSG_DEFAULT_SIZE, GFP_KERNEL);
	if (!msg)
		return;

	if (nl80211_send_wiphy(msg, 0, 0, 0, rdev) < 0) {
		nlmsg_free(msg);
		return;
	}

	genlmsg_multicast_netns(wiphy_net(&rdev->wiphy), msg, 0,
				nl80211_config_mcgrp.id, GFP_KERNEL);
}

static int nl80211_add_scan_req(struct sk_buff *msg,
				struct cfg80211_registered_device *rdev)
{
	struct cfg80211_scan_request *req = rdev->scan_req;
	struct nlattr *nest;
	int i;

	ASSERT_RDEV_LOCK(rdev);

	if (WARN_ON(!req))
		return 0;

	nest = nla_nest_start(msg, NL80211_ATTR_SCAN_SSIDS);
	if (!nest)
		goto nla_put_failure;
	for (i = 0; i < req->n_ssids; i++)
		NLA_PUT(msg, i, req->ssids[i].ssid_len, req->ssids[i].ssid);
	nla_nest_end(msg, nest);

	nest = nla_nest_start(msg, NL80211_ATTR_SCAN_FREQUENCIES);
	if (!nest)
		goto nla_put_failure;
	for (i = 0; i < req->n_channels; i++)
		NLA_PUT_U32(msg, i, req->channels[i]->center_freq);
	nla_nest_end(msg, nest);

	if (req->ie)
		NLA_PUT(msg, NL80211_ATTR_IE, req->ie_len, req->ie);

	return 0;
 nla_put_failure:
	return -ENOBUFS;
}

static int nl80211_send_scan_msg(struct sk_buff *msg,
				 struct cfg80211_registered_device *rdev,
				 struct net_device *netdev,
				 u32 pid, u32 seq, int flags,
				 u32 cmd)
{
	void *hdr;

	hdr = nl80211hdr_put(msg, pid, seq, flags, cmd);
	if (!hdr)
		return -1;

	NLA_PUT_U32(msg, NL80211_ATTR_WIPHY, rdev->wiphy_idx);
	NLA_PUT_U32(msg, NL80211_ATTR_IFINDEX, netdev->ifindex);

	/* ignore errors and send incomplete event anyway */
	nl80211_add_scan_req(msg, rdev);

	return genlmsg_end(msg, hdr);

 nla_put_failure:
	genlmsg_cancel(msg, hdr);
	return -EMSGSIZE;
}

void nl80211_send_scan_start(struct cfg80211_registered_device *rdev,
			     struct net_device *netdev)
{
	struct sk_buff *msg;

	msg = nlmsg_new(NLMSG_GOODSIZE, GFP_KERNEL);
	if (!msg)
		return;

	if (nl80211_send_scan_msg(msg, rdev, netdev, 0, 0, 0,
				  NL80211_CMD_TRIGGER_SCAN) < 0) {
		nlmsg_free(msg);
		return;
	}

	genlmsg_multicast_netns(wiphy_net(&rdev->wiphy), msg, 0,
				nl80211_scan_mcgrp.id, GFP_KERNEL);
}

void nl80211_send_scan_done(struct cfg80211_registered_device *rdev,
			    struct net_device *netdev)
{
	struct sk_buff *msg;

	msg = nlmsg_new(NLMSG_DEFAULT_SIZE, GFP_KERNEL);
	if (!msg)
		return;

	if (nl80211_send_scan_msg(msg, rdev, netdev, 0, 0, 0,
				  NL80211_CMD_NEW_SCAN_RESULTS) < 0) {
		nlmsg_free(msg);
		return;
	}

	genlmsg_multicast_netns(wiphy_net(&rdev->wiphy), msg, 0,
				nl80211_scan_mcgrp.id, GFP_KERNEL);
}

void nl80211_send_scan_aborted(struct cfg80211_registered_device *rdev,
			       struct net_device *netdev)
{
	struct sk_buff *msg;

	msg = nlmsg_new(NLMSG_DEFAULT_SIZE, GFP_KERNEL);
	if (!msg)
		return;

	if (nl80211_send_scan_msg(msg, rdev, netdev, 0, 0, 0,
				  NL80211_CMD_SCAN_ABORTED) < 0) {
		nlmsg_free(msg);
		return;
	}

	genlmsg_multicast_netns(wiphy_net(&rdev->wiphy), msg, 0,
				nl80211_scan_mcgrp.id, GFP_KERNEL);
}

/*
 * This can happen on global regulatory changes or device specific settings
 * based on custom world regulatory domains.
 */
void nl80211_send_reg_change_event(struct regulatory_request *request)
{
	struct sk_buff *msg;
	void *hdr;

	msg = nlmsg_new(NLMSG_DEFAULT_SIZE, GFP_KERNEL);
	if (!msg)
		return;

	hdr = nl80211hdr_put(msg, 0, 0, 0, NL80211_CMD_REG_CHANGE);
	if (!hdr) {
		nlmsg_free(msg);
		return;
	}

	/* Userspace can always count this one always being set */
	NLA_PUT_U8(msg, NL80211_ATTR_REG_INITIATOR, request->initiator);

	if (request->alpha2[0] == '0' && request->alpha2[1] == '0')
		NLA_PUT_U8(msg, NL80211_ATTR_REG_TYPE,
			   NL80211_REGDOM_TYPE_WORLD);
	else if (request->alpha2[0] == '9' && request->alpha2[1] == '9')
		NLA_PUT_U8(msg, NL80211_ATTR_REG_TYPE,
			   NL80211_REGDOM_TYPE_CUSTOM_WORLD);
	else if ((request->alpha2[0] == '9' && request->alpha2[1] == '8') ||
		 request->intersect)
		NLA_PUT_U8(msg, NL80211_ATTR_REG_TYPE,
			   NL80211_REGDOM_TYPE_INTERSECTION);
	else {
		NLA_PUT_U8(msg, NL80211_ATTR_REG_TYPE,
			   NL80211_REGDOM_TYPE_COUNTRY);
		NLA_PUT_STRING(msg, NL80211_ATTR_REG_ALPHA2, request->alpha2);
	}

	if (wiphy_idx_valid(request->wiphy_idx))
		NLA_PUT_U32(msg, NL80211_ATTR_WIPHY, request->wiphy_idx);

	if (genlmsg_end(msg, hdr) < 0) {
		nlmsg_free(msg);
		return;
	}

	rcu_read_lock();
	genlmsg_multicast_allns(msg, 0, nl80211_regulatory_mcgrp.id,
				GFP_ATOMIC);
	rcu_read_unlock();

	return;

nla_put_failure:
	genlmsg_cancel(msg, hdr);
	nlmsg_free(msg);
}

static void nl80211_send_mlme_event(struct cfg80211_registered_device *rdev,
				    struct net_device *netdev,
				    const u8 *buf, size_t len,
				    enum nl80211_commands cmd, gfp_t gfp)
{
	struct sk_buff *msg;
	void *hdr;

	msg = nlmsg_new(NLMSG_DEFAULT_SIZE, gfp);
	if (!msg)
		return;

	hdr = nl80211hdr_put(msg, 0, 0, 0, cmd);
	if (!hdr) {
		nlmsg_free(msg);
		return;
	}

	NLA_PUT_U32(msg, NL80211_ATTR_WIPHY, rdev->wiphy_idx);
	NLA_PUT_U32(msg, NL80211_ATTR_IFINDEX, netdev->ifindex);
	NLA_PUT(msg, NL80211_ATTR_FRAME, len, buf);

	if (genlmsg_end(msg, hdr) < 0) {
		nlmsg_free(msg);
		return;
	}

	genlmsg_multicast_netns(wiphy_net(&rdev->wiphy), msg, 0,
				nl80211_mlme_mcgrp.id, gfp);
	return;

 nla_put_failure:
	genlmsg_cancel(msg, hdr);
	nlmsg_free(msg);
}

void nl80211_send_rx_auth(struct cfg80211_registered_device *rdev,
			  struct net_device *netdev, const u8 *buf,
			  size_t len, gfp_t gfp)
{
	nl80211_send_mlme_event(rdev, netdev, buf, len,
				NL80211_CMD_AUTHENTICATE, gfp);
}

void nl80211_send_rx_assoc(struct cfg80211_registered_device *rdev,
			   struct net_device *netdev, const u8 *buf,
			   size_t len, gfp_t gfp)
{
	nl80211_send_mlme_event(rdev, netdev, buf, len,
				NL80211_CMD_ASSOCIATE, gfp);
}

void nl80211_send_deauth(struct cfg80211_registered_device *rdev,
			 struct net_device *netdev, const u8 *buf,
			 size_t len, gfp_t gfp)
{
	nl80211_send_mlme_event(rdev, netdev, buf, len,
				NL80211_CMD_DEAUTHENTICATE, gfp);
}

void nl80211_send_disassoc(struct cfg80211_registered_device *rdev,
			   struct net_device *netdev, const u8 *buf,
			   size_t len, gfp_t gfp)
{
	nl80211_send_mlme_event(rdev, netdev, buf, len,
				NL80211_CMD_DISASSOCIATE, gfp);
}

static void nl80211_send_mlme_timeout(struct cfg80211_registered_device *rdev,
				      struct net_device *netdev, int cmd,
				      const u8 *addr, gfp_t gfp)
{
	struct sk_buff *msg;
	void *hdr;

	msg = nlmsg_new(NLMSG_DEFAULT_SIZE, gfp);
	if (!msg)
		return;

	hdr = nl80211hdr_put(msg, 0, 0, 0, cmd);
	if (!hdr) {
		nlmsg_free(msg);
		return;
	}

	NLA_PUT_U32(msg, NL80211_ATTR_WIPHY, rdev->wiphy_idx);
	NLA_PUT_U32(msg, NL80211_ATTR_IFINDEX, netdev->ifindex);
	NLA_PUT_FLAG(msg, NL80211_ATTR_TIMED_OUT);
	NLA_PUT(msg, NL80211_ATTR_MAC, ETH_ALEN, addr);

	if (genlmsg_end(msg, hdr) < 0) {
		nlmsg_free(msg);
		return;
	}

	genlmsg_multicast_netns(wiphy_net(&rdev->wiphy), msg, 0,
				nl80211_mlme_mcgrp.id, gfp);
	return;

 nla_put_failure:
	genlmsg_cancel(msg, hdr);
	nlmsg_free(msg);
}

void nl80211_send_auth_timeout(struct cfg80211_registered_device *rdev,
			       struct net_device *netdev, const u8 *addr,
			       gfp_t gfp)
{
	nl80211_send_mlme_timeout(rdev, netdev, NL80211_CMD_AUTHENTICATE,
				  addr, gfp);
}

void nl80211_send_assoc_timeout(struct cfg80211_registered_device *rdev,
				struct net_device *netdev, const u8 *addr,
				gfp_t gfp)
{
	nl80211_send_mlme_timeout(rdev, netdev, NL80211_CMD_ASSOCIATE,
				  addr, gfp);
}

void nl80211_send_connect_result(struct cfg80211_registered_device *rdev,
				 struct net_device *netdev, const u8 *bssid,
				 const u8 *req_ie, size_t req_ie_len,
				 const u8 *resp_ie, size_t resp_ie_len,
				 u16 status, gfp_t gfp)
{
	struct sk_buff *msg;
	void *hdr;

	msg = nlmsg_new(NLMSG_GOODSIZE, gfp);
	if (!msg)
		return;

	hdr = nl80211hdr_put(msg, 0, 0, 0, NL80211_CMD_CONNECT);
	if (!hdr) {
		nlmsg_free(msg);
		return;
	}

	NLA_PUT_U32(msg, NL80211_ATTR_WIPHY, rdev->wiphy_idx);
	NLA_PUT_U32(msg, NL80211_ATTR_IFINDEX, netdev->ifindex);
	if (bssid)
		NLA_PUT(msg, NL80211_ATTR_MAC, ETH_ALEN, bssid);
	NLA_PUT_U16(msg, NL80211_ATTR_STATUS_CODE, status);
	if (req_ie)
		NLA_PUT(msg, NL80211_ATTR_REQ_IE, req_ie_len, req_ie);
	if (resp_ie)
		NLA_PUT(msg, NL80211_ATTR_RESP_IE, resp_ie_len, resp_ie);

	if (genlmsg_end(msg, hdr) < 0) {
		nlmsg_free(msg);
		return;
	}

	genlmsg_multicast_netns(wiphy_net(&rdev->wiphy), msg, 0,
				nl80211_mlme_mcgrp.id, gfp);
	return;

 nla_put_failure:
	genlmsg_cancel(msg, hdr);
	nlmsg_free(msg);

}

void nl80211_send_roamed(struct cfg80211_registered_device *rdev,
			 struct net_device *netdev, const u8 *bssid,
			 const u8 *req_ie, size_t req_ie_len,
			 const u8 *resp_ie, size_t resp_ie_len, gfp_t gfp)
{
	struct sk_buff *msg;
	void *hdr;

	msg = nlmsg_new(NLMSG_GOODSIZE, gfp);
	if (!msg)
		return;

	hdr = nl80211hdr_put(msg, 0, 0, 0, NL80211_CMD_ROAM);
	if (!hdr) {
		nlmsg_free(msg);
		return;
	}

	NLA_PUT_U32(msg, NL80211_ATTR_WIPHY, rdev->wiphy_idx);
	NLA_PUT_U32(msg, NL80211_ATTR_IFINDEX, netdev->ifindex);
	NLA_PUT(msg, NL80211_ATTR_MAC, ETH_ALEN, bssid);
	if (req_ie)
		NLA_PUT(msg, NL80211_ATTR_REQ_IE, req_ie_len, req_ie);
	if (resp_ie)
		NLA_PUT(msg, NL80211_ATTR_RESP_IE, resp_ie_len, resp_ie);

	if (genlmsg_end(msg, hdr) < 0) {
		nlmsg_free(msg);
		return;
	}

	genlmsg_multicast_netns(wiphy_net(&rdev->wiphy), msg, 0,
				nl80211_mlme_mcgrp.id, gfp);
	return;

 nla_put_failure:
	genlmsg_cancel(msg, hdr);
	nlmsg_free(msg);

}

void nl80211_send_disconnected(struct cfg80211_registered_device *rdev,
			       struct net_device *netdev, u16 reason,
			       const u8 *ie, size_t ie_len, bool from_ap)
{
	struct sk_buff *msg;
	void *hdr;

	msg = nlmsg_new(NLMSG_GOODSIZE, GFP_KERNEL);
	if (!msg)
		return;

	hdr = nl80211hdr_put(msg, 0, 0, 0, NL80211_CMD_DISCONNECT);
	if (!hdr) {
		nlmsg_free(msg);
		return;
	}

	NLA_PUT_U32(msg, NL80211_ATTR_WIPHY, rdev->wiphy_idx);
	NLA_PUT_U32(msg, NL80211_ATTR_IFINDEX, netdev->ifindex);
	if (from_ap && reason)
		NLA_PUT_U16(msg, NL80211_ATTR_REASON_CODE, reason);
	if (from_ap)
		NLA_PUT_FLAG(msg, NL80211_ATTR_DISCONNECTED_BY_AP);
	if (ie)
		NLA_PUT(msg, NL80211_ATTR_IE, ie_len, ie);

	if (genlmsg_end(msg, hdr) < 0) {
		nlmsg_free(msg);
		return;
	}

	genlmsg_multicast_netns(wiphy_net(&rdev->wiphy), msg, 0,
				nl80211_mlme_mcgrp.id, GFP_KERNEL);
	return;

 nla_put_failure:
	genlmsg_cancel(msg, hdr);
	nlmsg_free(msg);

}

void nl80211_send_ibss_bssid(struct cfg80211_registered_device *rdev,
			     struct net_device *netdev, const u8 *bssid,
			     gfp_t gfp)
{
	struct sk_buff *msg;
	void *hdr;

	msg = nlmsg_new(NLMSG_DEFAULT_SIZE, gfp);
	if (!msg)
		return;

	hdr = nl80211hdr_put(msg, 0, 0, 0, NL80211_CMD_JOIN_IBSS);
	if (!hdr) {
		nlmsg_free(msg);
		return;
	}

	NLA_PUT_U32(msg, NL80211_ATTR_WIPHY, rdev->wiphy_idx);
	NLA_PUT_U32(msg, NL80211_ATTR_IFINDEX, netdev->ifindex);
	NLA_PUT(msg, NL80211_ATTR_MAC, ETH_ALEN, bssid);

	if (genlmsg_end(msg, hdr) < 0) {
		nlmsg_free(msg);
		return;
	}

	genlmsg_multicast_netns(wiphy_net(&rdev->wiphy), msg, 0,
				nl80211_mlme_mcgrp.id, gfp);
	return;

 nla_put_failure:
	genlmsg_cancel(msg, hdr);
	nlmsg_free(msg);
}

void nl80211_michael_mic_failure(struct cfg80211_registered_device *rdev,
				 struct net_device *netdev, const u8 *addr,
				 enum nl80211_key_type key_type, int key_id,
				 const u8 *tsc, gfp_t gfp)
{
	struct sk_buff *msg;
	void *hdr;

	msg = nlmsg_new(NLMSG_DEFAULT_SIZE, gfp);
	if (!msg)
		return;

	hdr = nl80211hdr_put(msg, 0, 0, 0, NL80211_CMD_MICHAEL_MIC_FAILURE);
	if (!hdr) {
		nlmsg_free(msg);
		return;
	}

	NLA_PUT_U32(msg, NL80211_ATTR_WIPHY, rdev->wiphy_idx);
	NLA_PUT_U32(msg, NL80211_ATTR_IFINDEX, netdev->ifindex);
	if (addr)
		NLA_PUT(msg, NL80211_ATTR_MAC, ETH_ALEN, addr);
	NLA_PUT_U32(msg, NL80211_ATTR_KEY_TYPE, key_type);
	NLA_PUT_U8(msg, NL80211_ATTR_KEY_IDX, key_id);
	if (tsc)
		NLA_PUT(msg, NL80211_ATTR_KEY_SEQ, 6, tsc);

	if (genlmsg_end(msg, hdr) < 0) {
		nlmsg_free(msg);
		return;
	}

	genlmsg_multicast_netns(wiphy_net(&rdev->wiphy), msg, 0,
				nl80211_mlme_mcgrp.id, gfp);
	return;

 nla_put_failure:
	genlmsg_cancel(msg, hdr);
	nlmsg_free(msg);
}

void nl80211_send_beacon_hint_event(struct wiphy *wiphy,
				    struct ieee80211_channel *channel_before,
				    struct ieee80211_channel *channel_after)
{
	struct sk_buff *msg;
	void *hdr;
	struct nlattr *nl_freq;

	msg = nlmsg_new(NLMSG_DEFAULT_SIZE, GFP_ATOMIC);
	if (!msg)
		return;

	hdr = nl80211hdr_put(msg, 0, 0, 0, NL80211_CMD_REG_BEACON_HINT);
	if (!hdr) {
		nlmsg_free(msg);
		return;
	}

	/*
	 * Since we are applying the beacon hint to a wiphy we know its
	 * wiphy_idx is valid
	 */
	NLA_PUT_U32(msg, NL80211_ATTR_WIPHY, get_wiphy_idx(wiphy));

	/* Before */
	nl_freq = nla_nest_start(msg, NL80211_ATTR_FREQ_BEFORE);
	if (!nl_freq)
		goto nla_put_failure;
	if (nl80211_msg_put_channel(msg, channel_before))
		goto nla_put_failure;
	nla_nest_end(msg, nl_freq);

	/* After */
	nl_freq = nla_nest_start(msg, NL80211_ATTR_FREQ_AFTER);
	if (!nl_freq)
		goto nla_put_failure;
	if (nl80211_msg_put_channel(msg, channel_after))
		goto nla_put_failure;
	nla_nest_end(msg, nl_freq);

	if (genlmsg_end(msg, hdr) < 0) {
		nlmsg_free(msg);
		return;
	}

	rcu_read_lock();
	genlmsg_multicast_allns(msg, 0, nl80211_regulatory_mcgrp.id,
				GFP_ATOMIC);
	rcu_read_unlock();

	return;

nla_put_failure:
	genlmsg_cancel(msg, hdr);
	nlmsg_free(msg);
}

static void nl80211_send_remain_on_chan_event(
	int cmd, struct cfg80211_registered_device *rdev,
	struct net_device *netdev, u64 cookie,
	struct ieee80211_channel *chan,
	enum nl80211_channel_type channel_type,
	unsigned int duration, gfp_t gfp)
{
	struct sk_buff *msg;
	void *hdr;

	msg = nlmsg_new(NLMSG_DEFAULT_SIZE, gfp);
	if (!msg)
		return;

	hdr = nl80211hdr_put(msg, 0, 0, 0, cmd);
	if (!hdr) {
		nlmsg_free(msg);
		return;
	}

	NLA_PUT_U32(msg, NL80211_ATTR_WIPHY, rdev->wiphy_idx);
	NLA_PUT_U32(msg, NL80211_ATTR_IFINDEX, netdev->ifindex);
	NLA_PUT_U32(msg, NL80211_ATTR_WIPHY_FREQ, chan->center_freq);
	NLA_PUT_U32(msg, NL80211_ATTR_WIPHY_CHANNEL_TYPE, channel_type);
	NLA_PUT_U64(msg, NL80211_ATTR_COOKIE, cookie);

	if (cmd == NL80211_CMD_REMAIN_ON_CHANNEL)
		NLA_PUT_U32(msg, NL80211_ATTR_DURATION, duration);

	if (genlmsg_end(msg, hdr) < 0) {
		nlmsg_free(msg);
		return;
	}

	genlmsg_multicast_netns(wiphy_net(&rdev->wiphy), msg, 0,
				nl80211_mlme_mcgrp.id, gfp);
	return;

 nla_put_failure:
	genlmsg_cancel(msg, hdr);
	nlmsg_free(msg);
}

void nl80211_send_remain_on_channel(struct cfg80211_registered_device *rdev,
				    struct net_device *netdev, u64 cookie,
				    struct ieee80211_channel *chan,
				    enum nl80211_channel_type channel_type,
				    unsigned int duration, gfp_t gfp)
{
	nl80211_send_remain_on_chan_event(NL80211_CMD_REMAIN_ON_CHANNEL,
					  rdev, netdev, cookie, chan,
					  channel_type, duration, gfp);
}

void nl80211_send_remain_on_channel_cancel(
	struct cfg80211_registered_device *rdev, struct net_device *netdev,
	u64 cookie, struct ieee80211_channel *chan,
	enum nl80211_channel_type channel_type, gfp_t gfp)
{
	nl80211_send_remain_on_chan_event(NL80211_CMD_CANCEL_REMAIN_ON_CHANNEL,
					  rdev, netdev, cookie, chan,
					  channel_type, 0, gfp);
}

void nl80211_send_sta_event(struct cfg80211_registered_device *rdev,
			    struct net_device *dev, const u8 *mac_addr,
			    struct station_info *sinfo, gfp_t gfp)
{
	struct sk_buff *msg;

	msg = nlmsg_new(NLMSG_GOODSIZE, gfp);
	if (!msg)
		return;

	if (nl80211_send_station(msg, 0, 0, 0, dev, mac_addr, sinfo) < 0) {
		nlmsg_free(msg);
		return;
	}

	genlmsg_multicast_netns(wiphy_net(&rdev->wiphy), msg, 0,
				nl80211_mlme_mcgrp.id, gfp);
}

/* initialisation/exit functions */

int nl80211_init(void)
{
	int err;

	err = genl_register_family_with_ops(&nl80211_fam,
		nl80211_ops, ARRAY_SIZE(nl80211_ops));
	if (err)
		return err;

	err = genl_register_mc_group(&nl80211_fam, &nl80211_config_mcgrp);
	if (err)
		goto err_out;

	err = genl_register_mc_group(&nl80211_fam, &nl80211_scan_mcgrp);
	if (err)
		goto err_out;

	err = genl_register_mc_group(&nl80211_fam, &nl80211_regulatory_mcgrp);
	if (err)
		goto err_out;

	err = genl_register_mc_group(&nl80211_fam, &nl80211_mlme_mcgrp);
	if (err)
		goto err_out;

#ifdef CONFIG_NL80211_TESTMODE
	err = genl_register_mc_group(&nl80211_fam, &nl80211_testmode_mcgrp);
	if (err)
		goto err_out;
#endif

	return 0;
 err_out:
	genl_unregister_family(&nl80211_fam);
	return err;
}

void nl80211_exit(void)
{
	genl_unregister_family(&nl80211_fam);
}<|MERGE_RESOLUTION|>--- conflicted
+++ resolved
@@ -144,10 +144,7 @@
 				 .len = WLAN_PMKID_LEN },
 	[NL80211_ATTR_DURATION] = { .type = NLA_U32 },
 	[NL80211_ATTR_COOKIE] = { .type = NLA_U64 },
-<<<<<<< HEAD
-=======
 	[NL80211_ATTR_TX_RATES] = { .type = NLA_NESTED },
->>>>>>> a5fb297d
 };
 
 /* policy for the attributes */
@@ -579,10 +576,7 @@
 	CMD(del_pmksa, DEL_PMKSA);
 	CMD(flush_pmksa, FLUSH_PMKSA);
 	CMD(remain_on_channel, REMAIN_ON_CHANNEL);
-<<<<<<< HEAD
-=======
 	CMD(set_bitrate_mask, SET_TX_BITRATE_MASK);
->>>>>>> a5fb297d
 	if (dev->wiphy.flags & WIPHY_FLAG_NETNS_OK) {
 		i++;
 		NLA_PUT_U32(msg, i, NL80211_CMD_SET_WIPHY_NETNS);
@@ -4450,8 +4444,6 @@
 	return err;
 }
 
-<<<<<<< HEAD
-=======
 static u32 rateset_to_mask(struct ieee80211_supported_band *sband,
 			   u8 *rates, u8 rates_len)
 {
@@ -4555,7 +4547,6 @@
 	return err;
 }
 
->>>>>>> a5fb297d
 static struct genl_ops nl80211_ops[] = {
 	{
 		.cmd = NL80211_CMD_GET_WIPHY,
@@ -4830,15 +4821,12 @@
 		.policy = nl80211_policy,
 		.flags = GENL_ADMIN_PERM,
 	},
-<<<<<<< HEAD
-=======
 	{
 		.cmd = NL80211_CMD_SET_TX_BITRATE_MASK,
 		.doit = nl80211_set_tx_bitrate_mask,
 		.policy = nl80211_policy,
 		.flags = GENL_ADMIN_PERM,
 	},
->>>>>>> a5fb297d
 };
 
 static struct genl_multicast_group nl80211_mlme_mcgrp = {
