/*
 * linux/mm/percpu.c - percpu memory allocator
 *
 * Copyright (C) 2009		SUSE Linux Products GmbH
 * Copyright (C) 2009		Tejun Heo <tj@kernel.org>
 *
 * This file is released under the GPLv2.
 *
 * This is percpu allocator which can handle both static and dynamic
 * areas.  Percpu areas are allocated in chunks in vmalloc area.  Each
 * chunk is consisted of nr_cpu_ids units and the first chunk is used
 * for static percpu variables in the kernel image (special boot time
 * alloc/init handling necessary as these areas need to be brought up
 * before allocation services are running).  Unit grows as necessary
 * and all units grow or shrink in unison.  When a chunk is filled up,
 * another chunk is allocated.  ie. in vmalloc area
 *
 *  c0                           c1                         c2
 *  -------------------          -------------------        ------------
 * | u0 | u1 | u2 | u3 |        | u0 | u1 | u2 | u3 |      | u0 | u1 | u
 *  -------------------  ......  -------------------  ....  ------------
 *
 * Allocation is done in offset-size areas of single unit space.  Ie,
 * an area of 512 bytes at 6k in c1 occupies 512 bytes at 6k of c1:u0,
 * c1:u1, c1:u2 and c1:u3.  Percpu access can be done by configuring
 * percpu base registers pcpu_unit_size apart.
 *
 * There are usually many small percpu allocations many of them as
 * small as 4 bytes.  The allocator organizes chunks into lists
 * according to free size and tries to allocate from the fullest one.
 * Each chunk keeps the maximum contiguous area size hint which is
 * guaranteed to be eqaul to or larger than the maximum contiguous
 * area in the chunk.  This helps the allocator not to iterate the
 * chunk maps unnecessarily.
 *
 * Allocation state in each chunk is kept using an array of integers
 * on chunk->map.  A positive value in the map represents a free
 * region and negative allocated.  Allocation inside a chunk is done
 * by scanning this map sequentially and serving the first matching
 * entry.  This is mostly copied from the percpu_modalloc() allocator.
 * Chunks can be determined from the address using the index field
 * in the page struct. The index field contains a pointer to the chunk.
 *
 * To use this allocator, arch code should do the followings.
 *
 * - define CONFIG_HAVE_DYNAMIC_PER_CPU_AREA
 *
 * - define __addr_to_pcpu_ptr() and __pcpu_ptr_to_addr() to translate
 *   regular address to percpu pointer and back if they need to be
 *   different from the default
 *
 * - use pcpu_setup_first_chunk() during percpu area initialization to
 *   setup the first chunk containing the kernel static percpu area
 */

#include <linux/bitmap.h>
#include <linux/bootmem.h>
#include <linux/list.h>
#include <linux/mm.h>
#include <linux/module.h>
#include <linux/mutex.h>
#include <linux/percpu.h>
#include <linux/pfn.h>
#include <linux/slab.h>
#include <linux/spinlock.h>
#include <linux/vmalloc.h>
#include <linux/workqueue.h>

#include <asm/cacheflush.h>
#include <asm/sections.h>
#include <asm/tlbflush.h>

#define PCPU_SLOT_BASE_SHIFT		5	/* 1-31 shares the same slot */
#define PCPU_DFL_MAP_ALLOC		16	/* start a map with 16 ents */

/* default addr <-> pcpu_ptr mapping, override in asm/percpu.h if necessary */
#ifndef __addr_to_pcpu_ptr
#define __addr_to_pcpu_ptr(addr)					\
	(void *)((unsigned long)(addr) - (unsigned long)pcpu_base_addr	\
		 + (unsigned long)__per_cpu_start)
#endif
#ifndef __pcpu_ptr_to_addr
#define __pcpu_ptr_to_addr(ptr)						\
	(void *)((unsigned long)(ptr) + (unsigned long)pcpu_base_addr	\
		 - (unsigned long)__per_cpu_start)
#endif

struct pcpu_chunk {
	struct list_head	list;		/* linked to pcpu_slot lists */
	int			free_size;	/* free bytes in the chunk */
	int			contig_hint;	/* max contiguous size hint */
	struct vm_struct	*vm;		/* mapped vmalloc region */
	int			map_used;	/* # of map entries used */
	int			map_alloc;	/* # of map entries allocated */
	int			*map;		/* allocation map */
	bool			immutable;	/* no [de]population allowed */
	struct page		**page;		/* points to page array */
	struct page		*page_ar[];	/* #cpus * UNIT_PAGES */
};

static int pcpu_unit_pages __read_mostly;
static int pcpu_unit_size __read_mostly;
static int pcpu_chunk_size __read_mostly;
static int pcpu_nr_slots __read_mostly;
static size_t pcpu_chunk_struct_size __read_mostly;

/* the address of the first chunk which starts with the kernel static area */
void *pcpu_base_addr __read_mostly;
EXPORT_SYMBOL_GPL(pcpu_base_addr);

/*
 * The first chunk which always exists.  Note that unlike other
 * chunks, this one can be allocated and mapped in several different
 * ways and thus often doesn't live in the vmalloc area.
 */
static struct pcpu_chunk *pcpu_first_chunk;

/*
 * Optional reserved chunk.  This chunk reserves part of the first
 * chunk and serves it for reserved allocations.  The amount of
 * reserved offset is in pcpu_reserved_chunk_limit.  When reserved
 * area doesn't exist, the following variables contain NULL and 0
 * respectively.
 */
static struct pcpu_chunk *pcpu_reserved_chunk;
static int pcpu_reserved_chunk_limit;

/*
 * Synchronization rules.
 *
 * There are two locks - pcpu_alloc_mutex and pcpu_lock.  The former
 * protects allocation/reclaim paths, chunks and chunk->page arrays.
 * The latter is a spinlock and protects the index data structures -
 * chunk slots, chunks and area maps in chunks.
 *
 * During allocation, pcpu_alloc_mutex is kept locked all the time and
 * pcpu_lock is grabbed and released as necessary.  All actual memory
 * allocations are done using GFP_KERNEL with pcpu_lock released.
 *
 * Free path accesses and alters only the index data structures, so it
 * can be safely called from atomic context.  When memory needs to be
 * returned to the system, free path schedules reclaim_work which
 * grabs both pcpu_alloc_mutex and pcpu_lock, unlinks chunks to be
 * reclaimed, release both locks and frees the chunks.  Note that it's
 * necessary to grab both locks to remove a chunk from circulation as
 * allocation path might be referencing the chunk with only
 * pcpu_alloc_mutex locked.
 */
static DEFINE_MUTEX(pcpu_alloc_mutex);	/* protects whole alloc and reclaim */
static DEFINE_SPINLOCK(pcpu_lock);	/* protects index data structures */

static struct list_head *pcpu_slot __read_mostly; /* chunk list slots */

/* reclaim work to release fully free chunks, scheduled from free path */
static void pcpu_reclaim(struct work_struct *work);
static DECLARE_WORK(pcpu_reclaim_work, pcpu_reclaim);

static int __pcpu_size_to_slot(int size)
{
	int highbit = fls(size);	/* size is in bytes */
	return max(highbit - PCPU_SLOT_BASE_SHIFT + 2, 1);
}

static int pcpu_size_to_slot(int size)
{
	if (size == pcpu_unit_size)
		return pcpu_nr_slots - 1;
	return __pcpu_size_to_slot(size);
}

static int pcpu_chunk_slot(const struct pcpu_chunk *chunk)
{
	if (chunk->free_size < sizeof(int) || chunk->contig_hint < sizeof(int))
		return 0;

	return pcpu_size_to_slot(chunk->free_size);
}

static int pcpu_page_idx(unsigned int cpu, int page_idx)
{
	return cpu * pcpu_unit_pages + page_idx;
}

static struct page **pcpu_chunk_pagep(struct pcpu_chunk *chunk,
				      unsigned int cpu, int page_idx)
{
	return &chunk->page[pcpu_page_idx(cpu, page_idx)];
}

static unsigned long pcpu_chunk_addr(struct pcpu_chunk *chunk,
				     unsigned int cpu, int page_idx)
{
	return (unsigned long)chunk->vm->addr +
		(pcpu_page_idx(cpu, page_idx) << PAGE_SHIFT);
}

static bool pcpu_chunk_page_occupied(struct pcpu_chunk *chunk,
				     int page_idx)
{
	return *pcpu_chunk_pagep(chunk, 0, page_idx) != NULL;
}

/* set the pointer to a chunk in a page struct */
static void pcpu_set_page_chunk(struct page *page, struct pcpu_chunk *pcpu)
{
	page->index = (unsigned long)pcpu;
}

/* obtain pointer to a chunk from a page struct */
static struct pcpu_chunk *pcpu_get_page_chunk(struct page *page)
{
	return (struct pcpu_chunk *)page->index;
}

/**
 * pcpu_mem_alloc - allocate memory
 * @size: bytes to allocate
 *
 * Allocate @size bytes.  If @size is smaller than PAGE_SIZE,
 * kzalloc() is used; otherwise, vmalloc() is used.  The returned
 * memory is always zeroed.
 *
 * CONTEXT:
 * Does GFP_KERNEL allocation.
 *
 * RETURNS:
 * Pointer to the allocated area on success, NULL on failure.
 */
static void *pcpu_mem_alloc(size_t size)
{
	if (size <= PAGE_SIZE)
		return kzalloc(size, GFP_KERNEL);
	else {
		void *ptr = vmalloc(size);
		if (ptr)
			memset(ptr, 0, size);
		return ptr;
	}
}

/**
 * pcpu_mem_free - free memory
 * @ptr: memory to free
 * @size: size of the area
 *
 * Free @ptr.  @ptr should have been allocated using pcpu_mem_alloc().
 */
static void pcpu_mem_free(void *ptr, size_t size)
{
	if (size <= PAGE_SIZE)
		kfree(ptr);
	else
		vfree(ptr);
}

/**
 * pcpu_chunk_relocate - put chunk in the appropriate chunk slot
 * @chunk: chunk of interest
 * @oslot: the previous slot it was on
 *
 * This function is called after an allocation or free changed @chunk.
 * New slot according to the changed state is determined and @chunk is
 * moved to the slot.  Note that the reserved chunk is never put on
 * chunk slots.
 *
 * CONTEXT:
 * pcpu_lock.
 */
static void pcpu_chunk_relocate(struct pcpu_chunk *chunk, int oslot)
{
	int nslot = pcpu_chunk_slot(chunk);

	if (chunk != pcpu_reserved_chunk && oslot != nslot) {
		if (oslot < nslot)
			list_move(&chunk->list, &pcpu_slot[nslot]);
		else
			list_move_tail(&chunk->list, &pcpu_slot[nslot]);
	}
}

/**
 * pcpu_chunk_addr_search - determine chunk containing specified address
 * @addr: address for which the chunk needs to be determined.
 *
 * RETURNS:
 * The address of the found chunk.
 */
static struct pcpu_chunk *pcpu_chunk_addr_search(void *addr)
{
	void *first_start = pcpu_first_chunk->vm->addr;

	/* is it in the first chunk? */
	if (addr >= first_start && addr < first_start + pcpu_chunk_size) {
		/* is it in the reserved area? */
		if (addr < first_start + pcpu_reserved_chunk_limit)
			return pcpu_reserved_chunk;
		return pcpu_first_chunk;
	}

	return pcpu_get_page_chunk(vmalloc_to_page(addr));
}

/**
 * pcpu_extend_area_map - extend area map for allocation
 * @chunk: target chunk
 *
 * Extend area map of @chunk so that it can accomodate an allocation.
 * A single allocation can split an area into three areas, so this
 * function makes sure that @chunk->map has at least two extra slots.
 *
 * CONTEXT:
 * pcpu_alloc_mutex, pcpu_lock.  pcpu_lock is released and reacquired
 * if area map is extended.
 *
 * RETURNS:
 * 0 if noop, 1 if successfully extended, -errno on failure.
 */
static int pcpu_extend_area_map(struct pcpu_chunk *chunk)
{
	int new_alloc;
	int *new;
	size_t size;

	/* has enough? */
	if (chunk->map_alloc >= chunk->map_used + 2)
		return 0;

	spin_unlock_irq(&pcpu_lock);

	new_alloc = PCPU_DFL_MAP_ALLOC;
	while (new_alloc < chunk->map_used + 2)
		new_alloc *= 2;

	new = pcpu_mem_alloc(new_alloc * sizeof(new[0]));
	if (!new) {
		spin_lock_irq(&pcpu_lock);
		return -ENOMEM;
	}

	/*
	 * Acquire pcpu_lock and switch to new area map.  Only free
	 * could have happened inbetween, so map_used couldn't have
	 * grown.
	 */
	spin_lock_irq(&pcpu_lock);
	BUG_ON(new_alloc < chunk->map_used + 2);

	size = chunk->map_alloc * sizeof(chunk->map[0]);
	memcpy(new, chunk->map, size);

	/*
	 * map_alloc < PCPU_DFL_MAP_ALLOC indicates that the chunk is
	 * one of the first chunks and still using static map.
	 */
	if (chunk->map_alloc >= PCPU_DFL_MAP_ALLOC)
		pcpu_mem_free(chunk->map, size);

	chunk->map_alloc = new_alloc;
	chunk->map = new;
	return 0;
}

/**
 * pcpu_split_block - split a map block
 * @chunk: chunk of interest
 * @i: index of map block to split
 * @head: head size in bytes (can be 0)
 * @tail: tail size in bytes (can be 0)
 *
 * Split the @i'th map block into two or three blocks.  If @head is
 * non-zero, @head bytes block is inserted before block @i moving it
 * to @i+1 and reducing its size by @head bytes.
 *
 * If @tail is non-zero, the target block, which can be @i or @i+1
 * depending on @head, is reduced by @tail bytes and @tail byte block
 * is inserted after the target block.
 *
 * @chunk->map must have enough free slots to accomodate the split.
 *
 * CONTEXT:
 * pcpu_lock.
 */
static void pcpu_split_block(struct pcpu_chunk *chunk, int i,
			     int head, int tail)
{
	int nr_extra = !!head + !!tail;

	BUG_ON(chunk->map_alloc < chunk->map_used + nr_extra);

	/* insert new subblocks */
	memmove(&chunk->map[i + nr_extra], &chunk->map[i],
		sizeof(chunk->map[0]) * (chunk->map_used - i));
	chunk->map_used += nr_extra;

	if (head) {
		chunk->map[i + 1] = chunk->map[i] - head;
		chunk->map[i++] = head;
	}
	if (tail) {
		chunk->map[i++] -= tail;
		chunk->map[i] = tail;
	}
}

/**
 * pcpu_alloc_area - allocate area from a pcpu_chunk
 * @chunk: chunk of interest
 * @size: wanted size in bytes
 * @align: wanted align
 *
 * Try to allocate @size bytes area aligned at @align from @chunk.
 * Note that this function only allocates the offset.  It doesn't
 * populate or map the area.
 *
 * @chunk->map must have at least two free slots.
 *
 * CONTEXT:
 * pcpu_lock.
 *
 * RETURNS:
 * Allocated offset in @chunk on success, -1 if no matching area is
 * found.
 */
static int pcpu_alloc_area(struct pcpu_chunk *chunk, int size, int align)
{
	int oslot = pcpu_chunk_slot(chunk);
	int max_contig = 0;
	int i, off;

	for (i = 0, off = 0; i < chunk->map_used; off += abs(chunk->map[i++])) {
		bool is_last = i + 1 == chunk->map_used;
		int head, tail;

		/* extra for alignment requirement */
		head = ALIGN(off, align) - off;
		BUG_ON(i == 0 && head != 0);

		if (chunk->map[i] < 0)
			continue;
		if (chunk->map[i] < head + size) {
			max_contig = max(chunk->map[i], max_contig);
			continue;
		}

		/*
		 * If head is small or the previous block is free,
		 * merge'em.  Note that 'small' is defined as smaller
		 * than sizeof(int), which is very small but isn't too
		 * uncommon for percpu allocations.
		 */
		if (head && (head < sizeof(int) || chunk->map[i - 1] > 0)) {
			if (chunk->map[i - 1] > 0)
				chunk->map[i - 1] += head;
			else {
				chunk->map[i - 1] -= head;
				chunk->free_size -= head;
			}
			chunk->map[i] -= head;
			off += head;
			head = 0;
		}

		/* if tail is small, just keep it around */
		tail = chunk->map[i] - head - size;
		if (tail < sizeof(int))
			tail = 0;

		/* split if warranted */
		if (head || tail) {
			pcpu_split_block(chunk, i, head, tail);
			if (head) {
				i++;
				off += head;
				max_contig = max(chunk->map[i - 1], max_contig);
			}
			if (tail)
				max_contig = max(chunk->map[i + 1], max_contig);
		}

		/* update hint and mark allocated */
		if (is_last)
			chunk->contig_hint = max_contig; /* fully scanned */
		else
			chunk->contig_hint = max(chunk->contig_hint,
						 max_contig);

		chunk->free_size -= chunk->map[i];
		chunk->map[i] = -chunk->map[i];

		pcpu_chunk_relocate(chunk, oslot);
		return off;
	}

	chunk->contig_hint = max_contig;	/* fully scanned */
	pcpu_chunk_relocate(chunk, oslot);

	/* tell the upper layer that this chunk has no matching area */
	return -1;
}

/**
 * pcpu_free_area - free area to a pcpu_chunk
 * @chunk: chunk of interest
 * @freeme: offset of area to free
 *
 * Free area starting from @freeme to @chunk.  Note that this function
 * only modifies the allocation map.  It doesn't depopulate or unmap
 * the area.
 *
 * CONTEXT:
 * pcpu_lock.
 */
static void pcpu_free_area(struct pcpu_chunk *chunk, int freeme)
{
	int oslot = pcpu_chunk_slot(chunk);
	int i, off;

	for (i = 0, off = 0; i < chunk->map_used; off += abs(chunk->map[i++]))
		if (off == freeme)
			break;
	BUG_ON(off != freeme);
	BUG_ON(chunk->map[i] > 0);

	chunk->map[i] = -chunk->map[i];
	chunk->free_size += chunk->map[i];

	/* merge with previous? */
	if (i > 0 && chunk->map[i - 1] >= 0) {
		chunk->map[i - 1] += chunk->map[i];
		chunk->map_used--;
		memmove(&chunk->map[i], &chunk->map[i + 1],
			(chunk->map_used - i) * sizeof(chunk->map[0]));
		i--;
	}
	/* merge with next? */
	if (i + 1 < chunk->map_used && chunk->map[i + 1] >= 0) {
		chunk->map[i] += chunk->map[i + 1];
		chunk->map_used--;
		memmove(&chunk->map[i + 1], &chunk->map[i + 2],
			(chunk->map_used - (i + 1)) * sizeof(chunk->map[0]));
	}

	chunk->contig_hint = max(chunk->map[i], chunk->contig_hint);
	pcpu_chunk_relocate(chunk, oslot);
}

/**
 * pcpu_unmap - unmap pages out of a pcpu_chunk
 * @chunk: chunk of interest
 * @page_start: page index of the first page to unmap
 * @page_end: page index of the last page to unmap + 1
 * @flush_tlb: whether to flush tlb or not
 *
 * For each cpu, unmap pages [@page_start,@page_end) out of @chunk.
 * If @flush is true, vcache is flushed before unmapping and tlb
 * after.
 */
static void pcpu_unmap(struct pcpu_chunk *chunk, int page_start, int page_end,
		       bool flush_tlb)
{
	unsigned int last = nr_cpu_ids - 1;
	unsigned int cpu;

	/* unmap must not be done on immutable chunk */
	WARN_ON(chunk->immutable);

	/*
	 * Each flushing trial can be very expensive, issue flush on
	 * the whole region at once rather than doing it for each cpu.
	 * This could be an overkill but is more scalable.
	 */
	flush_cache_vunmap(pcpu_chunk_addr(chunk, 0, page_start),
			   pcpu_chunk_addr(chunk, last, page_end));

	for_each_possible_cpu(cpu)
		unmap_kernel_range_noflush(
				pcpu_chunk_addr(chunk, cpu, page_start),
				(page_end - page_start) << PAGE_SHIFT);

	/* ditto as flush_cache_vunmap() */
	if (flush_tlb)
		flush_tlb_kernel_range(pcpu_chunk_addr(chunk, 0, page_start),
				       pcpu_chunk_addr(chunk, last, page_end));
}

/**
 * pcpu_depopulate_chunk - depopulate and unmap an area of a pcpu_chunk
 * @chunk: chunk to depopulate
 * @off: offset to the area to depopulate
 * @size: size of the area to depopulate in bytes
 * @flush: whether to flush cache and tlb or not
 *
 * For each cpu, depopulate and unmap pages [@page_start,@page_end)
 * from @chunk.  If @flush is true, vcache is flushed before unmapping
 * and tlb after.
 *
 * CONTEXT:
 * pcpu_alloc_mutex.
 */
static void pcpu_depopulate_chunk(struct pcpu_chunk *chunk, int off, int size,
				  bool flush)
{
	int page_start = PFN_DOWN(off);
	int page_end = PFN_UP(off + size);
	int unmap_start = -1;
	int uninitialized_var(unmap_end);
	unsigned int cpu;
	int i;

	for (i = page_start; i < page_end; i++) {
		for_each_possible_cpu(cpu) {
			struct page **pagep = pcpu_chunk_pagep(chunk, cpu, i);

			if (!*pagep)
				continue;

			__free_page(*pagep);

			/*
			 * If it's partial depopulation, it might get
			 * populated or depopulated again.  Mark the
			 * page gone.
			 */
			*pagep = NULL;

			unmap_start = unmap_start < 0 ? i : unmap_start;
			unmap_end = i + 1;
		}
	}

	if (unmap_start >= 0)
		pcpu_unmap(chunk, unmap_start, unmap_end, flush);
}

/**
 * pcpu_map - map pages into a pcpu_chunk
 * @chunk: chunk of interest
 * @page_start: page index of the first page to map
 * @page_end: page index of the last page to map + 1
 *
 * For each cpu, map pages [@page_start,@page_end) into @chunk.
 * vcache is flushed afterwards.
 */
static int pcpu_map(struct pcpu_chunk *chunk, int page_start, int page_end)
{
	unsigned int last = nr_cpu_ids - 1;
	unsigned int cpu;
	int err;

	/* map must not be done on immutable chunk */
	WARN_ON(chunk->immutable);

	for_each_possible_cpu(cpu) {
		err = map_kernel_range_noflush(
				pcpu_chunk_addr(chunk, cpu, page_start),
				(page_end - page_start) << PAGE_SHIFT,
				PAGE_KERNEL,
				pcpu_chunk_pagep(chunk, cpu, page_start));
		if (err < 0)
			return err;
	}

	/* flush at once, please read comments in pcpu_unmap() */
	flush_cache_vmap(pcpu_chunk_addr(chunk, 0, page_start),
			 pcpu_chunk_addr(chunk, last, page_end));
	return 0;
}

/**
 * pcpu_populate_chunk - populate and map an area of a pcpu_chunk
 * @chunk: chunk of interest
 * @off: offset to the area to populate
 * @size: size of the area to populate in bytes
 *
 * For each cpu, populate and map pages [@page_start,@page_end) into
 * @chunk.  The area is cleared on return.
 *
 * CONTEXT:
 * pcpu_alloc_mutex, does GFP_KERNEL allocation.
 */
static int pcpu_populate_chunk(struct pcpu_chunk *chunk, int off, int size)
{
	const gfp_t alloc_mask = GFP_KERNEL | __GFP_HIGHMEM | __GFP_COLD;
	int page_start = PFN_DOWN(off);
	int page_end = PFN_UP(off + size);
	int map_start = -1;
	int uninitialized_var(map_end);
	unsigned int cpu;
	int i;

	for (i = page_start; i < page_end; i++) {
		if (pcpu_chunk_page_occupied(chunk, i)) {
			if (map_start >= 0) {
				if (pcpu_map(chunk, map_start, map_end))
					goto err;
				map_start = -1;
			}
			continue;
		}

		map_start = map_start < 0 ? i : map_start;
		map_end = i + 1;

		for_each_possible_cpu(cpu) {
			struct page **pagep = pcpu_chunk_pagep(chunk, cpu, i);

			*pagep = alloc_pages_node(cpu_to_node(cpu),
						  alloc_mask, 0);
			if (!*pagep)
				goto err;
			pcpu_set_page_chunk(*pagep, chunk);
		}
	}

	if (map_start >= 0 && pcpu_map(chunk, map_start, map_end))
		goto err;

	for_each_possible_cpu(cpu)
		memset(chunk->vm->addr + cpu * pcpu_unit_size + off, 0,
		       size);

	return 0;
err:
	/* likely under heavy memory pressure, give memory back */
	pcpu_depopulate_chunk(chunk, off, size, true);
	return -ENOMEM;
}

static void free_pcpu_chunk(struct pcpu_chunk *chunk)
{
	if (!chunk)
		return;
	if (chunk->vm)
		free_vm_area(chunk->vm);
	pcpu_mem_free(chunk->map, chunk->map_alloc * sizeof(chunk->map[0]));
	kfree(chunk);
}

static struct pcpu_chunk *alloc_pcpu_chunk(void)
{
	struct pcpu_chunk *chunk;

	chunk = kzalloc(pcpu_chunk_struct_size, GFP_KERNEL);
	if (!chunk)
		return NULL;

	chunk->map = pcpu_mem_alloc(PCPU_DFL_MAP_ALLOC * sizeof(chunk->map[0]));
	chunk->map_alloc = PCPU_DFL_MAP_ALLOC;
	chunk->map[chunk->map_used++] = pcpu_unit_size;
	chunk->page = chunk->page_ar;

	chunk->vm = get_vm_area(pcpu_chunk_size, VM_ALLOC);
	if (!chunk->vm) {
		free_pcpu_chunk(chunk);
		return NULL;
	}

	INIT_LIST_HEAD(&chunk->list);
	chunk->free_size = pcpu_unit_size;
	chunk->contig_hint = pcpu_unit_size;

	return chunk;
}

/**
 * pcpu_alloc - the percpu allocator
 * @size: size of area to allocate in bytes
 * @align: alignment of area (max PAGE_SIZE)
 * @reserved: allocate from the reserved chunk if available
 *
 * Allocate percpu area of @size bytes aligned at @align.
 *
 * CONTEXT:
 * Does GFP_KERNEL allocation.
 *
 * RETURNS:
 * Percpu pointer to the allocated area on success, NULL on failure.
 */
static void *pcpu_alloc(size_t size, size_t align, bool reserved)
{
	struct pcpu_chunk *chunk;
	int slot, off;

	if (unlikely(!size || size > PCPU_MIN_UNIT_SIZE || align > PAGE_SIZE)) {
		WARN(true, "illegal size (%zu) or align (%zu) for "
		     "percpu allocation\n", size, align);
		return NULL;
	}

	mutex_lock(&pcpu_alloc_mutex);
	spin_lock_irq(&pcpu_lock);

	/* serve reserved allocations from the reserved chunk if available */
	if (reserved && pcpu_reserved_chunk) {
		chunk = pcpu_reserved_chunk;
		if (size > chunk->contig_hint ||
		    pcpu_extend_area_map(chunk) < 0)
			goto fail_unlock;
		off = pcpu_alloc_area(chunk, size, align);
		if (off >= 0)
			goto area_found;
		goto fail_unlock;
	}

restart:
	/* search through normal chunks */
	for (slot = pcpu_size_to_slot(size); slot < pcpu_nr_slots; slot++) {
		list_for_each_entry(chunk, &pcpu_slot[slot], list) {
			if (size > chunk->contig_hint)
				continue;

			switch (pcpu_extend_area_map(chunk)) {
			case 0:
				break;
			case 1:
				goto restart;	/* pcpu_lock dropped, restart */
			default:
				goto fail_unlock;
			}

			off = pcpu_alloc_area(chunk, size, align);
			if (off >= 0)
				goto area_found;
		}
	}

	/* hmmm... no space left, create a new chunk */
	spin_unlock_irq(&pcpu_lock);

	chunk = alloc_pcpu_chunk();
	if (!chunk)
		goto fail_unlock_mutex;

	spin_lock_irq(&pcpu_lock);
	pcpu_chunk_relocate(chunk, -1);
	goto restart;

area_found:
	spin_unlock_irq(&pcpu_lock);

	/* populate, map and clear the area */
	if (pcpu_populate_chunk(chunk, off, size)) {
		spin_lock_irq(&pcpu_lock);
		pcpu_free_area(chunk, off);
		goto fail_unlock;
	}

	mutex_unlock(&pcpu_alloc_mutex);

	return __addr_to_pcpu_ptr(chunk->vm->addr + off);

fail_unlock:
	spin_unlock_irq(&pcpu_lock);
fail_unlock_mutex:
	mutex_unlock(&pcpu_alloc_mutex);
	return NULL;
}

/**
 * __alloc_percpu - allocate dynamic percpu area
 * @size: size of area to allocate in bytes
 * @align: alignment of area (max PAGE_SIZE)
 *
 * Allocate percpu area of @size bytes aligned at @align.  Might
 * sleep.  Might trigger writeouts.
 *
 * CONTEXT:
 * Does GFP_KERNEL allocation.
 *
 * RETURNS:
 * Percpu pointer to the allocated area on success, NULL on failure.
 */
void *__alloc_percpu(size_t size, size_t align)
{
	return pcpu_alloc(size, align, false);
}
EXPORT_SYMBOL_GPL(__alloc_percpu);

/**
 * __alloc_reserved_percpu - allocate reserved percpu area
 * @size: size of area to allocate in bytes
 * @align: alignment of area (max PAGE_SIZE)
 *
 * Allocate percpu area of @size bytes aligned at @align from reserved
 * percpu area if arch has set it up; otherwise, allocation is served
 * from the same dynamic area.  Might sleep.  Might trigger writeouts.
 *
 * CONTEXT:
 * Does GFP_KERNEL allocation.
 *
 * RETURNS:
 * Percpu pointer to the allocated area on success, NULL on failure.
 */
void *__alloc_reserved_percpu(size_t size, size_t align)
{
	return pcpu_alloc(size, align, true);
}

/**
 * pcpu_reclaim - reclaim fully free chunks, workqueue function
 * @work: unused
 *
 * Reclaim all fully free chunks except for the first one.
 *
 * CONTEXT:
 * workqueue context.
 */
static void pcpu_reclaim(struct work_struct *work)
{
	LIST_HEAD(todo);
	struct list_head *head = &pcpu_slot[pcpu_nr_slots - 1];
	struct pcpu_chunk *chunk, *next;

	mutex_lock(&pcpu_alloc_mutex);
	spin_lock_irq(&pcpu_lock);

	list_for_each_entry_safe(chunk, next, head, list) {
		WARN_ON(chunk->immutable);

		/* spare the first one */
		if (chunk == list_first_entry(head, struct pcpu_chunk, list))
			continue;

		list_move(&chunk->list, &todo);
	}

	spin_unlock_irq(&pcpu_lock);
	mutex_unlock(&pcpu_alloc_mutex);

	list_for_each_entry_safe(chunk, next, &todo, list) {
		pcpu_depopulate_chunk(chunk, 0, pcpu_unit_size, false);
		free_pcpu_chunk(chunk);
	}
}

/**
 * free_percpu - free percpu area
 * @ptr: pointer to area to free
 *
 * Free percpu area @ptr.
 *
 * CONTEXT:
 * Can be called from atomic context.
 */
void free_percpu(void *ptr)
{
	void *addr = __pcpu_ptr_to_addr(ptr);
	struct pcpu_chunk *chunk;
	unsigned long flags;
	int off;

	if (!ptr)
		return;

	spin_lock_irqsave(&pcpu_lock, flags);

	chunk = pcpu_chunk_addr_search(addr);
	off = addr - chunk->vm->addr;

	pcpu_free_area(chunk, off);

	/* if there are more than one fully free chunks, wake up grim reaper */
	if (chunk->free_size == pcpu_unit_size) {
		struct pcpu_chunk *pos;

		list_for_each_entry(pos, &pcpu_slot[pcpu_nr_slots - 1], list)
			if (pos != chunk) {
				schedule_work(&pcpu_reclaim_work);
				break;
			}
	}

	spin_unlock_irqrestore(&pcpu_lock, flags);
}
EXPORT_SYMBOL_GPL(free_percpu);

/**
 * pcpu_setup_first_chunk - initialize the first percpu chunk
 * @get_page_fn: callback to fetch page pointer
 * @static_size: the size of static percpu area in bytes
 * @reserved_size: the size of reserved percpu area in bytes
 * @dyn_size: free size for dynamic allocation in bytes, -1 for auto
 * @unit_size: unit size in bytes, must be multiple of PAGE_SIZE, -1 for auto
 * @base_addr: mapped address, NULL for auto
 * @populate_pte_fn: callback to allocate pagetable, NULL if unnecessary
 *
 * Initialize the first percpu chunk which contains the kernel static
 * perpcu area.  This function is to be called from arch percpu area
 * setup path.  The first two parameters are mandatory.  The rest are
 * optional.
 *
 * @get_page_fn() should return pointer to percpu page given cpu
 * number and page number.  It should at least return enough pages to
 * cover the static area.  The returned pages for static area should
 * have been initialized with valid data.  If @unit_size is specified,
 * it can also return pages after the static area.  NULL return
 * indicates end of pages for the cpu.  Note that @get_page_fn() must
 * return the same number of pages for all cpus.
 *
 * @reserved_size, if non-zero, specifies the amount of bytes to
 * reserve after the static area in the first chunk.  This reserves
 * the first chunk such that it's available only through reserved
 * percpu allocation.  This is primarily used to serve module percpu
 * static areas on architectures where the addressing model has
 * limited offset range for symbol relocations to guarantee module
 * percpu symbols fall inside the relocatable range.
 *
 * @dyn_size, if non-negative, determines the number of bytes
 * available for dynamic allocation in the first chunk.  Specifying
 * non-negative value makes percpu leave alone the area beyond
 * @static_size + @reserved_size + @dyn_size.
 *
 * @unit_size, if non-negative, specifies unit size and must be
 * aligned to PAGE_SIZE and equal to or larger than @static_size +
 * @reserved_size + if non-negative, @dyn_size.
 *
 * Non-null @base_addr means that the caller already allocated virtual
 * region for the first chunk and mapped it.  percpu must not mess
 * with the chunk.  Note that @base_addr with 0 @unit_size or non-NULL
 * @populate_pte_fn doesn't make any sense.
 *
 * @populate_pte_fn is used to populate the pagetable.  NULL means the
 * caller already populated the pagetable.
 *
 * If the first chunk ends up with both reserved and dynamic areas, it
 * is served by two chunks - one to serve the core static and reserved
 * areas and the other for the dynamic area.  They share the same vm
 * and page map but uses different area allocation map to stay away
 * from each other.  The latter chunk is circulated in the chunk slots
 * and available for dynamic allocation like any other chunks.
 *
 * RETURNS:
 * The determined pcpu_unit_size which can be used to initialize
 * percpu access.
 */
size_t __init pcpu_setup_first_chunk(pcpu_get_page_fn_t get_page_fn,
				     size_t static_size, size_t reserved_size,
				     ssize_t dyn_size, ssize_t unit_size,
				     void *base_addr,
				     pcpu_populate_pte_fn_t populate_pte_fn)
{
	static struct vm_struct first_vm;
	static int smap[2], dmap[2];
	size_t size_sum = static_size + reserved_size +
			  (dyn_size >= 0 ? dyn_size : 0);
	struct pcpu_chunk *schunk, *dchunk = NULL;
	unsigned int cpu;
	int nr_pages;
	int err, i;

	/* santiy checks */
	BUILD_BUG_ON(ARRAY_SIZE(smap) >= PCPU_DFL_MAP_ALLOC ||
		     ARRAY_SIZE(dmap) >= PCPU_DFL_MAP_ALLOC);
	BUG_ON(!static_size);
	if (unit_size >= 0) {
		BUG_ON(unit_size < size_sum);
		BUG_ON(unit_size & ~PAGE_MASK);
		BUG_ON(unit_size < PCPU_MIN_UNIT_SIZE);
	} else
		BUG_ON(base_addr);
	BUG_ON(base_addr && populate_pte_fn);

	if (unit_size >= 0)
		pcpu_unit_pages = unit_size >> PAGE_SHIFT;
	else
		pcpu_unit_pages = max_t(int, PCPU_MIN_UNIT_SIZE >> PAGE_SHIFT,
					PFN_UP(size_sum));

	pcpu_unit_size = pcpu_unit_pages << PAGE_SHIFT;
	pcpu_chunk_size = nr_cpu_ids * pcpu_unit_size;
	pcpu_chunk_struct_size = sizeof(struct pcpu_chunk)
		+ nr_cpu_ids * pcpu_unit_pages * sizeof(struct page *);

	if (dyn_size < 0)
		dyn_size = pcpu_unit_size - static_size - reserved_size;

	/*
	 * Allocate chunk slots.  The additional last slot is for
	 * empty chunks.
	 */
	pcpu_nr_slots = __pcpu_size_to_slot(pcpu_unit_size) + 2;
	pcpu_slot = alloc_bootmem(pcpu_nr_slots * sizeof(pcpu_slot[0]));
	for (i = 0; i < pcpu_nr_slots; i++)
		INIT_LIST_HEAD(&pcpu_slot[i]);

	/*
	 * Initialize static chunk.  If reserved_size is zero, the
	 * static chunk covers static area + dynamic allocation area
	 * in the first chunk.  If reserved_size is not zero, it
	 * covers static area + reserved area (mostly used for module
	 * static percpu allocation).
	 */
	schunk = alloc_bootmem(pcpu_chunk_struct_size);
	INIT_LIST_HEAD(&schunk->list);
	schunk->vm = &first_vm;
	schunk->map = smap;
	schunk->map_alloc = ARRAY_SIZE(smap);
	schunk->page = schunk->page_ar;

	if (reserved_size) {
		schunk->free_size = reserved_size;
		pcpu_reserved_chunk = schunk;
		pcpu_reserved_chunk_limit = static_size + reserved_size;
	} else {
		schunk->free_size = dyn_size;
		dyn_size = 0;			/* dynamic area covered */
	}
	schunk->contig_hint = schunk->free_size;

	schunk->map[schunk->map_used++] = -static_size;
	if (schunk->free_size)
		schunk->map[schunk->map_used++] = schunk->free_size;

	/* init dynamic chunk if necessary */
	if (dyn_size) {
		dchunk = alloc_bootmem(sizeof(struct pcpu_chunk));
		INIT_LIST_HEAD(&dchunk->list);
		dchunk->vm = &first_vm;
		dchunk->map = dmap;
		dchunk->map_alloc = ARRAY_SIZE(dmap);
		dchunk->page = schunk->page_ar;	/* share page map with schunk */

		dchunk->contig_hint = dchunk->free_size = dyn_size;
		dchunk->map[dchunk->map_used++] = -pcpu_reserved_chunk_limit;
		dchunk->map[dchunk->map_used++] = dchunk->free_size;
	}

	/* allocate vm address */
	first_vm.flags = VM_ALLOC;
	first_vm.size = pcpu_chunk_size;

	if (!base_addr)
		vm_area_register_early(&first_vm, PAGE_SIZE);
	else {
		/*
		 * Pages already mapped.  No need to remap into
		 * vmalloc area.  In this case the first chunks can't
		 * be mapped or unmapped by percpu and are marked
		 * immutable.
		 */
		first_vm.addr = base_addr;
		schunk->immutable = true;
		if (dchunk)
			dchunk->immutable = true;
	}

	/* assign pages */
	nr_pages = -1;
	for_each_possible_cpu(cpu) {
		for (i = 0; i < pcpu_unit_pages; i++) {
			struct page *page = get_page_fn(cpu, i);

			if (!page)
				break;
			*pcpu_chunk_pagep(schunk, cpu, i) = page;
		}

		BUG_ON(i < PFN_UP(static_size));

		if (nr_pages < 0)
			nr_pages = i;
		else
			BUG_ON(nr_pages != i);
	}

	/* map them */
	if (populate_pte_fn) {
		for_each_possible_cpu(cpu)
			for (i = 0; i < nr_pages; i++)
				populate_pte_fn(pcpu_chunk_addr(schunk,
								cpu, i));

		err = pcpu_map(schunk, 0, nr_pages);
		if (err)
			panic("failed to setup static percpu area, err=%d\n",
			      err);
	}

	/* link the first chunk in */
	pcpu_first_chunk = dchunk ?: schunk;
	pcpu_chunk_relocate(pcpu_first_chunk, -1);

	/* we're done */
	pcpu_base_addr = (void *)pcpu_chunk_addr(schunk, 0, 0);
	return pcpu_unit_size;
}

/*
 * Embedding first chunk setup helper.
 */
static void *pcpue_ptr __initdata;
static size_t pcpue_size __initdata;
static size_t pcpue_unit_size __initdata;

static struct page * __init pcpue_get_page(unsigned int cpu, int pageno)
{
	size_t off = (size_t)pageno << PAGE_SHIFT;

	if (off >= pcpue_size)
		return NULL;

	return virt_to_page(pcpue_ptr + cpu * pcpue_unit_size + off);
}

/**
 * pcpu_embed_first_chunk - embed the first percpu chunk into bootmem
 * @static_size: the size of static percpu area in bytes
 * @reserved_size: the size of reserved percpu area in bytes
 * @dyn_size: free size for dynamic allocation in bytes, -1 for auto
 * @unit_size: unit size in bytes, must be multiple of PAGE_SIZE, -1 for auto
 *
 * This is a helper to ease setting up embedded first percpu chunk and
 * can be called where pcpu_setup_first_chunk() is expected.
 *
 * If this function is used to setup the first chunk, it is allocated
 * as a contiguous area using bootmem allocator and used as-is without
 * being mapped into vmalloc area.  This enables the first chunk to
 * piggy back on the linear physical mapping which often uses larger
 * page size.
 *
 * When @dyn_size is positive, dynamic area might be larger than
 * specified to fill page alignment.  Also, when @dyn_size is auto,
 * @dyn_size does not fill the whole first chunk but only what's
 * necessary for page alignment after static and reserved areas.
 *
 * If the needed size is smaller than the minimum or specified unit
 * size, the leftover is returned to the bootmem allocator.
 *
 * RETURNS:
 * The determined pcpu_unit_size which can be used to initialize
 * percpu access on success, -errno on failure.
 */
ssize_t __init pcpu_embed_first_chunk(size_t static_size, size_t reserved_size,
				      ssize_t dyn_size, ssize_t unit_size)
{
	size_t chunk_size;
	unsigned int cpu;

	/* determine parameters and allocate */
	pcpue_size = PFN_ALIGN(static_size + reserved_size +
			       (dyn_size >= 0 ? dyn_size : 0));
	if (dyn_size != 0)
		dyn_size = pcpue_size - static_size - reserved_size;

	if (unit_size >= 0) {
		BUG_ON(unit_size < pcpue_size);
		pcpue_unit_size = unit_size;
	} else
		pcpue_unit_size = max_t(size_t, pcpue_size, PCPU_MIN_UNIT_SIZE);

<<<<<<< HEAD
	chunk_size = pcpue_unit_size * num_possible_cpus();
=======
	chunk_size = pcpue_unit_size * nr_cpu_ids;
>>>>>>> 1b0053a0

	pcpue_ptr = __alloc_bootmem_nopanic(chunk_size, PAGE_SIZE,
					    __pa(MAX_DMA_ADDRESS));
	if (!pcpue_ptr) {
		pr_warning("PERCPU: failed to allocate %zu bytes for "
			   "embedding\n", chunk_size);
		return -ENOMEM;
	}

	/* return the leftover and copy */
	for (cpu = 0; cpu < nr_cpu_ids; cpu++) {
		void *ptr = pcpue_ptr + cpu * pcpue_unit_size;

		if (cpu_possible(cpu)) {
			free_bootmem(__pa(ptr + pcpue_size),
				     pcpue_unit_size - pcpue_size);
			memcpy(ptr, __per_cpu_load, static_size);
		} else
			free_bootmem(__pa(ptr), pcpue_unit_size);
	}

	/* we're ready, commit */
	pr_info("PERCPU: Embedded %zu pages at %p, static data %zu bytes\n",
		pcpue_size >> PAGE_SHIFT, pcpue_ptr, static_size);

	return pcpu_setup_first_chunk(pcpue_get_page, static_size,
				      reserved_size, dyn_size,
				      pcpue_unit_size, pcpue_ptr, NULL);
}<|MERGE_RESOLUTION|>--- conflicted
+++ resolved
@@ -1248,11 +1248,7 @@
 	} else
 		pcpue_unit_size = max_t(size_t, pcpue_size, PCPU_MIN_UNIT_SIZE);
 
-<<<<<<< HEAD
-	chunk_size = pcpue_unit_size * num_possible_cpus();
-=======
 	chunk_size = pcpue_unit_size * nr_cpu_ids;
->>>>>>> 1b0053a0
 
 	pcpue_ptr = __alloc_bootmem_nopanic(chunk_size, PAGE_SIZE,
 					    __pa(MAX_DMA_ADDRESS));
