--- conflicted
+++ resolved
@@ -367,12 +367,8 @@
  * RETURNS:
  * 0 if noop, 1 if successfully extended, -errno on failure.
  */
-<<<<<<< HEAD
 static int pcpu_extend_area_map(struct pcpu_chunk *chunk, unsigned long *flags)
-=======
-static int pcpu_extend_area_map(struct pcpu_chunk *chunk)
 	__releases(lock) __acquires(lock)
->>>>>>> 545695fb
 {
 	int new_alloc;
 	int *new;
