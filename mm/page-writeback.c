/*
 * mm/page-writeback.c
 *
 * Copyright (C) 2002, Linus Torvalds.
 * Copyright (C) 2007 Red Hat, Inc., Peter Zijlstra <pzijlstr@redhat.com>
 *
 * Contains functions related to writing back dirty pages at the
 * address_space level.
 *
 * 10Apr2002	Andrew Morton
 *		Initial version
 */

#include <linux/kernel.h>
#include <linux/module.h>
#include <linux/spinlock.h>
#include <linux/fs.h>
#include <linux/mm.h>
#include <linux/swap.h>
#include <linux/slab.h>
#include <linux/pagemap.h>
#include <linux/writeback.h>
#include <linux/init.h>
#include <linux/backing-dev.h>
#include <linux/task_io_accounting_ops.h>
#include <linux/blkdev.h>
#include <linux/mpage.h>
#include <linux/rmap.h>
#include <linux/percpu.h>
#include <linux/notifier.h>
#include <linux/smp.h>
#include <linux/sysctl.h>
#include <linux/cpu.h>
#include <linux/syscalls.h>
#include <linux/buffer_head.h>
#include <linux/pagevec.h>

/*
 * After a CPU has dirtied this many pages, balance_dirty_pages_ratelimited
 * will look to see if it needs to force writeback or throttling.
 */
static long ratelimit_pages = 32;

/*
 * When balance_dirty_pages decides that the caller needs to perform some
 * non-background writeback, this is how many pages it will attempt to write.
 * It should be somewhat larger than RATELIMIT_PAGES to ensure that reasonably
 * large amounts of I/O are submitted.
 */
static inline long sync_writeback_pages(void)
{
	return ratelimit_pages + ratelimit_pages / 2;
}

/* The following parameters are exported via /proc/sys/vm */

/*
 * Start background writeback (via pdflush) at this percentage
 */
int dirty_background_ratio = 10;

/*
 * dirty_background_bytes starts at 0 (disabled) so that it is a function of
 * dirty_background_ratio * the amount of dirtyable memory
 */
unsigned long dirty_background_bytes;

/*
 * free highmem will not be subtracted from the total free memory
 * for calculating free ratios if vm_highmem_is_dirtyable is true
 */
int vm_highmem_is_dirtyable;

/*
 * The generator of dirty data starts writeback at this percentage
 */
int vm_dirty_ratio = 20;

/*
 * vm_dirty_bytes starts at 0 (disabled) so that it is a function of
 * vm_dirty_ratio * the amount of dirtyable memory
 */
unsigned long vm_dirty_bytes;

/*
 * The interval between `kupdate'-style writebacks
 */
unsigned int dirty_writeback_interval = 5 * 100; /* centiseconds */

/*
 * The longest time for which data is allowed to remain dirty
 */
unsigned int dirty_expire_interval = 30 * 100; /* centiseconds */

/*
 * Flag that makes the machine dump writes/reads and block dirtyings.
 */
int block_dump;

/*
 * Flag that puts the machine in "laptop mode". Doubles as a timeout in jiffies:
 * a full sync is triggered after this time elapses without any disk activity.
 */
int laptop_mode;

EXPORT_SYMBOL(laptop_mode);

/* End of sysctl-exported parameters */


/*
 * Scale the writeback cache size proportional to the relative writeout speeds.
 *
 * We do this by keeping a floating proportion between BDIs, based on page
 * writeback completions [end_page_writeback()]. Those devices that write out
 * pages fastest will get the larger share, while the slower will get a smaller
 * share.
 *
 * We use page writeout completions because we are interested in getting rid of
 * dirty pages. Having them written out is the primary goal.
 *
 * We introduce a concept of time, a period over which we measure these events,
 * because demand can/will vary over time. The length of this period itself is
 * measured in page writeback completions.
 *
 */
static struct prop_descriptor vm_completions;
static struct prop_descriptor vm_dirties;

/*
 * couple the period to the dirty_ratio:
 *
 *   period/2 ~ roundup_pow_of_two(dirty limit)
 */
static int calc_period_shift(void)
{
	unsigned long dirty_total;

	if (vm_dirty_bytes)
		dirty_total = vm_dirty_bytes / PAGE_SIZE;
	else
		dirty_total = (vm_dirty_ratio * determine_dirtyable_memory()) /
				100;
	return 2 + ilog2(dirty_total - 1);
}

/*
 * update the period when the dirty threshold changes.
 */
static void update_completion_period(void)
{
	int shift = calc_period_shift();
	prop_change_shift(&vm_completions, shift);
	prop_change_shift(&vm_dirties, shift);
}

int dirty_background_ratio_handler(struct ctl_table *table, int write,
		struct file *filp, void __user *buffer, size_t *lenp,
		loff_t *ppos)
{
	int ret;

	ret = proc_dointvec_minmax(table, write, filp, buffer, lenp, ppos);
	if (ret == 0 && write)
		dirty_background_bytes = 0;
	return ret;
}

int dirty_background_bytes_handler(struct ctl_table *table, int write,
		struct file *filp, void __user *buffer, size_t *lenp,
		loff_t *ppos)
{
	int ret;

	ret = proc_doulongvec_minmax(table, write, filp, buffer, lenp, ppos);
	if (ret == 0 && write)
		dirty_background_ratio = 0;
	return ret;
}

int dirty_ratio_handler(struct ctl_table *table, int write,
		struct file *filp, void __user *buffer, size_t *lenp,
		loff_t *ppos)
{
	int old_ratio = vm_dirty_ratio;
	int ret;

	ret = proc_dointvec_minmax(table, write, filp, buffer, lenp, ppos);
	if (ret == 0 && write && vm_dirty_ratio != old_ratio) {
		update_completion_period();
		vm_dirty_bytes = 0;
	}
	return ret;
}


int dirty_bytes_handler(struct ctl_table *table, int write,
		struct file *filp, void __user *buffer, size_t *lenp,
		loff_t *ppos)
{
	unsigned long old_bytes = vm_dirty_bytes;
	int ret;

	ret = proc_doulongvec_minmax(table, write, filp, buffer, lenp, ppos);
	if (ret == 0 && write && vm_dirty_bytes != old_bytes) {
		update_completion_period();
		vm_dirty_ratio = 0;
	}
	return ret;
}

/*
 * Increment the BDI's writeout completion count and the global writeout
 * completion count. Called from test_clear_page_writeback().
 */
static inline void __bdi_writeout_inc(struct backing_dev_info *bdi)
{
	__prop_inc_percpu_max(&vm_completions, &bdi->completions,
			      bdi->max_prop_frac);
}

void bdi_writeout_inc(struct backing_dev_info *bdi)
{
	unsigned long flags;

	local_irq_save(flags);
	__bdi_writeout_inc(bdi);
	local_irq_restore(flags);
}
EXPORT_SYMBOL_GPL(bdi_writeout_inc);

void task_dirty_inc(struct task_struct *tsk)
{
	prop_inc_single(&vm_dirties, &tsk->dirties);
}

/*
 * Obtain an accurate fraction of the BDI's portion.
 */
static void bdi_writeout_fraction(struct backing_dev_info *bdi,
		long *numerator, long *denominator)
{
	if (bdi_cap_writeback_dirty(bdi)) {
		prop_fraction_percpu(&vm_completions, &bdi->completions,
				numerator, denominator);
	} else {
		*numerator = 0;
		*denominator = 1;
	}
}

/*
 * Clip the earned share of dirty pages to that which is actually available.
 * This avoids exceeding the total dirty_limit when the floating averages
 * fluctuate too quickly.
 */
static void clip_bdi_dirty_limit(struct backing_dev_info *bdi,
		unsigned long dirty, unsigned long *pbdi_dirty)
{
	unsigned long avail_dirty;

	avail_dirty = global_page_state(NR_FILE_DIRTY) +
		 global_page_state(NR_WRITEBACK) +
		 global_page_state(NR_UNSTABLE_NFS) +
		 global_page_state(NR_WRITEBACK_TEMP);

	if (avail_dirty < dirty)
		avail_dirty = dirty - avail_dirty;
	else
		avail_dirty = 0;

	avail_dirty += bdi_stat(bdi, BDI_RECLAIMABLE) +
		bdi_stat(bdi, BDI_WRITEBACK);

	*pbdi_dirty = min(*pbdi_dirty, avail_dirty);
}

static inline void task_dirties_fraction(struct task_struct *tsk,
		long *numerator, long *denominator)
{
	prop_fraction_single(&vm_dirties, &tsk->dirties,
				numerator, denominator);
}

/*
 * scale the dirty limit
 *
 * task specific dirty limit:
 *
 *   dirty -= (dirty/8) * p_{t}
 */
static void task_dirty_limit(struct task_struct *tsk, unsigned long *pdirty)
{
	long numerator, denominator;
	unsigned long dirty = *pdirty;
	u64 inv = dirty >> 3;

	task_dirties_fraction(tsk, &numerator, &denominator);
	inv *= numerator;
	do_div(inv, denominator);

	dirty -= inv;
	if (dirty < *pdirty/2)
		dirty = *pdirty/2;

	*pdirty = dirty;
}

/*
 *
 */
static unsigned int bdi_min_ratio;

int bdi_set_min_ratio(struct backing_dev_info *bdi, unsigned int min_ratio)
{
	int ret = 0;

	spin_lock(&bdi_lock);
	if (min_ratio > bdi->max_ratio) {
		ret = -EINVAL;
	} else {
		min_ratio -= bdi->min_ratio;
		if (bdi_min_ratio + min_ratio < 100) {
			bdi_min_ratio += min_ratio;
			bdi->min_ratio += min_ratio;
		} else {
			ret = -EINVAL;
		}
	}
	spin_unlock(&bdi_lock);

	return ret;
}

int bdi_set_max_ratio(struct backing_dev_info *bdi, unsigned max_ratio)
{
	int ret = 0;

	if (max_ratio > 100)
		return -EINVAL;

	spin_lock(&bdi_lock);
	if (bdi->min_ratio > max_ratio) {
		ret = -EINVAL;
	} else {
		bdi->max_ratio = max_ratio;
		bdi->max_prop_frac = (PROP_FRAC_BASE * max_ratio) / 100;
	}
	spin_unlock(&bdi_lock);

	return ret;
}
EXPORT_SYMBOL(bdi_set_max_ratio);

/*
 * Work out the current dirty-memory clamping and background writeout
 * thresholds.
 *
 * The main aim here is to lower them aggressively if there is a lot of mapped
 * memory around.  To avoid stressing page reclaim with lots of unreclaimable
 * pages.  It is better to clamp down on writers than to start swapping, and
 * performing lots of scanning.
 *
 * We only allow 1/2 of the currently-unmapped memory to be dirtied.
 *
 * We don't permit the clamping level to fall below 5% - that is getting rather
 * excessive.
 *
 * We make sure that the background writeout level is below the adjusted
 * clamping level.
 */

static unsigned long highmem_dirtyable_memory(unsigned long total)
{
#ifdef CONFIG_HIGHMEM
	int node;
	unsigned long x = 0;

	for_each_node_state(node, N_HIGH_MEMORY) {
		struct zone *z =
			&NODE_DATA(node)->node_zones[ZONE_HIGHMEM];

		x += zone_page_state(z, NR_FREE_PAGES) + zone_lru_pages(z);
	}
	/*
	 * Make sure that the number of highmem pages is never larger
	 * than the number of the total dirtyable memory. This can only
	 * occur in very strange VM situations but we want to make sure
	 * that this does not occur.
	 */
	return min(x, total);
#else
	return 0;
#endif
}

/**
 * determine_dirtyable_memory - amount of memory that may be used
 *
 * Returns the numebr of pages that can currently be freed and used
 * by the kernel for direct mappings.
 */
unsigned long determine_dirtyable_memory(void)
{
	unsigned long x;

	x = global_page_state(NR_FREE_PAGES) + global_lru_pages();

	if (!vm_highmem_is_dirtyable)
		x -= highmem_dirtyable_memory(x);

	return x + 1;	/* Ensure that we never return 0 */
}

void
get_dirty_limits(unsigned long *pbackground, unsigned long *pdirty,
		 unsigned long *pbdi_dirty, struct backing_dev_info *bdi)
{
	unsigned long background;
	unsigned long dirty;
	unsigned long available_memory = determine_dirtyable_memory();
	struct task_struct *tsk;

	if (vm_dirty_bytes)
		dirty = DIV_ROUND_UP(vm_dirty_bytes, PAGE_SIZE);
	else {
		int dirty_ratio;

		dirty_ratio = vm_dirty_ratio;
		if (dirty_ratio < 5)
			dirty_ratio = 5;
		dirty = (dirty_ratio * available_memory) / 100;
	}

	if (dirty_background_bytes)
		background = DIV_ROUND_UP(dirty_background_bytes, PAGE_SIZE);
	else
		background = (dirty_background_ratio * available_memory) / 100;

	if (background >= dirty)
		background = dirty / 2;
	tsk = current;
	if (tsk->flags & PF_LESS_THROTTLE || rt_task(tsk)) {
		background += background / 4;
		dirty += dirty / 4;
	}
	*pbackground = background;
	*pdirty = dirty;

	if (bdi) {
		u64 bdi_dirty;
		long numerator, denominator;

		/*
		 * Calculate this BDI's share of the dirty ratio.
		 */
		bdi_writeout_fraction(bdi, &numerator, &denominator);

		bdi_dirty = (dirty * (100 - bdi_min_ratio)) / 100;
		bdi_dirty *= numerator;
		do_div(bdi_dirty, denominator);
		bdi_dirty += (dirty * bdi->min_ratio) / 100;
		if (bdi_dirty > (dirty * bdi->max_ratio) / 100)
			bdi_dirty = dirty * bdi->max_ratio / 100;

		*pbdi_dirty = bdi_dirty;
		clip_bdi_dirty_limit(bdi, dirty, pbdi_dirty);
		task_dirty_limit(current, pbdi_dirty);
	}
}

/*
 * balance_dirty_pages() must be called by processes which are generating dirty
 * data.  It looks at the number of dirty pages in the machine and will force
 * the caller to perform writeback if the system is over `vm_dirty_ratio'.
 * If we're over `background_thresh' then pdflush is woken to perform some
 * writeout.
 */
static void balance_dirty_pages(struct address_space *mapping)
{
	long nr_reclaimable, bdi_nr_reclaimable;
	long nr_writeback, bdi_nr_writeback;
	unsigned long background_thresh;
	unsigned long dirty_thresh;
	unsigned long bdi_thresh;
	unsigned long pages_written = 0;
	unsigned long write_chunk = sync_writeback_pages();

	struct backing_dev_info *bdi = mapping->backing_dev_info;

	for (;;) {
		struct writeback_control wbc = {
			.bdi		= bdi,
			.sync_mode	= WB_SYNC_NONE,
			.older_than_this = NULL,
			.nr_to_write	= write_chunk,
			.range_cyclic	= 1,
		};

		get_dirty_limits(&background_thresh, &dirty_thresh,
				&bdi_thresh, bdi);

		nr_reclaimable = global_page_state(NR_FILE_DIRTY) +
					global_page_state(NR_UNSTABLE_NFS);
		nr_writeback = global_page_state(NR_WRITEBACK);

		bdi_nr_reclaimable = bdi_stat(bdi, BDI_RECLAIMABLE);
		bdi_nr_writeback = bdi_stat(bdi, BDI_WRITEBACK);

		if (bdi_nr_reclaimable + bdi_nr_writeback <= bdi_thresh)
			break;

		/*
		 * Throttle it only when the background writeback cannot
		 * catch-up. This avoids (excessively) small writeouts
		 * when the bdi limits are ramping up.
		 */
		if (nr_reclaimable + nr_writeback <
				(background_thresh + dirty_thresh) / 2)
			break;

		if (!bdi->dirty_exceeded)
			bdi->dirty_exceeded = 1;

		/* Note: nr_reclaimable denotes nr_dirty + nr_unstable.
		 * Unstable writes are a feature of certain networked
		 * filesystems (i.e. NFS) in which data may have been
		 * written to the server's write cache, but has not yet
		 * been flushed to permanent storage.
		 * Only move pages to writeback if this bdi is over its
		 * threshold otherwise wait until the disk writes catch
		 * up.
		 */
<<<<<<< HEAD
		if (bdi_nr_reclaimable > bdi_thresh) {
			writeback_inodes(&wbc);
=======
		if (bdi_nr_reclaimable) {
			generic_sync_bdi_inodes(NULL, &wbc);
>>>>>>> ae10fff4
			pages_written += write_chunk - wbc.nr_to_write;
			get_dirty_limits(&background_thresh, &dirty_thresh,
				       &bdi_thresh, bdi);
		}

		/*
		 * In order to avoid the stacked BDI deadlock we need
		 * to ensure we accurately count the 'dirty' pages when
		 * the threshold is low.
		 *
		 * Otherwise it would be possible to get thresh+n pages
		 * reported dirty, even though there are thresh-m pages
		 * actually dirty; with m+n sitting in the percpu
		 * deltas.
		 */
		if (bdi_thresh < 2*bdi_stat_error(bdi)) {
			bdi_nr_reclaimable = bdi_stat_sum(bdi, BDI_RECLAIMABLE);
			bdi_nr_writeback = bdi_stat_sum(bdi, BDI_WRITEBACK);
		} else if (bdi_nr_reclaimable) {
			bdi_nr_reclaimable = bdi_stat(bdi, BDI_RECLAIMABLE);
			bdi_nr_writeback = bdi_stat(bdi, BDI_WRITEBACK);
		}

		if (bdi_nr_reclaimable + bdi_nr_writeback <= bdi_thresh)
			break;
		if (pages_written >= write_chunk)
			break;		/* We've done our duty */

		congestion_wait(WRITE, HZ/10);
	}

	if (bdi_nr_reclaimable + bdi_nr_writeback < bdi_thresh &&
			bdi->dirty_exceeded)
		bdi->dirty_exceeded = 0;

	if (writeback_in_progress(bdi))
		return;		/* pdflush is already working this queue */

	/*
	 * In laptop mode, we wait until hitting the higher threshold before
	 * starting background writeout, and then write out all the way down
	 * to the lower threshold.  So slow writers cause minimal disk activity.
	 *
	 * In normal mode, we start background writeout at the lower
	 * background_thresh, to keep the amount of dirty memory low.
	 */
	if ((laptop_mode && pages_written) ||
			(!laptop_mode && (global_page_state(NR_FILE_DIRTY)
					  + global_page_state(NR_UNSTABLE_NFS)
					  > background_thresh)))
		bdi_start_writeback(bdi, NULL, 0, WB_SYNC_NONE);
}

void set_page_dirty_balance(struct page *page, int page_mkwrite)
{
	if (set_page_dirty(page) || page_mkwrite) {
		struct address_space *mapping = page_mapping(page);

		if (mapping)
			balance_dirty_pages_ratelimited(mapping);
	}
}

/**
 * balance_dirty_pages_ratelimited_nr - balance dirty memory state
 * @mapping: address_space which was dirtied
 * @nr_pages_dirtied: number of pages which the caller has just dirtied
 *
 * Processes which are dirtying memory should call in here once for each page
 * which was newly dirtied.  The function will periodically check the system's
 * dirty state and will initiate writeback if needed.
 *
 * On really big machines, get_writeback_state is expensive, so try to avoid
 * calling it too often (ratelimiting).  But once we're over the dirty memory
 * limit we decrease the ratelimiting by a lot, to prevent individual processes
 * from overshooting the limit by (ratelimit_pages) each.
 */
void balance_dirty_pages_ratelimited_nr(struct address_space *mapping,
					unsigned long nr_pages_dirtied)
{
	static DEFINE_PER_CPU(unsigned long, ratelimits) = 0;
	unsigned long ratelimit;
	unsigned long *p;

	ratelimit = ratelimit_pages;
	if (mapping->backing_dev_info->dirty_exceeded)
		ratelimit = 8;

	/*
	 * Check the rate limiting. Also, we do not want to throttle real-time
	 * tasks in balance_dirty_pages(). Period.
	 */
	preempt_disable();
	p =  &__get_cpu_var(ratelimits);
	*p += nr_pages_dirtied;
	if (unlikely(*p >= ratelimit)) {
		*p = 0;
		preempt_enable();
		balance_dirty_pages(mapping);
		return;
	}
	preempt_enable();
}
EXPORT_SYMBOL(balance_dirty_pages_ratelimited_nr);

void throttle_vm_writeout(gfp_t gfp_mask)
{
	unsigned long background_thresh;
	unsigned long dirty_thresh;

        for ( ; ; ) {
		get_dirty_limits(&background_thresh, &dirty_thresh, NULL, NULL);

                /*
                 * Boost the allowable dirty threshold a bit for page
                 * allocators so they don't get DoS'ed by heavy writers
                 */
                dirty_thresh += dirty_thresh / 10;      /* wheeee... */

                if (global_page_state(NR_UNSTABLE_NFS) +
			global_page_state(NR_WRITEBACK) <= dirty_thresh)
                        	break;
                congestion_wait(WRITE, HZ/10);

		/*
		 * The caller might hold locks which can prevent IO completion
		 * or progress in the filesystem.  So we cannot just sit here
		 * waiting for IO to complete.
		 */
		if ((gfp_mask & (__GFP_FS|__GFP_IO)) != (__GFP_FS|__GFP_IO))
			break;
        }
}

/*
 * Start writeback of `nr_pages' pages.  If `nr_pages' is zero, write back
 * the whole world.
 */
void wakeup_flusher_threads(long nr_pages)
{
	struct writeback_control wbc = {
		.sync_mode	= WB_SYNC_NONE,
		.older_than_this = NULL,
		.range_cyclic	= 1,
	};

	if (nr_pages == 0)
		nr_pages = global_page_state(NR_FILE_DIRTY) +
				global_page_state(NR_UNSTABLE_NFS);
	wbc.nr_to_write = nr_pages;
	bdi_writeback_all(NULL, &wbc);
}

static void laptop_timer_fn(unsigned long unused);

static DEFINE_TIMER(laptop_mode_wb_timer, laptop_timer_fn, 0, 0);

/*
 * sysctl handler for /proc/sys/vm/dirty_writeback_centisecs
 */
int dirty_writeback_centisecs_handler(ctl_table *table, int write,
	struct file *file, void __user *buffer, size_t *length, loff_t *ppos)
{
	proc_dointvec(table, write, file, buffer, length, ppos);
	return 0;
}

static void do_laptop_sync(struct work_struct *work)
{
	wakeup_flusher_threads(0);
	kfree(work);
}

static void laptop_timer_fn(unsigned long unused)
{
	struct work_struct *work;

	work = kmalloc(sizeof(*work), GFP_ATOMIC);
	if (work) {
		INIT_WORK(work, do_laptop_sync);
		schedule_work(work);
	}
}

/*
 * We've spun up the disk and we're in laptop mode: schedule writeback
 * of all dirty data a few seconds from now.  If the flush is already scheduled
 * then push it back - the user is still using the disk.
 */
void laptop_io_completion(void)
{
	mod_timer(&laptop_mode_wb_timer, jiffies + laptop_mode);
}

/*
 * We're in laptop mode and we've just synced. The sync's writes will have
 * caused another writeback to be scheduled by laptop_io_completion.
 * Nothing needs to be written back anymore, so we unschedule the writeback.
 */
void laptop_sync_completion(void)
{
	del_timer(&laptop_mode_wb_timer);
}

/*
 * If ratelimit_pages is too high then we can get into dirty-data overload
 * if a large number of processes all perform writes at the same time.
 * If it is too low then SMP machines will call the (expensive)
 * get_writeback_state too often.
 *
 * Here we set ratelimit_pages to a level which ensures that when all CPUs are
 * dirtying in parallel, we cannot go more than 3% (1/32) over the dirty memory
 * thresholds before writeback cuts in.
 *
 * But the limit should not be set too high.  Because it also controls the
 * amount of memory which the balance_dirty_pages() caller has to write back.
 * If this is too large then the caller will block on the IO queue all the
 * time.  So limit it to four megabytes - the balance_dirty_pages() caller
 * will write six megabyte chunks, max.
 */

void writeback_set_ratelimit(void)
{
	ratelimit_pages = vm_total_pages / (num_online_cpus() * 32);
	if (ratelimit_pages < 16)
		ratelimit_pages = 16;
	if (ratelimit_pages * PAGE_CACHE_SIZE > 4096 * 1024)
		ratelimit_pages = (4096 * 1024) / PAGE_CACHE_SIZE;
}

static int __cpuinit
ratelimit_handler(struct notifier_block *self, unsigned long u, void *v)
{
	writeback_set_ratelimit();
	return NOTIFY_DONE;
}

static struct notifier_block __cpuinitdata ratelimit_nb = {
	.notifier_call	= ratelimit_handler,
	.next		= NULL,
};

/*
 * Called early on to tune the page writeback dirty limits.
 *
 * We used to scale dirty pages according to how total memory
 * related to pages that could be allocated for buffers (by
 * comparing nr_free_buffer_pages() to vm_total_pages.
 *
 * However, that was when we used "dirty_ratio" to scale with
 * all memory, and we don't do that any more. "dirty_ratio"
 * is now applied to total non-HIGHPAGE memory (by subtracting
 * totalhigh_pages from vm_total_pages), and as such we can't
 * get into the old insane situation any more where we had
 * large amounts of dirty pages compared to a small amount of
 * non-HIGHMEM memory.
 *
 * But we might still want to scale the dirty_ratio by how
 * much memory the box has..
 */
void __init page_writeback_init(void)
{
	int shift;

	writeback_set_ratelimit();
	register_cpu_notifier(&ratelimit_nb);

	shift = calc_period_shift();
	prop_descriptor_init(&vm_completions, shift);
	prop_descriptor_init(&vm_dirties, shift);
}

/**
 * write_cache_pages - walk the list of dirty pages of the given address space and write all of them.
 * @mapping: address space structure to write
 * @wbc: subtract the number of written pages from *@wbc->nr_to_write
 * @writepage: function called for each page
 * @data: data passed to writepage function
 *
 * If a page is already under I/O, write_cache_pages() skips it, even
 * if it's dirty.  This is desirable behaviour for memory-cleaning writeback,
 * but it is INCORRECT for data-integrity system calls such as fsync().  fsync()
 * and msync() need to guarantee that all the data which was dirty at the time
 * the call was made get new I/O started against them.  If wbc->sync_mode is
 * WB_SYNC_ALL then we were called for data integrity and we must wait for
 * existing IO to complete.
 */
int write_cache_pages(struct address_space *mapping,
		      struct writeback_control *wbc, writepage_t writepage,
		      void *data)
{
	struct backing_dev_info *bdi = mapping->backing_dev_info;
	int ret = 0;
	int done = 0;
	struct pagevec pvec;
	int nr_pages;
	pgoff_t uninitialized_var(writeback_index);
	pgoff_t index;
	pgoff_t end;		/* Inclusive */
	pgoff_t done_index;
	int cycled;
	int range_whole = 0;
	long nr_to_write = wbc->nr_to_write;

	if (wbc->nonblocking && bdi_write_congested(bdi)) {
		wbc->encountered_congestion = 1;
		return 0;
	}

	pagevec_init(&pvec, 0);
	if (wbc->range_cyclic) {
		writeback_index = mapping->writeback_index; /* prev offset */
		index = writeback_index;
		if (index == 0)
			cycled = 1;
		else
			cycled = 0;
		end = -1;
	} else {
		index = wbc->range_start >> PAGE_CACHE_SHIFT;
		end = wbc->range_end >> PAGE_CACHE_SHIFT;
		if (wbc->range_start == 0 && wbc->range_end == LLONG_MAX)
			range_whole = 1;
		cycled = 1; /* ignore range_cyclic tests */
	}
retry:
	done_index = index;
	while (!done && (index <= end)) {
		int i;

		nr_pages = pagevec_lookup_tag(&pvec, mapping, &index,
			      PAGECACHE_TAG_DIRTY,
			      min(end - index, (pgoff_t)PAGEVEC_SIZE-1) + 1);
		if (nr_pages == 0)
			break;

		for (i = 0; i < nr_pages; i++) {
			struct page *page = pvec.pages[i];

			/*
			 * At this point, the page may be truncated or
			 * invalidated (changing page->mapping to NULL), or
			 * even swizzled back from swapper_space to tmpfs file
			 * mapping. However, page->index will not change
			 * because we have a reference on the page.
			 */
			if (page->index > end) {
				/*
				 * can't be range_cyclic (1st pass) because
				 * end == -1 in that case.
				 */
				done = 1;
				break;
			}

			done_index = page->index + 1;

			lock_page(page);

			/*
			 * Page truncated or invalidated. We can freely skip it
			 * then, even for data integrity operations: the page
			 * has disappeared concurrently, so there could be no
			 * real expectation of this data interity operation
			 * even if there is now a new, dirty page at the same
			 * pagecache address.
			 */
			if (unlikely(page->mapping != mapping)) {
continue_unlock:
				unlock_page(page);
				continue;
			}

			if (!PageDirty(page)) {
				/* someone wrote it for us */
				goto continue_unlock;
			}

			if (PageWriteback(page)) {
				if (wbc->sync_mode != WB_SYNC_NONE)
					wait_on_page_writeback(page);
				else
					goto continue_unlock;
			}

			BUG_ON(PageWriteback(page));
			if (!clear_page_dirty_for_io(page))
				goto continue_unlock;

			ret = (*writepage)(page, wbc, data);
			if (unlikely(ret)) {
				if (ret == AOP_WRITEPAGE_ACTIVATE) {
					unlock_page(page);
					ret = 0;
				} else {
					/*
					 * done_index is set past this page,
					 * so media errors will not choke
					 * background writeout for the entire
					 * file. This has consequences for
					 * range_cyclic semantics (ie. it may
					 * not be suitable for data integrity
					 * writeout).
					 */
					done = 1;
					break;
				}
 			}

			if (nr_to_write > 0) {
				nr_to_write--;
				if (nr_to_write == 0 &&
				    wbc->sync_mode == WB_SYNC_NONE) {
					/*
					 * We stop writing back only if we are
					 * not doing integrity sync. In case of
					 * integrity sync we have to keep going
					 * because someone may be concurrently
					 * dirtying pages, and we might have
					 * synced a lot of newly appeared dirty
					 * pages, but have not synced all of the
					 * old dirty pages.
					 */
					done = 1;
					break;
				}
			}

			if (wbc->nonblocking && bdi_write_congested(bdi)) {
				wbc->encountered_congestion = 1;
				done = 1;
				break;
			}
		}
		pagevec_release(&pvec);
		cond_resched();
	}
	if (!cycled && !done) {
		/*
		 * range_cyclic:
		 * We hit the last page and there is more work to be done: wrap
		 * back to the start of the file
		 */
		cycled = 1;
		index = 0;
		end = writeback_index - 1;
		goto retry;
	}
	if (!wbc->no_nrwrite_index_update) {
		if (wbc->range_cyclic || (range_whole && nr_to_write > 0))
			mapping->writeback_index = done_index;
		wbc->nr_to_write = nr_to_write;
	}

	return ret;
}
EXPORT_SYMBOL(write_cache_pages);

/*
 * Function used by generic_writepages to call the real writepage
 * function and set the mapping flags on error
 */
static int __writepage(struct page *page, struct writeback_control *wbc,
		       void *data)
{
	struct address_space *mapping = data;
	int ret = mapping->a_ops->writepage(page, wbc);
	mapping_set_error(mapping, ret);
	return ret;
}

/**
 * generic_writepages - walk the list of dirty pages of the given address space and writepage() all of them.
 * @mapping: address space structure to write
 * @wbc: subtract the number of written pages from *@wbc->nr_to_write
 *
 * This is a library function, which implements the writepages()
 * address_space_operation.
 */
int generic_writepages(struct address_space *mapping,
		       struct writeback_control *wbc)
{
	/* deal with chardevs and other special file */
	if (!mapping->a_ops->writepage)
		return 0;

	return write_cache_pages(mapping, wbc, __writepage, mapping);
}

EXPORT_SYMBOL(generic_writepages);

int do_writepages(struct address_space *mapping, struct writeback_control *wbc)
{
	int ret;

	if (wbc->nr_to_write <= 0)
		return 0;
	wbc->for_writepages = 1;
	if (mapping->a_ops->writepages)
		ret = mapping->a_ops->writepages(mapping, wbc);
	else
		ret = generic_writepages(mapping, wbc);
	wbc->for_writepages = 0;
	return ret;
}

/**
 * write_one_page - write out a single page and optionally wait on I/O
 * @page: the page to write
 * @wait: if true, wait on writeout
 *
 * The page must be locked by the caller and will be unlocked upon return.
 *
 * write_one_page() returns a negative error code if I/O failed.
 */
int write_one_page(struct page *page, int wait)
{
	struct address_space *mapping = page->mapping;
	int ret = 0;
	struct writeback_control wbc = {
		.sync_mode = WB_SYNC_ALL,
		.nr_to_write = 1,
	};

	BUG_ON(!PageLocked(page));

	if (wait)
		wait_on_page_writeback(page);

	if (clear_page_dirty_for_io(page)) {
		page_cache_get(page);
		ret = mapping->a_ops->writepage(page, &wbc);
		if (ret == 0 && wait) {
			wait_on_page_writeback(page);
			if (PageError(page))
				ret = -EIO;
		}
		page_cache_release(page);
	} else {
		unlock_page(page);
	}
	return ret;
}
EXPORT_SYMBOL(write_one_page);

/*
 * For address_spaces which do not use buffers nor write back.
 */
int __set_page_dirty_no_writeback(struct page *page)
{
	if (!PageDirty(page))
		SetPageDirty(page);
	return 0;
}

/*
 * Helper function for set_page_dirty family.
 * NOTE: This relies on being atomic wrt interrupts.
 */
void account_page_dirtied(struct page *page, struct address_space *mapping)
{
	if (mapping_cap_account_dirty(mapping)) {
		__inc_zone_page_state(page, NR_FILE_DIRTY);
		__inc_bdi_stat(mapping->backing_dev_info, BDI_RECLAIMABLE);
		task_dirty_inc(current);
		task_io_account_write(PAGE_CACHE_SIZE);
	}
}

/*
 * For address_spaces which do not use buffers.  Just tag the page as dirty in
 * its radix tree.
 *
 * This is also used when a single buffer is being dirtied: we want to set the
 * page dirty in that case, but not all the buffers.  This is a "bottom-up"
 * dirtying, whereas __set_page_dirty_buffers() is a "top-down" dirtying.
 *
 * Most callers have locked the page, which pins the address_space in memory.
 * But zap_pte_range() does not lock the page, however in that case the
 * mapping is pinned by the vma's ->vm_file reference.
 *
 * We take care to handle the case where the page was truncated from the
 * mapping by re-checking page_mapping() inside tree_lock.
 */
int __set_page_dirty_nobuffers(struct page *page)
{
	if (!TestSetPageDirty(page)) {
		struct address_space *mapping = page_mapping(page);
		struct address_space *mapping2;

		if (!mapping)
			return 1;

		spin_lock_irq(&mapping->tree_lock);
		mapping2 = page_mapping(page);
		if (mapping2) { /* Race with truncate? */
			BUG_ON(mapping2 != mapping);
			WARN_ON_ONCE(!PagePrivate(page) && !PageUptodate(page));
			account_page_dirtied(page, mapping);
			radix_tree_tag_set(&mapping->page_tree,
				page_index(page), PAGECACHE_TAG_DIRTY);
		}
		spin_unlock_irq(&mapping->tree_lock);
		if (mapping->host) {
			/* !PageAnon && !swapper_space */
			__mark_inode_dirty(mapping->host, I_DIRTY_PAGES);
		}
		return 1;
	}
	return 0;
}
EXPORT_SYMBOL(__set_page_dirty_nobuffers);

/*
 * When a writepage implementation decides that it doesn't want to write this
 * page for some reason, it should redirty the locked page via
 * redirty_page_for_writepage() and it should then unlock the page and return 0
 */
int redirty_page_for_writepage(struct writeback_control *wbc, struct page *page)
{
	wbc->pages_skipped++;
	return __set_page_dirty_nobuffers(page);
}
EXPORT_SYMBOL(redirty_page_for_writepage);

/*
 * If the mapping doesn't provide a set_page_dirty a_op, then
 * just fall through and assume that it wants buffer_heads.
 */
int set_page_dirty(struct page *page)
{
	struct address_space *mapping = page_mapping(page);

	if (likely(mapping)) {
		int (*spd)(struct page *) = mapping->a_ops->set_page_dirty;
#ifdef CONFIG_BLOCK
		if (!spd)
			spd = __set_page_dirty_buffers;
#endif
		return (*spd)(page);
	}
	if (!PageDirty(page)) {
		if (!TestSetPageDirty(page))
			return 1;
	}
	return 0;
}
EXPORT_SYMBOL(set_page_dirty);

/*
 * set_page_dirty() is racy if the caller has no reference against
 * page->mapping->host, and if the page is unlocked.  This is because another
 * CPU could truncate the page off the mapping and then free the mapping.
 *
 * Usually, the page _is_ locked, or the caller is a user-space process which
 * holds a reference on the inode by having an open file.
 *
 * In other cases, the page should be locked before running set_page_dirty().
 */
int set_page_dirty_lock(struct page *page)
{
	int ret;

	lock_page_nosync(page);
	ret = set_page_dirty(page);
	unlock_page(page);
	return ret;
}
EXPORT_SYMBOL(set_page_dirty_lock);

/*
 * Clear a page's dirty flag, while caring for dirty memory accounting.
 * Returns true if the page was previously dirty.
 *
 * This is for preparing to put the page under writeout.  We leave the page
 * tagged as dirty in the radix tree so that a concurrent write-for-sync
 * can discover it via a PAGECACHE_TAG_DIRTY walk.  The ->writepage
 * implementation will run either set_page_writeback() or set_page_dirty(),
 * at which stage we bring the page's dirty flag and radix-tree dirty tag
 * back into sync.
 *
 * This incoherency between the page's dirty flag and radix-tree tag is
 * unfortunate, but it only exists while the page is locked.
 */
int clear_page_dirty_for_io(struct page *page)
{
	struct address_space *mapping = page_mapping(page);

	BUG_ON(!PageLocked(page));

	ClearPageReclaim(page);
	if (mapping && mapping_cap_account_dirty(mapping)) {
		/*
		 * Yes, Virginia, this is indeed insane.
		 *
		 * We use this sequence to make sure that
		 *  (a) we account for dirty stats properly
		 *  (b) we tell the low-level filesystem to
		 *      mark the whole page dirty if it was
		 *      dirty in a pagetable. Only to then
		 *  (c) clean the page again and return 1 to
		 *      cause the writeback.
		 *
		 * This way we avoid all nasty races with the
		 * dirty bit in multiple places and clearing
		 * them concurrently from different threads.
		 *
		 * Note! Normally the "set_page_dirty(page)"
		 * has no effect on the actual dirty bit - since
		 * that will already usually be set. But we
		 * need the side effects, and it can help us
		 * avoid races.
		 *
		 * We basically use the page "master dirty bit"
		 * as a serialization point for all the different
		 * threads doing their things.
		 */
		if (page_mkclean(page))
			set_page_dirty(page);
		/*
		 * We carefully synchronise fault handlers against
		 * installing a dirty pte and marking the page dirty
		 * at this point. We do this by having them hold the
		 * page lock at some point after installing their
		 * pte, but before marking the page dirty.
		 * Pages are always locked coming in here, so we get
		 * the desired exclusion. See mm/memory.c:do_wp_page()
		 * for more comments.
		 */
		if (TestClearPageDirty(page)) {
			dec_zone_page_state(page, NR_FILE_DIRTY);
			dec_bdi_stat(mapping->backing_dev_info,
					BDI_RECLAIMABLE);
			return 1;
		}
		return 0;
	}
	return TestClearPageDirty(page);
}
EXPORT_SYMBOL(clear_page_dirty_for_io);

int test_clear_page_writeback(struct page *page)
{
	struct address_space *mapping = page_mapping(page);
	int ret;

	if (mapping) {
		struct backing_dev_info *bdi = mapping->backing_dev_info;
		unsigned long flags;

		spin_lock_irqsave(&mapping->tree_lock, flags);
		ret = TestClearPageWriteback(page);
		if (ret) {
			radix_tree_tag_clear(&mapping->page_tree,
						page_index(page),
						PAGECACHE_TAG_WRITEBACK);
			if (bdi_cap_account_writeback(bdi)) {
				__dec_bdi_stat(bdi, BDI_WRITEBACK);
				__bdi_writeout_inc(bdi);
			}
		}
		spin_unlock_irqrestore(&mapping->tree_lock, flags);
	} else {
		ret = TestClearPageWriteback(page);
	}
	if (ret)
		dec_zone_page_state(page, NR_WRITEBACK);
	return ret;
}

int test_set_page_writeback(struct page *page)
{
	struct address_space *mapping = page_mapping(page);
	int ret;

	if (mapping) {
		struct backing_dev_info *bdi = mapping->backing_dev_info;
		unsigned long flags;

		spin_lock_irqsave(&mapping->tree_lock, flags);
		ret = TestSetPageWriteback(page);
		if (!ret) {
			radix_tree_tag_set(&mapping->page_tree,
						page_index(page),
						PAGECACHE_TAG_WRITEBACK);
			if (bdi_cap_account_writeback(bdi))
				__inc_bdi_stat(bdi, BDI_WRITEBACK);
		}
		if (!PageDirty(page))
			radix_tree_tag_clear(&mapping->page_tree,
						page_index(page),
						PAGECACHE_TAG_DIRTY);
		spin_unlock_irqrestore(&mapping->tree_lock, flags);
	} else {
		ret = TestSetPageWriteback(page);
	}
	if (!ret)
		inc_zone_page_state(page, NR_WRITEBACK);
	return ret;

}
EXPORT_SYMBOL(test_set_page_writeback);

/*
 * Return true if any of the pages in the mapping are marked with the
 * passed tag.
 */
int mapping_tagged(struct address_space *mapping, int tag)
{
	int ret;
	rcu_read_lock();
	ret = radix_tree_tagged(&mapping->page_tree, tag);
	rcu_read_unlock();
	return ret;
}
EXPORT_SYMBOL(mapping_tagged);<|MERGE_RESOLUTION|>--- conflicted
+++ resolved
@@ -531,13 +531,8 @@
 		 * threshold otherwise wait until the disk writes catch
 		 * up.
 		 */
-<<<<<<< HEAD
 		if (bdi_nr_reclaimable > bdi_thresh) {
-			writeback_inodes(&wbc);
-=======
-		if (bdi_nr_reclaimable) {
 			generic_sync_bdi_inodes(NULL, &wbc);
->>>>>>> ae10fff4
 			pages_written += write_chunk - wbc.nr_to_write;
 			get_dirty_limits(&background_thresh, &dirty_thresh,
 				       &bdi_thresh, bdi);
