/*
 * mm/page-writeback.c
 *
 * Copyright (C) 2002, Linus Torvalds.
 * Copyright (C) 2007 Red Hat, Inc., Peter Zijlstra <pzijlstr@redhat.com>
 *
 * Contains functions related to writing back dirty pages at the
 * address_space level.
 *
 * 10Apr2002	Andrew Morton
 *		Initial version
 */

#include <linux/kernel.h>
#include <linux/module.h>
#include <linux/spinlock.h>
#include <linux/fs.h>
#include <linux/mm.h>
#include <linux/swap.h>
#include <linux/slab.h>
#include <linux/pagemap.h>
#include <linux/writeback.h>
#include <linux/init.h>
#include <linux/backing-dev.h>
#include <linux/task_io_accounting_ops.h>
#include <linux/blkdev.h>
#include <linux/mpage.h>
#include <linux/rmap.h>
#include <linux/percpu.h>
#include <linux/notifier.h>
#include <linux/smp.h>
#include <linux/sysctl.h>
#include <linux/cpu.h>
#include <linux/syscalls.h>
#include <linux/buffer_head.h>
#include <linux/pagevec.h>

/*
 * After a CPU has dirtied this many pages, balance_dirty_pages_ratelimited
 * will look to see if it needs to force writeback or throttling.
 */
static long ratelimit_pages = 32;

/*
 * When balance_dirty_pages decides that the caller needs to perform some
 * non-background writeback, this is how many pages it will attempt to write.
 * It should be somewhat larger than RATELIMIT_PAGES to ensure that reasonably
 * large amounts of I/O are submitted.
 */
static inline long sync_writeback_pages(void)
{
	return ratelimit_pages + ratelimit_pages / 2;
}

/* The following parameters are exported via /proc/sys/vm */

/*
 * Start background writeback (via pdflush) at this percentage
 */
int dirty_background_ratio = 10;

/*
 * dirty_background_bytes starts at 0 (disabled) so that it is a function of
 * dirty_background_ratio * the amount of dirtyable memory
 */
unsigned long dirty_background_bytes;

/*
 * free highmem will not be subtracted from the total free memory
 * for calculating free ratios if vm_highmem_is_dirtyable is true
 */
int vm_highmem_is_dirtyable;

/*
 * The generator of dirty data starts writeback at this percentage
 */
int vm_dirty_ratio = 20;

/*
 * vm_dirty_bytes starts at 0 (disabled) so that it is a function of
 * vm_dirty_ratio * the amount of dirtyable memory
 */
unsigned long vm_dirty_bytes;

/*
 * The interval between `kupdate'-style writebacks
 */
unsigned int dirty_writeback_interval = 5 * 100; /* centiseconds */

/*
 * The longest time for which data is allowed to remain dirty
 */
unsigned int dirty_expire_interval = 30 * 100; /* centiseconds */

/*
 * Flag that makes the machine dump writes/reads and block dirtyings.
 */
int block_dump;

/*
 * Flag that puts the machine in "laptop mode". Doubles as a timeout in jiffies:
 * a full sync is triggered after this time elapses without any disk activity.
 */
int laptop_mode;

EXPORT_SYMBOL(laptop_mode);

/* End of sysctl-exported parameters */


/*
 * Scale the writeback cache size proportional to the relative writeout speeds.
 *
 * We do this by keeping a floating proportion between BDIs, based on page
 * writeback completions [end_page_writeback()]. Those devices that write out
 * pages fastest will get the larger share, while the slower will get a smaller
 * share.
 *
 * We use page writeout completions because we are interested in getting rid of
 * dirty pages. Having them written out is the primary goal.
 *
 * We introduce a concept of time, a period over which we measure these events,
 * because demand can/will vary over time. The length of this period itself is
 * measured in page writeback completions.
 *
 */
static struct prop_descriptor vm_completions;
static struct prop_descriptor vm_dirties;

/*
 * couple the period to the dirty_ratio:
 *
 *   period/2 ~ roundup_pow_of_two(dirty limit)
 */
static int calc_period_shift(void)
{
	unsigned long dirty_total;

	if (vm_dirty_bytes)
		dirty_total = vm_dirty_bytes / PAGE_SIZE;
	else
		dirty_total = (vm_dirty_ratio * determine_dirtyable_memory()) /
				100;
	return 2 + ilog2(dirty_total - 1);
}

/*
 * update the period when the dirty threshold changes.
 */
static void update_completion_period(void)
{
	int shift = calc_period_shift();
	prop_change_shift(&vm_completions, shift);
	prop_change_shift(&vm_dirties, shift);
}

int dirty_background_ratio_handler(struct ctl_table *table, int write,
		struct file *filp, void __user *buffer, size_t *lenp,
		loff_t *ppos)
{
	int ret;

	ret = proc_dointvec_minmax(table, write, filp, buffer, lenp, ppos);
	if (ret == 0 && write)
		dirty_background_bytes = 0;
	return ret;
}

int dirty_background_bytes_handler(struct ctl_table *table, int write,
		struct file *filp, void __user *buffer, size_t *lenp,
		loff_t *ppos)
{
	int ret;

	ret = proc_doulongvec_minmax(table, write, filp, buffer, lenp, ppos);
	if (ret == 0 && write)
		dirty_background_ratio = 0;
	return ret;
}

int dirty_ratio_handler(struct ctl_table *table, int write,
		struct file *filp, void __user *buffer, size_t *lenp,
		loff_t *ppos)
{
	int old_ratio = vm_dirty_ratio;
	int ret;

	ret = proc_dointvec_minmax(table, write, filp, buffer, lenp, ppos);
	if (ret == 0 && write && vm_dirty_ratio != old_ratio) {
		update_completion_period();
		vm_dirty_bytes = 0;
	}
	return ret;
}


int dirty_bytes_handler(struct ctl_table *table, int write,
		struct file *filp, void __user *buffer, size_t *lenp,
		loff_t *ppos)
{
	unsigned long old_bytes = vm_dirty_bytes;
	int ret;

	ret = proc_doulongvec_minmax(table, write, filp, buffer, lenp, ppos);
	if (ret == 0 && write && vm_dirty_bytes != old_bytes) {
		update_completion_period();
		vm_dirty_ratio = 0;
	}
	return ret;
}

/*
 * Increment the BDI's writeout completion count and the global writeout
 * completion count. Called from test_clear_page_writeback().
 */
static inline void __bdi_writeout_inc(struct backing_dev_info *bdi)
{
	__prop_inc_percpu_max(&vm_completions, &bdi->completions,
			      bdi->max_prop_frac);
}

void bdi_writeout_inc(struct backing_dev_info *bdi)
{
	unsigned long flags;

	local_irq_save(flags);
	__bdi_writeout_inc(bdi);
	local_irq_restore(flags);
}
EXPORT_SYMBOL_GPL(bdi_writeout_inc);

void task_dirty_inc(struct task_struct *tsk)
{
	prop_inc_single(&vm_dirties, &tsk->dirties);
}

/*
 * Obtain an accurate fraction of the BDI's portion.
 */
static void bdi_writeout_fraction(struct backing_dev_info *bdi,
		long *numerator, long *denominator)
{
	if (bdi_cap_writeback_dirty(bdi)) {
		prop_fraction_percpu(&vm_completions, &bdi->completions,
				numerator, denominator);
	} else {
		*numerator = 0;
		*denominator = 1;
	}
}

/*
 * Clip the earned share of dirty pages to that which is actually available.
 * This avoids exceeding the total dirty_limit when the floating averages
 * fluctuate too quickly.
 */
static void clip_bdi_dirty_limit(struct backing_dev_info *bdi,
		unsigned long dirty, unsigned long *pbdi_dirty)
{
	unsigned long avail_dirty;

	avail_dirty = global_page_state(NR_FILE_DIRTY) +
		 global_page_state(NR_WRITEBACK) +
		 global_page_state(NR_UNSTABLE_NFS) +
		 global_page_state(NR_WRITEBACK_TEMP);

	if (avail_dirty < dirty)
		avail_dirty = dirty - avail_dirty;
	else
		avail_dirty = 0;

	avail_dirty += bdi_stat(bdi, BDI_RECLAIMABLE) +
		bdi_stat(bdi, BDI_WRITEBACK);

	*pbdi_dirty = min(*pbdi_dirty, avail_dirty);
}

static inline void task_dirties_fraction(struct task_struct *tsk,
		long *numerator, long *denominator)
{
	prop_fraction_single(&vm_dirties, &tsk->dirties,
				numerator, denominator);
}

/*
 * scale the dirty limit
 *
 * task specific dirty limit:
 *
 *   dirty -= (dirty/8) * p_{t}
 */
static void task_dirty_limit(struct task_struct *tsk, unsigned long *pdirty)
{
	long numerator, denominator;
	unsigned long dirty = *pdirty;
	u64 inv = dirty >> 3;

	task_dirties_fraction(tsk, &numerator, &denominator);
	inv *= numerator;
	do_div(inv, denominator);

	dirty -= inv;
	if (dirty < *pdirty/2)
		dirty = *pdirty/2;

	*pdirty = dirty;
}

/*
 *
 */
static unsigned int bdi_min_ratio;

int bdi_set_min_ratio(struct backing_dev_info *bdi, unsigned int min_ratio)
{
	int ret = 0;

<<<<<<< HEAD
	spin_lock(&bdi_lock);
=======
	spin_lock_bh(&bdi_lock);
>>>>>>> b96fb440
	if (min_ratio > bdi->max_ratio) {
		ret = -EINVAL;
	} else {
		min_ratio -= bdi->min_ratio;
		if (bdi_min_ratio + min_ratio < 100) {
			bdi_min_ratio += min_ratio;
			bdi->min_ratio += min_ratio;
		} else {
			ret = -EINVAL;
		}
	}
<<<<<<< HEAD
	spin_unlock(&bdi_lock);
=======
	spin_unlock_bh(&bdi_lock);
>>>>>>> b96fb440

	return ret;
}

int bdi_set_max_ratio(struct backing_dev_info *bdi, unsigned max_ratio)
{
	int ret = 0;

	if (max_ratio > 100)
		return -EINVAL;

<<<<<<< HEAD
	spin_lock(&bdi_lock);
=======
	spin_lock_bh(&bdi_lock);
>>>>>>> b96fb440
	if (bdi->min_ratio > max_ratio) {
		ret = -EINVAL;
	} else {
		bdi->max_ratio = max_ratio;
		bdi->max_prop_frac = (PROP_FRAC_BASE * max_ratio) / 100;
	}
<<<<<<< HEAD
	spin_unlock(&bdi_lock);
=======
	spin_unlock_bh(&bdi_lock);
>>>>>>> b96fb440

	return ret;
}
EXPORT_SYMBOL(bdi_set_max_ratio);

/*
 * Work out the current dirty-memory clamping and background writeout
 * thresholds.
 *
 * The main aim here is to lower them aggressively if there is a lot of mapped
 * memory around.  To avoid stressing page reclaim with lots of unreclaimable
 * pages.  It is better to clamp down on writers than to start swapping, and
 * performing lots of scanning.
 *
 * We only allow 1/2 of the currently-unmapped memory to be dirtied.
 *
 * We don't permit the clamping level to fall below 5% - that is getting rather
 * excessive.
 *
 * We make sure that the background writeout level is below the adjusted
 * clamping level.
 */

static unsigned long highmem_dirtyable_memory(unsigned long total)
{
#ifdef CONFIG_HIGHMEM
	int node;
	unsigned long x = 0;

	for_each_node_state(node, N_HIGH_MEMORY) {
		struct zone *z =
			&NODE_DATA(node)->node_zones[ZONE_HIGHMEM];

		x += zone_page_state(z, NR_FREE_PAGES) + zone_lru_pages(z);
	}
	/*
	 * Make sure that the number of highmem pages is never larger
	 * than the number of the total dirtyable memory. This can only
	 * occur in very strange VM situations but we want to make sure
	 * that this does not occur.
	 */
	return min(x, total);
#else
	return 0;
#endif
}

/**
 * determine_dirtyable_memory - amount of memory that may be used
 *
 * Returns the numebr of pages that can currently be freed and used
 * by the kernel for direct mappings.
 */
unsigned long determine_dirtyable_memory(void)
{
	unsigned long x;

	x = global_page_state(NR_FREE_PAGES) + global_lru_pages();

	if (!vm_highmem_is_dirtyable)
		x -= highmem_dirtyable_memory(x);

	return x + 1;	/* Ensure that we never return 0 */
}

void
get_dirty_limits(unsigned long *pbackground, unsigned long *pdirty,
		 unsigned long *pbdi_dirty, struct backing_dev_info *bdi)
{
	unsigned long background;
	unsigned long dirty;
	unsigned long available_memory = determine_dirtyable_memory();
	struct task_struct *tsk;

	if (vm_dirty_bytes)
		dirty = DIV_ROUND_UP(vm_dirty_bytes, PAGE_SIZE);
	else {
		int dirty_ratio;

		dirty_ratio = vm_dirty_ratio;
		if (dirty_ratio < 5)
			dirty_ratio = 5;
		dirty = (dirty_ratio * available_memory) / 100;
	}

	if (dirty_background_bytes)
		background = DIV_ROUND_UP(dirty_background_bytes, PAGE_SIZE);
	else
		background = (dirty_background_ratio * available_memory) / 100;

	if (background >= dirty)
		background = dirty / 2;
	tsk = current;
	if (tsk->flags & PF_LESS_THROTTLE || rt_task(tsk)) {
		background += background / 4;
		dirty += dirty / 4;
	}
	*pbackground = background;
	*pdirty = dirty;

	if (bdi) {
		u64 bdi_dirty;
		long numerator, denominator;

		/*
		 * Calculate this BDI's share of the dirty ratio.
		 */
		bdi_writeout_fraction(bdi, &numerator, &denominator);

		bdi_dirty = (dirty * (100 - bdi_min_ratio)) / 100;
		bdi_dirty *= numerator;
		do_div(bdi_dirty, denominator);
		bdi_dirty += (dirty * bdi->min_ratio) / 100;
		if (bdi_dirty > (dirty * bdi->max_ratio) / 100)
			bdi_dirty = dirty * bdi->max_ratio / 100;

		*pbdi_dirty = bdi_dirty;
		clip_bdi_dirty_limit(bdi, dirty, pbdi_dirty);
		task_dirty_limit(current, pbdi_dirty);
	}
}

/*
 * balance_dirty_pages() must be called by processes which are generating dirty
 * data.  It looks at the number of dirty pages in the machine and will force
 * the caller to perform writeback if the system is over `vm_dirty_ratio'.
 * If we're over `background_thresh' then pdflush is woken to perform some
 * writeout.
 */
static void balance_dirty_pages(struct address_space *mapping)
{
	long nr_reclaimable, bdi_nr_reclaimable;
	long nr_writeback, bdi_nr_writeback;
	unsigned long background_thresh;
	unsigned long dirty_thresh;
	unsigned long bdi_thresh;
	unsigned long pages_written = 0;
	unsigned long write_chunk = sync_writeback_pages();

	struct backing_dev_info *bdi = mapping->backing_dev_info;

	for (;;) {
		struct writeback_control wbc = {
			.bdi		= bdi,
			.sync_mode	= WB_SYNC_NONE,
			.older_than_this = NULL,
			.nr_to_write	= write_chunk,
			.range_cyclic	= 1,
		};

		get_dirty_limits(&background_thresh, &dirty_thresh,
				&bdi_thresh, bdi);

		nr_reclaimable = global_page_state(NR_FILE_DIRTY) +
					global_page_state(NR_UNSTABLE_NFS);
		nr_writeback = global_page_state(NR_WRITEBACK);

		bdi_nr_reclaimable = bdi_stat(bdi, BDI_RECLAIMABLE);
		bdi_nr_writeback = bdi_stat(bdi, BDI_WRITEBACK);

		if (bdi_nr_reclaimable + bdi_nr_writeback <= bdi_thresh)
			break;

		/*
		 * Throttle it only when the background writeback cannot
		 * catch-up. This avoids (excessively) small writeouts
		 * when the bdi limits are ramping up.
		 */
		if (nr_reclaimable + nr_writeback <
				(background_thresh + dirty_thresh) / 2)
			break;

		if (!bdi->dirty_exceeded)
			bdi->dirty_exceeded = 1;

		/* Note: nr_reclaimable denotes nr_dirty + nr_unstable.
		 * Unstable writes are a feature of certain networked
		 * filesystems (i.e. NFS) in which data may have been
		 * written to the server's write cache, but has not yet
		 * been flushed to permanent storage.
		 * Only move pages to writeback if this bdi is over its
		 * threshold otherwise wait until the disk writes catch
		 * up.
		 */
		if (bdi_nr_reclaimable > bdi_thresh) {
			writeback_inodes_wbc(&wbc);
			pages_written += write_chunk - wbc.nr_to_write;
			get_dirty_limits(&background_thresh, &dirty_thresh,
				       &bdi_thresh, bdi);
		}

		/*
		 * In order to avoid the stacked BDI deadlock we need
		 * to ensure we accurately count the 'dirty' pages when
		 * the threshold is low.
		 *
		 * Otherwise it would be possible to get thresh+n pages
		 * reported dirty, even though there are thresh-m pages
		 * actually dirty; with m+n sitting in the percpu
		 * deltas.
		 */
		if (bdi_thresh < 2*bdi_stat_error(bdi)) {
			bdi_nr_reclaimable = bdi_stat_sum(bdi, BDI_RECLAIMABLE);
			bdi_nr_writeback = bdi_stat_sum(bdi, BDI_WRITEBACK);
		} else if (bdi_nr_reclaimable) {
			bdi_nr_reclaimable = bdi_stat(bdi, BDI_RECLAIMABLE);
			bdi_nr_writeback = bdi_stat(bdi, BDI_WRITEBACK);
		}

		if (bdi_nr_reclaimable + bdi_nr_writeback <= bdi_thresh)
			break;
		if (pages_written >= write_chunk)
			break;		/* We've done our duty */

		schedule_timeout(1);
	}

	if (bdi_nr_reclaimable + bdi_nr_writeback < bdi_thresh &&
			bdi->dirty_exceeded)
		bdi->dirty_exceeded = 0;

	if (writeback_in_progress(bdi))
		return;		/* pdflush is already working this queue */

	/*
	 * In laptop mode, we wait until hitting the higher threshold before
	 * starting background writeout, and then write out all the way down
	 * to the lower threshold.  So slow writers cause minimal disk activity.
	 *
	 * In normal mode, we start background writeout at the lower
	 * background_thresh, to keep the amount of dirty memory low.
	 */
	if ((laptop_mode && pages_written) ||
	    (!laptop_mode && ((nr_writeback = global_page_state(NR_FILE_DIRTY)
					  + global_page_state(NR_UNSTABLE_NFS))
					  > background_thresh))) {
		struct writeback_control wbc = {
			.bdi		= bdi,
<<<<<<< HEAD
			.sync_mode	= WB_SYNC_NONE,
=======
>>>>>>> b96fb440
			.nr_to_write	= nr_writeback,
		};


		bdi_start_writeback(&wbc);
	}
}

void set_page_dirty_balance(struct page *page, int page_mkwrite)
{
	if (set_page_dirty(page) || page_mkwrite) {
		struct address_space *mapping = page_mapping(page);

		if (mapping)
			balance_dirty_pages_ratelimited(mapping);
	}
}

static DEFINE_PER_CPU(unsigned long, bdp_ratelimits) = 0;

/**
 * balance_dirty_pages_ratelimited_nr - balance dirty memory state
 * @mapping: address_space which was dirtied
 * @nr_pages_dirtied: number of pages which the caller has just dirtied
 *
 * Processes which are dirtying memory should call in here once for each page
 * which was newly dirtied.  The function will periodically check the system's
 * dirty state and will initiate writeback if needed.
 *
 * On really big machines, get_writeback_state is expensive, so try to avoid
 * calling it too often (ratelimiting).  But once we're over the dirty memory
 * limit we decrease the ratelimiting by a lot, to prevent individual processes
 * from overshooting the limit by (ratelimit_pages) each.
 */
void balance_dirty_pages_ratelimited_nr(struct address_space *mapping,
					unsigned long nr_pages_dirtied)
{
	unsigned long ratelimit;
	unsigned long *p;

	ratelimit = ratelimit_pages;
	if (mapping->backing_dev_info->dirty_exceeded)
		ratelimit = 8;

	/*
	 * Check the rate limiting. Also, we do not want to throttle real-time
	 * tasks in balance_dirty_pages(). Period.
	 */
	preempt_disable();
	p =  &__get_cpu_var(bdp_ratelimits);
	*p += nr_pages_dirtied;
	if (unlikely(*p >= ratelimit)) {
		*p = 0;
		preempt_enable();
		balance_dirty_pages(mapping);
		return;
	}
	preempt_enable();
}
EXPORT_SYMBOL(balance_dirty_pages_ratelimited_nr);

void throttle_vm_writeout(gfp_t gfp_mask)
{
	unsigned long background_thresh;
	unsigned long dirty_thresh;

        for ( ; ; ) {
		get_dirty_limits(&background_thresh, &dirty_thresh, NULL, NULL);

                /*
                 * Boost the allowable dirty threshold a bit for page
                 * allocators so they don't get DoS'ed by heavy writers
                 */
                dirty_thresh += dirty_thresh / 10;      /* wheeee... */

                if (global_page_state(NR_UNSTABLE_NFS) +
			global_page_state(NR_WRITEBACK) <= dirty_thresh)
                        	break;
                congestion_wait(BLK_RW_ASYNC, HZ/10);

		/*
		 * The caller might hold locks which can prevent IO completion
		 * or progress in the filesystem.  So we cannot just sit here
		 * waiting for IO to complete.
		 */
		if ((gfp_mask & (__GFP_FS|__GFP_IO)) != (__GFP_FS|__GFP_IO))
			break;
        }
}

static void laptop_timer_fn(unsigned long unused);

static DEFINE_TIMER(laptop_mode_wb_timer, laptop_timer_fn, 0, 0);

/*
 * sysctl handler for /proc/sys/vm/dirty_writeback_centisecs
 */
int dirty_writeback_centisecs_handler(ctl_table *table, int write,
	struct file *file, void __user *buffer, size_t *length, loff_t *ppos)
{
	proc_dointvec(table, write, file, buffer, length, ppos);
	return 0;
}

static void do_laptop_sync(struct work_struct *work)
{
	wakeup_flusher_threads(0);
	kfree(work);
}

static void laptop_timer_fn(unsigned long unused)
{
	struct work_struct *work;

	work = kmalloc(sizeof(*work), GFP_ATOMIC);
	if (work) {
		INIT_WORK(work, do_laptop_sync);
		schedule_work(work);
	}
}

/*
 * We've spun up the disk and we're in laptop mode: schedule writeback
 * of all dirty data a few seconds from now.  If the flush is already scheduled
 * then push it back - the user is still using the disk.
 */
void laptop_io_completion(void)
{
	mod_timer(&laptop_mode_wb_timer, jiffies + laptop_mode);
}

/*
 * We're in laptop mode and we've just synced. The sync's writes will have
 * caused another writeback to be scheduled by laptop_io_completion.
 * Nothing needs to be written back anymore, so we unschedule the writeback.
 */
void laptop_sync_completion(void)
{
	del_timer(&laptop_mode_wb_timer);
}

/*
 * If ratelimit_pages is too high then we can get into dirty-data overload
 * if a large number of processes all perform writes at the same time.
 * If it is too low then SMP machines will call the (expensive)
 * get_writeback_state too often.
 *
 * Here we set ratelimit_pages to a level which ensures that when all CPUs are
 * dirtying in parallel, we cannot go more than 3% (1/32) over the dirty memory
 * thresholds before writeback cuts in.
 *
 * But the limit should not be set too high.  Because it also controls the
 * amount of memory which the balance_dirty_pages() caller has to write back.
 * If this is too large then the caller will block on the IO queue all the
 * time.  So limit it to four megabytes - the balance_dirty_pages() caller
 * will write six megabyte chunks, max.
 */

void writeback_set_ratelimit(void)
{
	ratelimit_pages = vm_total_pages / (num_online_cpus() * 32);
	if (ratelimit_pages < 16)
		ratelimit_pages = 16;
	if (ratelimit_pages * PAGE_CACHE_SIZE > 4096 * 1024)
		ratelimit_pages = (4096 * 1024) / PAGE_CACHE_SIZE;
}

static int __cpuinit
ratelimit_handler(struct notifier_block *self, unsigned long u, void *v)
{
	writeback_set_ratelimit();
	return NOTIFY_DONE;
}

static struct notifier_block __cpuinitdata ratelimit_nb = {
	.notifier_call	= ratelimit_handler,
	.next		= NULL,
};

/*
 * Called early on to tune the page writeback dirty limits.
 *
 * We used to scale dirty pages according to how total memory
 * related to pages that could be allocated for buffers (by
 * comparing nr_free_buffer_pages() to vm_total_pages.
 *
 * However, that was when we used "dirty_ratio" to scale with
 * all memory, and we don't do that any more. "dirty_ratio"
 * is now applied to total non-HIGHPAGE memory (by subtracting
 * totalhigh_pages from vm_total_pages), and as such we can't
 * get into the old insane situation any more where we had
 * large amounts of dirty pages compared to a small amount of
 * non-HIGHMEM memory.
 *
 * But we might still want to scale the dirty_ratio by how
 * much memory the box has..
 */
void __init page_writeback_init(void)
{
	int shift;

	writeback_set_ratelimit();
	register_cpu_notifier(&ratelimit_nb);

	shift = calc_period_shift();
	prop_descriptor_init(&vm_completions, shift);
	prop_descriptor_init(&vm_dirties, shift);
}

/**
 * write_cache_pages - walk the list of dirty pages of the given address space and write all of them.
 * @mapping: address space structure to write
 * @wbc: subtract the number of written pages from *@wbc->nr_to_write
 * @writepage: function called for each page
 * @data: data passed to writepage function
 *
 * If a page is already under I/O, write_cache_pages() skips it, even
 * if it's dirty.  This is desirable behaviour for memory-cleaning writeback,
 * but it is INCORRECT for data-integrity system calls such as fsync().  fsync()
 * and msync() need to guarantee that all the data which was dirty at the time
 * the call was made get new I/O started against them.  If wbc->sync_mode is
 * WB_SYNC_ALL then we were called for data integrity and we must wait for
 * existing IO to complete.
 */
int write_cache_pages(struct address_space *mapping,
		      struct writeback_control *wbc, writepage_t writepage,
		      void *data)
{
	struct backing_dev_info *bdi = mapping->backing_dev_info;
	int ret = 0;
	int done = 0;
	struct pagevec pvec;
	int nr_pages;
	pgoff_t uninitialized_var(writeback_index);
	pgoff_t index;
	pgoff_t end;		/* Inclusive */
	pgoff_t done_index;
	int cycled;
	int range_whole = 0;
	long nr_to_write = wbc->nr_to_write;

	if (wbc->nonblocking && bdi_write_congested(bdi)) {
		wbc->encountered_congestion = 1;
		return 0;
	}

	pagevec_init(&pvec, 0);
	if (wbc->range_cyclic) {
		writeback_index = mapping->writeback_index; /* prev offset */
		index = writeback_index;
		if (index == 0)
			cycled = 1;
		else
			cycled = 0;
		end = -1;
	} else {
		index = wbc->range_start >> PAGE_CACHE_SHIFT;
		end = wbc->range_end >> PAGE_CACHE_SHIFT;
		if (wbc->range_start == 0 && wbc->range_end == LLONG_MAX)
			range_whole = 1;
		cycled = 1; /* ignore range_cyclic tests */
	}
retry:
	done_index = index;
	while (!done && (index <= end)) {
		int i;

		nr_pages = pagevec_lookup_tag(&pvec, mapping, &index,
			      PAGECACHE_TAG_DIRTY,
			      min(end - index, (pgoff_t)PAGEVEC_SIZE-1) + 1);
		if (nr_pages == 0)
			break;

		for (i = 0; i < nr_pages; i++) {
			struct page *page = pvec.pages[i];

			/*
			 * At this point, the page may be truncated or
			 * invalidated (changing page->mapping to NULL), or
			 * even swizzled back from swapper_space to tmpfs file
			 * mapping. However, page->index will not change
			 * because we have a reference on the page.
			 */
			if (page->index > end) {
				/*
				 * can't be range_cyclic (1st pass) because
				 * end == -1 in that case.
				 */
				done = 1;
				break;
			}

			done_index = page->index + 1;

			lock_page(page);

			/*
			 * Page truncated or invalidated. We can freely skip it
			 * then, even for data integrity operations: the page
			 * has disappeared concurrently, so there could be no
			 * real expectation of this data interity operation
			 * even if there is now a new, dirty page at the same
			 * pagecache address.
			 */
			if (unlikely(page->mapping != mapping)) {
continue_unlock:
				unlock_page(page);
				continue;
			}

			if (!PageDirty(page)) {
				/* someone wrote it for us */
				goto continue_unlock;
			}

			if (PageWriteback(page)) {
				if (wbc->sync_mode != WB_SYNC_NONE)
					wait_on_page_writeback(page);
				else
					goto continue_unlock;
			}

			BUG_ON(PageWriteback(page));
			if (!clear_page_dirty_for_io(page))
				goto continue_unlock;

			ret = (*writepage)(page, wbc, data);
			if (unlikely(ret)) {
				if (ret == AOP_WRITEPAGE_ACTIVATE) {
					unlock_page(page);
					ret = 0;
				} else {
					/*
					 * done_index is set past this page,
					 * so media errors will not choke
					 * background writeout for the entire
					 * file. This has consequences for
					 * range_cyclic semantics (ie. it may
					 * not be suitable for data integrity
					 * writeout).
					 */
					done = 1;
					break;
				}
 			}

			if (nr_to_write > 0) {
				nr_to_write--;
				if (nr_to_write == 0 &&
				    wbc->sync_mode == WB_SYNC_NONE) {
					/*
					 * We stop writing back only if we are
					 * not doing integrity sync. In case of
					 * integrity sync we have to keep going
					 * because someone may be concurrently
					 * dirtying pages, and we might have
					 * synced a lot of newly appeared dirty
					 * pages, but have not synced all of the
					 * old dirty pages.
					 */
					done = 1;
					break;
				}
			}

			if (wbc->nonblocking && bdi_write_congested(bdi)) {
				wbc->encountered_congestion = 1;
				done = 1;
				break;
			}
		}
		pagevec_release(&pvec);
		cond_resched();
	}
	if (!cycled && !done) {
		/*
		 * range_cyclic:
		 * We hit the last page and there is more work to be done: wrap
		 * back to the start of the file
		 */
		cycled = 1;
		index = 0;
		end = writeback_index - 1;
		goto retry;
	}
	if (!wbc->no_nrwrite_index_update) {
		if (wbc->range_cyclic || (range_whole && nr_to_write > 0))
			mapping->writeback_index = done_index;
		wbc->nr_to_write = nr_to_write;
	}

	return ret;
}
EXPORT_SYMBOL(write_cache_pages);

/*
 * Function used by generic_writepages to call the real writepage
 * function and set the mapping flags on error
 */
static int __writepage(struct page *page, struct writeback_control *wbc,
		       void *data)
{
	struct address_space *mapping = data;
	int ret = mapping->a_ops->writepage(page, wbc);
	mapping_set_error(mapping, ret);
	return ret;
}

/**
 * generic_writepages - walk the list of dirty pages of the given address space and writepage() all of them.
 * @mapping: address space structure to write
 * @wbc: subtract the number of written pages from *@wbc->nr_to_write
 *
 * This is a library function, which implements the writepages()
 * address_space_operation.
 */
int generic_writepages(struct address_space *mapping,
		       struct writeback_control *wbc)
{
	/* deal with chardevs and other special file */
	if (!mapping->a_ops->writepage)
		return 0;

	return write_cache_pages(mapping, wbc, __writepage, mapping);
}

EXPORT_SYMBOL(generic_writepages);

int do_writepages(struct address_space *mapping, struct writeback_control *wbc)
{
	int ret;

	if (wbc->nr_to_write <= 0)
		return 0;
	wbc->for_writepages = 1;
	if (mapping->a_ops->writepages)
		ret = mapping->a_ops->writepages(mapping, wbc);
	else
		ret = generic_writepages(mapping, wbc);
	wbc->for_writepages = 0;
	return ret;
}

/**
 * write_one_page - write out a single page and optionally wait on I/O
 * @page: the page to write
 * @wait: if true, wait on writeout
 *
 * The page must be locked by the caller and will be unlocked upon return.
 *
 * write_one_page() returns a negative error code if I/O failed.
 */
int write_one_page(struct page *page, int wait)
{
	struct address_space *mapping = page->mapping;
	int ret = 0;
	struct writeback_control wbc = {
		.sync_mode = WB_SYNC_ALL,
		.nr_to_write = 1,
	};

	BUG_ON(!PageLocked(page));

	if (wait)
		wait_on_page_writeback(page);

	if (clear_page_dirty_for_io(page)) {
		page_cache_get(page);
		ret = mapping->a_ops->writepage(page, &wbc);
		if (ret == 0 && wait) {
			wait_on_page_writeback(page);
			if (PageError(page))
				ret = -EIO;
		}
		page_cache_release(page);
	} else {
		unlock_page(page);
	}
	return ret;
}
EXPORT_SYMBOL(write_one_page);

/*
 * For address_spaces which do not use buffers nor write back.
 */
int __set_page_dirty_no_writeback(struct page *page)
{
	if (!PageDirty(page))
		SetPageDirty(page);
	return 0;
}

/*
 * Helper function for set_page_dirty family.
 * NOTE: This relies on being atomic wrt interrupts.
 */
void account_page_dirtied(struct page *page, struct address_space *mapping)
{
	if (mapping_cap_account_dirty(mapping)) {
		__inc_zone_page_state(page, NR_FILE_DIRTY);
		__inc_bdi_stat(mapping->backing_dev_info, BDI_RECLAIMABLE);
		task_dirty_inc(current);
		task_io_account_write(PAGE_CACHE_SIZE);
	}
}

/*
 * For address_spaces which do not use buffers.  Just tag the page as dirty in
 * its radix tree.
 *
 * This is also used when a single buffer is being dirtied: we want to set the
 * page dirty in that case, but not all the buffers.  This is a "bottom-up"
 * dirtying, whereas __set_page_dirty_buffers() is a "top-down" dirtying.
 *
 * Most callers have locked the page, which pins the address_space in memory.
 * But zap_pte_range() does not lock the page, however in that case the
 * mapping is pinned by the vma's ->vm_file reference.
 *
 * We take care to handle the case where the page was truncated from the
 * mapping by re-checking page_mapping() inside tree_lock.
 */
int __set_page_dirty_nobuffers(struct page *page)
{
	if (!TestSetPageDirty(page)) {
		struct address_space *mapping = page_mapping(page);
		struct address_space *mapping2;

		if (!mapping)
			return 1;

		spin_lock_irq(&mapping->tree_lock);
		mapping2 = page_mapping(page);
		if (mapping2) { /* Race with truncate? */
			BUG_ON(mapping2 != mapping);
			WARN_ON_ONCE(!PagePrivate(page) && !PageUptodate(page));
			account_page_dirtied(page, mapping);
			radix_tree_tag_set(&mapping->page_tree,
				page_index(page), PAGECACHE_TAG_DIRTY);
		}
		spin_unlock_irq(&mapping->tree_lock);
		if (mapping->host) {
			/* !PageAnon && !swapper_space */
			__mark_inode_dirty(mapping->host, I_DIRTY_PAGES);
		}
		return 1;
	}
	return 0;
}
EXPORT_SYMBOL(__set_page_dirty_nobuffers);

/*
 * When a writepage implementation decides that it doesn't want to write this
 * page for some reason, it should redirty the locked page via
 * redirty_page_for_writepage() and it should then unlock the page and return 0
 */
int redirty_page_for_writepage(struct writeback_control *wbc, struct page *page)
{
	wbc->pages_skipped++;
	return __set_page_dirty_nobuffers(page);
}
EXPORT_SYMBOL(redirty_page_for_writepage);

/*
 * If the mapping doesn't provide a set_page_dirty a_op, then
 * just fall through and assume that it wants buffer_heads.
 */
int set_page_dirty(struct page *page)
{
	struct address_space *mapping = page_mapping(page);

	if (likely(mapping)) {
		int (*spd)(struct page *) = mapping->a_ops->set_page_dirty;
#ifdef CONFIG_BLOCK
		if (!spd)
			spd = __set_page_dirty_buffers;
#endif
		return (*spd)(page);
	}
	if (!PageDirty(page)) {
		if (!TestSetPageDirty(page))
			return 1;
	}
	return 0;
}
EXPORT_SYMBOL(set_page_dirty);

/*
 * set_page_dirty() is racy if the caller has no reference against
 * page->mapping->host, and if the page is unlocked.  This is because another
 * CPU could truncate the page off the mapping and then free the mapping.
 *
 * Usually, the page _is_ locked, or the caller is a user-space process which
 * holds a reference on the inode by having an open file.
 *
 * In other cases, the page should be locked before running set_page_dirty().
 */
int set_page_dirty_lock(struct page *page)
{
	int ret;

	lock_page_nosync(page);
	ret = set_page_dirty(page);
	unlock_page(page);
	return ret;
}
EXPORT_SYMBOL(set_page_dirty_lock);

/*
 * Clear a page's dirty flag, while caring for dirty memory accounting.
 * Returns true if the page was previously dirty.
 *
 * This is for preparing to put the page under writeout.  We leave the page
 * tagged as dirty in the radix tree so that a concurrent write-for-sync
 * can discover it via a PAGECACHE_TAG_DIRTY walk.  The ->writepage
 * implementation will run either set_page_writeback() or set_page_dirty(),
 * at which stage we bring the page's dirty flag and radix-tree dirty tag
 * back into sync.
 *
 * This incoherency between the page's dirty flag and radix-tree tag is
 * unfortunate, but it only exists while the page is locked.
 */
int clear_page_dirty_for_io(struct page *page)
{
	struct address_space *mapping = page_mapping(page);

	BUG_ON(!PageLocked(page));

	ClearPageReclaim(page);
	if (mapping && mapping_cap_account_dirty(mapping)) {
		/*
		 * Yes, Virginia, this is indeed insane.
		 *
		 * We use this sequence to make sure that
		 *  (a) we account for dirty stats properly
		 *  (b) we tell the low-level filesystem to
		 *      mark the whole page dirty if it was
		 *      dirty in a pagetable. Only to then
		 *  (c) clean the page again and return 1 to
		 *      cause the writeback.
		 *
		 * This way we avoid all nasty races with the
		 * dirty bit in multiple places and clearing
		 * them concurrently from different threads.
		 *
		 * Note! Normally the "set_page_dirty(page)"
		 * has no effect on the actual dirty bit - since
		 * that will already usually be set. But we
		 * need the side effects, and it can help us
		 * avoid races.
		 *
		 * We basically use the page "master dirty bit"
		 * as a serialization point for all the different
		 * threads doing their things.
		 */
		if (page_mkclean(page))
			set_page_dirty(page);
		/*
		 * We carefully synchronise fault handlers against
		 * installing a dirty pte and marking the page dirty
		 * at this point. We do this by having them hold the
		 * page lock at some point after installing their
		 * pte, but before marking the page dirty.
		 * Pages are always locked coming in here, so we get
		 * the desired exclusion. See mm/memory.c:do_wp_page()
		 * for more comments.
		 */
		if (TestClearPageDirty(page)) {
			dec_zone_page_state(page, NR_FILE_DIRTY);
			dec_bdi_stat(mapping->backing_dev_info,
					BDI_RECLAIMABLE);
			return 1;
		}
		return 0;
	}
	return TestClearPageDirty(page);
}
EXPORT_SYMBOL(clear_page_dirty_for_io);

int test_clear_page_writeback(struct page *page)
{
	struct address_space *mapping = page_mapping(page);
	int ret;

	if (mapping) {
		struct backing_dev_info *bdi = mapping->backing_dev_info;
		unsigned long flags;

		spin_lock_irqsave(&mapping->tree_lock, flags);
		ret = TestClearPageWriteback(page);
		if (ret) {
			radix_tree_tag_clear(&mapping->page_tree,
						page_index(page),
						PAGECACHE_TAG_WRITEBACK);
			if (bdi_cap_account_writeback(bdi)) {
				__dec_bdi_stat(bdi, BDI_WRITEBACK);
				__bdi_writeout_inc(bdi);
			}
		}
		spin_unlock_irqrestore(&mapping->tree_lock, flags);
	} else {
		ret = TestClearPageWriteback(page);
	}
	if (ret)
		dec_zone_page_state(page, NR_WRITEBACK);
	return ret;
}

int test_set_page_writeback(struct page *page)
{
	struct address_space *mapping = page_mapping(page);
	int ret;

	if (mapping) {
		struct backing_dev_info *bdi = mapping->backing_dev_info;
		unsigned long flags;

		spin_lock_irqsave(&mapping->tree_lock, flags);
		ret = TestSetPageWriteback(page);
		if (!ret) {
			radix_tree_tag_set(&mapping->page_tree,
						page_index(page),
						PAGECACHE_TAG_WRITEBACK);
			if (bdi_cap_account_writeback(bdi))
				__inc_bdi_stat(bdi, BDI_WRITEBACK);
		}
		if (!PageDirty(page))
			radix_tree_tag_clear(&mapping->page_tree,
						page_index(page),
						PAGECACHE_TAG_DIRTY);
		spin_unlock_irqrestore(&mapping->tree_lock, flags);
	} else {
		ret = TestSetPageWriteback(page);
	}
	if (!ret)
		inc_zone_page_state(page, NR_WRITEBACK);
	return ret;

}
EXPORT_SYMBOL(test_set_page_writeback);

/*
 * Return true if any of the pages in the mapping are marked with the
 * passed tag.
 */
int mapping_tagged(struct address_space *mapping, int tag)
{
	int ret;
	rcu_read_lock();
	ret = radix_tree_tagged(&mapping->page_tree, tag);
	rcu_read_unlock();
	return ret;
}
EXPORT_SYMBOL(mapping_tagged);<|MERGE_RESOLUTION|>--- conflicted
+++ resolved
@@ -315,11 +315,7 @@
 {
 	int ret = 0;
 
-<<<<<<< HEAD
-	spin_lock(&bdi_lock);
-=======
 	spin_lock_bh(&bdi_lock);
->>>>>>> b96fb440
 	if (min_ratio > bdi->max_ratio) {
 		ret = -EINVAL;
 	} else {
@@ -331,11 +327,7 @@
 			ret = -EINVAL;
 		}
 	}
-<<<<<<< HEAD
-	spin_unlock(&bdi_lock);
-=======
 	spin_unlock_bh(&bdi_lock);
->>>>>>> b96fb440
 
 	return ret;
 }
@@ -347,22 +339,14 @@
 	if (max_ratio > 100)
 		return -EINVAL;
 
-<<<<<<< HEAD
-	spin_lock(&bdi_lock);
-=======
 	spin_lock_bh(&bdi_lock);
->>>>>>> b96fb440
 	if (bdi->min_ratio > max_ratio) {
 		ret = -EINVAL;
 	} else {
 		bdi->max_ratio = max_ratio;
 		bdi->max_prop_frac = (PROP_FRAC_BASE * max_ratio) / 100;
 	}
-<<<<<<< HEAD
-	spin_unlock(&bdi_lock);
-=======
 	spin_unlock_bh(&bdi_lock);
->>>>>>> b96fb440
 
 	return ret;
 }
@@ -601,10 +585,6 @@
 					  > background_thresh))) {
 		struct writeback_control wbc = {
 			.bdi		= bdi,
-<<<<<<< HEAD
-			.sync_mode	= WB_SYNC_NONE,
-=======
->>>>>>> b96fb440
 			.nr_to_write	= nr_writeback,
 		};
 
