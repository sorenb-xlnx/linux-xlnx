/*
 * linux/mm/slab.c
 * Written by Mark Hemment, 1996/97.
 * (markhe@nextd.demon.co.uk)
 *
 * kmem_cache_destroy() + some cleanup - 1999 Andrea Arcangeli
 *
 * Major cleanup, different bufctl logic, per-cpu arrays
 *	(c) 2000 Manfred Spraul
 *
 * Cleanup, make the head arrays unconditional, preparation for NUMA
 * 	(c) 2002 Manfred Spraul
 *
 * An implementation of the Slab Allocator as described in outline in;
 *	UNIX Internals: The New Frontiers by Uresh Vahalia
 *	Pub: Prentice Hall	ISBN 0-13-101908-2
 * or with a little more detail in;
 *	The Slab Allocator: An Object-Caching Kernel Memory Allocator
 *	Jeff Bonwick (Sun Microsystems).
 *	Presented at: USENIX Summer 1994 Technical Conference
 *
 * The memory is organized in caches, one cache for each object type.
 * (e.g. inode_cache, dentry_cache, buffer_head, vm_area_struct)
 * Each cache consists out of many slabs (they are small (usually one
 * page long) and always contiguous), and each slab contains multiple
 * initialized objects.
 *
 * This means, that your constructor is used only for newly allocated
 * slabs and you must pass objects with the same initializations to
 * kmem_cache_free.
 *
 * Each cache can only support one memory type (GFP_DMA, GFP_HIGHMEM,
 * normal). If you need a special memory type, then must create a new
 * cache for that memory type.
 *
 * In order to reduce fragmentation, the slabs are sorted in 3 groups:
 *   full slabs with 0 free objects
 *   partial slabs
 *   empty slabs with no allocated objects
 *
 * If partial slabs exist, then new allocations come from these slabs,
 * otherwise from empty slabs or new slabs are allocated.
 *
 * kmem_cache_destroy() CAN CRASH if you try to allocate from the cache
 * during kmem_cache_destroy(). The caller must prevent concurrent allocs.
 *
 * Each cache has a short per-cpu head array, most allocs
 * and frees go into that array, and if that array overflows, then 1/2
 * of the entries in the array are given back into the global cache.
 * The head array is strictly LIFO and should improve the cache hit rates.
 * On SMP, it additionally reduces the spinlock operations.
 *
 * The c_cpuarray may not be read with enabled local interrupts -
 * it's changed with a smp_call_function().
 *
 * SMP synchronization:
 *  constructors and destructors are called without any locking.
 *  Several members in struct kmem_cache and struct slab never change, they
 *	are accessed without any locking.
 *  The per-cpu arrays are never accessed from the wrong cpu, no locking,
 *  	and local interrupts are disabled so slab code is preempt-safe.
 *  The non-constant members are protected with a per-cache irq spinlock.
 *
 * Many thanks to Mark Hemment, who wrote another per-cpu slab patch
 * in 2000 - many ideas in the current implementation are derived from
 * his patch.
 *
 * Further notes from the original documentation:
 *
 * 11 April '97.  Started multi-threading - markhe
 *	The global cache-chain is protected by the mutex 'cache_chain_mutex'.
 *	The sem is only needed when accessing/extending the cache-chain, which
 *	can never happen inside an interrupt (kmem_cache_create(),
 *	kmem_cache_shrink() and kmem_cache_reap()).
 *
 *	At present, each engine can be growing a cache.  This should be blocked.
 *
 * 15 March 2005. NUMA slab allocator.
 *	Shai Fultheim <shai@scalex86.org>.
 *	Shobhit Dayal <shobhit@calsoftinc.com>
 *	Alok N Kataria <alokk@calsoftinc.com>
 *	Christoph Lameter <christoph@lameter.com>
 *
 *	Modified the slab allocator to be node aware on NUMA systems.
 *	Each node has its own list of partial, free and full slabs.
 *	All object allocations for a node occur from node specific slab lists.
 */

#include	<linux/slab.h>
#include	<linux/mm.h>
#include	<linux/poison.h>
#include	<linux/swap.h>
#include	<linux/cache.h>
#include	<linux/interrupt.h>
#include	<linux/init.h>
#include	<linux/compiler.h>
#include	<linux/cpuset.h>
#include	<linux/seq_file.h>
#include	<linux/notifier.h>
#include	<linux/kallsyms.h>
#include	<linux/cpu.h>
#include	<linux/sysctl.h>
#include	<linux/module.h>
#include	<linux/rcupdate.h>
#include	<linux/string.h>
#include	<linux/uaccess.h>
#include	<linux/nodemask.h>
#include	<linux/mempolicy.h>
#include	<linux/mutex.h>
#include	<linux/fault-inject.h>
#include	<linux/rtmutex.h>
#include	<linux/reciprocal_div.h>
#include	<linux/debugobjects.h>
#include	<linux/kmemcheck.h>

#include	<asm/cacheflush.h>
#include	<asm/tlbflush.h>
#include	<asm/page.h>

/*
 * DEBUG	- 1 for kmem_cache_create() to honour; SLAB_RED_ZONE & SLAB_POISON.
 *		  0 for faster, smaller code (especially in the critical paths).
 *
 * STATS	- 1 to collect stats for /proc/slabinfo.
 *		  0 for faster, smaller code (especially in the critical paths).
 *
 * FORCED_DEBUG	- 1 enables SLAB_RED_ZONE and SLAB_POISON (if possible)
 */

#ifdef CONFIG_DEBUG_SLAB
#define	DEBUG		1
#define	STATS		1
#define	FORCED_DEBUG	1
#else
#define	DEBUG		0
#define	STATS		0
#define	FORCED_DEBUG	0
#endif

/* Shouldn't this be in a header file somewhere? */
#define	BYTES_PER_WORD		sizeof(void *)
#define	REDZONE_ALIGN		max(BYTES_PER_WORD, __alignof__(unsigned long long))

#ifndef ARCH_KMALLOC_MINALIGN
/*
 * Enforce a minimum alignment for the kmalloc caches.
 * Usually, the kmalloc caches are cache_line_size() aligned, except when
 * DEBUG and FORCED_DEBUG are enabled, then they are BYTES_PER_WORD aligned.
 * Some archs want to perform DMA into kmalloc caches and need a guaranteed
 * alignment larger than the alignment of a 64-bit integer.
 * ARCH_KMALLOC_MINALIGN allows that.
 * Note that increasing this value may disable some debug features.
 */
#define ARCH_KMALLOC_MINALIGN __alignof__(unsigned long long)
#endif

#ifndef ARCH_SLAB_MINALIGN
/*
 * Enforce a minimum alignment for all caches.
 * Intended for archs that get misalignment faults even for BYTES_PER_WORD
 * aligned buffers. Includes ARCH_KMALLOC_MINALIGN.
 * If possible: Do not enable this flag for CONFIG_DEBUG_SLAB, it disables
 * some debug features.
 */
#define ARCH_SLAB_MINALIGN 0
#endif

#ifndef ARCH_KMALLOC_FLAGS
#define ARCH_KMALLOC_FLAGS SLAB_HWCACHE_ALIGN
#endif

/* Legal flag mask for kmem_cache_create(). */
#if DEBUG
# define CREATE_MASK	(SLAB_RED_ZONE | \
			 SLAB_POISON | SLAB_HWCACHE_ALIGN | \
			 SLAB_CACHE_DMA | \
			 SLAB_STORE_USER | \
			 SLAB_RECLAIM_ACCOUNT | SLAB_PANIC | \
			 SLAB_DESTROY_BY_RCU | SLAB_MEM_SPREAD | \
			 SLAB_DEBUG_OBJECTS | SLAB_NOTRACK)
#else
# define CREATE_MASK	(SLAB_HWCACHE_ALIGN | \
			 SLAB_CACHE_DMA | \
			 SLAB_RECLAIM_ACCOUNT | SLAB_PANIC | \
			 SLAB_DESTROY_BY_RCU | SLAB_MEM_SPREAD | \
			 SLAB_DEBUG_OBJECTS | SLAB_NOTRACK)
#endif

/*
 * kmem_bufctl_t:
 *
 * Bufctl's are used for linking objs within a slab
 * linked offsets.
 *
 * This implementation relies on "struct page" for locating the cache &
 * slab an object belongs to.
 * This allows the bufctl structure to be small (one int), but limits
 * the number of objects a slab (not a cache) can contain when off-slab
 * bufctls are used. The limit is the size of the largest general cache
 * that does not use off-slab slabs.
 * For 32bit archs with 4 kB pages, is this 56.
 * This is not serious, as it is only for large objects, when it is unwise
 * to have too many per slab.
 * Note: This limit can be raised by introducing a general cache whose size
 * is less than 512 (PAGE_SIZE<<3), but greater than 256.
 */

typedef unsigned int kmem_bufctl_t;
#define BUFCTL_END	(((kmem_bufctl_t)(~0U))-0)
#define BUFCTL_FREE	(((kmem_bufctl_t)(~0U))-1)
#define	BUFCTL_ACTIVE	(((kmem_bufctl_t)(~0U))-2)
#define	SLAB_LIMIT	(((kmem_bufctl_t)(~0U))-3)

/*
 * struct slab
 *
 * Manages the objs in a slab. Placed either at the beginning of mem allocated
 * for a slab, or allocated from an general cache.
 * Slabs are chained into three list: fully used, partial, fully free slabs.
 */
struct slab {
	struct list_head list;
	unsigned long colouroff;
	void *s_mem;		/* including colour offset */
	unsigned int inuse;	/* num of objs active in slab */
	kmem_bufctl_t free;
	unsigned short nodeid;
};

/*
 * struct slab_rcu
 *
 * slab_destroy on a SLAB_DESTROY_BY_RCU cache uses this structure to
 * arrange for kmem_freepages to be called via RCU.  This is useful if
 * we need to approach a kernel structure obliquely, from its address
 * obtained without the usual locking.  We can lock the structure to
 * stabilize it and check it's still at the given address, only if we
 * can be sure that the memory has not been meanwhile reused for some
 * other kind of object (which our subsystem's lock might corrupt).
 *
 * rcu_read_lock before reading the address, then rcu_read_unlock after
 * taking the spinlock within the structure expected at that address.
 *
 * We assume struct slab_rcu can overlay struct slab when destroying.
 */
struct slab_rcu {
	struct rcu_head head;
	struct kmem_cache *cachep;
	void *addr;
};

/*
 * struct array_cache
 *
 * Purpose:
 * - LIFO ordering, to hand out cache-warm objects from _alloc
 * - reduce the number of linked list operations
 * - reduce spinlock operations
 *
 * The limit is stored in the per-cpu structure to reduce the data cache
 * footprint.
 *
 */
struct array_cache {
	unsigned int avail;
	unsigned int limit;
	unsigned int batchcount;
	unsigned int touched;
	spinlock_t lock;
	void *entry[];	/*
			 * Must have this definition in here for the proper
			 * alignment of array_cache. Also simplifies accessing
			 * the entries.
			 */
};

/*
 * bootstrap: The caches do not work without cpuarrays anymore, but the
 * cpuarrays are allocated from the generic caches...
 */
#define BOOT_CPUCACHE_ENTRIES	1
struct arraycache_init {
	struct array_cache cache;
	void *entries[BOOT_CPUCACHE_ENTRIES];
};

/*
 * The slab lists for all objects.
 */
struct kmem_list3 {
	struct list_head slabs_partial;	/* partial list first, better asm code */
	struct list_head slabs_full;
	struct list_head slabs_free;
	unsigned long free_objects;
	unsigned int free_limit;
	unsigned int colour_next;	/* Per-node cache coloring */
	spinlock_t list_lock;
	struct array_cache *shared;	/* shared per node */
	struct array_cache **alien;	/* on other nodes */
	unsigned long next_reap;	/* updated without locking */
	int free_touched;		/* updated without locking */
};

/*
 * Need this for bootstrapping a per node allocator.
 */
#define NUM_INIT_LISTS (3 * MAX_NUMNODES)
struct kmem_list3 __initdata initkmem_list3[NUM_INIT_LISTS];
#define	CACHE_CACHE 0
#define	SIZE_AC MAX_NUMNODES
#define	SIZE_L3 (2 * MAX_NUMNODES)

static int drain_freelist(struct kmem_cache *cache,
			struct kmem_list3 *l3, int tofree);
static void free_block(struct kmem_cache *cachep, void **objpp, int len,
			int node);
static int enable_cpucache(struct kmem_cache *cachep);
static void cache_reap(struct work_struct *unused);

/*
 * This function must be completely optimized away if a constant is passed to
 * it.  Mostly the same as what is in linux/slab.h except it returns an index.
 */
static __always_inline int index_of(const size_t size)
{
	extern void __bad_size(void);

	if (__builtin_constant_p(size)) {
		int i = 0;

#define CACHE(x) \
	if (size <=x) \
		return i; \
	else \
		i++;
#include <linux/kmalloc_sizes.h>
#undef CACHE
		__bad_size();
	} else
		__bad_size();
	return 0;
}

static int slab_early_init = 1;

#define INDEX_AC index_of(sizeof(struct arraycache_init))
#define INDEX_L3 index_of(sizeof(struct kmem_list3))

static void kmem_list3_init(struct kmem_list3 *parent)
{
	INIT_LIST_HEAD(&parent->slabs_full);
	INIT_LIST_HEAD(&parent->slabs_partial);
	INIT_LIST_HEAD(&parent->slabs_free);
	parent->shared = NULL;
	parent->alien = NULL;
	parent->colour_next = 0;
	spin_lock_init(&parent->list_lock);
	parent->free_objects = 0;
	parent->free_touched = 0;
}

#define MAKE_LIST(cachep, listp, slab, nodeid)				\
	do {								\
		INIT_LIST_HEAD(listp);					\
		list_splice(&(cachep->nodelists[nodeid]->slab), listp);	\
	} while (0)

#define	MAKE_ALL_LISTS(cachep, ptr, nodeid)				\
	do {								\
	MAKE_LIST((cachep), (&(ptr)->slabs_full), slabs_full, nodeid);	\
	MAKE_LIST((cachep), (&(ptr)->slabs_partial), slabs_partial, nodeid); \
	MAKE_LIST((cachep), (&(ptr)->slabs_free), slabs_free, nodeid);	\
	} while (0)

<<<<<<< HEAD
=======
/*
 * struct kmem_cache
 *
 * manages a cache.
 */

struct kmem_cache {
/* 1) per-cpu data, touched during every alloc/free */
	struct array_cache *array[NR_CPUS];
/* 2) Cache tunables. Protected by cache_chain_mutex */
	unsigned int batchcount;
	unsigned int limit;
	unsigned int shared;

	unsigned int buffer_size;
	u32 reciprocal_buffer_size;
/* 3) touched by every alloc & free from the backend */

	unsigned int flags;		/* constant flags */
	unsigned int num;		/* # of objs per slab */

/* 4) cache_grow/shrink */
	/* order of pgs per slab (2^n) */
	unsigned int gfporder;

	/* force GFP flags, e.g. GFP_DMA */
	gfp_t gfpflags;

	size_t colour;			/* cache colouring range */
	unsigned int colour_off;	/* colour offset */
	struct kmem_cache *slabp_cache;
	unsigned int slab_size;
	unsigned int dflags;		/* dynamic flags */

	/* constructor func */
	void (*ctor)(void *obj);

/* 5) cache creation/removal */
	const char *name;
	struct list_head next;

/* 6) statistics */
#if STATS
	unsigned long num_active;
	unsigned long num_allocations;
	unsigned long high_mark;
	unsigned long grown;
	unsigned long reaped;
	unsigned long errors;
	unsigned long max_freeable;
	unsigned long node_allocs;
	unsigned long node_frees;
	unsigned long node_overflow;
	atomic_t allochit;
	atomic_t allocmiss;
	atomic_t freehit;
	atomic_t freemiss;
#endif
#if DEBUG
	/*
	 * If debugging is enabled, then the allocator can add additional
	 * fields and/or padding to every object. buffer_size contains the total
	 * object size including these internal fields, the following two
	 * variables contain the offset to the user object and its size.
	 */
	int obj_offset;
	int obj_size;
#endif
	/*
	 * We put nodelists[] at the end of kmem_cache, because we want to size
	 * this array to nr_node_ids slots instead of MAX_NUMNODES
	 * (see kmem_cache_init())
	 * We still use [MAX_NUMNODES] and not [1] or [0] because cache_cache
	 * is statically defined, so we reserve the max number of nodes.
	 */
	struct kmem_list3 *nodelists[MAX_NUMNODES];
	/*
	 * Do not add fields after nodelists[]
	 */
};

>>>>>>> 8be1a6d6
#define CFLGS_OFF_SLAB		(0x80000000UL)
#define	OFF_SLAB(x)	((x)->flags & CFLGS_OFF_SLAB)

#define BATCHREFILL_LIMIT	16
/*
 * Optimization question: fewer reaps means less probability for unnessary
 * cpucache drain/refill cycles.
 *
 * OTOH the cpuarrays can contain lots of objects,
 * which could lock up otherwise freeable slabs.
 */
#define REAPTIMEOUT_CPUC	(2*HZ)
#define REAPTIMEOUT_LIST3	(4*HZ)

#if STATS
#define	STATS_INC_ACTIVE(x)	((x)->num_active++)
#define	STATS_DEC_ACTIVE(x)	((x)->num_active--)
#define	STATS_INC_ALLOCED(x)	((x)->num_allocations++)
#define	STATS_INC_GROWN(x)	((x)->grown++)
#define	STATS_ADD_REAPED(x,y)	((x)->reaped += (y))
#define	STATS_SET_HIGH(x)						\
	do {								\
		if ((x)->num_active > (x)->high_mark)			\
			(x)->high_mark = (x)->num_active;		\
	} while (0)
#define	STATS_INC_ERR(x)	((x)->errors++)
#define	STATS_INC_NODEALLOCS(x)	((x)->node_allocs++)
#define	STATS_INC_NODEFREES(x)	((x)->node_frees++)
#define STATS_INC_ACOVERFLOW(x)   ((x)->node_overflow++)
#define	STATS_SET_FREEABLE(x, i)					\
	do {								\
		if ((x)->max_freeable < i)				\
			(x)->max_freeable = i;				\
	} while (0)
#define STATS_INC_ALLOCHIT(x)	atomic_inc(&(x)->allochit)
#define STATS_INC_ALLOCMISS(x)	atomic_inc(&(x)->allocmiss)
#define STATS_INC_FREEHIT(x)	atomic_inc(&(x)->freehit)
#define STATS_INC_FREEMISS(x)	atomic_inc(&(x)->freemiss)
#else
#define	STATS_INC_ACTIVE(x)	do { } while (0)
#define	STATS_DEC_ACTIVE(x)	do { } while (0)
#define	STATS_INC_ALLOCED(x)	do { } while (0)
#define	STATS_INC_GROWN(x)	do { } while (0)
#define	STATS_ADD_REAPED(x,y)	do { } while (0)
#define	STATS_SET_HIGH(x)	do { } while (0)
#define	STATS_INC_ERR(x)	do { } while (0)
#define	STATS_INC_NODEALLOCS(x)	do { } while (0)
#define	STATS_INC_NODEFREES(x)	do { } while (0)
#define STATS_INC_ACOVERFLOW(x)   do { } while (0)
#define	STATS_SET_FREEABLE(x, i) do { } while (0)
#define STATS_INC_ALLOCHIT(x)	do { } while (0)
#define STATS_INC_ALLOCMISS(x)	do { } while (0)
#define STATS_INC_FREEHIT(x)	do { } while (0)
#define STATS_INC_FREEMISS(x)	do { } while (0)
#endif

#if DEBUG

/*
 * memory layout of objects:
 * 0		: objp
 * 0 .. cachep->obj_offset - BYTES_PER_WORD - 1: padding. This ensures that
 * 		the end of an object is aligned with the end of the real
 * 		allocation. Catches writes behind the end of the allocation.
 * cachep->obj_offset - BYTES_PER_WORD .. cachep->obj_offset - 1:
 * 		redzone word.
 * cachep->obj_offset: The real object.
 * cachep->buffer_size - 2* BYTES_PER_WORD: redzone word [BYTES_PER_WORD long]
 * cachep->buffer_size - 1* BYTES_PER_WORD: last caller address
 *					[BYTES_PER_WORD long]
 */
static int obj_offset(struct kmem_cache *cachep)
{
	return cachep->obj_offset;
}

static int obj_size(struct kmem_cache *cachep)
{
	return cachep->obj_size;
}

static unsigned long long *dbg_redzone1(struct kmem_cache *cachep, void *objp)
{
	BUG_ON(!(cachep->flags & SLAB_RED_ZONE));
	return (unsigned long long*) (objp + obj_offset(cachep) -
				      sizeof(unsigned long long));
}

static unsigned long long *dbg_redzone2(struct kmem_cache *cachep, void *objp)
{
	BUG_ON(!(cachep->flags & SLAB_RED_ZONE));
	if (cachep->flags & SLAB_STORE_USER)
		return (unsigned long long *)(objp + cachep->buffer_size -
					      sizeof(unsigned long long) -
					      REDZONE_ALIGN);
	return (unsigned long long *) (objp + cachep->buffer_size -
				       sizeof(unsigned long long));
}

static void **dbg_userword(struct kmem_cache *cachep, void *objp)
{
	BUG_ON(!(cachep->flags & SLAB_STORE_USER));
	return (void **)(objp + cachep->buffer_size - BYTES_PER_WORD);
}

#else

#define obj_offset(x)			0
#define obj_size(cachep)		(cachep->buffer_size)
#define dbg_redzone1(cachep, objp)	({BUG(); (unsigned long long *)NULL;})
#define dbg_redzone2(cachep, objp)	({BUG(); (unsigned long long *)NULL;})
#define dbg_userword(cachep, objp)	({BUG(); (void **)NULL;})

#endif

/*
 * Do not go above this order unless 0 objects fit into the slab.
 */
#define	BREAK_GFP_ORDER_HI	1
#define	BREAK_GFP_ORDER_LO	0
static int slab_break_gfp_order = BREAK_GFP_ORDER_LO;

/*
 * Functions for storing/retrieving the cachep and or slab from the page
 * allocator.  These are used to find the slab an obj belongs to.  With kfree(),
 * these are used to find the cache which an obj belongs to.
 */
static inline void page_set_cache(struct page *page, struct kmem_cache *cache)
{
	page->lru.next = (struct list_head *)cache;
}

static inline struct kmem_cache *page_get_cache(struct page *page)
{
	page = compound_head(page);
	BUG_ON(!PageSlab(page));
	return (struct kmem_cache *)page->lru.next;
}

static inline void page_set_slab(struct page *page, struct slab *slab)
{
	page->lru.prev = (struct list_head *)slab;
}

static inline struct slab *page_get_slab(struct page *page)
{
	BUG_ON(!PageSlab(page));
	return (struct slab *)page->lru.prev;
}

static inline struct kmem_cache *virt_to_cache(const void *obj)
{
	struct page *page = virt_to_head_page(obj);
	return page_get_cache(page);
}

static inline struct slab *virt_to_slab(const void *obj)
{
	struct page *page = virt_to_head_page(obj);
	return page_get_slab(page);
}

static inline void *index_to_obj(struct kmem_cache *cache, struct slab *slab,
				 unsigned int idx)
{
	return slab->s_mem + cache->buffer_size * idx;
}

/*
 * We want to avoid an expensive divide : (offset / cache->buffer_size)
 *   Using the fact that buffer_size is a constant for a particular cache,
 *   we can replace (offset / cache->buffer_size) by
 *   reciprocal_divide(offset, cache->reciprocal_buffer_size)
 */
static inline unsigned int obj_to_index(const struct kmem_cache *cache,
					const struct slab *slab, void *obj)
{
	u32 offset = (obj - slab->s_mem);
	return reciprocal_divide(offset, cache->reciprocal_buffer_size);
}

/*
 * These are the default caches for kmalloc. Custom caches can have other sizes.
 */
struct cache_sizes malloc_sizes[] = {
#define CACHE(x) { .cs_size = (x) },
#include <linux/kmalloc_sizes.h>
	CACHE(ULONG_MAX)
#undef CACHE
};
EXPORT_SYMBOL(malloc_sizes);

/* Must match cache_sizes above. Out of line to keep cache footprint low. */
struct cache_names {
	char *name;
	char *name_dma;
};

static struct cache_names __initdata cache_names[] = {
#define CACHE(x) { .name = "size-" #x, .name_dma = "size-" #x "(DMA)" },
#include <linux/kmalloc_sizes.h>
	{NULL,}
#undef CACHE
};

static struct arraycache_init initarray_cache __initdata =
    { {0, BOOT_CPUCACHE_ENTRIES, 1, 0} };
static struct arraycache_init initarray_generic =
    { {0, BOOT_CPUCACHE_ENTRIES, 1, 0} };

/* internal cache of cache description objs */
static struct kmem_cache cache_cache = {
	.batchcount = 1,
	.limit = BOOT_CPUCACHE_ENTRIES,
	.shared = 1,
	.buffer_size = sizeof(struct kmem_cache),
	.name = "kmem_cache",
};

#define BAD_ALIEN_MAGIC 0x01020304ul

#ifdef CONFIG_LOCKDEP

/*
 * Slab sometimes uses the kmalloc slabs to store the slab headers
 * for other slabs "off slab".
 * The locking for this is tricky in that it nests within the locks
 * of all other slabs in a few places; to deal with this special
 * locking we put on-slab caches into a separate lock-class.
 *
 * We set lock class for alien array caches which are up during init.
 * The lock annotation will be lost if all cpus of a node goes down and
 * then comes back up during hotplug
 */
static struct lock_class_key on_slab_l3_key;
static struct lock_class_key on_slab_alc_key;

static inline void init_lock_keys(void)

{
	int q;
	struct cache_sizes *s = malloc_sizes;

	while (s->cs_size != ULONG_MAX) {
		for_each_node(q) {
			struct array_cache **alc;
			int r;
			struct kmem_list3 *l3 = s->cs_cachep->nodelists[q];
			if (!l3 || OFF_SLAB(s->cs_cachep))
				continue;
			lockdep_set_class(&l3->list_lock, &on_slab_l3_key);
			alc = l3->alien;
			/*
			 * FIXME: This check for BAD_ALIEN_MAGIC
			 * should go away when common slab code is taught to
			 * work even without alien caches.
			 * Currently, non NUMA code returns BAD_ALIEN_MAGIC
			 * for alloc_alien_cache,
			 */
			if (!alc || (unsigned long)alc == BAD_ALIEN_MAGIC)
				continue;
			for_each_node(r) {
				if (alc[r])
					lockdep_set_class(&alc[r]->lock,
					     &on_slab_alc_key);
			}
		}
		s++;
	}
}
#else
static inline void init_lock_keys(void)
{
}
#endif

/*
 * Guard access to the cache-chain.
 */
static DEFINE_MUTEX(cache_chain_mutex);
static struct list_head cache_chain;

/*
 * chicken and egg problem: delay the per-cpu array allocation
 * until the general caches are up.
 */
static enum {
	NONE,
	PARTIAL_AC,
	PARTIAL_L3,
	FULL
} g_cpucache_up;

/*
 * used by boot code to determine if it can use slab based allocator
 */
int slab_is_available(void)
{
	return g_cpucache_up == FULL;
}

static DEFINE_PER_CPU(struct delayed_work, reap_work);

static inline struct array_cache *cpu_cache_get(struct kmem_cache *cachep)
{
	return cachep->array[smp_processor_id()];
}

static inline struct kmem_cache *__find_general_cachep(size_t size,
							gfp_t gfpflags)
{
	struct cache_sizes *csizep = malloc_sizes;

#if DEBUG
	/* This happens if someone tries to call
	 * kmem_cache_create(), or __kmalloc(), before
	 * the generic caches are initialized.
	 */
	BUG_ON(malloc_sizes[INDEX_AC].cs_cachep == NULL);
#endif
	if (!size)
		return ZERO_SIZE_PTR;

	while (size > csizep->cs_size)
		csizep++;

	/*
	 * Really subtle: The last entry with cs->cs_size==ULONG_MAX
	 * has cs_{dma,}cachep==NULL. Thus no special case
	 * for large kmalloc calls required.
	 */
#ifdef CONFIG_ZONE_DMA
	if (unlikely(gfpflags & GFP_DMA))
		return csizep->cs_dmacachep;
#endif
	return csizep->cs_cachep;
}

static struct kmem_cache *kmem_find_general_cachep(size_t size, gfp_t gfpflags)
{
	return __find_general_cachep(size, gfpflags);
}

static size_t slab_mgmt_size(size_t nr_objs, size_t align)
{
	return ALIGN(sizeof(struct slab)+nr_objs*sizeof(kmem_bufctl_t), align);
}

/*
 * Calculate the number of objects and left-over bytes for a given buffer size.
 */
static void cache_estimate(unsigned long gfporder, size_t buffer_size,
			   size_t align, int flags, size_t *left_over,
			   unsigned int *num)
{
	int nr_objs;
	size_t mgmt_size;
	size_t slab_size = PAGE_SIZE << gfporder;

	/*
	 * The slab management structure can be either off the slab or
	 * on it. For the latter case, the memory allocated for a
	 * slab is used for:
	 *
	 * - The struct slab
	 * - One kmem_bufctl_t for each object
	 * - Padding to respect alignment of @align
	 * - @buffer_size bytes for each object
	 *
	 * If the slab management structure is off the slab, then the
	 * alignment will already be calculated into the size. Because
	 * the slabs are all pages aligned, the objects will be at the
	 * correct alignment when allocated.
	 */
	if (flags & CFLGS_OFF_SLAB) {
		mgmt_size = 0;
		nr_objs = slab_size / buffer_size;

		if (nr_objs > SLAB_LIMIT)
			nr_objs = SLAB_LIMIT;
	} else {
		/*
		 * Ignore padding for the initial guess. The padding
		 * is at most @align-1 bytes, and @buffer_size is at
		 * least @align. In the worst case, this result will
		 * be one greater than the number of objects that fit
		 * into the memory allocation when taking the padding
		 * into account.
		 */
		nr_objs = (slab_size - sizeof(struct slab)) /
			  (buffer_size + sizeof(kmem_bufctl_t));

		/*
		 * This calculated number will be either the right
		 * amount, or one greater than what we want.
		 */
		if (slab_mgmt_size(nr_objs, align) + nr_objs*buffer_size
		       > slab_size)
			nr_objs--;

		if (nr_objs > SLAB_LIMIT)
			nr_objs = SLAB_LIMIT;

		mgmt_size = slab_mgmt_size(nr_objs, align);
	}
	*num = nr_objs;
	*left_over = slab_size - nr_objs*buffer_size - mgmt_size;
}

#define slab_error(cachep, msg) __slab_error(__func__, cachep, msg)

static void __slab_error(const char *function, struct kmem_cache *cachep,
			char *msg)
{
	printk(KERN_ERR "slab error in %s(): cache `%s': %s\n",
	       function, cachep->name, msg);
	dump_stack();
}

/*
 * By default on NUMA we use alien caches to stage the freeing of
 * objects allocated from other nodes. This causes massive memory
 * inefficiencies when using fake NUMA setup to split memory into a
 * large number of small nodes, so it can be disabled on the command
 * line
  */

static int use_alien_caches __read_mostly = 1;
static int numa_platform __read_mostly = 1;
static int __init noaliencache_setup(char *s)
{
	use_alien_caches = 0;
	return 1;
}
__setup("noaliencache", noaliencache_setup);

#ifdef CONFIG_NUMA
/*
 * Special reaping functions for NUMA systems called from cache_reap().
 * These take care of doing round robin flushing of alien caches (containing
 * objects freed on different nodes from which they were allocated) and the
 * flushing of remote pcps by calling drain_node_pages.
 */
static DEFINE_PER_CPU(unsigned long, reap_node);

static void init_reap_node(int cpu)
{
	int node;

	node = next_node(cpu_to_node(cpu), node_online_map);
	if (node == MAX_NUMNODES)
		node = first_node(node_online_map);

	per_cpu(reap_node, cpu) = node;
}

static void next_reap_node(void)
{
	int node = __get_cpu_var(reap_node);

	node = next_node(node, node_online_map);
	if (unlikely(node >= MAX_NUMNODES))
		node = first_node(node_online_map);
	__get_cpu_var(reap_node) = node;
}

#else
#define init_reap_node(cpu) do { } while (0)
#define next_reap_node(void) do { } while (0)
#endif

/*
 * Initiate the reap timer running on the target CPU.  We run at around 1 to 2Hz
 * via the workqueue/eventd.
 * Add the CPU number into the expiration time to minimize the possibility of
 * the CPUs getting into lockstep and contending for the global cache chain
 * lock.
 */
static void __cpuinit start_cpu_timer(int cpu)
{
	struct delayed_work *reap_work = &per_cpu(reap_work, cpu);

	/*
	 * When this gets called from do_initcalls via cpucache_init(),
	 * init_workqueues() has already run, so keventd will be setup
	 * at that time.
	 */
	if (keventd_up() && reap_work->work.func == NULL) {
		init_reap_node(cpu);
		INIT_DELAYED_WORK(reap_work, cache_reap);
		schedule_delayed_work_on(cpu, reap_work,
					__round_jiffies_relative(HZ, cpu));
	}
}

static struct array_cache *alloc_arraycache(int node, int entries,
					    int batchcount)
{
	int memsize = sizeof(void *) * entries + sizeof(struct array_cache);
	struct array_cache *nc = NULL;

	nc = kmalloc_node(memsize, GFP_KERNEL, node);
	if (nc) {
		nc->avail = 0;
		nc->limit = entries;
		nc->batchcount = batchcount;
		nc->touched = 0;
		spin_lock_init(&nc->lock);
	}
	return nc;
}

/*
 * Transfer objects in one arraycache to another.
 * Locking must be handled by the caller.
 *
 * Return the number of entries transferred.
 */
static int transfer_objects(struct array_cache *to,
		struct array_cache *from, unsigned int max)
{
	/* Figure out how many entries to transfer */
	int nr = min(min(from->avail, max), to->limit - to->avail);

	if (!nr)
		return 0;

	memcpy(to->entry + to->avail, from->entry + from->avail -nr,
			sizeof(void *) *nr);

	from->avail -= nr;
	to->avail += nr;
	to->touched = 1;
	return nr;
}

#ifndef CONFIG_NUMA

#define drain_alien_cache(cachep, alien) do { } while (0)
#define reap_alien(cachep, l3) do { } while (0)

static inline struct array_cache **alloc_alien_cache(int node, int limit)
{
	return (struct array_cache **)BAD_ALIEN_MAGIC;
}

static inline void free_alien_cache(struct array_cache **ac_ptr)
{
}

static inline int cache_free_alien(struct kmem_cache *cachep, void *objp)
{
	return 0;
}

static inline void *alternate_node_alloc(struct kmem_cache *cachep,
		gfp_t flags)
{
	return NULL;
}

static inline void *____cache_alloc_node(struct kmem_cache *cachep,
		 gfp_t flags, int nodeid)
{
	return NULL;
}

#else	/* CONFIG_NUMA */

static void *____cache_alloc_node(struct kmem_cache *, gfp_t, int);
static void *alternate_node_alloc(struct kmem_cache *, gfp_t);

static struct array_cache **alloc_alien_cache(int node, int limit)
{
	struct array_cache **ac_ptr;
	int memsize = sizeof(void *) * nr_node_ids;
	int i;

	if (limit > 1)
		limit = 12;
	ac_ptr = kmalloc_node(memsize, GFP_KERNEL, node);
	if (ac_ptr) {
		for_each_node(i) {
			if (i == node || !node_online(i)) {
				ac_ptr[i] = NULL;
				continue;
			}
			ac_ptr[i] = alloc_arraycache(node, limit, 0xbaadf00d);
			if (!ac_ptr[i]) {
				for (i--; i >= 0; i--)
					kfree(ac_ptr[i]);
				kfree(ac_ptr);
				return NULL;
			}
		}
	}
	return ac_ptr;
}

static void free_alien_cache(struct array_cache **ac_ptr)
{
	int i;

	if (!ac_ptr)
		return;
	for_each_node(i)
	    kfree(ac_ptr[i]);
	kfree(ac_ptr);
}

static void __drain_alien_cache(struct kmem_cache *cachep,
				struct array_cache *ac, int node)
{
	struct kmem_list3 *rl3 = cachep->nodelists[node];

	if (ac->avail) {
		spin_lock(&rl3->list_lock);
		/*
		 * Stuff objects into the remote nodes shared array first.
		 * That way we could avoid the overhead of putting the objects
		 * into the free lists and getting them back later.
		 */
		if (rl3->shared)
			transfer_objects(rl3->shared, ac, ac->limit);

		free_block(cachep, ac->entry, ac->avail, node);
		ac->avail = 0;
		spin_unlock(&rl3->list_lock);
	}
}

/*
 * Called from cache_reap() to regularly drain alien caches round robin.
 */
static void reap_alien(struct kmem_cache *cachep, struct kmem_list3 *l3)
{
	int node = __get_cpu_var(reap_node);

	if (l3->alien) {
		struct array_cache *ac = l3->alien[node];

		if (ac && ac->avail && spin_trylock_irq(&ac->lock)) {
			__drain_alien_cache(cachep, ac, node);
			spin_unlock_irq(&ac->lock);
		}
	}
}

static void drain_alien_cache(struct kmem_cache *cachep,
				struct array_cache **alien)
{
	int i = 0;
	struct array_cache *ac;
	unsigned long flags;

	for_each_online_node(i) {
		ac = alien[i];
		if (ac) {
			spin_lock_irqsave(&ac->lock, flags);
			__drain_alien_cache(cachep, ac, i);
			spin_unlock_irqrestore(&ac->lock, flags);
		}
	}
}

static inline int cache_free_alien(struct kmem_cache *cachep, void *objp)
{
	struct slab *slabp = virt_to_slab(objp);
	int nodeid = slabp->nodeid;
	struct kmem_list3 *l3;
	struct array_cache *alien = NULL;
	int node;

	node = numa_node_id();

	/*
	 * Make sure we are not freeing a object from another node to the array
	 * cache on this cpu.
	 */
	if (likely(slabp->nodeid == node))
		return 0;

	l3 = cachep->nodelists[node];
	STATS_INC_NODEFREES(cachep);
	if (l3->alien && l3->alien[nodeid]) {
		alien = l3->alien[nodeid];
		spin_lock(&alien->lock);
		if (unlikely(alien->avail == alien->limit)) {
			STATS_INC_ACOVERFLOW(cachep);
			__drain_alien_cache(cachep, alien, nodeid);
		}
		alien->entry[alien->avail++] = objp;
		spin_unlock(&alien->lock);
	} else {
		spin_lock(&(cachep->nodelists[nodeid])->list_lock);
		free_block(cachep, &objp, 1, nodeid);
		spin_unlock(&(cachep->nodelists[nodeid])->list_lock);
	}
	return 1;
}
#endif

static void __cpuinit cpuup_canceled(long cpu)
{
	struct kmem_cache *cachep;
	struct kmem_list3 *l3 = NULL;
	int node = cpu_to_node(cpu);
	node_to_cpumask_ptr(mask, node);

	list_for_each_entry(cachep, &cache_chain, next) {
		struct array_cache *nc;
		struct array_cache *shared;
		struct array_cache **alien;

		/* cpu is dead; no one can alloc from it. */
		nc = cachep->array[cpu];
		cachep->array[cpu] = NULL;
		l3 = cachep->nodelists[node];

		if (!l3)
			goto free_array_cache;

		spin_lock_irq(&l3->list_lock);

		/* Free limit for this kmem_list3 */
		l3->free_limit -= cachep->batchcount;
		if (nc)
			free_block(cachep, nc->entry, nc->avail, node);

		if (!cpus_empty(*mask)) {
			spin_unlock_irq(&l3->list_lock);
			goto free_array_cache;
		}

		shared = l3->shared;
		if (shared) {
			free_block(cachep, shared->entry,
				   shared->avail, node);
			l3->shared = NULL;
		}

		alien = l3->alien;
		l3->alien = NULL;

		spin_unlock_irq(&l3->list_lock);

		kfree(shared);
		if (alien) {
			drain_alien_cache(cachep, alien);
			free_alien_cache(alien);
		}
free_array_cache:
		kfree(nc);
	}
	/*
	 * In the previous loop, all the objects were freed to
	 * the respective cache's slabs,  now we can go ahead and
	 * shrink each nodelist to its limit.
	 */
	list_for_each_entry(cachep, &cache_chain, next) {
		l3 = cachep->nodelists[node];
		if (!l3)
			continue;
		drain_freelist(cachep, l3, l3->free_objects);
	}
}

static int __cpuinit cpuup_prepare(long cpu)
{
	struct kmem_cache *cachep;
	struct kmem_list3 *l3 = NULL;
	int node = cpu_to_node(cpu);
	const int memsize = sizeof(struct kmem_list3);

	/*
	 * We need to do this right in the beginning since
	 * alloc_arraycache's are going to use this list.
	 * kmalloc_node allows us to add the slab to the right
	 * kmem_list3 and not this cpu's kmem_list3
	 */

	list_for_each_entry(cachep, &cache_chain, next) {
		/*
		 * Set up the size64 kmemlist for cpu before we can
		 * begin anything. Make sure some other cpu on this
		 * node has not already allocated this
		 */
		if (!cachep->nodelists[node]) {
			l3 = kmalloc_node(memsize, GFP_KERNEL, node);
			if (!l3)
				goto bad;
			kmem_list3_init(l3);
			l3->next_reap = jiffies + REAPTIMEOUT_LIST3 +
			    ((unsigned long)cachep) % REAPTIMEOUT_LIST3;

			/*
			 * The l3s don't come and go as CPUs come and
			 * go.  cache_chain_mutex is sufficient
			 * protection here.
			 */
			cachep->nodelists[node] = l3;
		}

		spin_lock_irq(&cachep->nodelists[node]->list_lock);
		cachep->nodelists[node]->free_limit =
			(1 + nr_cpus_node(node)) *
			cachep->batchcount + cachep->num;
		spin_unlock_irq(&cachep->nodelists[node]->list_lock);
	}

	/*
	 * Now we can go ahead with allocating the shared arrays and
	 * array caches
	 */
	list_for_each_entry(cachep, &cache_chain, next) {
		struct array_cache *nc;
		struct array_cache *shared = NULL;
		struct array_cache **alien = NULL;

		nc = alloc_arraycache(node, cachep->limit,
					cachep->batchcount);
		if (!nc)
			goto bad;
		if (cachep->shared) {
			shared = alloc_arraycache(node,
				cachep->shared * cachep->batchcount,
				0xbaadf00d);
			if (!shared) {
				kfree(nc);
				goto bad;
			}
		}
		if (use_alien_caches) {
			alien = alloc_alien_cache(node, cachep->limit);
			if (!alien) {
				kfree(shared);
				kfree(nc);
				goto bad;
			}
		}
		cachep->array[cpu] = nc;
		l3 = cachep->nodelists[node];
		BUG_ON(!l3);

		spin_lock_irq(&l3->list_lock);
		if (!l3->shared) {
			/*
			 * We are serialised from CPU_DEAD or
			 * CPU_UP_CANCELLED by the cpucontrol lock
			 */
			l3->shared = shared;
			shared = NULL;
		}
#ifdef CONFIG_NUMA
		if (!l3->alien) {
			l3->alien = alien;
			alien = NULL;
		}
#endif
		spin_unlock_irq(&l3->list_lock);
		kfree(shared);
		free_alien_cache(alien);
	}
	return 0;
bad:
	cpuup_canceled(cpu);
	return -ENOMEM;
}

static int __cpuinit cpuup_callback(struct notifier_block *nfb,
				    unsigned long action, void *hcpu)
{
	long cpu = (long)hcpu;
	int err = 0;

	switch (action) {
	case CPU_UP_PREPARE:
	case CPU_UP_PREPARE_FROZEN:
		mutex_lock(&cache_chain_mutex);
		err = cpuup_prepare(cpu);
		mutex_unlock(&cache_chain_mutex);
		break;
	case CPU_ONLINE:
	case CPU_ONLINE_FROZEN:
		start_cpu_timer(cpu);
		break;
#ifdef CONFIG_HOTPLUG_CPU
  	case CPU_DOWN_PREPARE:
  	case CPU_DOWN_PREPARE_FROZEN:
		/*
		 * Shutdown cache reaper. Note that the cache_chain_mutex is
		 * held so that if cache_reap() is invoked it cannot do
		 * anything expensive but will only modify reap_work
		 * and reschedule the timer.
		*/
		cancel_rearming_delayed_work(&per_cpu(reap_work, cpu));
		/* Now the cache_reaper is guaranteed to be not running. */
		per_cpu(reap_work, cpu).work.func = NULL;
  		break;
  	case CPU_DOWN_FAILED:
  	case CPU_DOWN_FAILED_FROZEN:
		start_cpu_timer(cpu);
  		break;
	case CPU_DEAD:
	case CPU_DEAD_FROZEN:
		/*
		 * Even if all the cpus of a node are down, we don't free the
		 * kmem_list3 of any cache. This to avoid a race between
		 * cpu_down, and a kmalloc allocation from another cpu for
		 * memory from the node of the cpu going down.  The list3
		 * structure is usually allocated from kmem_cache_create() and
		 * gets destroyed at kmem_cache_destroy().
		 */
		/* fall through */
#endif
	case CPU_UP_CANCELED:
	case CPU_UP_CANCELED_FROZEN:
		mutex_lock(&cache_chain_mutex);
		cpuup_canceled(cpu);
		mutex_unlock(&cache_chain_mutex);
		break;
	}
	return err ? NOTIFY_BAD : NOTIFY_OK;
}

static struct notifier_block __cpuinitdata cpucache_notifier = {
	&cpuup_callback, NULL, 0
};

/*
 * swap the static kmem_list3 with kmalloced memory
 */
static void init_list(struct kmem_cache *cachep, struct kmem_list3 *list,
			int nodeid)
{
	struct kmem_list3 *ptr;

	ptr = kmalloc_node(sizeof(struct kmem_list3), GFP_KERNEL, nodeid);
	BUG_ON(!ptr);

	local_irq_disable();
	memcpy(ptr, list, sizeof(struct kmem_list3));
	/*
	 * Do not assume that spinlocks can be initialized via memcpy:
	 */
	spin_lock_init(&ptr->list_lock);

	MAKE_ALL_LISTS(cachep, ptr, nodeid);
	cachep->nodelists[nodeid] = ptr;
	local_irq_enable();
}

/*
 * For setting up all the kmem_list3s for cache whose buffer_size is same as
 * size of kmem_list3.
 */
static void __init set_up_list3s(struct kmem_cache *cachep, int index)
{
	int node;

	for_each_online_node(node) {
		cachep->nodelists[node] = &initkmem_list3[index + node];
		cachep->nodelists[node]->next_reap = jiffies +
		    REAPTIMEOUT_LIST3 +
		    ((unsigned long)cachep) % REAPTIMEOUT_LIST3;
	}
}

/*
 * Initialisation.  Called after the page allocator have been initialised and
 * before smp_init().
 */
void __init kmem_cache_init(void)
{
	size_t left_over;
	struct cache_sizes *sizes;
	struct cache_names *names;
	int i;
	int order;
	int node;

	if (num_possible_nodes() == 1) {
		use_alien_caches = 0;
		numa_platform = 0;
	}

	for (i = 0; i < NUM_INIT_LISTS; i++) {
		kmem_list3_init(&initkmem_list3[i]);
		if (i < MAX_NUMNODES)
			cache_cache.nodelists[i] = NULL;
	}
	set_up_list3s(&cache_cache, CACHE_CACHE);

	/*
	 * Fragmentation resistance on low memory - only use bigger
	 * page orders on machines with more than 32MB of memory.
	 */
	if (num_physpages > (32 << 20) >> PAGE_SHIFT)
		slab_break_gfp_order = BREAK_GFP_ORDER_HI;

	/* Bootstrap is tricky, because several objects are allocated
	 * from caches that do not exist yet:
	 * 1) initialize the cache_cache cache: it contains the struct
	 *    kmem_cache structures of all caches, except cache_cache itself:
	 *    cache_cache is statically allocated.
	 *    Initially an __init data area is used for the head array and the
	 *    kmem_list3 structures, it's replaced with a kmalloc allocated
	 *    array at the end of the bootstrap.
	 * 2) Create the first kmalloc cache.
	 *    The struct kmem_cache for the new cache is allocated normally.
	 *    An __init data area is used for the head array.
	 * 3) Create the remaining kmalloc caches, with minimally sized
	 *    head arrays.
	 * 4) Replace the __init data head arrays for cache_cache and the first
	 *    kmalloc cache with kmalloc allocated arrays.
	 * 5) Replace the __init data for kmem_list3 for cache_cache and
	 *    the other cache's with kmalloc allocated memory.
	 * 6) Resize the head arrays of the kmalloc caches to their final sizes.
	 */

	node = numa_node_id();

	/* 1) create the cache_cache */
	INIT_LIST_HEAD(&cache_chain);
	list_add(&cache_cache.next, &cache_chain);
	cache_cache.colour_off = cache_line_size();
	cache_cache.array[smp_processor_id()] = &initarray_cache.cache;
	cache_cache.nodelists[node] = &initkmem_list3[CACHE_CACHE + node];

	/*
	 * struct kmem_cache size depends on nr_node_ids, which
	 * can be less than MAX_NUMNODES.
	 */
	cache_cache.buffer_size = offsetof(struct kmem_cache, nodelists) +
				 nr_node_ids * sizeof(struct kmem_list3 *);
#if DEBUG
	cache_cache.obj_size = cache_cache.buffer_size;
#endif
	cache_cache.buffer_size = ALIGN(cache_cache.buffer_size,
					cache_line_size());
	cache_cache.reciprocal_buffer_size =
		reciprocal_value(cache_cache.buffer_size);

	for (order = 0; order < MAX_ORDER; order++) {
		cache_estimate(order, cache_cache.buffer_size,
			cache_line_size(), 0, &left_over, &cache_cache.num);
		if (cache_cache.num)
			break;
	}
	BUG_ON(!cache_cache.num);
	cache_cache.gfporder = order;
	cache_cache.colour = left_over / cache_cache.colour_off;
	cache_cache.slab_size = ALIGN(cache_cache.num * sizeof(kmem_bufctl_t) +
				      sizeof(struct slab), cache_line_size());

	/* 2+3) create the kmalloc caches */
	sizes = malloc_sizes;
	names = cache_names;

	/*
	 * Initialize the caches that provide memory for the array cache and the
	 * kmem_list3 structures first.  Without this, further allocations will
	 * bug.
	 */

	sizes[INDEX_AC].cs_cachep = kmem_cache_create(names[INDEX_AC].name,
					sizes[INDEX_AC].cs_size,
					ARCH_KMALLOC_MINALIGN,
					ARCH_KMALLOC_FLAGS|SLAB_PANIC,
					NULL);

	if (INDEX_AC != INDEX_L3) {
		sizes[INDEX_L3].cs_cachep =
			kmem_cache_create(names[INDEX_L3].name,
				sizes[INDEX_L3].cs_size,
				ARCH_KMALLOC_MINALIGN,
				ARCH_KMALLOC_FLAGS|SLAB_PANIC,
				NULL);
	}

	slab_early_init = 0;

	while (sizes->cs_size != ULONG_MAX) {
		/*
		 * For performance, all the general caches are L1 aligned.
		 * This should be particularly beneficial on SMP boxes, as it
		 * eliminates "false sharing".
		 * Note for systems short on memory removing the alignment will
		 * allow tighter packing of the smaller caches.
		 */
		if (!sizes->cs_cachep) {
			sizes->cs_cachep = kmem_cache_create(names->name,
					sizes->cs_size,
					ARCH_KMALLOC_MINALIGN,
					ARCH_KMALLOC_FLAGS|SLAB_PANIC,
					NULL);
		}
#ifdef CONFIG_ZONE_DMA
		sizes->cs_dmacachep = kmem_cache_create(
					names->name_dma,
					sizes->cs_size,
					ARCH_KMALLOC_MINALIGN,
					ARCH_KMALLOC_FLAGS|SLAB_CACHE_DMA|
						SLAB_PANIC,
					NULL);
#endif
		sizes++;
		names++;
	}
	/* 4) Replace the bootstrap head arrays */
	{
		struct array_cache *ptr;

		ptr = kmalloc(sizeof(struct arraycache_init), GFP_KERNEL);

		local_irq_disable();
		BUG_ON(cpu_cache_get(&cache_cache) != &initarray_cache.cache);
		memcpy(ptr, cpu_cache_get(&cache_cache),
		       sizeof(struct arraycache_init));
		/*
		 * Do not assume that spinlocks can be initialized via memcpy:
		 */
		spin_lock_init(&ptr->lock);

		cache_cache.array[smp_processor_id()] = ptr;
		local_irq_enable();

		ptr = kmalloc(sizeof(struct arraycache_init), GFP_KERNEL);

		local_irq_disable();
		BUG_ON(cpu_cache_get(malloc_sizes[INDEX_AC].cs_cachep)
		       != &initarray_generic.cache);
		memcpy(ptr, cpu_cache_get(malloc_sizes[INDEX_AC].cs_cachep),
		       sizeof(struct arraycache_init));
		/*
		 * Do not assume that spinlocks can be initialized via memcpy:
		 */
		spin_lock_init(&ptr->lock);

		malloc_sizes[INDEX_AC].cs_cachep->array[smp_processor_id()] =
		    ptr;
		local_irq_enable();
	}
	/* 5) Replace the bootstrap kmem_list3's */
	{
		int nid;

		for_each_online_node(nid) {
			init_list(&cache_cache, &initkmem_list3[CACHE_CACHE + nid], nid);

			init_list(malloc_sizes[INDEX_AC].cs_cachep,
				  &initkmem_list3[SIZE_AC + nid], nid);

			if (INDEX_AC != INDEX_L3) {
				init_list(malloc_sizes[INDEX_L3].cs_cachep,
					  &initkmem_list3[SIZE_L3 + nid], nid);
			}
		}
	}

	/* 6) resize the head arrays to their final sizes */
	{
		struct kmem_cache *cachep;
		mutex_lock(&cache_chain_mutex);
		list_for_each_entry(cachep, &cache_chain, next)
			if (enable_cpucache(cachep))
				BUG();
		mutex_unlock(&cache_chain_mutex);
	}

	/* Annotate slab for lockdep -- annotate the malloc caches */
	init_lock_keys();


	/* Done! */
	g_cpucache_up = FULL;

	/*
	 * Register a cpu startup notifier callback that initializes
	 * cpu_cache_get for all new cpus
	 */
	register_cpu_notifier(&cpucache_notifier);

	/*
	 * The reap timers are started later, with a module init call: That part
	 * of the kernel is not yet operational.
	 */
}

static int __init cpucache_init(void)
{
	int cpu;

	/*
	 * Register the timers that return unneeded pages to the page allocator
	 */
	for_each_online_cpu(cpu)
		start_cpu_timer(cpu);
	return 0;
}
__initcall(cpucache_init);

/*
 * Interface to system's page allocator. No need to hold the cache-lock.
 *
 * If we requested dmaable memory, we will get it. Even if we
 * did not request dmaable memory, we might get it, but that
 * would be relatively rare and ignorable.
 */
static void *kmem_getpages(struct kmem_cache *cachep, gfp_t flags, int nodeid)
{
	struct page *page;
	int nr_pages;
	int i;

#ifndef CONFIG_MMU
	/*
	 * Nommu uses slab's for process anonymous memory allocations, and thus
	 * requires __GFP_COMP to properly refcount higher order allocations
	 */
	flags |= __GFP_COMP;
#endif

	flags |= cachep->gfpflags;
	if (cachep->flags & SLAB_RECLAIM_ACCOUNT)
		flags |= __GFP_RECLAIMABLE;

	page = alloc_pages_node(nodeid, flags, cachep->gfporder);
	if (!page)
		return NULL;

	nr_pages = (1 << cachep->gfporder);
	if (cachep->flags & SLAB_RECLAIM_ACCOUNT)
		add_zone_page_state(page_zone(page),
			NR_SLAB_RECLAIMABLE, nr_pages);
	else
		add_zone_page_state(page_zone(page),
			NR_SLAB_UNRECLAIMABLE, nr_pages);
	for (i = 0; i < nr_pages; i++)
		__SetPageSlab(page + i);

	if (kmemcheck_enabled && !(cachep->flags & SLAB_NOTRACK))
		kmemcheck_alloc_shadow(cachep, flags, nodeid, page, cachep->gfporder);

	return page_address(page);
}

/*
 * Interface to system's page release.
 */
static void kmem_freepages(struct kmem_cache *cachep, void *addr)
{
	unsigned long i = (1 << cachep->gfporder);
	struct page *page = virt_to_page(addr);
	const unsigned long nr_freed = i;

	if (kmemcheck_page_is_tracked(page))
		kmemcheck_free_shadow(cachep, page, cachep->gfporder);

	if (cachep->flags & SLAB_RECLAIM_ACCOUNT)
		sub_zone_page_state(page_zone(page),
				NR_SLAB_RECLAIMABLE, nr_freed);
	else
		sub_zone_page_state(page_zone(page),
				NR_SLAB_UNRECLAIMABLE, nr_freed);
	while (i--) {
		BUG_ON(!PageSlab(page));
		__ClearPageSlab(page);
		page++;
	}
	if (current->reclaim_state)
		current->reclaim_state->reclaimed_slab += nr_freed;
	free_pages((unsigned long)addr, cachep->gfporder);
}

static void kmem_rcu_free(struct rcu_head *head)
{
	struct slab_rcu *slab_rcu = (struct slab_rcu *)head;
	struct kmem_cache *cachep = slab_rcu->cachep;

	kmem_freepages(cachep, slab_rcu->addr);
	if (OFF_SLAB(cachep))
		kmem_cache_free(cachep->slabp_cache, slab_rcu);
}

#if DEBUG

#ifdef CONFIG_DEBUG_PAGEALLOC
static void store_stackinfo(struct kmem_cache *cachep, unsigned long *addr,
			    unsigned long caller)
{
	int size = obj_size(cachep);

	addr = (unsigned long *)&((char *)addr)[obj_offset(cachep)];

	if (size < 5 * sizeof(unsigned long))
		return;

	*addr++ = 0x12345678;
	*addr++ = caller;
	*addr++ = smp_processor_id();
	size -= 3 * sizeof(unsigned long);
	{
		unsigned long *sptr = &caller;
		unsigned long svalue;

		while (!kstack_end(sptr)) {
			svalue = *sptr++;
			if (kernel_text_address(svalue)) {
				*addr++ = svalue;
				size -= sizeof(unsigned long);
				if (size <= sizeof(unsigned long))
					break;
			}
		}

	}
	*addr++ = 0x87654321;
}
#endif

static void poison_obj(struct kmem_cache *cachep, void *addr, unsigned char val)
{
	int size = obj_size(cachep);
	addr = &((char *)addr)[obj_offset(cachep)];

	memset(addr, val, size);
	*(unsigned char *)(addr + size - 1) = POISON_END;
}

static void dump_line(char *data, int offset, int limit)
{
	int i;
	unsigned char error = 0;
	int bad_count = 0;

	printk(KERN_ERR "%03x:", offset);
	for (i = 0; i < limit; i++) {
		if (data[offset + i] != POISON_FREE) {
			error = data[offset + i];
			bad_count++;
		}
		printk(" %02x", (unsigned char)data[offset + i]);
	}
	printk("\n");

	if (bad_count == 1) {
		error ^= POISON_FREE;
		if (!(error & (error - 1))) {
			printk(KERN_ERR "Single bit error detected. Probably "
					"bad RAM.\n");
#ifdef CONFIG_X86
			printk(KERN_ERR "Run memtest86+ or a similar memory "
					"test tool.\n");
#else
			printk(KERN_ERR "Run a memory test tool.\n");
#endif
		}
	}
}
#endif

#if DEBUG

static void print_objinfo(struct kmem_cache *cachep, void *objp, int lines)
{
	int i, size;
	char *realobj;

	if (cachep->flags & SLAB_RED_ZONE) {
		printk(KERN_ERR "Redzone: 0x%llx/0x%llx.\n",
			*dbg_redzone1(cachep, objp),
			*dbg_redzone2(cachep, objp));
	}

	if (cachep->flags & SLAB_STORE_USER) {
		printk(KERN_ERR "Last user: [<%p>]",
			*dbg_userword(cachep, objp));
		print_symbol("(%s)",
				(unsigned long)*dbg_userword(cachep, objp));
		printk("\n");
	}
	realobj = (char *)objp + obj_offset(cachep);
	size = obj_size(cachep);
	for (i = 0; i < size && lines; i += 16, lines--) {
		int limit;
		limit = 16;
		if (i + limit > size)
			limit = size - i;
		dump_line(realobj, i, limit);
	}
}

static void check_poison_obj(struct kmem_cache *cachep, void *objp)
{
	char *realobj;
	int size, i;
	int lines = 0;

	realobj = (char *)objp + obj_offset(cachep);
	size = obj_size(cachep);

	for (i = 0; i < size; i++) {
		char exp = POISON_FREE;
		if (i == size - 1)
			exp = POISON_END;
		if (realobj[i] != exp) {
			int limit;
			/* Mismatch ! */
			/* Print header */
			if (lines == 0) {
				printk(KERN_ERR
					"Slab corruption: %s start=%p, len=%d\n",
					cachep->name, realobj, size);
				print_objinfo(cachep, objp, 0);
			}
			/* Hexdump the affected line */
			i = (i / 16) * 16;
			limit = 16;
			if (i + limit > size)
				limit = size - i;
			dump_line(realobj, i, limit);
			i += 16;
			lines++;
			/* Limit to 5 lines */
			if (lines > 5)
				break;
		}
	}
	if (lines != 0) {
		/* Print some data about the neighboring objects, if they
		 * exist:
		 */
		struct slab *slabp = virt_to_slab(objp);
		unsigned int objnr;

		objnr = obj_to_index(cachep, slabp, objp);
		if (objnr) {
			objp = index_to_obj(cachep, slabp, objnr - 1);
			realobj = (char *)objp + obj_offset(cachep);
			printk(KERN_ERR "Prev obj: start=%p, len=%d\n",
			       realobj, size);
			print_objinfo(cachep, objp, 2);
		}
		if (objnr + 1 < cachep->num) {
			objp = index_to_obj(cachep, slabp, objnr + 1);
			realobj = (char *)objp + obj_offset(cachep);
			printk(KERN_ERR "Next obj: start=%p, len=%d\n",
			       realobj, size);
			print_objinfo(cachep, objp, 2);
		}
	}
}
#endif

#if DEBUG
static void slab_destroy_debugcheck(struct kmem_cache *cachep, struct slab *slabp)
{
	int i;
	for (i = 0; i < cachep->num; i++) {
		void *objp = index_to_obj(cachep, slabp, i);

		if (cachep->flags & SLAB_POISON) {
#ifdef CONFIG_DEBUG_PAGEALLOC
			if (cachep->buffer_size % PAGE_SIZE == 0 &&
					OFF_SLAB(cachep))
				kernel_map_pages(virt_to_page(objp),
					cachep->buffer_size / PAGE_SIZE, 1);
			else
				check_poison_obj(cachep, objp);
#else
			check_poison_obj(cachep, objp);
#endif
		}
		if (cachep->flags & SLAB_RED_ZONE) {
			if (*dbg_redzone1(cachep, objp) != RED_INACTIVE)
				slab_error(cachep, "start of a freed object "
					   "was overwritten");
			if (*dbg_redzone2(cachep, objp) != RED_INACTIVE)
				slab_error(cachep, "end of a freed object "
					   "was overwritten");
		}
	}
}
#else
static void slab_destroy_debugcheck(struct kmem_cache *cachep, struct slab *slabp)
{
}
#endif

/**
 * slab_destroy - destroy and release all objects in a slab
 * @cachep: cache pointer being destroyed
 * @slabp: slab pointer being destroyed
 *
 * Destroy all the objs in a slab, and release the mem back to the system.
 * Before calling the slab must have been unlinked from the cache.  The
 * cache-lock is not held/needed.
 */
static void slab_destroy(struct kmem_cache *cachep, struct slab *slabp)
{
	void *addr = slabp->s_mem - slabp->colouroff;

	slab_destroy_debugcheck(cachep, slabp);
	if (unlikely(cachep->flags & SLAB_DESTROY_BY_RCU)) {
		struct slab_rcu *slab_rcu;

		slab_rcu = (struct slab_rcu *)slabp;
		slab_rcu->cachep = cachep;
		slab_rcu->addr = addr;
		call_rcu(&slab_rcu->head, kmem_rcu_free);
	} else {
		kmem_freepages(cachep, addr);
		if (OFF_SLAB(cachep))
			kmem_cache_free(cachep->slabp_cache, slabp);
	}
}

static void __kmem_cache_destroy(struct kmem_cache *cachep)
{
	int i;
	struct kmem_list3 *l3;

	for_each_online_cpu(i)
	    kfree(cachep->array[i]);

	/* NUMA: free the list3 structures */
	for_each_online_node(i) {
		l3 = cachep->nodelists[i];
		if (l3) {
			kfree(l3->shared);
			free_alien_cache(l3->alien);
			kfree(l3);
		}
	}
	kmem_cache_free(&cache_cache, cachep);
}


/**
 * calculate_slab_order - calculate size (page order) of slabs
 * @cachep: pointer to the cache that is being created
 * @size: size of objects to be created in this cache.
 * @align: required alignment for the objects.
 * @flags: slab allocation flags
 *
 * Also calculates the number of objects per slab.
 *
 * This could be made much more intelligent.  For now, try to avoid using
 * high order pages for slabs.  When the gfp() functions are more friendly
 * towards high-order requests, this should be changed.
 */
static size_t calculate_slab_order(struct kmem_cache *cachep,
			size_t size, size_t align, unsigned long flags)
{
	unsigned long offslab_limit;
	size_t left_over = 0;
	int gfporder;

	for (gfporder = 0; gfporder <= KMALLOC_MAX_ORDER; gfporder++) {
		unsigned int num;
		size_t remainder;

		cache_estimate(gfporder, size, align, flags, &remainder, &num);
		if (!num)
			continue;

		if (flags & CFLGS_OFF_SLAB) {
			/*
			 * Max number of objs-per-slab for caches which
			 * use off-slab slabs. Needed to avoid a possible
			 * looping condition in cache_grow().
			 */
			offslab_limit = size - sizeof(struct slab);
			offslab_limit /= sizeof(kmem_bufctl_t);

 			if (num > offslab_limit)
				break;
		}

		/* Found something acceptable - save it away */
		cachep->num = num;
		cachep->gfporder = gfporder;
		left_over = remainder;

		/*
		 * A VFS-reclaimable slab tends to have most allocations
		 * as GFP_NOFS and we really don't want to have to be allocating
		 * higher-order pages when we are unable to shrink dcache.
		 */
		if (flags & SLAB_RECLAIM_ACCOUNT)
			break;

		/*
		 * Large number of objects is good, but very large slabs are
		 * currently bad for the gfp()s.
		 */
		if (gfporder >= slab_break_gfp_order)
			break;

		/*
		 * Acceptable internal fragmentation?
		 */
		if (left_over * 8 <= (PAGE_SIZE << gfporder))
			break;
	}
	return left_over;
}

static int __init_refok setup_cpu_cache(struct kmem_cache *cachep)
{
	if (g_cpucache_up == FULL)
		return enable_cpucache(cachep);

	if (g_cpucache_up == NONE) {
		/*
		 * Note: the first kmem_cache_create must create the cache
		 * that's used by kmalloc(24), otherwise the creation of
		 * further caches will BUG().
		 */
		cachep->array[smp_processor_id()] = &initarray_generic.cache;

		/*
		 * If the cache that's used by kmalloc(sizeof(kmem_list3)) is
		 * the first cache, then we need to set up all its list3s,
		 * otherwise the creation of further caches will BUG().
		 */
		set_up_list3s(cachep, SIZE_AC);
		if (INDEX_AC == INDEX_L3)
			g_cpucache_up = PARTIAL_L3;
		else
			g_cpucache_up = PARTIAL_AC;
	} else {
		cachep->array[smp_processor_id()] =
			kmalloc(sizeof(struct arraycache_init), GFP_KERNEL);

		if (g_cpucache_up == PARTIAL_AC) {
			set_up_list3s(cachep, SIZE_L3);
			g_cpucache_up = PARTIAL_L3;
		} else {
			int node;
			for_each_online_node(node) {
				cachep->nodelists[node] =
				    kmalloc_node(sizeof(struct kmem_list3),
						GFP_KERNEL, node);
				BUG_ON(!cachep->nodelists[node]);
				kmem_list3_init(cachep->nodelists[node]);
			}
		}
	}
	cachep->nodelists[numa_node_id()]->next_reap =
			jiffies + REAPTIMEOUT_LIST3 +
			((unsigned long)cachep) % REAPTIMEOUT_LIST3;

	cpu_cache_get(cachep)->avail = 0;
	cpu_cache_get(cachep)->limit = BOOT_CPUCACHE_ENTRIES;
	cpu_cache_get(cachep)->batchcount = 1;
	cpu_cache_get(cachep)->touched = 0;
	cachep->batchcount = 1;
	cachep->limit = BOOT_CPUCACHE_ENTRIES;
	return 0;
}

/**
 * kmem_cache_create - Create a cache.
 * @name: A string which is used in /proc/slabinfo to identify this cache.
 * @size: The size of objects to be created in this cache.
 * @align: The required alignment for the objects.
 * @flags: SLAB flags
 * @ctor: A constructor for the objects.
 *
 * Returns a ptr to the cache on success, NULL on failure.
 * Cannot be called within a int, but can be interrupted.
 * The @ctor is run when new pages are allocated by the cache.
 *
 * @name must be valid until the cache is destroyed. This implies that
 * the module calling this has to destroy the cache before getting unloaded.
 *
 * The flags are
 *
 * %SLAB_POISON - Poison the slab with a known test pattern (a5a5a5a5)
 * to catch references to uninitialised memory.
 *
 * %SLAB_RED_ZONE - Insert `Red' zones around the allocated memory to check
 * for buffer overruns.
 *
 * %SLAB_HWCACHE_ALIGN - Align the objects in this cache to a hardware
 * cacheline.  This can be beneficial if you're counting cycles as closely
 * as davem.
 */
struct kmem_cache *
kmem_cache_create (const char *name, size_t size, size_t align,
	unsigned long flags, void (*ctor)(void *))
{
	size_t left_over, slab_size, ralign;
	struct kmem_cache *cachep = NULL, *pc;

	/*
	 * Sanity checks... these are all serious usage bugs.
	 */
	if (!name || in_interrupt() || (size < BYTES_PER_WORD) ||
	    size > KMALLOC_MAX_SIZE) {
		printk(KERN_ERR "%s: Early error in slab %s\n", __func__,
				name);
		BUG();
	}

	/*
	 * We use cache_chain_mutex to ensure a consistent view of
	 * cpu_online_map as well.  Please see cpuup_callback
	 */
	get_online_cpus();
	mutex_lock(&cache_chain_mutex);

	list_for_each_entry(pc, &cache_chain, next) {
		char tmp;
		int res;

		/*
		 * This happens when the module gets unloaded and doesn't
		 * destroy its slab cache and no-one else reuses the vmalloc
		 * area of the module.  Print a warning.
		 */
		res = probe_kernel_address(pc->name, tmp);
		if (res) {
			printk(KERN_ERR
			       "SLAB: cache with size %d has lost its name\n",
			       pc->buffer_size);
			continue;
		}

		if (!strcmp(pc->name, name)) {
			printk(KERN_ERR
			       "kmem_cache_create: duplicate cache %s\n", name);
			dump_stack();
			goto oops;
		}
	}

#if DEBUG
	WARN_ON(strchr(name, ' '));	/* It confuses parsers */
#if FORCED_DEBUG
	/*
	 * Enable redzoning and last user accounting, except for caches with
	 * large objects, if the increased size would increase the object size
	 * above the next power of two: caches with object sizes just above a
	 * power of two have a significant amount of internal fragmentation.
	 */
	if (size < 4096 || fls(size - 1) == fls(size-1 + REDZONE_ALIGN +
						2 * sizeof(unsigned long long)))
		flags |= SLAB_RED_ZONE | SLAB_STORE_USER;
	if (!(flags & SLAB_DESTROY_BY_RCU))
		flags |= SLAB_POISON;
#endif
	if (flags & SLAB_DESTROY_BY_RCU)
		BUG_ON(flags & SLAB_POISON);
#endif
	/*
	 * Always checks flags, a caller might be expecting debug support which
	 * isn't available.
	 */
	BUG_ON(flags & ~CREATE_MASK);

	/*
	 * Check that size is in terms of words.  This is needed to avoid
	 * unaligned accesses for some archs when redzoning is used, and makes
	 * sure any on-slab bufctl's are also correctly aligned.
	 */
	if (size & (BYTES_PER_WORD - 1)) {
		size += (BYTES_PER_WORD - 1);
		size &= ~(BYTES_PER_WORD - 1);
	}

	/* calculate the final buffer alignment: */

	/* 1) arch recommendation: can be overridden for debug */
	if (flags & SLAB_HWCACHE_ALIGN) {
		/*
		 * Default alignment: as specified by the arch code.  Except if
		 * an object is really small, then squeeze multiple objects into
		 * one cacheline.
		 */
		ralign = cache_line_size();
		while (size <= ralign / 2)
			ralign /= 2;
	} else {
		ralign = BYTES_PER_WORD;
	}

	/*
	 * Redzoning and user store require word alignment or possibly larger.
	 * Note this will be overridden by architecture or caller mandated
	 * alignment if either is greater than BYTES_PER_WORD.
	 */
	if (flags & SLAB_STORE_USER)
		ralign = BYTES_PER_WORD;

	if (flags & SLAB_RED_ZONE) {
		ralign = REDZONE_ALIGN;
		/* If redzoning, ensure that the second redzone is suitably
		 * aligned, by adjusting the object size accordingly. */
		size += REDZONE_ALIGN - 1;
		size &= ~(REDZONE_ALIGN - 1);
	}

	/* 2) arch mandated alignment */
	if (ralign < ARCH_SLAB_MINALIGN) {
		ralign = ARCH_SLAB_MINALIGN;
	}
	/* 3) caller mandated alignment */
	if (ralign < align) {
		ralign = align;
	}
	/* disable debug if necessary */
	if (ralign > __alignof__(unsigned long long))
		flags &= ~(SLAB_RED_ZONE | SLAB_STORE_USER);
	/*
	 * 4) Store it.
	 */
	align = ralign;

	/* Get cache's description obj. */
	cachep = kmem_cache_zalloc(&cache_cache, GFP_KERNEL);
	if (!cachep)
		goto oops;

#if DEBUG
	cachep->obj_size = size;

	/*
	 * Both debugging options require word-alignment which is calculated
	 * into align above.
	 */
	if (flags & SLAB_RED_ZONE) {
		/* add space for red zone words */
		cachep->obj_offset += sizeof(unsigned long long);
		size += 2 * sizeof(unsigned long long);
	}
	if (flags & SLAB_STORE_USER) {
		/* user store requires one word storage behind the end of
		 * the real object. But if the second red zone needs to be
		 * aligned to 64 bits, we must allow that much space.
		 */
		if (flags & SLAB_RED_ZONE)
			size += REDZONE_ALIGN;
		else
			size += BYTES_PER_WORD;
	}
#if FORCED_DEBUG && defined(CONFIG_DEBUG_PAGEALLOC)
	if (size >= malloc_sizes[INDEX_L3 + 1].cs_size
	    && cachep->obj_size > cache_line_size() && size < PAGE_SIZE) {
		cachep->obj_offset += PAGE_SIZE - size;
		size = PAGE_SIZE;
	}
#endif
#endif

	/*
	 * Determine if the slab management is 'on' or 'off' slab.
	 * (bootstrapping cannot cope with offslab caches so don't do
	 * it too early on.)
	 */
	if ((size >= (PAGE_SIZE >> 3)) && !slab_early_init)
		/*
		 * Size is large, assume best to place the slab management obj
		 * off-slab (should allow better packing of objs).
		 */
		flags |= CFLGS_OFF_SLAB;

	size = ALIGN(size, align);

	left_over = calculate_slab_order(cachep, size, align, flags);

	if (!cachep->num) {
		printk(KERN_ERR
		       "kmem_cache_create: couldn't create cache %s.\n", name);
		kmem_cache_free(&cache_cache, cachep);
		cachep = NULL;
		goto oops;
	}
	slab_size = ALIGN(cachep->num * sizeof(kmem_bufctl_t)
			  + sizeof(struct slab), align);

	/*
	 * If the slab has been placed off-slab, and we have enough space then
	 * move it on-slab. This is at the expense of any extra colouring.
	 */
	if (flags & CFLGS_OFF_SLAB && left_over >= slab_size) {
		flags &= ~CFLGS_OFF_SLAB;
		left_over -= slab_size;
	}

	if (flags & CFLGS_OFF_SLAB) {
		/* really off slab. No need for manual alignment */
		slab_size =
		    cachep->num * sizeof(kmem_bufctl_t) + sizeof(struct slab);
	}

	cachep->colour_off = cache_line_size();
	/* Offset must be a multiple of the alignment. */
	if (cachep->colour_off < align)
		cachep->colour_off = align;
	cachep->colour = left_over / cachep->colour_off;
	cachep->slab_size = slab_size;
	cachep->flags = flags;
	cachep->gfpflags = 0;
	if (CONFIG_ZONE_DMA_FLAG && (flags & SLAB_CACHE_DMA))
		cachep->gfpflags |= GFP_DMA;
	cachep->buffer_size = size;
	cachep->reciprocal_buffer_size = reciprocal_value(size);

	if (flags & CFLGS_OFF_SLAB) {
		cachep->slabp_cache = kmem_find_general_cachep(slab_size, 0u);
		/*
		 * This is a possibility for one of the malloc_sizes caches.
		 * But since we go off slab only for object size greater than
		 * PAGE_SIZE/8, and malloc_sizes gets created in ascending order,
		 * this should not happen at all.
		 * But leave a BUG_ON for some lucky dude.
		 */
		BUG_ON(ZERO_OR_NULL_PTR(cachep->slabp_cache));
	}
	cachep->ctor = ctor;
	cachep->name = name;

	if (setup_cpu_cache(cachep)) {
		__kmem_cache_destroy(cachep);
		cachep = NULL;
		goto oops;
	}

	/* cache setup completed, link it into the list */
	list_add(&cachep->next, &cache_chain);
oops:
	if (!cachep && (flags & SLAB_PANIC))
		panic("kmem_cache_create(): failed to create slab `%s'\n",
		      name);
	mutex_unlock(&cache_chain_mutex);
	put_online_cpus();
	return cachep;
}
EXPORT_SYMBOL(kmem_cache_create);

#if DEBUG
static void check_irq_off(void)
{
	BUG_ON(!irqs_disabled());
}

static void check_irq_on(void)
{
	BUG_ON(irqs_disabled());
}

static void check_spinlock_acquired(struct kmem_cache *cachep)
{
#ifdef CONFIG_SMP
	check_irq_off();
	assert_spin_locked(&cachep->nodelists[numa_node_id()]->list_lock);
#endif
}

static void check_spinlock_acquired_node(struct kmem_cache *cachep, int node)
{
#ifdef CONFIG_SMP
	check_irq_off();
	assert_spin_locked(&cachep->nodelists[node]->list_lock);
#endif
}

#else
#define check_irq_off()	do { } while(0)
#define check_irq_on()	do { } while(0)
#define check_spinlock_acquired(x) do { } while(0)
#define check_spinlock_acquired_node(x, y) do { } while(0)
#endif

static void drain_array(struct kmem_cache *cachep, struct kmem_list3 *l3,
			struct array_cache *ac,
			int force, int node);

static void do_drain(void *arg)
{
	struct kmem_cache *cachep = arg;
	struct array_cache *ac;
	int node = numa_node_id();

	check_irq_off();
	ac = cpu_cache_get(cachep);
	spin_lock(&cachep->nodelists[node]->list_lock);
	free_block(cachep, ac->entry, ac->avail, node);
	spin_unlock(&cachep->nodelists[node]->list_lock);
	ac->avail = 0;
}

static void drain_cpu_caches(struct kmem_cache *cachep)
{
	struct kmem_list3 *l3;
	int node;

	on_each_cpu(do_drain, cachep, 1);
	check_irq_on();
	for_each_online_node(node) {
		l3 = cachep->nodelists[node];
		if (l3 && l3->alien)
			drain_alien_cache(cachep, l3->alien);
	}

	for_each_online_node(node) {
		l3 = cachep->nodelists[node];
		if (l3)
			drain_array(cachep, l3, l3->shared, 1, node);
	}
}

/*
 * Remove slabs from the list of free slabs.
 * Specify the number of slabs to drain in tofree.
 *
 * Returns the actual number of slabs released.
 */
static int drain_freelist(struct kmem_cache *cache,
			struct kmem_list3 *l3, int tofree)
{
	struct list_head *p;
	int nr_freed;
	struct slab *slabp;

	nr_freed = 0;
	while (nr_freed < tofree && !list_empty(&l3->slabs_free)) {

		spin_lock_irq(&l3->list_lock);
		p = l3->slabs_free.prev;
		if (p == &l3->slabs_free) {
			spin_unlock_irq(&l3->list_lock);
			goto out;
		}

		slabp = list_entry(p, struct slab, list);
#if DEBUG
		BUG_ON(slabp->inuse);
#endif
		list_del(&slabp->list);
		/*
		 * Safe to drop the lock. The slab is no longer linked
		 * to the cache.
		 */
		l3->free_objects -= cache->num;
		spin_unlock_irq(&l3->list_lock);
		slab_destroy(cache, slabp);
		nr_freed++;
	}
out:
	return nr_freed;
}

/* Called with cache_chain_mutex held to protect against cpu hotplug */
static int __cache_shrink(struct kmem_cache *cachep)
{
	int ret = 0, i = 0;
	struct kmem_list3 *l3;

	drain_cpu_caches(cachep);

	check_irq_on();
	for_each_online_node(i) {
		l3 = cachep->nodelists[i];
		if (!l3)
			continue;

		drain_freelist(cachep, l3, l3->free_objects);

		ret += !list_empty(&l3->slabs_full) ||
			!list_empty(&l3->slabs_partial);
	}
	return (ret ? 1 : 0);
}

/**
 * kmem_cache_shrink - Shrink a cache.
 * @cachep: The cache to shrink.
 *
 * Releases as many slabs as possible for a cache.
 * To help debugging, a zero exit status indicates all slabs were released.
 */
int kmem_cache_shrink(struct kmem_cache *cachep)
{
	int ret;
	BUG_ON(!cachep || in_interrupt());

	get_online_cpus();
	mutex_lock(&cache_chain_mutex);
	ret = __cache_shrink(cachep);
	mutex_unlock(&cache_chain_mutex);
	put_online_cpus();
	return ret;
}
EXPORT_SYMBOL(kmem_cache_shrink);

/**
 * kmem_cache_destroy - delete a cache
 * @cachep: the cache to destroy
 *
 * Remove a &struct kmem_cache object from the slab cache.
 *
 * It is expected this function will be called by a module when it is
 * unloaded.  This will remove the cache completely, and avoid a duplicate
 * cache being allocated each time a module is loaded and unloaded, if the
 * module doesn't have persistent in-kernel storage across loads and unloads.
 *
 * The cache must be empty before calling this function.
 *
 * The caller must guarantee that noone will allocate memory from the cache
 * during the kmem_cache_destroy().
 */
void kmem_cache_destroy(struct kmem_cache *cachep)
{
	BUG_ON(!cachep || in_interrupt());

	/* Find the cache in the chain of caches. */
	get_online_cpus();
	mutex_lock(&cache_chain_mutex);
	/*
	 * the chain is never empty, cache_cache is never destroyed
	 */
	list_del(&cachep->next);
	if (__cache_shrink(cachep)) {
		slab_error(cachep, "Can't free all objects");
		list_add(&cachep->next, &cache_chain);
		mutex_unlock(&cache_chain_mutex);
		put_online_cpus();
		return;
	}

	if (unlikely(cachep->flags & SLAB_DESTROY_BY_RCU))
		synchronize_rcu();

	__kmem_cache_destroy(cachep);
	mutex_unlock(&cache_chain_mutex);
	put_online_cpus();
}
EXPORT_SYMBOL(kmem_cache_destroy);

/*
 * Get the memory for a slab management obj.
 * For a slab cache when the slab descriptor is off-slab, slab descriptors
 * always come from malloc_sizes caches.  The slab descriptor cannot
 * come from the same cache which is getting created because,
 * when we are searching for an appropriate cache for these
 * descriptors in kmem_cache_create, we search through the malloc_sizes array.
 * If we are creating a malloc_sizes cache here it would not be visible to
 * kmem_find_general_cachep till the initialization is complete.
 * Hence we cannot have slabp_cache same as the original cache.
 */
static struct slab *alloc_slabmgmt(struct kmem_cache *cachep, void *objp,
				   int colour_off, gfp_t local_flags,
				   int nodeid)
{
	struct slab *slabp;

	if (OFF_SLAB(cachep)) {
		/* Slab management obj is off-slab. */
		slabp = kmem_cache_alloc_node(cachep->slabp_cache,
					      local_flags & ~GFP_THISNODE, nodeid);
		if (!slabp)
			return NULL;
	} else {
		slabp = objp + colour_off;
		colour_off += cachep->slab_size;
	}
	slabp->inuse = 0;
	slabp->colouroff = colour_off;
	slabp->s_mem = objp + colour_off;
	slabp->nodeid = nodeid;
	slabp->free = 0;
	return slabp;
}

static inline kmem_bufctl_t *slab_bufctl(struct slab *slabp)
{
	return (kmem_bufctl_t *) (slabp + 1);
}

static void cache_init_objs(struct kmem_cache *cachep,
			    struct slab *slabp)
{
	int i;

	for (i = 0; i < cachep->num; i++) {
		void *objp = index_to_obj(cachep, slabp, i);
#if DEBUG
		/* need to poison the objs? */
		if (cachep->flags & SLAB_POISON)
			poison_obj(cachep, objp, POISON_FREE);
		if (cachep->flags & SLAB_STORE_USER)
			*dbg_userword(cachep, objp) = NULL;

		if (cachep->flags & SLAB_RED_ZONE) {
			*dbg_redzone1(cachep, objp) = RED_INACTIVE;
			*dbg_redzone2(cachep, objp) = RED_INACTIVE;
		}
		/*
		 * Constructors are not allowed to allocate memory from the same
		 * cache which they are a constructor for.  Otherwise, deadlock.
		 * They must also be threaded.
		 */
		if (cachep->ctor && !(cachep->flags & SLAB_POISON))
			cachep->ctor(objp + obj_offset(cachep));

		if (cachep->flags & SLAB_RED_ZONE) {
			if (*dbg_redzone2(cachep, objp) != RED_INACTIVE)
				slab_error(cachep, "constructor overwrote the"
					   " end of an object");
			if (*dbg_redzone1(cachep, objp) != RED_INACTIVE)
				slab_error(cachep, "constructor overwrote the"
					   " start of an object");
		}
		if ((cachep->buffer_size % PAGE_SIZE) == 0 &&
			    OFF_SLAB(cachep) && cachep->flags & SLAB_POISON)
			kernel_map_pages(virt_to_page(objp),
					 cachep->buffer_size / PAGE_SIZE, 0);
#else
		if (cachep->ctor)
			cachep->ctor(objp);
#endif
		slab_bufctl(slabp)[i] = i + 1;
	}
	slab_bufctl(slabp)[i - 1] = BUFCTL_END;
}

static void kmem_flagcheck(struct kmem_cache *cachep, gfp_t flags)
{
	if (CONFIG_ZONE_DMA_FLAG) {
		if (flags & GFP_DMA)
			BUG_ON(!(cachep->gfpflags & GFP_DMA));
		else
			BUG_ON(cachep->gfpflags & GFP_DMA);
	}
}

static void *slab_get_obj(struct kmem_cache *cachep, struct slab *slabp,
				int nodeid)
{
	void *objp = index_to_obj(cachep, slabp, slabp->free);
	kmem_bufctl_t next;

	slabp->inuse++;
	next = slab_bufctl(slabp)[slabp->free];
#if DEBUG
	slab_bufctl(slabp)[slabp->free] = BUFCTL_FREE;
	WARN_ON(slabp->nodeid != nodeid);
#endif
	slabp->free = next;

	return objp;
}

static void slab_put_obj(struct kmem_cache *cachep, struct slab *slabp,
				void *objp, int nodeid)
{
	unsigned int objnr = obj_to_index(cachep, slabp, objp);

#if DEBUG
	/* Verify that the slab belongs to the intended node */
	WARN_ON(slabp->nodeid != nodeid);

	if (slab_bufctl(slabp)[objnr] + 1 <= SLAB_LIMIT + 1) {
		printk(KERN_ERR "slab: double free detected in cache "
				"'%s', objp %p\n", cachep->name, objp);
		BUG();
	}
#endif
	slab_bufctl(slabp)[objnr] = slabp->free;
	slabp->free = objnr;
	slabp->inuse--;
}

/*
 * Map pages beginning at addr to the given cache and slab. This is required
 * for the slab allocator to be able to lookup the cache and slab of a
 * virtual address for kfree, ksize, kmem_ptr_validate, and slab debugging.
 */
static void slab_map_pages(struct kmem_cache *cache, struct slab *slab,
			   void *addr)
{
	int nr_pages;
	struct page *page;

	page = virt_to_page(addr);

	nr_pages = 1;
	if (likely(!PageCompound(page)))
		nr_pages <<= cache->gfporder;

	do {
		page_set_cache(page, cache);
		page_set_slab(page, slab);
		page++;
	} while (--nr_pages);
}

/*
 * Grow (by 1) the number of slabs within a cache.  This is called by
 * kmem_cache_alloc() when there are no active objs left in a cache.
 */
static int cache_grow(struct kmem_cache *cachep,
		gfp_t flags, int nodeid, void *objp)
{
	struct slab *slabp;
	size_t offset;
	gfp_t local_flags;
	struct kmem_list3 *l3;

	/*
	 * Be lazy and only check for valid flags here,  keeping it out of the
	 * critical path in kmem_cache_alloc().
	 */
	BUG_ON(flags & GFP_SLAB_BUG_MASK);
	local_flags = flags & (GFP_CONSTRAINT_MASK|GFP_RECLAIM_MASK);

	/* Take the l3 list lock to change the colour_next on this node */
	check_irq_off();
	l3 = cachep->nodelists[nodeid];
	spin_lock(&l3->list_lock);

	/* Get colour for the slab, and cal the next value. */
	offset = l3->colour_next;
	l3->colour_next++;
	if (l3->colour_next >= cachep->colour)
		l3->colour_next = 0;
	spin_unlock(&l3->list_lock);

	offset *= cachep->colour_off;

	if (local_flags & __GFP_WAIT)
		local_irq_enable();

	/*
	 * The test for missing atomic flag is performed here, rather than
	 * the more obvious place, simply to reduce the critical path length
	 * in kmem_cache_alloc(). If a caller is seriously mis-behaving they
	 * will eventually be caught here (where it matters).
	 */
	kmem_flagcheck(cachep, flags);

	/*
	 * Get mem for the objs.  Attempt to allocate a physical page from
	 * 'nodeid'.
	 */
	if (!objp)
		objp = kmem_getpages(cachep, local_flags, nodeid);
	if (!objp)
		goto failed;

	/* Get slab management. */
	slabp = alloc_slabmgmt(cachep, objp, offset,
			local_flags & ~GFP_CONSTRAINT_MASK, nodeid);
	if (!slabp)
		goto opps1;

	slab_map_pages(cachep, slabp, objp);

	cache_init_objs(cachep, slabp);

	if (local_flags & __GFP_WAIT)
		local_irq_disable();
	check_irq_off();
	spin_lock(&l3->list_lock);

	/* Make slab active. */
	list_add_tail(&slabp->list, &(l3->slabs_free));
	STATS_INC_GROWN(cachep);
	l3->free_objects += cachep->num;
	spin_unlock(&l3->list_lock);
	return 1;
opps1:
	kmem_freepages(cachep, objp);
failed:
	if (local_flags & __GFP_WAIT)
		local_irq_disable();
	return 0;
}

#if DEBUG

/*
 * Perform extra freeing checks:
 * - detect bad pointers.
 * - POISON/RED_ZONE checking
 */
static void kfree_debugcheck(const void *objp)
{
	if (!virt_addr_valid(objp)) {
		printk(KERN_ERR "kfree_debugcheck: out of range ptr %lxh.\n",
		       (unsigned long)objp);
		BUG();
	}
}

static inline void verify_redzone_free(struct kmem_cache *cache, void *obj)
{
	unsigned long long redzone1, redzone2;

	redzone1 = *dbg_redzone1(cache, obj);
	redzone2 = *dbg_redzone2(cache, obj);

	/*
	 * Redzone is ok.
	 */
	if (redzone1 == RED_ACTIVE && redzone2 == RED_ACTIVE)
		return;

	if (redzone1 == RED_INACTIVE && redzone2 == RED_INACTIVE)
		slab_error(cache, "double free detected");
	else
		slab_error(cache, "memory outside object was overwritten");

	printk(KERN_ERR "%p: redzone 1:0x%llx, redzone 2:0x%llx.\n",
			obj, redzone1, redzone2);
}

static void *cache_free_debugcheck(struct kmem_cache *cachep, void *objp,
				   void *caller)
{
	struct page *page;
	unsigned int objnr;
	struct slab *slabp;

	BUG_ON(virt_to_cache(objp) != cachep);

	objp -= obj_offset(cachep);
	kfree_debugcheck(objp);
	page = virt_to_head_page(objp);

	slabp = page_get_slab(page);

	if (cachep->flags & SLAB_RED_ZONE) {
		verify_redzone_free(cachep, objp);
		*dbg_redzone1(cachep, objp) = RED_INACTIVE;
		*dbg_redzone2(cachep, objp) = RED_INACTIVE;
	}
	if (cachep->flags & SLAB_STORE_USER)
		*dbg_userword(cachep, objp) = caller;

	objnr = obj_to_index(cachep, slabp, objp);

	BUG_ON(objnr >= cachep->num);
	BUG_ON(objp != index_to_obj(cachep, slabp, objnr));

#ifdef CONFIG_DEBUG_SLAB_LEAK
	slab_bufctl(slabp)[objnr] = BUFCTL_FREE;
#endif
	if (cachep->flags & SLAB_POISON) {
#ifdef CONFIG_DEBUG_PAGEALLOC
		if ((cachep->buffer_size % PAGE_SIZE)==0 && OFF_SLAB(cachep)) {
			store_stackinfo(cachep, objp, (unsigned long)caller);
			kernel_map_pages(virt_to_page(objp),
					 cachep->buffer_size / PAGE_SIZE, 0);
		} else {
			poison_obj(cachep, objp, POISON_FREE);
		}
#else
		poison_obj(cachep, objp, POISON_FREE);
#endif
	}
	return objp;
}

static void check_slabp(struct kmem_cache *cachep, struct slab *slabp)
{
	kmem_bufctl_t i;
	int entries = 0;

	/* Check slab's freelist to see if this obj is there. */
	for (i = slabp->free; i != BUFCTL_END; i = slab_bufctl(slabp)[i]) {
		entries++;
		if (entries > cachep->num || i >= cachep->num)
			goto bad;
	}
	if (entries != cachep->num - slabp->inuse) {
bad:
		printk(KERN_ERR "slab: Internal list corruption detected in "
				"cache '%s'(%d), slabp %p(%d). Hexdump:\n",
			cachep->name, cachep->num, slabp, slabp->inuse);
		for (i = 0;
		     i < sizeof(*slabp) + cachep->num * sizeof(kmem_bufctl_t);
		     i++) {
			if (i % 16 == 0)
				printk("\n%03x:", i);
			printk(" %02x", ((unsigned char *)slabp)[i]);
		}
		printk("\n");
		BUG();
	}
}
#else
#define kfree_debugcheck(x) do { } while(0)
#define cache_free_debugcheck(x,objp,z) (objp)
#define check_slabp(x,y) do { } while(0)
#endif

static void *cache_alloc_refill(struct kmem_cache *cachep, gfp_t flags)
{
	int batchcount;
	struct kmem_list3 *l3;
	struct array_cache *ac;
	int node;

retry:
	check_irq_off();
	node = numa_node_id();
	ac = cpu_cache_get(cachep);
	batchcount = ac->batchcount;
	if (!ac->touched && batchcount > BATCHREFILL_LIMIT) {
		/*
		 * If there was little recent activity on this cache, then
		 * perform only a partial refill.  Otherwise we could generate
		 * refill bouncing.
		 */
		batchcount = BATCHREFILL_LIMIT;
	}
	l3 = cachep->nodelists[node];

	BUG_ON(ac->avail > 0 || !l3);
	spin_lock(&l3->list_lock);

	/* See if we can refill from the shared array */
	if (l3->shared && transfer_objects(ac, l3->shared, batchcount))
		goto alloc_done;

	while (batchcount > 0) {
		struct list_head *entry;
		struct slab *slabp;
		/* Get slab alloc is to come from. */
		entry = l3->slabs_partial.next;
		if (entry == &l3->slabs_partial) {
			l3->free_touched = 1;
			entry = l3->slabs_free.next;
			if (entry == &l3->slabs_free)
				goto must_grow;
		}

		slabp = list_entry(entry, struct slab, list);
		check_slabp(cachep, slabp);
		check_spinlock_acquired(cachep);

		/*
		 * The slab was either on partial or free list so
		 * there must be at least one object available for
		 * allocation.
		 */
		BUG_ON(slabp->inuse < 0 || slabp->inuse >= cachep->num);

		while (slabp->inuse < cachep->num && batchcount--) {
			STATS_INC_ALLOCED(cachep);
			STATS_INC_ACTIVE(cachep);
			STATS_SET_HIGH(cachep);

			ac->entry[ac->avail++] = slab_get_obj(cachep, slabp,
							    node);
		}
		check_slabp(cachep, slabp);

		/* move slabp to correct slabp list: */
		list_del(&slabp->list);
		if (slabp->free == BUFCTL_END)
			list_add(&slabp->list, &l3->slabs_full);
		else
			list_add(&slabp->list, &l3->slabs_partial);
	}

must_grow:
	l3->free_objects -= ac->avail;
alloc_done:
	spin_unlock(&l3->list_lock);

	if (unlikely(!ac->avail)) {
		int x;
		x = cache_grow(cachep, flags | GFP_THISNODE, node, NULL);

		/* cache_grow can reenable interrupts, then ac could change. */
		ac = cpu_cache_get(cachep);
		if (!x && ac->avail == 0)	/* no objects in sight? abort */
			return NULL;

		if (!ac->avail)		/* objects refilled by interrupt? */
			goto retry;
	}
	ac->touched = 1;
	return ac->entry[--ac->avail];
}

static inline void cache_alloc_debugcheck_before(struct kmem_cache *cachep,
						gfp_t flags)
{
	might_sleep_if(flags & __GFP_WAIT);
#if DEBUG
	kmem_flagcheck(cachep, flags);
#endif
}

#if DEBUG
static void *cache_alloc_debugcheck_after(struct kmem_cache *cachep,
				gfp_t flags, void *objp, void *caller)
{
	if (!objp)
		return objp;
	if (cachep->flags & SLAB_POISON) {
#ifdef CONFIG_DEBUG_PAGEALLOC
		if ((cachep->buffer_size % PAGE_SIZE) == 0 && OFF_SLAB(cachep))
			kernel_map_pages(virt_to_page(objp),
					 cachep->buffer_size / PAGE_SIZE, 1);
		else
			check_poison_obj(cachep, objp);
#else
		check_poison_obj(cachep, objp);
#endif
		poison_obj(cachep, objp, POISON_INUSE);
	}
	if (cachep->flags & SLAB_STORE_USER)
		*dbg_userword(cachep, objp) = caller;

	if (cachep->flags & SLAB_RED_ZONE) {
		if (*dbg_redzone1(cachep, objp) != RED_INACTIVE ||
				*dbg_redzone2(cachep, objp) != RED_INACTIVE) {
			slab_error(cachep, "double free, or memory outside"
						" object was overwritten");
			printk(KERN_ERR
				"%p: redzone 1:0x%llx, redzone 2:0x%llx\n",
				objp, *dbg_redzone1(cachep, objp),
				*dbg_redzone2(cachep, objp));
		}
		*dbg_redzone1(cachep, objp) = RED_ACTIVE;
		*dbg_redzone2(cachep, objp) = RED_ACTIVE;
	}
#ifdef CONFIG_DEBUG_SLAB_LEAK
	{
		struct slab *slabp;
		unsigned objnr;

		slabp = page_get_slab(virt_to_head_page(objp));
		objnr = (unsigned)(objp - slabp->s_mem) / cachep->buffer_size;
		slab_bufctl(slabp)[objnr] = BUFCTL_ACTIVE;
	}
#endif
	objp += obj_offset(cachep);
	if (cachep->ctor && cachep->flags & SLAB_POISON)
		cachep->ctor(objp);
#if ARCH_SLAB_MINALIGN
	if ((u32)objp & (ARCH_SLAB_MINALIGN-1)) {
		printk(KERN_ERR "0x%p: not aligned to ARCH_SLAB_MINALIGN=%d\n",
		       objp, ARCH_SLAB_MINALIGN);
	}
#endif
	return objp;
}
#else
#define cache_alloc_debugcheck_after(a,b,objp,d) (objp)
#endif

#ifdef CONFIG_FAILSLAB

static struct failslab_attr {

	struct fault_attr attr;

	u32 ignore_gfp_wait;
#ifdef CONFIG_FAULT_INJECTION_DEBUG_FS
	struct dentry *ignore_gfp_wait_file;
#endif

} failslab = {
	.attr = FAULT_ATTR_INITIALIZER,
	.ignore_gfp_wait = 1,
};

static int __init setup_failslab(char *str)
{
	return setup_fault_attr(&failslab.attr, str);
}
__setup("failslab=", setup_failslab);

static int should_failslab(struct kmem_cache *cachep, gfp_t flags)
{
	if (cachep == &cache_cache)
		return 0;
	if (flags & __GFP_NOFAIL)
		return 0;
	if (failslab.ignore_gfp_wait && (flags & __GFP_WAIT))
		return 0;

	return should_fail(&failslab.attr, obj_size(cachep));
}

#ifdef CONFIG_FAULT_INJECTION_DEBUG_FS

static int __init failslab_debugfs(void)
{
	mode_t mode = S_IFREG | S_IRUSR | S_IWUSR;
	struct dentry *dir;
	int err;

	err = init_fault_attr_dentries(&failslab.attr, "failslab");
	if (err)
		return err;
	dir = failslab.attr.dentries.dir;

	failslab.ignore_gfp_wait_file =
		debugfs_create_bool("ignore-gfp-wait", mode, dir,
				      &failslab.ignore_gfp_wait);

	if (!failslab.ignore_gfp_wait_file) {
		err = -ENOMEM;
		debugfs_remove(failslab.ignore_gfp_wait_file);
		cleanup_fault_attr_dentries(&failslab.attr);
	}

	return err;
}

late_initcall(failslab_debugfs);

#endif /* CONFIG_FAULT_INJECTION_DEBUG_FS */

#else /* CONFIG_FAILSLAB */

static inline int should_failslab(struct kmem_cache *cachep, gfp_t flags)
{
	return 0;
}

#endif /* CONFIG_FAILSLAB */

static inline void *____cache_alloc(struct kmem_cache *cachep, gfp_t flags)
{
	void *objp;
	struct array_cache *ac;

	check_irq_off();

	ac = cpu_cache_get(cachep);
	if (likely(ac->avail)) {
		STATS_INC_ALLOCHIT(cachep);
		ac->touched = 1;
		objp = ac->entry[--ac->avail];
	} else {
		STATS_INC_ALLOCMISS(cachep);
		objp = cache_alloc_refill(cachep, flags);
	}
	return objp;
}

#ifdef CONFIG_NUMA
/*
 * Try allocating on another node if PF_SPREAD_SLAB|PF_MEMPOLICY.
 *
 * If we are in_interrupt, then process context, including cpusets and
 * mempolicy, may not apply and should not be used for allocation policy.
 */
static void *alternate_node_alloc(struct kmem_cache *cachep, gfp_t flags)
{
	int nid_alloc, nid_here;

	if (in_interrupt() || (flags & __GFP_THISNODE))
		return NULL;
	nid_alloc = nid_here = numa_node_id();
	if (cpuset_do_slab_mem_spread() && (cachep->flags & SLAB_MEM_SPREAD))
		nid_alloc = cpuset_mem_spread_node();
	else if (current->mempolicy)
		nid_alloc = slab_node(current->mempolicy);
	if (nid_alloc != nid_here)
		return ____cache_alloc_node(cachep, flags, nid_alloc);
	return NULL;
}

/*
 * Fallback function if there was no memory available and no objects on a
 * certain node and fall back is permitted. First we scan all the
 * available nodelists for available objects. If that fails then we
 * perform an allocation without specifying a node. This allows the page
 * allocator to do its reclaim / fallback magic. We then insert the
 * slab into the proper nodelist and then allocate from it.
 */
static void *fallback_alloc(struct kmem_cache *cache, gfp_t flags)
{
	struct zonelist *zonelist;
	gfp_t local_flags;
	struct zoneref *z;
	struct zone *zone;
	enum zone_type high_zoneidx = gfp_zone(flags);
	void *obj = NULL;
	int nid;

	if (flags & __GFP_THISNODE)
		return NULL;

	zonelist = node_zonelist(slab_node(current->mempolicy), flags);
	local_flags = flags & (GFP_CONSTRAINT_MASK|GFP_RECLAIM_MASK);

retry:
	/*
	 * Look through allowed nodes for objects available
	 * from existing per node queues.
	 */
	for_each_zone_zonelist(zone, z, zonelist, high_zoneidx) {
		nid = zone_to_nid(zone);

		if (cpuset_zone_allowed_hardwall(zone, flags) &&
			cache->nodelists[nid] &&
			cache->nodelists[nid]->free_objects) {
				obj = ____cache_alloc_node(cache,
					flags | GFP_THISNODE, nid);
				if (obj)
					break;
		}
	}

	if (!obj) {
		/*
		 * This allocation will be performed within the constraints
		 * of the current cpuset / memory policy requirements.
		 * We may trigger various forms of reclaim on the allowed
		 * set and go into memory reserves if necessary.
		 */
		if (local_flags & __GFP_WAIT)
			local_irq_enable();
		kmem_flagcheck(cache, flags);
		obj = kmem_getpages(cache, local_flags, -1);
		if (local_flags & __GFP_WAIT)
			local_irq_disable();
		if (obj) {
			/*
			 * Insert into the appropriate per node queues
			 */
			nid = page_to_nid(virt_to_page(obj));
			if (cache_grow(cache, flags, nid, obj)) {
				obj = ____cache_alloc_node(cache,
					flags | GFP_THISNODE, nid);
				if (!obj)
					/*
					 * Another processor may allocate the
					 * objects in the slab since we are
					 * not holding any locks.
					 */
					goto retry;
			} else {
				/* cache_grow already freed obj */
				obj = NULL;
			}
		}
	}
	return obj;
}

/*
 * A interface to enable slab creation on nodeid
 */
static void *____cache_alloc_node(struct kmem_cache *cachep, gfp_t flags,
				int nodeid)
{
	struct list_head *entry;
	struct slab *slabp;
	struct kmem_list3 *l3;
	void *obj;
	int x;

	l3 = cachep->nodelists[nodeid];
	BUG_ON(!l3);

retry:
	check_irq_off();
	spin_lock(&l3->list_lock);
	entry = l3->slabs_partial.next;
	if (entry == &l3->slabs_partial) {
		l3->free_touched = 1;
		entry = l3->slabs_free.next;
		if (entry == &l3->slabs_free)
			goto must_grow;
	}

	slabp = list_entry(entry, struct slab, list);
	check_spinlock_acquired_node(cachep, nodeid);
	check_slabp(cachep, slabp);

	STATS_INC_NODEALLOCS(cachep);
	STATS_INC_ACTIVE(cachep);
	STATS_SET_HIGH(cachep);

	BUG_ON(slabp->inuse == cachep->num);

	obj = slab_get_obj(cachep, slabp, nodeid);
	check_slabp(cachep, slabp);
	l3->free_objects--;
	/* move slabp to correct slabp list: */
	list_del(&slabp->list);

	if (slabp->free == BUFCTL_END)
		list_add(&slabp->list, &l3->slabs_full);
	else
		list_add(&slabp->list, &l3->slabs_partial);

	spin_unlock(&l3->list_lock);
	goto done;

must_grow:
	spin_unlock(&l3->list_lock);
	x = cache_grow(cachep, flags | GFP_THISNODE, nodeid, NULL);
	if (x)
		goto retry;

	return fallback_alloc(cachep, flags);

done:
	return obj;
}

/**
 * kmem_cache_alloc_node - Allocate an object on the specified node
 * @cachep: The cache to allocate from.
 * @flags: See kmalloc().
 * @nodeid: node number of the target node.
 * @caller: return address of caller, used for debug information
 *
 * Identical to kmem_cache_alloc but it will allocate memory on the given
 * node, which can improve the performance for cpu bound structures.
 *
 * Fallback to other node is possible if __GFP_THISNODE is not set.
 */
static __always_inline void *
__cache_alloc_node(struct kmem_cache *cachep, gfp_t flags, int nodeid,
		   void *caller)
{
	unsigned long save_flags;
	void *ptr;

	if (should_failslab(cachep, flags))
		return NULL;

	cache_alloc_debugcheck_before(cachep, flags);
	local_irq_save(save_flags);

	if (unlikely(nodeid == -1))
		nodeid = numa_node_id();

	if (unlikely(!cachep->nodelists[nodeid])) {
		/* Node not bootstrapped yet */
		ptr = fallback_alloc(cachep, flags);
		goto out;
	}

	if (nodeid == numa_node_id()) {
		/*
		 * Use the locally cached objects if possible.
		 * However ____cache_alloc does not allow fallback
		 * to other nodes. It may fail while we still have
		 * objects on other nodes available.
		 */
		ptr = ____cache_alloc(cachep, flags);
		if (ptr)
			goto out;
	}
	/* ___cache_alloc_node can fall back to other nodes */
	ptr = ____cache_alloc_node(cachep, flags, nodeid);
  out:
	local_irq_restore(save_flags);
	ptr = cache_alloc_debugcheck_after(cachep, flags, ptr, caller);

	if (likely(ptr))
		kmemcheck_slab_alloc(cachep, flags, ptr, obj_size(cachep));

	if (unlikely((flags & __GFP_ZERO) && ptr))
		memset(ptr, 0, obj_size(cachep));

	return ptr;
}

static __always_inline void *
__do_cache_alloc(struct kmem_cache *cache, gfp_t flags)
{
	void *objp;

	if (unlikely(current->flags & (PF_SPREAD_SLAB | PF_MEMPOLICY))) {
		objp = alternate_node_alloc(cache, flags);
		if (objp)
			goto out;
	}
	objp = ____cache_alloc(cache, flags);

	/*
	 * We may just have run out of memory on the local node.
	 * ____cache_alloc_node() knows how to locate memory on other nodes
	 */
 	if (!objp)
 		objp = ____cache_alloc_node(cache, flags, numa_node_id());

  out:
	return objp;
}
#else

static __always_inline void *
__do_cache_alloc(struct kmem_cache *cachep, gfp_t flags)
{
	return ____cache_alloc(cachep, flags);
}

#endif /* CONFIG_NUMA */

static __always_inline void *
__cache_alloc(struct kmem_cache *cachep, gfp_t flags, void *caller)
{
	unsigned long save_flags;
	void *objp;

	if (should_failslab(cachep, flags))
		return NULL;

	cache_alloc_debugcheck_before(cachep, flags);
	local_irq_save(save_flags);
	objp = __do_cache_alloc(cachep, flags);
	local_irq_restore(save_flags);
	objp = cache_alloc_debugcheck_after(cachep, flags, objp, caller);
	prefetchw(objp);

	if (likely(objp))
		kmemcheck_slab_alloc(cachep, flags, objp, obj_size(cachep));

	if (unlikely((flags & __GFP_ZERO) && objp))
		memset(objp, 0, obj_size(cachep));

	return objp;
}

/*
 * Caller needs to acquire correct kmem_list's list_lock
 */
static void free_block(struct kmem_cache *cachep, void **objpp, int nr_objects,
		       int node)
{
	int i;
	struct kmem_list3 *l3;

	for (i = 0; i < nr_objects; i++) {
		void *objp = objpp[i];
		struct slab *slabp;

		slabp = virt_to_slab(objp);
		l3 = cachep->nodelists[node];
		list_del(&slabp->list);
		check_spinlock_acquired_node(cachep, node);
		check_slabp(cachep, slabp);
		slab_put_obj(cachep, slabp, objp, node);
		STATS_DEC_ACTIVE(cachep);
		l3->free_objects++;
		check_slabp(cachep, slabp);

		/* fixup slab chains */
		if (slabp->inuse == 0) {
			if (l3->free_objects > l3->free_limit) {
				l3->free_objects -= cachep->num;
				/* No need to drop any previously held
				 * lock here, even if we have a off-slab slab
				 * descriptor it is guaranteed to come from
				 * a different cache, refer to comments before
				 * alloc_slabmgmt.
				 */
				slab_destroy(cachep, slabp);
			} else {
				list_add(&slabp->list, &l3->slabs_free);
			}
		} else {
			/* Unconditionally move a slab to the end of the
			 * partial list on free - maximum time for the
			 * other objects to be freed, too.
			 */
			list_add_tail(&slabp->list, &l3->slabs_partial);
		}
	}
}

static void cache_flusharray(struct kmem_cache *cachep, struct array_cache *ac)
{
	int batchcount;
	struct kmem_list3 *l3;
	int node = numa_node_id();

	batchcount = ac->batchcount;
#if DEBUG
	BUG_ON(!batchcount || batchcount > ac->avail);
#endif
	check_irq_off();
	l3 = cachep->nodelists[node];
	spin_lock(&l3->list_lock);
	if (l3->shared) {
		struct array_cache *shared_array = l3->shared;
		int max = shared_array->limit - shared_array->avail;
		if (max) {
			if (batchcount > max)
				batchcount = max;
			memcpy(&(shared_array->entry[shared_array->avail]),
			       ac->entry, sizeof(void *) * batchcount);
			shared_array->avail += batchcount;
			goto free_done;
		}
	}

	free_block(cachep, ac->entry, batchcount, node);
free_done:
#if STATS
	{
		int i = 0;
		struct list_head *p;

		p = l3->slabs_free.next;
		while (p != &(l3->slabs_free)) {
			struct slab *slabp;

			slabp = list_entry(p, struct slab, list);
			BUG_ON(slabp->inuse);

			i++;
			p = p->next;
		}
		STATS_SET_FREEABLE(cachep, i);
	}
#endif
	spin_unlock(&l3->list_lock);
	ac->avail -= batchcount;
	memmove(ac->entry, &(ac->entry[batchcount]), sizeof(void *)*ac->avail);
}

/*
 * Release an obj back to its cache. If the obj has a constructed state, it must
 * be in this state _before_ it is released.  Called with disabled ints.
 */
static inline void __cache_free(struct kmem_cache *cachep, void *objp)
{
	struct array_cache *ac = cpu_cache_get(cachep);

	check_irq_off();
	objp = cache_free_debugcheck(cachep, objp, __builtin_return_address(0));

	kmemcheck_slab_free(cachep, objp, obj_size(cachep));

	/*
	 * Skip calling cache_free_alien() when the platform is not numa.
	 * This will avoid cache misses that happen while accessing slabp (which
	 * is per page memory  reference) to get nodeid. Instead use a global
	 * variable to skip the call, which is mostly likely to be present in
	 * the cache.
	 */
	if (numa_platform && cache_free_alien(cachep, objp))
		return;

	if (likely(ac->avail < ac->limit)) {
		STATS_INC_FREEHIT(cachep);
		ac->entry[ac->avail++] = objp;
		return;
	} else {
		STATS_INC_FREEMISS(cachep);
		cache_flusharray(cachep, ac);
		ac->entry[ac->avail++] = objp;
	}
}

/**
 * kmem_cache_alloc - Allocate an object
 * @cachep: The cache to allocate from.
 * @flags: See kmalloc().
 *
 * Allocate an object from this cache.  The flags are only relevant
 * if the cache has no available objects.
 */
void *kmem_cache_alloc(struct kmem_cache *cachep, gfp_t flags)
{
	return __cache_alloc(cachep, flags, __builtin_return_address(0));
}
EXPORT_SYMBOL(kmem_cache_alloc);

/**
 * kmem_ptr_validate - check if an untrusted pointer might be a slab entry.
 * @cachep: the cache we're checking against
 * @ptr: pointer to validate
 *
 * This verifies that the untrusted pointer looks sane;
 * it is _not_ a guarantee that the pointer is actually
 * part of the slab cache in question, but it at least
 * validates that the pointer can be dereferenced and
 * looks half-way sane.
 *
 * Currently only used for dentry validation.
 */
int kmem_ptr_validate(struct kmem_cache *cachep, const void *ptr)
{
	unsigned long addr = (unsigned long)ptr;
	unsigned long min_addr = PAGE_OFFSET;
	unsigned long align_mask = BYTES_PER_WORD - 1;
	unsigned long size = cachep->buffer_size;
	struct page *page;

	if (unlikely(addr < min_addr))
		goto out;
	if (unlikely(addr > (unsigned long)high_memory - size))
		goto out;
	if (unlikely(addr & align_mask))
		goto out;
	if (unlikely(!kern_addr_valid(addr)))
		goto out;
	if (unlikely(!kern_addr_valid(addr + size - 1)))
		goto out;
	page = virt_to_page(ptr);
	if (unlikely(!PageSlab(page)))
		goto out;
	if (unlikely(page_get_cache(page) != cachep))
		goto out;
	return 1;
out:
	return 0;
}

#ifdef CONFIG_NUMA
void *kmem_cache_alloc_node(struct kmem_cache *cachep, gfp_t flags, int nodeid)
{
	return __cache_alloc_node(cachep, flags, nodeid,
			__builtin_return_address(0));
}
EXPORT_SYMBOL(kmem_cache_alloc_node);

static __always_inline void *
__do_kmalloc_node(size_t size, gfp_t flags, int node, void *caller)
{
	struct kmem_cache *cachep;

	cachep = kmem_find_general_cachep(size, flags);
	if (unlikely(ZERO_OR_NULL_PTR(cachep)))
		return cachep;
	return kmem_cache_alloc_node(cachep, flags, node);
}

#ifdef CONFIG_DEBUG_SLAB
void *__kmalloc_node(size_t size, gfp_t flags, int node)
{
	return __do_kmalloc_node(size, flags, node,
			__builtin_return_address(0));
}
EXPORT_SYMBOL(__kmalloc_node);

void *__kmalloc_node_track_caller(size_t size, gfp_t flags,
		int node, void *caller)
{
	return __do_kmalloc_node(size, flags, node, caller);
}
EXPORT_SYMBOL(__kmalloc_node_track_caller);
#else
void *__kmalloc_node(size_t size, gfp_t flags, int node)
{
	return __do_kmalloc_node(size, flags, node, NULL);
}
EXPORT_SYMBOL(__kmalloc_node);
#endif /* CONFIG_DEBUG_SLAB */
#endif /* CONFIG_NUMA */

/**
 * __do_kmalloc - allocate memory
 * @size: how many bytes of memory are required.
 * @flags: the type of memory to allocate (see kmalloc).
 * @caller: function caller for debug tracking of the caller
 */
static __always_inline void *__do_kmalloc(size_t size, gfp_t flags,
					  void *caller)
{
	struct kmem_cache *cachep;

	/* If you want to save a few bytes .text space: replace
	 * __ with kmem_.
	 * Then kmalloc uses the uninlined functions instead of the inline
	 * functions.
	 */
	cachep = __find_general_cachep(size, flags);
	if (unlikely(ZERO_OR_NULL_PTR(cachep)))
		return cachep;
	return __cache_alloc(cachep, flags, caller);
}


#ifdef CONFIG_DEBUG_SLAB
void *__kmalloc(size_t size, gfp_t flags)
{
	return __do_kmalloc(size, flags, __builtin_return_address(0));
}
EXPORT_SYMBOL(__kmalloc);

void *__kmalloc_track_caller(size_t size, gfp_t flags, void *caller)
{
	return __do_kmalloc(size, flags, caller);
}
EXPORT_SYMBOL(__kmalloc_track_caller);

#else
void *__kmalloc(size_t size, gfp_t flags)
{
	return __do_kmalloc(size, flags, NULL);
}
EXPORT_SYMBOL(__kmalloc);
#endif

/**
 * kmem_cache_free - Deallocate an object
 * @cachep: The cache the allocation was from.
 * @objp: The previously allocated object.
 *
 * Free an object which was previously allocated from this
 * cache.
 */
void kmem_cache_free(struct kmem_cache *cachep, void *objp)
{
	unsigned long flags;

	local_irq_save(flags);
	debug_check_no_locks_freed(objp, obj_size(cachep));
	if (!(cachep->flags & SLAB_DEBUG_OBJECTS))
		debug_check_no_obj_freed(objp, obj_size(cachep));
	__cache_free(cachep, objp);
	local_irq_restore(flags);
}
EXPORT_SYMBOL(kmem_cache_free);

/**
 * kfree - free previously allocated memory
 * @objp: pointer returned by kmalloc.
 *
 * If @objp is NULL, no operation is performed.
 *
 * Don't free memory not originally allocated by kmalloc()
 * or you will run into trouble.
 */
void kfree(const void *objp)
{
	struct kmem_cache *c;
	unsigned long flags;

	if (unlikely(ZERO_OR_NULL_PTR(objp)))
		return;
	local_irq_save(flags);
	kfree_debugcheck(objp);
	c = virt_to_cache(objp);
	debug_check_no_locks_freed(objp, obj_size(c));
	debug_check_no_obj_freed(objp, obj_size(c));
	__cache_free(c, (void *)objp);
	local_irq_restore(flags);
}
EXPORT_SYMBOL(kfree);

unsigned int kmem_cache_size(struct kmem_cache *cachep)
{
	return obj_size(cachep);
}
EXPORT_SYMBOL(kmem_cache_size);

const char *kmem_cache_name(struct kmem_cache *cachep)
{
	return cachep->name;
}
EXPORT_SYMBOL_GPL(kmem_cache_name);

/*
 * This initializes kmem_list3 or resizes various caches for all nodes.
 */
static int alloc_kmemlist(struct kmem_cache *cachep)
{
	int node;
	struct kmem_list3 *l3;
	struct array_cache *new_shared;
	struct array_cache **new_alien = NULL;

	for_each_online_node(node) {

                if (use_alien_caches) {
                        new_alien = alloc_alien_cache(node, cachep->limit);
                        if (!new_alien)
                                goto fail;
                }

		new_shared = NULL;
		if (cachep->shared) {
			new_shared = alloc_arraycache(node,
				cachep->shared*cachep->batchcount,
					0xbaadf00d);
			if (!new_shared) {
				free_alien_cache(new_alien);
				goto fail;
			}
		}

		l3 = cachep->nodelists[node];
		if (l3) {
			struct array_cache *shared = l3->shared;

			spin_lock_irq(&l3->list_lock);

			if (shared)
				free_block(cachep, shared->entry,
						shared->avail, node);

			l3->shared = new_shared;
			if (!l3->alien) {
				l3->alien = new_alien;
				new_alien = NULL;
			}
			l3->free_limit = (1 + nr_cpus_node(node)) *
					cachep->batchcount + cachep->num;
			spin_unlock_irq(&l3->list_lock);
			kfree(shared);
			free_alien_cache(new_alien);
			continue;
		}
		l3 = kmalloc_node(sizeof(struct kmem_list3), GFP_KERNEL, node);
		if (!l3) {
			free_alien_cache(new_alien);
			kfree(new_shared);
			goto fail;
		}

		kmem_list3_init(l3);
		l3->next_reap = jiffies + REAPTIMEOUT_LIST3 +
				((unsigned long)cachep) % REAPTIMEOUT_LIST3;
		l3->shared = new_shared;
		l3->alien = new_alien;
		l3->free_limit = (1 + nr_cpus_node(node)) *
					cachep->batchcount + cachep->num;
		cachep->nodelists[node] = l3;
	}
	return 0;

fail:
	if (!cachep->next.next) {
		/* Cache is not active yet. Roll back what we did */
		node--;
		while (node >= 0) {
			if (cachep->nodelists[node]) {
				l3 = cachep->nodelists[node];

				kfree(l3->shared);
				free_alien_cache(l3->alien);
				kfree(l3);
				cachep->nodelists[node] = NULL;
			}
			node--;
		}
	}
	return -ENOMEM;
}

struct ccupdate_struct {
	struct kmem_cache *cachep;
	struct array_cache *new[NR_CPUS];
};

static void do_ccupdate_local(void *info)
{
	struct ccupdate_struct *new = info;
	struct array_cache *old;

	check_irq_off();
	old = cpu_cache_get(new->cachep);

	new->cachep->array[smp_processor_id()] = new->new[smp_processor_id()];
	new->new[smp_processor_id()] = old;
}

/* Always called with the cache_chain_mutex held */
static int do_tune_cpucache(struct kmem_cache *cachep, int limit,
				int batchcount, int shared)
{
	struct ccupdate_struct *new;
	int i;

	new = kzalloc(sizeof(*new), GFP_KERNEL);
	if (!new)
		return -ENOMEM;

	for_each_online_cpu(i) {
		new->new[i] = alloc_arraycache(cpu_to_node(i), limit,
						batchcount);
		if (!new->new[i]) {
			for (i--; i >= 0; i--)
				kfree(new->new[i]);
			kfree(new);
			return -ENOMEM;
		}
	}
	new->cachep = cachep;

	on_each_cpu(do_ccupdate_local, (void *)new, 1);

	check_irq_on();
	cachep->batchcount = batchcount;
	cachep->limit = limit;
	cachep->shared = shared;

	for_each_online_cpu(i) {
		struct array_cache *ccold = new->new[i];
		if (!ccold)
			continue;
		spin_lock_irq(&cachep->nodelists[cpu_to_node(i)]->list_lock);
		free_block(cachep, ccold->entry, ccold->avail, cpu_to_node(i));
		spin_unlock_irq(&cachep->nodelists[cpu_to_node(i)]->list_lock);
		kfree(ccold);
	}
	kfree(new);
	return alloc_kmemlist(cachep);
}

/* Called with cache_chain_mutex held always */
static int enable_cpucache(struct kmem_cache *cachep)
{
	int err;
	int limit, shared;

	/*
	 * The head array serves three purposes:
	 * - create a LIFO ordering, i.e. return objects that are cache-warm
	 * - reduce the number of spinlock operations.
	 * - reduce the number of linked list operations on the slab and
	 *   bufctl chains: array operations are cheaper.
	 * The numbers are guessed, we should auto-tune as described by
	 * Bonwick.
	 */
	if (cachep->buffer_size > 131072)
		limit = 1;
	else if (cachep->buffer_size > PAGE_SIZE)
		limit = 8;
	else if (cachep->buffer_size > 1024)
		limit = 24;
	else if (cachep->buffer_size > 256)
		limit = 54;
	else
		limit = 120;

	/*
	 * CPU bound tasks (e.g. network routing) can exhibit cpu bound
	 * allocation behaviour: Most allocs on one cpu, most free operations
	 * on another cpu. For these cases, an efficient object passing between
	 * cpus is necessary. This is provided by a shared array. The array
	 * replaces Bonwick's magazine layer.
	 * On uniprocessor, it's functionally equivalent (but less efficient)
	 * to a larger limit. Thus disabled by default.
	 */
	shared = 0;
	if (cachep->buffer_size <= PAGE_SIZE && num_possible_cpus() > 1)
		shared = 8;

#if DEBUG
	/*
	 * With debugging enabled, large batchcount lead to excessively long
	 * periods with disabled local interrupts. Limit the batchcount
	 */
	if (limit > 32)
		limit = 32;
#endif
	err = do_tune_cpucache(cachep, limit, (limit + 1) / 2, shared);
	if (err)
		printk(KERN_ERR "enable_cpucache failed for %s, error %d.\n",
		       cachep->name, -err);
	return err;
}

/*
 * Drain an array if it contains any elements taking the l3 lock only if
 * necessary. Note that the l3 listlock also protects the array_cache
 * if drain_array() is used on the shared array.
 */
void drain_array(struct kmem_cache *cachep, struct kmem_list3 *l3,
			 struct array_cache *ac, int force, int node)
{
	int tofree;

	if (!ac || !ac->avail)
		return;
	if (ac->touched && !force) {
		ac->touched = 0;
	} else {
		spin_lock_irq(&l3->list_lock);
		if (ac->avail) {
			tofree = force ? ac->avail : (ac->limit + 4) / 5;
			if (tofree > ac->avail)
				tofree = (ac->avail + 1) / 2;
			free_block(cachep, ac->entry, tofree, node);
			ac->avail -= tofree;
			memmove(ac->entry, &(ac->entry[tofree]),
				sizeof(void *) * ac->avail);
		}
		spin_unlock_irq(&l3->list_lock);
	}
}

/**
 * cache_reap - Reclaim memory from caches.
 * @w: work descriptor
 *
 * Called from workqueue/eventd every few seconds.
 * Purpose:
 * - clear the per-cpu caches for this CPU.
 * - return freeable pages to the main free memory pool.
 *
 * If we cannot acquire the cache chain mutex then just give up - we'll try
 * again on the next iteration.
 */
static void cache_reap(struct work_struct *w)
{
	struct kmem_cache *searchp;
	struct kmem_list3 *l3;
	int node = numa_node_id();
	struct delayed_work *work =
		container_of(w, struct delayed_work, work);

	if (!mutex_trylock(&cache_chain_mutex))
		/* Give up. Setup the next iteration. */
		goto out;

	list_for_each_entry(searchp, &cache_chain, next) {
		check_irq_on();

		/*
		 * We only take the l3 lock if absolutely necessary and we
		 * have established with reasonable certainty that
		 * we can do some work if the lock was obtained.
		 */
		l3 = searchp->nodelists[node];

		reap_alien(searchp, l3);

		drain_array(searchp, l3, cpu_cache_get(searchp), 0, node);

		/*
		 * These are racy checks but it does not matter
		 * if we skip one check or scan twice.
		 */
		if (time_after(l3->next_reap, jiffies))
			goto next;

		l3->next_reap = jiffies + REAPTIMEOUT_LIST3;

		drain_array(searchp, l3, l3->shared, 0, node);

		if (l3->free_touched)
			l3->free_touched = 0;
		else {
			int freed;

			freed = drain_freelist(searchp, l3, (l3->free_limit +
				5 * searchp->num - 1) / (5 * searchp->num));
			STATS_ADD_REAPED(searchp, freed);
		}
next:
		cond_resched();
	}
	check_irq_on();
	mutex_unlock(&cache_chain_mutex);
	next_reap_node();
out:
	/* Set up the next iteration */
	schedule_delayed_work(work, round_jiffies_relative(REAPTIMEOUT_CPUC));
}

#ifdef CONFIG_SLABINFO

static void print_slabinfo_header(struct seq_file *m)
{
	/*
	 * Output format version, so at least we can change it
	 * without _too_ many complaints.
	 */
#if STATS
	seq_puts(m, "slabinfo - version: 2.1 (statistics)\n");
#else
	seq_puts(m, "slabinfo - version: 2.1\n");
#endif
	seq_puts(m, "# name            <active_objs> <num_objs> <objsize> "
		 "<objperslab> <pagesperslab>");
	seq_puts(m, " : tunables <limit> <batchcount> <sharedfactor>");
	seq_puts(m, " : slabdata <active_slabs> <num_slabs> <sharedavail>");
#if STATS
	seq_puts(m, " : globalstat <listallocs> <maxobjs> <grown> <reaped> "
		 "<error> <maxfreeable> <nodeallocs> <remotefrees> <alienoverflow>");
	seq_puts(m, " : cpustat <allochit> <allocmiss> <freehit> <freemiss>");
#endif
	seq_putc(m, '\n');
}

static void *s_start(struct seq_file *m, loff_t *pos)
{
	loff_t n = *pos;

	mutex_lock(&cache_chain_mutex);
	if (!n)
		print_slabinfo_header(m);

	return seq_list_start(&cache_chain, *pos);
}

static void *s_next(struct seq_file *m, void *p, loff_t *pos)
{
	return seq_list_next(p, &cache_chain, pos);
}

static void s_stop(struct seq_file *m, void *p)
{
	mutex_unlock(&cache_chain_mutex);
}

static int s_show(struct seq_file *m, void *p)
{
	struct kmem_cache *cachep = list_entry(p, struct kmem_cache, next);
	struct slab *slabp;
	unsigned long active_objs;
	unsigned long num_objs;
	unsigned long active_slabs = 0;
	unsigned long num_slabs, free_objects = 0, shared_avail = 0;
	const char *name;
	char *error = NULL;
	int node;
	struct kmem_list3 *l3;

	active_objs = 0;
	num_slabs = 0;
	for_each_online_node(node) {
		l3 = cachep->nodelists[node];
		if (!l3)
			continue;

		check_irq_on();
		spin_lock_irq(&l3->list_lock);

		list_for_each_entry(slabp, &l3->slabs_full, list) {
			if (slabp->inuse != cachep->num && !error)
				error = "slabs_full accounting error";
			active_objs += cachep->num;
			active_slabs++;
		}
		list_for_each_entry(slabp, &l3->slabs_partial, list) {
			if (slabp->inuse == cachep->num && !error)
				error = "slabs_partial inuse accounting error";
			if (!slabp->inuse && !error)
				error = "slabs_partial/inuse accounting error";
			active_objs += slabp->inuse;
			active_slabs++;
		}
		list_for_each_entry(slabp, &l3->slabs_free, list) {
			if (slabp->inuse && !error)
				error = "slabs_free/inuse accounting error";
			num_slabs++;
		}
		free_objects += l3->free_objects;
		if (l3->shared)
			shared_avail += l3->shared->avail;

		spin_unlock_irq(&l3->list_lock);
	}
	num_slabs += active_slabs;
	num_objs = num_slabs * cachep->num;
	if (num_objs - active_objs != free_objects && !error)
		error = "free_objects accounting error";

	name = cachep->name;
	if (error)
		printk(KERN_ERR "slab: cache %s error: %s\n", name, error);

	seq_printf(m, "%-17s %6lu %6lu %6u %4u %4d",
		   name, active_objs, num_objs, cachep->buffer_size,
		   cachep->num, (1 << cachep->gfporder));
	seq_printf(m, " : tunables %4u %4u %4u",
		   cachep->limit, cachep->batchcount, cachep->shared);
	seq_printf(m, " : slabdata %6lu %6lu %6lu",
		   active_slabs, num_slabs, shared_avail);
#if STATS
	{			/* list3 stats */
		unsigned long high = cachep->high_mark;
		unsigned long allocs = cachep->num_allocations;
		unsigned long grown = cachep->grown;
		unsigned long reaped = cachep->reaped;
		unsigned long errors = cachep->errors;
		unsigned long max_freeable = cachep->max_freeable;
		unsigned long node_allocs = cachep->node_allocs;
		unsigned long node_frees = cachep->node_frees;
		unsigned long overflows = cachep->node_overflow;

		seq_printf(m, " : globalstat %7lu %6lu %5lu %4lu \
				%4lu %4lu %4lu %4lu %4lu", allocs, high, grown,
				reaped, errors, max_freeable, node_allocs,
				node_frees, overflows);
	}
	/* cpu stats */
	{
		unsigned long allochit = atomic_read(&cachep->allochit);
		unsigned long allocmiss = atomic_read(&cachep->allocmiss);
		unsigned long freehit = atomic_read(&cachep->freehit);
		unsigned long freemiss = atomic_read(&cachep->freemiss);

		seq_printf(m, " : cpustat %6lu %6lu %6lu %6lu",
			   allochit, allocmiss, freehit, freemiss);
	}
#endif
	seq_putc(m, '\n');
	return 0;
}

/*
 * slabinfo_op - iterator that generates /proc/slabinfo
 *
 * Output layout:
 * cache-name
 * num-active-objs
 * total-objs
 * object size
 * num-active-slabs
 * total-slabs
 * num-pages-per-slab
 * + further values on SMP and with statistics enabled
 */

const struct seq_operations slabinfo_op = {
	.start = s_start,
	.next = s_next,
	.stop = s_stop,
	.show = s_show,
};

#define MAX_SLABINFO_WRITE 128
/**
 * slabinfo_write - Tuning for the slab allocator
 * @file: unused
 * @buffer: user buffer
 * @count: data length
 * @ppos: unused
 */
ssize_t slabinfo_write(struct file *file, const char __user * buffer,
		       size_t count, loff_t *ppos)
{
	char kbuf[MAX_SLABINFO_WRITE + 1], *tmp;
	int limit, batchcount, shared, res;
	struct kmem_cache *cachep;

	if (count > MAX_SLABINFO_WRITE)
		return -EINVAL;
	if (copy_from_user(&kbuf, buffer, count))
		return -EFAULT;
	kbuf[MAX_SLABINFO_WRITE] = '\0';

	tmp = strchr(kbuf, ' ');
	if (!tmp)
		return -EINVAL;
	*tmp = '\0';
	tmp++;
	if (sscanf(tmp, " %d %d %d", &limit, &batchcount, &shared) != 3)
		return -EINVAL;

	/* Find the cache in the chain of caches. */
	mutex_lock(&cache_chain_mutex);
	res = -EINVAL;
	list_for_each_entry(cachep, &cache_chain, next) {
		if (!strcmp(cachep->name, kbuf)) {
			if (limit < 1 || batchcount < 1 ||
					batchcount > limit || shared < 0) {
				res = 0;
			} else {
				res = do_tune_cpucache(cachep, limit,
						       batchcount, shared);
			}
			break;
		}
	}
	mutex_unlock(&cache_chain_mutex);
	if (res >= 0)
		res = count;
	return res;
}

#ifdef CONFIG_DEBUG_SLAB_LEAK

static void *leaks_start(struct seq_file *m, loff_t *pos)
{
	mutex_lock(&cache_chain_mutex);
	return seq_list_start(&cache_chain, *pos);
}

static inline int add_caller(unsigned long *n, unsigned long v)
{
	unsigned long *p;
	int l;
	if (!v)
		return 1;
	l = n[1];
	p = n + 2;
	while (l) {
		int i = l/2;
		unsigned long *q = p + 2 * i;
		if (*q == v) {
			q[1]++;
			return 1;
		}
		if (*q > v) {
			l = i;
		} else {
			p = q + 2;
			l -= i + 1;
		}
	}
	if (++n[1] == n[0])
		return 0;
	memmove(p + 2, p, n[1] * 2 * sizeof(unsigned long) - ((void *)p - (void *)n));
	p[0] = v;
	p[1] = 1;
	return 1;
}

static void handle_slab(unsigned long *n, struct kmem_cache *c, struct slab *s)
{
	void *p;
	int i;
	if (n[0] == n[1])
		return;
	for (i = 0, p = s->s_mem; i < c->num; i++, p += c->buffer_size) {
		if (slab_bufctl(s)[i] != BUFCTL_ACTIVE)
			continue;
		if (!add_caller(n, (unsigned long)*dbg_userword(c, p)))
			return;
	}
}

static void show_symbol(struct seq_file *m, unsigned long address)
{
#ifdef CONFIG_KALLSYMS
	unsigned long offset, size;
	char modname[MODULE_NAME_LEN], name[KSYM_NAME_LEN];

	if (lookup_symbol_attrs(address, &size, &offset, modname, name) == 0) {
		seq_printf(m, "%s+%#lx/%#lx", name, offset, size);
		if (modname[0])
			seq_printf(m, " [%s]", modname);
		return;
	}
#endif
	seq_printf(m, "%p", (void *)address);
}

static int leaks_show(struct seq_file *m, void *p)
{
	struct kmem_cache *cachep = list_entry(p, struct kmem_cache, next);
	struct slab *slabp;
	struct kmem_list3 *l3;
	const char *name;
	unsigned long *n = m->private;
	int node;
	int i;

	if (!(cachep->flags & SLAB_STORE_USER))
		return 0;
	if (!(cachep->flags & SLAB_RED_ZONE))
		return 0;

	/* OK, we can do it */

	n[1] = 0;

	for_each_online_node(node) {
		l3 = cachep->nodelists[node];
		if (!l3)
			continue;

		check_irq_on();
		spin_lock_irq(&l3->list_lock);

		list_for_each_entry(slabp, &l3->slabs_full, list)
			handle_slab(n, cachep, slabp);
		list_for_each_entry(slabp, &l3->slabs_partial, list)
			handle_slab(n, cachep, slabp);
		spin_unlock_irq(&l3->list_lock);
	}
	name = cachep->name;
	if (n[0] == n[1]) {
		/* Increase the buffer size */
		mutex_unlock(&cache_chain_mutex);
		m->private = kzalloc(n[0] * 4 * sizeof(unsigned long), GFP_KERNEL);
		if (!m->private) {
			/* Too bad, we are really out */
			m->private = n;
			mutex_lock(&cache_chain_mutex);
			return -ENOMEM;
		}
		*(unsigned long *)m->private = n[0] * 2;
		kfree(n);
		mutex_lock(&cache_chain_mutex);
		/* Now make sure this entry will be retried */
		m->count = m->size;
		return 0;
	}
	for (i = 0; i < n[1]; i++) {
		seq_printf(m, "%s: %lu ", name, n[2*i+3]);
		show_symbol(m, n[2*i+2]);
		seq_putc(m, '\n');
	}

	return 0;
}

const struct seq_operations slabstats_op = {
	.start = leaks_start,
	.next = s_next,
	.stop = s_stop,
	.show = leaks_show,
};
#endif
#endif

/**
 * ksize - get the actual amount of memory allocated for a given object
 * @objp: Pointer to the object
 *
 * kmalloc may internally round up allocations and return more memory
 * than requested. ksize() can be used to determine the actual amount of
 * memory allocated. The caller may use this additional memory, even though
 * a smaller amount of memory was initially specified with the kmalloc call.
 * The caller must guarantee that objp points to a valid object previously
 * allocated with either kmalloc() or kmem_cache_alloc(). The object
 * must not be freed during the duration of the call.
 */
size_t ksize(const void *objp)
{
	BUG_ON(!objp);
	if (unlikely(objp == ZERO_SIZE_PTR))
		return 0;

	return obj_size(virt_to_cache(objp));
}
EXPORT_SYMBOL(ksize);<|MERGE_RESOLUTION|>--- conflicted
+++ resolved
@@ -372,90 +372,6 @@
 	MAKE_LIST((cachep), (&(ptr)->slabs_free), slabs_free, nodeid);	\
 	} while (0)
 
-<<<<<<< HEAD
-=======
-/*
- * struct kmem_cache
- *
- * manages a cache.
- */
-
-struct kmem_cache {
-/* 1) per-cpu data, touched during every alloc/free */
-	struct array_cache *array[NR_CPUS];
-/* 2) Cache tunables. Protected by cache_chain_mutex */
-	unsigned int batchcount;
-	unsigned int limit;
-	unsigned int shared;
-
-	unsigned int buffer_size;
-	u32 reciprocal_buffer_size;
-/* 3) touched by every alloc & free from the backend */
-
-	unsigned int flags;		/* constant flags */
-	unsigned int num;		/* # of objs per slab */
-
-/* 4) cache_grow/shrink */
-	/* order of pgs per slab (2^n) */
-	unsigned int gfporder;
-
-	/* force GFP flags, e.g. GFP_DMA */
-	gfp_t gfpflags;
-
-	size_t colour;			/* cache colouring range */
-	unsigned int colour_off;	/* colour offset */
-	struct kmem_cache *slabp_cache;
-	unsigned int slab_size;
-	unsigned int dflags;		/* dynamic flags */
-
-	/* constructor func */
-	void (*ctor)(void *obj);
-
-/* 5) cache creation/removal */
-	const char *name;
-	struct list_head next;
-
-/* 6) statistics */
-#if STATS
-	unsigned long num_active;
-	unsigned long num_allocations;
-	unsigned long high_mark;
-	unsigned long grown;
-	unsigned long reaped;
-	unsigned long errors;
-	unsigned long max_freeable;
-	unsigned long node_allocs;
-	unsigned long node_frees;
-	unsigned long node_overflow;
-	atomic_t allochit;
-	atomic_t allocmiss;
-	atomic_t freehit;
-	atomic_t freemiss;
-#endif
-#if DEBUG
-	/*
-	 * If debugging is enabled, then the allocator can add additional
-	 * fields and/or padding to every object. buffer_size contains the total
-	 * object size including these internal fields, the following two
-	 * variables contain the offset to the user object and its size.
-	 */
-	int obj_offset;
-	int obj_size;
-#endif
-	/*
-	 * We put nodelists[] at the end of kmem_cache, because we want to size
-	 * this array to nr_node_ids slots instead of MAX_NUMNODES
-	 * (see kmem_cache_init())
-	 * We still use [MAX_NUMNODES] and not [1] or [0] because cache_cache
-	 * is statically defined, so we reserve the max number of nodes.
-	 */
-	struct kmem_list3 *nodelists[MAX_NUMNODES];
-	/*
-	 * Do not add fields after nodelists[]
-	 */
-};
-
->>>>>>> 8be1a6d6
 #define CFLGS_OFF_SLAB		(0x80000000UL)
 #define	OFF_SLAB(x)	((x)->flags & CFLGS_OFF_SLAB)
 
