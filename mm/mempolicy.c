--- conflicted
+++ resolved
@@ -936,12 +936,8 @@
 		return PTR_ERR(vma);
 
 	if (!list_empty(&pagelist)) {
-<<<<<<< HEAD
-		err = migrate_pages(&pagelist, new_node_page, dest, 0);
-=======
 		err = migrate_pages(&pagelist, new_node_page, dest,
 								false, true);
->>>>>>> 3cbea436
 		if (err)
 			putback_lru_pages(&pagelist);
 	}
@@ -1161,12 +1157,8 @@
 
 		if (!list_empty(&pagelist)) {
 			nr_failed = migrate_pages(&pagelist, new_vma_page,
-<<<<<<< HEAD
-						(unsigned long)vma, 0);
-=======
 						(unsigned long)vma,
 						false, true);
->>>>>>> 3cbea436
 			if (nr_failed)
 				putback_lru_pages(&pagelist);
 		}
@@ -1305,17 +1297,10 @@
 
 	if (!scratch)
 		return -ENOMEM;
-<<<<<<< HEAD
 
 	old = &scratch->mask1;
 	new = &scratch->mask2;
 
-=======
-
-	old = &scratch->mask1;
-	new = &scratch->mask2;
-
->>>>>>> 3cbea436
 	err = get_nodes(old, old_nodes, maxnode);
 	if (err)
 		goto out;
@@ -1328,11 +1313,7 @@
 	rcu_read_lock();
 	task = pid ? find_task_by_vpid(pid) : current;
 	if (!task) {
-<<<<<<< HEAD
-		read_unlock(&tasklist_lock);
-=======
 		rcu_read_unlock();
->>>>>>> 3cbea436
 		err = -ESRCH;
 		goto out;
 	}
@@ -1851,11 +1832,7 @@
 
 		nid = interleave_nid(pol, vma, addr, PAGE_SHIFT);
 		mpol_cond_put(pol);
-<<<<<<< HEAD
-		page = alloc_page_interleave(gfp, 0, nid);
-=======
 		page = alloc_page_interleave(gfp, order, nid);
->>>>>>> 3cbea436
 		put_mems_allowed();
 		return page;
 	}
@@ -1873,12 +1850,8 @@
 	/*
 	 * fast path:  default or task policy
 	 */
-<<<<<<< HEAD
-	page = __alloc_pages_nodemask(gfp, 0, zl, policy_nodemask(gfp, pol));
-=======
 	page = __alloc_pages_nodemask(gfp, order, zl,
 				      policy_nodemask(gfp, pol));
->>>>>>> 3cbea436
 	put_mems_allowed();
 	return page;
 }
