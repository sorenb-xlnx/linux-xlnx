/*
 *  linux/mm/vmstat.c
 *
 *  Manages VM statistics
 *  Copyright (C) 1991, 1992, 1993, 1994  Linus Torvalds
 *
 *  zoned VM statistics
 *  Copyright (C) 2006 Silicon Graphics, Inc.,
 *		Christoph Lameter <christoph@lameter.com>
 */
#include <linux/fs.h>
#include <linux/mm.h>
#include <linux/err.h>
#include <linux/module.h>
#include <linux/cpu.h>
#include <linux/vmstat.h>
#include <linux/sched.h>

#ifdef CONFIG_VM_EVENT_COUNTERS
DEFINE_PER_CPU(struct vm_event_state, vm_event_states) = {{0}};
EXPORT_PER_CPU_SYMBOL(vm_event_states);

static void sum_vm_events(unsigned long *ret, const cpumask_t *cpumask)
{
	int cpu;
	int i;

	memset(ret, 0, NR_VM_EVENT_ITEMS * sizeof(unsigned long));

	for_each_cpu(cpu, cpumask) {
		struct vm_event_state *this = &per_cpu(vm_event_states, cpu);

		for (i = 0; i < NR_VM_EVENT_ITEMS; i++)
			ret[i] += this->event[i];
	}
}

/*
 * Accumulate the vm event counters across all CPUs.
 * The result is unavoidably approximate - it can change
 * during and after execution of this function.
*/
void all_vm_events(unsigned long *ret)
{
	get_online_cpus();
	sum_vm_events(ret, &cpu_online_map);
	put_online_cpus();
}
EXPORT_SYMBOL_GPL(all_vm_events);

#ifdef CONFIG_HOTPLUG
/*
 * Fold the foreign cpu events into our own.
 *
 * This is adding to the events on one processor
 * but keeps the global counts constant.
 */
void vm_events_fold_cpu(int cpu)
{
	struct vm_event_state *fold_state = &per_cpu(vm_event_states, cpu);
	int i;

	for (i = 0; i < NR_VM_EVENT_ITEMS; i++) {
		count_vm_events(i, fold_state->event[i]);
		fold_state->event[i] = 0;
	}
}
#endif /* CONFIG_HOTPLUG */

#endif /* CONFIG_VM_EVENT_COUNTERS */

/*
 * Manage combined zone based / global counters
 *
 * vm_stat contains the global counters
 */
atomic_long_t vm_stat[NR_VM_ZONE_STAT_ITEMS];
EXPORT_SYMBOL(vm_stat);

#ifdef CONFIG_SMP

static int calculate_threshold(struct zone *zone)
{
	int threshold;
	int mem;	/* memory in 128 MB units */

	/*
	 * The threshold scales with the number of processors and the amount
	 * of memory per zone. More memory means that we can defer updates for
	 * longer, more processors could lead to more contention.
 	 * fls() is used to have a cheap way of logarithmic scaling.
	 *
	 * Some sample thresholds:
	 *
	 * Threshold	Processors	(fls)	Zonesize	fls(mem+1)
	 * ------------------------------------------------------------------
	 * 8		1		1	0.9-1 GB	4
	 * 16		2		2	0.9-1 GB	4
	 * 20 		2		2	1-2 GB		5
	 * 24		2		2	2-4 GB		6
	 * 28		2		2	4-8 GB		7
	 * 32		2		2	8-16 GB		8
	 * 4		2		2	<128M		1
	 * 30		4		3	2-4 GB		5
	 * 48		4		3	8-16 GB		8
	 * 32		8		4	1-2 GB		4
	 * 32		8		4	0.9-1GB		4
	 * 10		16		5	<128M		1
	 * 40		16		5	900M		4
	 * 70		64		7	2-4 GB		5
	 * 84		64		7	4-8 GB		6
	 * 108		512		9	4-8 GB		6
	 * 125		1024		10	8-16 GB		8
	 * 125		1024		10	16-32 GB	9
	 */

	mem = zone->present_pages >> (27 - PAGE_SHIFT);

	threshold = 2 * fls(num_online_cpus()) * (1 + fls(mem));

	/*
	 * Maximum threshold is 125
	 */
	threshold = min(125, threshold);

	return threshold;
}

/*
 * Refresh the thresholds for each zone.
 */
static void refresh_zone_stat_thresholds(void)
{
	struct zone *zone;
	int cpu;
	int threshold;

	for_each_zone(zone) {

		if (!zone->present_pages)
			continue;

		threshold = calculate_threshold(zone);

		for_each_online_cpu(cpu)
			zone_pcp(zone, cpu)->stat_threshold = threshold;
	}
}

/*
 * For use when we know that interrupts are disabled.
 */
void __mod_zone_page_state(struct zone *zone, enum zone_stat_item item,
				int delta)
{
	struct per_cpu_pageset *pcp = zone_pcp(zone, smp_processor_id());
	s8 *p = pcp->vm_stat_diff + item;
	long x;

	x = delta + *p;

	if (unlikely(x > pcp->stat_threshold || x < -pcp->stat_threshold)) {
		zone_page_state_add(x, zone, item);
		x = 0;
	}
	*p = x;
}
EXPORT_SYMBOL(__mod_zone_page_state);

/*
 * For an unknown interrupt state
 */
void mod_zone_page_state(struct zone *zone, enum zone_stat_item item,
					int delta)
{
	unsigned long flags;

	local_irq_save(flags);
	__mod_zone_page_state(zone, item, delta);
	local_irq_restore(flags);
}
EXPORT_SYMBOL(mod_zone_page_state);

/*
 * Optimized increment and decrement functions.
 *
 * These are only for a single page and therefore can take a struct page *
 * argument instead of struct zone *. This allows the inclusion of the code
 * generated for page_zone(page) into the optimized functions.
 *
 * No overflow check is necessary and therefore the differential can be
 * incremented or decremented in place which may allow the compilers to
 * generate better code.
 * The increment or decrement is known and therefore one boundary check can
 * be omitted.
 *
 * NOTE: These functions are very performance sensitive. Change only
 * with care.
 *
 * Some processors have inc/dec instructions that are atomic vs an interrupt.
 * However, the code must first determine the differential location in a zone
 * based on the processor number and then inc/dec the counter. There is no
 * guarantee without disabling preemption that the processor will not change
 * in between and therefore the atomicity vs. interrupt cannot be exploited
 * in a useful way here.
 */
void __inc_zone_state(struct zone *zone, enum zone_stat_item item)
{
	struct per_cpu_pageset *pcp = zone_pcp(zone, smp_processor_id());
	s8 *p = pcp->vm_stat_diff + item;

	(*p)++;

	if (unlikely(*p > pcp->stat_threshold)) {
		int overstep = pcp->stat_threshold / 2;

		zone_page_state_add(*p + overstep, zone, item);
		*p = -overstep;
	}
}

void __inc_zone_page_state(struct page *page, enum zone_stat_item item)
{
	__inc_zone_state(page_zone(page), item);
}
EXPORT_SYMBOL(__inc_zone_page_state);

void __dec_zone_state(struct zone *zone, enum zone_stat_item item)
{
	struct per_cpu_pageset *pcp = zone_pcp(zone, smp_processor_id());
	s8 *p = pcp->vm_stat_diff + item;

	(*p)--;

	if (unlikely(*p < - pcp->stat_threshold)) {
		int overstep = pcp->stat_threshold / 2;

		zone_page_state_add(*p - overstep, zone, item);
		*p = overstep;
	}
}

void __dec_zone_page_state(struct page *page, enum zone_stat_item item)
{
	__dec_zone_state(page_zone(page), item);
}
EXPORT_SYMBOL(__dec_zone_page_state);

void inc_zone_state(struct zone *zone, enum zone_stat_item item)
{
	unsigned long flags;

	local_irq_save(flags);
	__inc_zone_state(zone, item);
	local_irq_restore(flags);
}

void inc_zone_page_state(struct page *page, enum zone_stat_item item)
{
	unsigned long flags;
	struct zone *zone;

	zone = page_zone(page);
	local_irq_save(flags);
	__inc_zone_state(zone, item);
	local_irq_restore(flags);
}
EXPORT_SYMBOL(inc_zone_page_state);

void dec_zone_page_state(struct page *page, enum zone_stat_item item)
{
	unsigned long flags;

	local_irq_save(flags);
	__dec_zone_page_state(page, item);
	local_irq_restore(flags);
}
EXPORT_SYMBOL(dec_zone_page_state);

/*
 * Update the zone counters for one cpu.
 *
 * The cpu specified must be either the current cpu or a processor that
 * is not online. If it is the current cpu then the execution thread must
 * be pinned to the current cpu.
 *
 * Note that refresh_cpu_vm_stats strives to only access
 * node local memory. The per cpu pagesets on remote zones are placed
 * in the memory local to the processor using that pageset. So the
 * loop over all zones will access a series of cachelines local to
 * the processor.
 *
 * The call to zone_page_state_add updates the cachelines with the
 * statistics in the remote zone struct as well as the global cachelines
 * with the global counters. These could cause remote node cache line
 * bouncing and will have to be only done when necessary.
 */
void refresh_cpu_vm_stats(int cpu)
{
	struct zone *zone;
	int i;
	int global_diff[NR_VM_ZONE_STAT_ITEMS] = { 0, };

	for_each_zone(zone) {
		struct per_cpu_pageset *p;

		if (!populated_zone(zone))
			continue;

		p = zone_pcp(zone, cpu);

		for (i = 0; i < NR_VM_ZONE_STAT_ITEMS; i++)
			if (p->vm_stat_diff[i]) {
				unsigned long flags;
				int v;

				local_irq_save(flags);
				v = p->vm_stat_diff[i];
				p->vm_stat_diff[i] = 0;
				local_irq_restore(flags);
				atomic_long_add(v, &zone->vm_stat[i]);
				global_diff[i] += v;
#ifdef CONFIG_NUMA
				/* 3 seconds idle till flush */
				p->expire = 3;
#endif
			}
		cond_resched();
#ifdef CONFIG_NUMA
		/*
		 * Deal with draining the remote pageset of this
		 * processor
		 *
		 * Check if there are pages remaining in this pageset
		 * if not then there is nothing to expire.
		 */
		if (!p->expire || !p->pcp.count)
			continue;

		/*
		 * We never drain zones local to this processor.
		 */
		if (zone_to_nid(zone) == numa_node_id()) {
			p->expire = 0;
			continue;
		}

		p->expire--;
		if (p->expire)
			continue;

		if (p->pcp.count)
			drain_zone_pages(zone, &p->pcp);
#endif
	}

	for (i = 0; i < NR_VM_ZONE_STAT_ITEMS; i++)
		if (global_diff[i])
			atomic_long_add(global_diff[i], &vm_stat[i]);
}

#endif

#ifdef CONFIG_NUMA
/*
 * zonelist = the list of zones passed to the allocator
 * z 	    = the zone from which the allocation occurred.
 *
 * Must be called with interrupts disabled.
 */
void zone_statistics(struct zone *preferred_zone, struct zone *z)
{
	if (z->zone_pgdat == preferred_zone->zone_pgdat) {
		__inc_zone_state(z, NUMA_HIT);
	} else {
		__inc_zone_state(z, NUMA_MISS);
		__inc_zone_state(preferred_zone, NUMA_FOREIGN);
	}
	if (z->node == numa_node_id())
		__inc_zone_state(z, NUMA_LOCAL);
	else
		__inc_zone_state(z, NUMA_OTHER);
}
#endif

#ifdef CONFIG_PROC_FS
#include <linux/proc_fs.h>
#include <linux/seq_file.h>

static char * const migratetype_names[MIGRATE_TYPES] = {
	"Unmovable",
	"Reclaimable",
	"Movable",
	"Reserve",
	"Isolate",
};

static void *frag_start(struct seq_file *m, loff_t *pos)
{
	pg_data_t *pgdat;
	loff_t node = *pos;
	for (pgdat = first_online_pgdat();
	     pgdat && node;
	     pgdat = next_online_pgdat(pgdat))
		--node;

	return pgdat;
}

static void *frag_next(struct seq_file *m, void *arg, loff_t *pos)
{
	pg_data_t *pgdat = (pg_data_t *)arg;

	(*pos)++;
	return next_online_pgdat(pgdat);
}

static void frag_stop(struct seq_file *m, void *arg)
{
}

/* Walk all the zones in a node and print using a callback */
static void walk_zones_in_node(struct seq_file *m, pg_data_t *pgdat,
		void (*print)(struct seq_file *m, pg_data_t *, struct zone *))
{
	struct zone *zone;
	struct zone *node_zones = pgdat->node_zones;
	unsigned long flags;

	for (zone = node_zones; zone - node_zones < MAX_NR_ZONES; ++zone) {
		if (!populated_zone(zone))
			continue;

		spin_lock_irqsave(&zone->lock, flags);
		print(m, pgdat, zone);
		spin_unlock_irqrestore(&zone->lock, flags);
	}
}

static void frag_show_print(struct seq_file *m, pg_data_t *pgdat,
						struct zone *zone)
{
	int order;

	seq_printf(m, "Node %d, zone %8s ", pgdat->node_id, zone->name);
	for (order = 0; order < MAX_ORDER; ++order)
		seq_printf(m, "%6lu ", zone->free_area[order].nr_free);
	seq_putc(m, '\n');
}

/*
 * This walks the free areas for each zone.
 */
static int frag_show(struct seq_file *m, void *arg)
{
	pg_data_t *pgdat = (pg_data_t *)arg;
	walk_zones_in_node(m, pgdat, frag_show_print);
	return 0;
}

static void pagetypeinfo_showfree_print(struct seq_file *m,
					pg_data_t *pgdat, struct zone *zone)
{
	int order, mtype;

	for (mtype = 0; mtype < MIGRATE_TYPES; mtype++) {
		seq_printf(m, "Node %4d, zone %8s, type %12s ",
					pgdat->node_id,
					zone->name,
					migratetype_names[mtype]);
		for (order = 0; order < MAX_ORDER; ++order) {
			unsigned long freecount = 0;
			struct free_area *area;
			struct list_head *curr;

			area = &(zone->free_area[order]);

			list_for_each(curr, &area->free_list[mtype])
				freecount++;
			seq_printf(m, "%6lu ", freecount);
		}
		seq_putc(m, '\n');
	}
}

/* Print out the free pages at each order for each migatetype */
static int pagetypeinfo_showfree(struct seq_file *m, void *arg)
{
	int order;
	pg_data_t *pgdat = (pg_data_t *)arg;

	/* Print header */
	seq_printf(m, "%-43s ", "Free pages count per migrate type at order");
	for (order = 0; order < MAX_ORDER; ++order)
		seq_printf(m, "%6d ", order);
	seq_putc(m, '\n');

	walk_zones_in_node(m, pgdat, pagetypeinfo_showfree_print);

	return 0;
}

static void pagetypeinfo_showblockcount_print(struct seq_file *m,
					pg_data_t *pgdat, struct zone *zone)
{
	int mtype;
	unsigned long pfn;
	unsigned long start_pfn = zone->zone_start_pfn;
	unsigned long end_pfn = start_pfn + zone->spanned_pages;
	unsigned long count[MIGRATE_TYPES] = { 0, };

	for (pfn = start_pfn; pfn < end_pfn; pfn += pageblock_nr_pages) {
		struct page *page;

		if (!pfn_valid(pfn))
			continue;

		page = pfn_to_page(pfn);
#ifdef CONFIG_ARCH_FLATMEM_HAS_HOLES
		/*
		 * Ordinarily, memory holes in flatmem still have a valid
		 * memmap for the PFN range. However, an architecture for
		 * embedded systems (e.g. ARM) can free up the memmap backing
		 * holes to save memory on the assumption the memmap is
		 * never used. The page_zone linkages are then broken even
		 * though pfn_valid() returns true. Skip the page if the
		 * linkages are broken. Even if this test passed, the impact
		 * is that the counters for the movable type are off but
		 * fragmentation monitoring is likely meaningless on small
		 * systems.
		 */
		if (page_zone(page) != zone)
			continue;
#endif
		mtype = get_pageblock_migratetype(page);

		if (mtype < MIGRATE_TYPES)
			count[mtype]++;
	}

	/* Print counts */
	seq_printf(m, "Node %d, zone %8s ", pgdat->node_id, zone->name);
	for (mtype = 0; mtype < MIGRATE_TYPES; mtype++)
		seq_printf(m, "%12lu ", count[mtype]);
	seq_putc(m, '\n');
}

/* Print out the free pages at each order for each migratetype */
static int pagetypeinfo_showblockcount(struct seq_file *m, void *arg)
{
	int mtype;
	pg_data_t *pgdat = (pg_data_t *)arg;

	seq_printf(m, "\n%-23s", "Number of blocks type ");
	for (mtype = 0; mtype < MIGRATE_TYPES; mtype++)
		seq_printf(m, "%12s ", migratetype_names[mtype]);
	seq_putc(m, '\n');
	walk_zones_in_node(m, pgdat, pagetypeinfo_showblockcount_print);

	return 0;
}

/*
 * This prints out statistics in relation to grouping pages by mobility.
 * It is expensive to collect so do not constantly read the file.
 */
static int pagetypeinfo_show(struct seq_file *m, void *arg)
{
	pg_data_t *pgdat = (pg_data_t *)arg;

	/* check memoryless node */
	if (!node_state(pgdat->node_id, N_HIGH_MEMORY))
		return 0;

	seq_printf(m, "Page block order: %d\n", pageblock_order);
	seq_printf(m, "Pages per block:  %lu\n", pageblock_nr_pages);
	seq_putc(m, '\n');
	pagetypeinfo_showfree(m, pgdat);
	pagetypeinfo_showblockcount(m, pgdat);

	return 0;
}

static const struct seq_operations fragmentation_op = {
	.start	= frag_start,
	.next	= frag_next,
	.stop	= frag_stop,
	.show	= frag_show,
};

static int fragmentation_open(struct inode *inode, struct file *file)
{
	return seq_open(file, &fragmentation_op);
}

static const struct file_operations fragmentation_file_operations = {
	.open		= fragmentation_open,
	.read		= seq_read,
	.llseek		= seq_lseek,
	.release	= seq_release,
};

static const struct seq_operations pagetypeinfo_op = {
	.start	= frag_start,
	.next	= frag_next,
	.stop	= frag_stop,
	.show	= pagetypeinfo_show,
};

static int pagetypeinfo_open(struct inode *inode, struct file *file)
{
	return seq_open(file, &pagetypeinfo_op);
}

static const struct file_operations pagetypeinfo_file_ops = {
	.open		= pagetypeinfo_open,
	.read		= seq_read,
	.llseek		= seq_lseek,
	.release	= seq_release,
};

#ifdef CONFIG_ZONE_DMA
#define TEXT_FOR_DMA(xx) xx "_dma",
#else
#define TEXT_FOR_DMA(xx)
#endif

#ifdef CONFIG_ZONE_DMA32
#define TEXT_FOR_DMA32(xx) xx "_dma32",
#else
#define TEXT_FOR_DMA32(xx)
#endif

#ifdef CONFIG_HIGHMEM
#define TEXT_FOR_HIGHMEM(xx) xx "_high",
#else
#define TEXT_FOR_HIGHMEM(xx)
#endif

#define TEXTS_FOR_ZONES(xx) TEXT_FOR_DMA(xx) TEXT_FOR_DMA32(xx) xx "_normal", \
					TEXT_FOR_HIGHMEM(xx) xx "_movable",

static const char * const vmstat_text[] = {
	/* Zoned VM counters */
	"nr_free_pages",
	"nr_inactive_anon",
	"nr_active_anon",
	"nr_inactive_file",
	"nr_active_file",
#ifdef CONFIG_UNEVICTABLE_LRU
	"nr_unevictable",
	"nr_mlock",
#endif
	"nr_anon_pages",
	"nr_mapped",
	"nr_file_pages",
	"nr_dirty",
	"nr_writeback",
	"nr_slab_reclaimable",
	"nr_slab_unreclaimable",
	"nr_page_table_pages",
	"nr_unstable",
	"nr_bounce",
	"nr_vmscan_write",
	"nr_writeback_temp",

#ifdef CONFIG_NUMA
	"numa_hit",
	"numa_miss",
	"numa_foreign",
	"numa_interleave",
	"numa_local",
	"numa_other",
#endif

#ifdef CONFIG_VM_EVENT_COUNTERS
	"pgpgin",
	"pgpgout",
	"pswpin",
	"pswpout",

	TEXTS_FOR_ZONES("pgalloc")

	"pgfree",
	"pgactivate",
	"pgdeactivate",

	"pgfault",
	"pgmajfault",

	TEXTS_FOR_ZONES("pgrefill")
	TEXTS_FOR_ZONES("pgsteal")
	TEXTS_FOR_ZONES("pgscan_kswapd")
	TEXTS_FOR_ZONES("pgscan_direct")

	"pginodesteal",
	"slabs_scanned",
	"kswapd_steal",
	"kswapd_inodesteal",
	"pageoutrun",
	"allocstall",

	"pgrotated",
#ifdef CONFIG_HUGETLB_PAGE
	"htlb_buddy_alloc_success",
	"htlb_buddy_alloc_fail",
#endif
#ifdef CONFIG_UNEVICTABLE_LRU
	"unevictable_pgs_culled",
	"unevictable_pgs_scanned",
	"unevictable_pgs_rescued",
	"unevictable_pgs_mlocked",
	"unevictable_pgs_munlocked",
	"unevictable_pgs_cleared",
	"unevictable_pgs_stranded",
	"unevictable_pgs_mlockfreed",
#endif
#endif
};

static void zoneinfo_show_print(struct seq_file *m, pg_data_t *pgdat,
							struct zone *zone)
{
	int i;
	seq_printf(m, "Node %d, zone %8s", pgdat->node_id, zone->name);
	seq_printf(m,
		   "\n  pages free     %lu"
		   "\n        min      %lu"
		   "\n        low      %lu"
		   "\n        high     %lu"
		   "\n        scanned  %lu (aa: %lu ia: %lu af: %lu if: %lu)"
		   "\n        spanned  %lu"
		   "\n        present  %lu",
		   zone_page_state(zone, NR_FREE_PAGES),
		   zone->pages_min,
		   zone->pages_low,
		   zone->pages_high,
		   zone->pages_scanned,
		   zone->lru[LRU_ACTIVE_ANON].nr_scan,
		   zone->lru[LRU_INACTIVE_ANON].nr_scan,
		   zone->lru[LRU_ACTIVE_FILE].nr_scan,
		   zone->lru[LRU_INACTIVE_FILE].nr_scan,
		   zone->spanned_pages,
		   zone->present_pages);

	for (i = 0; i < NR_VM_ZONE_STAT_ITEMS; i++)
		seq_printf(m, "\n    %-12s %lu", vmstat_text[i],
				zone_page_state(zone, i));

	seq_printf(m,
		   "\n        protection: (%lu",
		   zone->lowmem_reserve[0]);
	for (i = 1; i < ARRAY_SIZE(zone->lowmem_reserve); i++)
		seq_printf(m, ", %lu", zone->lowmem_reserve[i]);
	seq_printf(m,
		   ")"
		   "\n  pagesets");
	for_each_online_cpu(i) {
		struct per_cpu_pageset *pageset;

		pageset = zone_pcp(zone, i);
		seq_printf(m,
			   "\n    cpu: %i"
			   "\n              count: %i"
			   "\n              high:  %i"
			   "\n              batch: %i",
			   i,
			   pageset->pcp.count,
			   pageset->pcp.high,
			   pageset->pcp.batch);
#ifdef CONFIG_SMP
		seq_printf(m, "\n  vm stats threshold: %d",
				pageset->stat_threshold);
#endif
	}
	seq_printf(m,
		   "\n  slab_defrag_count: %lu"
		   "\n  all_unreclaimable: %u"
		   "\n  prev_priority:     %i"
<<<<<<< HEAD
		   "\n  start_pfn:         %lu"
		   "\n  inactive_ratio:    %u",
			   zone_is_all_unreclaimable(zone),
=======
		   "\n  start_pfn:         %lu",
			zone->slab_defrag_counter,
			zone_is_all_unreclaimable(zone),
>>>>>>> 6e4801ad
		   zone->prev_priority,
		   zone->zone_start_pfn,
		   zone->inactive_ratio);
	seq_putc(m, '\n');
}

/*
 * Output information about zones in @pgdat.
 */
static int zoneinfo_show(struct seq_file *m, void *arg)
{
	pg_data_t *pgdat = (pg_data_t *)arg;
	walk_zones_in_node(m, pgdat, zoneinfo_show_print);
	return 0;
}

static const struct seq_operations zoneinfo_op = {
	.start	= frag_start, /* iterate over all zones. The same as in
			       * fragmentation. */
	.next	= frag_next,
	.stop	= frag_stop,
	.show	= zoneinfo_show,
};

static int zoneinfo_open(struct inode *inode, struct file *file)
{
	return seq_open(file, &zoneinfo_op);
}

static const struct file_operations proc_zoneinfo_file_operations = {
	.open		= zoneinfo_open,
	.read		= seq_read,
	.llseek		= seq_lseek,
	.release	= seq_release,
};

static void *vmstat_start(struct seq_file *m, loff_t *pos)
{
	unsigned long *v;
#ifdef CONFIG_VM_EVENT_COUNTERS
	unsigned long *e;
#endif
	int i;

	if (*pos >= ARRAY_SIZE(vmstat_text))
		return NULL;

#ifdef CONFIG_VM_EVENT_COUNTERS
	v = kmalloc(NR_VM_ZONE_STAT_ITEMS * sizeof(unsigned long)
			+ sizeof(struct vm_event_state), GFP_KERNEL);
#else
	v = kmalloc(NR_VM_ZONE_STAT_ITEMS * sizeof(unsigned long),
			GFP_KERNEL);
#endif
	m->private = v;
	if (!v)
		return ERR_PTR(-ENOMEM);
	for (i = 0; i < NR_VM_ZONE_STAT_ITEMS; i++)
		v[i] = global_page_state(i);
#ifdef CONFIG_VM_EVENT_COUNTERS
	e = v + NR_VM_ZONE_STAT_ITEMS;
	all_vm_events(e);
	e[PGPGIN] /= 2;		/* sectors -> kbytes */
	e[PGPGOUT] /= 2;
#endif
	return v + *pos;
}

static void *vmstat_next(struct seq_file *m, void *arg, loff_t *pos)
{
	(*pos)++;
	if (*pos >= ARRAY_SIZE(vmstat_text))
		return NULL;
	return (unsigned long *)m->private + *pos;
}

static int vmstat_show(struct seq_file *m, void *arg)
{
	unsigned long *l = arg;
	unsigned long off = l - (unsigned long *)m->private;

	seq_printf(m, "%s %lu\n", vmstat_text[off], *l);
	return 0;
}

static void vmstat_stop(struct seq_file *m, void *arg)
{
	kfree(m->private);
	m->private = NULL;
}

static const struct seq_operations vmstat_op = {
	.start	= vmstat_start,
	.next	= vmstat_next,
	.stop	= vmstat_stop,
	.show	= vmstat_show,
};

static int vmstat_open(struct inode *inode, struct file *file)
{
	return seq_open(file, &vmstat_op);
}

static const struct file_operations proc_vmstat_file_operations = {
	.open		= vmstat_open,
	.read		= seq_read,
	.llseek		= seq_lseek,
	.release	= seq_release,
};
#endif /* CONFIG_PROC_FS */

#ifdef CONFIG_SMP
static DEFINE_PER_CPU(struct delayed_work, vmstat_work);
int sysctl_stat_interval __read_mostly = HZ;

static void vmstat_update(struct work_struct *w)
{
	refresh_cpu_vm_stats(smp_processor_id());
	schedule_delayed_work(&__get_cpu_var(vmstat_work),
		sysctl_stat_interval);
}

static void __cpuinit start_cpu_timer(int cpu)
{
	struct delayed_work *vmstat_work = &per_cpu(vmstat_work, cpu);

	INIT_DELAYED_WORK_DEFERRABLE(vmstat_work, vmstat_update);
	schedule_delayed_work_on(cpu, vmstat_work, HZ + cpu);
}

/*
 * Use the cpu notifier to insure that the thresholds are recalculated
 * when necessary.
 */
static int __cpuinit vmstat_cpuup_callback(struct notifier_block *nfb,
		unsigned long action,
		void *hcpu)
{
	long cpu = (long)hcpu;

	switch (action) {
	case CPU_ONLINE:
	case CPU_ONLINE_FROZEN:
		start_cpu_timer(cpu);
		break;
	case CPU_DOWN_PREPARE:
	case CPU_DOWN_PREPARE_FROZEN:
		cancel_rearming_delayed_work(&per_cpu(vmstat_work, cpu));
		per_cpu(vmstat_work, cpu).work.func = NULL;
		break;
	case CPU_DOWN_FAILED:
	case CPU_DOWN_FAILED_FROZEN:
		start_cpu_timer(cpu);
		break;
	case CPU_DEAD:
	case CPU_DEAD_FROZEN:
		refresh_zone_stat_thresholds();
		break;
	default:
		break;
	}
	return NOTIFY_OK;
}

static struct notifier_block __cpuinitdata vmstat_notifier =
	{ &vmstat_cpuup_callback, NULL, 0 };
#endif

static int __init setup_vmstat(void)
{
#ifdef CONFIG_SMP
	int cpu;

	refresh_zone_stat_thresholds();
	register_cpu_notifier(&vmstat_notifier);

	for_each_online_cpu(cpu)
		start_cpu_timer(cpu);
#endif
#ifdef CONFIG_PROC_FS
	proc_create("buddyinfo", S_IRUGO, NULL, &fragmentation_file_operations);
	proc_create("pagetypeinfo", S_IRUGO, NULL, &pagetypeinfo_file_ops);
	proc_create("vmstat", S_IRUGO, NULL, &proc_vmstat_file_operations);
	proc_create("zoneinfo", S_IRUGO, NULL, &proc_zoneinfo_file_operations);
#endif
	return 0;
}
module_init(setup_vmstat)<|MERGE_RESOLUTION|>--- conflicted
+++ resolved
@@ -777,15 +777,10 @@
 		   "\n  slab_defrag_count: %lu"
 		   "\n  all_unreclaimable: %u"
 		   "\n  prev_priority:     %i"
-<<<<<<< HEAD
 		   "\n  start_pfn:         %lu"
 		   "\n  inactive_ratio:    %u",
-			   zone_is_all_unreclaimable(zone),
-=======
-		   "\n  start_pfn:         %lu",
 			zone->slab_defrag_counter,
 			zone_is_all_unreclaimable(zone),
->>>>>>> 6e4801ad
 		   zone->prev_priority,
 		   zone->zone_start_pfn,
 		   zone->inactive_ratio);
