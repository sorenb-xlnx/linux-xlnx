--- conflicted
+++ resolved
@@ -354,24 +354,10 @@
 {
 	unsigned long start, end;
 
-<<<<<<< HEAD
-int __init reserve_bootmem_node(pg_data_t *pgdat, unsigned long physaddr,
-				 unsigned long size, int flags)
-{
-	int ret;
-
-	ret = can_reserve_bootmem_core(pgdat->bdata, physaddr, size, flags);
-	if (ret < 0)
-		return -ENOMEM;
-	reserve_bootmem_core(pgdat->bdata, physaddr, size, flags);
-
-	return 0;
-=======
 	start = PFN_UP(addr);
 	end = PFN_DOWN(addr + size);
 
 	mark_bootmem(start, end, 0, 0);
->>>>>>> 0967d61e
 }
 
 /**
