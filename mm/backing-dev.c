--- conflicted
+++ resolved
@@ -26,18 +26,6 @@
 EXPORT_SYMBOL_GPL(default_backing_dev_info);
 
 static struct class *bdi_class;
-DEFINE_SPINLOCK(bdi_lock);
-LIST_HEAD(bdi_list);
-LIST_HEAD(bdi_pending_list);
-
-static struct task_struct *sync_supers_tsk;
-static struct timer_list sync_supers_timer;
-
-static int bdi_sync_supers(void *);
-static void sync_supers_timer_fn(unsigned long);
-static void arm_supers_timer(void);
-
-static void bdi_add_default_flusher_task(struct backing_dev_info *bdi);
 
 /*
  * bdi_lock protects updates to bdi_list and bdi_pending_list, as well as
@@ -302,15 +290,9 @@
 	/*
 	 * Add us to the active bdi_list
 	 */
-<<<<<<< HEAD
-	spin_lock(&bdi_lock);
-	list_add(&bdi->bdi_list, &bdi_list);
-	spin_unlock(&bdi_lock);
-=======
 	spin_lock_bh(&bdi_lock);
 	list_add_rcu(&bdi->bdi_list, &bdi_list);
 	spin_unlock_bh(&bdi_lock);
->>>>>>> b96fb440
 
 	bdi_task_init(bdi, wb);
 
@@ -413,11 +395,7 @@
 		if (wb_has_dirty_io(me) || !list_empty(&me->bdi->work_list))
 			wb_do_writeback(me, 0);
 
-<<<<<<< HEAD
-		spin_lock(&bdi_lock);
-=======
 		spin_lock_bh(&bdi_lock);
->>>>>>> b96fb440
 
 		/*
 		 * Check if any existing bdi's have dirty data without
@@ -438,11 +416,7 @@
 		if (list_empty(&bdi_pending_list)) {
 			unsigned long wait;
 
-<<<<<<< HEAD
-			spin_unlock(&bdi_lock);
-=======
 			spin_unlock_bh(&bdi_lock);
->>>>>>> b96fb440
 			wait = msecs_to_jiffies(dirty_writeback_interval * 10);
 			schedule_timeout(wait);
 			try_to_freeze();
@@ -458,11 +432,7 @@
 		bdi = list_entry(bdi_pending_list.next, struct backing_dev_info,
 				 bdi_list);
 		list_del_init(&bdi->bdi_list);
-<<<<<<< HEAD
-		spin_unlock(&bdi_lock);
-=======
 		spin_unlock_bh(&bdi_lock);
->>>>>>> b96fb440
 
 		wb = &bdi->wb;
 		wb->task = kthread_run(bdi_start_fn, wb, "flush-%s",
@@ -481,15 +451,9 @@
 			 * a chance to flush other bdi's to free
 			 * memory.
 			 */
-<<<<<<< HEAD
-			spin_lock(&bdi_lock);
-			list_add_tail(&bdi->bdi_list, &bdi_pending_list);
-			spin_unlock(&bdi_lock);
-=======
 			spin_lock_bh(&bdi_lock);
 			list_add_tail(&bdi->bdi_list, &bdi_pending_list);
 			spin_unlock_bh(&bdi_lock);
->>>>>>> b96fb440
 
 			bdi_flush_io(bdi);
 		}
@@ -498,8 +462,6 @@
 	return 0;
 }
 
-<<<<<<< HEAD
-=======
 static void bdi_add_to_pending(struct rcu_head *head)
 {
 	struct backing_dev_info *bdi;
@@ -518,7 +480,6 @@
 	wake_up_process(default_backing_dev_info.wb.task);
 }
 
->>>>>>> b96fb440
 /*
  * Add the default flusher task that gets created for any bdi
  * that has dirty data pending writeout
@@ -541,18 +502,6 @@
 	 * waiting for previous additions to finish.
 	 */
 	if (!test_and_set_bit(BDI_pending, &bdi->state)) {
-<<<<<<< HEAD
-		list_move_tail(&bdi->bdi_list, &bdi_pending_list);
-
-		/*
-		 * We are now on the pending list, wake up bdi_forker_task()
-		 * to finish the job and add us back to the active bdi_list
-		 */
-		wake_up_process(default_backing_dev_info.wb.task);
-	}
-}
-
-=======
 		list_del_rcu(&bdi->bdi_list);
 
 		/*
@@ -576,7 +525,6 @@
 	synchronize_rcu();
 }
 
->>>>>>> b96fb440
 int bdi_register(struct backing_dev_info *bdi, struct device *parent,
 		const char *fmt, ...)
 {
@@ -595,15 +543,9 @@
 		goto exit;
 	}
 
-<<<<<<< HEAD
-	spin_lock(&bdi_lock);
-	list_add_tail(&bdi->bdi_list, &bdi_list);
-	spin_unlock(&bdi_lock);
-=======
 	spin_lock_bh(&bdi_lock);
 	list_add_tail_rcu(&bdi->bdi_list, &bdi_list);
 	spin_unlock_bh(&bdi_lock);
->>>>>>> b96fb440
 
 	bdi->dev = dev;
 
@@ -621,13 +563,7 @@
 			wb->task = NULL;
 			ret = -ENOMEM;
 
-<<<<<<< HEAD
-			spin_lock(&bdi_lock);
-			list_del(&bdi->bdi_list);
-			spin_unlock(&bdi_lock);
-=======
 			bdi_remove_from_list(bdi);
->>>>>>> b96fb440
 			goto exit;
 		}
 	}
@@ -664,13 +600,7 @@
 	/*
 	 * Make sure nobody finds us on the bdi_list anymore
 	 */
-<<<<<<< HEAD
-	spin_lock(&bdi_lock);
-	list_del(&bdi->bdi_list);
-	spin_unlock(&bdi_lock);
-=======
 	bdi_remove_from_list(bdi);
->>>>>>> b96fb440
 
 	/*
 	 * Finally, kill the kernel threads. We don't need to be RCU
@@ -702,10 +632,7 @@
 	bdi->max_ratio = 100;
 	bdi->max_prop_frac = PROP_FRAC_BASE;
 	spin_lock_init(&bdi->wb_lock);
-<<<<<<< HEAD
-=======
 	INIT_RCU_HEAD(&bdi->rcu_head);
->>>>>>> b96fb440
 	INIT_LIST_HEAD(&bdi->bdi_list);
 	INIT_LIST_HEAD(&bdi->wb_list);
 	INIT_LIST_HEAD(&bdi->work_list);
