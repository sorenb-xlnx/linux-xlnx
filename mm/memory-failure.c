--- conflicted
+++ resolved
@@ -203,12 +203,7 @@
 #ifdef __ARCH_SI_TRAPNO
 	si.si_trapno = trapno;
 #endif
-<<<<<<< HEAD
 	si.si_addr_lsb = compound_order(compound_head(page)) + PAGE_SHIFT;
-=======
-	order = PageCompound(page) ? huge_page_order(page) : PAGE_SHIFT;
-	si.si_addr_lsb = order;
->>>>>>> cbc51478
 	/*
 	 * Don't use force here, it's convenient if the signal
 	 * can be temporarily blocked.
