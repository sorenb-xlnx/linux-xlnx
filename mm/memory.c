--- conflicted
+++ resolved
@@ -2680,19 +2680,12 @@
 	delayacct_clear_flag(DELAYACCT_PF_SWAPIN);
 
 	/*
-<<<<<<< HEAD
-	 * Make sure try_to_free_swap didn't release the swapcache
-	 * from under us. The page pin isn't enough to prevent that.
-	 */
-	if (unlikely(!PageSwapCache(page)))
-=======
 	 * Make sure try_to_free_swap or reuse_swap_page or swapoff did not
 	 * release the swapcache from under us.  The page pin, and pte_same
 	 * test below, are not enough to exclude that.  Even if it is still
 	 * swapcache, we need to check that the page's swap has not changed.
 	 */
 	if (unlikely(!PageSwapCache(page) || page_private(page) != entry.val))
->>>>>>> 50bb6d84
 		goto out_page;
 
 	if (ksm_might_need_to_copy(page, vma, address)) {
