/*
 * Memory Migration functionality - linux/mm/migration.c
 *
 * Copyright (C) 2006 Silicon Graphics, Inc., Christoph Lameter
 *
 * Page migration was first developed in the context of the memory hotplug
 * project. The main authors of the migration code are:
 *
 * IWAMOTO Toshihiro <iwamoto@valinux.co.jp>
 * Hirokazu Takahashi <taka@valinux.co.jp>
 * Dave Hansen <haveblue@us.ibm.com>
 * Christoph Lameter
 */

#include <linux/migrate.h>
#include <linux/module.h>
#include <linux/swap.h>
#include <linux/swapops.h>
#include <linux/pagemap.h>
#include <linux/buffer_head.h>
#include <linux/mm_inline.h>
#include <linux/nsproxy.h>
#include <linux/pagevec.h>
#include <linux/rmap.h>
#include <linux/topology.h>
#include <linux/cpu.h>
#include <linux/cpuset.h>
#include <linux/writeback.h>
#include <linux/mempolicy.h>
#include <linux/vmalloc.h>
#include <linux/security.h>
#include <linux/memcontrol.h>
#include <linux/syscalls.h>

#include "internal.h"

#define lru_to_page(_head) (list_entry((_head)->prev, struct page, lru))

/*
 * migrate_prep() needs to be called before we start compiling a list of pages
 * to be migrated using isolate_lru_page().
 */
int migrate_prep(void)
{
	/*
	 * Clear the LRU lists so pages can be isolated.
	 * Note that pages may be moved off the LRU after we have
	 * drained them. Those pages will fail to migrate like other
	 * pages that may be busy.
	 */
	lru_add_drain_all();

	return 0;
}

/*
 * Add isolated pages on the list back to the LRU under page lock
 * to avoid leaking evictable pages back onto unevictable list.
 *
 * returns the number of pages put back.
 */
int putback_lru_pages(struct list_head *l)
{
	struct page *page;
	struct page *page2;
	int count = 0;

	list_for_each_entry_safe(page, page2, l, lru) {
		list_del(&page->lru);
		putback_lru_page(page);
		count++;
	}
	return count;
}

/*
 * Restore a potential migration pte to a working pte entry
 */
static void remove_migration_pte(struct vm_area_struct *vma,
		struct page *old, struct page *new)
{
	struct mm_struct *mm = vma->vm_mm;
	swp_entry_t entry;
 	pgd_t *pgd;
 	pud_t *pud;
 	pmd_t *pmd;
	pte_t *ptep, pte;
 	spinlock_t *ptl;
	unsigned long addr = page_address_in_vma(new, vma);

	if (addr == -EFAULT)
		return;

 	pgd = pgd_offset(mm, addr);
	if (!pgd_present(*pgd))
                return;

	pud = pud_offset(pgd, addr);
	if (!pud_present(*pud))
                return;

	pmd = pmd_offset(pud, addr);
	if (!pmd_present(*pmd))
		return;

	ptep = pte_offset_map(pmd, addr);

	if (!is_swap_pte(*ptep)) {
		pte_unmap(ptep);
 		return;
 	}

 	ptl = pte_lockptr(mm, pmd);
 	spin_lock(ptl);
	pte = *ptep;
	if (!is_swap_pte(pte))
		goto out;

	entry = pte_to_swp_entry(pte);

	if (!is_migration_entry(entry) || migration_entry_to_page(entry) != old)
		goto out;

	get_page(new);
	pte = pte_mkold(mk_pte(new, vma->vm_page_prot));
	if (is_write_migration_entry(entry))
		pte = pte_mkwrite(pte);
	flush_cache_page(vma, addr, pte_pfn(pte));
	set_pte_at(mm, addr, ptep, pte);

	if (PageAnon(new))
		page_add_anon_rmap(new, vma, addr);
	else
		page_add_file_rmap(new);

	/* No need to invalidate - it was non-present before */
	update_mmu_cache(vma, addr, pte);

out:
	pte_unmap_unlock(ptep, ptl);
}

/*
 * Note that remove_file_migration_ptes will only work on regular mappings,
 * Nonlinear mappings do not use migration entries.
 */
static void remove_file_migration_ptes(struct page *old, struct page *new)
{
	struct vm_area_struct *vma;
	struct address_space *mapping = page_mapping(new);
	struct prio_tree_iter iter;
	pgoff_t pgoff = new->index << (PAGE_CACHE_SHIFT - PAGE_SHIFT);

	if (!mapping)
		return;

	spin_lock(&mapping->i_mmap_lock);

	vma_prio_tree_foreach(vma, &iter, &mapping->i_mmap, pgoff, pgoff)
		remove_migration_pte(vma, old, new);

	spin_unlock(&mapping->i_mmap_lock);
}

/*
 * Must hold mmap_sem lock on at least one of the vmas containing
 * the page so that the anon_vma cannot vanish.
 */
static void remove_anon_migration_ptes(struct page *old, struct page *new)
{
	struct anon_vma *anon_vma;
	struct vm_area_struct *vma;
	unsigned long mapping;

	mapping = (unsigned long)new->mapping;

	if (!mapping || (mapping & PAGE_MAPPING_ANON) == 0)
		return;

	/*
	 * We hold the mmap_sem lock. So no need to call page_lock_anon_vma.
	 */
	anon_vma = (struct anon_vma *) (mapping - PAGE_MAPPING_ANON);
	spin_lock(&anon_vma->lock);

	list_for_each_entry(vma, &anon_vma->head, anon_vma_node)
		remove_migration_pte(vma, old, new);

	spin_unlock(&anon_vma->lock);
}

/*
 * Get rid of all migration entries and replace them by
 * references to the indicated page.
 */
static void remove_migration_ptes(struct page *old, struct page *new)
{
	if (PageAnon(new))
		remove_anon_migration_ptes(old, new);
	else
		remove_file_migration_ptes(old, new);
}

/*
 * Something used the pte of a page under migration. We need to
 * get to the page and wait until migration is finished.
 * When we return from this function the fault will be retried.
 *
 * This function is called from do_swap_page().
 */
void migration_entry_wait(struct mm_struct *mm, pmd_t *pmd,
				unsigned long address)
{
	pte_t *ptep, pte;
	spinlock_t *ptl;
	swp_entry_t entry;
	struct page *page;

	ptep = pte_offset_map_lock(mm, pmd, address, &ptl);
	pte = *ptep;
	if (!is_swap_pte(pte))
		goto out;

	entry = pte_to_swp_entry(pte);
	if (!is_migration_entry(entry))
		goto out;

	page = migration_entry_to_page(entry);

	/*
	 * Once radix-tree replacement of page migration started, page_count
	 * *must* be zero. And, we don't want to call wait_on_page_locked()
	 * against a page without get_page().
	 * So, we use get_page_unless_zero(), here. Even failed, page fault
	 * will occur again.
	 */
	if (!get_page_unless_zero(page))
		goto out;
	pte_unmap_unlock(ptep, ptl);
	wait_on_page_locked(page);
	put_page(page);
	return;
out:
	pte_unmap_unlock(ptep, ptl);
}

/*
 * Replace the page in the mapping.
 *
 * The number of remaining references must be:
 * 1 for anonymous pages without a mapping
 * 2 for pages with a mapping
 * 3 for pages with a mapping and PagePrivate set.
 */
static int migrate_page_move_mapping(struct address_space *mapping,
		struct page *newpage, struct page *page)
{
	int expected_count;
	void **pslot;

	if (!mapping) {
		/* Anonymous page without mapping */
		if (page_count(page) != 1)
			return -EAGAIN;
		return 0;
	}

	spin_lock_irq(&mapping->tree_lock);

	pslot = radix_tree_lookup_slot(&mapping->page_tree,
 					page_index(page));

	expected_count = 2 + !!PagePrivate(page);
	if (page_count(page) != expected_count ||
			(struct page *)radix_tree_deref_slot(pslot) != page) {
		spin_unlock_irq(&mapping->tree_lock);
		return -EAGAIN;
	}

	if (!page_freeze_refs(page, expected_count)) {
		spin_unlock_irq(&mapping->tree_lock);
		return -EAGAIN;
	}

	/*
	 * Now we know that no one else is looking at the page.
	 */
	get_page(newpage);	/* add cache reference */
	if (PageSwapCache(page)) {
		SetPageSwapCache(newpage);
		set_page_private(newpage, page_private(page));
	}

	radix_tree_replace_slot(pslot, newpage);

	page_unfreeze_refs(page, expected_count);
	/*
	 * Drop cache reference from old page.
	 * We know this isn't the last reference.
	 */
	__put_page(page);

	/*
	 * If moved to a different zone then also account
	 * the page for that zone. Other VM counters will be
	 * taken care of when we establish references to the
	 * new page and drop references to the old page.
	 *
	 * Note that anonymous pages are accounted for
	 * via NR_FILE_PAGES and NR_ANON_PAGES if they
	 * are mapped to swap space.
	 */
	__dec_zone_page_state(page, NR_FILE_PAGES);
	__inc_zone_page_state(newpage, NR_FILE_PAGES);

	spin_unlock_irq(&mapping->tree_lock);

	return 0;
}

/*
 * Copy the page to its new location
 */
static void migrate_page_copy(struct page *newpage, struct page *page)
{
	int anon;

	copy_highpage(newpage, page);

	if (PageError(page))
		SetPageError(newpage);
	if (PageReferenced(page))
		SetPageReferenced(newpage);
	if (PageUptodate(page))
		SetPageUptodate(newpage);
	if (TestClearPageActive(page)) {
		VM_BUG_ON(PageUnevictable(page));
		SetPageActive(newpage);
	} else
		unevictable_migrate_page(newpage, page);
	if (PageChecked(page))
		SetPageChecked(newpage);
	if (PageMappedToDisk(page))
		SetPageMappedToDisk(newpage);

	if (PageDirty(page)) {
		clear_page_dirty_for_io(page);
		/*
		 * Want to mark the page and the radix tree as dirty, and
		 * redo the accounting that clear_page_dirty_for_io undid,
		 * but we can't use set_page_dirty because that function
		 * is actually a signal that all of the page has become dirty.
		 * Wheras only part of our page may be dirty.
		 */
		__set_page_dirty_nobuffers(newpage);
 	}

	mlock_migrate_page(newpage, page);

	ClearPageSwapCache(page);
	ClearPagePrivate(page);
	set_page_private(page, 0);
	/* page->mapping contains a flag for PageAnon() */
	anon = PageAnon(page);
	page->mapping = NULL;

	/*
	 * If any waiters have accumulated on the new page then
	 * wake them up.
	 */
	if (PageWriteback(newpage))
		end_page_writeback(newpage);
}

/************************************************************
 *                    Migration functions
 ***********************************************************/

/* Always fail migration. Used for mappings that are not movable */
int fail_migrate_page(struct address_space *mapping,
			struct page *newpage, struct page *page)
{
	return -EIO;
}
EXPORT_SYMBOL(fail_migrate_page);

/*
 * Common logic to directly migrate a single page suitable for
 * pages that do not use PagePrivate.
 *
 * Pages are locked upon entry and exit.
 */
int migrate_page(struct address_space *mapping,
		struct page *newpage, struct page *page)
{
	int rc;

	BUG_ON(PageWriteback(page));	/* Writeback must be complete */

	rc = migrate_page_move_mapping(mapping, newpage, page);

	if (rc)
		return rc;

	migrate_page_copy(newpage, page);
	return 0;
}
EXPORT_SYMBOL(migrate_page);

#ifdef CONFIG_BLOCK
/*
 * Migration function for pages with buffers. This function can only be used
 * if the underlying filesystem guarantees that no other references to "page"
 * exist.
 */
int buffer_migrate_page(struct address_space *mapping,
		struct page *newpage, struct page *page)
{
	struct buffer_head *bh, *head;
	int rc;

	if (!page_has_buffers(page))
		return migrate_page(mapping, newpage, page);

	head = page_buffers(page);

	rc = migrate_page_move_mapping(mapping, newpage, page);

	if (rc)
		return rc;

	bh = head;
	do {
		get_bh(bh);
		lock_buffer(bh);
		bh = bh->b_this_page;

	} while (bh != head);

	ClearPagePrivate(page);
	set_page_private(newpage, page_private(page));
	set_page_private(page, 0);
	put_page(page);
	get_page(newpage);

	bh = head;
	do {
		set_bh_page(bh, newpage, bh_offset(bh));
		bh = bh->b_this_page;

	} while (bh != head);

	SetPagePrivate(newpage);

	migrate_page_copy(newpage, page);

	bh = head;
	do {
		unlock_buffer(bh);
 		put_bh(bh);
		bh = bh->b_this_page;

	} while (bh != head);

	return 0;
}
EXPORT_SYMBOL(buffer_migrate_page);
#endif

/*
 * Writeback a page to clean the dirty state
 */
static int writeout(struct address_space *mapping, struct page *page)
{
	struct writeback_control wbc = {
		.sync_mode = WB_SYNC_NONE,
		.nr_to_write = 1,
		.range_start = 0,
		.range_end = LLONG_MAX,
		.nonblocking = 1,
		.for_reclaim = 1
	};
	int rc;

	if (!mapping->a_ops->writepage)
		/* No write method for the address space */
		return -EINVAL;

	if (!clear_page_dirty_for_io(page))
		/* Someone else already triggered a write */
		return -EAGAIN;

	/*
	 * A dirty page may imply that the underlying filesystem has
	 * the page on some queue. So the page must be clean for
	 * migration. Writeout may mean we loose the lock and the
	 * page state is no longer what we checked for earlier.
	 * At this point we know that the migration attempt cannot
	 * be successful.
	 */
	remove_migration_ptes(page, page);

	rc = mapping->a_ops->writepage(page, &wbc);

	if (rc != AOP_WRITEPAGE_ACTIVATE)
		/* unlocked. Relock */
		lock_page(page);

	return (rc < 0) ? -EIO : -EAGAIN;
}

/*
 * Default handling if a filesystem does not provide a migration function.
 */
static int fallback_migrate_page(struct address_space *mapping,
	struct page *newpage, struct page *page)
{
	if (PageDirty(page))
		return writeout(mapping, page);

	/*
	 * Buffers may be managed in a filesystem specific way.
	 * We must have no buffers or drop them.
	 */
	if (PagePrivate(page) &&
	    !try_to_release_page(page, GFP_KERNEL))
		return -EAGAIN;

	return migrate_page(mapping, newpage, page);
}

/*
 * Move a page to a newly allocated page
 * The page is locked and all ptes have been successfully removed.
 *
 * The new page will have replaced the old page if this function
 * is successful.
 *
 * Return value:
 *   < 0 - error code
 *  == 0 - success
 */
static int move_to_new_page(struct page *newpage, struct page *page)
{
	struct address_space *mapping;
	int rc;

	/*
	 * Block others from accessing the page when we get around to
	 * establishing additional references. We are the only one
	 * holding a reference to the new page at this point.
	 */
	if (!trylock_page(newpage))
		BUG();

	/* Prepare mapping for the new page.*/
	newpage->index = page->index;
	newpage->mapping = page->mapping;
	if (PageSwapBacked(page))
		SetPageSwapBacked(newpage);

	mapping = page_mapping(page);
	if (!mapping)
		rc = migrate_page(mapping, newpage, page);
	else if (mapping->a_ops->migratepage)
		/*
		 * Most pages have a mapping and most filesystems
		 * should provide a migration function. Anonymous
		 * pages are part of swap space which also has its
		 * own migration function. This is the most common
		 * path for page migration.
		 */
		rc = mapping->a_ops->migratepage(mapping,
						newpage, page);
	else
		rc = fallback_migrate_page(mapping, newpage, page);

	if (!rc) {
		remove_migration_ptes(page, newpage);
	} else
		newpage->mapping = NULL;

	unlock_page(newpage);

	return rc;
}

/*
 * Obtain the lock on page, remove all ptes and migrate the page
 * to the newly allocated page in newpage.
 */
static int unmap_and_move(new_page_t get_new_page, unsigned long private,
			struct page *page, int force)
{
	int rc = 0;
	int *result = NULL;
	struct page *newpage = get_new_page(page, private, &result);
	int rcu_locked = 0;
	int charge = 0;
	struct mem_cgroup *mem;

	if (!newpage)
		return -ENOMEM;

	if (page_count(page) == 1) {
		/* page was freed from under us. So we are done. */
		goto move_newpage;
	}

	/* prepare cgroup just returns 0 or -ENOMEM */
	rc = -EAGAIN;

	if (!trylock_page(page)) {
		if (!force)
			goto move_newpage;
		lock_page(page);
	}

	/* charge against new page */
	charge = mem_cgroup_prepare_migration(page, &mem);
	if (charge == -ENOMEM) {
		rc = -ENOMEM;
		goto unlock;
	}
	BUG_ON(charge);

	if (PageWriteback(page)) {
		if (!force)
			goto uncharge;
		wait_on_page_writeback(page);
	}
	/*
	 * By try_to_unmap(), page->mapcount goes down to 0 here. In this case,
	 * we cannot notice that anon_vma is freed while we migrates a page.
	 * This rcu_read_lock() delays freeing anon_vma pointer until the end
	 * of migration. File cache pages are no problem because of page_lock()
	 * File Caches may use write_page() or lock_page() in migration, then,
	 * just care Anon page here.
	 */
	if (PageAnon(page)) {
		rcu_read_lock();
		rcu_locked = 1;
	}

	/*
	 * Corner case handling:
	 * 1. When a new swap-cache page is read into, it is added to the LRU
	 * and treated as swapcache but it has no rmap yet.
	 * Calling try_to_unmap() against a page->mapping==NULL page will
	 * trigger a BUG.  So handle it here.
	 * 2. An orphaned page (see truncate_complete_page) might have
	 * fs-private metadata. The page can be picked up due to memory
	 * offlining.  Everywhere else except page reclaim, the page is
	 * invisible to the vm, so the page can not be migrated.  So try to
	 * free the metadata, so the page can be freed.
	 */
	if (!page->mapping) {
		if (!PageAnon(page) && PagePrivate(page)) {
			/*
			 * Go direct to try_to_free_buffers() here because
			 * a) that's what try_to_release_page() would do anyway
			 * b) we may be under rcu_read_lock() here, so we can't
			 *    use GFP_KERNEL which is what try_to_release_page()
			 *    needs to be effective.
			 */
			try_to_free_buffers(page);
		}
		goto rcu_unlock;
	}

	/* Establish migration ptes or remove ptes */
	try_to_unmap(page, 1);

	if (!page_mapped(page))
		rc = move_to_new_page(newpage, page);

	if (rc)
		remove_migration_ptes(page, page);
rcu_unlock:
	if (rcu_locked)
		rcu_read_unlock();
uncharge:
	if (!charge)
		mem_cgroup_end_migration(mem, page, newpage);
unlock:
	unlock_page(page);

	if (rc != -EAGAIN) {
 		/*
 		 * A page that has been migrated has all references
 		 * removed and will be freed. A page that has not been
 		 * migrated will have kepts its references and be
 		 * restored.
 		 */
 		list_del(&page->lru);
		putback_lru_page(page);
	}

move_newpage:

	/*
	 * Move the new page to the LRU. If migration was not successful
	 * then this will free the page.
	 */
	putback_lru_page(newpage);

	if (result) {
		if (rc)
			*result = rc;
		else
			*result = page_to_nid(newpage);
	}
	return rc;
}

/*
 * migrate_pages
 *
 * The function takes one list of pages to migrate and a function
 * that determines from the page to be migrated and the private data
 * the target of the move and allocates the page.
 *
 * The function returns after 10 attempts or if no pages
 * are movable anymore because to has become empty
 * or no retryable pages exist anymore. All pages will be
 * returned to the LRU or freed.
 *
 * Return: Number of pages not migrated or error code.
 */
int migrate_pages(struct list_head *from,
		new_page_t get_new_page, unsigned long private)
{
	int retry = 1;
	int nr_failed = 0;
	int pass = 0;
	struct page *page;
	struct page *page2;
	int swapwrite = current->flags & PF_SWAPWRITE;
	int rc;

	if (!swapwrite)
		current->flags |= PF_SWAPWRITE;

	for(pass = 0; pass < 10 && retry; pass++) {
		retry = 0;

		list_for_each_entry_safe(page, page2, from, lru) {
			cond_resched();

			rc = unmap_and_move(get_new_page, private,
						page, pass > 2);

			switch(rc) {
			case -ENOMEM:
				goto out;
			case -EAGAIN:
				retry++;
				break;
			case 0:
				break;
			default:
				/* Permanent failure */
				nr_failed++;
				break;
			}
		}
	}
	rc = 0;
out:
	if (!swapwrite)
		current->flags &= ~PF_SWAPWRITE;

	putback_lru_pages(from);

	if (rc)
		return rc;

	return nr_failed + retry;
}

#ifdef CONFIG_NUMA
/*
 * Move a list of individual pages
 */
struct page_to_node {
	unsigned long addr;
	struct page *page;
	int node;
	int status;
};

static struct page *new_page_node(struct page *p, unsigned long private,
		int **result)
{
	struct page_to_node *pm = (struct page_to_node *)private;

	while (pm->node != MAX_NUMNODES && pm->page != p)
		pm++;

	if (pm->node == MAX_NUMNODES)
		return NULL;

	*result = &pm->status;

	return alloc_pages_node(pm->node,
				GFP_HIGHUSER_MOVABLE | GFP_THISNODE, 0);
}

/*
 * Move a set of pages as indicated in the pm array. The addr
 * field must be set to the virtual address of the page to be moved
 * and the node number must contain a valid target node.
 * The pm array ends with node = MAX_NUMNODES.
 */
static int do_move_page_to_node_array(struct mm_struct *mm,
				      struct page_to_node *pm,
				      int migrate_all)
{
	int err;
	struct page_to_node *pp;
	LIST_HEAD(pagelist);

	migrate_prep();
	down_read(&mm->mmap_sem);

	/*
	 * Build a list of pages to migrate
	 */
	for (pp = pm; pp->node != MAX_NUMNODES; pp++) {
		struct vm_area_struct *vma;
		struct page *page;

		err = -EFAULT;
		vma = find_vma(mm, pp->addr);
		if (!vma || !vma_migratable(vma))
			goto set_status;

		page = follow_page(vma, pp->addr, FOLL_GET);

		err = PTR_ERR(page);
		if (IS_ERR(page))
			goto set_status;

		err = -ENOENT;
		if (!page)
			goto set_status;

		if (PageReserved(page))		/* Check for zero page */
			goto put_and_set;

		pp->page = page;
		err = page_to_nid(page);

		if (err == pp->node)
			/*
			 * Node already in the right place
			 */
			goto put_and_set;

		err = -EACCES;
		if (page_mapcount(page) > 1 &&
				!migrate_all)
			goto put_and_set;

		err = isolate_lru_page(page);
		if (!err)
			list_add_tail(&page->lru, &pagelist);
put_and_set:
		/*
		 * Either remove the duplicate refcount from
		 * isolate_lru_page() or drop the page ref if it was
		 * not isolated.
		 */
		put_page(page);
set_status:
		pp->status = err;
	}

	err = 0;
	if (!list_empty(&pagelist))
		err = migrate_pages(&pagelist, new_page_node,
				(unsigned long)pm);

	up_read(&mm->mmap_sem);
	return err;
}

/*
 * Migrate an array of page address onto an array of nodes and fill
 * the corresponding array of status.
 */
static int do_pages_move(struct mm_struct *mm, struct task_struct *task,
			 unsigned long nr_pages,
			 const void __user * __user *pages,
			 const int __user *nodes,
			 int __user *status, int flags)
{
	struct page_to_node *pm;
	nodemask_t task_nodes;
	unsigned long chunk_nr_pages;
	unsigned long chunk_start;
	int err;

	task_nodes = cpuset_mems_allowed(task);

	err = -ENOMEM;
	pm = (struct page_to_node *)__get_free_page(GFP_KERNEL);
	if (!pm)
		goto out;
	/*
	 * Store a chunk of page_to_node array in a page,
	 * but keep the last one as a marker
	 */
	chunk_nr_pages = (PAGE_SIZE / sizeof(struct page_to_node)) - 1;

	for (chunk_start = 0;
	     chunk_start < nr_pages;
	     chunk_start += chunk_nr_pages) {
		int j;
<<<<<<< HEAD

		if (chunk_start + chunk_nr_pages > nr_pages)
			chunk_nr_pages = nr_pages - chunk_start;

=======

		if (chunk_start + chunk_nr_pages > nr_pages)
			chunk_nr_pages = nr_pages - chunk_start;

>>>>>>> f9d088b2
		/* fill the chunk pm with addrs and nodes from user-space */
		for (j = 0; j < chunk_nr_pages; j++) {
			const void __user *p;
			int node;

			err = -EFAULT;
			if (get_user(p, pages + j + chunk_start))
				goto out_pm;
			pm[j].addr = (unsigned long) p;

			if (get_user(node, nodes + j + chunk_start))
				goto out_pm;

			err = -ENODEV;
			if (!node_state(node, N_HIGH_MEMORY))
				goto out_pm;

			err = -EACCES;
			if (!node_isset(node, task_nodes))
				goto out_pm;

			pm[j].node = node;
		}

		/* End marker for this chunk */
		pm[chunk_nr_pages].node = MAX_NUMNODES;

		/* Migrate this chunk */
		err = do_move_page_to_node_array(mm, pm,
						 flags & MPOL_MF_MOVE_ALL);
		if (err < 0)
			goto out_pm;

		/* Return status information */
		for (j = 0; j < chunk_nr_pages; j++)
			if (put_user(pm[j].status, status + j + chunk_start)) {
				err = -EFAULT;
				goto out_pm;
			}
	}
	err = 0;

out_pm:
	free_page((unsigned long)pm);
out:
	return err;
}

/*
 * Determine the nodes of an array of pages and store it in an array of status.
 */
static void do_pages_stat_array(struct mm_struct *mm, unsigned long nr_pages,
				const void __user **pages, int *status)
{
	unsigned long i;

	down_read(&mm->mmap_sem);

	for (i = 0; i < nr_pages; i++) {
		unsigned long addr = (unsigned long)(*pages);
		struct vm_area_struct *vma;
		struct page *page;
		int err = -EFAULT;

		vma = find_vma(mm, addr);
		if (!vma)
			goto set_status;

		page = follow_page(vma, addr, 0);

		err = PTR_ERR(page);
		if (IS_ERR(page))
			goto set_status;

		err = -ENOENT;
		/* Use PageReserved to check for zero page */
		if (!page || PageReserved(page))
			goto set_status;

		err = page_to_nid(page);
set_status:
		*status = err;

		pages++;
		status++;
	}

	up_read(&mm->mmap_sem);
}

/*
 * Determine the nodes of a user array of pages and store it in
 * a user array of status.
 */
static int do_pages_stat(struct mm_struct *mm, unsigned long nr_pages,
			 const void __user * __user *pages,
			 int __user *status)
{
#define DO_PAGES_STAT_CHUNK_NR 16
	const void __user *chunk_pages[DO_PAGES_STAT_CHUNK_NR];
	int chunk_status[DO_PAGES_STAT_CHUNK_NR];
	unsigned long i, chunk_nr = DO_PAGES_STAT_CHUNK_NR;
	int err;

	for (i = 0; i < nr_pages; i += chunk_nr) {
		if (chunk_nr + i > nr_pages)
			chunk_nr = nr_pages - i;

		err = copy_from_user(chunk_pages, &pages[i],
				     chunk_nr * sizeof(*chunk_pages));
		if (err) {
			err = -EFAULT;
			goto out;
		}

		do_pages_stat_array(mm, chunk_nr, chunk_pages, chunk_status);

		err = copy_to_user(&status[i], chunk_status,
				   chunk_nr * sizeof(*chunk_status));
		if (err) {
			err = -EFAULT;
			goto out;
		}
	}
	err = 0;

out:
	return err;
}

/*
 * Move a list of pages in the address space of the currently executing
 * process.
 */
asmlinkage long sys_move_pages(pid_t pid, unsigned long nr_pages,
			const void __user * __user *pages,
			const int __user *nodes,
			int __user *status, int flags)
{
	const struct cred *cred = current_cred(), *tcred;
	struct task_struct *task;
	struct mm_struct *mm;
	int err;

	/* Check flags */
	if (flags & ~(MPOL_MF_MOVE|MPOL_MF_MOVE_ALL))
		return -EINVAL;

	if ((flags & MPOL_MF_MOVE_ALL) && !capable(CAP_SYS_NICE))
		return -EPERM;

	/* Find the mm_struct */
	read_lock(&tasklist_lock);
	task = pid ? find_task_by_vpid(pid) : current;
	if (!task) {
		read_unlock(&tasklist_lock);
		return -ESRCH;
	}
	mm = get_task_mm(task);
	read_unlock(&tasklist_lock);

	if (!mm)
		return -EINVAL;

	/*
	 * Check if this process has the right to modify the specified
	 * process. The right exists if the process has administrative
	 * capabilities, superuser privileges or the same
	 * userid as the target process.
	 */
	rcu_read_lock();
	tcred = __task_cred(task);
	if (cred->euid != tcred->suid && cred->euid != tcred->uid &&
	    cred->uid  != tcred->suid && cred->uid  != tcred->uid &&
	    !capable(CAP_SYS_NICE)) {
		rcu_read_unlock();
		err = -EPERM;
		goto out;
	}
	rcu_read_unlock();

 	err = security_task_movememory(task);
 	if (err)
		goto out;

	if (nodes) {
		err = do_pages_move(mm, task, nr_pages, pages, nodes, status,
				    flags);
	} else {
		err = do_pages_stat(mm, nr_pages, pages, status);
	}

out:
	mmput(mm);
	return err;
}

/*
 * Call migration functions in the vma_ops that may prepare
 * memory in a vm for migration. migration functions may perform
 * the migration for vmas that do not have an underlying page struct.
 */
int migrate_vmas(struct mm_struct *mm, const nodemask_t *to,
	const nodemask_t *from, unsigned long flags)
{
 	struct vm_area_struct *vma;
 	int err = 0;

 	for(vma = mm->mmap; vma->vm_next && !err; vma = vma->vm_next) {
 		if (vma->vm_ops && vma->vm_ops->migrate) {
 			err = vma->vm_ops->migrate(vma, to, from, flags);
 			if (err)
 				break;
 		}
 	}
 	return err;
}
#endif<|MERGE_RESOLUTION|>--- conflicted
+++ resolved
@@ -917,17 +917,10 @@
 	     chunk_start < nr_pages;
 	     chunk_start += chunk_nr_pages) {
 		int j;
-<<<<<<< HEAD
 
 		if (chunk_start + chunk_nr_pages > nr_pages)
 			chunk_nr_pages = nr_pages - chunk_start;
 
-=======
-
-		if (chunk_start + chunk_nr_pages > nr_pages)
-			chunk_nr_pages = nr_pages - chunk_start;
-
->>>>>>> f9d088b2
 		/* fill the chunk pm with addrs and nodes from user-space */
 		for (j = 0; j < chunk_nr_pages; j++) {
 			const void __user *p;
