--- conflicted
+++ resolved
@@ -224,13 +224,9 @@
 	  the many instances by a single resident page with that content, so
 	  saving memory until one or another app needs to modify the content.
 	  Recommended for use with KVM, or with other duplicative applications.
-<<<<<<< HEAD
-	  See Documentation/vm/ksm.txt for more information.
-=======
 	  See Documentation/vm/ksm.txt for more information: KSM is inactive
 	  until a program has madvised that an area is MADV_MERGEABLE, and
 	  root has set /sys/kernel/mm/ksm/run to 1 (if CONFIG_SYSFS is set).
->>>>>>> f579bbcd
 
 config DEFAULT_MMAP_MIN_ADDR
         int "Low address space to protect from user allocation"
