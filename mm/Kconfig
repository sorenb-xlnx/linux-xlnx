config SELECT_MEMORY_MODEL
	def_bool y
	depends on EXPERIMENTAL || ARCH_SELECT_MEMORY_MODEL

choice
	prompt "Memory model"
	depends on SELECT_MEMORY_MODEL
	default DISCONTIGMEM_MANUAL if ARCH_DISCONTIGMEM_DEFAULT
	default SPARSEMEM_MANUAL if ARCH_SPARSEMEM_DEFAULT
	default FLATMEM_MANUAL

config FLATMEM_MANUAL
	bool "Flat Memory"
	depends on !(ARCH_DISCONTIGMEM_ENABLE || ARCH_SPARSEMEM_ENABLE) || ARCH_FLATMEM_ENABLE
	help
	  This option allows you to change some of the ways that
	  Linux manages its memory internally.  Most users will
	  only have one option here: FLATMEM.  This is normal
	  and a correct option.

	  Some users of more advanced features like NUMA and
	  memory hotplug may have different options here.
	  DISCONTIGMEM is an more mature, better tested system,
	  but is incompatible with memory hotplug and may suffer
	  decreased performance over SPARSEMEM.  If unsure between
	  "Sparse Memory" and "Discontiguous Memory", choose
	  "Discontiguous Memory".

	  If unsure, choose this option (Flat Memory) over any other.

config DISCONTIGMEM_MANUAL
	bool "Discontiguous Memory"
	depends on ARCH_DISCONTIGMEM_ENABLE
	help
	  This option provides enhanced support for discontiguous
	  memory systems, over FLATMEM.  These systems have holes
	  in their physical address spaces, and this option provides
	  more efficient handling of these holes.  However, the vast
	  majority of hardware has quite flat address spaces, and
	  can have degraded performance from the extra overhead that
	  this option imposes.

	  Many NUMA configurations will have this as the only option.

	  If unsure, choose "Flat Memory" over this option.

config SPARSEMEM_MANUAL
	bool "Sparse Memory"
	depends on ARCH_SPARSEMEM_ENABLE
	help
	  This will be the only option for some systems, including
	  memory hotplug systems.  This is normal.

	  For many other systems, this will be an alternative to
	  "Discontiguous Memory".  This option provides some potential
	  performance benefits, along with decreased code complexity,
	  but it is newer, and more experimental.

	  If unsure, choose "Discontiguous Memory" or "Flat Memory"
	  over this option.

endchoice

config DISCONTIGMEM
	def_bool y
	depends on (!SELECT_MEMORY_MODEL && ARCH_DISCONTIGMEM_ENABLE) || DISCONTIGMEM_MANUAL

config SPARSEMEM
	def_bool y
	depends on (!SELECT_MEMORY_MODEL && ARCH_SPARSEMEM_ENABLE) || SPARSEMEM_MANUAL

config FLATMEM
	def_bool y
	depends on (!DISCONTIGMEM && !SPARSEMEM) || FLATMEM_MANUAL

config FLAT_NODE_MEM_MAP
	def_bool y
	depends on !SPARSEMEM

#
# Both the NUMA code and DISCONTIGMEM use arrays of pg_data_t's
# to represent different areas of memory.  This variable allows
# those dependencies to exist individually.
#
config NEED_MULTIPLE_NODES
	def_bool y
	depends on DISCONTIGMEM || NUMA

config HAVE_MEMORY_PRESENT
	def_bool y
	depends on ARCH_HAVE_MEMORY_PRESENT || SPARSEMEM

#
# SPARSEMEM_EXTREME (which is the default) does some bootmem
# allocations when memory_present() is called.  If this cannot
# be done on your architecture, select this option.  However,
# statically allocating the mem_section[] array can potentially
# consume vast quantities of .bss, so be careful.
#
# This option will also potentially produce smaller runtime code
# with gcc 3.4 and later.
#
config SPARSEMEM_STATIC
	bool

#
# Architecture platforms which require a two level mem_section in SPARSEMEM
# must select this option. This is usually for architecture platforms with
# an extremely sparse physical address space.
#
config SPARSEMEM_EXTREME
	def_bool y
	depends on SPARSEMEM && !SPARSEMEM_STATIC

config SPARSEMEM_VMEMMAP_ENABLE
	bool

config SPARSEMEM_ALLOC_MEM_MAP_TOGETHER
	def_bool y
	depends on SPARSEMEM && X86_64

config SPARSEMEM_VMEMMAP
	bool "Sparse Memory virtual memmap"
	depends on SPARSEMEM && SPARSEMEM_VMEMMAP_ENABLE
	default y
	help
	 SPARSEMEM_VMEMMAP uses a virtually mapped memmap to optimise
	 pfn_to_page and page_to_pfn operations.  This is the most
	 efficient option when sufficient kernel resources are available.

config HAVE_MEMBLOCK
	boolean

# eventually, we can have this option just 'select SPARSEMEM'
config MEMORY_HOTPLUG
	bool "Allow for memory hot-add"
	depends on SPARSEMEM || X86_64_ACPI_NUMA
	depends on HOTPLUG && ARCH_ENABLE_MEMORY_HOTPLUG
	depends on (IA64 || X86 || PPC_BOOK3S_64 || SUPERH || S390)

config MEMORY_HOTPLUG_SPARSE
	def_bool y
	depends on SPARSEMEM && MEMORY_HOTPLUG

config MEMORY_HOTREMOVE
	bool "Allow for memory hot remove"
	depends on MEMORY_HOTPLUG && ARCH_ENABLE_MEMORY_HOTREMOVE
	depends on MIGRATION

#
# If we have space for more page flags then we can enable additional
# optimizations and functionality.
#
# Regular Sparsemem takes page flag bits for the sectionid if it does not
# use a virtual memmap. Disable extended page flags for 32 bit platforms
# that require the use of a sectionid in the page flags.
#
config PAGEFLAGS_EXTENDED
	def_bool y
	depends on 64BIT || SPARSEMEM_VMEMMAP || !SPARSEMEM

# Heavily threaded applications may benefit from splitting the mm-wide
# page_table_lock, so that faults on different parts of the user address
# space can be handled with less contention: split it at this NR_CPUS.
# Default to 4 for wider testing, though 8 might be more appropriate.
# ARM's adjust_pte (unused if VIPT) depends on mm-wide page_table_lock.
# PA-RISC 7xxx's spinlock_t would enlarge struct page from 32 to 44 bytes.
# DEBUG_SPINLOCK and DEBUG_LOCK_ALLOC spinlock_t also enlarge struct page.
#
config SPLIT_PTLOCK_CPUS
	int
	default "999999" if ARM && !CPU_CACHE_VIPT
	default "999999" if PARISC && !PA20
	default "999999" if DEBUG_SPINLOCK || DEBUG_LOCK_ALLOC
	default "4"

#
# support for memory compaction
config COMPACTION
	bool "Allow for memory compaction"
	select MIGRATION
	depends on EXPERIMENTAL && HUGETLB_PAGE && MMU
	help
	  Allows the compaction of memory for the allocation of huge pages.

#
# support for page migration
#
config MIGRATION
	bool "Page migration"
	def_bool y
	depends on NUMA || ARCH_ENABLE_MEMORY_HOTREMOVE || COMPACTION
	help
	  Allows the migration of the physical location of pages of processes
	  while the virtual addresses are not changed. This is useful in
	  two situations. The first is on NUMA systems to put pages nearer
	  to the processors accessing. The second is when allocating huge
	  pages as migration can relocate pages to satisfy a huge page
	  allocation instead of reclaiming.

config PHYS_ADDR_T_64BIT
	def_bool 64BIT || ARCH_PHYS_ADDR_T_64BIT

config ZONE_DMA_FLAG
	int
	default "0" if !ZONE_DMA
	default "1"

config BOUNCE
	def_bool y
	depends on BLOCK && MMU && (ZONE_DMA || HIGHMEM)

config NR_QUICK
	int
	depends on QUICKLIST
	default "2" if AVR32
	default "1"

config VIRT_TO_BUS
	def_bool y
	depends on !ARCH_NO_VIRT_TO_BUS

config MMU_NOTIFIER
	bool

config KSM
	bool "Enable KSM for page merging"
	depends on MMU
	help
	  Enable Kernel Samepage Merging: KSM periodically scans those areas
	  of an application's address space that an app has advised may be
	  mergeable.  When it finds pages of identical content, it replaces
	  the many instances by a single page with that content, so
	  saving memory until one or another app needs to modify the content.
	  Recommended for use with KVM, or with other duplicative applications.
	  See Documentation/vm/ksm.txt for more information: KSM is inactive
	  until a program has madvised that an area is MADV_MERGEABLE, and
	  root has set /sys/kernel/mm/ksm/run to 1 (if CONFIG_SYSFS is set).

config DEFAULT_MMAP_MIN_ADDR
        int "Low address space to protect from user allocation"
	depends on MMU
        default 4096
        help
	  This is the portion of low virtual memory which should be protected
	  from userspace allocation.  Keeping a user from writing to low pages
	  can help reduce the impact of kernel NULL pointer bugs.

	  For most ia64, ppc64 and x86 users with lots of address space
	  a value of 65536 is reasonable and should cause no problems.
	  On arm and other archs it should not be higher than 32768.
	  Programs which use vm86 functionality or have some need to map
	  this low address space will need CAP_SYS_RAWIO or disable this
	  protection by setting the value to 0.

	  This value can be changed after boot using the
	  /proc/sys/vm/mmap_min_addr tunable.

config ARCH_SUPPORTS_MEMORY_FAILURE
	bool

config MEMORY_FAILURE
	depends on MMU
	depends on ARCH_SUPPORTS_MEMORY_FAILURE
	bool "Enable recovery from hardware memory errors"
	help
	  Enables code to recover from some memory failures on systems
	  with MCA recovery. This allows a system to continue running
	  even when some of its memory has uncorrected errors. This requires
	  special hardware support and typically ECC memory.

config HWPOISON_INJECT
	tristate "HWPoison pages injector"
	depends on MEMORY_FAILURE && DEBUG_KERNEL && PROC_FS
	select PROC_PAGE_MONITOR

config NOMMU_INITIAL_TRIM_EXCESS
	int "Turn on mmap() excess space trimming before booting"
	depends on !MMU
	default 1
	help
	  The NOMMU mmap() frequently needs to allocate large contiguous chunks
	  of memory on which to store mappings, but it can only ask the system
	  allocator for chunks in 2^N*PAGE_SIZE amounts - which is frequently
	  more than it requires.  To deal with this, mmap() is able to trim off
	  the excess and return it to the allocator.

	  If trimming is enabled, the excess is trimmed off and returned to the
	  system allocator, which can cause extra fragmentation, particularly
	  if there are a lot of transient processes.

	  If trimming is disabled, the excess is kept, but not used, which for
	  long-term mappings means that the space is wasted.

	  Trimming can be dynamically controlled through a sysctl option
	  (/proc/sys/vm/nr_trim_pages) which specifies the minimum number of
	  excess pages there must be before trimming should occur, or zero if
	  no trimming is to occur.

	  This option specifies the initial value of this option.  The default
	  of 1 says that all excess pages should be trimmed.

	  See Documentation/nommu-mmap.txt for more information.

<<<<<<< HEAD
#
# UP and nommu archs use km based percpu allocator
#
config NEED_PER_CPU_KM
	depends on !SMP
	bool
	default y
=======
config CLEANCACHE
	bool "Enable cleancache pseudo-RAM driver to cache clean pages"
	default y
	help
	  Cleancache can be thought of as a page-granularity victim cache
	  for clean pages that the kernel's pageframe replacement algorithm
	  (PFRA) would like to keep around, but can't since there isn't enough
	  memory.  So when the PFRA "evicts" a page, it first attempts to put
	  it into a synchronous concurrency-safe page-oriented pseudo-RAM
	  device (such as Xen's Transcendent Memory, aka "tmem") which is not
	  directly accessible or addressable by the kernel and is of unknown
	  (and possibly time-varying) size.  And when a cleancache-enabled
	  filesystem wishes to access a page in a file on disk, it first
	  checks cleancache to see if it already contains it; if it does,
	  the page is copied into the kernel and a disk access is avoided.
	  When a pseudo-RAM device is available, a significant I/O reduction
	  may be achieved.  When none is available, all cleancache calls
	  are reduced to a single pointer-compare-against-NULL resulting
	  in a negligible performance hit.

	  If unsure, say Y to enable cleancache
>>>>>>> 5231e92e
<|MERGE_RESOLUTION|>--- conflicted
+++ resolved
@@ -302,7 +302,6 @@
 
 	  See Documentation/nommu-mmap.txt for more information.
 
-<<<<<<< HEAD
 #
 # UP and nommu archs use km based percpu allocator
 #
@@ -310,7 +309,7 @@
 	depends on !SMP
 	bool
 	default y
-=======
+
 config CLEANCACHE
 	bool "Enable cleancache pseudo-RAM driver to cache clean pages"
 	default y
@@ -331,5 +330,4 @@
 	  are reduced to a single pointer-compare-against-NULL resulting
 	  in a negligible performance hit.
 
-	  If unsure, say Y to enable cleancache
->>>>>>> 5231e92e
+	  If unsure, say Y to enable cleancache