--- conflicted
+++ resolved
@@ -302,7 +302,6 @@
 
 	  See Documentation/nommu-mmap.txt for more information.
 
-<<<<<<< HEAD
 config TRANSPARENT_HUGEPAGE
 	bool "Transparent Hugepage Support"
 	depends on X86 && MMU
@@ -348,7 +347,7 @@
 	depends on !SMP
 	bool
 	default y
-=======
+
 config CLEANCACHE
 	bool "Enable cleancache pseudo-RAM driver to cache clean pages"
 	default y
@@ -369,5 +368,4 @@
 	  are reduced to a single pointer-compare-against-NULL resulting
 	  in a negligible performance hit.
 
-	  If unsure, say Y to enable cleancache
->>>>>>> 5231e92e
+	  If unsure, say Y to enable cleancache