--- conflicted
+++ resolved
@@ -256,8 +256,6 @@
 		long batch_size = shrinker->batch ? shrinker->batch
 						  : SHRINK_BATCH;
 
-<<<<<<< HEAD
-=======
 		/*
 		 * copy the current shrinker scan count into a local variable
 		 * and zero it so that other concurrent shrinker invocations
@@ -268,7 +266,6 @@
 		} while (cmpxchg(&shrinker->nr, nr, 0) != nr);
 
 		total_scan = nr;
->>>>>>> b55ebc27
 		max_pass = do_shrinker_shrink(shrinker, shrink, 0);
 		delta = (4 * nr_pages_scanned) / shrinker->seeks;
 		delta *= max_pass;
@@ -313,11 +310,7 @@
 
 			nr_before = do_shrinker_shrink(shrinker, shrink, 0);
 			shrink_ret = do_shrinker_shrink(shrinker, shrink,
-<<<<<<< HEAD
-							this_scan);
-=======
 							batch_size);
->>>>>>> b55ebc27
 			if (shrink_ret == -1)
 				break;
 			if (shrink_ret < nr_before)
@@ -2043,17 +2036,13 @@
  * If a zone is deemed to be full of pinned pages then just give it a light
  * scan then give up on it.
  */
-static unsigned long shrink_zones(int priority, struct zonelist *zonelist,
+static void shrink_zones(int priority, struct zonelist *zonelist,
 					struct scan_control *sc)
 {
 	struct zoneref *z;
 	struct zone *zone;
 	unsigned long nr_soft_reclaimed;
 	unsigned long nr_soft_scanned;
-<<<<<<< HEAD
-	unsigned long total_scanned = 0;
-=======
->>>>>>> b55ebc27
 
 	for_each_zone_zonelist_nodemask(zone, z, zonelist,
 					gfp_zone(sc->gfp_mask), sc->nodemask) {
@@ -2083,17 +2072,8 @@
 			/* need some check for avoid more shrink_zone() */
 		}
 
-		nr_soft_scanned = 0;
-		nr_soft_reclaimed = mem_cgroup_soft_limit_reclaim(zone,
-							sc->order, sc->gfp_mask,
-							&nr_soft_scanned);
-		sc->nr_reclaimed += nr_soft_reclaimed;
-		total_scanned += nr_soft_scanned;
-
 		shrink_zone(priority, zone, sc);
 	}
-
-	return total_scanned;
 }
 
 static bool zone_reclaimable(struct zone *zone)
@@ -2158,11 +2138,7 @@
 		sc->nr_scanned = 0;
 		if (!priority)
 			disable_swap_token(sc->mem_cgroup);
-<<<<<<< HEAD
-		total_scanned += shrink_zones(priority, zonelist, sc);
-=======
 		shrink_zones(priority, zonelist, sc);
->>>>>>> b55ebc27
 		/*
 		 * Don't shrink slabs when reclaiming memory from
 		 * over limit cgroups
@@ -2577,13 +2553,6 @@
 					high_wmark_pages(zone) + balance_gap,
 					end_zone, 0)) {
 				shrink_zone(priority, zone, &sc);
-<<<<<<< HEAD
-			reclaim_state->reclaimed_slab = 0;
-			nr_slab = shrink_slab(&shrink, sc.nr_scanned, lru_pages);
-			sc.nr_reclaimed += reclaim_state->reclaimed_slab;
-			total_scanned += sc.nr_scanned;
-=======
->>>>>>> b55ebc27
 
 				reclaim_state->reclaimed_slab = 0;
 				nr_slab = shrink_slab(&shrink, sc.nr_scanned, lru_pages);
