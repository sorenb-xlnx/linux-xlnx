--- conflicted
+++ resolved
@@ -2729,7 +2729,7 @@
 	struct kmem_cache *s;
 	void *ret;
 
-<<<<<<< HEAD
+	if (unlikely(size > SLUB_MAX_SIZE)) {
 	if (unlikely(size > PAGE_SIZE)) {
 		ret = kmalloc_large_node(size, flags, node);
 
@@ -2740,10 +2740,6 @@
 
 		return ret;
 	}
-=======
-	if (unlikely(size > SLUB_MAX_SIZE))
-		return kmalloc_large_node(size, flags, node);
->>>>>>> dac4e7f8
 
 	s = get_slab(size, flags);
 
