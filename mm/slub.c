--- conflicted
+++ resolved
@@ -23,11 +23,8 @@
 #include <linux/kallsyms.h>
 #include <linux/memory.h>
 #include <linux/math64.h>
-<<<<<<< HEAD
 #include <linux/kmemtrace.h>
-=======
 #include <linux/kmemcheck.h>
->>>>>>> fb46cf6f
 
 /*
  * Lock order:
