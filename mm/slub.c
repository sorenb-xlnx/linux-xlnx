--- conflicted
+++ resolved
@@ -2735,7 +2735,6 @@
 	if (unlikely(size > SLUB_MAX_SIZE)) {
 		ret = kmalloc_large_node(size, flags, node);
 
-<<<<<<< HEAD
 		kmemtrace_mark_alloc_node(KMEMTRACE_TYPE_KMALLOC,
 					  _RET_IP_, ret,
 					  size, PAGE_SIZE << get_order(size),
@@ -2743,10 +2742,6 @@
 
 		return ret;
 	}
-=======
-	if (unlikely(size > SLUB_MAX_SIZE))
-		return kmalloc_large_node(size, flags, node);
->>>>>>> e1aa0308
 
 	s = get_slab(size, flags);
 
