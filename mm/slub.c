--- conflicted
+++ resolved
@@ -1631,11 +1631,8 @@
 	if (unlikely((gfpflags & __GFP_ZERO) && object))
 		memset(object, 0, objsize);
 
-<<<<<<< HEAD
 	kmemcheck_slab_alloc(s, gfpflags, object, c->objsize);
-=======
 	kmemleak_alloc_recursive(object, objsize, 1, s->flags, gfpflags);
->>>>>>> aa6d73d3
 	return object;
 }
 
