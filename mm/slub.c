--- conflicted
+++ resolved
@@ -849,19 +849,11 @@
 		local_irq_save(flags);
 		kmemcheck_slab_free(s, x, s->objsize);
 		debug_check_no_locks_freed(x, s->objsize);
-<<<<<<< HEAD
-		if (!(s->flags & SLAB_DEBUG_OBJECTS))
-			debug_check_no_obj_freed(x, s->objsize);
-		local_irq_restore(flags);
-	}
-#endif
-=======
 		local_irq_restore(flags);
 	}
 #endif
 	if (!(s->flags & SLAB_DEBUG_OBJECTS))
 		debug_check_no_obj_freed(x, s->objsize);
->>>>>>> 16c29daf
 }
 
 /*
@@ -1612,11 +1604,7 @@
 
 void init_kmem_cache_cpus(struct kmem_cache *s)
 {
-<<<<<<< HEAD
-#if defined(CONFIG_CMPXCHG_LOCAL) && defined(CONFIG_PREEMPT)
-=======
 #ifdef CONFIG_CMPXCHG_LOCAL
->>>>>>> 16c29daf
 	int cpu;
 
 	for_each_possible_cpu(cpu)
