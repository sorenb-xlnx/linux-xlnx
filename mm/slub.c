/*
 * SLUB: A slab allocator that limits cache line use instead of queuing
 * objects in per cpu and per node lists.
 *
 * The allocator synchronizes using per slab locks and only
 * uses a centralized lock to manage a pool of partial slabs.
 *
 * (C) 2007 SGI, Christoph Lameter
 */

#include <linux/mm.h>
#include <linux/module.h>
#include <linux/bit_spinlock.h>
#include <linux/interrupt.h>
#include <linux/bitops.h>
#include <linux/slab.h>
#include <linux/proc_fs.h>
#include <linux/seq_file.h>
#include <trace/kmemtrace.h>
#include <linux/cpu.h>
#include <linux/cpuset.h>
#include <linux/mempolicy.h>
#include <linux/ctype.h>
#include <linux/debugobjects.h>
#include <linux/kallsyms.h>
#include <linux/memory.h>
#include <linux/math64.h>
#include <linux/fault-inject.h>

/*
 * Lock order:
 *   1. slab_lock(page)
 *   2. slab->list_lock
 *
 *   The slab_lock protects operations on the object of a particular
 *   slab and its metadata in the page struct. If the slab lock
 *   has been taken then no allocations nor frees can be performed
 *   on the objects in the slab nor can the slab be added or removed
 *   from the partial or full lists since this would mean modifying
 *   the page_struct of the slab.
 *
 *   The list_lock protects the partial and full list on each node and
 *   the partial slab counter. If taken then no new slabs may be added or
 *   removed from the lists nor make the number of partial slabs be modified.
 *   (Note that the total number of slabs is an atomic value that may be
 *   modified without taking the list lock).
 *
 *   The list_lock is a centralized lock and thus we avoid taking it as
 *   much as possible. As long as SLUB does not have to handle partial
 *   slabs, operations can continue without any centralized lock. F.e.
 *   allocating a long series of objects that fill up slabs does not require
 *   the list lock.
 *
 *   The lock order is sometimes inverted when we are trying to get a slab
 *   off a list. We take the list_lock and then look for a page on the list
 *   to use. While we do that objects in the slabs may be freed. We can
 *   only operate on the slab if we have also taken the slab_lock. So we use
 *   a slab_trylock() on the slab. If trylock was successful then no frees
 *   can occur anymore and we can use the slab for allocations etc. If the
 *   slab_trylock() does not succeed then frees are in progress in the slab and
 *   we must stay away from it for a while since we may cause a bouncing
 *   cacheline if we try to acquire the lock. So go onto the next slab.
 *   If all pages are busy then we may allocate a new slab instead of reusing
 *   a partial slab. A new slab has noone operating on it and thus there is
 *   no danger of cacheline contention.
 *
 *   Interrupts are disabled during allocation and deallocation in order to
 *   make the slab allocator safe to use in the context of an irq. In addition
 *   interrupts are disabled to ensure that the processor does not change
 *   while handling per_cpu slabs, due to kernel preemption.
 *
 * SLUB assigns one slab for allocation to each processor.
 * Allocations only occur from these slabs called cpu slabs.
 *
 * Slabs with free elements are kept on a partial list and during regular
 * operations no list for full slabs is used. If an object in a full slab is
 * freed then the slab will show up again on the partial lists.
 * We track full slabs for debugging purposes though because otherwise we
 * cannot scan all objects.
 *
 * Slabs are freed when they become empty. Teardown and setup is
 * minimal so we rely on the page allocators per cpu caches for
 * fast frees and allocs.
 *
 * Overloading of page flags that are otherwise used for LRU management.
 *
 * PageActive 		The slab is frozen and exempt from list processing.
 * 			This means that the slab is dedicated to a purpose
 * 			such as satisfying allocations for a specific
 * 			processor. Objects may be freed in the slab while
 * 			it is frozen but slab_free will then skip the usual
 * 			list operations. It is up to the processor holding
 * 			the slab to integrate the slab into the slab lists
 * 			when the slab is no longer needed.
 *
 * 			One use of this flag is to mark slabs that are
 * 			used for allocations. Then such a slab becomes a cpu
 * 			slab. The cpu slab may be equipped with an additional
 * 			freelist that allows lockless access to
 * 			free objects in addition to the regular freelist
 * 			that requires the slab lock.
 *
 * PageError		Slab requires special handling due to debug
 * 			options set. This moves	slab handling out of
 * 			the fast path and disables lockless freelists.
 */

#ifdef CONFIG_SLUB_DEBUG
#define SLABDEBUG 1
#else
#define SLABDEBUG 0
#endif

/*
 * Issues still to be resolved:
 *
 * - Support PAGE_ALLOC_DEBUG. Should be easy to do.
 *
 * - Variable sizing of the per node arrays
 */

/* Enable to test recovery from slab corruption on boot */
#undef SLUB_RESILIENCY_TEST

/*
 * Mininum number of partial slabs. These will be left on the partial
 * lists even if they are empty. kmem_cache_shrink may reclaim them.
 */
#define MIN_PARTIAL 5

/*
 * Maximum number of desirable partial slabs.
 * The existence of more partial slabs makes kmem_cache_shrink
 * sort the partial list by the number of objects in the.
 */
#define MAX_PARTIAL 10

#define DEBUG_DEFAULT_FLAGS (SLAB_DEBUG_FREE | SLAB_RED_ZONE | \
				SLAB_POISON | SLAB_STORE_USER)

/*
 * Set of flags that will prevent slab merging
 */
#define SLUB_NEVER_MERGE (SLAB_RED_ZONE | SLAB_POISON | SLAB_STORE_USER | \
		SLAB_TRACE | SLAB_DESTROY_BY_RCU)

#define SLUB_MERGE_SAME (SLAB_DEBUG_FREE | SLAB_RECLAIM_ACCOUNT | \
		SLAB_CACHE_DMA)

#ifndef ARCH_KMALLOC_MINALIGN
#define ARCH_KMALLOC_MINALIGN __alignof__(unsigned long long)
#endif

#ifndef ARCH_SLAB_MINALIGN
#define ARCH_SLAB_MINALIGN __alignof__(unsigned long long)
#endif

#define OO_SHIFT	16
#define OO_MASK		((1 << OO_SHIFT) - 1)
#define MAX_OBJS_PER_PAGE	65535 /* since page.objects is u16 */

/* Internal SLUB flags */
#define __OBJECT_POISON		0x80000000 /* Poison object */
#define __SYSFS_ADD_DEFERRED	0x40000000 /* Not yet visible via sysfs */

static int kmem_size = sizeof(struct kmem_cache);

#ifdef CONFIG_SMP
static struct notifier_block slab_notifier;
#endif

static enum {
	DOWN,		/* No slab functionality available */
	PARTIAL,	/* kmem_cache_open() works but kmalloc does not */
	UP,		/* Everything works but does not show up in sysfs */
	SYSFS		/* Sysfs up */
} slab_state = DOWN;

/* A list of all slab caches on the system */
static DECLARE_RWSEM(slub_lock);
static LIST_HEAD(slab_caches);

/*
 * Tracking user of a slab.
 */
struct track {
	unsigned long addr;	/* Called from address */
	int cpu;		/* Was running on cpu */
	int pid;		/* Pid context */
	unsigned long when;	/* When did the operation occur */
};

enum track_item { TRACK_ALLOC, TRACK_FREE };

#ifdef CONFIG_SLUB_DEBUG
static int sysfs_slab_add(struct kmem_cache *);
static int sysfs_slab_alias(struct kmem_cache *, const char *);
static void sysfs_slab_remove(struct kmem_cache *);

#else
static inline int sysfs_slab_add(struct kmem_cache *s) { return 0; }
static inline int sysfs_slab_alias(struct kmem_cache *s, const char *p)
							{ return 0; }
static inline void sysfs_slab_remove(struct kmem_cache *s)
{
	kfree(s);
}

#endif

static inline void stat(struct kmem_cache_cpu *c, enum stat_item si)
{
#ifdef CONFIG_SLUB_STATS
	c->stat[si]++;
#endif
}

/********************************************************************
 * 			Core slab cache functions
 *******************************************************************/

int slab_is_available(void)
{
	return slab_state >= UP;
}

static inline struct kmem_cache_node *get_node(struct kmem_cache *s, int node)
{
#ifdef CONFIG_NUMA
	return s->node[node];
#else
	return &s->local_node;
#endif
}

static inline struct kmem_cache_cpu *get_cpu_slab(struct kmem_cache *s, int cpu)
{
#ifdef CONFIG_SMP
	return s->cpu_slab[cpu];
#else
	return &s->cpu_slab;
#endif
}

/* Verify that a pointer has an address that is valid within a slab page */
static inline int check_valid_pointer(struct kmem_cache *s,
				struct page *page, const void *object)
{
	void *base;

	if (!object)
		return 1;

	base = page_address(page);
	if (object < base || object >= base + page->objects * s->size ||
		(object - base) % s->size) {
		return 0;
	}

	return 1;
}

/*
 * Slow version of get and set free pointer.
 *
 * This version requires touching the cache lines of kmem_cache which
 * we avoid to do in the fast alloc free paths. There we obtain the offset
 * from the page struct.
 */
static inline void *get_freepointer(struct kmem_cache *s, void *object)
{
	return *(void **)(object + s->offset);
}

static inline void set_freepointer(struct kmem_cache *s, void *object, void *fp)
{
	*(void **)(object + s->offset) = fp;
}

/* Loop over all objects in a slab */
#define for_each_object(__p, __s, __addr, __objects) \
	for (__p = (__addr); __p < (__addr) + (__objects) * (__s)->size;\
			__p += (__s)->size)

/* Scan freelist */
#define for_each_free_object(__p, __s, __free) \
	for (__p = (__free); __p; __p = get_freepointer((__s), __p))

/* Determine object index from a given position */
static inline int slab_index(void *p, struct kmem_cache *s, void *addr)
{
	return (p - addr) / s->size;
}

static inline struct kmem_cache_order_objects oo_make(int order,
						unsigned long size)
{
	struct kmem_cache_order_objects x = {
		(order << OO_SHIFT) + (PAGE_SIZE << order) / size
	};

	return x;
}

static inline int oo_order(struct kmem_cache_order_objects x)
{
	return x.x >> OO_SHIFT;
}

static inline int oo_objects(struct kmem_cache_order_objects x)
{
	return x.x & OO_MASK;
}

#ifdef CONFIG_SLUB_DEBUG
/*
 * Debug settings:
 */
#ifdef CONFIG_SLUB_DEBUG_ON
static int slub_debug = DEBUG_DEFAULT_FLAGS;
#else
static int slub_debug;
#endif

static char *slub_debug_slabs;

/*
 * Object debugging
 */
static void print_section(char *text, u8 *addr, unsigned int length)
{
	int i, offset;
	int newline = 1;
	char ascii[17];

	ascii[16] = 0;

	for (i = 0; i < length; i++) {
		if (newline) {
			printk(KERN_ERR "%8s 0x%p: ", text, addr + i);
			newline = 0;
		}
		printk(KERN_CONT " %02x", addr[i]);
		offset = i % 16;
		ascii[offset] = isgraph(addr[i]) ? addr[i] : '.';
		if (offset == 15) {
			printk(KERN_CONT " %s\n", ascii);
			newline = 1;
		}
	}
	if (!newline) {
		i %= 16;
		while (i < 16) {
			printk(KERN_CONT "   ");
			ascii[i] = ' ';
			i++;
		}
		printk(KERN_CONT " %s\n", ascii);
	}
}

static struct track *get_track(struct kmem_cache *s, void *object,
	enum track_item alloc)
{
	struct track *p;

	if (s->offset)
		p = object + s->offset + sizeof(void *);
	else
		p = object + s->inuse;

	return p + alloc;
}

static void set_track(struct kmem_cache *s, void *object,
			enum track_item alloc, unsigned long addr)
{
	struct track *p = get_track(s, object, alloc);

	if (addr) {
		p->addr = addr;
		p->cpu = smp_processor_id();
		p->pid = current->pid;
		p->when = jiffies;
	} else
		memset(p, 0, sizeof(struct track));
}

static void init_tracking(struct kmem_cache *s, void *object)
{
	if (!(s->flags & SLAB_STORE_USER))
		return;

	set_track(s, object, TRACK_FREE, 0UL);
	set_track(s, object, TRACK_ALLOC, 0UL);
}

static void print_track(const char *s, struct track *t)
{
	if (!t->addr)
		return;

	printk(KERN_ERR "INFO: %s in %pS age=%lu cpu=%u pid=%d\n",
		s, (void *)t->addr, jiffies - t->when, t->cpu, t->pid);
}

static void print_tracking(struct kmem_cache *s, void *object)
{
	if (!(s->flags & SLAB_STORE_USER))
		return;

	print_track("Allocated", get_track(s, object, TRACK_ALLOC));
	print_track("Freed", get_track(s, object, TRACK_FREE));
}

static void print_page_info(struct page *page)
{
	printk(KERN_ERR "INFO: Slab 0x%p objects=%u used=%u fp=0x%p flags=0x%04lx\n",
		page, page->objects, page->inuse, page->freelist, page->flags);

}

static void slab_bug(struct kmem_cache *s, char *fmt, ...)
{
	va_list args;
	char buf[100];

	va_start(args, fmt);
	vsnprintf(buf, sizeof(buf), fmt, args);
	va_end(args);
	printk(KERN_ERR "========================================"
			"=====================================\n");
	printk(KERN_ERR "BUG %s: %s\n", s->name, buf);
	printk(KERN_ERR "----------------------------------------"
			"-------------------------------------\n\n");
}

static void slab_fix(struct kmem_cache *s, char *fmt, ...)
{
	va_list args;
	char buf[100];

	va_start(args, fmt);
	vsnprintf(buf, sizeof(buf), fmt, args);
	va_end(args);
	printk(KERN_ERR "FIX %s: %s\n", s->name, buf);
}

static void print_trailer(struct kmem_cache *s, struct page *page, u8 *p)
{
	unsigned int off;	/* Offset of last byte */
	u8 *addr = page_address(page);

	print_tracking(s, p);

	print_page_info(page);

	printk(KERN_ERR "INFO: Object 0x%p @offset=%tu fp=0x%p\n\n",
			p, p - addr, get_freepointer(s, p));

	if (p > addr + 16)
		print_section("Bytes b4", p - 16, 16);

	print_section("Object", p, min_t(unsigned long, s->objsize, PAGE_SIZE));

	if (s->flags & SLAB_RED_ZONE)
		print_section("Redzone", p + s->objsize,
			s->inuse - s->objsize);

	if (s->offset)
		off = s->offset + sizeof(void *);
	else
		off = s->inuse;

	if (s->flags & SLAB_STORE_USER)
		off += 2 * sizeof(struct track);

	if (off != s->size)
		/* Beginning of the filler is the free pointer */
		print_section("Padding", p + off, s->size - off);

	dump_stack();
}

static void object_err(struct kmem_cache *s, struct page *page,
			u8 *object, char *reason)
{
	slab_bug(s, "%s", reason);
	print_trailer(s, page, object);
}

static void slab_err(struct kmem_cache *s, struct page *page, char *fmt, ...)
{
	va_list args;
	char buf[100];

	va_start(args, fmt);
	vsnprintf(buf, sizeof(buf), fmt, args);
	va_end(args);
	slab_bug(s, "%s", buf);
	print_page_info(page);
	dump_stack();
}

static void init_object(struct kmem_cache *s, void *object, int active)
{
	u8 *p = object;

	if (s->flags & __OBJECT_POISON) {
		memset(p, POISON_FREE, s->objsize - 1);
		p[s->objsize - 1] = POISON_END;
	}

	if (s->flags & SLAB_RED_ZONE)
		memset(p + s->objsize,
			active ? SLUB_RED_ACTIVE : SLUB_RED_INACTIVE,
			s->inuse - s->objsize);
}

static u8 *check_bytes(u8 *start, unsigned int value, unsigned int bytes)
{
	while (bytes) {
		if (*start != (u8)value)
			return start;
		start++;
		bytes--;
	}
	return NULL;
}

static void restore_bytes(struct kmem_cache *s, char *message, u8 data,
						void *from, void *to)
{
	slab_fix(s, "Restoring 0x%p-0x%p=0x%x\n", from, to - 1, data);
	memset(from, data, to - from);
}

static int check_bytes_and_report(struct kmem_cache *s, struct page *page,
			u8 *object, char *what,
			u8 *start, unsigned int value, unsigned int bytes)
{
	u8 *fault;
	u8 *end;

	fault = check_bytes(start, value, bytes);
	if (!fault)
		return 1;

	end = start + bytes;
	while (end > fault && end[-1] == value)
		end--;

	slab_bug(s, "%s overwritten", what);
	printk(KERN_ERR "INFO: 0x%p-0x%p. First byte 0x%x instead of 0x%x\n",
					fault, end - 1, fault[0], value);
	print_trailer(s, page, object);

	restore_bytes(s, what, value, fault, end);
	return 0;
}

/*
 * Object layout:
 *
 * object address
 * 	Bytes of the object to be managed.
 * 	If the freepointer may overlay the object then the free
 * 	pointer is the first word of the object.
 *
 * 	Poisoning uses 0x6b (POISON_FREE) and the last byte is
 * 	0xa5 (POISON_END)
 *
 * object + s->objsize
 * 	Padding to reach word boundary. This is also used for Redzoning.
 * 	Padding is extended by another word if Redzoning is enabled and
 * 	objsize == inuse.
 *
 * 	We fill with 0xbb (RED_INACTIVE) for inactive objects and with
 * 	0xcc (RED_ACTIVE) for objects in use.
 *
 * object + s->inuse
 * 	Meta data starts here.
 *
 * 	A. Free pointer (if we cannot overwrite object on free)
 * 	B. Tracking data for SLAB_STORE_USER
 * 	C. Padding to reach required alignment boundary or at mininum
 * 		one word if debugging is on to be able to detect writes
 * 		before the word boundary.
 *
 *	Padding is done using 0x5a (POISON_INUSE)
 *
 * object + s->size
 * 	Nothing is used beyond s->size.
 *
 * If slabcaches are merged then the objsize and inuse boundaries are mostly
 * ignored. And therefore no slab options that rely on these boundaries
 * may be used with merged slabcaches.
 */

static int check_pad_bytes(struct kmem_cache *s, struct page *page, u8 *p)
{
	unsigned long off = s->inuse;	/* The end of info */

	if (s->offset)
		/* Freepointer is placed after the object. */
		off += sizeof(void *);

	if (s->flags & SLAB_STORE_USER)
		/* We also have user information there */
		off += 2 * sizeof(struct track);

	if (s->size == off)
		return 1;

	return check_bytes_and_report(s, page, p, "Object padding",
				p + off, POISON_INUSE, s->size - off);
}

/* Check the pad bytes at the end of a slab page */
static int slab_pad_check(struct kmem_cache *s, struct page *page)
{
	u8 *start;
	u8 *fault;
	u8 *end;
	int length;
	int remainder;

	if (!(s->flags & SLAB_POISON))
		return 1;

	start = page_address(page);
	length = (PAGE_SIZE << compound_order(page));
	end = start + length;
	remainder = length % s->size;
	if (!remainder)
		return 1;

	fault = check_bytes(end - remainder, POISON_INUSE, remainder);
	if (!fault)
		return 1;
	while (end > fault && end[-1] == POISON_INUSE)
		end--;

	slab_err(s, page, "Padding overwritten. 0x%p-0x%p", fault, end - 1);
	print_section("Padding", end - remainder, remainder);

	restore_bytes(s, "slab padding", POISON_INUSE, start, end);
	return 0;
}

static int check_object(struct kmem_cache *s, struct page *page,
					void *object, int active)
{
	u8 *p = object;
	u8 *endobject = object + s->objsize;

	if (s->flags & SLAB_RED_ZONE) {
		unsigned int red =
			active ? SLUB_RED_ACTIVE : SLUB_RED_INACTIVE;

		if (!check_bytes_and_report(s, page, object, "Redzone",
			endobject, red, s->inuse - s->objsize))
			return 0;
	} else {
		if ((s->flags & SLAB_POISON) && s->objsize < s->inuse) {
			check_bytes_and_report(s, page, p, "Alignment padding",
				endobject, POISON_INUSE, s->inuse - s->objsize);
		}
	}

	if (s->flags & SLAB_POISON) {
		if (!active && (s->flags & __OBJECT_POISON) &&
			(!check_bytes_and_report(s, page, p, "Poison", p,
					POISON_FREE, s->objsize - 1) ||
			 !check_bytes_and_report(s, page, p, "Poison",
				p + s->objsize - 1, POISON_END, 1)))
			return 0;
		/*
		 * check_pad_bytes cleans up on its own.
		 */
		check_pad_bytes(s, page, p);
	}

	if (!s->offset && active)
		/*
		 * Object and freepointer overlap. Cannot check
		 * freepointer while object is allocated.
		 */
		return 1;

	/* Check free pointer validity */
	if (!check_valid_pointer(s, page, get_freepointer(s, p))) {
		object_err(s, page, p, "Freepointer corrupt");
		/*
		 * No choice but to zap it and thus lose the remainder
		 * of the free objects in this slab. May cause
		 * another error because the object count is now wrong.
		 */
		set_freepointer(s, p, NULL);
		return 0;
	}
	return 1;
}

static int check_slab(struct kmem_cache *s, struct page *page)
{
	int maxobj;

	VM_BUG_ON(!irqs_disabled());

	if (!PageSlab(page)) {
		slab_err(s, page, "Not a valid slab page");
		return 0;
	}

	maxobj = (PAGE_SIZE << compound_order(page)) / s->size;
	if (page->objects > maxobj) {
		slab_err(s, page, "objects %u > max %u",
			s->name, page->objects, maxobj);
		return 0;
	}
	if (page->inuse > page->objects) {
		slab_err(s, page, "inuse %u > max %u",
			s->name, page->inuse, page->objects);
		return 0;
	}
	/* Slab_pad_check fixes things up after itself */
	slab_pad_check(s, page);
	return 1;
}

/*
 * Determine if a certain object on a page is on the freelist. Must hold the
 * slab lock to guarantee that the chains are in a consistent state.
 */
static int on_freelist(struct kmem_cache *s, struct page *page, void *search)
{
	int nr = 0;
	void *fp = page->freelist;
	void *object = NULL;
	unsigned long max_objects;

	while (fp && nr <= page->objects) {
		if (fp == search)
			return 1;
		if (!check_valid_pointer(s, page, fp)) {
			if (object) {
				object_err(s, page, object,
					"Freechain corrupt");
				set_freepointer(s, object, NULL);
				break;
			} else {
				slab_err(s, page, "Freepointer corrupt");
				page->freelist = NULL;
				page->inuse = page->objects;
				slab_fix(s, "Freelist cleared");
				return 0;
			}
			break;
		}
		object = fp;
		fp = get_freepointer(s, object);
		nr++;
	}

	max_objects = (PAGE_SIZE << compound_order(page)) / s->size;
	if (max_objects > MAX_OBJS_PER_PAGE)
		max_objects = MAX_OBJS_PER_PAGE;

	if (page->objects != max_objects) {
		slab_err(s, page, "Wrong number of objects. Found %d but "
			"should be %d", page->objects, max_objects);
		page->objects = max_objects;
		slab_fix(s, "Number of objects adjusted.");
	}
	if (page->inuse != page->objects - nr) {
		slab_err(s, page, "Wrong object count. Counter is %d but "
			"counted were %d", page->inuse, page->objects - nr);
		page->inuse = page->objects - nr;
		slab_fix(s, "Object count adjusted.");
	}
	return search == NULL;
}

static void trace(struct kmem_cache *s, struct page *page, void *object,
								int alloc)
{
	if (s->flags & SLAB_TRACE) {
		printk(KERN_INFO "TRACE %s %s 0x%p inuse=%d fp=0x%p\n",
			s->name,
			alloc ? "alloc" : "free",
			object, page->inuse,
			page->freelist);

		if (!alloc)
			print_section("Object", (void *)object, s->objsize);

		dump_stack();
	}
}

/*
 * Tracking of fully allocated slabs for debugging purposes.
 */
static void add_full(struct kmem_cache_node *n, struct page *page)
{
	spin_lock(&n->list_lock);
	list_add(&page->lru, &n->full);
	spin_unlock(&n->list_lock);
}

static void remove_full(struct kmem_cache *s, struct page *page)
{
	struct kmem_cache_node *n;

	if (!(s->flags & SLAB_STORE_USER))
		return;

	n = get_node(s, page_to_nid(page));

	spin_lock(&n->list_lock);
	list_del(&page->lru);
	spin_unlock(&n->list_lock);
}

/* Tracking of the number of slabs for debugging purposes */
static inline unsigned long slabs_node(struct kmem_cache *s, int node)
{
	struct kmem_cache_node *n = get_node(s, node);

	return atomic_long_read(&n->nr_slabs);
}

static inline void inc_slabs_node(struct kmem_cache *s, int node, int objects)
{
	struct kmem_cache_node *n = get_node(s, node);

	/*
	 * May be called early in order to allocate a slab for the
	 * kmem_cache_node structure. Solve the chicken-egg
	 * dilemma by deferring the increment of the count during
	 * bootstrap (see early_kmem_cache_node_alloc).
	 */
	if (!NUMA_BUILD || n) {
		atomic_long_inc(&n->nr_slabs);
		atomic_long_add(objects, &n->total_objects);
	}
}
static inline void dec_slabs_node(struct kmem_cache *s, int node, int objects)
{
	struct kmem_cache_node *n = get_node(s, node);

	atomic_long_dec(&n->nr_slabs);
	atomic_long_sub(objects, &n->total_objects);
}

/* Object debug checks for alloc/free paths */
static void setup_object_debug(struct kmem_cache *s, struct page *page,
								void *object)
{
	if (!(s->flags & (SLAB_STORE_USER|SLAB_RED_ZONE|__OBJECT_POISON)))
		return;

	init_object(s, object, 0);
	init_tracking(s, object);
}

static int alloc_debug_processing(struct kmem_cache *s, struct page *page,
					void *object, unsigned long addr)
{
	if (!check_slab(s, page))
		goto bad;

	if (!on_freelist(s, page, object)) {
		object_err(s, page, object, "Object already allocated");
		goto bad;
	}

	if (!check_valid_pointer(s, page, object)) {
		object_err(s, page, object, "Freelist Pointer check fails");
		goto bad;
	}

	if (!check_object(s, page, object, 0))
		goto bad;

	/* Success perform special debug activities for allocs */
	if (s->flags & SLAB_STORE_USER)
		set_track(s, object, TRACK_ALLOC, addr);
	trace(s, page, object, 1);
	init_object(s, object, 1);
	return 1;

bad:
	if (PageSlab(page)) {
		/*
		 * If this is a slab page then lets do the best we can
		 * to avoid issues in the future. Marking all objects
		 * as used avoids touching the remaining objects.
		 */
		slab_fix(s, "Marking all objects used");
		page->inuse = page->objects;
		page->freelist = NULL;
	}
	return 0;
}

static int free_debug_processing(struct kmem_cache *s, struct page *page,
					void *object, unsigned long addr)
{
	if (!check_slab(s, page))
		goto fail;

	if (!check_valid_pointer(s, page, object)) {
		slab_err(s, page, "Invalid object pointer 0x%p", object);
		goto fail;
	}

	if (on_freelist(s, page, object)) {
		object_err(s, page, object, "Object already free");
		goto fail;
	}

	if (!check_object(s, page, object, 1))
		return 0;

	if (unlikely(s != page->slab)) {
		if (!PageSlab(page)) {
			slab_err(s, page, "Attempt to free object(0x%p) "
				"outside of slab", object);
		} else if (!page->slab) {
			printk(KERN_ERR
				"SLUB <none>: no slab for object 0x%p.\n",
						object);
			dump_stack();
		} else
			object_err(s, page, object,
					"page slab pointer corrupt.");
		goto fail;
	}

	/* Special debug activities for freeing objects */
	if (!PageSlubFrozen(page) && !page->freelist)
		remove_full(s, page);
	if (s->flags & SLAB_STORE_USER)
		set_track(s, object, TRACK_FREE, addr);
	trace(s, page, object, 0);
	init_object(s, object, 0);
	return 1;

fail:
	slab_fix(s, "Object at 0x%p not freed", object);
	return 0;
}

static int __init setup_slub_debug(char *str)
{
	slub_debug = DEBUG_DEFAULT_FLAGS;
	if (*str++ != '=' || !*str)
		/*
		 * No options specified. Switch on full debugging.
		 */
		goto out;

	if (*str == ',')
		/*
		 * No options but restriction on slabs. This means full
		 * debugging for slabs matching a pattern.
		 */
		goto check_slabs;

	slub_debug = 0;
	if (*str == '-')
		/*
		 * Switch off all debugging measures.
		 */
		goto out;

	/*
	 * Determine which debug features should be switched on
	 */
	for (; *str && *str != ','; str++) {
		switch (tolower(*str)) {
		case 'f':
			slub_debug |= SLAB_DEBUG_FREE;
			break;
		case 'z':
			slub_debug |= SLAB_RED_ZONE;
			break;
		case 'p':
			slub_debug |= SLAB_POISON;
			break;
		case 'u':
			slub_debug |= SLAB_STORE_USER;
			break;
		case 't':
			slub_debug |= SLAB_TRACE;
			break;
		default:
			printk(KERN_ERR "slub_debug option '%c' "
				"unknown. skipped\n", *str);
		}
	}

check_slabs:
	if (*str == ',')
		slub_debug_slabs = str + 1;
out:
	return 1;
}

__setup("slub_debug", setup_slub_debug);

static unsigned long kmem_cache_flags(unsigned long objsize,
	unsigned long flags, const char *name,
	void (*ctor)(void *))
{
	/*
	 * Enable debugging if selected on the kernel commandline.
	 */
	if (slub_debug && (!slub_debug_slabs ||
	    strncmp(slub_debug_slabs, name, strlen(slub_debug_slabs)) == 0))
			flags |= slub_debug;

	return flags;
}
#else
static inline void setup_object_debug(struct kmem_cache *s,
			struct page *page, void *object) {}

static inline int alloc_debug_processing(struct kmem_cache *s,
	struct page *page, void *object, unsigned long addr) { return 0; }

static inline int free_debug_processing(struct kmem_cache *s,
	struct page *page, void *object, unsigned long addr) { return 0; }

static inline int slab_pad_check(struct kmem_cache *s, struct page *page)
			{ return 1; }
static inline int check_object(struct kmem_cache *s, struct page *page,
			void *object, int active) { return 1; }
static inline void add_full(struct kmem_cache_node *n, struct page *page) {}
static inline unsigned long kmem_cache_flags(unsigned long objsize,
	unsigned long flags, const char *name,
	void (*ctor)(void *))
{
	return flags;
}
#define slub_debug 0

static inline unsigned long slabs_node(struct kmem_cache *s, int node)
							{ return 0; }
static inline void inc_slabs_node(struct kmem_cache *s, int node,
							int objects) {}
static inline void dec_slabs_node(struct kmem_cache *s, int node,
							int objects) {}
#endif

/*
 * Slab allocation and freeing
 */
static inline struct page *alloc_slab_page(gfp_t flags, int node,
					struct kmem_cache_order_objects oo)
{
	int order = oo_order(oo);

	if (node == -1)
		return alloc_pages(flags, order);
	else
		return alloc_pages_node(node, flags, order);
}

static struct page *allocate_slab(struct kmem_cache *s, gfp_t flags, int node)
{
	struct page *page;
	struct kmem_cache_order_objects oo = s->oo;

	flags |= s->allocflags;

	page = alloc_slab_page(flags | __GFP_NOWARN | __GFP_NORETRY, node,
									oo);
	if (unlikely(!page)) {
		oo = s->min;
		/*
		 * Allocation may have failed due to fragmentation.
		 * Try a lower order alloc if possible
		 */
		page = alloc_slab_page(flags, node, oo);
		if (!page)
			return NULL;

		stat(get_cpu_slab(s, raw_smp_processor_id()), ORDER_FALLBACK);
	}
	page->objects = oo_objects(oo);
	mod_zone_page_state(page_zone(page),
		(s->flags & SLAB_RECLAIM_ACCOUNT) ?
		NR_SLAB_RECLAIMABLE : NR_SLAB_UNRECLAIMABLE,
		1 << oo_order(oo));

	return page;
}

static void setup_object(struct kmem_cache *s, struct page *page,
				void *object)
{
	setup_object_debug(s, page, object);
	if (unlikely(s->ctor))
		s->ctor(object);
}

static struct page *new_slab(struct kmem_cache *s, gfp_t flags, int node)
{
	struct page *page;
	void *start;
	void *last;
	void *p;

	BUG_ON(flags & GFP_SLAB_BUG_MASK);

	page = allocate_slab(s,
		flags & (GFP_RECLAIM_MASK | GFP_CONSTRAINT_MASK), node);
	if (!page)
		goto out;

	inc_slabs_node(s, page_to_nid(page), page->objects);
	page->slab = s;
	page->flags |= 1 << PG_slab;
	if (s->flags & (SLAB_DEBUG_FREE | SLAB_RED_ZONE | SLAB_POISON |
			SLAB_STORE_USER | SLAB_TRACE))
		__SetPageSlubDebug(page);

	start = page_address(page);

	if (unlikely(s->flags & SLAB_POISON))
		memset(start, POISON_INUSE, PAGE_SIZE << compound_order(page));

	last = start;
	for_each_object(p, s, start, page->objects) {
		setup_object(s, page, last);
		set_freepointer(s, last, p);
		last = p;
	}
	setup_object(s, page, last);
	set_freepointer(s, last, NULL);

	page->freelist = start;
	page->inuse = 0;
out:
	return page;
}

static void __free_slab(struct kmem_cache *s, struct page *page)
{
	int order = compound_order(page);
	int pages = 1 << order;

	if (unlikely(SLABDEBUG && PageSlubDebug(page))) {
		void *p;

		slab_pad_check(s, page);
		for_each_object(p, s, page_address(page),
						page->objects)
			check_object(s, page, p, 0);
		__ClearPageSlubDebug(page);
	}

	mod_zone_page_state(page_zone(page),
		(s->flags & SLAB_RECLAIM_ACCOUNT) ?
		NR_SLAB_RECLAIMABLE : NR_SLAB_UNRECLAIMABLE,
		-pages);

	__ClearPageSlab(page);
	reset_page_mapcount(page);
	__free_pages(page, order);
}

static void rcu_free_slab(struct rcu_head *h)
{
	struct page *page;

	page = container_of((struct list_head *)h, struct page, lru);
	__free_slab(page->slab, page);
}

static void free_slab(struct kmem_cache *s, struct page *page)
{
	if (unlikely(s->flags & SLAB_DESTROY_BY_RCU)) {
		/*
		 * RCU free overloads the RCU head over the LRU
		 */
		struct rcu_head *head = (void *)&page->lru;

		call_rcu(head, rcu_free_slab);
	} else
		__free_slab(s, page);
}

static void discard_slab(struct kmem_cache *s, struct page *page)
{
	dec_slabs_node(s, page_to_nid(page), page->objects);
	free_slab(s, page);
}

/*
 * Per slab locking using the pagelock
 */
static __always_inline void slab_lock(struct page *page)
{
	bit_spin_lock(PG_locked, &page->flags);
}

static __always_inline void slab_unlock(struct page *page)
{
	__bit_spin_unlock(PG_locked, &page->flags);
}

static __always_inline int slab_trylock(struct page *page)
{
	int rc = 1;

	rc = bit_spin_trylock(PG_locked, &page->flags);
	return rc;
}

/*
 * Management of partially allocated slabs
 */
static void add_partial(struct kmem_cache_node *n,
				struct page *page, int tail)
{
	spin_lock(&n->list_lock);
	n->nr_partial++;
	if (tail)
		list_add_tail(&page->lru, &n->partial);
	else
		list_add(&page->lru, &n->partial);
	spin_unlock(&n->list_lock);
}

static void remove_partial(struct kmem_cache *s, struct page *page)
{
	struct kmem_cache_node *n = get_node(s, page_to_nid(page));

	spin_lock(&n->list_lock);
	list_del(&page->lru);
	n->nr_partial--;
	spin_unlock(&n->list_lock);
}

/*
 * Lock slab and remove from the partial list.
 *
 * Must hold list_lock.
 */
static inline int lock_and_freeze_slab(struct kmem_cache_node *n,
							struct page *page)
{
	if (slab_trylock(page)) {
		list_del(&page->lru);
		n->nr_partial--;
		__SetPageSlubFrozen(page);
		return 1;
	}
	return 0;
}

/*
 * Try to allocate a partial slab from a specific node.
 */
static struct page *get_partial_node(struct kmem_cache_node *n)
{
	struct page *page;

	/*
	 * Racy check. If we mistakenly see no partial slabs then we
	 * just allocate an empty slab. If we mistakenly try to get a
	 * partial slab and there is none available then get_partials()
	 * will return NULL.
	 */
	if (!n || !n->nr_partial)
		return NULL;

	spin_lock(&n->list_lock);
	list_for_each_entry(page, &n->partial, lru)
		if (lock_and_freeze_slab(n, page))
			goto out;
	page = NULL;
out:
	spin_unlock(&n->list_lock);
	return page;
}

/*
 * Get a page from somewhere. Search in increasing NUMA distances.
 */
static struct page *get_any_partial(struct kmem_cache *s, gfp_t flags)
{
#ifdef CONFIG_NUMA
	struct zonelist *zonelist;
	struct zoneref *z;
	struct zone *zone;
	enum zone_type high_zoneidx = gfp_zone(flags);
	struct page *page;

	/*
	 * The defrag ratio allows a configuration of the tradeoffs between
	 * inter node defragmentation and node local allocations. A lower
	 * defrag_ratio increases the tendency to do local allocations
	 * instead of attempting to obtain partial slabs from other nodes.
	 *
	 * If the defrag_ratio is set to 0 then kmalloc() always
	 * returns node local objects. If the ratio is higher then kmalloc()
	 * may return off node objects because partial slabs are obtained
	 * from other nodes and filled up.
	 *
	 * If /sys/kernel/slab/xx/defrag_ratio is set to 100 (which makes
	 * defrag_ratio = 1000) then every (well almost) allocation will
	 * first attempt to defrag slab caches on other nodes. This means
	 * scanning over all nodes to look for partial slabs which may be
	 * expensive if we do it every time we are trying to find a slab
	 * with available objects.
	 */
	if (!s->remote_node_defrag_ratio ||
			get_cycles() % 1024 > s->remote_node_defrag_ratio)
		return NULL;

	zonelist = node_zonelist(slab_node(current->mempolicy), flags);
	for_each_zone_zonelist(zone, z, zonelist, high_zoneidx) {
		struct kmem_cache_node *n;

		n = get_node(s, zone_to_nid(zone));

		if (n && cpuset_zone_allowed_hardwall(zone, flags) &&
				n->nr_partial > s->min_partial) {
			page = get_partial_node(n);
			if (page)
				return page;
		}
	}
#endif
	return NULL;
}

/*
 * Get a partial page, lock it and return it.
 */
static struct page *get_partial(struct kmem_cache *s, gfp_t flags, int node)
{
	struct page *page;
	int searchnode = (node == -1) ? numa_node_id() : node;

	page = get_partial_node(get_node(s, searchnode));
	if (page || (flags & __GFP_THISNODE))
		return page;

	return get_any_partial(s, flags);
}

/*
 * Move a page back to the lists.
 *
 * Must be called with the slab lock held.
 *
 * On exit the slab lock will have been dropped.
 */
static void unfreeze_slab(struct kmem_cache *s, struct page *page, int tail)
{
	struct kmem_cache_node *n = get_node(s, page_to_nid(page));
	struct kmem_cache_cpu *c = get_cpu_slab(s, smp_processor_id());

	__ClearPageSlubFrozen(page);
	if (page->inuse) {

		if (page->freelist) {
			add_partial(n, page, tail);
			stat(c, tail ? DEACTIVATE_TO_TAIL : DEACTIVATE_TO_HEAD);
		} else {
			stat(c, DEACTIVATE_FULL);
			if (SLABDEBUG && PageSlubDebug(page) &&
						(s->flags & SLAB_STORE_USER))
				add_full(n, page);
		}
		slab_unlock(page);
	} else {
		stat(c, DEACTIVATE_EMPTY);
		if (n->nr_partial < s->min_partial) {
			/*
			 * Adding an empty slab to the partial slabs in order
			 * to avoid page allocator overhead. This slab needs
			 * to come after the other slabs with objects in
			 * so that the others get filled first. That way the
			 * size of the partial list stays small.
			 *
			 * kmem_cache_shrink can reclaim any empty slabs from
			 * the partial list.
			 */
			add_partial(n, page, 1);
			slab_unlock(page);
		} else {
			slab_unlock(page);
			stat(get_cpu_slab(s, raw_smp_processor_id()), FREE_SLAB);
			discard_slab(s, page);
		}
	}
}

/*
 * Remove the cpu slab
 */
static void deactivate_slab(struct kmem_cache *s, struct kmem_cache_cpu *c)
{
	struct page *page = c->page;
	int tail = 1;

	if (page->freelist)
		stat(c, DEACTIVATE_REMOTE_FREES);
	/*
	 * Merge cpu freelist into slab freelist. Typically we get here
	 * because both freelists are empty. So this is unlikely
	 * to occur.
	 */
	while (unlikely(c->freelist)) {
		void **object;

		tail = 0;	/* Hot objects. Put the slab first */

		/* Retrieve object from cpu_freelist */
		object = c->freelist;
		c->freelist = c->freelist[c->offset];

		/* And put onto the regular freelist */
		object[c->offset] = page->freelist;
		page->freelist = object;
		page->inuse--;
	}
	c->page = NULL;
	unfreeze_slab(s, page, tail);
}

static inline void flush_slab(struct kmem_cache *s, struct kmem_cache_cpu *c)
{
	stat(c, CPUSLAB_FLUSH);
	slab_lock(c->page);
	deactivate_slab(s, c);
}

/*
 * Flush cpu slab.
 *
 * Called from IPI handler with interrupts disabled.
 */
static inline void __flush_cpu_slab(struct kmem_cache *s, int cpu)
{
	struct kmem_cache_cpu *c = get_cpu_slab(s, cpu);

	if (likely(c && c->page))
		flush_slab(s, c);
}

static void flush_cpu_slab(void *d)
{
	struct kmem_cache *s = d;

	__flush_cpu_slab(s, smp_processor_id());
}

static void flush_all(struct kmem_cache *s)
{
	on_each_cpu(flush_cpu_slab, s, 1);
}

/*
 * Check if the objects in a per cpu structure fit numa
 * locality expectations.
 */
static inline int node_match(struct kmem_cache_cpu *c, int node)
{
#ifdef CONFIG_NUMA
	if (node != -1 && c->node != node)
		return 0;
#endif
	return 1;
}

/*
 * Slow path. The lockless freelist is empty or we need to perform
 * debugging duties.
 *
 * Interrupts are disabled.
 *
 * Processing is still very fast if new objects have been freed to the
 * regular freelist. In that case we simply take over the regular freelist
 * as the lockless freelist and zap the regular freelist.
 *
 * If that is not working then we fall back to the partial lists. We take the
 * first element of the freelist as the object to allocate now and move the
 * rest of the freelist to the lockless freelist.
 *
 * And if we were unable to get a new slab from the partial slab lists then
 * we need to allocate a new slab. This is the slowest path since it involves
 * a call to the page allocator and the setup of a new slab.
 */
static void *__slab_alloc(struct kmem_cache *s, gfp_t gfpflags, int node,
			  unsigned long addr, struct kmem_cache_cpu *c)
{
	void **object;
	struct page *new;

	/* We handle __GFP_ZERO in the caller */
	gfpflags &= ~__GFP_ZERO;

	if (!c->page)
		goto new_slab;

	slab_lock(c->page);
	if (unlikely(!node_match(c, node)))
		goto another_slab;

	stat(c, ALLOC_REFILL);

load_freelist:
	object = c->page->freelist;
	if (unlikely(!object))
		goto another_slab;
	if (unlikely(SLABDEBUG && PageSlubDebug(c->page)))
		goto debug;

	c->freelist = object[c->offset];
	c->page->inuse = c->page->objects;
	c->page->freelist = NULL;
	c->node = page_to_nid(c->page);
unlock_out:
	slab_unlock(c->page);
	stat(c, ALLOC_SLOWPATH);
	return object;

another_slab:
	deactivate_slab(s, c);

new_slab:
	new = get_partial(s, gfpflags, node);
	if (new) {
		c->page = new;
		stat(c, ALLOC_FROM_PARTIAL);
		goto load_freelist;
	}

	if (gfpflags & __GFP_WAIT)
		local_irq_enable();

	new = new_slab(s, gfpflags, node);

	if (gfpflags & __GFP_WAIT)
		local_irq_disable();

	if (new) {
		c = get_cpu_slab(s, smp_processor_id());
		stat(c, ALLOC_SLAB);
		if (c->page)
			flush_slab(s, c);
		slab_lock(new);
		__SetPageSlubFrozen(new);
		c->page = new;
		goto load_freelist;
	}
	return NULL;
debug:
	if (!alloc_debug_processing(s, c->page, object, addr))
		goto another_slab;

	c->page->inuse++;
	c->page->freelist = object[c->offset];
	c->node = -1;
	goto unlock_out;
}

/*
 * Inlined fastpath so that allocation functions (kmalloc, kmem_cache_alloc)
 * have the fastpath folded into their functions. So no function call
 * overhead for requests that can be satisfied on the fastpath.
 *
 * The fastpath works by first checking if the lockless freelist can be used.
 * If not then __slab_alloc is called for slow processing.
 *
 * Otherwise we can simply pick the next object from the lockless free list.
 */
static __always_inline void *slab_alloc(struct kmem_cache *s,
		gfp_t gfpflags, int node, unsigned long addr)
{
	void **object;
	struct kmem_cache_cpu *c;
	unsigned long flags;
	unsigned int objsize;

	lockdep_trace_alloc(gfpflags);
	might_sleep_if(gfpflags & __GFP_WAIT);

	if (should_failslab(s->objsize, gfpflags))
		return NULL;

	local_irq_save(flags);
	c = get_cpu_slab(s, smp_processor_id());
	objsize = c->objsize;
	if (unlikely(!c->freelist || !node_match(c, node)))

		object = __slab_alloc(s, gfpflags, node, addr, c);

	else {
		object = c->freelist;
		c->freelist = object[c->offset];
		stat(c, ALLOC_FASTPATH);
	}
	local_irq_restore(flags);

	if (unlikely((gfpflags & __GFP_ZERO) && object))
		memset(object, 0, objsize);

	return object;
}

void *kmem_cache_alloc(struct kmem_cache *s, gfp_t gfpflags)
{
	void *ret = slab_alloc(s, gfpflags, -1, _RET_IP_);

	kmemtrace_mark_alloc(KMEMTRACE_TYPE_CACHE, _RET_IP_, ret,
			     s->objsize, s->size, gfpflags);

	return ret;
}
EXPORT_SYMBOL(kmem_cache_alloc);

#ifdef CONFIG_KMEMTRACE
void *kmem_cache_alloc_notrace(struct kmem_cache *s, gfp_t gfpflags)
{
	return slab_alloc(s, gfpflags, -1, _RET_IP_);
}
EXPORT_SYMBOL(kmem_cache_alloc_notrace);
#endif

#ifdef CONFIG_NUMA
void *kmem_cache_alloc_node(struct kmem_cache *s, gfp_t gfpflags, int node)
{
	void *ret = slab_alloc(s, gfpflags, node, _RET_IP_);

	kmemtrace_mark_alloc_node(KMEMTRACE_TYPE_CACHE, _RET_IP_, ret,
				  s->objsize, s->size, gfpflags, node);

	return ret;
}
EXPORT_SYMBOL(kmem_cache_alloc_node);
#endif

#ifdef CONFIG_KMEMTRACE
void *kmem_cache_alloc_node_notrace(struct kmem_cache *s,
				    gfp_t gfpflags,
				    int node)
{
	return slab_alloc(s, gfpflags, node, _RET_IP_);
}
EXPORT_SYMBOL(kmem_cache_alloc_node_notrace);
#endif

/*
 * Slow patch handling. This may still be called frequently since objects
 * have a longer lifetime than the cpu slabs in most processing loads.
 *
 * So we still attempt to reduce cache line usage. Just take the slab
 * lock and free the item. If there is no additional partial page
 * handling required then we can return immediately.
 */
static void __slab_free(struct kmem_cache *s, struct page *page,
			void *x, unsigned long addr, unsigned int offset)
{
	void *prior;
	void **object = (void *)x;
	struct kmem_cache_cpu *c;

	c = get_cpu_slab(s, raw_smp_processor_id());
	stat(c, FREE_SLOWPATH);
	slab_lock(page);

	if (unlikely(SLABDEBUG && PageSlubDebug(page)))
		goto debug;

checks_ok:
	prior = object[offset] = page->freelist;
	page->freelist = object;
	page->inuse--;

	if (unlikely(PageSlubFrozen(page))) {
		stat(c, FREE_FROZEN);
		goto out_unlock;
	}

	if (unlikely(!page->inuse))
		goto slab_empty;

	/*
	 * Objects left in the slab. If it was not on the partial list before
	 * then add it.
	 */
	if (unlikely(!prior)) {
		add_partial(get_node(s, page_to_nid(page)), page, 1);
		stat(c, FREE_ADD_PARTIAL);
	}

out_unlock:
	slab_unlock(page);
	return;

slab_empty:
	if (prior) {
		/*
		 * Slab still on the partial list.
		 */
		remove_partial(s, page);
		stat(c, FREE_REMOVE_PARTIAL);
	}
	slab_unlock(page);
	stat(c, FREE_SLAB);
	discard_slab(s, page);
	return;

debug:
	if (!free_debug_processing(s, page, x, addr))
		goto out_unlock;
	goto checks_ok;
}

/*
 * Fastpath with forced inlining to produce a kfree and kmem_cache_free that
 * can perform fastpath freeing without additional function calls.
 *
 * The fastpath is only possible if we are freeing to the current cpu slab
 * of this processor. This typically the case if we have just allocated
 * the item before.
 *
 * If fastpath is not possible then fall back to __slab_free where we deal
 * with all sorts of special processing.
 */
static __always_inline void slab_free(struct kmem_cache *s,
			struct page *page, void *x, unsigned long addr)
{
	void **object = (void *)x;
	struct kmem_cache_cpu *c;
	unsigned long flags;

	local_irq_save(flags);
	c = get_cpu_slab(s, smp_processor_id());
	debug_check_no_locks_freed(object, c->objsize);
	if (!(s->flags & SLAB_DEBUG_OBJECTS))
		debug_check_no_obj_freed(object, c->objsize);
	if (likely(page == c->page && c->node >= 0)) {
		object[c->offset] = c->freelist;
		c->freelist = object;
		stat(c, FREE_FASTPATH);
	} else
		__slab_free(s, page, x, addr, c->offset);

	local_irq_restore(flags);
}

void kmem_cache_free(struct kmem_cache *s, void *x)
{
	struct page *page;

	page = virt_to_head_page(x);

	slab_free(s, page, x, _RET_IP_);

	kmemtrace_mark_free(KMEMTRACE_TYPE_CACHE, _RET_IP_, x);
}
EXPORT_SYMBOL(kmem_cache_free);

/* Figure out on which slab page the object resides */
static struct page *get_object_page(const void *x)
{
	struct page *page = virt_to_head_page(x);

	if (!PageSlab(page))
		return NULL;

	return page;
}

/*
 * Object placement in a slab is made very easy because we always start at
 * offset 0. If we tune the size of the object to the alignment then we can
 * get the required alignment by putting one properly sized object after
 * another.
 *
 * Notice that the allocation order determines the sizes of the per cpu
 * caches. Each processor has always one slab available for allocations.
 * Increasing the allocation order reduces the number of times that slabs
 * must be moved on and off the partial lists and is therefore a factor in
 * locking overhead.
 */

/*
 * Mininum / Maximum order of slab pages. This influences locking overhead
 * and slab fragmentation. A higher order reduces the number of partial slabs
 * and increases the number of allocations possible without having to
 * take the list_lock.
 */
static int slub_min_order;
static int slub_max_order = PAGE_ALLOC_COSTLY_ORDER;
static int slub_min_objects;

/*
 * Merge control. If this is set then no merging of slab caches will occur.
 * (Could be removed. This was introduced to pacify the merge skeptics.)
 */
static int slub_nomerge;

/*
 * Calculate the order of allocation given an slab object size.
 *
 * The order of allocation has significant impact on performance and other
 * system components. Generally order 0 allocations should be preferred since
 * order 0 does not cause fragmentation in the page allocator. Larger objects
 * be problematic to put into order 0 slabs because there may be too much
 * unused space left. We go to a higher order if more than 1/16th of the slab
 * would be wasted.
 *
 * In order to reach satisfactory performance we must ensure that a minimum
 * number of objects is in one slab. Otherwise we may generate too much
 * activity on the partial lists which requires taking the list_lock. This is
 * less a concern for large slabs though which are rarely used.
 *
 * slub_max_order specifies the order where we begin to stop considering the
 * number of objects in a slab as critical. If we reach slub_max_order then
 * we try to keep the page order as low as possible. So we accept more waste
 * of space in favor of a small page order.
 *
 * Higher order allocations also allow the placement of more objects in a
 * slab and thereby reduce object handling overhead. If the user has
 * requested a higher mininum order then we start with that one instead of
 * the smallest order which will fit the object.
 */
static inline int slab_order(int size, int min_objects,
				int max_order, int fract_leftover)
{
	int order;
	int rem;
	int min_order = slub_min_order;

	if ((PAGE_SIZE << min_order) / size > MAX_OBJS_PER_PAGE)
		return get_order(size * MAX_OBJS_PER_PAGE) - 1;

	for (order = max(min_order,
				fls(min_objects * size - 1) - PAGE_SHIFT);
			order <= max_order; order++) {

		unsigned long slab_size = PAGE_SIZE << order;

		if (slab_size < min_objects * size)
			continue;

		rem = slab_size % size;

		if (rem <= slab_size / fract_leftover)
			break;

	}

	return order;
}

static inline int calculate_order(int size)
{
	int order;
	int min_objects;
	int fraction;
	int max_objects;

	/*
	 * Attempt to find best configuration for a slab. This
	 * works by first attempting to generate a layout with
	 * the best configuration and backing off gradually.
	 *
	 * First we reduce the acceptable waste in a slab. Then
	 * we reduce the minimum objects required in a slab.
	 */
	min_objects = slub_min_objects;
	if (!min_objects)
		min_objects = 4 * (fls(nr_cpu_ids) + 1);
	max_objects = (PAGE_SIZE << slub_max_order)/size;
	min_objects = min(min_objects, max_objects);

	while (min_objects > 1) {
		fraction = 16;
		while (fraction >= 4) {
			order = slab_order(size, min_objects,
						slub_max_order, fraction);
			if (order <= slub_max_order)
				return order;
			fraction /= 2;
		}
		min_objects --;
	}

	/*
	 * We were unable to place multiple objects in a slab. Now
	 * lets see if we can place a single object there.
	 */
	order = slab_order(size, 1, slub_max_order, 1);
	if (order <= slub_max_order)
		return order;

	/*
	 * Doh this slab cannot be placed using slub_max_order.
	 */
	order = slab_order(size, 1, MAX_ORDER, 1);
	if (order <= MAX_ORDER)
		return order;
	return -ENOSYS;
}

/*
 * Figure out what the alignment of the objects will be.
 */
static unsigned long calculate_alignment(unsigned long flags,
		unsigned long align, unsigned long size)
{
	/*
	 * If the user wants hardware cache aligned objects then follow that
	 * suggestion if the object is sufficiently large.
	 *
	 * The hardware cache alignment cannot override the specified
	 * alignment though. If that is greater then use it.
	 */
	if (flags & SLAB_HWCACHE_ALIGN) {
		unsigned long ralign = cache_line_size();
		while (size <= ralign / 2)
			ralign /= 2;
		align = max(align, ralign);
	}

	if (align < ARCH_SLAB_MINALIGN)
		align = ARCH_SLAB_MINALIGN;

	return ALIGN(align, sizeof(void *));
}

static void init_kmem_cache_cpu(struct kmem_cache *s,
			struct kmem_cache_cpu *c)
{
	c->page = NULL;
	c->freelist = NULL;
	c->node = 0;
	c->offset = s->offset / sizeof(void *);
	c->objsize = s->objsize;
#ifdef CONFIG_SLUB_STATS
	memset(c->stat, 0, NR_SLUB_STAT_ITEMS * sizeof(unsigned));
#endif
}

static void
init_kmem_cache_node(struct kmem_cache_node *n, struct kmem_cache *s)
{
	n->nr_partial = 0;
	spin_lock_init(&n->list_lock);
	INIT_LIST_HEAD(&n->partial);
#ifdef CONFIG_SLUB_DEBUG
	atomic_long_set(&n->nr_slabs, 0);
	atomic_long_set(&n->total_objects, 0);
	INIT_LIST_HEAD(&n->full);
#endif
}

#ifdef CONFIG_SMP
/*
 * Per cpu array for per cpu structures.
 *
 * The per cpu array places all kmem_cache_cpu structures from one processor
 * close together meaning that it becomes possible that multiple per cpu
 * structures are contained in one cacheline. This may be particularly
 * beneficial for the kmalloc caches.
 *
 * A desktop system typically has around 60-80 slabs. With 100 here we are
 * likely able to get per cpu structures for all caches from the array defined
 * here. We must be able to cover all kmalloc caches during bootstrap.
 *
 * If the per cpu array is exhausted then fall back to kmalloc
 * of individual cachelines. No sharing is possible then.
 */
#define NR_KMEM_CACHE_CPU 100

static DEFINE_PER_CPU(struct kmem_cache_cpu,
				kmem_cache_cpu)[NR_KMEM_CACHE_CPU];

static DEFINE_PER_CPU(struct kmem_cache_cpu *, kmem_cache_cpu_free);
static DECLARE_BITMAP(kmem_cach_cpu_free_init_once, CONFIG_NR_CPUS);

static struct kmem_cache_cpu *alloc_kmem_cache_cpu(struct kmem_cache *s,
							int cpu, gfp_t flags)
{
	struct kmem_cache_cpu *c = per_cpu(kmem_cache_cpu_free, cpu);

	if (c)
		per_cpu(kmem_cache_cpu_free, cpu) =
				(void *)c->freelist;
	else {
		/* Table overflow: So allocate ourselves */
		c = kmalloc_node(
			ALIGN(sizeof(struct kmem_cache_cpu), cache_line_size()),
			flags, cpu_to_node(cpu));
		if (!c)
			return NULL;
	}

	init_kmem_cache_cpu(s, c);
	return c;
}

static void free_kmem_cache_cpu(struct kmem_cache_cpu *c, int cpu)
{
	if (c < per_cpu(kmem_cache_cpu, cpu) ||
			c >= per_cpu(kmem_cache_cpu, cpu) + NR_KMEM_CACHE_CPU) {
		kfree(c);
		return;
	}
	c->freelist = (void *)per_cpu(kmem_cache_cpu_free, cpu);
	per_cpu(kmem_cache_cpu_free, cpu) = c;
}

static void free_kmem_cache_cpus(struct kmem_cache *s)
{
	int cpu;

	for_each_online_cpu(cpu) {
		struct kmem_cache_cpu *c = get_cpu_slab(s, cpu);

		if (c) {
			s->cpu_slab[cpu] = NULL;
			free_kmem_cache_cpu(c, cpu);
		}
	}
}

static int alloc_kmem_cache_cpus(struct kmem_cache *s, gfp_t flags)
{
	int cpu;

	for_each_online_cpu(cpu) {
		struct kmem_cache_cpu *c = get_cpu_slab(s, cpu);

		if (c)
			continue;

		c = alloc_kmem_cache_cpu(s, cpu, flags);
		if (!c) {
			free_kmem_cache_cpus(s);
			return 0;
		}
		s->cpu_slab[cpu] = c;
	}
	return 1;
}

/*
 * Initialize the per cpu array.
 */
static void init_alloc_cpu_cpu(int cpu)
{
	int i;

	if (cpumask_test_cpu(cpu, to_cpumask(kmem_cach_cpu_free_init_once)))
		return;

	for (i = NR_KMEM_CACHE_CPU - 1; i >= 0; i--)
		free_kmem_cache_cpu(&per_cpu(kmem_cache_cpu, cpu)[i], cpu);

	cpumask_set_cpu(cpu, to_cpumask(kmem_cach_cpu_free_init_once));
}

static void __init init_alloc_cpu(void)
{
	int cpu;

	for_each_online_cpu(cpu)
		init_alloc_cpu_cpu(cpu);
  }

#else
static inline void free_kmem_cache_cpus(struct kmem_cache *s) {}
static inline void init_alloc_cpu(void) {}

static inline int alloc_kmem_cache_cpus(struct kmem_cache *s, gfp_t flags)
{
	init_kmem_cache_cpu(s, &s->cpu_slab);
	return 1;
}
#endif

#ifdef CONFIG_NUMA
/*
 * No kmalloc_node yet so do it by hand. We know that this is the first
 * slab on the node for this slabcache. There are no concurrent accesses
 * possible.
 *
 * Note that this function only works on the kmalloc_node_cache
 * when allocating for the kmalloc_node_cache. This is used for bootstrapping
 * memory on a fresh node that has no slab structures yet.
 */
static void early_kmem_cache_node_alloc(gfp_t gfpflags, int node)
{
	struct page *page;
	struct kmem_cache_node *n;
	unsigned long flags;

	BUG_ON(kmalloc_caches->size < sizeof(struct kmem_cache_node));

	page = new_slab(kmalloc_caches, gfpflags, node);

	BUG_ON(!page);
	if (page_to_nid(page) != node) {
		printk(KERN_ERR "SLUB: Unable to allocate memory from "
				"node %d\n", node);
		printk(KERN_ERR "SLUB: Allocating a useless per node structure "
				"in order to be able to continue\n");
	}

	n = page->freelist;
	BUG_ON(!n);
	page->freelist = get_freepointer(kmalloc_caches, n);
	page->inuse++;
	kmalloc_caches->node[node] = n;
#ifdef CONFIG_SLUB_DEBUG
	init_object(kmalloc_caches, n, 1);
	init_tracking(kmalloc_caches, n);
#endif
	init_kmem_cache_node(n, kmalloc_caches);
	inc_slabs_node(kmalloc_caches, node, page->objects);

	/*
	 * lockdep requires consistent irq usage for each lock
	 * so even though there cannot be a race this early in
	 * the boot sequence, we still disable irqs.
	 */
	local_irq_save(flags);
	add_partial(n, page, 0);
	local_irq_restore(flags);
}

static void free_kmem_cache_nodes(struct kmem_cache *s)
{
	int node;

	for_each_node_state(node, N_NORMAL_MEMORY) {
		struct kmem_cache_node *n = s->node[node];
		if (n && n != &s->local_node)
			kmem_cache_free(kmalloc_caches, n);
		s->node[node] = NULL;
	}
}

static int init_kmem_cache_nodes(struct kmem_cache *s, gfp_t gfpflags)
{
	int node;
	int local_node;

	if (slab_state >= UP)
		local_node = page_to_nid(virt_to_page(s));
	else
		local_node = 0;

	for_each_node_state(node, N_NORMAL_MEMORY) {
		struct kmem_cache_node *n;

		if (local_node == node)
			n = &s->local_node;
		else {
			if (slab_state == DOWN) {
				early_kmem_cache_node_alloc(gfpflags, node);
				continue;
			}
			n = kmem_cache_alloc_node(kmalloc_caches,
							gfpflags, node);

			if (!n) {
				free_kmem_cache_nodes(s);
				return 0;
			}

		}
		s->node[node] = n;
		init_kmem_cache_node(n, s);
	}
	return 1;
}
#else
static void free_kmem_cache_nodes(struct kmem_cache *s)
{
}

static int init_kmem_cache_nodes(struct kmem_cache *s, gfp_t gfpflags)
{
	init_kmem_cache_node(&s->local_node, s);
	return 1;
}
#endif

static void set_min_partial(struct kmem_cache *s, unsigned long min)
{
	if (min < MIN_PARTIAL)
		min = MIN_PARTIAL;
	else if (min > MAX_PARTIAL)
		min = MAX_PARTIAL;
	s->min_partial = min;
}

/*
 * calculate_sizes() determines the order and the distribution of data within
 * a slab object.
 */
static int calculate_sizes(struct kmem_cache *s, int forced_order)
{
	unsigned long flags = s->flags;
	unsigned long size = s->objsize;
	unsigned long align = s->align;
	int order;

	/*
	 * Round up object size to the next word boundary. We can only
	 * place the free pointer at word boundaries and this determines
	 * the possible location of the free pointer.
	 */
	size = ALIGN(size, sizeof(void *));

#ifdef CONFIG_SLUB_DEBUG
	/*
	 * Determine if we can poison the object itself. If the user of
	 * the slab may touch the object after free or before allocation
	 * then we should never poison the object itself.
	 */
	if ((flags & SLAB_POISON) && !(flags & SLAB_DESTROY_BY_RCU) &&
			!s->ctor)
		s->flags |= __OBJECT_POISON;
	else
		s->flags &= ~__OBJECT_POISON;


	/*
	 * If we are Redzoning then check if there is some space between the
	 * end of the object and the free pointer. If not then add an
	 * additional word to have some bytes to store Redzone information.
	 */
	if ((flags & SLAB_RED_ZONE) && size == s->objsize)
		size += sizeof(void *);
#endif

	/*
	 * With that we have determined the number of bytes in actual use
	 * by the object. This is the potential offset to the free pointer.
	 */
	s->inuse = size;

	if (((flags & (SLAB_DESTROY_BY_RCU | SLAB_POISON)) ||
		s->ctor)) {
		/*
		 * Relocate free pointer after the object if it is not
		 * permitted to overwrite the first word of the object on
		 * kmem_cache_free.
		 *
		 * This is the case if we do RCU, have a constructor or
		 * destructor or are poisoning the objects.
		 */
		s->offset = size;
		size += sizeof(void *);
	}

#ifdef CONFIG_SLUB_DEBUG
	if (flags & SLAB_STORE_USER)
		/*
		 * Need to store information about allocs and frees after
		 * the object.
		 */
		size += 2 * sizeof(struct track);

	if (flags & SLAB_RED_ZONE)
		/*
		 * Add some empty padding so that we can catch
		 * overwrites from earlier objects rather than let
		 * tracking information or the free pointer be
		 * corrupted if a user writes before the start
		 * of the object.
		 */
		size += sizeof(void *);
#endif

	/*
	 * Determine the alignment based on various parameters that the
	 * user specified and the dynamic determination of cache line size
	 * on bootup.
	 */
	align = calculate_alignment(flags, align, s->objsize);

	/*
	 * SLUB stores one object immediately after another beginning from
	 * offset 0. In order to align the objects we have to simply size
	 * each object to conform to the alignment.
	 */
	size = ALIGN(size, align);
	s->size = size;
	if (forced_order >= 0)
		order = forced_order;
	else
		order = calculate_order(size);

	if (order < 0)
		return 0;

	s->allocflags = 0;
	if (order)
		s->allocflags |= __GFP_COMP;

	if (s->flags & SLAB_CACHE_DMA)
		s->allocflags |= SLUB_DMA;

	if (s->flags & SLAB_RECLAIM_ACCOUNT)
		s->allocflags |= __GFP_RECLAIMABLE;

	/*
	 * Determine the number of objects per slab
	 */
	s->oo = oo_make(order, size);
	s->min = oo_make(get_order(size), size);
	if (oo_objects(s->oo) > oo_objects(s->max))
		s->max = s->oo;

	return !!oo_objects(s->oo);

}

static int kmem_cache_open(struct kmem_cache *s, gfp_t gfpflags,
		const char *name, size_t size,
		size_t align, unsigned long flags,
		void (*ctor)(void *))
{
	memset(s, 0, kmem_size);
	s->name = name;
	s->ctor = ctor;
	s->objsize = size;
	s->align = align;
	s->flags = kmem_cache_flags(size, flags, name, ctor);

	if (!calculate_sizes(s, -1))
		goto error;

	/*
	 * The larger the object size is, the more pages we want on the partial
	 * list to avoid pounding the page allocator excessively.
	 */
	set_min_partial(s, ilog2(s->size));
	s->refcount = 1;
#ifdef CONFIG_NUMA
	s->remote_node_defrag_ratio = 1000;
#endif
	if (!init_kmem_cache_nodes(s, gfpflags & ~SLUB_DMA))
		goto error;

	if (alloc_kmem_cache_cpus(s, gfpflags & ~SLUB_DMA))
		return 1;
	free_kmem_cache_nodes(s);
error:
	if (flags & SLAB_PANIC)
		panic("Cannot create slab %s size=%lu realsize=%u "
			"order=%u offset=%u flags=%lx\n",
			s->name, (unsigned long)size, s->size, oo_order(s->oo),
			s->offset, flags);
	return 0;
}

/*
 * Check if a given pointer is valid
 */
int kmem_ptr_validate(struct kmem_cache *s, const void *object)
{
	struct page *page;

	page = get_object_page(object);

	if (!page || s != page->slab)
		/* No slab or wrong slab */
		return 0;

	if (!check_valid_pointer(s, page, object))
		return 0;

	/*
	 * We could also check if the object is on the slabs freelist.
	 * But this would be too expensive and it seems that the main
	 * purpose of kmem_ptr_valid() is to check if the object belongs
	 * to a certain slab.
	 */
	return 1;
}
EXPORT_SYMBOL(kmem_ptr_validate);

/*
 * Determine the size of a slab object
 */
unsigned int kmem_cache_size(struct kmem_cache *s)
{
	return s->objsize;
}
EXPORT_SYMBOL(kmem_cache_size);

const char *kmem_cache_name(struct kmem_cache *s)
{
	return s->name;
}
EXPORT_SYMBOL(kmem_cache_name);

static void list_slab_objects(struct kmem_cache *s, struct page *page,
							const char *text)
{
#ifdef CONFIG_SLUB_DEBUG
	void *addr = page_address(page);
	void *p;
	DECLARE_BITMAP(map, page->objects);

	bitmap_zero(map, page->objects);
	slab_err(s, page, "%s", text);
	slab_lock(page);
	for_each_free_object(p, s, page->freelist)
		set_bit(slab_index(p, s, addr), map);

	for_each_object(p, s, addr, page->objects) {

		if (!test_bit(slab_index(p, s, addr), map)) {
			printk(KERN_ERR "INFO: Object 0x%p @offset=%tu\n",
							p, p - addr);
			print_tracking(s, p);
		}
	}
	slab_unlock(page);
#endif
}

/*
 * Attempt to free all partial slabs on a node.
 */
static void free_partial(struct kmem_cache *s, struct kmem_cache_node *n)
{
	unsigned long flags;
	struct page *page, *h;

	spin_lock_irqsave(&n->list_lock, flags);
	list_for_each_entry_safe(page, h, &n->partial, lru) {
		if (!page->inuse) {
			list_del(&page->lru);
			discard_slab(s, page);
			n->nr_partial--;
		} else {
			list_slab_objects(s, page,
				"Objects remaining on kmem_cache_close()");
		}
	}
	spin_unlock_irqrestore(&n->list_lock, flags);
}

/*
 * Release all resources used by a slab cache.
 */
static inline int kmem_cache_close(struct kmem_cache *s)
{
	int node;

	flush_all(s);

	/* Attempt to free all objects */
	free_kmem_cache_cpus(s);
	for_each_node_state(node, N_NORMAL_MEMORY) {
		struct kmem_cache_node *n = get_node(s, node);

		free_partial(s, n);
		if (n->nr_partial || slabs_node(s, node))
			return 1;
	}
	free_kmem_cache_nodes(s);
	return 0;
}

/*
 * Close a cache and release the kmem_cache structure
 * (must be used for caches created using kmem_cache_create)
 */
void kmem_cache_destroy(struct kmem_cache *s)
{
	down_write(&slub_lock);
	s->refcount--;
	if (!s->refcount) {
		list_del(&s->list);
		up_write(&slub_lock);
		if (kmem_cache_close(s)) {
			printk(KERN_ERR "SLUB %s: %s called for cache that "
				"still has objects.\n", s->name, __func__);
			dump_stack();
		}
		sysfs_slab_remove(s);
	} else
		up_write(&slub_lock);
}
EXPORT_SYMBOL(kmem_cache_destroy);

/********************************************************************
 *		Kmalloc subsystem
 *******************************************************************/

struct kmem_cache kmalloc_caches[SLUB_PAGE_SHIFT] __cacheline_aligned;
EXPORT_SYMBOL(kmalloc_caches);

static int __init setup_slub_min_order(char *str)
{
	get_option(&str, &slub_min_order);

	return 1;
}

__setup("slub_min_order=", setup_slub_min_order);

static int __init setup_slub_max_order(char *str)
{
	get_option(&str, &slub_max_order);

	return 1;
}

__setup("slub_max_order=", setup_slub_max_order);

static int __init setup_slub_min_objects(char *str)
{
	get_option(&str, &slub_min_objects);

	return 1;
}

__setup("slub_min_objects=", setup_slub_min_objects);

static int __init setup_slub_nomerge(char *str)
{
	slub_nomerge = 1;
	return 1;
}

__setup("slub_nomerge", setup_slub_nomerge);

static struct kmem_cache *create_kmalloc_cache(struct kmem_cache *s,
		const char *name, int size, gfp_t gfp_flags)
{
	unsigned int flags = 0;

	if (gfp_flags & SLUB_DMA)
		flags = SLAB_CACHE_DMA;

	down_write(&slub_lock);
	if (!kmem_cache_open(s, gfp_flags, name, size, ARCH_KMALLOC_MINALIGN,
								flags, NULL))
		goto panic;

	list_add(&s->list, &slab_caches);
	up_write(&slub_lock);
	if (sysfs_slab_add(s))
		goto panic;
	return s;

panic:
	panic("Creation of kmalloc slab %s size=%d failed.\n", name, size);
}

#ifdef CONFIG_ZONE_DMA
static struct kmem_cache *kmalloc_caches_dma[SLUB_PAGE_SHIFT];

static void sysfs_add_func(struct work_struct *w)
{
	struct kmem_cache *s;

	down_write(&slub_lock);
	list_for_each_entry(s, &slab_caches, list) {
		if (s->flags & __SYSFS_ADD_DEFERRED) {
			s->flags &= ~__SYSFS_ADD_DEFERRED;
			sysfs_slab_add(s);
		}
	}
	up_write(&slub_lock);
}

static DECLARE_WORK(sysfs_add_work, sysfs_add_func);

static noinline struct kmem_cache *dma_kmalloc_cache(int index, gfp_t flags)
{
	struct kmem_cache *s;
	char *text;
	size_t realsize;

	s = kmalloc_caches_dma[index];
	if (s)
		return s;

	/* Dynamically create dma cache */
	if (flags & __GFP_WAIT)
		down_write(&slub_lock);
	else {
		if (!down_write_trylock(&slub_lock))
			goto out;
	}

	if (kmalloc_caches_dma[index])
		goto unlock_out;

	realsize = kmalloc_caches[index].objsize;
	text = kasprintf(flags & ~SLUB_DMA, "kmalloc_dma-%d",
			 (unsigned int)realsize);
	s = kmalloc(kmem_size, flags & ~SLUB_DMA);

	if (!s || !text || !kmem_cache_open(s, flags, text,
			realsize, ARCH_KMALLOC_MINALIGN,
			SLAB_CACHE_DMA|__SYSFS_ADD_DEFERRED, NULL)) {
		kfree(s);
		kfree(text);
		goto unlock_out;
	}

	list_add(&s->list, &slab_caches);
	kmalloc_caches_dma[index] = s;

	schedule_work(&sysfs_add_work);

unlock_out:
	up_write(&slub_lock);
out:
	return kmalloc_caches_dma[index];
}
#endif

/*
 * Conversion table for small slabs sizes / 8 to the index in the
 * kmalloc array. This is necessary for slabs < 192 since we have non power
 * of two cache sizes there. The size of larger slabs can be determined using
 * fls.
 */
static s8 size_index[24] = {
	3,	/* 8 */
	4,	/* 16 */
	5,	/* 24 */
	5,	/* 32 */
	6,	/* 40 */
	6,	/* 48 */
	6,	/* 56 */
	6,	/* 64 */
	1,	/* 72 */
	1,	/* 80 */
	1,	/* 88 */
	1,	/* 96 */
	7,	/* 104 */
	7,	/* 112 */
	7,	/* 120 */
	7,	/* 128 */
	2,	/* 136 */
	2,	/* 144 */
	2,	/* 152 */
	2,	/* 160 */
	2,	/* 168 */
	2,	/* 176 */
	2,	/* 184 */
	2	/* 192 */
};

static struct kmem_cache *get_slab(size_t size, gfp_t flags)
{
	int index;

	if (size <= 192) {
		if (!size)
			return ZERO_SIZE_PTR;

		index = size_index[(size - 1) / 8];
	} else
		index = fls(size - 1);

#ifdef CONFIG_ZONE_DMA
	if (unlikely((flags & SLUB_DMA)))
		return dma_kmalloc_cache(index, flags);

#endif
	return &kmalloc_caches[index];
}

void *__kmalloc(size_t size, gfp_t flags)
{
	struct kmem_cache *s;
	void *ret;

	if (unlikely(size > SLUB_MAX_SIZE))
		return kmalloc_large(size, flags);

	s = get_slab(size, flags);

	if (unlikely(ZERO_OR_NULL_PTR(s)))
		return s;

	ret = slab_alloc(s, flags, -1, _RET_IP_);

	kmemtrace_mark_alloc(KMEMTRACE_TYPE_KMALLOC, _RET_IP_, ret,
			     size, s->size, flags);

	return ret;
}
EXPORT_SYMBOL(__kmalloc);

static void *kmalloc_large_node(size_t size, gfp_t flags, int node)
{
	struct page *page = alloc_pages_node(node, flags | __GFP_COMP,
						get_order(size));

	if (page)
		return page_address(page);
	else
		return NULL;
}

#ifdef CONFIG_NUMA
void *__kmalloc_node(size_t size, gfp_t flags, int node)
{
	struct kmem_cache *s;
	void *ret;

	if (unlikely(size > SLUB_MAX_SIZE)) {
		ret = kmalloc_large_node(size, flags, node);

<<<<<<< HEAD
		kmemtrace_mark_alloc_node(KMEMTRACE_TYPE_KMALLOC,
					  _RET_IP_, ret,
					  size, PAGE_SIZE << get_order(size),
					  flags, node);

		return ret;
	}
=======
	if (unlikely(size > SLUB_MAX_SIZE))
		return kmalloc_large_node(size, flags, node);
>>>>>>> 460a9c02

	s = get_slab(size, flags);

	if (unlikely(ZERO_OR_NULL_PTR(s)))
		return s;

	ret = slab_alloc(s, flags, node, _RET_IP_);

	kmemtrace_mark_alloc_node(KMEMTRACE_TYPE_KMALLOC, _RET_IP_, ret,
				  size, s->size, flags, node);

	return ret;
}
EXPORT_SYMBOL(__kmalloc_node);
#endif

size_t ksize(const void *object)
{
	struct page *page;
	struct kmem_cache *s;

	if (unlikely(object == ZERO_SIZE_PTR))
		return 0;

	page = virt_to_head_page(object);

	if (unlikely(!PageSlab(page))) {
		WARN_ON(!PageCompound(page));
		return PAGE_SIZE << compound_order(page);
	}
	s = page->slab;

#ifdef CONFIG_SLUB_DEBUG
	/*
	 * Debugging requires use of the padding between object
	 * and whatever may come after it.
	 */
	if (s->flags & (SLAB_RED_ZONE | SLAB_POISON))
		return s->objsize;

#endif
	/*
	 * If we have the need to store the freelist pointer
	 * back there or track user information then we can
	 * only use the space before that information.
	 */
	if (s->flags & (SLAB_DESTROY_BY_RCU | SLAB_STORE_USER))
		return s->inuse;
	/*
	 * Else we can use all the padding etc for the allocation
	 */
	return s->size;
}
EXPORT_SYMBOL(ksize);

void kfree(const void *x)
{
	struct page *page;
	void *object = (void *)x;

	if (unlikely(ZERO_OR_NULL_PTR(x)))
		return;

	page = virt_to_head_page(x);
	if (unlikely(!PageSlab(page))) {
		BUG_ON(!PageCompound(page));
		put_page(page);
		return;
	}
	slab_free(page->slab, page, object, _RET_IP_);

	kmemtrace_mark_free(KMEMTRACE_TYPE_KMALLOC, _RET_IP_, x);
}
EXPORT_SYMBOL(kfree);

/*
 * kmem_cache_shrink removes empty slabs from the partial lists and sorts
 * the remaining slabs by the number of items in use. The slabs with the
 * most items in use come first. New allocations will then fill those up
 * and thus they can be removed from the partial lists.
 *
 * The slabs with the least items are placed last. This results in them
 * being allocated from last increasing the chance that the last objects
 * are freed in them.
 */
int kmem_cache_shrink(struct kmem_cache *s)
{
	int node;
	int i;
	struct kmem_cache_node *n;
	struct page *page;
	struct page *t;
	int objects = oo_objects(s->max);
	struct list_head *slabs_by_inuse =
		kmalloc(sizeof(struct list_head) * objects, GFP_KERNEL);
	unsigned long flags;

	if (!slabs_by_inuse)
		return -ENOMEM;

	flush_all(s);
	for_each_node_state(node, N_NORMAL_MEMORY) {
		n = get_node(s, node);

		if (!n->nr_partial)
			continue;

		for (i = 0; i < objects; i++)
			INIT_LIST_HEAD(slabs_by_inuse + i);

		spin_lock_irqsave(&n->list_lock, flags);

		/*
		 * Build lists indexed by the items in use in each slab.
		 *
		 * Note that concurrent frees may occur while we hold the
		 * list_lock. page->inuse here is the upper limit.
		 */
		list_for_each_entry_safe(page, t, &n->partial, lru) {
			if (!page->inuse && slab_trylock(page)) {
				/*
				 * Must hold slab lock here because slab_free
				 * may have freed the last object and be
				 * waiting to release the slab.
				 */
				list_del(&page->lru);
				n->nr_partial--;
				slab_unlock(page);
				discard_slab(s, page);
			} else {
				list_move(&page->lru,
				slabs_by_inuse + page->inuse);
			}
		}

		/*
		 * Rebuild the partial list with the slabs filled up most
		 * first and the least used slabs at the end.
		 */
		for (i = objects - 1; i >= 0; i--)
			list_splice(slabs_by_inuse + i, n->partial.prev);

		spin_unlock_irqrestore(&n->list_lock, flags);
	}

	kfree(slabs_by_inuse);
	return 0;
}
EXPORT_SYMBOL(kmem_cache_shrink);

#if defined(CONFIG_NUMA) && defined(CONFIG_MEMORY_HOTPLUG)
static int slab_mem_going_offline_callback(void *arg)
{
	struct kmem_cache *s;

	down_read(&slub_lock);
	list_for_each_entry(s, &slab_caches, list)
		kmem_cache_shrink(s);
	up_read(&slub_lock);

	return 0;
}

static void slab_mem_offline_callback(void *arg)
{
	struct kmem_cache_node *n;
	struct kmem_cache *s;
	struct memory_notify *marg = arg;
	int offline_node;

	offline_node = marg->status_change_nid;

	/*
	 * If the node still has available memory. we need kmem_cache_node
	 * for it yet.
	 */
	if (offline_node < 0)
		return;

	down_read(&slub_lock);
	list_for_each_entry(s, &slab_caches, list) {
		n = get_node(s, offline_node);
		if (n) {
			/*
			 * if n->nr_slabs > 0, slabs still exist on the node
			 * that is going down. We were unable to free them,
			 * and offline_pages() function shoudn't call this
			 * callback. So, we must fail.
			 */
			BUG_ON(slabs_node(s, offline_node));

			s->node[offline_node] = NULL;
			kmem_cache_free(kmalloc_caches, n);
		}
	}
	up_read(&slub_lock);
}

static int slab_mem_going_online_callback(void *arg)
{
	struct kmem_cache_node *n;
	struct kmem_cache *s;
	struct memory_notify *marg = arg;
	int nid = marg->status_change_nid;
	int ret = 0;

	/*
	 * If the node's memory is already available, then kmem_cache_node is
	 * already created. Nothing to do.
	 */
	if (nid < 0)
		return 0;

	/*
	 * We are bringing a node online. No memory is available yet. We must
	 * allocate a kmem_cache_node structure in order to bring the node
	 * online.
	 */
	down_read(&slub_lock);
	list_for_each_entry(s, &slab_caches, list) {
		/*
		 * XXX: kmem_cache_alloc_node will fallback to other nodes
		 *      since memory is not yet available from the node that
		 *      is brought up.
		 */
		n = kmem_cache_alloc(kmalloc_caches, GFP_KERNEL);
		if (!n) {
			ret = -ENOMEM;
			goto out;
		}
		init_kmem_cache_node(n, s);
		s->node[nid] = n;
	}
out:
	up_read(&slub_lock);
	return ret;
}

static int slab_memory_callback(struct notifier_block *self,
				unsigned long action, void *arg)
{
	int ret = 0;

	switch (action) {
	case MEM_GOING_ONLINE:
		ret = slab_mem_going_online_callback(arg);
		break;
	case MEM_GOING_OFFLINE:
		ret = slab_mem_going_offline_callback(arg);
		break;
	case MEM_OFFLINE:
	case MEM_CANCEL_ONLINE:
		slab_mem_offline_callback(arg);
		break;
	case MEM_ONLINE:
	case MEM_CANCEL_OFFLINE:
		break;
	}
	if (ret)
		ret = notifier_from_errno(ret);
	else
		ret = NOTIFY_OK;
	return ret;
}

#endif /* CONFIG_MEMORY_HOTPLUG */

/********************************************************************
 *			Basic setup of slabs
 *******************************************************************/

void __init kmem_cache_init(void)
{
	int i;
	int caches = 0;

	init_alloc_cpu();

#ifdef CONFIG_NUMA
	/*
	 * Must first have the slab cache available for the allocations of the
	 * struct kmem_cache_node's. There is special bootstrap code in
	 * kmem_cache_open for slab_state == DOWN.
	 */
	create_kmalloc_cache(&kmalloc_caches[0], "kmem_cache_node",
		sizeof(struct kmem_cache_node), GFP_KERNEL);
	kmalloc_caches[0].refcount = -1;
	caches++;

	hotplug_memory_notifier(slab_memory_callback, SLAB_CALLBACK_PRI);
#endif

	/* Able to allocate the per node structures */
	slab_state = PARTIAL;

	/* Caches that are not of the two-to-the-power-of size */
	if (KMALLOC_MIN_SIZE <= 64) {
		create_kmalloc_cache(&kmalloc_caches[1],
				"kmalloc-96", 96, GFP_KERNEL);
		caches++;
		create_kmalloc_cache(&kmalloc_caches[2],
				"kmalloc-192", 192, GFP_KERNEL);
		caches++;
	}

	for (i = KMALLOC_SHIFT_LOW; i < SLUB_PAGE_SHIFT; i++) {
		create_kmalloc_cache(&kmalloc_caches[i],
			"kmalloc", 1 << i, GFP_KERNEL);
		caches++;
	}


	/*
	 * Patch up the size_index table if we have strange large alignment
	 * requirements for the kmalloc array. This is only the case for
	 * MIPS it seems. The standard arches will not generate any code here.
	 *
	 * Largest permitted alignment is 256 bytes due to the way we
	 * handle the index determination for the smaller caches.
	 *
	 * Make sure that nothing crazy happens if someone starts tinkering
	 * around with ARCH_KMALLOC_MINALIGN
	 */
	BUILD_BUG_ON(KMALLOC_MIN_SIZE > 256 ||
		(KMALLOC_MIN_SIZE & (KMALLOC_MIN_SIZE - 1)));

	for (i = 8; i < KMALLOC_MIN_SIZE; i += 8)
		size_index[(i - 1) / 8] = KMALLOC_SHIFT_LOW;

	if (KMALLOC_MIN_SIZE == 128) {
		/*
		 * The 192 byte sized cache is not used if the alignment
		 * is 128 byte. Redirect kmalloc to use the 256 byte cache
		 * instead.
		 */
		for (i = 128 + 8; i <= 192; i += 8)
			size_index[(i - 1) / 8] = 8;
	}

	slab_state = UP;

	/* Provide the correct kmalloc names now that the caches are up */
	for (i = KMALLOC_SHIFT_LOW; i < SLUB_PAGE_SHIFT; i++)
		kmalloc_caches[i]. name =
			kasprintf(GFP_KERNEL, "kmalloc-%d", 1 << i);

#ifdef CONFIG_SMP
	register_cpu_notifier(&slab_notifier);
	kmem_size = offsetof(struct kmem_cache, cpu_slab) +
				nr_cpu_ids * sizeof(struct kmem_cache_cpu *);
#else
	kmem_size = sizeof(struct kmem_cache);
#endif

	printk(KERN_INFO
		"SLUB: Genslabs=%d, HWalign=%d, Order=%d-%d, MinObjects=%d,"
		" CPUs=%d, Nodes=%d\n",
		caches, cache_line_size(),
		slub_min_order, slub_max_order, slub_min_objects,
		nr_cpu_ids, nr_node_ids);
}

/*
 * Find a mergeable slab cache
 */
static int slab_unmergeable(struct kmem_cache *s)
{
	if (slub_nomerge || (s->flags & SLUB_NEVER_MERGE))
		return 1;

	if (s->ctor)
		return 1;

	/*
	 * We may have set a slab to be unmergeable during bootstrap.
	 */
	if (s->refcount < 0)
		return 1;

	return 0;
}

static struct kmem_cache *find_mergeable(size_t size,
		size_t align, unsigned long flags, const char *name,
		void (*ctor)(void *))
{
	struct kmem_cache *s;

	if (slub_nomerge || (flags & SLUB_NEVER_MERGE))
		return NULL;

	if (ctor)
		return NULL;

	size = ALIGN(size, sizeof(void *));
	align = calculate_alignment(flags, align, size);
	size = ALIGN(size, align);
	flags = kmem_cache_flags(size, flags, name, NULL);

	list_for_each_entry(s, &slab_caches, list) {
		if (slab_unmergeable(s))
			continue;

		if (size > s->size)
			continue;

		if ((flags & SLUB_MERGE_SAME) != (s->flags & SLUB_MERGE_SAME))
				continue;
		/*
		 * Check if alignment is compatible.
		 * Courtesy of Adrian Drzewiecki
		 */
		if ((s->size & ~(align - 1)) != s->size)
			continue;

		if (s->size - size >= sizeof(void *))
			continue;

		return s;
	}
	return NULL;
}

struct kmem_cache *kmem_cache_create(const char *name, size_t size,
		size_t align, unsigned long flags, void (*ctor)(void *))
{
	struct kmem_cache *s;

	down_write(&slub_lock);
	s = find_mergeable(size, align, flags, name, ctor);
	if (s) {
		int cpu;

		s->refcount++;
		/*
		 * Adjust the object sizes so that we clear
		 * the complete object on kzalloc.
		 */
		s->objsize = max(s->objsize, (int)size);

		/*
		 * And then we need to update the object size in the
		 * per cpu structures
		 */
		for_each_online_cpu(cpu)
			get_cpu_slab(s, cpu)->objsize = s->objsize;

		s->inuse = max_t(int, s->inuse, ALIGN(size, sizeof(void *)));
		up_write(&slub_lock);

		if (sysfs_slab_alias(s, name)) {
			down_write(&slub_lock);
			s->refcount--;
			up_write(&slub_lock);
			goto err;
		}
		return s;
	}

	s = kmalloc(kmem_size, GFP_KERNEL);
	if (s) {
		if (kmem_cache_open(s, GFP_KERNEL, name,
				size, align, flags, ctor)) {
			list_add(&s->list, &slab_caches);
			up_write(&slub_lock);
			if (sysfs_slab_add(s)) {
				down_write(&slub_lock);
				list_del(&s->list);
				up_write(&slub_lock);
				kfree(s);
				goto err;
			}
			return s;
		}
		kfree(s);
	}
	up_write(&slub_lock);

err:
	if (flags & SLAB_PANIC)
		panic("Cannot create slabcache %s\n", name);
	else
		s = NULL;
	return s;
}
EXPORT_SYMBOL(kmem_cache_create);

#ifdef CONFIG_SMP
/*
 * Use the cpu notifier to insure that the cpu slabs are flushed when
 * necessary.
 */
static int __cpuinit slab_cpuup_callback(struct notifier_block *nfb,
		unsigned long action, void *hcpu)
{
	long cpu = (long)hcpu;
	struct kmem_cache *s;
	unsigned long flags;

	switch (action) {
	case CPU_UP_PREPARE:
	case CPU_UP_PREPARE_FROZEN:
		init_alloc_cpu_cpu(cpu);
		down_read(&slub_lock);
		list_for_each_entry(s, &slab_caches, list)
			s->cpu_slab[cpu] = alloc_kmem_cache_cpu(s, cpu,
							GFP_KERNEL);
		up_read(&slub_lock);
		break;

	case CPU_UP_CANCELED:
	case CPU_UP_CANCELED_FROZEN:
	case CPU_DEAD:
	case CPU_DEAD_FROZEN:
		down_read(&slub_lock);
		list_for_each_entry(s, &slab_caches, list) {
			struct kmem_cache_cpu *c = get_cpu_slab(s, cpu);

			local_irq_save(flags);
			__flush_cpu_slab(s, cpu);
			local_irq_restore(flags);
			free_kmem_cache_cpu(c, cpu);
			s->cpu_slab[cpu] = NULL;
		}
		up_read(&slub_lock);
		break;
	default:
		break;
	}
	return NOTIFY_OK;
}

static struct notifier_block __cpuinitdata slab_notifier = {
	.notifier_call = slab_cpuup_callback
};

#endif

void *__kmalloc_track_caller(size_t size, gfp_t gfpflags, unsigned long caller)
{
	struct kmem_cache *s;
	void *ret;

	if (unlikely(size > SLUB_MAX_SIZE))
		return kmalloc_large(size, gfpflags);

	s = get_slab(size, gfpflags);

	if (unlikely(ZERO_OR_NULL_PTR(s)))
		return s;

	ret = slab_alloc(s, gfpflags, -1, caller);

	/* Honor the call site pointer we recieved. */
	kmemtrace_mark_alloc(KMEMTRACE_TYPE_KMALLOC, caller, ret, size,
			     s->size, gfpflags);

	return ret;
}

void *__kmalloc_node_track_caller(size_t size, gfp_t gfpflags,
					int node, unsigned long caller)
{
	struct kmem_cache *s;
	void *ret;

	if (unlikely(size > SLUB_MAX_SIZE))
		return kmalloc_large_node(size, gfpflags, node);

	s = get_slab(size, gfpflags);

	if (unlikely(ZERO_OR_NULL_PTR(s)))
		return s;

	ret = slab_alloc(s, gfpflags, node, caller);

	/* Honor the call site pointer we recieved. */
	kmemtrace_mark_alloc_node(KMEMTRACE_TYPE_KMALLOC, caller, ret,
				  size, s->size, gfpflags, node);

	return ret;
}

#ifdef CONFIG_SLUB_DEBUG
static unsigned long count_partial(struct kmem_cache_node *n,
					int (*get_count)(struct page *))
{
	unsigned long flags;
	unsigned long x = 0;
	struct page *page;

	spin_lock_irqsave(&n->list_lock, flags);
	list_for_each_entry(page, &n->partial, lru)
		x += get_count(page);
	spin_unlock_irqrestore(&n->list_lock, flags);
	return x;
}

static int count_inuse(struct page *page)
{
	return page->inuse;
}

static int count_total(struct page *page)
{
	return page->objects;
}

static int count_free(struct page *page)
{
	return page->objects - page->inuse;
}

static int validate_slab(struct kmem_cache *s, struct page *page,
						unsigned long *map)
{
	void *p;
	void *addr = page_address(page);

	if (!check_slab(s, page) ||
			!on_freelist(s, page, NULL))
		return 0;

	/* Now we know that a valid freelist exists */
	bitmap_zero(map, page->objects);

	for_each_free_object(p, s, page->freelist) {
		set_bit(slab_index(p, s, addr), map);
		if (!check_object(s, page, p, 0))
			return 0;
	}

	for_each_object(p, s, addr, page->objects)
		if (!test_bit(slab_index(p, s, addr), map))
			if (!check_object(s, page, p, 1))
				return 0;
	return 1;
}

static void validate_slab_slab(struct kmem_cache *s, struct page *page,
						unsigned long *map)
{
	if (slab_trylock(page)) {
		validate_slab(s, page, map);
		slab_unlock(page);
	} else
		printk(KERN_INFO "SLUB %s: Skipped busy slab 0x%p\n",
			s->name, page);

	if (s->flags & DEBUG_DEFAULT_FLAGS) {
		if (!PageSlubDebug(page))
			printk(KERN_ERR "SLUB %s: SlubDebug not set "
				"on slab 0x%p\n", s->name, page);
	} else {
		if (PageSlubDebug(page))
			printk(KERN_ERR "SLUB %s: SlubDebug set on "
				"slab 0x%p\n", s->name, page);
	}
}

static int validate_slab_node(struct kmem_cache *s,
		struct kmem_cache_node *n, unsigned long *map)
{
	unsigned long count = 0;
	struct page *page;
	unsigned long flags;

	spin_lock_irqsave(&n->list_lock, flags);

	list_for_each_entry(page, &n->partial, lru) {
		validate_slab_slab(s, page, map);
		count++;
	}
	if (count != n->nr_partial)
		printk(KERN_ERR "SLUB %s: %ld partial slabs counted but "
			"counter=%ld\n", s->name, count, n->nr_partial);

	if (!(s->flags & SLAB_STORE_USER))
		goto out;

	list_for_each_entry(page, &n->full, lru) {
		validate_slab_slab(s, page, map);
		count++;
	}
	if (count != atomic_long_read(&n->nr_slabs))
		printk(KERN_ERR "SLUB: %s %ld slabs counted but "
			"counter=%ld\n", s->name, count,
			atomic_long_read(&n->nr_slabs));

out:
	spin_unlock_irqrestore(&n->list_lock, flags);
	return count;
}

static long validate_slab_cache(struct kmem_cache *s)
{
	int node;
	unsigned long count = 0;
	unsigned long *map = kmalloc(BITS_TO_LONGS(oo_objects(s->max)) *
				sizeof(unsigned long), GFP_KERNEL);

	if (!map)
		return -ENOMEM;

	flush_all(s);
	for_each_node_state(node, N_NORMAL_MEMORY) {
		struct kmem_cache_node *n = get_node(s, node);

		count += validate_slab_node(s, n, map);
	}
	kfree(map);
	return count;
}

#ifdef SLUB_RESILIENCY_TEST
static void resiliency_test(void)
{
	u8 *p;

	printk(KERN_ERR "SLUB resiliency testing\n");
	printk(KERN_ERR "-----------------------\n");
	printk(KERN_ERR "A. Corruption after allocation\n");

	p = kzalloc(16, GFP_KERNEL);
	p[16] = 0x12;
	printk(KERN_ERR "\n1. kmalloc-16: Clobber Redzone/next pointer"
			" 0x12->0x%p\n\n", p + 16);

	validate_slab_cache(kmalloc_caches + 4);

	/* Hmmm... The next two are dangerous */
	p = kzalloc(32, GFP_KERNEL);
	p[32 + sizeof(void *)] = 0x34;
	printk(KERN_ERR "\n2. kmalloc-32: Clobber next pointer/next slab"
			" 0x34 -> -0x%p\n", p);
	printk(KERN_ERR
		"If allocated object is overwritten then not detectable\n\n");

	validate_slab_cache(kmalloc_caches + 5);
	p = kzalloc(64, GFP_KERNEL);
	p += 64 + (get_cycles() & 0xff) * sizeof(void *);
	*p = 0x56;
	printk(KERN_ERR "\n3. kmalloc-64: corrupting random byte 0x56->0x%p\n",
									p);
	printk(KERN_ERR
		"If allocated object is overwritten then not detectable\n\n");
	validate_slab_cache(kmalloc_caches + 6);

	printk(KERN_ERR "\nB. Corruption after free\n");
	p = kzalloc(128, GFP_KERNEL);
	kfree(p);
	*p = 0x78;
	printk(KERN_ERR "1. kmalloc-128: Clobber first word 0x78->0x%p\n\n", p);
	validate_slab_cache(kmalloc_caches + 7);

	p = kzalloc(256, GFP_KERNEL);
	kfree(p);
	p[50] = 0x9a;
	printk(KERN_ERR "\n2. kmalloc-256: Clobber 50th byte 0x9a->0x%p\n\n",
			p);
	validate_slab_cache(kmalloc_caches + 8);

	p = kzalloc(512, GFP_KERNEL);
	kfree(p);
	p[512] = 0xab;
	printk(KERN_ERR "\n3. kmalloc-512: Clobber redzone 0xab->0x%p\n\n", p);
	validate_slab_cache(kmalloc_caches + 9);
}
#else
static void resiliency_test(void) {};
#endif

/*
 * Generate lists of code addresses where slabcache objects are allocated
 * and freed.
 */

struct location {
	unsigned long count;
	unsigned long addr;
	long long sum_time;
	long min_time;
	long max_time;
	long min_pid;
	long max_pid;
	DECLARE_BITMAP(cpus, NR_CPUS);
	nodemask_t nodes;
};

struct loc_track {
	unsigned long max;
	unsigned long count;
	struct location *loc;
};

static void free_loc_track(struct loc_track *t)
{
	if (t->max)
		free_pages((unsigned long)t->loc,
			get_order(sizeof(struct location) * t->max));
}

static int alloc_loc_track(struct loc_track *t, unsigned long max, gfp_t flags)
{
	struct location *l;
	int order;

	order = get_order(sizeof(struct location) * max);

	l = (void *)__get_free_pages(flags, order);
	if (!l)
		return 0;

	if (t->count) {
		memcpy(l, t->loc, sizeof(struct location) * t->count);
		free_loc_track(t);
	}
	t->max = max;
	t->loc = l;
	return 1;
}

static int add_location(struct loc_track *t, struct kmem_cache *s,
				const struct track *track)
{
	long start, end, pos;
	struct location *l;
	unsigned long caddr;
	unsigned long age = jiffies - track->when;

	start = -1;
	end = t->count;

	for ( ; ; ) {
		pos = start + (end - start + 1) / 2;

		/*
		 * There is nothing at "end". If we end up there
		 * we need to add something to before end.
		 */
		if (pos == end)
			break;

		caddr = t->loc[pos].addr;
		if (track->addr == caddr) {

			l = &t->loc[pos];
			l->count++;
			if (track->when) {
				l->sum_time += age;
				if (age < l->min_time)
					l->min_time = age;
				if (age > l->max_time)
					l->max_time = age;

				if (track->pid < l->min_pid)
					l->min_pid = track->pid;
				if (track->pid > l->max_pid)
					l->max_pid = track->pid;

				cpumask_set_cpu(track->cpu,
						to_cpumask(l->cpus));
			}
			node_set(page_to_nid(virt_to_page(track)), l->nodes);
			return 1;
		}

		if (track->addr < caddr)
			end = pos;
		else
			start = pos;
	}

	/*
	 * Not found. Insert new tracking element.
	 */
	if (t->count >= t->max && !alloc_loc_track(t, 2 * t->max, GFP_ATOMIC))
		return 0;

	l = t->loc + pos;
	if (pos < t->count)
		memmove(l + 1, l,
			(t->count - pos) * sizeof(struct location));
	t->count++;
	l->count = 1;
	l->addr = track->addr;
	l->sum_time = age;
	l->min_time = age;
	l->max_time = age;
	l->min_pid = track->pid;
	l->max_pid = track->pid;
	cpumask_clear(to_cpumask(l->cpus));
	cpumask_set_cpu(track->cpu, to_cpumask(l->cpus));
	nodes_clear(l->nodes);
	node_set(page_to_nid(virt_to_page(track)), l->nodes);
	return 1;
}

static void process_slab(struct loc_track *t, struct kmem_cache *s,
		struct page *page, enum track_item alloc)
{
	void *addr = page_address(page);
	DECLARE_BITMAP(map, page->objects);
	void *p;

	bitmap_zero(map, page->objects);
	for_each_free_object(p, s, page->freelist)
		set_bit(slab_index(p, s, addr), map);

	for_each_object(p, s, addr, page->objects)
		if (!test_bit(slab_index(p, s, addr), map))
			add_location(t, s, get_track(s, p, alloc));
}

static int list_locations(struct kmem_cache *s, char *buf,
					enum track_item alloc)
{
	int len = 0;
	unsigned long i;
	struct loc_track t = { 0, 0, NULL };
	int node;

	if (!alloc_loc_track(&t, PAGE_SIZE / sizeof(struct location),
			GFP_TEMPORARY))
		return sprintf(buf, "Out of memory\n");

	/* Push back cpu slabs */
	flush_all(s);

	for_each_node_state(node, N_NORMAL_MEMORY) {
		struct kmem_cache_node *n = get_node(s, node);
		unsigned long flags;
		struct page *page;

		if (!atomic_long_read(&n->nr_slabs))
			continue;

		spin_lock_irqsave(&n->list_lock, flags);
		list_for_each_entry(page, &n->partial, lru)
			process_slab(&t, s, page, alloc);
		list_for_each_entry(page, &n->full, lru)
			process_slab(&t, s, page, alloc);
		spin_unlock_irqrestore(&n->list_lock, flags);
	}

	for (i = 0; i < t.count; i++) {
		struct location *l = &t.loc[i];

		if (len > PAGE_SIZE - KSYM_SYMBOL_LEN - 100)
			break;
		len += sprintf(buf + len, "%7ld ", l->count);

		if (l->addr)
			len += sprint_symbol(buf + len, (unsigned long)l->addr);
		else
			len += sprintf(buf + len, "<not-available>");

		if (l->sum_time != l->min_time) {
			len += sprintf(buf + len, " age=%ld/%ld/%ld",
				l->min_time,
				(long)div_u64(l->sum_time, l->count),
				l->max_time);
		} else
			len += sprintf(buf + len, " age=%ld",
				l->min_time);

		if (l->min_pid != l->max_pid)
			len += sprintf(buf + len, " pid=%ld-%ld",
				l->min_pid, l->max_pid);
		else
			len += sprintf(buf + len, " pid=%ld",
				l->min_pid);

		if (num_online_cpus() > 1 &&
				!cpumask_empty(to_cpumask(l->cpus)) &&
				len < PAGE_SIZE - 60) {
			len += sprintf(buf + len, " cpus=");
			len += cpulist_scnprintf(buf + len, PAGE_SIZE - len - 50,
						 to_cpumask(l->cpus));
		}

		if (num_online_nodes() > 1 && !nodes_empty(l->nodes) &&
				len < PAGE_SIZE - 60) {
			len += sprintf(buf + len, " nodes=");
			len += nodelist_scnprintf(buf + len, PAGE_SIZE - len - 50,
					l->nodes);
		}

		len += sprintf(buf + len, "\n");
	}

	free_loc_track(&t);
	if (!t.count)
		len += sprintf(buf, "No data\n");
	return len;
}

enum slab_stat_type {
	SL_ALL,			/* All slabs */
	SL_PARTIAL,		/* Only partially allocated slabs */
	SL_CPU,			/* Only slabs used for cpu caches */
	SL_OBJECTS,		/* Determine allocated objects not slabs */
	SL_TOTAL		/* Determine object capacity not slabs */
};

#define SO_ALL		(1 << SL_ALL)
#define SO_PARTIAL	(1 << SL_PARTIAL)
#define SO_CPU		(1 << SL_CPU)
#define SO_OBJECTS	(1 << SL_OBJECTS)
#define SO_TOTAL	(1 << SL_TOTAL)

static ssize_t show_slab_objects(struct kmem_cache *s,
			    char *buf, unsigned long flags)
{
	unsigned long total = 0;
	int node;
	int x;
	unsigned long *nodes;
	unsigned long *per_cpu;

	nodes = kzalloc(2 * sizeof(unsigned long) * nr_node_ids, GFP_KERNEL);
	if (!nodes)
		return -ENOMEM;
	per_cpu = nodes + nr_node_ids;

	if (flags & SO_CPU) {
		int cpu;

		for_each_possible_cpu(cpu) {
			struct kmem_cache_cpu *c = get_cpu_slab(s, cpu);

			if (!c || c->node < 0)
				continue;

			if (c->page) {
					if (flags & SO_TOTAL)
						x = c->page->objects;
				else if (flags & SO_OBJECTS)
					x = c->page->inuse;
				else
					x = 1;

				total += x;
				nodes[c->node] += x;
			}
			per_cpu[c->node]++;
		}
	}

	if (flags & SO_ALL) {
		for_each_node_state(node, N_NORMAL_MEMORY) {
			struct kmem_cache_node *n = get_node(s, node);

		if (flags & SO_TOTAL)
			x = atomic_long_read(&n->total_objects);
		else if (flags & SO_OBJECTS)
			x = atomic_long_read(&n->total_objects) -
				count_partial(n, count_free);

			else
				x = atomic_long_read(&n->nr_slabs);
			total += x;
			nodes[node] += x;
		}

	} else if (flags & SO_PARTIAL) {
		for_each_node_state(node, N_NORMAL_MEMORY) {
			struct kmem_cache_node *n = get_node(s, node);

			if (flags & SO_TOTAL)
				x = count_partial(n, count_total);
			else if (flags & SO_OBJECTS)
				x = count_partial(n, count_inuse);
			else
				x = n->nr_partial;
			total += x;
			nodes[node] += x;
		}
	}
	x = sprintf(buf, "%lu", total);
#ifdef CONFIG_NUMA
	for_each_node_state(node, N_NORMAL_MEMORY)
		if (nodes[node])
			x += sprintf(buf + x, " N%d=%lu",
					node, nodes[node]);
#endif
	kfree(nodes);
	return x + sprintf(buf + x, "\n");
}

static int any_slab_objects(struct kmem_cache *s)
{
	int node;

	for_each_online_node(node) {
		struct kmem_cache_node *n = get_node(s, node);

		if (!n)
			continue;

		if (atomic_long_read(&n->total_objects))
			return 1;
	}
	return 0;
}

#define to_slab_attr(n) container_of(n, struct slab_attribute, attr)
#define to_slab(n) container_of(n, struct kmem_cache, kobj);

struct slab_attribute {
	struct attribute attr;
	ssize_t (*show)(struct kmem_cache *s, char *buf);
	ssize_t (*store)(struct kmem_cache *s, const char *x, size_t count);
};

#define SLAB_ATTR_RO(_name) \
	static struct slab_attribute _name##_attr = __ATTR_RO(_name)

#define SLAB_ATTR(_name) \
	static struct slab_attribute _name##_attr =  \
	__ATTR(_name, 0644, _name##_show, _name##_store)

static ssize_t slab_size_show(struct kmem_cache *s, char *buf)
{
	return sprintf(buf, "%d\n", s->size);
}
SLAB_ATTR_RO(slab_size);

static ssize_t align_show(struct kmem_cache *s, char *buf)
{
	return sprintf(buf, "%d\n", s->align);
}
SLAB_ATTR_RO(align);

static ssize_t object_size_show(struct kmem_cache *s, char *buf)
{
	return sprintf(buf, "%d\n", s->objsize);
}
SLAB_ATTR_RO(object_size);

static ssize_t objs_per_slab_show(struct kmem_cache *s, char *buf)
{
	return sprintf(buf, "%d\n", oo_objects(s->oo));
}
SLAB_ATTR_RO(objs_per_slab);

static ssize_t order_store(struct kmem_cache *s,
				const char *buf, size_t length)
{
	unsigned long order;
	int err;

	err = strict_strtoul(buf, 10, &order);
	if (err)
		return err;

	if (order > slub_max_order || order < slub_min_order)
		return -EINVAL;

	calculate_sizes(s, order);
	return length;
}

static ssize_t order_show(struct kmem_cache *s, char *buf)
{
	return sprintf(buf, "%d\n", oo_order(s->oo));
}
SLAB_ATTR(order);

static ssize_t min_partial_show(struct kmem_cache *s, char *buf)
{
	return sprintf(buf, "%lu\n", s->min_partial);
}

static ssize_t min_partial_store(struct kmem_cache *s, const char *buf,
				 size_t length)
{
	unsigned long min;
	int err;

	err = strict_strtoul(buf, 10, &min);
	if (err)
		return err;

	set_min_partial(s, min);
	return length;
}
SLAB_ATTR(min_partial);

static ssize_t ctor_show(struct kmem_cache *s, char *buf)
{
	if (s->ctor) {
		int n = sprint_symbol(buf, (unsigned long)s->ctor);

		return n + sprintf(buf + n, "\n");
	}
	return 0;
}
SLAB_ATTR_RO(ctor);

static ssize_t aliases_show(struct kmem_cache *s, char *buf)
{
	return sprintf(buf, "%d\n", s->refcount - 1);
}
SLAB_ATTR_RO(aliases);

static ssize_t slabs_show(struct kmem_cache *s, char *buf)
{
	return show_slab_objects(s, buf, SO_ALL);
}
SLAB_ATTR_RO(slabs);

static ssize_t partial_show(struct kmem_cache *s, char *buf)
{
	return show_slab_objects(s, buf, SO_PARTIAL);
}
SLAB_ATTR_RO(partial);

static ssize_t cpu_slabs_show(struct kmem_cache *s, char *buf)
{
	return show_slab_objects(s, buf, SO_CPU);
}
SLAB_ATTR_RO(cpu_slabs);

static ssize_t objects_show(struct kmem_cache *s, char *buf)
{
	return show_slab_objects(s, buf, SO_ALL|SO_OBJECTS);
}
SLAB_ATTR_RO(objects);

static ssize_t objects_partial_show(struct kmem_cache *s, char *buf)
{
	return show_slab_objects(s, buf, SO_PARTIAL|SO_OBJECTS);
}
SLAB_ATTR_RO(objects_partial);

static ssize_t total_objects_show(struct kmem_cache *s, char *buf)
{
	return show_slab_objects(s, buf, SO_ALL|SO_TOTAL);
}
SLAB_ATTR_RO(total_objects);

static ssize_t sanity_checks_show(struct kmem_cache *s, char *buf)
{
	return sprintf(buf, "%d\n", !!(s->flags & SLAB_DEBUG_FREE));
}

static ssize_t sanity_checks_store(struct kmem_cache *s,
				const char *buf, size_t length)
{
	s->flags &= ~SLAB_DEBUG_FREE;
	if (buf[0] == '1')
		s->flags |= SLAB_DEBUG_FREE;
	return length;
}
SLAB_ATTR(sanity_checks);

static ssize_t trace_show(struct kmem_cache *s, char *buf)
{
	return sprintf(buf, "%d\n", !!(s->flags & SLAB_TRACE));
}

static ssize_t trace_store(struct kmem_cache *s, const char *buf,
							size_t length)
{
	s->flags &= ~SLAB_TRACE;
	if (buf[0] == '1')
		s->flags |= SLAB_TRACE;
	return length;
}
SLAB_ATTR(trace);

static ssize_t reclaim_account_show(struct kmem_cache *s, char *buf)
{
	return sprintf(buf, "%d\n", !!(s->flags & SLAB_RECLAIM_ACCOUNT));
}

static ssize_t reclaim_account_store(struct kmem_cache *s,
				const char *buf, size_t length)
{
	s->flags &= ~SLAB_RECLAIM_ACCOUNT;
	if (buf[0] == '1')
		s->flags |= SLAB_RECLAIM_ACCOUNT;
	return length;
}
SLAB_ATTR(reclaim_account);

static ssize_t hwcache_align_show(struct kmem_cache *s, char *buf)
{
	return sprintf(buf, "%d\n", !!(s->flags & SLAB_HWCACHE_ALIGN));
}
SLAB_ATTR_RO(hwcache_align);

#ifdef CONFIG_ZONE_DMA
static ssize_t cache_dma_show(struct kmem_cache *s, char *buf)
{
	return sprintf(buf, "%d\n", !!(s->flags & SLAB_CACHE_DMA));
}
SLAB_ATTR_RO(cache_dma);
#endif

static ssize_t destroy_by_rcu_show(struct kmem_cache *s, char *buf)
{
	return sprintf(buf, "%d\n", !!(s->flags & SLAB_DESTROY_BY_RCU));
}
SLAB_ATTR_RO(destroy_by_rcu);

static ssize_t red_zone_show(struct kmem_cache *s, char *buf)
{
	return sprintf(buf, "%d\n", !!(s->flags & SLAB_RED_ZONE));
}

static ssize_t red_zone_store(struct kmem_cache *s,
				const char *buf, size_t length)
{
	if (any_slab_objects(s))
		return -EBUSY;

	s->flags &= ~SLAB_RED_ZONE;
	if (buf[0] == '1')
		s->flags |= SLAB_RED_ZONE;
	calculate_sizes(s, -1);
	return length;
}
SLAB_ATTR(red_zone);

static ssize_t poison_show(struct kmem_cache *s, char *buf)
{
	return sprintf(buf, "%d\n", !!(s->flags & SLAB_POISON));
}

static ssize_t poison_store(struct kmem_cache *s,
				const char *buf, size_t length)
{
	if (any_slab_objects(s))
		return -EBUSY;

	s->flags &= ~SLAB_POISON;
	if (buf[0] == '1')
		s->flags |= SLAB_POISON;
	calculate_sizes(s, -1);
	return length;
}
SLAB_ATTR(poison);

static ssize_t store_user_show(struct kmem_cache *s, char *buf)
{
	return sprintf(buf, "%d\n", !!(s->flags & SLAB_STORE_USER));
}

static ssize_t store_user_store(struct kmem_cache *s,
				const char *buf, size_t length)
{
	if (any_slab_objects(s))
		return -EBUSY;

	s->flags &= ~SLAB_STORE_USER;
	if (buf[0] == '1')
		s->flags |= SLAB_STORE_USER;
	calculate_sizes(s, -1);
	return length;
}
SLAB_ATTR(store_user);

static ssize_t validate_show(struct kmem_cache *s, char *buf)
{
	return 0;
}

static ssize_t validate_store(struct kmem_cache *s,
			const char *buf, size_t length)
{
	int ret = -EINVAL;

	if (buf[0] == '1') {
		ret = validate_slab_cache(s);
		if (ret >= 0)
			ret = length;
	}
	return ret;
}
SLAB_ATTR(validate);

static ssize_t shrink_show(struct kmem_cache *s, char *buf)
{
	return 0;
}

static ssize_t shrink_store(struct kmem_cache *s,
			const char *buf, size_t length)
{
	if (buf[0] == '1') {
		int rc = kmem_cache_shrink(s);

		if (rc)
			return rc;
	} else
		return -EINVAL;
	return length;
}
SLAB_ATTR(shrink);

static ssize_t alloc_calls_show(struct kmem_cache *s, char *buf)
{
	if (!(s->flags & SLAB_STORE_USER))
		return -ENOSYS;
	return list_locations(s, buf, TRACK_ALLOC);
}
SLAB_ATTR_RO(alloc_calls);

static ssize_t free_calls_show(struct kmem_cache *s, char *buf)
{
	if (!(s->flags & SLAB_STORE_USER))
		return -ENOSYS;
	return list_locations(s, buf, TRACK_FREE);
}
SLAB_ATTR_RO(free_calls);

#ifdef CONFIG_NUMA
static ssize_t remote_node_defrag_ratio_show(struct kmem_cache *s, char *buf)
{
	return sprintf(buf, "%d\n", s->remote_node_defrag_ratio / 10);
}

static ssize_t remote_node_defrag_ratio_store(struct kmem_cache *s,
				const char *buf, size_t length)
{
	unsigned long ratio;
	int err;

	err = strict_strtoul(buf, 10, &ratio);
	if (err)
		return err;

	if (ratio <= 100)
		s->remote_node_defrag_ratio = ratio * 10;

	return length;
}
SLAB_ATTR(remote_node_defrag_ratio);
#endif

#ifdef CONFIG_SLUB_STATS
static int show_stat(struct kmem_cache *s, char *buf, enum stat_item si)
{
	unsigned long sum  = 0;
	int cpu;
	int len;
	int *data = kmalloc(nr_cpu_ids * sizeof(int), GFP_KERNEL);

	if (!data)
		return -ENOMEM;

	for_each_online_cpu(cpu) {
		unsigned x = get_cpu_slab(s, cpu)->stat[si];

		data[cpu] = x;
		sum += x;
	}

	len = sprintf(buf, "%lu", sum);

#ifdef CONFIG_SMP
	for_each_online_cpu(cpu) {
		if (data[cpu] && len < PAGE_SIZE - 20)
			len += sprintf(buf + len, " C%d=%u", cpu, data[cpu]);
	}
#endif
	kfree(data);
	return len + sprintf(buf + len, "\n");
}

#define STAT_ATTR(si, text) 					\
static ssize_t text##_show(struct kmem_cache *s, char *buf)	\
{								\
	return show_stat(s, buf, si);				\
}								\
SLAB_ATTR_RO(text);						\

STAT_ATTR(ALLOC_FASTPATH, alloc_fastpath);
STAT_ATTR(ALLOC_SLOWPATH, alloc_slowpath);
STAT_ATTR(FREE_FASTPATH, free_fastpath);
STAT_ATTR(FREE_SLOWPATH, free_slowpath);
STAT_ATTR(FREE_FROZEN, free_frozen);
STAT_ATTR(FREE_ADD_PARTIAL, free_add_partial);
STAT_ATTR(FREE_REMOVE_PARTIAL, free_remove_partial);
STAT_ATTR(ALLOC_FROM_PARTIAL, alloc_from_partial);
STAT_ATTR(ALLOC_SLAB, alloc_slab);
STAT_ATTR(ALLOC_REFILL, alloc_refill);
STAT_ATTR(FREE_SLAB, free_slab);
STAT_ATTR(CPUSLAB_FLUSH, cpuslab_flush);
STAT_ATTR(DEACTIVATE_FULL, deactivate_full);
STAT_ATTR(DEACTIVATE_EMPTY, deactivate_empty);
STAT_ATTR(DEACTIVATE_TO_HEAD, deactivate_to_head);
STAT_ATTR(DEACTIVATE_TO_TAIL, deactivate_to_tail);
STAT_ATTR(DEACTIVATE_REMOTE_FREES, deactivate_remote_frees);
STAT_ATTR(ORDER_FALLBACK, order_fallback);
#endif

static struct attribute *slab_attrs[] = {
	&slab_size_attr.attr,
	&object_size_attr.attr,
	&objs_per_slab_attr.attr,
	&order_attr.attr,
	&min_partial_attr.attr,
	&objects_attr.attr,
	&objects_partial_attr.attr,
	&total_objects_attr.attr,
	&slabs_attr.attr,
	&partial_attr.attr,
	&cpu_slabs_attr.attr,
	&ctor_attr.attr,
	&aliases_attr.attr,
	&align_attr.attr,
	&sanity_checks_attr.attr,
	&trace_attr.attr,
	&hwcache_align_attr.attr,
	&reclaim_account_attr.attr,
	&destroy_by_rcu_attr.attr,
	&red_zone_attr.attr,
	&poison_attr.attr,
	&store_user_attr.attr,
	&validate_attr.attr,
	&shrink_attr.attr,
	&alloc_calls_attr.attr,
	&free_calls_attr.attr,
#ifdef CONFIG_ZONE_DMA
	&cache_dma_attr.attr,
#endif
#ifdef CONFIG_NUMA
	&remote_node_defrag_ratio_attr.attr,
#endif
#ifdef CONFIG_SLUB_STATS
	&alloc_fastpath_attr.attr,
	&alloc_slowpath_attr.attr,
	&free_fastpath_attr.attr,
	&free_slowpath_attr.attr,
	&free_frozen_attr.attr,
	&free_add_partial_attr.attr,
	&free_remove_partial_attr.attr,
	&alloc_from_partial_attr.attr,
	&alloc_slab_attr.attr,
	&alloc_refill_attr.attr,
	&free_slab_attr.attr,
	&cpuslab_flush_attr.attr,
	&deactivate_full_attr.attr,
	&deactivate_empty_attr.attr,
	&deactivate_to_head_attr.attr,
	&deactivate_to_tail_attr.attr,
	&deactivate_remote_frees_attr.attr,
	&order_fallback_attr.attr,
#endif
	NULL
};

static struct attribute_group slab_attr_group = {
	.attrs = slab_attrs,
};

static ssize_t slab_attr_show(struct kobject *kobj,
				struct attribute *attr,
				char *buf)
{
	struct slab_attribute *attribute;
	struct kmem_cache *s;
	int err;

	attribute = to_slab_attr(attr);
	s = to_slab(kobj);

	if (!attribute->show)
		return -EIO;

	err = attribute->show(s, buf);

	return err;
}

static ssize_t slab_attr_store(struct kobject *kobj,
				struct attribute *attr,
				const char *buf, size_t len)
{
	struct slab_attribute *attribute;
	struct kmem_cache *s;
	int err;

	attribute = to_slab_attr(attr);
	s = to_slab(kobj);

	if (!attribute->store)
		return -EIO;

	err = attribute->store(s, buf, len);

	return err;
}

static void kmem_cache_release(struct kobject *kobj)
{
	struct kmem_cache *s = to_slab(kobj);

	kfree(s);
}

static struct sysfs_ops slab_sysfs_ops = {
	.show = slab_attr_show,
	.store = slab_attr_store,
};

static struct kobj_type slab_ktype = {
	.sysfs_ops = &slab_sysfs_ops,
	.release = kmem_cache_release
};

static int uevent_filter(struct kset *kset, struct kobject *kobj)
{
	struct kobj_type *ktype = get_ktype(kobj);

	if (ktype == &slab_ktype)
		return 1;
	return 0;
}

static struct kset_uevent_ops slab_uevent_ops = {
	.filter = uevent_filter,
};

static struct kset *slab_kset;

#define ID_STR_LENGTH 64

/* Create a unique string id for a slab cache:
 *
 * Format	:[flags-]size
 */
static char *create_unique_id(struct kmem_cache *s)
{
	char *name = kmalloc(ID_STR_LENGTH, GFP_KERNEL);
	char *p = name;

	BUG_ON(!name);

	*p++ = ':';
	/*
	 * First flags affecting slabcache operations. We will only
	 * get here for aliasable slabs so we do not need to support
	 * too many flags. The flags here must cover all flags that
	 * are matched during merging to guarantee that the id is
	 * unique.
	 */
	if (s->flags & SLAB_CACHE_DMA)
		*p++ = 'd';
	if (s->flags & SLAB_RECLAIM_ACCOUNT)
		*p++ = 'a';
	if (s->flags & SLAB_DEBUG_FREE)
		*p++ = 'F';
	if (p != name + 1)
		*p++ = '-';
	p += sprintf(p, "%07d", s->size);
	BUG_ON(p > name + ID_STR_LENGTH - 1);
	return name;
}

static int sysfs_slab_add(struct kmem_cache *s)
{
	int err;
	const char *name;
	int unmergeable;

	if (slab_state < SYSFS)
		/* Defer until later */
		return 0;

	unmergeable = slab_unmergeable(s);
	if (unmergeable) {
		/*
		 * Slabcache can never be merged so we can use the name proper.
		 * This is typically the case for debug situations. In that
		 * case we can catch duplicate names easily.
		 */
		sysfs_remove_link(&slab_kset->kobj, s->name);
		name = s->name;
	} else {
		/*
		 * Create a unique name for the slab as a target
		 * for the symlinks.
		 */
		name = create_unique_id(s);
	}

	s->kobj.kset = slab_kset;
	err = kobject_init_and_add(&s->kobj, &slab_ktype, NULL, name);
	if (err) {
		kobject_put(&s->kobj);
		return err;
	}

	err = sysfs_create_group(&s->kobj, &slab_attr_group);
	if (err)
		return err;
	kobject_uevent(&s->kobj, KOBJ_ADD);
	if (!unmergeable) {
		/* Setup first alias */
		sysfs_slab_alias(s, s->name);
		kfree(name);
	}
	return 0;
}

static void sysfs_slab_remove(struct kmem_cache *s)
{
	kobject_uevent(&s->kobj, KOBJ_REMOVE);
	kobject_del(&s->kobj);
	kobject_put(&s->kobj);
}

/*
 * Need to buffer aliases during bootup until sysfs becomes
 * available lest we lose that information.
 */
struct saved_alias {
	struct kmem_cache *s;
	const char *name;
	struct saved_alias *next;
};

static struct saved_alias *alias_list;

static int sysfs_slab_alias(struct kmem_cache *s, const char *name)
{
	struct saved_alias *al;

	if (slab_state == SYSFS) {
		/*
		 * If we have a leftover link then remove it.
		 */
		sysfs_remove_link(&slab_kset->kobj, name);
		return sysfs_create_link(&slab_kset->kobj, &s->kobj, name);
	}

	al = kmalloc(sizeof(struct saved_alias), GFP_KERNEL);
	if (!al)
		return -ENOMEM;

	al->s = s;
	al->name = name;
	al->next = alias_list;
	alias_list = al;
	return 0;
}

static int __init slab_sysfs_init(void)
{
	struct kmem_cache *s;
	int err;

	slab_kset = kset_create_and_add("slab", &slab_uevent_ops, kernel_kobj);
	if (!slab_kset) {
		printk(KERN_ERR "Cannot register slab subsystem.\n");
		return -ENOSYS;
	}

	slab_state = SYSFS;

	list_for_each_entry(s, &slab_caches, list) {
		err = sysfs_slab_add(s);
		if (err)
			printk(KERN_ERR "SLUB: Unable to add boot slab %s"
						" to sysfs\n", s->name);
	}

	while (alias_list) {
		struct saved_alias *al = alias_list;

		alias_list = alias_list->next;
		err = sysfs_slab_alias(al->s, al->name);
		if (err)
			printk(KERN_ERR "SLUB: Unable to add boot slab alias"
					" %s to sysfs\n", s->name);
		kfree(al);
	}

	resiliency_test();
	return 0;
}

__initcall(slab_sysfs_init);
#endif

/*
 * The /proc/slabinfo ABI
 */
#ifdef CONFIG_SLABINFO
static void print_slabinfo_header(struct seq_file *m)
{
	seq_puts(m, "slabinfo - version: 2.1\n");
	seq_puts(m, "# name            <active_objs> <num_objs> <objsize> "
		 "<objperslab> <pagesperslab>");
	seq_puts(m, " : tunables <limit> <batchcount> <sharedfactor>");
	seq_puts(m, " : slabdata <active_slabs> <num_slabs> <sharedavail>");
	seq_putc(m, '\n');
}

static void *s_start(struct seq_file *m, loff_t *pos)
{
	loff_t n = *pos;

	down_read(&slub_lock);
	if (!n)
		print_slabinfo_header(m);

	return seq_list_start(&slab_caches, *pos);
}

static void *s_next(struct seq_file *m, void *p, loff_t *pos)
{
	return seq_list_next(p, &slab_caches, pos);
}

static void s_stop(struct seq_file *m, void *p)
{
	up_read(&slub_lock);
}

static int s_show(struct seq_file *m, void *p)
{
	unsigned long nr_partials = 0;
	unsigned long nr_slabs = 0;
	unsigned long nr_inuse = 0;
	unsigned long nr_objs = 0;
	unsigned long nr_free = 0;
	struct kmem_cache *s;
	int node;

	s = list_entry(p, struct kmem_cache, list);

	for_each_online_node(node) {
		struct kmem_cache_node *n = get_node(s, node);

		if (!n)
			continue;

		nr_partials += n->nr_partial;
		nr_slabs += atomic_long_read(&n->nr_slabs);
		nr_objs += atomic_long_read(&n->total_objects);
		nr_free += count_partial(n, count_free);
	}

	nr_inuse = nr_objs - nr_free;

	seq_printf(m, "%-17s %6lu %6lu %6u %4u %4d", s->name, nr_inuse,
		   nr_objs, s->size, oo_objects(s->oo),
		   (1 << oo_order(s->oo)));
	seq_printf(m, " : tunables %4u %4u %4u", 0, 0, 0);
	seq_printf(m, " : slabdata %6lu %6lu %6lu", nr_slabs, nr_slabs,
		   0UL);
	seq_putc(m, '\n');
	return 0;
}

static const struct seq_operations slabinfo_op = {
	.start = s_start,
	.next = s_next,
	.stop = s_stop,
	.show = s_show,
};

static int slabinfo_open(struct inode *inode, struct file *file)
{
	return seq_open(file, &slabinfo_op);
}

static const struct file_operations proc_slabinfo_operations = {
	.open		= slabinfo_open,
	.read		= seq_read,
	.llseek		= seq_lseek,
	.release	= seq_release,
};

static int __init slab_proc_init(void)
{
	proc_create("slabinfo",S_IWUSR|S_IRUGO,NULL,&proc_slabinfo_operations);
	return 0;
}
module_init(slab_proc_init);
#endif /* CONFIG_SLABINFO */<|MERGE_RESOLUTION|>--- conflicted
+++ resolved
@@ -2729,7 +2729,6 @@
 	if (unlikely(size > SLUB_MAX_SIZE)) {
 		ret = kmalloc_large_node(size, flags, node);
 
-<<<<<<< HEAD
 		kmemtrace_mark_alloc_node(KMEMTRACE_TYPE_KMALLOC,
 					  _RET_IP_, ret,
 					  size, PAGE_SIZE << get_order(size),
@@ -2737,10 +2736,6 @@
 
 		return ret;
 	}
-=======
-	if (unlikely(size > SLUB_MAX_SIZE))
-		return kmalloc_large_node(size, flags, node);
->>>>>>> 460a9c02
 
 	s = get_slab(size, flags);
 
