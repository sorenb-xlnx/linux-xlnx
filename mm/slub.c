--- conflicted
+++ resolved
@@ -2762,7 +2762,6 @@
 	if (unlikely(size > SLUB_MAX_SIZE)) {
 		ret = kmalloc_large_node(size, flags, node);
 
-<<<<<<< HEAD
 		kmemtrace_mark_alloc_node(KMEMTRACE_TYPE_KMALLOC,
 					  _RET_IP_, ret,
 					  size, PAGE_SIZE << get_order(size),
@@ -2770,10 +2769,6 @@
 
 		return ret;
 	}
-=======
-	if (unlikely(size > SLUB_MAX_SIZE))
-		return kmalloc_large_node(size, flags, node);
->>>>>>> 57eff43f
 
 	s = get_slab(size, flags);
 
