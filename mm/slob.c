/*
 * SLOB Allocator: Simple List Of Blocks
 *
 * Matt Mackall <mpm@selenic.com> 12/30/03
 *
 * NUMA support by Paul Mundt, 2007.
 *
 * How SLOB works:
 *
 * The core of SLOB is a traditional K&R style heap allocator, with
 * support for returning aligned objects. The granularity of this
 * allocator is as little as 2 bytes, however typically most architectures
 * will require 4 bytes on 32-bit and 8 bytes on 64-bit.
 *
 * The slob heap is a set of linked list of pages from alloc_pages(),
 * and within each page, there is a singly-linked list of free blocks
 * (slob_t). The heap is grown on demand. To reduce fragmentation,
 * heap pages are segregated into three lists, with objects less than
 * 256 bytes, objects less than 1024 bytes, and all other objects.
 *
 * Allocation from heap involves first searching for a page with
 * sufficient free blocks (using a next-fit-like approach) followed by
 * a first-fit scan of the page. Deallocation inserts objects back
 * into the free list in address order, so this is effectively an
 * address-ordered first fit.
 *
 * Above this is an implementation of kmalloc/kfree. Blocks returned
 * from kmalloc are prepended with a 4-byte header with the kmalloc size.
 * If kmalloc is asked for objects of PAGE_SIZE or larger, it calls
 * alloc_pages() directly, allocating compound pages so the page order
 * does not have to be separately tracked, and also stores the exact
 * allocation size in page->private so that it can be used to accurately
 * provide ksize(). These objects are detected in kfree() because slob_page()
 * is false for them.
 *
 * SLAB is emulated on top of SLOB by simply calling constructors and
 * destructors for every SLAB allocation. Objects are returned with the
 * 4-byte alignment unless the SLAB_HWCACHE_ALIGN flag is set, in which
 * case the low-level allocator will fragment blocks to create the proper
 * alignment. Again, objects of page-size or greater are allocated by
 * calling alloc_pages(). As SLAB objects know their size, no separate
 * size bookkeeping is necessary and there is essentially no allocation
 * space overhead, and compound pages aren't needed for multi-page
 * allocations.
 *
 * NUMA support in SLOB is fairly simplistic, pushing most of the real
 * logic down to the page allocator, and simply doing the node accounting
 * on the upper levels. In the event that a node id is explicitly
 * provided, alloc_pages_node() with the specified node id is used
 * instead. The common case (or when the node id isn't explicitly provided)
 * will default to the current node, as per numa_node_id().
 *
 * Node aware pages are still inserted in to the global freelist, and
 * these are scanned for by matching against the node id encoded in the
 * page flags. As a result, block allocations that can be satisfied from
 * the freelist will only be done so on pages residing on the same node,
 * in order to prevent random node placement.
 */

#include <linux/kernel.h>
#include <linux/slab.h>
#include <linux/mm.h>
#include <linux/kmemleak.h>
#include <linux/cache.h>
#include <linux/init.h>
#include <linux/module.h>
#include <linux/rcupdate.h>
#include <linux/list.h>
#include <trace/kmemtrace.h>
#include <asm/atomic.h>

/*
 * slob_block has a field 'units', which indicates size of block if +ve,
 * or offset of next block if -ve (in SLOB_UNITs).
 *
 * Free blocks of size 1 unit simply contain the offset of the next block.
 * Those with larger size contain their size in the first SLOB_UNIT of
 * memory, and the offset of the next free block in the second SLOB_UNIT.
 */
#if PAGE_SIZE <= (32767 * 2)
typedef s16 slobidx_t;
#else
typedef s32 slobidx_t;
#endif

struct slob_block {
	slobidx_t units;
};
typedef struct slob_block slob_t;

/*
 * We use struct page fields to manage some slob allocation aspects,
 * however to avoid the horrible mess in include/linux/mm_types.h, we'll
 * just define our own struct page type variant here.
 */
struct slob_page {
	union {
		struct {
			unsigned long flags;	/* mandatory */
			atomic_t _count;	/* mandatory */
			slobidx_t units;	/* free units left in page */
			unsigned long pad[2];
			slob_t *free;		/* first free slob_t in page */
			struct list_head list;	/* linked list of free pages */
		};
		struct page page;
	};
};
static inline void struct_slob_page_wrong_size(void)
{ BUILD_BUG_ON(sizeof(struct slob_page) != sizeof(struct page)); }

/*
 * free_slob_page: call before a slob_page is returned to the page allocator.
 */
static inline void free_slob_page(struct slob_page *sp)
{
	reset_page_mapcount(&sp->page);
	sp->page.mapping = NULL;
}

/*
 * All partially free slob pages go on these lists.
 */
#define SLOB_BREAK1 256
#define SLOB_BREAK2 1024
static LIST_HEAD(free_slob_small);
static LIST_HEAD(free_slob_medium);
static LIST_HEAD(free_slob_large);

/*
 * is_slob_page: True for all slob pages (false for bigblock pages)
 */
static inline int is_slob_page(struct slob_page *sp)
{
	return PageSlobPage((struct page *)sp);
}

static inline void set_slob_page(struct slob_page *sp)
{
	__SetPageSlobPage((struct page *)sp);
}

static inline void clear_slob_page(struct slob_page *sp)
{
	__ClearPageSlobPage((struct page *)sp);
}

static inline struct slob_page *slob_page(const void *addr)
{
	return (struct slob_page *)virt_to_page(addr);
}

/*
 * slob_page_free: true for pages on free_slob_pages list.
 */
static inline int slob_page_free(struct slob_page *sp)
{
	return PageSlobFree((struct page *)sp);
}

static void set_slob_page_free(struct slob_page *sp, struct list_head *list)
{
	list_add(&sp->list, list);
	__SetPageSlobFree((struct page *)sp);
}

static inline void clear_slob_page_free(struct slob_page *sp)
{
	list_del(&sp->list);
	__ClearPageSlobFree((struct page *)sp);
}

#define SLOB_UNIT sizeof(slob_t)
#define SLOB_UNITS(size) (((size) + SLOB_UNIT - 1)/SLOB_UNIT)
#define SLOB_ALIGN L1_CACHE_BYTES

/*
 * struct slob_rcu is inserted at the tail of allocated slob blocks, which
 * were created with a SLAB_DESTROY_BY_RCU slab. slob_rcu is used to free
 * the block using call_rcu.
 */
struct slob_rcu {
	struct rcu_head head;
	int size;
};

/*
 * slob_lock protects all slob allocator structures.
 */
static DEFINE_SPINLOCK(slob_lock);

/*
 * Encode the given size and next info into a free slob block s.
 */
static void set_slob(slob_t *s, slobidx_t size, slob_t *next)
{
	slob_t *base = (slob_t *)((unsigned long)s & PAGE_MASK);
	slobidx_t offset = next - base;

	if (size > 1) {
		s[0].units = size;
		s[1].units = offset;
	} else
		s[0].units = -offset;
}

/*
 * Return the size of a slob block.
 */
static slobidx_t slob_units(slob_t *s)
{
	if (s->units > 0)
		return s->units;
	return 1;
}

/*
 * Return the next free slob block pointer after this one.
 */
static slob_t *slob_next(slob_t *s)
{
	slob_t *base = (slob_t *)((unsigned long)s & PAGE_MASK);
	slobidx_t next;

	if (s[0].units < 0)
		next = -s[0].units;
	else
		next = s[1].units;
	return base+next;
}

/*
 * Returns true if s is the last free block in its page.
 */
static int slob_last(slob_t *s)
{
	return !((unsigned long)slob_next(s) & ~PAGE_MASK);
}

static void *slob_new_pages(gfp_t gfp, int order, int node)
{
	void *page;

#ifdef CONFIG_NUMA
	if (node != -1)
		page = alloc_pages_node(node, gfp, order);
	else
#endif
		page = alloc_pages(gfp, order);

	if (!page)
		return NULL;

	return page_address(page);
}

static void slob_free_pages(void *b, int order)
{
	free_pages((unsigned long)b, order);
}

/*
 * Allocate a slob block within a given slob_page sp.
 */
static void *slob_page_alloc(struct slob_page *sp, size_t size, int align)
{
	slob_t *prev, *cur, *aligned = NULL;
	int delta = 0, units = SLOB_UNITS(size);

	for (prev = NULL, cur = sp->free; ; prev = cur, cur = slob_next(cur)) {
		slobidx_t avail = slob_units(cur);

		if (align) {
			aligned = (slob_t *)ALIGN((unsigned long)cur, align);
			delta = aligned - cur;
		}
		if (avail >= units + delta) { /* room enough? */
			slob_t *next;

			if (delta) { /* need to fragment head to align? */
				next = slob_next(cur);
				set_slob(aligned, avail - delta, next);
				set_slob(cur, delta, aligned);
				prev = cur;
				cur = aligned;
				avail = slob_units(cur);
			}

			next = slob_next(cur);
			if (avail == units) { /* exact fit? unlink. */
				if (prev)
					set_slob(prev, slob_units(prev), next);
				else
					sp->free = next;
			} else { /* fragment */
				if (prev)
					set_slob(prev, slob_units(prev), cur + units);
				else
					sp->free = cur + units;
				set_slob(cur + units, avail - units, next);
			}

			sp->units -= units;
			if (!sp->units)
				clear_slob_page_free(sp);
			return cur;
		}
		if (slob_last(cur))
			return NULL;
	}
}

/*
 * slob_alloc: entry point into the slob allocator.
 */
static void *slob_alloc(size_t size, gfp_t gfp, int align, int node)
{
	struct slob_page *sp;
	struct list_head *prev;
	struct list_head *slob_list;
	slob_t *b = NULL;
	unsigned long flags;

	if (size < SLOB_BREAK1)
		slob_list = &free_slob_small;
	else if (size < SLOB_BREAK2)
		slob_list = &free_slob_medium;
	else
		slob_list = &free_slob_large;

	spin_lock_irqsave(&slob_lock, flags);
	/* Iterate through each partially free page, try to find room */
	list_for_each_entry(sp, slob_list, list) {
#ifdef CONFIG_NUMA
		/*
		 * If there's a node specification, search for a partial
		 * page with a matching node id in the freelist.
		 */
		if (node != -1 && page_to_nid(&sp->page) != node)
			continue;
#endif
		/* Enough room on this page? */
		if (sp->units < SLOB_UNITS(size))
			continue;

		/* Attempt to alloc */
		prev = sp->list.prev;
		b = slob_page_alloc(sp, size, align);
		if (!b)
			continue;

		/* Improve fragment distribution and reduce our average
		 * search time by starting our next search here. (see
		 * Knuth vol 1, sec 2.5, pg 449) */
		if (prev != slob_list->prev &&
				slob_list->next != prev->next)
			list_move_tail(slob_list, prev->next);
		break;
	}
	spin_unlock_irqrestore(&slob_lock, flags);

	/* Not enough space: must allocate a new page */
	if (!b) {
		b = slob_new_pages(gfp & ~__GFP_ZERO, 0, node);
		if (!b)
			return NULL;
		sp = slob_page(b);
		set_slob_page(sp);

		spin_lock_irqsave(&slob_lock, flags);
		sp->units = SLOB_UNITS(PAGE_SIZE);
		sp->free = b;
		INIT_LIST_HEAD(&sp->list);
		set_slob(b, SLOB_UNITS(PAGE_SIZE), b + SLOB_UNITS(PAGE_SIZE));
		set_slob_page_free(sp, slob_list);
		b = slob_page_alloc(sp, size, align);
		BUG_ON(!b);
		spin_unlock_irqrestore(&slob_lock, flags);
	}
	if (unlikely((gfp & __GFP_ZERO) && b))
		memset(b, 0, size);
	return b;
}

/*
 * slob_free: entry point into the slob allocator.
 */
static void slob_free(void *block, int size)
{
	struct slob_page *sp;
	slob_t *prev, *next, *b = (slob_t *)block;
	slobidx_t units;
	unsigned long flags;

	if (unlikely(ZERO_OR_NULL_PTR(block)))
		return;
	BUG_ON(!size);

	sp = slob_page(block);
	units = SLOB_UNITS(size);

	spin_lock_irqsave(&slob_lock, flags);

	if (sp->units + units == SLOB_UNITS(PAGE_SIZE)) {
		/* Go directly to page allocator. Do not pass slob allocator */
		if (slob_page_free(sp))
			clear_slob_page_free(sp);
		spin_unlock_irqrestore(&slob_lock, flags);
		clear_slob_page(sp);
		free_slob_page(sp);
		free_page((unsigned long)b);
		return;
	}

	if (!slob_page_free(sp)) {
		/* This slob page is about to become partially free. Easy! */
		sp->units = units;
		sp->free = b;
		set_slob(b, units,
			(void *)((unsigned long)(b +
					SLOB_UNITS(PAGE_SIZE)) & PAGE_MASK));
		set_slob_page_free(sp, &free_slob_small);
		goto out;
	}

	/*
	 * Otherwise the page is already partially free, so find reinsertion
	 * point.
	 */
	sp->units += units;

	if (b < sp->free) {
		if (b + units == sp->free) {
			units += slob_units(sp->free);
			sp->free = slob_next(sp->free);
		}
		set_slob(b, units, sp->free);
		sp->free = b;
	} else {
		prev = sp->free;
		next = slob_next(prev);
		while (b > next) {
			prev = next;
			next = slob_next(prev);
		}

		if (!slob_last(prev) && b + units == next) {
			units += slob_units(next);
			set_slob(b, units, slob_next(next));
		} else
			set_slob(b, units, next);

		if (prev + slob_units(prev) == b) {
			units = slob_units(b) + slob_units(prev);
			set_slob(prev, units, slob_next(b));
		} else
			set_slob(prev, slob_units(prev), b);
	}
out:
	spin_unlock_irqrestore(&slob_lock, flags);
}

/*
 * End of slob allocator proper. Begin kmem_cache_alloc and kmalloc frontend.
 */

#ifndef ARCH_KMALLOC_MINALIGN
#define ARCH_KMALLOC_MINALIGN __alignof__(unsigned long)
#endif

#ifndef ARCH_SLAB_MINALIGN
#define ARCH_SLAB_MINALIGN __alignof__(unsigned long)
#endif

void *__kmalloc_node(size_t size, gfp_t gfp, int node)
{
	unsigned int *m;
	int align = max(ARCH_KMALLOC_MINALIGN, ARCH_SLAB_MINALIGN);
	void *ret;

	lockdep_trace_alloc(gfp);

	if (size < PAGE_SIZE - align) {
		if (!size)
			return ZERO_SIZE_PTR;

		m = slob_alloc(size + align, gfp, align, node);

		if (!m)
			return NULL;
		*m = size;
		ret = (void *)m + align;
<<<<<<< HEAD

		trace_kmalloc_node(_RET_IP_, ret,
				   size, size + align, gfp, node);
	} else {
		unsigned int order = get_order(size);

		ret = slob_new_pages(gfp | __GFP_COMP, order, node);
=======
	} else {
		ret = slob_new_pages(gfp | __GFP_COMP, get_order(size), node);
>>>>>>> 2c2e9833
		if (ret) {
			struct page *page;
			page = virt_to_page(ret);
			page->private = size;
		}
<<<<<<< HEAD

		trace_kmalloc_node(_RET_IP_, ret,
				   size, PAGE_SIZE << order, gfp, node);
	}

=======
	}

	kmemleak_alloc(ret, size, 1, gfp);
>>>>>>> 2c2e9833
	return ret;
}
EXPORT_SYMBOL(__kmalloc_node);

void kfree(const void *block)
{
	struct slob_page *sp;

	trace_kfree(_RET_IP_, block);

	if (unlikely(ZERO_OR_NULL_PTR(block)))
		return;
	kmemleak_free(block);

	sp = slob_page(block);
	if (is_slob_page(sp)) {
		int align = max(ARCH_KMALLOC_MINALIGN, ARCH_SLAB_MINALIGN);
		unsigned int *m = (unsigned int *)(block - align);
		slob_free(m, *m + align);
	} else
		put_page(&sp->page);
}
EXPORT_SYMBOL(kfree);

/* can't use ksize for kmem_cache_alloc memory, only kmalloc */
size_t ksize(const void *block)
{
	struct slob_page *sp;

	BUG_ON(!block);
	if (unlikely(block == ZERO_SIZE_PTR))
		return 0;

	sp = slob_page(block);
	if (is_slob_page(sp)) {
		int align = max(ARCH_KMALLOC_MINALIGN, ARCH_SLAB_MINALIGN);
		unsigned int *m = (unsigned int *)(block - align);
		return SLOB_UNITS(*m) * SLOB_UNIT;
	} else
		return sp->page.private;
}
EXPORT_SYMBOL(ksize);

struct kmem_cache {
	unsigned int size, align;
	unsigned long flags;
	const char *name;
	void (*ctor)(void *);
};

struct kmem_cache *kmem_cache_create(const char *name, size_t size,
	size_t align, unsigned long flags, void (*ctor)(void *))
{
	struct kmem_cache *c;

	c = slob_alloc(sizeof(struct kmem_cache),
		GFP_KERNEL, ARCH_KMALLOC_MINALIGN, -1);

	if (c) {
		c->name = name;
		c->size = size;
		if (flags & SLAB_DESTROY_BY_RCU) {
			/* leave room for rcu footer at the end of object */
			c->size += sizeof(struct slob_rcu);
		}
		c->flags = flags;
		c->ctor = ctor;
		/* ignore alignment unless it's forced */
		c->align = (flags & SLAB_HWCACHE_ALIGN) ? SLOB_ALIGN : 0;
		if (c->align < ARCH_SLAB_MINALIGN)
			c->align = ARCH_SLAB_MINALIGN;
		if (c->align < align)
			c->align = align;
	} else if (flags & SLAB_PANIC)
		panic("Cannot create slab cache %s\n", name);

	kmemleak_alloc(c, sizeof(struct kmem_cache), 1, GFP_KERNEL);
	return c;
}
EXPORT_SYMBOL(kmem_cache_create);

void kmem_cache_destroy(struct kmem_cache *c)
{
	kmemleak_free(c);
	slob_free(c, sizeof(struct kmem_cache));
}
EXPORT_SYMBOL(kmem_cache_destroy);

void *kmem_cache_alloc_node(struct kmem_cache *c, gfp_t flags, int node)
{
	void *b;

	if (c->size < PAGE_SIZE) {
		b = slob_alloc(c->size, flags, c->align, node);
		trace_kmem_cache_alloc_node(_RET_IP_, b, c->size,
					    SLOB_UNITS(c->size) * SLOB_UNIT,
					    flags, node);
	} else {
		b = slob_new_pages(flags, get_order(c->size), node);
		trace_kmem_cache_alloc_node(_RET_IP_, b, c->size,
					    PAGE_SIZE << get_order(c->size),
					    flags, node);
	}

	if (c->ctor)
		c->ctor(b);

	kmemleak_alloc_recursive(b, c->size, 1, c->flags, flags);
	return b;
}
EXPORT_SYMBOL(kmem_cache_alloc_node);

static void __kmem_cache_free(void *b, int size)
{
	if (size < PAGE_SIZE)
		slob_free(b, size);
	else
		slob_free_pages(b, get_order(size));
}

static void kmem_rcu_free(struct rcu_head *head)
{
	struct slob_rcu *slob_rcu = (struct slob_rcu *)head;
	void *b = (void *)slob_rcu - (slob_rcu->size - sizeof(struct slob_rcu));

	__kmem_cache_free(b, slob_rcu->size);
}

void kmem_cache_free(struct kmem_cache *c, void *b)
{
	kmemleak_free_recursive(b, c->flags);
	if (unlikely(c->flags & SLAB_DESTROY_BY_RCU)) {
		struct slob_rcu *slob_rcu;
		slob_rcu = b + (c->size - sizeof(struct slob_rcu));
		INIT_RCU_HEAD(&slob_rcu->head);
		slob_rcu->size = c->size;
		call_rcu(&slob_rcu->head, kmem_rcu_free);
	} else {
		__kmem_cache_free(b, c->size);
	}

	trace_kmem_cache_free(_RET_IP_, b);
}
EXPORT_SYMBOL(kmem_cache_free);

unsigned int kmem_cache_size(struct kmem_cache *c)
{
	return c->size;
}
EXPORT_SYMBOL(kmem_cache_size);

const char *kmem_cache_name(struct kmem_cache *c)
{
	return c->name;
}
EXPORT_SYMBOL(kmem_cache_name);

int kmem_cache_shrink(struct kmem_cache *d)
{
	return 0;
}
EXPORT_SYMBOL(kmem_cache_shrink);

int kmem_ptr_validate(struct kmem_cache *a, const void *b)
{
	return 0;
}

static unsigned int slob_ready __read_mostly;

int slab_is_available(void)
{
	return slob_ready;
}

void __init kmem_cache_init(void)
{
	slob_ready = 1;
}<|MERGE_RESOLUTION|>--- conflicted
+++ resolved
@@ -490,7 +490,6 @@
 			return NULL;
 		*m = size;
 		ret = (void *)m + align;
-<<<<<<< HEAD
 
 		trace_kmalloc_node(_RET_IP_, ret,
 				   size, size + align, gfp, node);
@@ -498,26 +497,17 @@
 		unsigned int order = get_order(size);
 
 		ret = slob_new_pages(gfp | __GFP_COMP, order, node);
-=======
-	} else {
-		ret = slob_new_pages(gfp | __GFP_COMP, get_order(size), node);
->>>>>>> 2c2e9833
 		if (ret) {
 			struct page *page;
 			page = virt_to_page(ret);
 			page->private = size;
 		}
-<<<<<<< HEAD
 
 		trace_kmalloc_node(_RET_IP_, ret,
 				   size, PAGE_SIZE << order, gfp, node);
 	}
 
-=======
-	}
-
 	kmemleak_alloc(ret, size, 1, gfp);
->>>>>>> 2c2e9833
 	return ret;
 }
 EXPORT_SYMBOL(__kmalloc_node);
