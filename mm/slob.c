--- conflicted
+++ resolved
@@ -476,11 +476,8 @@
 	unsigned int *m;
 	int align = max(ARCH_KMALLOC_MINALIGN, ARCH_SLAB_MINALIGN);
 	void *ret;
-<<<<<<< HEAD
 
 	lockdep_trace_alloc(flags);
-=======
->>>>>>> e601725c
 
 	if (size < PAGE_SIZE - align) {
 		if (!size)
@@ -492,7 +489,6 @@
 			return NULL;
 		*m = size;
 		ret = (void *)m + align;
-<<<<<<< HEAD
 
 		kmemtrace_mark_alloc_node(KMEMTRACE_TYPE_KMALLOC,
 					  _RET_IP_, ret,
@@ -501,27 +497,18 @@
 		unsigned int order = get_order(size);
 
 		ret = slob_new_pages(gfp | __GFP_COMP, order, node);
-=======
-	} else {
-		ret = slob_new_page(gfp | __GFP_COMP, get_order(size), node);
->>>>>>> e601725c
 		if (ret) {
 			struct page *page;
 			page = virt_to_page(ret);
 			page->private = size;
 		}
-<<<<<<< HEAD
 
 		kmemtrace_mark_alloc_node(KMEMTRACE_TYPE_KMALLOC,
 					  _RET_IP_, ret,
 					  size, PAGE_SIZE << order, gfp, node);
 	}
 
-=======
-	}
-
 	kmemleak_alloc(ret, size, 1, gfp);
->>>>>>> e601725c
 	return ret;
 }
 EXPORT_SYMBOL(__kmalloc_node);
