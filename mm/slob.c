--- conflicted
+++ resolved
@@ -487,7 +487,6 @@
 			return NULL;
 		*m = size;
 		ret = (void *)m + align;
-<<<<<<< HEAD
 
 		kmemtrace_mark_alloc_node(KMEMTRACE_TYPE_KMALLOC,
 					  _RET_IP_, ret,
@@ -496,27 +495,18 @@
 		unsigned int order = get_order(size);
 
 		ret = slob_new_pages(gfp | __GFP_COMP, order, node);
-=======
-	} else {
-		ret = slob_new_page(gfp | __GFP_COMP, get_order(size), node);
->>>>>>> ed6ee84a
 		if (ret) {
 			struct page *page;
 			page = virt_to_page(ret);
 			page->private = size;
 		}
-<<<<<<< HEAD
 
 		kmemtrace_mark_alloc_node(KMEMTRACE_TYPE_KMALLOC,
 					  _RET_IP_, ret,
 					  size, PAGE_SIZE << order, gfp, node);
 	}
 
-=======
-	}
-
 	kmemleak_alloc(ret, size, 1, gfp);
->>>>>>> ed6ee84a
 	return ret;
 }
 EXPORT_SYMBOL(__kmalloc_node);
