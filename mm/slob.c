--- conflicted
+++ resolved
@@ -493,11 +493,7 @@
 	} else {
 		unsigned int order = get_order(size);
 
-<<<<<<< HEAD
-		ret = slob_new_page(gfp | __GFP_COMP, order, node);
-=======
-		ret = slob_new_pages(gfp | __GFP_COMP, get_order(size), node);
->>>>>>> 4bfb6e05
+		ret = slob_new_pages(gfp | __GFP_COMP, order, node);
 		if (ret) {
 			struct page *page;
 			page = virt_to_page(ret);
@@ -599,22 +595,17 @@
 
 	if (c->size < PAGE_SIZE) {
 		b = slob_alloc(c->size, flags, c->align, node);
-<<<<<<< HEAD
 		kmemtrace_mark_alloc_node(KMEMTRACE_TYPE_CACHE,
 					  _RET_IP_, b, c->size,
 					  SLOB_UNITS(c->size) * SLOB_UNIT,
 					  flags, node);
 	} else {
-		b = slob_new_page(flags, get_order(c->size), node);
+		b = slob_new_pages(flags, get_order(c->size), node);
 		kmemtrace_mark_alloc_node(KMEMTRACE_TYPE_CACHE,
 					  _RET_IP_, b, c->size,
 					  PAGE_SIZE << get_order(c->size),
 					  flags, node);
 	}
-=======
-	else
-		b = slob_new_pages(flags, get_order(c->size), node);
->>>>>>> 4bfb6e05
 
 	if (c->ctor)
 		c->ctor(b);
