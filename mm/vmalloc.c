/*
 *  linux/mm/vmalloc.c
 *
 *  Copyright (C) 1993  Linus Torvalds
 *  Support of BIGMEM added by Gerhard Wichert, Siemens AG, July 1999
 *  SMP-safe vmalloc/vfree/ioremap, Tigran Aivazian <tigran@veritas.com>, May 2000
 *  Major rework to support vmap/vunmap, Christoph Hellwig, SGI, August 2002
 *  Numa awareness, Christoph Lameter, SGI, June 2005
 */

#include <linux/vmalloc.h>
#include <linux/mm.h>
#include <linux/module.h>
#include <linux/highmem.h>
#include <linux/slab.h>
#include <linux/spinlock.h>
#include <linux/interrupt.h>
#include <linux/proc_fs.h>
#include <linux/seq_file.h>
#include <linux/debugobjects.h>
#include <linux/kallsyms.h>
#include <linux/list.h>
#include <linux/rbtree.h>
#include <linux/radix-tree.h>
#include <linux/rcupdate.h>

#include <asm/atomic.h>
#include <asm/uaccess.h>
#include <asm/tlbflush.h>


/*** Page table manipulation functions ***/

static void vunmap_pte_range(pmd_t *pmd, unsigned long addr, unsigned long end)
{
	pte_t *pte;

	pte = pte_offset_kernel(pmd, addr);
	do {
		pte_t ptent = ptep_get_and_clear(&init_mm, addr, pte);
		WARN_ON(!pte_none(ptent) && !pte_present(ptent));
	} while (pte++, addr += PAGE_SIZE, addr != end);
}

static void vunmap_pmd_range(pud_t *pud, unsigned long addr, unsigned long end)
{
	pmd_t *pmd;
	unsigned long next;

	pmd = pmd_offset(pud, addr);
	do {
		next = pmd_addr_end(addr, end);
		if (pmd_none_or_clear_bad(pmd))
			continue;
		vunmap_pte_range(pmd, addr, next);
	} while (pmd++, addr = next, addr != end);
}

static void vunmap_pud_range(pgd_t *pgd, unsigned long addr, unsigned long end)
{
	pud_t *pud;
	unsigned long next;

	pud = pud_offset(pgd, addr);
	do {
		next = pud_addr_end(addr, end);
		if (pud_none_or_clear_bad(pud))
			continue;
		vunmap_pmd_range(pud, addr, next);
	} while (pud++, addr = next, addr != end);
}

static void vunmap_page_range(unsigned long addr, unsigned long end)
{
	pgd_t *pgd;
	unsigned long next;

	BUG_ON(addr >= end);
	pgd = pgd_offset_k(addr);
	flush_cache_vunmap(addr, end);
	do {
		next = pgd_addr_end(addr, end);
		if (pgd_none_or_clear_bad(pgd))
			continue;
		vunmap_pud_range(pgd, addr, next);
	} while (pgd++, addr = next, addr != end);
}

static int vmap_pte_range(pmd_t *pmd, unsigned long addr,
		unsigned long end, pgprot_t prot, struct page **pages, int *nr)
{
	pte_t *pte;

	/*
	 * nr is a running index into the array which helps higher level
	 * callers keep track of where we're up to.
	 */

	pte = pte_alloc_kernel(pmd, addr);
	if (!pte)
		return -ENOMEM;
	do {
		struct page *page = pages[*nr];

		if (WARN_ON(!pte_none(*pte)))
			return -EBUSY;
		if (WARN_ON(!page))
			return -ENOMEM;
		set_pte_at(&init_mm, addr, pte, mk_pte(page, prot));
		(*nr)++;
	} while (pte++, addr += PAGE_SIZE, addr != end);
	return 0;
}

static int vmap_pmd_range(pud_t *pud, unsigned long addr,
		unsigned long end, pgprot_t prot, struct page **pages, int *nr)
{
	pmd_t *pmd;
	unsigned long next;

	pmd = pmd_alloc(&init_mm, pud, addr);
	if (!pmd)
		return -ENOMEM;
	do {
		next = pmd_addr_end(addr, end);
		if (vmap_pte_range(pmd, addr, next, prot, pages, nr))
			return -ENOMEM;
	} while (pmd++, addr = next, addr != end);
	return 0;
}

static int vmap_pud_range(pgd_t *pgd, unsigned long addr,
		unsigned long end, pgprot_t prot, struct page **pages, int *nr)
{
	pud_t *pud;
	unsigned long next;

	pud = pud_alloc(&init_mm, pgd, addr);
	if (!pud)
		return -ENOMEM;
	do {
		next = pud_addr_end(addr, end);
		if (vmap_pmd_range(pud, addr, next, prot, pages, nr))
			return -ENOMEM;
	} while (pud++, addr = next, addr != end);
	return 0;
}

/*
 * Set up page tables in kva (addr, end). The ptes shall have prot "prot", and
 * will have pfns corresponding to the "pages" array.
 *
 * Ie. pte at addr+N*PAGE_SIZE shall point to pfn corresponding to pages[N]
 */
static int vmap_page_range(unsigned long addr, unsigned long end,
				pgprot_t prot, struct page **pages)
{
	pgd_t *pgd;
	unsigned long next;
	int err = 0;
	int nr = 0;

	BUG_ON(addr >= end);
	pgd = pgd_offset_k(addr);
	do {
		next = pgd_addr_end(addr, end);
		err = vmap_pud_range(pgd, addr, next, prot, pages, &nr);
		if (err)
			break;
	} while (pgd++, addr = next, addr != end);
	flush_cache_vmap(addr, end);

	if (unlikely(err))
		return err;
	return nr;
}

static inline int is_vmalloc_or_module_addr(const void *x)
{
	/*
	 * ARM, x86-64 and sparc64 put modules in a special place,
	 * and fall back on vmalloc() if that fails. Others
	 * just put it in the vmalloc space.
	 */
#if defined(CONFIG_MODULES) && defined(MODULES_VADDR)
	unsigned long addr = (unsigned long)x;
	if (addr >= MODULES_VADDR && addr < MODULES_END)
		return 1;
#endif
	return is_vmalloc_addr(x);
}

/*
 * Walk a vmap address to the struct page it maps.
 */
struct page *vmalloc_to_page(const void *vmalloc_addr)
{
	unsigned long addr = (unsigned long) vmalloc_addr;
	struct page *page = NULL;
	pgd_t *pgd = pgd_offset_k(addr);

	/*
	 * XXX we might need to change this if we add VIRTUAL_BUG_ON for
	 * architectures that do not vmalloc module space
	 */
	VIRTUAL_BUG_ON(!is_vmalloc_or_module_addr(vmalloc_addr));

	if (!pgd_none(*pgd)) {
		pud_t *pud = pud_offset(pgd, addr);
		if (!pud_none(*pud)) {
			pmd_t *pmd = pmd_offset(pud, addr);
			if (!pmd_none(*pmd)) {
				pte_t *ptep, pte;

				ptep = pte_offset_map(pmd, addr);
				pte = *ptep;
				if (pte_present(pte))
					page = pte_page(pte);
				pte_unmap(ptep);
			}
		}
	}
	return page;
}
EXPORT_SYMBOL(vmalloc_to_page);

/*
 * Map a vmalloc()-space virtual address to the physical page frame number.
 */
unsigned long vmalloc_to_pfn(const void *vmalloc_addr)
{
	return page_to_pfn(vmalloc_to_page(vmalloc_addr));
}
EXPORT_SYMBOL(vmalloc_to_pfn);


/*** Global kva allocator ***/

#define VM_LAZY_FREE	0x01
#define VM_LAZY_FREEING	0x02
#define VM_VM_AREA	0x04

struct vmap_area {
	unsigned long va_start;
	unsigned long va_end;
	unsigned long flags;
	struct rb_node rb_node;		/* address sorted rbtree */
	struct list_head list;		/* address sorted list */
	struct list_head purge_list;	/* "lazy purge" list */
	void *private;
	struct rcu_head rcu_head;
};

static DEFINE_SPINLOCK(vmap_area_lock);
static struct rb_root vmap_area_root = RB_ROOT;
static LIST_HEAD(vmap_area_list);

static struct vmap_area *__find_vmap_area(unsigned long addr)
{
	struct rb_node *n = vmap_area_root.rb_node;

	while (n) {
		struct vmap_area *va;

		va = rb_entry(n, struct vmap_area, rb_node);
		if (addr < va->va_start)
			n = n->rb_left;
		else if (addr > va->va_start)
			n = n->rb_right;
		else
			return va;
	}

	return NULL;
}

static void __insert_vmap_area(struct vmap_area *va)
{
	struct rb_node **p = &vmap_area_root.rb_node;
	struct rb_node *parent = NULL;
	struct rb_node *tmp;

	while (*p) {
		struct vmap_area *tmp;

		parent = *p;
		tmp = rb_entry(parent, struct vmap_area, rb_node);
		if (va->va_start < tmp->va_end)
			p = &(*p)->rb_left;
		else if (va->va_end > tmp->va_start)
			p = &(*p)->rb_right;
		else
			BUG();
	}

	rb_link_node(&va->rb_node, parent, p);
	rb_insert_color(&va->rb_node, &vmap_area_root);

	/* address-sort this list so it is usable like the vmlist */
	tmp = rb_prev(&va->rb_node);
	if (tmp) {
		struct vmap_area *prev;
		prev = rb_entry(tmp, struct vmap_area, rb_node);
		list_add_rcu(&va->list, &prev->list);
	} else
		list_add_rcu(&va->list, &vmap_area_list);
}

static void purge_vmap_area_lazy(void);

/*
 * Allocate a region of KVA of the specified size and alignment, within the
 * vstart and vend.
 */
static struct vmap_area *alloc_vmap_area(unsigned long size,
				unsigned long align,
				unsigned long vstart, unsigned long vend,
				int node, gfp_t gfp_mask)
{
	struct vmap_area *va;
	struct rb_node *n;
	unsigned long addr;
	int purged = 0;

	BUG_ON(size & ~PAGE_MASK);

<<<<<<< HEAD
	addr = ALIGN(vstart, align);

=======
>>>>>>> c0193f39
	va = kmalloc_node(sizeof(struct vmap_area),
			gfp_mask & GFP_RECLAIM_MASK, node);
	if (unlikely(!va))
		return ERR_PTR(-ENOMEM);

retry:
<<<<<<< HEAD
=======
	addr = ALIGN(vstart, align);

>>>>>>> c0193f39
	spin_lock(&vmap_area_lock);
	/* XXX: could have a last_hole cache */
	n = vmap_area_root.rb_node;
	if (n) {
		struct vmap_area *first = NULL;

		do {
			struct vmap_area *tmp;
			tmp = rb_entry(n, struct vmap_area, rb_node);
			if (tmp->va_end >= addr) {
				if (!first && tmp->va_start < addr + size)
					first = tmp;
				n = n->rb_left;
			} else {
				first = tmp;
				n = n->rb_right;
			}
		} while (n);

		if (!first)
			goto found;

		if (first->va_end < addr) {
			n = rb_next(&first->rb_node);
			if (n)
				first = rb_entry(n, struct vmap_area, rb_node);
			else
				goto found;
		}

<<<<<<< HEAD
		while (addr + size >= first->va_start && addr + size <= vend) {
=======
		while (addr + size > first->va_start && addr + size <= vend) {
>>>>>>> c0193f39
			addr = ALIGN(first->va_end + PAGE_SIZE, align);

			n = rb_next(&first->rb_node);
			if (n)
				first = rb_entry(n, struct vmap_area, rb_node);
			else
				goto found;
		}
	}
found:
	if (addr + size > vend) {
		spin_unlock(&vmap_area_lock);
		if (!purged) {
			purge_vmap_area_lazy();
			purged = 1;
			goto retry;
		}
		if (printk_ratelimit())
			printk(KERN_WARNING "vmap allocation failed: "
				 "use vmalloc=<size> to increase size.\n");
		return ERR_PTR(-EBUSY);
	}

	BUG_ON(addr & (align-1));

	va->va_start = addr;
	va->va_end = addr + size;
	va->flags = 0;
	__insert_vmap_area(va);
	spin_unlock(&vmap_area_lock);

	return va;
}

static void rcu_free_va(struct rcu_head *head)
{
	struct vmap_area *va = container_of(head, struct vmap_area, rcu_head);

	kfree(va);
}

static void __free_vmap_area(struct vmap_area *va)
{
	BUG_ON(RB_EMPTY_NODE(&va->rb_node));
	rb_erase(&va->rb_node, &vmap_area_root);
	RB_CLEAR_NODE(&va->rb_node);
	list_del_rcu(&va->list);

	call_rcu(&va->rcu_head, rcu_free_va);
}

/*
 * Free a region of KVA allocated by alloc_vmap_area
 */
static void free_vmap_area(struct vmap_area *va)
{
	spin_lock(&vmap_area_lock);
	__free_vmap_area(va);
	spin_unlock(&vmap_area_lock);
}

/*
 * Clear the pagetable entries of a given vmap_area
 */
static void unmap_vmap_area(struct vmap_area *va)
{
	vunmap_page_range(va->va_start, va->va_end);
}

/*
 * lazy_max_pages is the maximum amount of virtual address space we gather up
 * before attempting to purge with a TLB flush.
 *
 * There is a tradeoff here: a larger number will cover more kernel page tables
 * and take slightly longer to purge, but it will linearly reduce the number of
 * global TLB flushes that must be performed. It would seem natural to scale
 * this number up linearly with the number of CPUs (because vmapping activity
 * could also scale linearly with the number of CPUs), however it is likely
 * that in practice, workloads might be constrained in other ways that mean
 * vmap activity will not scale linearly with CPUs. Also, I want to be
 * conservative and not introduce a big latency on huge systems, so go with
 * a less aggressive log scale. It will still be an improvement over the old
 * code, and it will be simple to change the scale factor if we find that it
 * becomes a problem on bigger systems.
 */
static unsigned long lazy_max_pages(void)
{
	unsigned int log;

	log = fls(num_online_cpus());

	return log * (32UL * 1024 * 1024 / PAGE_SIZE);
}

static atomic_t vmap_lazy_nr = ATOMIC_INIT(0);

/*
 * Purges all lazily-freed vmap areas.
 *
 * If sync is 0 then don't purge if there is already a purge in progress.
 * If force_flush is 1, then flush kernel TLBs between *start and *end even
 * if we found no lazy vmap areas to unmap (callers can use this to optimise
 * their own TLB flushing).
 * Returns with *start = min(*start, lowest purged address)
 *              *end = max(*end, highest purged address)
 */
static void __purge_vmap_area_lazy(unsigned long *start, unsigned long *end,
					int sync, int force_flush)
{
	static DEFINE_SPINLOCK(purge_lock);
	LIST_HEAD(valist);
	struct vmap_area *va;
	int nr = 0;

	/*
	 * If sync is 0 but force_flush is 1, we'll go sync anyway but callers
	 * should not expect such behaviour. This just simplifies locking for
	 * the case that isn't actually used at the moment anyway.
	 */
	if (!sync && !force_flush) {
		if (!spin_trylock(&purge_lock))
			return;
	} else
		spin_lock(&purge_lock);

	rcu_read_lock();
	list_for_each_entry_rcu(va, &vmap_area_list, list) {
		if (va->flags & VM_LAZY_FREE) {
			if (va->va_start < *start)
				*start = va->va_start;
			if (va->va_end > *end)
				*end = va->va_end;
			nr += (va->va_end - va->va_start) >> PAGE_SHIFT;
			unmap_vmap_area(va);
			list_add_tail(&va->purge_list, &valist);
			va->flags |= VM_LAZY_FREEING;
			va->flags &= ~VM_LAZY_FREE;
		}
	}
	rcu_read_unlock();

	if (nr) {
		BUG_ON(nr > atomic_read(&vmap_lazy_nr));
		atomic_sub(nr, &vmap_lazy_nr);
	}

	if (nr || force_flush)
		flush_tlb_kernel_range(*start, *end);

	if (nr) {
		spin_lock(&vmap_area_lock);
		list_for_each_entry(va, &valist, purge_list)
			__free_vmap_area(va);
		spin_unlock(&vmap_area_lock);
	}
	spin_unlock(&purge_lock);
}

/*
<<<<<<< HEAD
=======
 * Kick off a purge of the outstanding lazy areas. Don't bother if somebody
 * is already purging.
 */
static void try_purge_vmap_area_lazy(void)
{
	unsigned long start = ULONG_MAX, end = 0;

	__purge_vmap_area_lazy(&start, &end, 0, 0);
}

/*
>>>>>>> c0193f39
 * Kick off a purge of the outstanding lazy areas.
 */
static void purge_vmap_area_lazy(void)
{
	unsigned long start = ULONG_MAX, end = 0;

<<<<<<< HEAD
	__purge_vmap_area_lazy(&start, &end, 0, 0);
=======
	__purge_vmap_area_lazy(&start, &end, 1, 0);
>>>>>>> c0193f39
}

/*
 * Free and unmap a vmap area
 */
static void free_unmap_vmap_area(struct vmap_area *va)
{
	va->flags |= VM_LAZY_FREE;
	atomic_add((va->va_end - va->va_start) >> PAGE_SHIFT, &vmap_lazy_nr);
	if (unlikely(atomic_read(&vmap_lazy_nr) > lazy_max_pages()))
<<<<<<< HEAD
		purge_vmap_area_lazy();
=======
		try_purge_vmap_area_lazy();
>>>>>>> c0193f39
}

static struct vmap_area *find_vmap_area(unsigned long addr)
{
	struct vmap_area *va;

	spin_lock(&vmap_area_lock);
	va = __find_vmap_area(addr);
	spin_unlock(&vmap_area_lock);

	return va;
}

static void free_unmap_vmap_area_addr(unsigned long addr)
{
	struct vmap_area *va;

	va = find_vmap_area(addr);
	BUG_ON(!va);
	free_unmap_vmap_area(va);
}


/*** Per cpu kva allocator ***/

/*
 * vmap space is limited especially on 32 bit architectures. Ensure there is
 * room for at least 16 percpu vmap blocks per CPU.
 */
/*
 * If we had a constant VMALLOC_START and VMALLOC_END, we'd like to be able
 * to #define VMALLOC_SPACE		(VMALLOC_END-VMALLOC_START). Guess
 * instead (we just need a rough idea)
 */
#if BITS_PER_LONG == 32
#define VMALLOC_SPACE		(128UL*1024*1024)
#else
#define VMALLOC_SPACE		(128UL*1024*1024*1024)
#endif

#define VMALLOC_PAGES		(VMALLOC_SPACE / PAGE_SIZE)
#define VMAP_MAX_ALLOC		BITS_PER_LONG	/* 256K with 4K pages */
#define VMAP_BBMAP_BITS_MAX	1024	/* 4MB with 4K pages */
#define VMAP_BBMAP_BITS_MIN	(VMAP_MAX_ALLOC*2)
#define VMAP_MIN(x, y)		((x) < (y) ? (x) : (y)) /* can't use min() */
#define VMAP_MAX(x, y)		((x) > (y) ? (x) : (y)) /* can't use max() */
#define VMAP_BBMAP_BITS		VMAP_MIN(VMAP_BBMAP_BITS_MAX,		\
					VMAP_MAX(VMAP_BBMAP_BITS_MIN,	\
						VMALLOC_PAGES / NR_CPUS / 16))

#define VMAP_BLOCK_SIZE		(VMAP_BBMAP_BITS * PAGE_SIZE)

static bool vmap_initialized __read_mostly = false;

struct vmap_block_queue {
	spinlock_t lock;
	struct list_head free;
	struct list_head dirty;
	unsigned int nr_dirty;
};

struct vmap_block {
	spinlock_t lock;
	struct vmap_area *va;
	struct vmap_block_queue *vbq;
	unsigned long free, dirty;
	DECLARE_BITMAP(alloc_map, VMAP_BBMAP_BITS);
	DECLARE_BITMAP(dirty_map, VMAP_BBMAP_BITS);
	union {
		struct {
			struct list_head free_list;
			struct list_head dirty_list;
		};
		struct rcu_head rcu_head;
	};
};

/* Queue of free and dirty vmap blocks, for allocation and flushing purposes */
static DEFINE_PER_CPU(struct vmap_block_queue, vmap_block_queue);

/*
 * Radix tree of vmap blocks, indexed by address, to quickly find a vmap block
 * in the free path. Could get rid of this if we change the API to return a
 * "cookie" from alloc, to be passed to free. But no big deal yet.
 */
static DEFINE_SPINLOCK(vmap_block_tree_lock);
static RADIX_TREE(vmap_block_tree, GFP_ATOMIC);

/*
 * We should probably have a fallback mechanism to allocate virtual memory
 * out of partially filled vmap blocks. However vmap block sizing should be
 * fairly reasonable according to the vmalloc size, so it shouldn't be a
 * big problem.
 */

static unsigned long addr_to_vb_idx(unsigned long addr)
{
	addr -= VMALLOC_START & ~(VMAP_BLOCK_SIZE-1);
	addr /= VMAP_BLOCK_SIZE;
	return addr;
}

static struct vmap_block *new_vmap_block(gfp_t gfp_mask)
{
	struct vmap_block_queue *vbq;
	struct vmap_block *vb;
	struct vmap_area *va;
	unsigned long vb_idx;
	int node, err;

	node = numa_node_id();

	vb = kmalloc_node(sizeof(struct vmap_block),
			gfp_mask & GFP_RECLAIM_MASK, node);
	if (unlikely(!vb))
		return ERR_PTR(-ENOMEM);

	va = alloc_vmap_area(VMAP_BLOCK_SIZE, VMAP_BLOCK_SIZE,
					VMALLOC_START, VMALLOC_END,
					node, gfp_mask);
	if (unlikely(IS_ERR(va))) {
		kfree(vb);
		return ERR_PTR(PTR_ERR(va));
	}

	err = radix_tree_preload(gfp_mask);
	if (unlikely(err)) {
		kfree(vb);
		free_vmap_area(va);
		return ERR_PTR(err);
	}

	spin_lock_init(&vb->lock);
	vb->va = va;
	vb->free = VMAP_BBMAP_BITS;
	vb->dirty = 0;
	bitmap_zero(vb->alloc_map, VMAP_BBMAP_BITS);
	bitmap_zero(vb->dirty_map, VMAP_BBMAP_BITS);
	INIT_LIST_HEAD(&vb->free_list);
	INIT_LIST_HEAD(&vb->dirty_list);

	vb_idx = addr_to_vb_idx(va->va_start);
	spin_lock(&vmap_block_tree_lock);
	err = radix_tree_insert(&vmap_block_tree, vb_idx, vb);
	spin_unlock(&vmap_block_tree_lock);
	BUG_ON(err);
	radix_tree_preload_end();

	vbq = &get_cpu_var(vmap_block_queue);
	vb->vbq = vbq;
	spin_lock(&vbq->lock);
	list_add(&vb->free_list, &vbq->free);
	spin_unlock(&vbq->lock);
	put_cpu_var(vmap_cpu_blocks);

	return vb;
}

static void rcu_free_vb(struct rcu_head *head)
{
	struct vmap_block *vb = container_of(head, struct vmap_block, rcu_head);

	kfree(vb);
}

static void free_vmap_block(struct vmap_block *vb)
{
	struct vmap_block *tmp;
	unsigned long vb_idx;

	spin_lock(&vb->vbq->lock);
	if (!list_empty(&vb->free_list))
		list_del(&vb->free_list);
	if (!list_empty(&vb->dirty_list))
		list_del(&vb->dirty_list);
	spin_unlock(&vb->vbq->lock);

	vb_idx = addr_to_vb_idx(vb->va->va_start);
	spin_lock(&vmap_block_tree_lock);
	tmp = radix_tree_delete(&vmap_block_tree, vb_idx);
	spin_unlock(&vmap_block_tree_lock);
	BUG_ON(tmp != vb);

	free_unmap_vmap_area(vb->va);
	call_rcu(&vb->rcu_head, rcu_free_vb);
}

static void *vb_alloc(unsigned long size, gfp_t gfp_mask)
{
	struct vmap_block_queue *vbq;
	struct vmap_block *vb;
	unsigned long addr = 0;
	unsigned int order;

	BUG_ON(size & ~PAGE_MASK);
	BUG_ON(size > PAGE_SIZE*VMAP_MAX_ALLOC);
	order = get_order(size);

again:
	rcu_read_lock();
	vbq = &get_cpu_var(vmap_block_queue);
	list_for_each_entry_rcu(vb, &vbq->free, free_list) {
		int i;

		spin_lock(&vb->lock);
		i = bitmap_find_free_region(vb->alloc_map,
						VMAP_BBMAP_BITS, order);

		if (i >= 0) {
			addr = vb->va->va_start + (i << PAGE_SHIFT);
			BUG_ON(addr_to_vb_idx(addr) !=
					addr_to_vb_idx(vb->va->va_start));
			vb->free -= 1UL << order;
			if (vb->free == 0) {
				spin_lock(&vbq->lock);
				list_del_init(&vb->free_list);
				spin_unlock(&vbq->lock);
			}
			spin_unlock(&vb->lock);
			break;
		}
		spin_unlock(&vb->lock);
	}
	put_cpu_var(vmap_cpu_blocks);
	rcu_read_unlock();

	if (!addr) {
		vb = new_vmap_block(gfp_mask);
		if (IS_ERR(vb))
			return vb;
		goto again;
	}

	return (void *)addr;
}

static void vb_free(const void *addr, unsigned long size)
{
	unsigned long offset;
	unsigned long vb_idx;
	unsigned int order;
	struct vmap_block *vb;

	BUG_ON(size & ~PAGE_MASK);
	BUG_ON(size > PAGE_SIZE*VMAP_MAX_ALLOC);
	order = get_order(size);

	offset = (unsigned long)addr & (VMAP_BLOCK_SIZE - 1);

	vb_idx = addr_to_vb_idx((unsigned long)addr);
	rcu_read_lock();
	vb = radix_tree_lookup(&vmap_block_tree, vb_idx);
	rcu_read_unlock();
	BUG_ON(!vb);

	spin_lock(&vb->lock);
	bitmap_allocate_region(vb->dirty_map, offset >> PAGE_SHIFT, order);
	if (!vb->dirty) {
		spin_lock(&vb->vbq->lock);
		list_add(&vb->dirty_list, &vb->vbq->dirty);
		spin_unlock(&vb->vbq->lock);
	}
	vb->dirty += 1UL << order;
	if (vb->dirty == VMAP_BBMAP_BITS) {
		BUG_ON(vb->free || !list_empty(&vb->free_list));
		spin_unlock(&vb->lock);
		free_vmap_block(vb);
	} else
		spin_unlock(&vb->lock);
}

/**
 * vm_unmap_aliases - unmap outstanding lazy aliases in the vmap layer
 *
 * The vmap/vmalloc layer lazily flushes kernel virtual mappings primarily
 * to amortize TLB flushing overheads. What this means is that any page you
 * have now, may, in a former life, have been mapped into kernel virtual
 * address by the vmap layer and so there might be some CPUs with TLB entries
 * still referencing that page (additional to the regular 1:1 kernel mapping).
 *
 * vm_unmap_aliases flushes all such lazy mappings. After it returns, we can
 * be sure that none of the pages we have control over will have any aliases
 * from the vmap layer.
 */
void vm_unmap_aliases(void)
{
	unsigned long start = ULONG_MAX, end = 0;
	int cpu;
	int flush = 0;

	if (unlikely(!vmap_initialized))
		return;

	for_each_possible_cpu(cpu) {
		struct vmap_block_queue *vbq = &per_cpu(vmap_block_queue, cpu);
		struct vmap_block *vb;

		rcu_read_lock();
		list_for_each_entry_rcu(vb, &vbq->free, free_list) {
			int i;

			spin_lock(&vb->lock);
			i = find_first_bit(vb->dirty_map, VMAP_BBMAP_BITS);
			while (i < VMAP_BBMAP_BITS) {
				unsigned long s, e;
				int j;
				j = find_next_zero_bit(vb->dirty_map,
					VMAP_BBMAP_BITS, i);

				s = vb->va->va_start + (i << PAGE_SHIFT);
				e = vb->va->va_start + (j << PAGE_SHIFT);
				vunmap_page_range(s, e);
				flush = 1;

				if (s < start)
					start = s;
				if (e > end)
					end = e;

				i = j;
				i = find_next_bit(vb->dirty_map,
							VMAP_BBMAP_BITS, i);
			}
			spin_unlock(&vb->lock);
		}
		rcu_read_unlock();
	}

	__purge_vmap_area_lazy(&start, &end, 1, flush);
}
EXPORT_SYMBOL_GPL(vm_unmap_aliases);

/**
 * vm_unmap_ram - unmap linear kernel address space set up by vm_map_ram
 * @mem: the pointer returned by vm_map_ram
 * @count: the count passed to that vm_map_ram call (cannot unmap partial)
 */
void vm_unmap_ram(const void *mem, unsigned int count)
{
	unsigned long size = count << PAGE_SHIFT;
	unsigned long addr = (unsigned long)mem;

	BUG_ON(!addr);
	BUG_ON(addr < VMALLOC_START);
	BUG_ON(addr > VMALLOC_END);
	BUG_ON(addr & (PAGE_SIZE-1));

	debug_check_no_locks_freed(mem, size);

	if (likely(count <= VMAP_MAX_ALLOC))
		vb_free(mem, size);
	else
		free_unmap_vmap_area_addr(addr);
}
EXPORT_SYMBOL(vm_unmap_ram);

/**
 * vm_map_ram - map pages linearly into kernel virtual address (vmalloc space)
 * @pages: an array of pointers to the pages to be mapped
 * @count: number of pages
 * @node: prefer to allocate data structures on this node
 * @prot: memory protection to use. PAGE_KERNEL for regular RAM
 *
 * Returns: a pointer to the address that has been mapped, or %NULL on failure
 */
void *vm_map_ram(struct page **pages, unsigned int count, int node, pgprot_t prot)
{
	unsigned long size = count << PAGE_SHIFT;
	unsigned long addr;
	void *mem;

	if (likely(count <= VMAP_MAX_ALLOC)) {
		mem = vb_alloc(size, GFP_KERNEL);
		if (IS_ERR(mem))
			return NULL;
		addr = (unsigned long)mem;
	} else {
		struct vmap_area *va;
		va = alloc_vmap_area(size, PAGE_SIZE,
				VMALLOC_START, VMALLOC_END, node, GFP_KERNEL);
		if (IS_ERR(va))
			return NULL;

		addr = va->va_start;
		mem = (void *)addr;
	}
	if (vmap_page_range(addr, addr + size, prot, pages) < 0) {
		vm_unmap_ram(mem, count);
		return NULL;
	}
	return mem;
}
EXPORT_SYMBOL(vm_map_ram);

void __init vmalloc_init(void)
{
	int i;

	for_each_possible_cpu(i) {
		struct vmap_block_queue *vbq;

		vbq = &per_cpu(vmap_block_queue, i);
		spin_lock_init(&vbq->lock);
		INIT_LIST_HEAD(&vbq->free);
		INIT_LIST_HEAD(&vbq->dirty);
		vbq->nr_dirty = 0;
	}

	vmap_initialized = true;
}

void unmap_kernel_range(unsigned long addr, unsigned long size)
{
	unsigned long end = addr + size;
	vunmap_page_range(addr, end);
	flush_tlb_kernel_range(addr, end);
}

int map_vm_area(struct vm_struct *area, pgprot_t prot, struct page ***pages)
{
	unsigned long addr = (unsigned long)area->addr;
	unsigned long end = addr + area->size - PAGE_SIZE;
	int err;

	err = vmap_page_range(addr, end, prot, *pages);
	if (err > 0) {
		*pages += err;
		err = 0;
	}

	return err;
}
EXPORT_SYMBOL_GPL(map_vm_area);

/*** Old vmalloc interfaces ***/
DEFINE_RWLOCK(vmlist_lock);
struct vm_struct *vmlist;

static struct vm_struct *__get_vm_area_node(unsigned long size,
		unsigned long flags, unsigned long start, unsigned long end,
		int node, gfp_t gfp_mask, void *caller)
{
	static struct vmap_area *va;
	struct vm_struct *area;
	struct vm_struct *tmp, **p;
	unsigned long align = 1;

	BUG_ON(in_interrupt());
	if (flags & VM_IOREMAP) {
		int bit = fls(size);

		if (bit > IOREMAP_MAX_ORDER)
			bit = IOREMAP_MAX_ORDER;
		else if (bit < PAGE_SHIFT)
			bit = PAGE_SHIFT;

		align = 1ul << bit;
	}

	size = PAGE_ALIGN(size);
	if (unlikely(!size))
		return NULL;

	area = kmalloc_node(sizeof(*area), gfp_mask & GFP_RECLAIM_MASK, node);
	if (unlikely(!area))
		return NULL;

	/*
	 * We always allocate a guard page.
	 */
	size += PAGE_SIZE;

	va = alloc_vmap_area(size, align, start, end, node, gfp_mask);
	if (IS_ERR(va)) {
		kfree(area);
		return NULL;
	}

	area->flags = flags;
	area->addr = (void *)va->va_start;
	area->size = size;
	area->pages = NULL;
	area->nr_pages = 0;
	area->phys_addr = 0;
	area->caller = caller;
	va->private = area;
	va->flags |= VM_VM_AREA;

	write_lock(&vmlist_lock);
	for (p = &vmlist; (tmp = *p) != NULL; p = &tmp->next) {
		if (tmp->addr >= area->addr)
			break;
	}
	area->next = *p;
	*p = area;
	write_unlock(&vmlist_lock);

	return area;
}

struct vm_struct *__get_vm_area(unsigned long size, unsigned long flags,
				unsigned long start, unsigned long end)
{
	return __get_vm_area_node(size, flags, start, end, -1, GFP_KERNEL,
						__builtin_return_address(0));
}
EXPORT_SYMBOL_GPL(__get_vm_area);

/**
 *	get_vm_area  -  reserve a contiguous kernel virtual area
 *	@size:		size of the area
 *	@flags:		%VM_IOREMAP for I/O mappings or VM_ALLOC
 *
 *	Search an area of @size in the kernel virtual mapping area,
 *	and reserved it for out purposes.  Returns the area descriptor
 *	on success or %NULL on failure.
 */
struct vm_struct *get_vm_area(unsigned long size, unsigned long flags)
{
	return __get_vm_area_node(size, flags, VMALLOC_START, VMALLOC_END,
				-1, GFP_KERNEL, __builtin_return_address(0));
}

struct vm_struct *get_vm_area_caller(unsigned long size, unsigned long flags,
				void *caller)
{
	return __get_vm_area_node(size, flags, VMALLOC_START, VMALLOC_END,
						-1, GFP_KERNEL, caller);
}

struct vm_struct *get_vm_area_node(unsigned long size, unsigned long flags,
				   int node, gfp_t gfp_mask)
{
	return __get_vm_area_node(size, flags, VMALLOC_START, VMALLOC_END, node,
				  gfp_mask, __builtin_return_address(0));
}

static struct vm_struct *find_vm_area(const void *addr)
{
	struct vmap_area *va;

	va = find_vmap_area((unsigned long)addr);
	if (va && va->flags & VM_VM_AREA)
		return va->private;

	return NULL;
}

/**
 *	remove_vm_area  -  find and remove a continuous kernel virtual area
 *	@addr:		base address
 *
 *	Search for the kernel VM area starting at @addr, and remove it.
 *	This function returns the found VM area, but using it is NOT safe
 *	on SMP machines, except for its size or flags.
 */
struct vm_struct *remove_vm_area(const void *addr)
{
	struct vmap_area *va;

	va = find_vmap_area((unsigned long)addr);
	if (va && va->flags & VM_VM_AREA) {
		struct vm_struct *vm = va->private;
		struct vm_struct *tmp, **p;
		free_unmap_vmap_area(va);
		vm->size -= PAGE_SIZE;

		write_lock(&vmlist_lock);
		for (p = &vmlist; (tmp = *p) != vm; p = &tmp->next)
			;
		*p = tmp->next;
		write_unlock(&vmlist_lock);

		return vm;
	}
	return NULL;
}

static void __vunmap(const void *addr, int deallocate_pages)
{
	struct vm_struct *area;

	if (!addr)
		return;

	if ((PAGE_SIZE-1) & (unsigned long)addr) {
		WARN(1, KERN_ERR "Trying to vfree() bad address (%p)\n", addr);
		return;
	}

	area = remove_vm_area(addr);
	if (unlikely(!area)) {
		WARN(1, KERN_ERR "Trying to vfree() nonexistent vm area (%p)\n",
				addr);
		return;
	}

	debug_check_no_locks_freed(addr, area->size);
	debug_check_no_obj_freed(addr, area->size);

	if (deallocate_pages) {
		int i;

		for (i = 0; i < area->nr_pages; i++) {
			struct page *page = area->pages[i];

			BUG_ON(!page);
			__free_page(page);
		}

		if (area->flags & VM_VPAGES)
			vfree(area->pages);
		else
			kfree(area->pages);
	}

	kfree(area);
	return;
}

/**
 *	vfree  -  release memory allocated by vmalloc()
 *	@addr:		memory base address
 *
 *	Free the virtually continuous memory area starting at @addr, as
 *	obtained from vmalloc(), vmalloc_32() or __vmalloc(). If @addr is
 *	NULL, no operation is performed.
 *
 *	Must not be called in interrupt context.
 */
void vfree(const void *addr)
{
	BUG_ON(in_interrupt());
	__vunmap(addr, 1);
}
EXPORT_SYMBOL(vfree);

/**
 *	vunmap  -  release virtual mapping obtained by vmap()
 *	@addr:		memory base address
 *
 *	Free the virtually contiguous memory area starting at @addr,
 *	which was created from the page array passed to vmap().
 *
 *	Must not be called in interrupt context.
 */
void vunmap(const void *addr)
{
	BUG_ON(in_interrupt());
	__vunmap(addr, 0);
}
EXPORT_SYMBOL(vunmap);

/**
 *	vmap  -  map an array of pages into virtually contiguous space
 *	@pages:		array of page pointers
 *	@count:		number of pages to map
 *	@flags:		vm_area->flags
 *	@prot:		page protection for the mapping
 *
 *	Maps @count pages from @pages into contiguous kernel virtual
 *	space.
 */
void *vmap(struct page **pages, unsigned int count,
		unsigned long flags, pgprot_t prot)
{
	struct vm_struct *area;

	if (count > num_physpages)
		return NULL;

	area = get_vm_area_caller((count << PAGE_SHIFT), flags,
					__builtin_return_address(0));
	if (!area)
		return NULL;

	if (map_vm_area(area, prot, &pages)) {
		vunmap(area->addr);
		return NULL;
	}

	return area->addr;
}
EXPORT_SYMBOL(vmap);

static void *__vmalloc_node(unsigned long size, gfp_t gfp_mask, pgprot_t prot,
			    int node, void *caller);
static void *__vmalloc_area_node(struct vm_struct *area, gfp_t gfp_mask,
				 pgprot_t prot, int node, void *caller)
{
	struct page **pages;
	unsigned int nr_pages, array_size, i;

	nr_pages = (area->size - PAGE_SIZE) >> PAGE_SHIFT;
	array_size = (nr_pages * sizeof(struct page *));

	area->nr_pages = nr_pages;
	/* Please note that the recursion is strictly bounded. */
	if (array_size > PAGE_SIZE) {
		pages = __vmalloc_node(array_size, gfp_mask | __GFP_ZERO,
				PAGE_KERNEL, node, caller);
		area->flags |= VM_VPAGES;
	} else {
		pages = kmalloc_node(array_size,
				(gfp_mask & GFP_RECLAIM_MASK) | __GFP_ZERO,
				node);
	}
	area->pages = pages;
	area->caller = caller;
	if (!area->pages) {
		remove_vm_area(area->addr);
		kfree(area);
		return NULL;
	}

	for (i = 0; i < area->nr_pages; i++) {
		struct page *page;

		if (node < 0)
			page = alloc_page(gfp_mask);
		else
			page = alloc_pages_node(node, gfp_mask, 0);

		if (unlikely(!page)) {
			/* Successfully allocated i pages, free them in __vunmap() */
			area->nr_pages = i;
			goto fail;
		}
		area->pages[i] = page;
	}

	if (map_vm_area(area, prot, &pages))
		goto fail;
	return area->addr;

fail:
	vfree(area->addr);
	return NULL;
}

void *__vmalloc_area(struct vm_struct *area, gfp_t gfp_mask, pgprot_t prot)
{
	return __vmalloc_area_node(area, gfp_mask, prot, -1,
					__builtin_return_address(0));
}

/**
 *	__vmalloc_node  -  allocate virtually contiguous memory
 *	@size:		allocation size
 *	@gfp_mask:	flags for the page level allocator
 *	@prot:		protection mask for the allocated pages
 *	@node:		node to use for allocation or -1
 *	@caller:	caller's return address
 *
 *	Allocate enough pages to cover @size from the page level
 *	allocator with @gfp_mask flags.  Map them into contiguous
 *	kernel virtual space, using a pagetable protection of @prot.
 */
static void *__vmalloc_node(unsigned long size, gfp_t gfp_mask, pgprot_t prot,
						int node, void *caller)
{
	struct vm_struct *area;

	size = PAGE_ALIGN(size);
	if (!size || (size >> PAGE_SHIFT) > num_physpages)
		return NULL;

	area = __get_vm_area_node(size, VM_ALLOC, VMALLOC_START, VMALLOC_END,
						node, gfp_mask, caller);

	if (!area)
		return NULL;

	return __vmalloc_area_node(area, gfp_mask, prot, node, caller);
}

void *__vmalloc(unsigned long size, gfp_t gfp_mask, pgprot_t prot)
{
	return __vmalloc_node(size, gfp_mask, prot, -1,
				__builtin_return_address(0));
}
EXPORT_SYMBOL(__vmalloc);

/**
 *	vmalloc  -  allocate virtually contiguous memory
 *	@size:		allocation size
 *	Allocate enough pages to cover @size from the page level
 *	allocator and map them into contiguous kernel virtual space.
 *
 *	For tight control over page level allocator and protection flags
 *	use __vmalloc() instead.
 */
void *vmalloc(unsigned long size)
{
	return __vmalloc_node(size, GFP_KERNEL | __GFP_HIGHMEM, PAGE_KERNEL,
					-1, __builtin_return_address(0));
}
EXPORT_SYMBOL(vmalloc);

/**
 * vmalloc_user - allocate zeroed virtually contiguous memory for userspace
 * @size: allocation size
 *
 * The resulting memory area is zeroed so it can be mapped to userspace
 * without leaking data.
 */
void *vmalloc_user(unsigned long size)
{
	struct vm_struct *area;
	void *ret;

	ret = __vmalloc(size, GFP_KERNEL | __GFP_HIGHMEM | __GFP_ZERO, PAGE_KERNEL);
	if (ret) {
		area = find_vm_area(ret);
		area->flags |= VM_USERMAP;
	}
	return ret;
}
EXPORT_SYMBOL(vmalloc_user);

/**
 *	vmalloc_node  -  allocate memory on a specific node
 *	@size:		allocation size
 *	@node:		numa node
 *
 *	Allocate enough pages to cover @size from the page level
 *	allocator and map them into contiguous kernel virtual space.
 *
 *	For tight control over page level allocator and protection flags
 *	use __vmalloc() instead.
 */
void *vmalloc_node(unsigned long size, int node)
{
	return __vmalloc_node(size, GFP_KERNEL | __GFP_HIGHMEM, PAGE_KERNEL,
					node, __builtin_return_address(0));
}
EXPORT_SYMBOL(vmalloc_node);

#ifndef PAGE_KERNEL_EXEC
# define PAGE_KERNEL_EXEC PAGE_KERNEL
#endif

/**
 *	vmalloc_exec  -  allocate virtually contiguous, executable memory
 *	@size:		allocation size
 *
 *	Kernel-internal function to allocate enough pages to cover @size
 *	the page level allocator and map them into contiguous and
 *	executable kernel virtual space.
 *
 *	For tight control over page level allocator and protection flags
 *	use __vmalloc() instead.
 */

void *vmalloc_exec(unsigned long size)
{
	return __vmalloc(size, GFP_KERNEL | __GFP_HIGHMEM, PAGE_KERNEL_EXEC);
}

#if defined(CONFIG_64BIT) && defined(CONFIG_ZONE_DMA32)
#define GFP_VMALLOC32 GFP_DMA32 | GFP_KERNEL
#elif defined(CONFIG_64BIT) && defined(CONFIG_ZONE_DMA)
#define GFP_VMALLOC32 GFP_DMA | GFP_KERNEL
#else
#define GFP_VMALLOC32 GFP_KERNEL
#endif

/**
 *	vmalloc_32  -  allocate virtually contiguous memory (32bit addressable)
 *	@size:		allocation size
 *
 *	Allocate enough 32bit PA addressable pages to cover @size from the
 *	page level allocator and map them into contiguous kernel virtual space.
 */
void *vmalloc_32(unsigned long size)
{
	return __vmalloc(size, GFP_VMALLOC32, PAGE_KERNEL);
}
EXPORT_SYMBOL(vmalloc_32);

/**
 * vmalloc_32_user - allocate zeroed virtually contiguous 32bit memory
 *	@size:		allocation size
 *
 * The resulting memory area is 32bit addressable and zeroed so it can be
 * mapped to userspace without leaking data.
 */
void *vmalloc_32_user(unsigned long size)
{
	struct vm_struct *area;
	void *ret;

	ret = __vmalloc(size, GFP_VMALLOC32 | __GFP_ZERO, PAGE_KERNEL);
	if (ret) {
		area = find_vm_area(ret);
		area->flags |= VM_USERMAP;
	}
	return ret;
}
EXPORT_SYMBOL(vmalloc_32_user);

long vread(char *buf, char *addr, unsigned long count)
{
	struct vm_struct *tmp;
	char *vaddr, *buf_start = buf;
	unsigned long n;

	/* Don't allow overflow */
	if ((unsigned long) addr + count < count)
		count = -(unsigned long) addr;

	read_lock(&vmlist_lock);
	for (tmp = vmlist; tmp; tmp = tmp->next) {
		vaddr = (char *) tmp->addr;
		if (addr >= vaddr + tmp->size - PAGE_SIZE)
			continue;
		while (addr < vaddr) {
			if (count == 0)
				goto finished;
			*buf = '\0';
			buf++;
			addr++;
			count--;
		}
		n = vaddr + tmp->size - PAGE_SIZE - addr;
		do {
			if (count == 0)
				goto finished;
			*buf = *addr;
			buf++;
			addr++;
			count--;
		} while (--n > 0);
	}
finished:
	read_unlock(&vmlist_lock);
	return buf - buf_start;
}

long vwrite(char *buf, char *addr, unsigned long count)
{
	struct vm_struct *tmp;
	char *vaddr, *buf_start = buf;
	unsigned long n;

	/* Don't allow overflow */
	if ((unsigned long) addr + count < count)
		count = -(unsigned long) addr;

	read_lock(&vmlist_lock);
	for (tmp = vmlist; tmp; tmp = tmp->next) {
		vaddr = (char *) tmp->addr;
		if (addr >= vaddr + tmp->size - PAGE_SIZE)
			continue;
		while (addr < vaddr) {
			if (count == 0)
				goto finished;
			buf++;
			addr++;
			count--;
		}
		n = vaddr + tmp->size - PAGE_SIZE - addr;
		do {
			if (count == 0)
				goto finished;
			*addr = *buf;
			buf++;
			addr++;
			count--;
		} while (--n > 0);
	}
finished:
	read_unlock(&vmlist_lock);
	return buf - buf_start;
}

/**
 *	remap_vmalloc_range  -  map vmalloc pages to userspace
 *	@vma:		vma to cover (map full range of vma)
 *	@addr:		vmalloc memory
 *	@pgoff:		number of pages into addr before first page to map
 *
 *	Returns:	0 for success, -Exxx on failure
 *
 *	This function checks that addr is a valid vmalloc'ed area, and
 *	that it is big enough to cover the vma. Will return failure if
 *	that criteria isn't met.
 *
 *	Similar to remap_pfn_range() (see mm/memory.c)
 */
int remap_vmalloc_range(struct vm_area_struct *vma, void *addr,
						unsigned long pgoff)
{
	struct vm_struct *area;
	unsigned long uaddr = vma->vm_start;
	unsigned long usize = vma->vm_end - vma->vm_start;

	if ((PAGE_SIZE-1) & (unsigned long)addr)
		return -EINVAL;

	area = find_vm_area(addr);
	if (!area)
		return -EINVAL;

	if (!(area->flags & VM_USERMAP))
		return -EINVAL;

	if (usize + (pgoff << PAGE_SHIFT) > area->size - PAGE_SIZE)
		return -EINVAL;

	addr += pgoff << PAGE_SHIFT;
	do {
		struct page *page = vmalloc_to_page(addr);
		int ret;

		ret = vm_insert_page(vma, uaddr, page);
		if (ret)
			return ret;

		uaddr += PAGE_SIZE;
		addr += PAGE_SIZE;
		usize -= PAGE_SIZE;
	} while (usize > 0);

	/* Prevent "things" like memory migration? VM_flags need a cleanup... */
	vma->vm_flags |= VM_RESERVED;

	return 0;
}
EXPORT_SYMBOL(remap_vmalloc_range);

/*
 * Implement a stub for vmalloc_sync_all() if the architecture chose not to
 * have one.
 */
void  __attribute__((weak)) vmalloc_sync_all(void)
{
}


static int f(pte_t *pte, pgtable_t table, unsigned long addr, void *data)
{
	/* apply_to_page_range() does all the hard work. */
	return 0;
}

/**
 *	alloc_vm_area - allocate a range of kernel address space
 *	@size:		size of the area
 *
 *	Returns:	NULL on failure, vm_struct on success
 *
 *	This function reserves a range of kernel address space, and
 *	allocates pagetables to map that range.  No actual mappings
 *	are created.  If the kernel address space is not shared
 *	between processes, it syncs the pagetable across all
 *	processes.
 */
struct vm_struct *alloc_vm_area(size_t size)
{
	struct vm_struct *area;

	area = get_vm_area_caller(size, VM_IOREMAP,
				__builtin_return_address(0));
	if (area == NULL)
		return NULL;

	/*
	 * This ensures that page tables are constructed for this region
	 * of kernel virtual address space and mapped into init_mm.
	 */
	if (apply_to_page_range(&init_mm, (unsigned long)area->addr,
				area->size, f, NULL)) {
		free_vm_area(area);
		return NULL;
	}

	/* Make sure the pagetables are constructed in process kernel
	   mappings */
	vmalloc_sync_all();

	return area;
}
EXPORT_SYMBOL_GPL(alloc_vm_area);

void free_vm_area(struct vm_struct *area)
{
	struct vm_struct *ret;
	ret = remove_vm_area(area->addr);
	BUG_ON(ret != area);
	kfree(area);
}
EXPORT_SYMBOL_GPL(free_vm_area);


#ifdef CONFIG_PROC_FS
static void *s_start(struct seq_file *m, loff_t *pos)
{
	loff_t n = *pos;
	struct vm_struct *v;

	read_lock(&vmlist_lock);
	v = vmlist;
	while (n > 0 && v) {
		n--;
		v = v->next;
	}
	if (!n)
		return v;

	return NULL;

}

static void *s_next(struct seq_file *m, void *p, loff_t *pos)
{
	struct vm_struct *v = p;

	++*pos;
	return v->next;
}

static void s_stop(struct seq_file *m, void *p)
{
	read_unlock(&vmlist_lock);
}

static void show_numa_info(struct seq_file *m, struct vm_struct *v)
{
	if (NUMA_BUILD) {
		unsigned int nr, *counters = m->private;

		if (!counters)
			return;

		memset(counters, 0, nr_node_ids * sizeof(unsigned int));

		for (nr = 0; nr < v->nr_pages; nr++)
			counters[page_to_nid(v->pages[nr])]++;

		for_each_node_state(nr, N_HIGH_MEMORY)
			if (counters[nr])
				seq_printf(m, " N%u=%u", nr, counters[nr]);
	}
}

static int s_show(struct seq_file *m, void *p)
{
	struct vm_struct *v = p;

	seq_printf(m, "0x%p-0x%p %7ld",
		v->addr, v->addr + v->size, v->size);

	if (v->caller) {
		char buff[2 * KSYM_NAME_LEN];

		seq_putc(m, ' ');
		sprint_symbol(buff, (unsigned long)v->caller);
		seq_puts(m, buff);
	}

	if (v->nr_pages)
		seq_printf(m, " pages=%d", v->nr_pages);

	if (v->phys_addr)
		seq_printf(m, " phys=%lx", v->phys_addr);

	if (v->flags & VM_IOREMAP)
		seq_printf(m, " ioremap");

	if (v->flags & VM_ALLOC)
		seq_printf(m, " vmalloc");

	if (v->flags & VM_MAP)
		seq_printf(m, " vmap");

	if (v->flags & VM_USERMAP)
		seq_printf(m, " user");

	if (v->flags & VM_VPAGES)
		seq_printf(m, " vpages");

	show_numa_info(m, v);
	seq_putc(m, '\n');
	return 0;
}

static const struct seq_operations vmalloc_op = {
	.start = s_start,
	.next = s_next,
	.stop = s_stop,
	.show = s_show,
};

static int vmalloc_open(struct inode *inode, struct file *file)
{
	unsigned int *ptr = NULL;
	int ret;

	if (NUMA_BUILD)
		ptr = kmalloc(nr_node_ids * sizeof(unsigned int), GFP_KERNEL);
	ret = seq_open(file, &vmalloc_op);
	if (!ret) {
		struct seq_file *m = file->private_data;
		m->private = ptr;
	} else
		kfree(ptr);
	return ret;
}

static const struct file_operations proc_vmalloc_operations = {
	.open		= vmalloc_open,
	.read		= seq_read,
	.llseek		= seq_lseek,
	.release	= seq_release_private,
};

static int __init proc_vmalloc_init(void)
{
	proc_create("vmallocinfo", S_IRUSR, NULL, &proc_vmalloc_operations);
	return 0;
}
module_init(proc_vmalloc_init);
#endif
<|MERGE_RESOLUTION|>--- conflicted
+++ resolved
@@ -324,22 +324,14 @@
 
 	BUG_ON(size & ~PAGE_MASK);
 
-<<<<<<< HEAD
-	addr = ALIGN(vstart, align);
-
-=======
->>>>>>> c0193f39
 	va = kmalloc_node(sizeof(struct vmap_area),
 			gfp_mask & GFP_RECLAIM_MASK, node);
 	if (unlikely(!va))
 		return ERR_PTR(-ENOMEM);
 
 retry:
-<<<<<<< HEAD
-=======
 	addr = ALIGN(vstart, align);
 
->>>>>>> c0193f39
 	spin_lock(&vmap_area_lock);
 	/* XXX: could have a last_hole cache */
 	n = vmap_area_root.rb_node;
@@ -370,11 +362,7 @@
 				goto found;
 		}
 
-<<<<<<< HEAD
-		while (addr + size >= first->va_start && addr + size <= vend) {
-=======
 		while (addr + size > first->va_start && addr + size <= vend) {
->>>>>>> c0193f39
 			addr = ALIGN(first->va_end + PAGE_SIZE, align);
 
 			n = rb_next(&first->rb_node);
@@ -534,8 +522,6 @@
 }
 
 /*
-<<<<<<< HEAD
-=======
  * Kick off a purge of the outstanding lazy areas. Don't bother if somebody
  * is already purging.
  */
@@ -547,18 +533,13 @@
 }
 
 /*
->>>>>>> c0193f39
  * Kick off a purge of the outstanding lazy areas.
  */
 static void purge_vmap_area_lazy(void)
 {
 	unsigned long start = ULONG_MAX, end = 0;
 
-<<<<<<< HEAD
-	__purge_vmap_area_lazy(&start, &end, 0, 0);
-=======
 	__purge_vmap_area_lazy(&start, &end, 1, 0);
->>>>>>> c0193f39
 }
 
 /*
@@ -569,11 +550,7 @@
 	va->flags |= VM_LAZY_FREE;
 	atomic_add((va->va_end - va->va_start) >> PAGE_SHIFT, &vmap_lazy_nr);
 	if (unlikely(atomic_read(&vmap_lazy_nr) > lazy_max_pages()))
-<<<<<<< HEAD
-		purge_vmap_area_lazy();
-=======
 		try_purge_vmap_area_lazy();
->>>>>>> c0193f39
 }
 
 static struct vmap_area *find_vmap_area(unsigned long addr)
