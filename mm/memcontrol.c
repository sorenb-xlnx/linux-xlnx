--- conflicted
+++ resolved
@@ -879,11 +879,7 @@
 	smp_rmb();
 	if (mem_cgroup_is_root(pc->mem_cgroup))
 		return;
-<<<<<<< HEAD
-	mz = page_cgroup_zoneinfo(pc);
-=======
 	mz = page_cgroup_zoneinfo(pc->mem_cgroup, page);
->>>>>>> 16c29daf
 	list_move_tail(&pc->lru, &mz->lists[lru]);
 }
 
@@ -3007,11 +3003,7 @@
 		return 0;
 
 	*ptr = mem;
-<<<<<<< HEAD
-	ret = __mem_cgroup_try_charge(NULL, gfp_mask, ptr, false, PAGE_SIZE);
-=======
 	ret = __mem_cgroup_try_charge(NULL, gfp_mask, 1, ptr, false);
->>>>>>> 16c29daf
 	css_put(&mem->css);/* drop extra refcnt */
 	if (ret || *ptr == NULL) {
 		if (PageAnon(page)) {
