# Makefile for Linux samples code

obj-$(CONFIG_SAMPLES)	+= kobject/ kprobes/ tracepoints/ trace_events/ \
<<<<<<< HEAD
			   hw_breakpoint/ kfifo/
=======
			   hw_breakpoint/ kfifo/ kdb/
>>>>>>> 45f53cc9
<|MERGE_RESOLUTION|>--- conflicted
+++ resolved
@@ -1,8 +1,4 @@
 # Makefile for Linux samples code
 
 obj-$(CONFIG_SAMPLES)	+= kobject/ kprobes/ tracepoints/ trace_events/ \
-<<<<<<< HEAD
-			   hw_breakpoint/ kfifo/
-=======
-			   hw_breakpoint/ kfifo/ kdb/
->>>>>>> 45f53cc9
+			   hw_breakpoint/ kfifo/ kdb/