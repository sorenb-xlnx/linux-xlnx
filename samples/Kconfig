menuconfig SAMPLES
	bool "Sample kernel code"
	help
	  You can build and test sample kernel code here.

if SAMPLES

config SAMPLE_TRACEPOINTS
	tristate "Build tracepoints examples -- loadable modules only"
	depends on TRACEPOINTS && m
	help
	  This build tracepoints example modules.

config SAMPLE_TRACE_EVENTS
	tristate "Build trace_events examples -- loadable modules only"
	depends on EVENT_TRACING && m
	help
	  This build trace event example modules.

config SAMPLE_KOBJECT
	tristate "Build kobject examples -- loadable modules only"
	depends on m
	help
	  This config option will allow you to build a number of
	  different kobject sample modules showing how to use kobjects,
	  ksets, and ktypes properly.

	  If in doubt, say "N" here.

config SAMPLE_KPROBES
	tristate "Build kprobes examples -- loadable modules only"
	depends on KPROBES && m
	help
	  This build several kprobes example modules.

config SAMPLE_KRETPROBES
	tristate "Build kretprobes example -- loadable modules only"
	default m
	depends on SAMPLE_KPROBES && KRETPROBES

<<<<<<< HEAD
endif # SAMPLES
=======
config SAMPLE_HW_BREAKPOINT
	tristate "Build kernel hardware breakpoint examples -- loadable module only"
	depends on HAVE_HW_BREAKPOINT && m
	help
	  This builds kernel hardware breakpoint example modules.

endif # SAMPLES
>>>>>>> fa274c26
<|MERGE_RESOLUTION|>--- conflicted
+++ resolved
@@ -38,14 +38,10 @@
 	default m
 	depends on SAMPLE_KPROBES && KRETPROBES
 
-<<<<<<< HEAD
-endif # SAMPLES
-=======
 config SAMPLE_HW_BREAKPOINT
 	tristate "Build kernel hardware breakpoint examples -- loadable module only"
 	depends on HAVE_HW_BREAKPOINT && m
 	help
 	  This builds kernel hardware breakpoint example modules.
 
-endif # SAMPLES
->>>>>>> fa274c26
+endif # SAMPLES