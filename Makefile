--- conflicted
+++ resolved
@@ -1,11 +1,7 @@
 VERSION = 2
 PATCHLEVEL = 6
 SUBLEVEL = 29
-<<<<<<< HEAD
 EXTRAVERSION = -rc5
-=======
-EXTRAVERSION = -rc4
->>>>>>> 7032e869
 NAME = Erotic Pickled Herring
 
 # *DOCUMENTATION*
