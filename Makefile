--- conflicted
+++ resolved
@@ -1,13 +1,8 @@
 VERSION = 2
 PATCHLEVEL = 6
 SUBLEVEL = 36
-<<<<<<< HEAD
-EXTRAVERSION = -rc4
-NAME = Sheep on Meth
-=======
 EXTRAVERSION = -rc8
 NAME = Flesh-Eating Bats with Fangs
->>>>>>> 4d152904
 
 # *DOCUMENTATION*
 # To see a list of typical targets execute "make help"
