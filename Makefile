--- conflicted
+++ resolved
@@ -1,11 +1,7 @@
 VERSION = 2
 PATCHLEVEL = 6
 SUBLEVEL = 29
-<<<<<<< HEAD
 EXTRAVERSION = -rc6
-=======
-EXTRAVERSION = -rc5
->>>>>>> b0317cac
 NAME = Erotic Pickled Herring
 
 # *DOCUMENTATION*
