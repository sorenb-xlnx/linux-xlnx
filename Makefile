VERSION = 2
PATCHLEVEL = 6
SUBLEVEL = 38
<<<<<<< HEAD
EXTRAVERSION = -rc8
=======
EXTRAVERSION =
>>>>>>> b3e96c0c
NAME = Flesh-Eating Bats with Fangs

# *DOCUMENTATION*
# To see a list of typical targets execute "make help"
# More info can be located in ./README
# Comments in this file are targeted only to the developer, do not
# expect to learn how to build the kernel reading this file.

# Do not:
# o  use make's built-in rules and variables
#    (this increases performance and avoids hard-to-debug behaviour);
# o  print "Entering directory ...";
MAKEFLAGS += -rR --no-print-directory

# Avoid funny character set dependencies
unexport LC_ALL
LC_COLLATE=C
LC_NUMERIC=C
export LC_COLLATE LC_NUMERIC

# We are using a recursive build, so we need to do a little thinking
# to get the ordering right.
#
# Most importantly: sub-Makefiles should only ever modify files in
# their own directory. If in some directory we have a dependency on
# a file in another dir (which doesn't happen often, but it's often
# unavoidable when linking the built-in.o targets which finally
# turn into vmlinux), we will call a sub make in that other dir, and
# after that we are sure that everything which is in that other dir
# is now up to date.
#
# The only cases where we need to modify files which have global
# effects are thus separated out and done before the recursive
# descending is started. They are now explicitly listed as the
# prepare rule.

# To put more focus on warnings, be less verbose as default
# Use 'make V=1' to see the full commands

ifeq ("$(origin V)", "command line")
  KBUILD_VERBOSE = $(V)
endif
ifndef KBUILD_VERBOSE
  KBUILD_VERBOSE = 0
endif

# Call a source code checker (by default, "sparse") as part of the
# C compilation.
#
# Use 'make C=1' to enable checking of only re-compiled files.
# Use 'make C=2' to enable checking of *all* source files, regardless
# of whether they are re-compiled or not.
#
# See the file "Documentation/sparse.txt" for more details, including
# where to get the "sparse" utility.

ifeq ("$(origin C)", "command line")
  KBUILD_CHECKSRC = $(C)
endif
ifndef KBUILD_CHECKSRC
  KBUILD_CHECKSRC = 0
endif

# Use make M=dir to specify directory of external module to build
# Old syntax make ... SUBDIRS=$PWD is still supported
# Setting the environment variable KBUILD_EXTMOD take precedence
ifdef SUBDIRS
  KBUILD_EXTMOD ?= $(SUBDIRS)
endif

ifeq ("$(origin M)", "command line")
  KBUILD_EXTMOD := $(M)
endif

# kbuild supports saving output files in a separate directory.
# To locate output files in a separate directory two syntaxes are supported.
# In both cases the working directory must be the root of the kernel src.
# 1) O=
# Use "make O=dir/to/store/output/files/"
#
# 2) Set KBUILD_OUTPUT
# Set the environment variable KBUILD_OUTPUT to point to the directory
# where the output files shall be placed.
# export KBUILD_OUTPUT=dir/to/store/output/files/
# make
#
# The O= assignment takes precedence over the KBUILD_OUTPUT environment
# variable.


# KBUILD_SRC is set on invocation of make in OBJ directory
# KBUILD_SRC is not intended to be used by the regular user (for now)
ifeq ($(KBUILD_SRC),)

# OK, Make called in directory where kernel src resides
# Do we want to locate output files in a separate directory?
ifeq ("$(origin O)", "command line")
  KBUILD_OUTPUT := $(O)
endif

# That's our default target when none is given on the command line
PHONY := _all
_all:

# Cancel implicit rules on top Makefile
$(CURDIR)/Makefile Makefile: ;

ifneq ($(KBUILD_OUTPUT),)
# Invoke a second make in the output directory, passing relevant variables
# check that the output directory actually exists
saved-output := $(KBUILD_OUTPUT)
KBUILD_OUTPUT := $(shell cd $(KBUILD_OUTPUT) && /bin/pwd)
$(if $(KBUILD_OUTPUT),, \
     $(error output directory "$(saved-output)" does not exist))

PHONY += $(MAKECMDGOALS) sub-make

$(filter-out _all sub-make $(CURDIR)/Makefile, $(MAKECMDGOALS)) _all: sub-make
	$(Q)@:

sub-make: FORCE
	$(if $(KBUILD_VERBOSE:1=),@)$(MAKE) -C $(KBUILD_OUTPUT) \
	KBUILD_SRC=$(CURDIR) \
	KBUILD_EXTMOD="$(KBUILD_EXTMOD)" -f $(CURDIR)/Makefile \
	$(filter-out _all sub-make,$(MAKECMDGOALS))

# Leave processing to above invocation of make
skip-makefile := 1
endif # ifneq ($(KBUILD_OUTPUT),)
endif # ifeq ($(KBUILD_SRC),)

# We process the rest of the Makefile if this is the final invocation of make
ifeq ($(skip-makefile),)

# If building an external module we do not care about the all: rule
# but instead _all depend on modules
PHONY += all
ifeq ($(KBUILD_EXTMOD),)
_all: all
else
_all: modules
endif

srctree		:= $(if $(KBUILD_SRC),$(KBUILD_SRC),$(CURDIR))
objtree		:= $(CURDIR)
src		:= $(srctree)
obj		:= $(objtree)

VPATH		:= $(srctree)$(if $(KBUILD_EXTMOD),:$(KBUILD_EXTMOD))

export srctree objtree VPATH


# SUBARCH tells the usermode build what the underlying arch is.  That is set
# first, and if a usermode build is happening, the "ARCH=um" on the command
# line overrides the setting of ARCH below.  If a native build is happening,
# then ARCH is assigned, getting whatever value it gets normally, and 
# SUBARCH is subsequently ignored.

SUBARCH := $(shell uname -m | sed -e s/i.86/i386/ -e s/sun4u/sparc64/ \
				  -e s/arm.*/arm/ -e s/sa110/arm/ \
				  -e s/s390x/s390/ -e s/parisc64/parisc/ \
				  -e s/ppc.*/powerpc/ -e s/mips.*/mips/ \
				  -e s/sh[234].*/sh/ )

# Cross compiling and selecting different set of gcc/bin-utils
# ---------------------------------------------------------------------------
#
# When performing cross compilation for other architectures ARCH shall be set
# to the target architecture. (See arch/* for the possibilities).
# ARCH can be set during invocation of make:
# make ARCH=ia64
# Another way is to have ARCH set in the environment.
# The default ARCH is the host where make is executed.

# CROSS_COMPILE specify the prefix used for all executables used
# during compilation. Only gcc and related bin-utils executables
# are prefixed with $(CROSS_COMPILE).
# CROSS_COMPILE can be set on the command line
# make CROSS_COMPILE=ia64-linux-
# Alternatively CROSS_COMPILE can be set in the environment.
# A third alternative is to store a setting in .config so that plain
# "make" in the configured kernel build directory always uses that.
# Default value for CROSS_COMPILE is not to prefix executables
# Note: Some architectures assign CROSS_COMPILE in their arch/*/Makefile
export KBUILD_BUILDHOST := $(SUBARCH)
ARCH		?= $(SUBARCH)
CROSS_COMPILE	?= $(CONFIG_CROSS_COMPILE:"%"=%)

# Architecture as present in compile.h
UTS_MACHINE 	:= $(ARCH)
SRCARCH 	:= $(ARCH)

# Additional ARCH settings for x86
ifeq ($(ARCH),i386)
        SRCARCH := x86
endif
ifeq ($(ARCH),x86_64)
        SRCARCH := x86
endif

# Additional ARCH settings for sparc
ifeq ($(ARCH),sparc32)
       SRCARCH := sparc
endif
ifeq ($(ARCH),sparc64)
       SRCARCH := sparc
endif

# Additional ARCH settings for sh
ifeq ($(ARCH),sh64)
       SRCARCH := sh
endif

# Where to locate arch specific headers
hdr-arch  := $(SRCARCH)

ifeq ($(ARCH),m68knommu)
       hdr-arch  := m68k
endif

KCONFIG_CONFIG	?= .config
export KCONFIG_CONFIG

# SHELL used by kbuild
CONFIG_SHELL := $(shell if [ -x "$$BASH" ]; then echo $$BASH; \
	  else if [ -x /bin/bash ]; then echo /bin/bash; \
	  else echo sh; fi ; fi)

HOSTCC       = gcc
HOSTCXX      = g++
HOSTCFLAGS   = -Wall -Wmissing-prototypes -Wstrict-prototypes -O2 -fomit-frame-pointer
HOSTCXXFLAGS = -O2

# Decide whether to build built-in, modular, or both.
# Normally, just do built-in.

KBUILD_MODULES :=
KBUILD_BUILTIN := 1

#	If we have only "make modules", don't compile built-in objects.
#	When we're building modules with modversions, we need to consider
#	the built-in objects during the descend as well, in order to
#	make sure the checksums are up to date before we record them.

ifeq ($(MAKECMDGOALS),modules)
  KBUILD_BUILTIN := $(if $(CONFIG_MODVERSIONS),1)
endif

#	If we have "make <whatever> modules", compile modules
#	in addition to whatever we do anyway.
#	Just "make" or "make all" shall build modules as well

ifneq ($(filter all _all modules,$(MAKECMDGOALS)),)
  KBUILD_MODULES := 1
endif

ifeq ($(MAKECMDGOALS),)
  KBUILD_MODULES := 1
endif

export KBUILD_MODULES KBUILD_BUILTIN
export KBUILD_CHECKSRC KBUILD_SRC KBUILD_EXTMOD

# Beautify output
# ---------------------------------------------------------------------------
#
# Normally, we echo the whole command before executing it. By making
# that echo $($(quiet)$(cmd)), we now have the possibility to set
# $(quiet) to choose other forms of output instead, e.g.
#
#         quiet_cmd_cc_o_c = Compiling $(RELDIR)/$@
#         cmd_cc_o_c       = $(CC) $(c_flags) -c -o $@ $<
#
# If $(quiet) is empty, the whole command will be printed.
# If it is set to "quiet_", only the short version will be printed. 
# If it is set to "silent_", nothing will be printed at all, since
# the variable $(silent_cmd_cc_o_c) doesn't exist.
#
# A simple variant is to prefix commands with $(Q) - that's useful
# for commands that shall be hidden in non-verbose mode.
#
#	$(Q)ln $@ :<
#
# If KBUILD_VERBOSE equals 0 then the above command will be hidden.
# If KBUILD_VERBOSE equals 1 then the above command is displayed.

ifeq ($(KBUILD_VERBOSE),1)
  quiet =
  Q =
else
  quiet=quiet_
  Q = @
endif

# If the user is running make -s (silent mode), suppress echoing of
# commands

ifneq ($(findstring s,$(MAKEFLAGS)),)
  quiet=silent_
endif

export quiet Q KBUILD_VERBOSE


# Look for make include files relative to root of kernel src
MAKEFLAGS += --include-dir=$(srctree)

# We need some generic definitions (do not try to remake the file).
$(srctree)/scripts/Kbuild.include: ;
include $(srctree)/scripts/Kbuild.include

# Make variables (CC, etc...)

AS		= $(CROSS_COMPILE)as
LD		= $(CROSS_COMPILE)ld
CC		= $(CROSS_COMPILE)gcc
CPP		= $(CC) -E
AR		= $(CROSS_COMPILE)ar
NM		= $(CROSS_COMPILE)nm
STRIP		= $(CROSS_COMPILE)strip
OBJCOPY		= $(CROSS_COMPILE)objcopy
OBJDUMP		= $(CROSS_COMPILE)objdump
AWK		= awk
GENKSYMS	= scripts/genksyms/genksyms
INSTALLKERNEL  := installkernel
DEPMOD		= /sbin/depmod
KALLSYMS	= scripts/kallsyms
PERL		= perl
CHECK		= sparse

CHECKFLAGS     := -D__linux__ -Dlinux -D__STDC__ -Dunix -D__unix__ \
		  -Wbitwise -Wno-return-void $(CF)
CFLAGS_MODULE   =
AFLAGS_MODULE   =
LDFLAGS_MODULE  =
CFLAGS_KERNEL	=
AFLAGS_KERNEL	=
CFLAGS_GCOV	= -fprofile-arcs -ftest-coverage


# Use LINUXINCLUDE when you must reference the include/ directory.
# Needed to be compatible with the O= option
LINUXINCLUDE    := -I$(srctree)/arch/$(hdr-arch)/include -Iinclude \
                   $(if $(KBUILD_SRC), -I$(srctree)/include) \
                   -include include/generated/autoconf.h

KBUILD_CPPFLAGS := -D__KERNEL__

KBUILD_CFLAGS   := -Wall -Wundef -Wstrict-prototypes -Wno-trigraphs \
		   -fno-strict-aliasing -fno-common \
		   -Werror-implicit-function-declaration \
		   -Wno-format-security \
		   -fno-delete-null-pointer-checks
KBUILD_AFLAGS_KERNEL :=
KBUILD_CFLAGS_KERNEL :=
KBUILD_AFLAGS   := -D__ASSEMBLY__
KBUILD_AFLAGS_MODULE  := -DMODULE
KBUILD_CFLAGS_MODULE  := -DMODULE
KBUILD_LDFLAGS_MODULE := -T $(srctree)/scripts/module-common.lds

# Read KERNELRELEASE from include/config/kernel.release (if it exists)
KERNELRELEASE = $(shell cat include/config/kernel.release 2> /dev/null)
KERNELVERSION = $(VERSION).$(PATCHLEVEL).$(SUBLEVEL)$(EXTRAVERSION)

export VERSION PATCHLEVEL SUBLEVEL KERNELRELEASE KERNELVERSION
export ARCH SRCARCH CONFIG_SHELL HOSTCC HOSTCFLAGS CROSS_COMPILE AS LD CC
export CPP AR NM STRIP OBJCOPY OBJDUMP
export MAKE AWK GENKSYMS INSTALLKERNEL PERL UTS_MACHINE
export HOSTCXX HOSTCXXFLAGS LDFLAGS_MODULE CHECK CHECKFLAGS

export KBUILD_CPPFLAGS NOSTDINC_FLAGS LINUXINCLUDE OBJCOPYFLAGS LDFLAGS
export KBUILD_CFLAGS CFLAGS_KERNEL CFLAGS_MODULE CFLAGS_GCOV
export KBUILD_AFLAGS AFLAGS_KERNEL AFLAGS_MODULE
export KBUILD_AFLAGS_MODULE KBUILD_CFLAGS_MODULE KBUILD_LDFLAGS_MODULE
export KBUILD_AFLAGS_KERNEL KBUILD_CFLAGS_KERNEL

# When compiling out-of-tree modules, put MODVERDIR in the module
# tree rather than in the kernel tree. The kernel tree might
# even be read-only.
export MODVERDIR := $(if $(KBUILD_EXTMOD),$(firstword $(KBUILD_EXTMOD))/).tmp_versions

# Files to ignore in find ... statements

RCS_FIND_IGNORE := \( -name SCCS -o -name BitKeeper -o -name .svn -o -name CVS -o -name .pc -o -name .hg -o -name .git \) -prune -o
export RCS_TAR_IGNORE := --exclude SCCS --exclude BitKeeper --exclude .svn --exclude CVS --exclude .pc --exclude .hg --exclude .git

# ===========================================================================
# Rules shared between *config targets and build targets

# Basic helpers built in scripts/
PHONY += scripts_basic
scripts_basic:
	$(Q)$(MAKE) $(build)=scripts/basic
	$(Q)rm -f .tmp_quiet_recordmcount

# To avoid any implicit rule to kick in, define an empty command.
scripts/basic/%: scripts_basic ;

PHONY += outputmakefile
# outputmakefile generates a Makefile in the output directory, if using a
# separate output directory. This allows convenient use of make in the
# output directory.
outputmakefile:
ifneq ($(KBUILD_SRC),)
	$(Q)ln -fsn $(srctree) source
	$(Q)$(CONFIG_SHELL) $(srctree)/scripts/mkmakefile \
	    $(srctree) $(objtree) $(VERSION) $(PATCHLEVEL)
endif

# To make sure we do not include .config for any of the *config targets
# catch them early, and hand them over to scripts/kconfig/Makefile
# It is allowed to specify more targets when calling make, including
# mixing *config targets and build targets.
# For example 'make oldconfig all'.
# Detect when mixed targets is specified, and make a second invocation
# of make so .config is not included in this case either (for *config).

no-dot-config-targets := clean mrproper distclean \
			 cscope TAGS tags help %docs check% coccicheck \
			 include/linux/version.h headers_% \
			 kernelversion %src-pkg

config-targets := 0
mixed-targets  := 0
dot-config     := 1

ifneq ($(filter $(no-dot-config-targets), $(MAKECMDGOALS)),)
	ifeq ($(filter-out $(no-dot-config-targets), $(MAKECMDGOALS)),)
		dot-config := 0
	endif
endif

ifeq ($(KBUILD_EXTMOD),)
        ifneq ($(filter config %config,$(MAKECMDGOALS)),)
                config-targets := 1
                ifneq ($(filter-out config %config,$(MAKECMDGOALS)),)
                        mixed-targets := 1
                endif
        endif
endif

ifeq ($(mixed-targets),1)
# ===========================================================================
# We're called with mixed targets (*config and build targets).
# Handle them one by one.

%:: FORCE
	$(Q)$(MAKE) -C $(srctree) KBUILD_SRC= $@

else
ifeq ($(config-targets),1)
# ===========================================================================
# *config targets only - make sure prerequisites are updated, and descend
# in scripts/kconfig to make the *config target

# Read arch specific Makefile to set KBUILD_DEFCONFIG as needed.
# KBUILD_DEFCONFIG may point out an alternative default configuration
# used for 'make defconfig'
include $(srctree)/arch/$(SRCARCH)/Makefile
export KBUILD_DEFCONFIG KBUILD_KCONFIG

config: scripts_basic outputmakefile FORCE
	$(Q)mkdir -p include/linux include/config
	$(Q)$(MAKE) $(build)=scripts/kconfig $@

%config: scripts_basic outputmakefile FORCE
	$(Q)mkdir -p include/linux include/config
	$(Q)$(MAKE) $(build)=scripts/kconfig $@

else
# ===========================================================================
# Build targets only - this includes vmlinux, arch specific targets, clean
# targets and others. In general all targets except *config targets.

ifeq ($(KBUILD_EXTMOD),)
# Additional helpers built in scripts/
# Carefully list dependencies so we do not try to build scripts twice
# in parallel
PHONY += scripts
scripts: scripts_basic include/config/auto.conf include/config/tristate.conf
	$(Q)$(MAKE) $(build)=$(@)

# Objects we will link into vmlinux / subdirs we need to visit
init-y		:= init/
drivers-y	:= drivers/ sound/ firmware/
net-y		:= net/
libs-y		:= lib/
core-y		:= usr/
endif # KBUILD_EXTMOD

ifeq ($(dot-config),1)
# Read in config
-include include/config/auto.conf

ifeq ($(KBUILD_EXTMOD),)
# Read in dependencies to all Kconfig* files, make sure to run
# oldconfig if changes are detected.
-include include/config/auto.conf.cmd

# To avoid any implicit rule to kick in, define an empty command
$(KCONFIG_CONFIG) include/config/auto.conf.cmd: ;

# If .config is newer than include/config/auto.conf, someone tinkered
# with it and forgot to run make oldconfig.
# if auto.conf.cmd is missing then we are probably in a cleaned tree so
# we execute the config step to be sure to catch updated Kconfig files
include/config/%.conf: $(KCONFIG_CONFIG) include/config/auto.conf.cmd
	$(Q)$(MAKE) -f $(srctree)/Makefile silentoldconfig
else
# external modules needs include/generated/autoconf.h and include/config/auto.conf
# but do not care if they are up-to-date. Use auto.conf to trigger the test
PHONY += include/config/auto.conf

include/config/auto.conf:
	$(Q)test -e include/generated/autoconf.h -a -e $@ || (		\
	echo;								\
	echo "  ERROR: Kernel configuration is invalid.";		\
	echo "         include/generated/autoconf.h or $@ are missing.";\
	echo "         Run 'make oldconfig && make prepare' on kernel src to fix it.";	\
	echo;								\
	/bin/false)

endif # KBUILD_EXTMOD

else
# Dummy target needed, because used as prerequisite
include/config/auto.conf: ;
endif # $(dot-config)

# The all: target is the default when no target is given on the
# command line.
# This allow a user to issue only 'make' to build a kernel including modules
# Defaults to vmlinux, but the arch makefile usually adds further targets
all: vmlinux

ifdef CONFIG_CC_OPTIMIZE_FOR_SIZE
KBUILD_CFLAGS	+= -Os
else
KBUILD_CFLAGS	+= -O2
endif

include $(srctree)/arch/$(SRCARCH)/Makefile

ifneq ($(CONFIG_FRAME_WARN),0)
KBUILD_CFLAGS += $(call cc-option,-Wframe-larger-than=${CONFIG_FRAME_WARN})
endif

# Force gcc to behave correct even for buggy distributions
ifndef CONFIG_CC_STACKPROTECTOR
KBUILD_CFLAGS += $(call cc-option, -fno-stack-protector)
endif

ifdef CONFIG_FRAME_POINTER
KBUILD_CFLAGS	+= -fno-omit-frame-pointer -fno-optimize-sibling-calls
else
# Some targets (ARM with Thumb2, for example), can't be built with frame
# pointers.  For those, we don't have FUNCTION_TRACER automatically
# select FRAME_POINTER.  However, FUNCTION_TRACER adds -pg, and this is
# incompatible with -fomit-frame-pointer with current GCC, so we don't use
# -fomit-frame-pointer with FUNCTION_TRACER.
ifndef CONFIG_FUNCTION_TRACER
KBUILD_CFLAGS	+= -fomit-frame-pointer
endif
endif

ifdef CONFIG_DEBUG_INFO
KBUILD_CFLAGS	+= -g
KBUILD_AFLAGS	+= -gdwarf-2
endif

ifdef CONFIG_DEBUG_INFO_REDUCED
KBUILD_CFLAGS 	+= $(call cc-option, -femit-struct-debug-baseonly)
endif

ifdef CONFIG_FUNCTION_TRACER
KBUILD_CFLAGS	+= -pg
ifdef CONFIG_DYNAMIC_FTRACE
	ifdef CONFIG_HAVE_C_RECORDMCOUNT
		BUILD_C_RECORDMCOUNT := y
		export BUILD_C_RECORDMCOUNT
	endif
endif
endif

# We trigger additional mismatches with less inlining
ifdef CONFIG_DEBUG_SECTION_MISMATCH
KBUILD_CFLAGS += $(call cc-option, -fno-inline-functions-called-once)
endif

# arch Makefile may override CC so keep this after arch Makefile is included
NOSTDINC_FLAGS += -nostdinc -isystem $(shell $(CC) -print-file-name=include)
CHECKFLAGS     += $(NOSTDINC_FLAGS)

# warn about C99 declaration after statement
KBUILD_CFLAGS += $(call cc-option,-Wdeclaration-after-statement,)

# disable pointer signed / unsigned warnings in gcc 4.0
KBUILD_CFLAGS += $(call cc-option,-Wno-pointer-sign,)

# disable invalid "can't wrap" optimizations for signed / pointers
KBUILD_CFLAGS	+= $(call cc-option,-fno-strict-overflow)

# conserve stack if available
KBUILD_CFLAGS   += $(call cc-option,-fconserve-stack)

# check for 'asm goto'
ifeq ($(shell $(CONFIG_SHELL) $(srctree)/scripts/gcc-goto.sh $(CC)), y)
	KBUILD_CFLAGS += -DCC_HAVE_ASM_GOTO
endif

# Add user supplied CPPFLAGS, AFLAGS and CFLAGS as the last assignments
# But warn user when we do so
warn-assign = \
$(warning "WARNING: Appending $$K$(1) ($(K$(1))) from $(origin K$(1)) to kernel $$$(1)")

ifneq ($(KCPPFLAGS),)
        $(call warn-assign,CPPFLAGS)
        KBUILD_CPPFLAGS += $(KCPPFLAGS)
endif
ifneq ($(KAFLAGS),)
        $(call warn-assign,AFLAGS)
        KBUILD_AFLAGS += $(KAFLAGS)
endif
ifneq ($(KCFLAGS),)
        $(call warn-assign,CFLAGS)
        KBUILD_CFLAGS += $(KCFLAGS)
endif

# Use --build-id when available.
LDFLAGS_BUILD_ID = $(patsubst -Wl$(comma)%,%,\
			      $(call cc-ldoption, -Wl$(comma)--build-id,))
KBUILD_LDFLAGS_MODULE += $(LDFLAGS_BUILD_ID)
LDFLAGS_vmlinux += $(LDFLAGS_BUILD_ID)

ifeq ($(CONFIG_STRIP_ASM_SYMS),y)
LDFLAGS_vmlinux	+= $(call ld-option, -X,)
endif

# Default kernel image to build when no specific target is given.
# KBUILD_IMAGE may be overruled on the command line or
# set in the environment
# Also any assignments in arch/$(ARCH)/Makefile take precedence over
# this default value
export KBUILD_IMAGE ?= vmlinux

#
# INSTALL_PATH specifies where to place the updated kernel and system map
# images. Default is /boot, but you can set it to other values
export	INSTALL_PATH ?= /boot

#
# INSTALL_MOD_PATH specifies a prefix to MODLIB for module directory
# relocations required by build roots.  This is not defined in the
# makefile but the argument can be passed to make if needed.
#

MODLIB	= $(INSTALL_MOD_PATH)/lib/modules/$(KERNELRELEASE)
export MODLIB

#
#  INSTALL_MOD_STRIP, if defined, will cause modules to be
#  stripped after they are installed.  If INSTALL_MOD_STRIP is '1', then
#  the default option --strip-debug will be used.  Otherwise,
#  INSTALL_MOD_STRIP will used as the options to the strip command.

ifdef INSTALL_MOD_STRIP
ifeq ($(INSTALL_MOD_STRIP),1)
mod_strip_cmd = $(STRIP) --strip-debug
else
mod_strip_cmd = $(STRIP) $(INSTALL_MOD_STRIP)
endif # INSTALL_MOD_STRIP=1
else
mod_strip_cmd = true
endif # INSTALL_MOD_STRIP
export mod_strip_cmd


ifeq ($(KBUILD_EXTMOD),)
core-y		+= kernel/ mm/ fs/ ipc/ security/ crypto/ block/

vmlinux-dirs	:= $(patsubst %/,%,$(filter %/, $(init-y) $(init-m) \
		     $(core-y) $(core-m) $(drivers-y) $(drivers-m) \
		     $(net-y) $(net-m) $(libs-y) $(libs-m)))

vmlinux-alldirs	:= $(sort $(vmlinux-dirs) $(patsubst %/,%,$(filter %/, \
		     $(init-n) $(init-) \
		     $(core-n) $(core-) $(drivers-n) $(drivers-) \
		     $(net-n)  $(net-)  $(libs-n)    $(libs-))))

init-y		:= $(patsubst %/, %/built-in.o, $(init-y))
core-y		:= $(patsubst %/, %/built-in.o, $(core-y))
drivers-y	:= $(patsubst %/, %/built-in.o, $(drivers-y))
net-y		:= $(patsubst %/, %/built-in.o, $(net-y))
libs-y1		:= $(patsubst %/, %/lib.a, $(libs-y))
libs-y2		:= $(patsubst %/, %/built-in.o, $(libs-y))
libs-y		:= $(libs-y1) $(libs-y2)

# Build vmlinux
# ---------------------------------------------------------------------------
# vmlinux is built from the objects selected by $(vmlinux-init) and
# $(vmlinux-main). Most are built-in.o files from top-level directories
# in the kernel tree, others are specified in arch/$(ARCH)/Makefile.
# Ordering when linking is important, and $(vmlinux-init) must be first.
#
# vmlinux
#   ^
#   |
#   +-< $(vmlinux-init)
#   |   +--< init/version.o + more
#   |
#   +--< $(vmlinux-main)
#   |    +--< driver/built-in.o mm/built-in.o + more
#   |
#   +-< kallsyms.o (see description in CONFIG_KALLSYMS section)
#
# vmlinux version (uname -v) cannot be updated during normal
# descending-into-subdirs phase since we do not yet know if we need to
# update vmlinux.
# Therefore this step is delayed until just before final link of vmlinux -
# except in the kallsyms case where it is done just before adding the
# symbols to the kernel.
#
# System.map is generated to document addresses of all kernel symbols

vmlinux-init := $(head-y) $(init-y)
vmlinux-main := $(core-y) $(libs-y) $(drivers-y) $(net-y)
vmlinux-all  := $(vmlinux-init) $(vmlinux-main)
vmlinux-lds  := arch/$(SRCARCH)/kernel/vmlinux.lds
export KBUILD_VMLINUX_OBJS := $(vmlinux-all)

# Rule to link vmlinux - also used during CONFIG_KALLSYMS
# May be overridden by arch/$(ARCH)/Makefile
quiet_cmd_vmlinux__ ?= LD      $@
      cmd_vmlinux__ ?= $(LD) $(LDFLAGS) $(LDFLAGS_vmlinux) -o $@ \
      -T $(vmlinux-lds) $(vmlinux-init)                          \
      --start-group $(vmlinux-main) --end-group                  \
      $(filter-out $(vmlinux-lds) $(vmlinux-init) $(vmlinux-main) vmlinux.o FORCE ,$^)

# Generate new vmlinux version
quiet_cmd_vmlinux_version = GEN     .version
      cmd_vmlinux_version = set -e;                     \
	if [ ! -r .version ]; then			\
	  rm -f .version;				\
	  echo 1 >.version;				\
	else						\
	  mv .version .old_version;			\
	  expr 0$$(cat .old_version) + 1 >.version;	\
	fi;						\
	$(MAKE) $(build)=init

# Generate System.map
quiet_cmd_sysmap = SYSMAP
      cmd_sysmap = $(CONFIG_SHELL) $(srctree)/scripts/mksysmap

# Link of vmlinux
# If CONFIG_KALLSYMS is set .version is already updated
# Generate System.map and verify that the content is consistent
# Use + in front of the vmlinux_version rule to silent warning with make -j2
# First command is ':' to allow us to use + in front of the rule
define rule_vmlinux__
	:
	$(if $(CONFIG_KALLSYMS),,+$(call cmd,vmlinux_version))

	$(call cmd,vmlinux__)
	$(Q)echo 'cmd_$@ := $(cmd_vmlinux__)' > $(@D)/.$(@F).cmd

	$(Q)$(if $($(quiet)cmd_sysmap),                                      \
	  echo '  $($(quiet)cmd_sysmap)  System.map' &&)                     \
	$(cmd_sysmap) $@ System.map;                                         \
	if [ $$? -ne 0 ]; then                                               \
		rm -f $@;                                                    \
		/bin/false;                                                  \
	fi;
	$(verify_kallsyms)
endef


ifdef CONFIG_KALLSYMS
# Generate section listing all symbols and add it into vmlinux $(kallsyms.o)
# It's a three stage process:
# o .tmp_vmlinux1 has all symbols and sections, but __kallsyms is
#   empty
#   Running kallsyms on that gives us .tmp_kallsyms1.o with
#   the right size - vmlinux version (uname -v) is updated during this step
# o .tmp_vmlinux2 now has a __kallsyms section of the right size,
#   but due to the added section, some addresses have shifted.
#   From here, we generate a correct .tmp_kallsyms2.o
# o The correct .tmp_kallsyms2.o is linked into the final vmlinux.
# o Verify that the System.map from vmlinux matches the map from
#   .tmp_vmlinux2, just in case we did not generate kallsyms correctly.
# o If CONFIG_KALLSYMS_EXTRA_PASS is set, do an extra pass using
#   .tmp_vmlinux3 and .tmp_kallsyms3.o.  This is only meant as a
#   temporary bypass to allow the kernel to be built while the
#   maintainers work out what went wrong with kallsyms.

ifdef CONFIG_KALLSYMS_EXTRA_PASS
last_kallsyms := 3
else
last_kallsyms := 2
endif

kallsyms.o := .tmp_kallsyms$(last_kallsyms).o

define verify_kallsyms
	$(Q)$(if $($(quiet)cmd_sysmap),                                      \
	  echo '  $($(quiet)cmd_sysmap)  .tmp_System.map' &&)                \
	  $(cmd_sysmap) .tmp_vmlinux$(last_kallsyms) .tmp_System.map
	$(Q)cmp -s System.map .tmp_System.map ||                             \
		(echo Inconsistent kallsyms data;                            \
		 echo Try setting CONFIG_KALLSYMS_EXTRA_PASS;                \
		 rm .tmp_kallsyms* ; /bin/false )
endef

# Update vmlinux version before link
# Use + in front of this rule to silent warning about make -j1
# First command is ':' to allow us to use + in front of this rule
cmd_ksym_ld = $(cmd_vmlinux__)
define rule_ksym_ld
	: 
	+$(call cmd,vmlinux_version)
	$(call cmd,vmlinux__)
	$(Q)echo 'cmd_$@ := $(cmd_vmlinux__)' > $(@D)/.$(@F).cmd
endef

# Generate .S file with all kernel symbols
quiet_cmd_kallsyms = KSYM    $@
      cmd_kallsyms = $(NM) -n $< | $(KALLSYMS) \
                     $(if $(CONFIG_KALLSYMS_ALL),--all-symbols) > $@

.tmp_kallsyms1.o .tmp_kallsyms2.o .tmp_kallsyms3.o: %.o: %.S scripts FORCE
	$(call if_changed_dep,as_o_S)

.tmp_kallsyms%.S: .tmp_vmlinux% $(KALLSYMS)
	$(call cmd,kallsyms)

# .tmp_vmlinux1 must be complete except kallsyms, so update vmlinux version
.tmp_vmlinux1: $(vmlinux-lds) $(vmlinux-all) FORCE
	$(call if_changed_rule,ksym_ld)

.tmp_vmlinux2: $(vmlinux-lds) $(vmlinux-all) .tmp_kallsyms1.o FORCE
	$(call if_changed,vmlinux__)

.tmp_vmlinux3: $(vmlinux-lds) $(vmlinux-all) .tmp_kallsyms2.o FORCE
	$(call if_changed,vmlinux__)

# Needs to visit scripts/ before $(KALLSYMS) can be used.
$(KALLSYMS): scripts ;

# Generate some data for debugging strange kallsyms problems
debug_kallsyms: .tmp_map$(last_kallsyms)

.tmp_map%: .tmp_vmlinux% FORCE
	($(OBJDUMP) -h $< | $(AWK) '/^ +[0-9]/{print $$4 " 0 " $$2}'; $(NM) $<) | sort > $@

.tmp_map3: .tmp_map2

.tmp_map2: .tmp_map1

endif # ifdef CONFIG_KALLSYMS

# Do modpost on a prelinked vmlinux. The finally linked vmlinux has
# relevant sections renamed as per the linker script.
quiet_cmd_vmlinux-modpost = LD      $@
      cmd_vmlinux-modpost = $(LD) $(LDFLAGS) -r -o $@                          \
	 $(vmlinux-init) --start-group $(vmlinux-main) --end-group             \
	 $(filter-out $(vmlinux-init) $(vmlinux-main) FORCE ,$^)
define rule_vmlinux-modpost
	:
	+$(call cmd,vmlinux-modpost)
	$(Q)$(MAKE) -f $(srctree)/scripts/Makefile.modpost $@
	$(Q)echo 'cmd_$@ := $(cmd_vmlinux-modpost)' > $(dot-target).cmd
endef

# vmlinux image - including updated kernel symbols
vmlinux: $(vmlinux-lds) $(vmlinux-init) $(vmlinux-main) vmlinux.o $(kallsyms.o) FORCE
ifdef CONFIG_HEADERS_CHECK
	$(Q)$(MAKE) -f $(srctree)/Makefile headers_check
endif
ifdef CONFIG_SAMPLES
	$(Q)$(MAKE) $(build)=samples
endif
ifdef CONFIG_BUILD_DOCSRC
	$(Q)$(MAKE) $(build)=Documentation
endif
	$(call vmlinux-modpost)
	$(call if_changed_rule,vmlinux__)
	$(Q)rm -f .old_version

# build vmlinux.o first to catch section mismatch errors early
ifdef CONFIG_KALLSYMS
.tmp_vmlinux1: vmlinux.o
endif

modpost-init := $(filter-out init/built-in.o, $(vmlinux-init))
vmlinux.o: $(modpost-init) $(vmlinux-main) FORCE
	$(call if_changed_rule,vmlinux-modpost)

# The actual objects are generated when descending, 
# make sure no implicit rule kicks in
$(sort $(vmlinux-init) $(vmlinux-main)) $(vmlinux-lds): $(vmlinux-dirs) ;

# Handle descending into subdirectories listed in $(vmlinux-dirs)
# Preset locale variables to speed up the build process. Limit locale
# tweaks to this spot to avoid wrong language settings when running
# make menuconfig etc.
# Error messages still appears in the original language

PHONY += $(vmlinux-dirs)
$(vmlinux-dirs): prepare scripts
	$(Q)$(MAKE) $(build)=$@

# Store (new) KERNELRELASE string in include/config/kernel.release
include/config/kernel.release: include/config/auto.conf FORCE
	$(Q)rm -f $@
	$(Q)echo "$(KERNELVERSION)$$($(CONFIG_SHELL) $(srctree)/scripts/setlocalversion $(srctree))" > $@


# Things we need to do before we recursively start building the kernel
# or the modules are listed in "prepare".
# A multi level approach is used. prepareN is processed before prepareN-1.
# archprepare is used in arch Makefiles and when processed asm symlink,
# version.h and scripts_basic is processed / created.

# Listed in dependency order
PHONY += prepare archprepare prepare0 prepare1 prepare2 prepare3

# prepare3 is used to check if we are building in a separate output directory,
# and if so do:
# 1) Check that make has not been executed in the kernel src $(srctree)
prepare3: include/config/kernel.release
ifneq ($(KBUILD_SRC),)
	@$(kecho) '  Using $(srctree) as source for kernel'
	$(Q)if [ -f $(srctree)/.config -o -d $(srctree)/include/config ]; then \
		echo "  $(srctree) is not clean, please run 'make mrproper'";\
		echo "  in the '$(srctree)' directory.";\
		/bin/false; \
	fi;
endif

# prepare2 creates a makefile if using a separate output directory
prepare2: prepare3 outputmakefile

prepare1: prepare2 include/linux/version.h include/generated/utsrelease.h \
                   include/config/auto.conf
	$(cmd_crmodverdir)

archprepare: prepare1 scripts_basic

prepare0: archprepare FORCE
	$(Q)$(MAKE) $(build)=.
	$(Q)$(MAKE) $(build)=. missing-syscalls

# All the preparing..
prepare: prepare0

# Generate some files
# ---------------------------------------------------------------------------

# KERNELRELEASE can change from a few different places, meaning version.h
# needs to be updated, so this check is forced on all builds

uts_len := 64
define filechk_utsrelease.h
	if [ `echo -n "$(KERNELRELEASE)" | wc -c ` -gt $(uts_len) ]; then \
	  echo '"$(KERNELRELEASE)" exceeds $(uts_len) characters' >&2;    \
	  exit 1;                                                         \
	fi;                                                               \
	(echo \#define UTS_RELEASE \"$(KERNELRELEASE)\";)
endef

define filechk_version.h
	(echo \#define LINUX_VERSION_CODE $(shell                             \
	expr $(VERSION) \* 65536 + $(PATCHLEVEL) \* 256 + $(SUBLEVEL));     \
	echo '#define KERNEL_VERSION(a,b,c) (((a) << 16) + ((b) << 8) + (c))';)
endef

include/linux/version.h: $(srctree)/Makefile FORCE
	$(call filechk,version.h)

include/generated/utsrelease.h: include/config/kernel.release FORCE
	$(call filechk,utsrelease.h)

PHONY += headerdep
headerdep:
	$(Q)find include/ -name '*.h' | xargs --max-args 1 scripts/headerdep.pl

# ---------------------------------------------------------------------------

PHONY += depend dep
depend dep:
	@echo '*** Warning: make $@ is unnecessary now.'

# ---------------------------------------------------------------------------
# Firmware install
INSTALL_FW_PATH=$(INSTALL_MOD_PATH)/lib/firmware
export INSTALL_FW_PATH

PHONY += firmware_install
firmware_install: FORCE
	@mkdir -p $(objtree)/firmware
	$(Q)$(MAKE) -f $(srctree)/scripts/Makefile.fwinst obj=firmware __fw_install

# ---------------------------------------------------------------------------
# Kernel headers

#Default location for installed headers
export INSTALL_HDR_PATH = $(objtree)/usr

hdr-inst := -rR -f $(srctree)/scripts/Makefile.headersinst obj

# If we do an all arch process set dst to asm-$(hdr-arch)
hdr-dst = $(if $(KBUILD_HEADERS), dst=include/asm-$(hdr-arch), dst=include/asm)

PHONY += __headers
__headers: include/linux/version.h scripts_basic FORCE
	$(Q)$(MAKE) $(build)=scripts scripts/unifdef

PHONY += headers_install_all
headers_install_all:
	$(Q)$(CONFIG_SHELL) $(srctree)/scripts/headers.sh install

PHONY += headers_install
headers_install: __headers
	$(if $(wildcard $(srctree)/arch/$(hdr-arch)/include/asm/Kbuild),, \
	$(error Headers not exportable for the $(SRCARCH) architecture))
	$(Q)$(MAKE) $(hdr-inst)=include
	$(Q)$(MAKE) $(hdr-inst)=arch/$(hdr-arch)/include/asm $(hdr-dst)

PHONY += headers_check_all
headers_check_all: headers_install_all
	$(Q)$(CONFIG_SHELL) $(srctree)/scripts/headers.sh check

PHONY += headers_check
headers_check: headers_install
	$(Q)$(MAKE) $(hdr-inst)=include HDRCHECK=1
	$(Q)$(MAKE) $(hdr-inst)=arch/$(hdr-arch)/include/asm $(hdr-dst) HDRCHECK=1

# ---------------------------------------------------------------------------
# Modules

ifdef CONFIG_MODULES

# By default, build modules as well

all: modules

#	Build modules
#
#	A module can be listed more than once in obj-m resulting in
#	duplicate lines in modules.order files.  Those are removed
#	using awk while concatenating to the final file.

PHONY += modules
modules: $(vmlinux-dirs) $(if $(KBUILD_BUILTIN),vmlinux) modules.builtin
	$(Q)$(AWK) '!x[$$0]++' $(vmlinux-dirs:%=$(objtree)/%/modules.order) > $(objtree)/modules.order
	@$(kecho) '  Building modules, stage 2.';
	$(Q)$(MAKE) -f $(srctree)/scripts/Makefile.modpost
	$(Q)$(MAKE) -f $(srctree)/scripts/Makefile.fwinst obj=firmware __fw_modbuild

modules.builtin: $(vmlinux-dirs:%=%/modules.builtin)
	$(Q)$(AWK) '!x[$$0]++' $^ > $(objtree)/modules.builtin

%/modules.builtin: include/config/auto.conf
	$(Q)$(MAKE) $(modbuiltin)=$*


# Target to prepare building external modules
PHONY += modules_prepare
modules_prepare: prepare scripts

# Target to install modules
PHONY += modules_install
modules_install: _modinst_ _modinst_post

PHONY += _modinst_
_modinst_:
	@if [ -z "`$(DEPMOD) -V 2>/dev/null | grep module-init-tools`" ]; then \
		echo "Warning: you may need to install module-init-tools"; \
		echo "See http://www.codemonkey.org.uk/docs/post-halloween-2.6.txt";\
		sleep 1; \
	fi
	@rm -rf $(MODLIB)/kernel
	@rm -f $(MODLIB)/source
	@mkdir -p $(MODLIB)/kernel
	@ln -s $(srctree) $(MODLIB)/source
	@if [ ! $(objtree) -ef  $(MODLIB)/build ]; then \
		rm -f $(MODLIB)/build ; \
		ln -s $(objtree) $(MODLIB)/build ; \
	fi
	@cp -f $(objtree)/modules.order $(MODLIB)/
	@cp -f $(objtree)/modules.builtin $(MODLIB)/
	$(Q)$(MAKE) -f $(srctree)/scripts/Makefile.modinst

# This depmod is only for convenience to give the initial
# boot a modules.dep even before / is mounted read-write.  However the
# boot script depmod is the master version.
PHONY += _modinst_post
_modinst_post: _modinst_
	$(Q)$(MAKE) -f $(srctree)/scripts/Makefile.fwinst obj=firmware __fw_modinst
	$(call cmd,depmod)

else # CONFIG_MODULES

# Modules not configured
# ---------------------------------------------------------------------------

modules modules_install: FORCE
	@echo
	@echo "The present kernel configuration has modules disabled."
	@echo "Type 'make config' and enable loadable module support."
	@echo "Then build a kernel with module support enabled."
	@echo
	@exit 1

endif # CONFIG_MODULES

###
# Cleaning is done on three levels.
# make clean     Delete most generated files
#                Leave enough to build external modules
# make mrproper  Delete the current configuration, and all generated files
# make distclean Remove editor backup files, patch leftover files and the like

# Directories & files removed with 'make clean'
CLEAN_DIRS  += $(MODVERDIR)
CLEAN_FILES +=	vmlinux System.map \
                .tmp_kallsyms* .tmp_version .tmp_vmlinux* .tmp_System.map

# Directories & files removed with 'make mrproper'
MRPROPER_DIRS  += include/config usr/include include/generated
MRPROPER_FILES += .config .config.old .version .old_version             \
                  include/linux/version.h                               \
		  Module.symvers tags TAGS cscope*

# clean - Delete most, but leave enough to build external modules
#
clean: rm-dirs  := $(CLEAN_DIRS)
clean: rm-files := $(CLEAN_FILES)
clean-dirs      := $(addprefix _clean_, . $(vmlinux-alldirs) Documentation)

PHONY += $(clean-dirs) clean archclean
$(clean-dirs):
	$(Q)$(MAKE) $(clean)=$(patsubst _clean_%,%,$@)

clean: archclean

# mrproper - Delete all generated files, including .config
#
mrproper: rm-dirs  := $(wildcard $(MRPROPER_DIRS))
mrproper: rm-files := $(wildcard $(MRPROPER_FILES))
mrproper-dirs      := $(addprefix _mrproper_,Documentation/DocBook scripts)

PHONY += $(mrproper-dirs) mrproper archmrproper
$(mrproper-dirs):
	$(Q)$(MAKE) $(clean)=$(patsubst _mrproper_%,%,$@)

mrproper: clean archmrproper $(mrproper-dirs)
	$(call cmd,rmdirs)
	$(call cmd,rmfiles)

# distclean
#
PHONY += distclean

distclean: mrproper
	@find $(srctree) $(RCS_FIND_IGNORE) \
		\( -name '*.orig' -o -name '*.rej' -o -name '*~' \
		-o -name '*.bak' -o -name '#*#' -o -name '.*.orig' \
		-o -name '.*.rej' -o -size 0 \
		-o -name '*%' -o -name '.*.cmd' -o -name 'core' \) \
		-type f -print | xargs rm -f


# Packaging of the kernel to various formats
# ---------------------------------------------------------------------------
# rpm target kept for backward compatibility
package-dir	:= $(srctree)/scripts/package

%src-pkg: FORCE
	$(Q)$(MAKE) $(build)=$(package-dir) $@
%pkg: include/config/kernel.release FORCE
	$(Q)$(MAKE) $(build)=$(package-dir) $@
rpm: include/config/kernel.release FORCE
	$(Q)$(MAKE) $(build)=$(package-dir) $@


# Brief documentation of the typical targets used
# ---------------------------------------------------------------------------

boards := $(wildcard $(srctree)/arch/$(SRCARCH)/configs/*_defconfig)
boards := $(notdir $(boards))
board-dirs := $(dir $(wildcard $(srctree)/arch/$(SRCARCH)/configs/*/*_defconfig))
board-dirs := $(sort $(notdir $(board-dirs:/=)))

help:
	@echo  'Cleaning targets:'
	@echo  '  clean		  - Remove most generated files but keep the config and'
	@echo  '                    enough build support to build external modules'
	@echo  '  mrproper	  - Remove all generated files + config + various backup files'
	@echo  '  distclean	  - mrproper + remove editor backup and patch files'
	@echo  ''
	@echo  'Configuration targets:'
	@$(MAKE) -f $(srctree)/scripts/kconfig/Makefile help
	@echo  ''
	@echo  'Other generic targets:'
	@echo  '  all		  - Build all targets marked with [*]'
	@echo  '* vmlinux	  - Build the bare kernel'
	@echo  '* modules	  - Build all modules'
	@echo  '  modules_install - Install all modules to INSTALL_MOD_PATH (default: /)'
	@echo  '  firmware_install- Install all firmware to INSTALL_FW_PATH'
	@echo  '                    (default: $$(INSTALL_MOD_PATH)/lib/firmware)'
	@echo  '  dir/            - Build all files in dir and below'
	@echo  '  dir/file.[oisS] - Build specified target only'
	@echo  '  dir/file.lst    - Build specified mixed source/assembly target only'
	@echo  '                    (requires a recent binutils and recent build (System.map))'
	@echo  '  dir/file.ko     - Build module including final link'
	@echo  '  modules_prepare - Set up for building external modules'
	@echo  '  tags/TAGS	  - Generate tags file for editors'
	@echo  '  cscope	  - Generate cscope index'
	@echo  '  kernelrelease	  - Output the release version string'
	@echo  '  kernelversion	  - Output the version stored in Makefile'
	@echo  '  headers_install - Install sanitised kernel headers to INSTALL_HDR_PATH'; \
	 echo  '                    (default: $(INSTALL_HDR_PATH))'; \
	 echo  ''
	@echo  'Static analysers'
	@echo  '  checkstack      - Generate a list of stack hogs'
	@echo  '  namespacecheck  - Name space analysis on compiled kernel'
	@echo  '  versioncheck    - Sanity check on version.h usage'
	@echo  '  includecheck    - Check for duplicate included header files'
	@echo  '  export_report   - List the usages of all exported symbols'
	@echo  '  headers_check   - Sanity check on exported headers'
	@echo  '  headerdep       - Detect inclusion cycles in headers'
	@$(MAKE) -f $(srctree)/scripts/Makefile.help checker-help
	@echo  ''
	@echo  'Kernel packaging:'
	@$(MAKE) $(build)=$(package-dir) help
	@echo  ''
	@echo  'Documentation targets:'
	@$(MAKE) -f $(srctree)/Documentation/DocBook/Makefile dochelp
	@echo  ''
	@echo  'Architecture specific targets ($(SRCARCH)):'
	@$(if $(archhelp),$(archhelp),\
		echo '  No architecture specific help defined for $(SRCARCH)')
	@echo  ''
	@$(if $(boards), \
		$(foreach b, $(boards), \
		printf "  %-24s - Build for %s\\n" $(b) $(subst _defconfig,,$(b));) \
		echo '')
	@$(if $(board-dirs), \
		$(foreach b, $(board-dirs), \
		printf "  %-16s - Show %s-specific targets\\n" help-$(b) $(b);) \
		printf "  %-16s - Show all of the above\\n" help-boards; \
		echo '')

	@echo  '  make V=0|1 [targets] 0 => quiet build (default), 1 => verbose build'
	@echo  '  make V=2   [targets] 2 => give reason for rebuild of target'
	@echo  '  make O=dir [targets] Locate all output files in "dir", including .config'
	@echo  '  make C=1   [targets] Check all c source with $$CHECK (sparse by default)'
	@echo  '  make C=2   [targets] Force check of all c source with $$CHECK'
	@echo  ''
	@echo  'Execute "make" or "make all" to build all targets marked with [*] '
	@echo  'For further info see the ./README file'


help-board-dirs := $(addprefix help-,$(board-dirs))

help-boards: $(help-board-dirs)

boards-per-dir = $(notdir $(wildcard $(srctree)/arch/$(SRCARCH)/configs/$*/*_defconfig))

$(help-board-dirs): help-%:
	@echo  'Architecture specific targets ($(SRCARCH) $*):'
	@$(if $(boards-per-dir), \
		$(foreach b, $(boards-per-dir), \
		printf "  %-24s - Build for %s\\n" $*/$(b) $(subst _defconfig,,$(b));) \
		echo '')


# Documentation targets
# ---------------------------------------------------------------------------
%docs: scripts_basic FORCE
	$(Q)$(MAKE) $(build)=Documentation/DocBook $@

else # KBUILD_EXTMOD

###
# External module support.
# When building external modules the kernel used as basis is considered
# read-only, and no consistency checks are made and the make
# system is not used on the basis kernel. If updates are required
# in the basis kernel ordinary make commands (without M=...) must
# be used.
#
# The following are the only valid targets when building external
# modules.
# make M=dir clean     Delete all automatically generated files
# make M=dir modules   Make all modules in specified dir
# make M=dir	       Same as 'make M=dir modules'
# make M=dir modules_install
#                      Install the modules built in the module directory
#                      Assumes install directory is already created

# We are always building modules
KBUILD_MODULES := 1
PHONY += crmodverdir
crmodverdir:
	$(cmd_crmodverdir)

PHONY += $(objtree)/Module.symvers
$(objtree)/Module.symvers:
	@test -e $(objtree)/Module.symvers || ( \
	echo; \
	echo "  WARNING: Symbol version dump $(objtree)/Module.symvers"; \
	echo "           is missing; modules will have no dependencies and modversions."; \
	echo )

module-dirs := $(addprefix _module_,$(KBUILD_EXTMOD))
PHONY += $(module-dirs) modules
$(module-dirs): crmodverdir $(objtree)/Module.symvers
	$(Q)$(MAKE) $(build)=$(patsubst _module_%,%,$@)

modules: $(module-dirs)
	@$(kecho) '  Building modules, stage 2.';
	$(Q)$(MAKE) -f $(srctree)/scripts/Makefile.modpost

PHONY += modules_install
modules_install: _emodinst_ _emodinst_post

install-dir := $(if $(INSTALL_MOD_DIR),$(INSTALL_MOD_DIR),extra)
PHONY += _emodinst_
_emodinst_:
	$(Q)mkdir -p $(MODLIB)/$(install-dir)
	$(Q)$(MAKE) -f $(srctree)/scripts/Makefile.modinst

PHONY += _emodinst_post
_emodinst_post: _emodinst_
	$(call cmd,depmod)

clean-dirs := $(addprefix _clean_,$(KBUILD_EXTMOD))

PHONY += $(clean-dirs) clean
$(clean-dirs):
	$(Q)$(MAKE) $(clean)=$(patsubst _clean_%,%,$@)

clean:	rm-dirs := $(MODVERDIR)
clean: rm-files := $(KBUILD_EXTMOD)/Module.symvers

help:
	@echo  '  Building external modules.'
	@echo  '  Syntax: make -C path/to/kernel/src M=$$PWD target'
	@echo  ''
	@echo  '  modules         - default target, build the module(s)'
	@echo  '  modules_install - install the module'
	@echo  '  clean           - remove generated files in module directory only'
	@echo  ''

# Dummies...
PHONY += prepare scripts
prepare: ;
scripts: ;
endif # KBUILD_EXTMOD

clean: $(clean-dirs)
	$(call cmd,rmdirs)
	$(call cmd,rmfiles)
	@find $(or $(KBUILD_EXTMOD), .) $(RCS_FIND_IGNORE) \
		\( -name '*.[oas]' -o -name '*.ko' -o -name '.*.cmd' \
		-o -name '.*.d' -o -name '.*.tmp' -o -name '*.mod.c' \
		-o -name '*.symtypes' -o -name 'modules.order' \
		-o -name modules.builtin -o -name '.tmp_*.o.*' \
		-o -name '*.gcno' \) -type f -print | xargs rm -f

# Generate tags for editors
# ---------------------------------------------------------------------------
quiet_cmd_tags = GEN     $@
      cmd_tags = $(CONFIG_SHELL) $(srctree)/scripts/tags.sh $@

tags TAGS cscope: FORCE
	$(call cmd,tags)

# Scripts to check various things for consistency
# ---------------------------------------------------------------------------

includecheck:
	find * $(RCS_FIND_IGNORE) \
		-name '*.[hcS]' -type f -print | sort \
		| xargs $(PERL) -w $(srctree)/scripts/checkincludes.pl

versioncheck:
	find * $(RCS_FIND_IGNORE) \
		-name '*.[hcS]' -type f -print | sort \
		| xargs $(PERL) -w $(srctree)/scripts/checkversion.pl

coccicheck:
	$(Q)$(CONFIG_SHELL) $(srctree)/scripts/$@

namespacecheck:
	$(PERL) $(srctree)/scripts/namespace.pl

export_report:
	$(PERL) $(srctree)/scripts/export_report.pl

endif #ifeq ($(config-targets),1)
endif #ifeq ($(mixed-targets),1)

PHONY += checkstack kernelrelease kernelversion

# UML needs a little special treatment here.  It wants to use the host
# toolchain, so needs $(SUBARCH) passed to checkstack.pl.  Everyone
# else wants $(ARCH), including people doing cross-builds, which means
# that $(SUBARCH) doesn't work here.
ifeq ($(ARCH), um)
CHECKSTACK_ARCH := $(SUBARCH)
else
CHECKSTACK_ARCH := $(ARCH)
endif
checkstack:
	$(OBJDUMP) -d vmlinux $$(find . -name '*.ko') | \
	$(PERL) $(src)/scripts/checkstack.pl $(CHECKSTACK_ARCH)

kernelrelease:
	@echo "$(KERNELVERSION)$$($(CONFIG_SHELL) $(srctree)/scripts/setlocalversion $(srctree))"

kernelversion:
	@echo $(KERNELVERSION)

# Single targets
# ---------------------------------------------------------------------------
# Single targets are compatible with:
# - build with mixed source and output
# - build with separate output dir 'make O=...'
# - external modules
#
#  target-dir => where to store outputfile
#  build-dir  => directory in kernel source tree to use

ifeq ($(KBUILD_EXTMOD),)
        build-dir  = $(patsubst %/,%,$(dir $@))
        target-dir = $(dir $@)
else
        zap-slash=$(filter-out .,$(patsubst %/,%,$(dir $@)))
        build-dir  = $(KBUILD_EXTMOD)$(if $(zap-slash),/$(zap-slash))
        target-dir = $(if $(KBUILD_EXTMOD),$(dir $<),$(dir $@))
endif

%.s: %.c prepare scripts FORCE
	$(Q)$(MAKE) $(build)=$(build-dir) $(target-dir)$(notdir $@)
%.i: %.c prepare scripts FORCE
	$(Q)$(MAKE) $(build)=$(build-dir) $(target-dir)$(notdir $@)
%.o: %.c prepare scripts FORCE
	$(Q)$(MAKE) $(build)=$(build-dir) $(target-dir)$(notdir $@)
%.lst: %.c prepare scripts FORCE
	$(Q)$(MAKE) $(build)=$(build-dir) $(target-dir)$(notdir $@)
%.s: %.S prepare scripts FORCE
	$(Q)$(MAKE) $(build)=$(build-dir) $(target-dir)$(notdir $@)
%.o: %.S prepare scripts FORCE
	$(Q)$(MAKE) $(build)=$(build-dir) $(target-dir)$(notdir $@)
%.symtypes: %.c prepare scripts FORCE
	$(Q)$(MAKE) $(build)=$(build-dir) $(target-dir)$(notdir $@)

# Modules
/: prepare scripts FORCE
	$(cmd_crmodverdir)
	$(Q)$(MAKE) KBUILD_MODULES=$(if $(CONFIG_MODULES),1) \
	$(build)=$(build-dir)
%/: prepare scripts FORCE
	$(cmd_crmodverdir)
	$(Q)$(MAKE) KBUILD_MODULES=$(if $(CONFIG_MODULES),1) \
	$(build)=$(build-dir)
%.ko: prepare scripts FORCE
	$(cmd_crmodverdir)
	$(Q)$(MAKE) KBUILD_MODULES=$(if $(CONFIG_MODULES),1)   \
	$(build)=$(build-dir) $(@:.ko=.o)
	$(Q)$(MAKE) -f $(srctree)/scripts/Makefile.modpost

# FIXME Should go into a make.lib or something 
# ===========================================================================

quiet_cmd_rmdirs = $(if $(wildcard $(rm-dirs)),CLEAN   $(wildcard $(rm-dirs)))
      cmd_rmdirs = rm -rf $(rm-dirs)

quiet_cmd_rmfiles = $(if $(wildcard $(rm-files)),CLEAN   $(wildcard $(rm-files)))
      cmd_rmfiles = rm -f $(rm-files)

# Run depmod only if we have System.map and depmod is executable
quiet_cmd_depmod = DEPMOD  $(KERNELRELEASE)
      cmd_depmod = \
	if [ -r System.map -a -x $(DEPMOD) ]; then                              \
		$(DEPMOD) -ae -F System.map                                     \
		$(if $(strip $(INSTALL_MOD_PATH)), -b $(INSTALL_MOD_PATH) )     \
		$(KERNELRELEASE);                                               \
	fi

# Create temporary dir for module support files
# clean it up only when building all modules
cmd_crmodverdir = $(Q)mkdir -p $(MODVERDIR) \
                  $(if $(KBUILD_MODULES),; rm -f $(MODVERDIR)/*)

a_flags = -Wp,-MD,$(depfile) $(KBUILD_AFLAGS) $(AFLAGS_KERNEL) \
	  $(KBUILD_AFLAGS_KERNEL)                              \
	  $(NOSTDINC_FLAGS) $(LINUXINCLUDE) $(KBUILD_CPPFLAGS) \
	  $(modkern_aflags) $(EXTRA_AFLAGS) $(AFLAGS_$(basetarget).o)

quiet_cmd_as_o_S = AS      $@
cmd_as_o_S       = $(CC) $(a_flags) -c -o $@ $<

# read all saved command lines

targets := $(wildcard $(sort $(targets)))
cmd_files := $(wildcard .*.cmd $(foreach f,$(targets),$(dir $(f)).$(notdir $(f)).cmd))

ifneq ($(cmd_files),)
  $(cmd_files): ;	# Do not try to update included dependency files
  include $(cmd_files)
endif

# Shorthand for $(Q)$(MAKE) -f scripts/Makefile.clean obj=dir
# Usage:
# $(Q)$(MAKE) $(clean)=dir
clean := -f $(if $(KBUILD_SRC),$(srctree)/)scripts/Makefile.clean obj

endif	# skip-makefile

PHONY += FORCE
FORCE:

# Declare the contents of the .PHONY variable as phony.  We keep that
# information in a variable so we can use it in if_changed and friends.
.PHONY: $(PHONY)<|MERGE_RESOLUTION|>--- conflicted
+++ resolved
@@ -1,11 +1,7 @@
 VERSION = 2
 PATCHLEVEL = 6
 SUBLEVEL = 38
-<<<<<<< HEAD
-EXTRAVERSION = -rc8
-=======
 EXTRAVERSION =
->>>>>>> b3e96c0c
 NAME = Flesh-Eating Bats with Fangs
 
 # *DOCUMENTATION*
