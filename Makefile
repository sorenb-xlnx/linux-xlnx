--- conflicted
+++ resolved
@@ -1,14 +1,8 @@
 VERSION = 2
 PATCHLEVEL = 6
-<<<<<<< HEAD
-SUBLEVEL = 33
-EXTRAVERSION = -rc6
-NAME = Man-Eating Seals of Antiquity
-=======
 SUBLEVEL = 35
 EXTRAVERSION = -rc2
 NAME = Sheep on Meth
->>>>>>> 2da30e70
 
 # *DOCUMENTATION*
 # To see a list of typical targets execute "make help"
@@ -1123,7 +1117,7 @@
 modules_install: _modinst_ _modinst_post
 
 PHONY += _modinst_
-_modinst_: modules.builtin
+_modinst_:
 	@if [ -z "`$(DEPMOD) -V 2>/dev/null | grep module-init-tools`" ]; then \
 		echo "Warning: you may need to install module-init-tools"; \
 		echo "See http://www.codemonkey.org.uk/docs/post-halloween-2.6.txt";\
