--- conflicted
+++ resolved
@@ -1,11 +1,7 @@
 VERSION = 2
 PATCHLEVEL = 6
 SUBLEVEL = 34
-<<<<<<< HEAD
-EXTRAVERSION = -rc7
-=======
 EXTRAVERSION =
->>>>>>> d71f4cec
 NAME = Sheep on Meth
 
 # *DOCUMENTATION*
