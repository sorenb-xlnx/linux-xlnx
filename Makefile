--- conflicted
+++ resolved
@@ -414,11 +414,7 @@
 no-dot-config-targets := clean mrproper distclean \
 			 cscope TAGS tags help %docs check% coccicheck \
 			 include/linux/version.h headers_% \
-<<<<<<< HEAD
-			 kernelversion
-=======
-			 kernelrelease kernelversion %src-pkg
->>>>>>> a46c0a22
+			 kernelversion %src-pkg
 
 config-targets := 0
 mixed-targets  := 0
