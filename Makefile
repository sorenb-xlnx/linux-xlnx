VERSION = 2
PATCHLEVEL = 6
SUBLEVEL = 36
<<<<<<< HEAD
EXTRAVERSION = -rc4
=======
EXTRAVERSION = -rc5
>>>>>>> 50bb6d84
NAME = Sheep on Meth

# *DOCUMENTATION*
# To see a list of typical targets execute "make help"
# More info can be located in ./README
# Comments in this file are targeted only to the developer, do not
# expect to learn how to build the kernel reading this file.

# Do not:
# o  use make's built-in rules and variables
#    (this increases performance and avoids hard-to-debug behaviour);
# o  print "Entering directory ...";
MAKEFLAGS += -rR --no-print-directory

# Avoid funny character set dependencies
unexport LC_ALL
LC_COLLATE=C
LC_NUMERIC=C
export LC_COLLATE LC_NUMERIC

# We are using a recursive build, so we need to do a little thinking
# to get the ordering right.
#
# Most importantly: sub-Makefiles should only ever modify files in
# their own directory. If in some directory we have a dependency on
# a file in another dir (which doesn't happen often, but it's often
# unavoidable when linking the built-in.o targets which finally
# turn into vmlinux), we will call a sub make in that other dir, and
# after that we are sure that everything which is in that other dir
# is now up to date.
#
# The only cases where we need to modify files which have global
# effects are thus separated out and done before the recursive
# descending is started. They are now explicitly listed as the
# prepare rule.

# To put more focus on warnings, be less verbose as default
# Use 'make V=1' to see the full commands

ifeq ("$(origin V)", "command line")
  KBUILD_VERBOSE = $(V)
endif
ifndef KBUILD_VERBOSE
  KBUILD_VERBOSE = 0
endif

# Call a source code checker (by default, "sparse") as part of the
# C compilation.
#
# Use 'make C=1' to enable checking of only re-compiled files.
# Use 'make C=2' to enable checking of *all* source files, regardless
# of whether they are re-compiled or not.
#
# See the file "Documentation/sparse.txt" for more details, including
# where to get the "sparse" utility.

ifeq ("$(origin C)", "command line")
  KBUILD_CHECKSRC = $(C)
endif
ifndef KBUILD_CHECKSRC
  KBUILD_CHECKSRC = 0
endif

# Use make M=dir to specify directory of external module to build
# Old syntax make ... SUBDIRS=$PWD is still supported
# Setting the environment variable KBUILD_EXTMOD take precedence
ifdef SUBDIRS
  KBUILD_EXTMOD ?= $(SUBDIRS)
endif

ifeq ("$(origin M)", "command line")
  KBUILD_EXTMOD := $(M)
endif

# kbuild supports saving output files in a separate directory.
# To locate output files in a separate directory two syntaxes are supported.
# In both cases the working directory must be the root of the kernel src.
# 1) O=
# Use "make O=dir/to/store/output/files/"
#
# 2) Set KBUILD_OUTPUT
# Set the environment variable KBUILD_OUTPUT to point to the directory
# where the output files shall be placed.
# export KBUILD_OUTPUT=dir/to/store/output/files/
# make
#
# The O= assignment takes precedence over the KBUILD_OUTPUT environment
# variable.


# KBUILD_SRC is set on invocation of make in OBJ directory
# KBUILD_SRC is not intended to be used by the regular user (for now)
ifeq ($(KBUILD_SRC),)

# OK, Make called in directory where kernel src resides
# Do we want to locate output files in a separate directory?
ifeq ("$(origin O)", "command line")
  KBUILD_OUTPUT := $(O)
endif

# That's our default target when none is given on the command line
PHONY := _all
_all:

# Cancel implicit rules on top Makefile
$(CURDIR)/Makefile Makefile: ;

ifneq ($(KBUILD_OUTPUT),)
# Invoke a second make in the output directory, passing relevant variables
# check that the output directory actually exists
saved-output := $(KBUILD_OUTPUT)
KBUILD_OUTPUT := $(shell cd $(KBUILD_OUTPUT) && /bin/pwd)
$(if $(KBUILD_OUTPUT),, \
     $(error output directory "$(saved-output)" does not exist))

PHONY += $(MAKECMDGOALS) sub-make

$(filter-out _all sub-make $(CURDIR)/Makefile, $(MAKECMDGOALS)) _all: sub-make
	$(Q)@:

sub-make: FORCE
	$(if $(KBUILD_VERBOSE:1=),@)$(MAKE) -C $(KBUILD_OUTPUT) \
	KBUILD_SRC=$(CURDIR) \
	KBUILD_EXTMOD="$(KBUILD_EXTMOD)" -f $(CURDIR)/Makefile \
	$(filter-out _all sub-make,$(MAKECMDGOALS))

# Leave processing to above invocation of make
skip-makefile := 1
endif # ifneq ($(KBUILD_OUTPUT),)
endif # ifeq ($(KBUILD_SRC),)

# We process the rest of the Makefile if this is the final invocation of make
ifeq ($(skip-makefile),)

# If building an external module we do not care about the all: rule
# but instead _all depend on modules
PHONY += all
ifeq ($(KBUILD_EXTMOD),)
_all: all
else
_all: modules
endif

srctree		:= $(if $(KBUILD_SRC),$(KBUILD_SRC),$(CURDIR))
objtree		:= $(CURDIR)
src		:= $(srctree)
obj		:= $(objtree)

VPATH		:= $(srctree)$(if $(KBUILD_EXTMOD),:$(KBUILD_EXTMOD))

export srctree objtree VPATH


# SUBARCH tells the usermode build what the underlying arch is.  That is set
# first, and if a usermode build is happening, the "ARCH=um" on the command
# line overrides the setting of ARCH below.  If a native build is happening,
# then ARCH is assigned, getting whatever value it gets normally, and 
# SUBARCH is subsequently ignored.

SUBARCH := $(shell uname -m | sed -e s/i.86/i386/ -e s/sun4u/sparc64/ \
				  -e s/arm.*/arm/ -e s/sa110/arm/ \
				  -e s/s390x/s390/ -e s/parisc64/parisc/ \
				  -e s/ppc.*/powerpc/ -e s/mips.*/mips/ \
				  -e s/sh[234].*/sh/ )

# Cross compiling and selecting different set of gcc/bin-utils
# ---------------------------------------------------------------------------
#
# When performing cross compilation for other architectures ARCH shall be set
# to the target architecture. (See arch/* for the possibilities).
# ARCH can be set during invocation of make:
# make ARCH=ia64
# Another way is to have ARCH set in the environment.
# The default ARCH is the host where make is executed.

# CROSS_COMPILE specify the prefix used for all executables used
# during compilation. Only gcc and related bin-utils executables
# are prefixed with $(CROSS_COMPILE).
# CROSS_COMPILE can be set on the command line
# make CROSS_COMPILE=ia64-linux-
# Alternatively CROSS_COMPILE can be set in the environment.
# A third alternative is to store a setting in .config so that plain
# "make" in the configured kernel build directory always uses that.
# Default value for CROSS_COMPILE is not to prefix executables
# Note: Some architectures assign CROSS_COMPILE in their arch/*/Makefile
export KBUILD_BUILDHOST := $(SUBARCH)
ARCH		?= $(SUBARCH)
CROSS_COMPILE	?= $(CONFIG_CROSS_COMPILE:"%"=%)

# Architecture as present in compile.h
UTS_MACHINE 	:= $(ARCH)
SRCARCH 	:= $(ARCH)

# Additional ARCH settings for x86
ifeq ($(ARCH),i386)
        SRCARCH := x86
endif
ifeq ($(ARCH),x86_64)
        SRCARCH := x86
endif

# Additional ARCH settings for sparc
ifeq ($(ARCH),sparc64)
       SRCARCH := sparc
endif

# Additional ARCH settings for sh
ifeq ($(ARCH),sh64)
       SRCARCH := sh
endif

# Where to locate arch specific headers
hdr-arch  := $(SRCARCH)

ifeq ($(ARCH),m68knommu)
       hdr-arch  := m68k
endif

KCONFIG_CONFIG	?= .config

# SHELL used by kbuild
CONFIG_SHELL := $(shell if [ -x "$$BASH" ]; then echo $$BASH; \
	  else if [ -x /bin/bash ]; then echo /bin/bash; \
	  else echo sh; fi ; fi)

HOSTCC       = gcc
HOSTCXX      = g++
HOSTCFLAGS   = -Wall -Wmissing-prototypes -Wstrict-prototypes -O2 -fomit-frame-pointer
HOSTCXXFLAGS = -O2

# Decide whether to build built-in, modular, or both.
# Normally, just do built-in.

KBUILD_MODULES :=
KBUILD_BUILTIN := 1

#	If we have only "make modules", don't compile built-in objects.
#	When we're building modules with modversions, we need to consider
#	the built-in objects during the descend as well, in order to
#	make sure the checksums are up to date before we record them.

ifeq ($(MAKECMDGOALS),modules)
  KBUILD_BUILTIN := $(if $(CONFIG_MODVERSIONS),1)
endif

#	If we have "make <whatever> modules", compile modules
#	in addition to whatever we do anyway.
#	Just "make" or "make all" shall build modules as well

ifneq ($(filter all _all modules,$(MAKECMDGOALS)),)
  KBUILD_MODULES := 1
endif

ifeq ($(MAKECMDGOALS),)
  KBUILD_MODULES := 1
endif

export KBUILD_MODULES KBUILD_BUILTIN
export KBUILD_CHECKSRC KBUILD_SRC KBUILD_EXTMOD

# Beautify output
# ---------------------------------------------------------------------------
#
# Normally, we echo the whole command before executing it. By making
# that echo $($(quiet)$(cmd)), we now have the possibility to set
# $(quiet) to choose other forms of output instead, e.g.
#
#         quiet_cmd_cc_o_c = Compiling $(RELDIR)/$@
#         cmd_cc_o_c       = $(CC) $(c_flags) -c -o $@ $<
#
# If $(quiet) is empty, the whole command will be printed.
# If it is set to "quiet_", only the short version will be printed. 
# If it is set to "silent_", nothing will be printed at all, since
# the variable $(silent_cmd_cc_o_c) doesn't exist.
#
# A simple variant is to prefix commands with $(Q) - that's useful
# for commands that shall be hidden in non-verbose mode.
#
#	$(Q)ln $@ :<
#
# If KBUILD_VERBOSE equals 0 then the above command will be hidden.
# If KBUILD_VERBOSE equals 1 then the above command is displayed.

ifeq ($(KBUILD_VERBOSE),1)
  quiet =
  Q =
else
  quiet=quiet_
  Q = @
endif

# If the user is running make -s (silent mode), suppress echoing of
# commands

ifneq ($(findstring s,$(MAKEFLAGS)),)
  quiet=silent_
endif

export quiet Q KBUILD_VERBOSE


# Look for make include files relative to root of kernel src
MAKEFLAGS += --include-dir=$(srctree)

# We need some generic definitions (do not try to remake the file).
$(srctree)/scripts/Kbuild.include: ;
include $(srctree)/scripts/Kbuild.include

# Make variables (CC, etc...)

AS		= $(CROSS_COMPILE)as
LD		= $(CROSS_COMPILE)ld
CC		= $(CROSS_COMPILE)gcc
CPP		= $(CC) -E
AR		= $(CROSS_COMPILE)ar
NM		= $(CROSS_COMPILE)nm
STRIP		= $(CROSS_COMPILE)strip
OBJCOPY		= $(CROSS_COMPILE)objcopy
OBJDUMP		= $(CROSS_COMPILE)objdump
AWK		= awk
GENKSYMS	= scripts/genksyms/genksyms
INSTALLKERNEL  := installkernel
DEPMOD		= /sbin/depmod
KALLSYMS	= scripts/kallsyms
PERL		= perl
CHECK		= sparse

CHECKFLAGS     := -D__linux__ -Dlinux -D__STDC__ -Dunix -D__unix__ \
		  -Wbitwise -Wno-return-void $(CF)
CFLAGS_MODULE   =
AFLAGS_MODULE   =
LDFLAGS_MODULE  =
CFLAGS_KERNEL	=
AFLAGS_KERNEL	=
CFLAGS_GCOV	= -fprofile-arcs -ftest-coverage


# Use LINUXINCLUDE when you must reference the include/ directory.
# Needed to be compatible with the O= option
LINUXINCLUDE    := -I$(srctree)/arch/$(hdr-arch)/include -Iinclude \
                   $(if $(KBUILD_SRC), -I$(srctree)/include) \
                   -include include/generated/autoconf.h

KBUILD_CPPFLAGS := -D__KERNEL__

KBUILD_CFLAGS   := -Wall -Wundef -Wstrict-prototypes -Wno-trigraphs \
		   -fno-strict-aliasing -fno-common \
		   -Werror-implicit-function-declaration \
		   -Wno-format-security \
		   -fno-delete-null-pointer-checks
KBUILD_AFLAGS_KERNEL :=
KBUILD_CFLAGS_KERNEL :=
KBUILD_AFLAGS   := -D__ASSEMBLY__
KBUILD_AFLAGS_MODULE  := -DMODULE
KBUILD_CFLAGS_MODULE  := -DMODULE
KBUILD_LDFLAGS_MODULE := -T $(srctree)/scripts/module-common.lds

# Read KERNELRELEASE from include/config/kernel.release (if it exists)
KERNELRELEASE = $(shell cat include/config/kernel.release 2> /dev/null)
KERNELVERSION = $(VERSION).$(PATCHLEVEL).$(SUBLEVEL)$(EXTRAVERSION)

export VERSION PATCHLEVEL SUBLEVEL KERNELRELEASE KERNELVERSION
export ARCH SRCARCH CONFIG_SHELL HOSTCC HOSTCFLAGS CROSS_COMPILE AS LD CC
export CPP AR NM STRIP OBJCOPY OBJDUMP
export MAKE AWK GENKSYMS INSTALLKERNEL PERL UTS_MACHINE
export HOSTCXX HOSTCXXFLAGS LDFLAGS_MODULE CHECK CHECKFLAGS

export KBUILD_CPPFLAGS NOSTDINC_FLAGS LINUXINCLUDE OBJCOPYFLAGS LDFLAGS
export KBUILD_CFLAGS CFLAGS_KERNEL CFLAGS_MODULE CFLAGS_GCOV
export KBUILD_AFLAGS AFLAGS_KERNEL AFLAGS_MODULE
export KBUILD_AFLAGS_MODULE KBUILD_CFLAGS_MODULE KBUILD_LDFLAGS_MODULE
export KBUILD_AFLAGS_KERNEL KBUILD_CFLAGS_KERNEL

# When compiling out-of-tree modules, put MODVERDIR in the module
# tree rather than in the kernel tree. The kernel tree might
# even be read-only.
export MODVERDIR := $(if $(KBUILD_EXTMOD),$(firstword $(KBUILD_EXTMOD))/).tmp_versions

# Files to ignore in find ... statements

RCS_FIND_IGNORE := \( -name SCCS -o -name BitKeeper -o -name .svn -o -name CVS -o -name .pc -o -name .hg -o -name .git \) -prune -o
export RCS_TAR_IGNORE := --exclude SCCS --exclude BitKeeper --exclude .svn --exclude CVS --exclude .pc --exclude .hg --exclude .git

# ===========================================================================
# Rules shared between *config targets and build targets

# Basic helpers built in scripts/
PHONY += scripts_basic
scripts_basic:
	$(Q)$(MAKE) $(build)=scripts/basic
	$(Q)rm -f .tmp_quiet_recordmcount

# To avoid any implicit rule to kick in, define an empty command.
scripts/basic/%: scripts_basic ;

PHONY += outputmakefile
# outputmakefile generates a Makefile in the output directory, if using a
# separate output directory. This allows convenient use of make in the
# output directory.
outputmakefile:
ifneq ($(KBUILD_SRC),)
	$(Q)ln -fsn $(srctree) source
	$(Q)$(CONFIG_SHELL) $(srctree)/scripts/mkmakefile \
	    $(srctree) $(objtree) $(VERSION) $(PATCHLEVEL)
endif

# To make sure we do not include .config for any of the *config targets
# catch them early, and hand them over to scripts/kconfig/Makefile
# It is allowed to specify more targets when calling make, including
# mixing *config targets and build targets.
# For example 'make oldconfig all'.
# Detect when mixed targets is specified, and make a second invocation
# of make so .config is not included in this case either (for *config).

no-dot-config-targets := clean mrproper distclean \
			 cscope TAGS tags help %docs check% coccicheck \
			 include/linux/version.h headers_% \
			 kernelversion %src-pkg

config-targets := 0
mixed-targets  := 0
dot-config     := 1

ifneq ($(filter $(no-dot-config-targets), $(MAKECMDGOALS)),)
	ifeq ($(filter-out $(no-dot-config-targets), $(MAKECMDGOALS)),)
		dot-config := 0
	endif
endif

ifeq ($(KBUILD_EXTMOD),)
        ifneq ($(filter config %config,$(MAKECMDGOALS)),)
                config-targets := 1
                ifneq ($(filter-out config %config,$(MAKECMDGOALS)),)
                        mixed-targets := 1
                endif
        endif
endif

ifeq ($(mixed-targets),1)
# ===========================================================================
# We're called with mixed targets (*config and build targets).
# Handle them one by one.

%:: FORCE
	$(Q)$(MAKE) -C $(srctree) KBUILD_SRC= $@

else
ifeq ($(config-targets),1)
# ===========================================================================
# *config targets only - make sure prerequisites are updated, and descend
# in scripts/kconfig to make the *config target

# Read arch specific Makefile to set KBUILD_DEFCONFIG as needed.
# KBUILD_DEFCONFIG may point out an alternative default configuration
# used for 'make defconfig'
include $(srctree)/arch/$(SRCARCH)/Makefile
export KBUILD_DEFCONFIG KBUILD_KCONFIG

config: scripts_basic outputmakefile FORCE
	$(Q)mkdir -p include/linux include/config
	$(Q)$(MAKE) $(build)=scripts/kconfig $@

%config: scripts_basic outputmakefile FORCE
	$(Q)mkdir -p include/linux include/config
	$(Q)$(MAKE) $(build)=scripts/kconfig $@

else
# ===========================================================================
# Build targets only - this includes vmlinux, arch specific targets, clean
# targets and others. In general all targets except *config targets.

ifeq ($(KBUILD_EXTMOD),)
# Additional helpers built in scripts/
# Carefully list dependencies so we do not try to build scripts twice
# in parallel
PHONY += scripts
scripts: scripts_basic include/config/auto.conf include/config/tristate.conf
	$(Q)$(MAKE) $(build)=$(@)

# Objects we will link into vmlinux / subdirs we need to visit
init-y		:= init/
drivers-y	:= drivers/ sound/ firmware/
net-y		:= net/
libs-y		:= lib/
core-y		:= usr/
endif # KBUILD_EXTMOD

ifeq ($(dot-config),1)
# Read in config
-include include/config/auto.conf

ifeq ($(KBUILD_EXTMOD),)
# Read in dependencies to all Kconfig* files, make sure to run
# oldconfig if changes are detected.
-include include/config/auto.conf.cmd

# To avoid any implicit rule to kick in, define an empty command
$(KCONFIG_CONFIG) include/config/auto.conf.cmd: ;

# If .config is newer than include/config/auto.conf, someone tinkered
# with it and forgot to run make oldconfig.
# if auto.conf.cmd is missing then we are probably in a cleaned tree so
# we execute the config step to be sure to catch updated Kconfig files
include/config/%.conf: $(KCONFIG_CONFIG) include/config/auto.conf.cmd
	$(Q)$(MAKE) -f $(srctree)/Makefile silentoldconfig
else
# external modules needs include/generated/autoconf.h and include/config/auto.conf
# but do not care if they are up-to-date. Use auto.conf to trigger the test
PHONY += include/config/auto.conf

include/config/auto.conf:
	$(Q)test -e include/generated/autoconf.h -a -e $@ || (		\
	echo;								\
	echo "  ERROR: Kernel configuration is invalid.";		\
	echo "         include/generated/autoconf.h or $@ are missing.";\
	echo "         Run 'make oldconfig && make prepare' on kernel src to fix it.";	\
	echo;								\
	/bin/false)

endif # KBUILD_EXTMOD

else
# Dummy target needed, because used as prerequisite
include/config/auto.conf: ;
endif # $(dot-config)

# The all: target is the default when no target is given on the
# command line.
# This allow a user to issue only 'make' to build a kernel including modules
# Defaults to vmlinux, but the arch makefile usually adds further targets
all: vmlinux

ifdef CONFIG_CC_OPTIMIZE_FOR_SIZE
KBUILD_CFLAGS	+= -Os
else
KBUILD_CFLAGS	+= -O2
endif

include $(srctree)/arch/$(SRCARCH)/Makefile

ifneq ($(CONFIG_FRAME_WARN),0)
KBUILD_CFLAGS += $(call cc-option,-Wframe-larger-than=${CONFIG_FRAME_WARN})
endif

# Force gcc to behave correct even for buggy distributions
ifndef CONFIG_CC_STACKPROTECTOR
KBUILD_CFLAGS += $(call cc-option, -fno-stack-protector)
endif

ifdef CONFIG_FRAME_POINTER
KBUILD_CFLAGS	+= -fno-omit-frame-pointer -fno-optimize-sibling-calls
else
KBUILD_CFLAGS	+= -fomit-frame-pointer
endif

ifdef CONFIG_DEBUG_INFO
KBUILD_CFLAGS	+= -g
KBUILD_AFLAGS	+= -gdwarf-2
endif

ifdef CONFIG_DEBUG_INFO_REDUCED
KBUILD_CFLAGS 	+= $(call cc-option, -femit-struct-debug-baseonly)
endif

ifdef CONFIG_FUNCTION_TRACER
KBUILD_CFLAGS	+= -pg
endif

# We trigger additional mismatches with less inlining
ifdef CONFIG_DEBUG_SECTION_MISMATCH
KBUILD_CFLAGS += $(call cc-option, -fno-inline-functions-called-once)
endif

# arch Makefile may override CC so keep this after arch Makefile is included
NOSTDINC_FLAGS += -nostdinc -isystem $(shell $(CC) -print-file-name=include)
CHECKFLAGS     += $(NOSTDINC_FLAGS)

# warn about C99 declaration after statement
KBUILD_CFLAGS += $(call cc-option,-Wdeclaration-after-statement,)

# disable pointer signed / unsigned warnings in gcc 4.0
KBUILD_CFLAGS += $(call cc-option,-Wno-pointer-sign,)

# disable invalid "can't wrap" optimizations for signed / pointers
KBUILD_CFLAGS	+= $(call cc-option,-fno-strict-overflow)

# conserve stack if available
KBUILD_CFLAGS   += $(call cc-option,-fconserve-stack)

# Add user supplied CPPFLAGS, AFLAGS and CFLAGS as the last assignments
# But warn user when we do so
warn-assign = \
$(warning "WARNING: Appending $$K$(1) ($(K$(1))) from $(origin K$(1)) to kernel $$$(1)")

ifneq ($(KCPPFLAGS),)
        $(call warn-assign,CPPFLAGS)
        KBUILD_CPPFLAGS += $(KCPPFLAGS)
endif
ifneq ($(KAFLAGS),)
        $(call warn-assign,AFLAGS)
        KBUILD_AFLAGS += $(KAFLAGS)
endif
ifneq ($(KCFLAGS),)
        $(call warn-assign,CFLAGS)
        KBUILD_CFLAGS += $(KCFLAGS)
endif

# Use --build-id when available.
LDFLAGS_BUILD_ID = $(patsubst -Wl$(comma)%,%,\
			      $(call cc-ldoption, -Wl$(comma)--build-id,))
KBUILD_LDFLAGS_MODULE += $(LDFLAGS_BUILD_ID)
LDFLAGS_vmlinux += $(LDFLAGS_BUILD_ID)

ifeq ($(CONFIG_STRIP_ASM_SYMS),y)
LDFLAGS_vmlinux	+= $(call ld-option, -X,)
endif

# Default kernel image to build when no specific target is given.
# KBUILD_IMAGE may be overruled on the command line or
# set in the environment
# Also any assignments in arch/$(ARCH)/Makefile take precedence over
# this default value
export KBUILD_IMAGE ?= vmlinux

#
# INSTALL_PATH specifies where to place the updated kernel and system map
# images. Default is /boot, but you can set it to other values
export	INSTALL_PATH ?= /boot

#
# INSTALL_MOD_PATH specifies a prefix to MODLIB for module directory
# relocations required by build roots.  This is not defined in the
# makefile but the argument can be passed to make if needed.
#

MODLIB	= $(INSTALL_MOD_PATH)/lib/modules/$(KERNELRELEASE)
export MODLIB

#
#  INSTALL_MOD_STRIP, if defined, will cause modules to be
#  stripped after they are installed.  If INSTALL_MOD_STRIP is '1', then
#  the default option --strip-debug will be used.  Otherwise,
#  INSTALL_MOD_STRIP will used as the options to the strip command.

ifdef INSTALL_MOD_STRIP
ifeq ($(INSTALL_MOD_STRIP),1)
mod_strip_cmd = $(STRIP) --strip-debug
else
mod_strip_cmd = $(STRIP) $(INSTALL_MOD_STRIP)
endif # INSTALL_MOD_STRIP=1
else
mod_strip_cmd = true
endif # INSTALL_MOD_STRIP
export mod_strip_cmd


ifeq ($(KBUILD_EXTMOD),)
core-y		+= kernel/ mm/ fs/ ipc/ security/ crypto/ block/

vmlinux-dirs	:= $(patsubst %/,%,$(filter %/, $(init-y) $(init-m) \
		     $(core-y) $(core-m) $(drivers-y) $(drivers-m) \
		     $(net-y) $(net-m) $(libs-y) $(libs-m)))

vmlinux-alldirs	:= $(sort $(vmlinux-dirs) $(patsubst %/,%,$(filter %/, \
		     $(init-n) $(init-) \
		     $(core-n) $(core-) $(drivers-n) $(drivers-) \
		     $(net-n)  $(net-)  $(libs-n)    $(libs-))))

init-y		:= $(patsubst %/, %/built-in.o, $(init-y))
core-y		:= $(patsubst %/, %/built-in.o, $(core-y))
drivers-y	:= $(patsubst %/, %/built-in.o, $(drivers-y))
net-y		:= $(patsubst %/, %/built-in.o, $(net-y))
libs-y1		:= $(patsubst %/, %/lib.a, $(libs-y))
libs-y2		:= $(patsubst %/, %/built-in.o, $(libs-y))
libs-y		:= $(libs-y1) $(libs-y2)

# Build vmlinux
# ---------------------------------------------------------------------------
# vmlinux is built from the objects selected by $(vmlinux-init) and
# $(vmlinux-main). Most are built-in.o files from top-level directories
# in the kernel tree, others are specified in arch/$(ARCH)/Makefile.
# Ordering when linking is important, and $(vmlinux-init) must be first.
#
# vmlinux
#   ^
#   |
#   +-< $(vmlinux-init)
#   |   +--< init/version.o + more
#   |
#   +--< $(vmlinux-main)
#   |    +--< driver/built-in.o mm/built-in.o + more
#   |
#   +-< kallsyms.o (see description in CONFIG_KALLSYMS section)
#
# vmlinux version (uname -v) cannot be updated during normal
# descending-into-subdirs phase since we do not yet know if we need to
# update vmlinux.
# Therefore this step is delayed until just before final link of vmlinux -
# except in the kallsyms case where it is done just before adding the
# symbols to the kernel.
#
# System.map is generated to document addresses of all kernel symbols

vmlinux-init := $(head-y) $(init-y)
vmlinux-main := $(core-y) $(libs-y) $(drivers-y) $(net-y)
vmlinux-all  := $(vmlinux-init) $(vmlinux-main)
vmlinux-lds  := arch/$(SRCARCH)/kernel/vmlinux.lds
export KBUILD_VMLINUX_OBJS := $(vmlinux-all)

# Rule to link vmlinux - also used during CONFIG_KALLSYMS
# May be overridden by arch/$(ARCH)/Makefile
quiet_cmd_vmlinux__ ?= LD      $@
      cmd_vmlinux__ ?= $(LD) $(LDFLAGS) $(LDFLAGS_vmlinux) -o $@ \
      -T $(vmlinux-lds) $(vmlinux-init)                          \
      --start-group $(vmlinux-main) --end-group                  \
      $(filter-out $(vmlinux-lds) $(vmlinux-init) $(vmlinux-main) vmlinux.o FORCE ,$^)

# Generate new vmlinux version
quiet_cmd_vmlinux_version = GEN     .version
      cmd_vmlinux_version = set -e;                     \
	if [ ! -r .version ]; then			\
	  rm -f .version;				\
	  echo 1 >.version;				\
	else						\
	  mv .version .old_version;			\
	  expr 0$$(cat .old_version) + 1 >.version;	\
	fi;						\
	$(MAKE) $(build)=init

# Generate System.map
quiet_cmd_sysmap = SYSMAP
      cmd_sysmap = $(CONFIG_SHELL) $(srctree)/scripts/mksysmap

# Link of vmlinux
# If CONFIG_KALLSYMS is set .version is already updated
# Generate System.map and verify that the content is consistent
# Use + in front of the vmlinux_version rule to silent warning with make -j2
# First command is ':' to allow us to use + in front of the rule
define rule_vmlinux__
	:
	$(if $(CONFIG_KALLSYMS),,+$(call cmd,vmlinux_version))

	$(call cmd,vmlinux__)
	$(Q)echo 'cmd_$@ := $(cmd_vmlinux__)' > $(@D)/.$(@F).cmd

	$(Q)$(if $($(quiet)cmd_sysmap),                                      \
	  echo '  $($(quiet)cmd_sysmap)  System.map' &&)                     \
	$(cmd_sysmap) $@ System.map;                                         \
	if [ $$? -ne 0 ]; then                                               \
		rm -f $@;                                                    \
		/bin/false;                                                  \
	fi;
	$(verify_kallsyms)
endef


ifdef CONFIG_KALLSYMS
# Generate section listing all symbols and add it into vmlinux $(kallsyms.o)
# It's a three stage process:
# o .tmp_vmlinux1 has all symbols and sections, but __kallsyms is
#   empty
#   Running kallsyms on that gives us .tmp_kallsyms1.o with
#   the right size - vmlinux version (uname -v) is updated during this step
# o .tmp_vmlinux2 now has a __kallsyms section of the right size,
#   but due to the added section, some addresses have shifted.
#   From here, we generate a correct .tmp_kallsyms2.o
# o The correct .tmp_kallsyms2.o is linked into the final vmlinux.
# o Verify that the System.map from vmlinux matches the map from
#   .tmp_vmlinux2, just in case we did not generate kallsyms correctly.
# o If CONFIG_KALLSYMS_EXTRA_PASS is set, do an extra pass using
#   .tmp_vmlinux3 and .tmp_kallsyms3.o.  This is only meant as a
#   temporary bypass to allow the kernel to be built while the
#   maintainers work out what went wrong with kallsyms.

ifdef CONFIG_KALLSYMS_EXTRA_PASS
last_kallsyms := 3
else
last_kallsyms := 2
endif

kallsyms.o := .tmp_kallsyms$(last_kallsyms).o

define verify_kallsyms
	$(Q)$(if $($(quiet)cmd_sysmap),                                      \
	  echo '  $($(quiet)cmd_sysmap)  .tmp_System.map' &&)                \
	  $(cmd_sysmap) .tmp_vmlinux$(last_kallsyms) .tmp_System.map
	$(Q)cmp -s System.map .tmp_System.map ||                             \
		(echo Inconsistent kallsyms data;                            \
		 echo Try setting CONFIG_KALLSYMS_EXTRA_PASS;                \
		 rm .tmp_kallsyms* ; /bin/false )
endef

# Update vmlinux version before link
# Use + in front of this rule to silent warning about make -j1
# First command is ':' to allow us to use + in front of this rule
cmd_ksym_ld = $(cmd_vmlinux__)
define rule_ksym_ld
	: 
	+$(call cmd,vmlinux_version)
	$(call cmd,vmlinux__)
	$(Q)echo 'cmd_$@ := $(cmd_vmlinux__)' > $(@D)/.$(@F).cmd
endef

# Generate .S file with all kernel symbols
quiet_cmd_kallsyms = KSYM    $@
      cmd_kallsyms = $(NM) -n $< | $(KALLSYMS) \
                     $(if $(CONFIG_KALLSYMS_ALL),--all-symbols) > $@

.tmp_kallsyms1.o .tmp_kallsyms2.o .tmp_kallsyms3.o: %.o: %.S scripts FORCE
	$(call if_changed_dep,as_o_S)

.tmp_kallsyms%.S: .tmp_vmlinux% $(KALLSYMS)
	$(call cmd,kallsyms)

# .tmp_vmlinux1 must be complete except kallsyms, so update vmlinux version
.tmp_vmlinux1: $(vmlinux-lds) $(vmlinux-all) FORCE
	$(call if_changed_rule,ksym_ld)

.tmp_vmlinux2: $(vmlinux-lds) $(vmlinux-all) .tmp_kallsyms1.o FORCE
	$(call if_changed,vmlinux__)

.tmp_vmlinux3: $(vmlinux-lds) $(vmlinux-all) .tmp_kallsyms2.o FORCE
	$(call if_changed,vmlinux__)

# Needs to visit scripts/ before $(KALLSYMS) can be used.
$(KALLSYMS): scripts ;

# Generate some data for debugging strange kallsyms problems
debug_kallsyms: .tmp_map$(last_kallsyms)

.tmp_map%: .tmp_vmlinux% FORCE
	($(OBJDUMP) -h $< | $(AWK) '/^ +[0-9]/{print $$4 " 0 " $$2}'; $(NM) $<) | sort > $@

.tmp_map3: .tmp_map2

.tmp_map2: .tmp_map1

endif # ifdef CONFIG_KALLSYMS

# Do modpost on a prelinked vmlinux. The finally linked vmlinux has
# relevant sections renamed as per the linker script.
quiet_cmd_vmlinux-modpost = LD      $@
      cmd_vmlinux-modpost = $(LD) $(LDFLAGS) -r -o $@                          \
	 $(vmlinux-init) --start-group $(vmlinux-main) --end-group             \
	 $(filter-out $(vmlinux-init) $(vmlinux-main) FORCE ,$^)
define rule_vmlinux-modpost
	:
	+$(call cmd,vmlinux-modpost)
	$(Q)$(MAKE) -f $(srctree)/scripts/Makefile.modpost $@
	$(Q)echo 'cmd_$@ := $(cmd_vmlinux-modpost)' > $(dot-target).cmd
endef

# vmlinux image - including updated kernel symbols
vmlinux: $(vmlinux-lds) $(vmlinux-init) $(vmlinux-main) vmlinux.o $(kallsyms.o) FORCE
ifdef CONFIG_HEADERS_CHECK
	$(Q)$(MAKE) -f $(srctree)/Makefile headers_check
endif
ifdef CONFIG_SAMPLES
	$(Q)$(MAKE) $(build)=samples
endif
ifdef CONFIG_BUILD_DOCSRC
	$(Q)$(MAKE) $(build)=Documentation
endif
	$(call vmlinux-modpost)
	$(call if_changed_rule,vmlinux__)
	$(Q)rm -f .old_version

# build vmlinux.o first to catch section mismatch errors early
ifdef CONFIG_KALLSYMS
.tmp_vmlinux1: vmlinux.o
endif

modpost-init := $(filter-out init/built-in.o, $(vmlinux-init))
vmlinux.o: $(modpost-init) $(vmlinux-main) FORCE
	$(call if_changed_rule,vmlinux-modpost)

# The actual objects are generated when descending, 
# make sure no implicit rule kicks in
$(sort $(vmlinux-init) $(vmlinux-main)) $(vmlinux-lds): $(vmlinux-dirs) ;

# Handle descending into subdirectories listed in $(vmlinux-dirs)
# Preset locale variables to speed up the build process. Limit locale
# tweaks to this spot to avoid wrong language settings when running
# make menuconfig etc.
# Error messages still appears in the original language

PHONY += $(vmlinux-dirs)
$(vmlinux-dirs): prepare scripts
	$(Q)$(MAKE) $(build)=$@

# Store (new) KERNELRELASE string in include/config/kernel.release
include/config/kernel.release: include/config/auto.conf FORCE
	$(Q)rm -f $@
	$(Q)echo "$(KERNELVERSION)$$($(CONFIG_SHELL) $(srctree)/scripts/setlocalversion $(srctree))" > $@


# Things we need to do before we recursively start building the kernel
# or the modules are listed in "prepare".
# A multi level approach is used. prepareN is processed before prepareN-1.
# archprepare is used in arch Makefiles and when processed asm symlink,
# version.h and scripts_basic is processed / created.

# Listed in dependency order
PHONY += prepare archprepare prepare0 prepare1 prepare2 prepare3

# prepare3 is used to check if we are building in a separate output directory,
# and if so do:
# 1) Check that make has not been executed in the kernel src $(srctree)
prepare3: include/config/kernel.release
ifneq ($(KBUILD_SRC),)
	@$(kecho) '  Using $(srctree) as source for kernel'
	$(Q)if [ -f $(srctree)/.config -o -d $(srctree)/include/config ]; then \
		echo "  $(srctree) is not clean, please run 'make mrproper'";\
		echo "  in the '$(srctree)' directory.";\
		/bin/false; \
	fi;
endif

# prepare2 creates a makefile if using a separate output directory
prepare2: prepare3 outputmakefile

prepare1: prepare2 include/linux/version.h include/generated/utsrelease.h \
                   include/config/auto.conf
	$(cmd_crmodverdir)

archprepare: prepare1 scripts_basic

prepare0: archprepare FORCE
	$(Q)$(MAKE) $(build)=.
	$(Q)$(MAKE) $(build)=. missing-syscalls

# All the preparing..
prepare: prepare0

# Generate some files
# ---------------------------------------------------------------------------

# KERNELRELEASE can change from a few different places, meaning version.h
# needs to be updated, so this check is forced on all builds

uts_len := 64
define filechk_utsrelease.h
	if [ `echo -n "$(KERNELRELEASE)" | wc -c ` -gt $(uts_len) ]; then \
	  echo '"$(KERNELRELEASE)" exceeds $(uts_len) characters' >&2;    \
	  exit 1;                                                         \
	fi;                                                               \
	(echo \#define UTS_RELEASE \"$(KERNELRELEASE)\";)
endef

define filechk_version.h
	(echo \#define LINUX_VERSION_CODE $(shell                             \
	expr $(VERSION) \* 65536 + $(PATCHLEVEL) \* 256 + $(SUBLEVEL));     \
	echo '#define KERNEL_VERSION(a,b,c) (((a) << 16) + ((b) << 8) + (c))';)
endef

include/linux/version.h: $(srctree)/Makefile FORCE
	$(call filechk,version.h)

include/generated/utsrelease.h: include/config/kernel.release FORCE
	$(call filechk,utsrelease.h)

PHONY += headerdep
headerdep:
	$(Q)find include/ -name '*.h' | xargs --max-args 1 scripts/headerdep.pl

# ---------------------------------------------------------------------------

PHONY += depend dep
depend dep:
	@echo '*** Warning: make $@ is unnecessary now.'

# ---------------------------------------------------------------------------
# Firmware install
INSTALL_FW_PATH=$(INSTALL_MOD_PATH)/lib/firmware
export INSTALL_FW_PATH

PHONY += firmware_install
firmware_install: FORCE
	@mkdir -p $(objtree)/firmware
	$(Q)$(MAKE) -f $(srctree)/scripts/Makefile.fwinst obj=firmware __fw_install

# ---------------------------------------------------------------------------
# Kernel headers

#Default location for installed headers
export INSTALL_HDR_PATH = $(objtree)/usr

hdr-inst := -rR -f $(srctree)/scripts/Makefile.headersinst obj

# If we do an all arch process set dst to asm-$(hdr-arch)
hdr-dst = $(if $(KBUILD_HEADERS), dst=include/asm-$(hdr-arch), dst=include/asm)

PHONY += __headers
__headers: include/linux/version.h scripts_basic FORCE
	$(Q)$(MAKE) $(build)=scripts scripts/unifdef

PHONY += headers_install_all
headers_install_all:
	$(Q)$(CONFIG_SHELL) $(srctree)/scripts/headers.sh install

PHONY += headers_install
headers_install: __headers
	$(if $(wildcard $(srctree)/arch/$(hdr-arch)/include/asm/Kbuild),, \
	$(error Headers not exportable for the $(SRCARCH) architecture))
	$(Q)$(MAKE) $(hdr-inst)=include
	$(Q)$(MAKE) $(hdr-inst)=arch/$(hdr-arch)/include/asm $(hdr-dst)

PHONY += headers_check_all
headers_check_all: headers_install_all
	$(Q)$(CONFIG_SHELL) $(srctree)/scripts/headers.sh check

PHONY += headers_check
headers_check: headers_install
	$(Q)$(MAKE) $(hdr-inst)=include HDRCHECK=1
	$(Q)$(MAKE) $(hdr-inst)=arch/$(hdr-arch)/include/asm $(hdr-dst) HDRCHECK=1

# ---------------------------------------------------------------------------
# Modules

ifdef CONFIG_MODULES

# By default, build modules as well

all: modules

#	Build modules
#
#	A module can be listed more than once in obj-m resulting in
#	duplicate lines in modules.order files.  Those are removed
#	using awk while concatenating to the final file.

PHONY += modules
modules: $(vmlinux-dirs) $(if $(KBUILD_BUILTIN),vmlinux) modules.builtin
	$(Q)$(AWK) '!x[$$0]++' $(vmlinux-dirs:%=$(objtree)/%/modules.order) > $(objtree)/modules.order
	@$(kecho) '  Building modules, stage 2.';
	$(Q)$(MAKE) -f $(srctree)/scripts/Makefile.modpost
	$(Q)$(MAKE) -f $(srctree)/scripts/Makefile.fwinst obj=firmware __fw_modbuild

modules.builtin: $(vmlinux-dirs:%=%/modules.builtin)
	$(Q)$(AWK) '!x[$$0]++' $^ > $(objtree)/modules.builtin

%/modules.builtin: include/config/auto.conf
	$(Q)$(MAKE) $(modbuiltin)=$*


# Target to prepare building external modules
PHONY += modules_prepare
modules_prepare: prepare scripts

# Target to install modules
PHONY += modules_install
modules_install: _modinst_ _modinst_post

PHONY += _modinst_
_modinst_:
	@if [ -z "`$(DEPMOD) -V 2>/dev/null | grep module-init-tools`" ]; then \
		echo "Warning: you may need to install module-init-tools"; \
		echo "See http://www.codemonkey.org.uk/docs/post-halloween-2.6.txt";\
		sleep 1; \
	fi
	@rm -rf $(MODLIB)/kernel
	@rm -f $(MODLIB)/source
	@mkdir -p $(MODLIB)/kernel
	@ln -s $(srctree) $(MODLIB)/source
	@if [ ! $(objtree) -ef  $(MODLIB)/build ]; then \
		rm -f $(MODLIB)/build ; \
		ln -s $(objtree) $(MODLIB)/build ; \
	fi
	@cp -f $(objtree)/modules.order $(MODLIB)/
	@cp -f $(objtree)/modules.builtin $(MODLIB)/
	$(Q)$(MAKE) -f $(srctree)/scripts/Makefile.modinst

# This depmod is only for convenience to give the initial
# boot a modules.dep even before / is mounted read-write.  However the
# boot script depmod is the master version.
PHONY += _modinst_post
_modinst_post: _modinst_
	$(Q)$(MAKE) -f $(srctree)/scripts/Makefile.fwinst obj=firmware __fw_modinst
	$(call cmd,depmod)

else # CONFIG_MODULES

# Modules not configured
# ---------------------------------------------------------------------------

modules modules_install: FORCE
	@echo
	@echo "The present kernel configuration has modules disabled."
	@echo "Type 'make config' and enable loadable module support."
	@echo "Then build a kernel with module support enabled."
	@echo
	@exit 1

endif # CONFIG_MODULES

###
# Cleaning is done on three levels.
# make clean     Delete most generated files
#                Leave enough to build external modules
# make mrproper  Delete the current configuration, and all generated files
# make distclean Remove editor backup files, patch leftover files and the like

# Directories & files removed with 'make clean'
CLEAN_DIRS  += $(MODVERDIR)
CLEAN_FILES +=	vmlinux System.map \
                .tmp_kallsyms* .tmp_version .tmp_vmlinux* .tmp_System.map

# Directories & files removed with 'make mrproper'
MRPROPER_DIRS  += include/config usr/include include/generated
MRPROPER_FILES += .config .config.old .version .old_version             \
                  include/linux/version.h                               \
		  Module.symvers tags TAGS cscope*

# clean - Delete most, but leave enough to build external modules
#
clean: rm-dirs  := $(CLEAN_DIRS)
clean: rm-files := $(CLEAN_FILES)
clean-dirs      := $(addprefix _clean_,$(srctree) $(vmlinux-alldirs) Documentation)

PHONY += $(clean-dirs) clean archclean
$(clean-dirs):
	$(Q)$(MAKE) $(clean)=$(patsubst _clean_%,%,$@)

clean: archclean $(clean-dirs)
	$(call cmd,rmdirs)
	$(call cmd,rmfiles)
	@find . $(RCS_FIND_IGNORE) \
		\( -name '*.[oas]' -o -name '*.ko' -o -name '.*.cmd' \
		-o -name '.*.d' -o -name '.*.tmp' -o -name '*.mod.c' \
		-o -name '*.symtypes' -o -name 'modules.order' \
		-o -name modules.builtin -o -name '.tmp_*.o.*' \
		-o -name '*.gcno' \) -type f -print | xargs rm -f

# mrproper - Delete all generated files, including .config
#
mrproper: rm-dirs  := $(wildcard $(MRPROPER_DIRS))
mrproper: rm-files := $(wildcard $(MRPROPER_FILES))
mrproper-dirs      := $(addprefix _mrproper_,Documentation/DocBook scripts)

PHONY += $(mrproper-dirs) mrproper archmrproper
$(mrproper-dirs):
	$(Q)$(MAKE) $(clean)=$(patsubst _mrproper_%,%,$@)

mrproper: clean archmrproper $(mrproper-dirs)
	$(call cmd,rmdirs)
	$(call cmd,rmfiles)

# distclean
#
PHONY += distclean

distclean: mrproper
	@find $(srctree) $(RCS_FIND_IGNORE) \
		\( -name '*.orig' -o -name '*.rej' -o -name '*~' \
		-o -name '*.bak' -o -name '#*#' -o -name '.*.orig' \
		-o -name '.*.rej' -o -size 0 \
		-o -name '*%' -o -name '.*.cmd' -o -name 'core' \) \
		-type f -print | xargs rm -f


# Packaging of the kernel to various formats
# ---------------------------------------------------------------------------
# rpm target kept for backward compatibility
package-dir	:= $(srctree)/scripts/package

%src-pkg: FORCE
	$(Q)$(MAKE) $(build)=$(package-dir) $@
%pkg: include/config/kernel.release FORCE
	$(Q)$(MAKE) $(build)=$(package-dir) $@
rpm: include/config/kernel.release FORCE
	$(Q)$(MAKE) $(build)=$(package-dir) $@


# Brief documentation of the typical targets used
# ---------------------------------------------------------------------------

boards := $(wildcard $(srctree)/arch/$(SRCARCH)/configs/*_defconfig)
boards := $(notdir $(boards))
board-dirs := $(dir $(wildcard $(srctree)/arch/$(SRCARCH)/configs/*/*_defconfig))
board-dirs := $(sort $(notdir $(board-dirs:/=)))

help:
	@echo  'Cleaning targets:'
	@echo  '  clean		  - Remove most generated files but keep the config and'
	@echo  '                    enough build support to build external modules'
	@echo  '  mrproper	  - Remove all generated files + config + various backup files'
	@echo  '  distclean	  - mrproper + remove editor backup and patch files'
	@echo  ''
	@echo  'Configuration targets:'
	@$(MAKE) -f $(srctree)/scripts/kconfig/Makefile help
	@echo  ''
	@echo  'Other generic targets:'
	@echo  '  all		  - Build all targets marked with [*]'
	@echo  '* vmlinux	  - Build the bare kernel'
	@echo  '* modules	  - Build all modules'
	@echo  '  modules_install - Install all modules to INSTALL_MOD_PATH (default: /)'
	@echo  '  firmware_install- Install all firmware to INSTALL_FW_PATH'
	@echo  '                    (default: $$(INSTALL_MOD_PATH)/lib/firmware)'
	@echo  '  dir/            - Build all files in dir and below'
	@echo  '  dir/file.[oisS] - Build specified target only'
	@echo  '  dir/file.lst    - Build specified mixed source/assembly target only'
	@echo  '                    (requires a recent binutils and recent build (System.map))'
	@echo  '  dir/file.ko     - Build module including final link'
	@echo  '  modules_prepare - Set up for building external modules'
	@echo  '  tags/TAGS	  - Generate tags file for editors'
	@echo  '  cscope	  - Generate cscope index'
	@echo  '  kernelrelease	  - Output the release version string'
	@echo  '  kernelversion	  - Output the version stored in Makefile'
	@echo  '  headers_install - Install sanitised kernel headers to INSTALL_HDR_PATH'; \
	 echo  '                    (default: $(INSTALL_HDR_PATH))'; \
	 echo  ''
	@echo  'Static analysers'
	@echo  '  checkstack      - Generate a list of stack hogs'
	@echo  '  namespacecheck  - Name space analysis on compiled kernel'
	@echo  '  versioncheck    - Sanity check on version.h usage'
	@echo  '  includecheck    - Check for duplicate included header files'
	@echo  '  export_report   - List the usages of all exported symbols'
	@echo  '  headers_check   - Sanity check on exported headers'
	@echo  '  headerdep       - Detect inclusion cycles in headers'
	@$(MAKE) -f $(srctree)/scripts/Makefile.help checker-help
	@echo  ''
	@echo  'Kernel packaging:'
	@$(MAKE) $(build)=$(package-dir) help
	@echo  ''
	@echo  'Documentation targets:'
	@$(MAKE) -f $(srctree)/Documentation/DocBook/Makefile dochelp
	@echo  ''
	@echo  'Architecture specific targets ($(SRCARCH)):'
	@$(if $(archhelp),$(archhelp),\
		echo '  No architecture specific help defined for $(SRCARCH)')
	@echo  ''
	@$(if $(boards), \
		$(foreach b, $(boards), \
		printf "  %-24s - Build for %s\\n" $(b) $(subst _defconfig,,$(b));) \
		echo '')
	@$(if $(board-dirs), \
		$(foreach b, $(board-dirs), \
		printf "  %-16s - Show %s-specific targets\\n" help-$(b) $(b);) \
		printf "  %-16s - Show all of the above\\n" help-boards; \
		echo '')

	@echo  '  make V=0|1 [targets] 0 => quiet build (default), 1 => verbose build'
	@echo  '  make V=2   [targets] 2 => give reason for rebuild of target'
	@echo  '  make O=dir [targets] Locate all output files in "dir", including .config'
	@echo  '  make C=1   [targets] Check all c source with $$CHECK (sparse by default)'
	@echo  '  make C=2   [targets] Force check of all c source with $$CHECK'
	@echo  ''
	@echo  'Execute "make" or "make all" to build all targets marked with [*] '
	@echo  'For further info see the ./README file'


help-board-dirs := $(addprefix help-,$(board-dirs))

help-boards: $(help-board-dirs)

boards-per-dir = $(notdir $(wildcard $(srctree)/arch/$(SRCARCH)/configs/$*/*_defconfig))

$(help-board-dirs): help-%:
	@echo  'Architecture specific targets ($(SRCARCH) $*):'
	@$(if $(boards-per-dir), \
		$(foreach b, $(boards-per-dir), \
		printf "  %-24s - Build for %s\\n" $*/$(b) $(subst _defconfig,,$(b));) \
		echo '')


# Documentation targets
# ---------------------------------------------------------------------------
%docs: scripts_basic FORCE
	$(Q)$(MAKE) $(build)=Documentation/DocBook $@

else # KBUILD_EXTMOD

###
# External module support.
# When building external modules the kernel used as basis is considered
# read-only, and no consistency checks are made and the make
# system is not used on the basis kernel. If updates are required
# in the basis kernel ordinary make commands (without M=...) must
# be used.
#
# The following are the only valid targets when building external
# modules.
# make M=dir clean     Delete all automatically generated files
# make M=dir modules   Make all modules in specified dir
# make M=dir	       Same as 'make M=dir modules'
# make M=dir modules_install
#                      Install the modules built in the module directory
#                      Assumes install directory is already created

# We are always building modules
KBUILD_MODULES := 1
PHONY += crmodverdir
crmodverdir:
	$(cmd_crmodverdir)

PHONY += $(objtree)/Module.symvers
$(objtree)/Module.symvers:
	@test -e $(objtree)/Module.symvers || ( \
	echo; \
	echo "  WARNING: Symbol version dump $(objtree)/Module.symvers"; \
	echo "           is missing; modules will have no dependencies and modversions."; \
	echo )

module-dirs := $(addprefix _module_,$(KBUILD_EXTMOD))
PHONY += $(module-dirs) modules
$(module-dirs): crmodverdir $(objtree)/Module.symvers
	$(Q)$(MAKE) $(build)=$(patsubst _module_%,%,$@)

modules: $(module-dirs)
	@$(kecho) '  Building modules, stage 2.';
	$(Q)$(MAKE) -f $(srctree)/scripts/Makefile.modpost

PHONY += modules_install
modules_install: _emodinst_ _emodinst_post

install-dir := $(if $(INSTALL_MOD_DIR),$(INSTALL_MOD_DIR),extra)
PHONY += _emodinst_
_emodinst_:
	$(Q)mkdir -p $(MODLIB)/$(install-dir)
	$(Q)$(MAKE) -f $(srctree)/scripts/Makefile.modinst

PHONY += _emodinst_post
_emodinst_post: _emodinst_
	$(call cmd,depmod)

clean-dirs := $(addprefix _clean_,$(KBUILD_EXTMOD))

PHONY += $(clean-dirs) clean
$(clean-dirs):
	$(Q)$(MAKE) $(clean)=$(patsubst _clean_%,%,$@)

clean:	rm-dirs := $(MODVERDIR)
clean: rm-files := $(KBUILD_EXTMOD)/Module.symvers \
                   $(KBUILD_EXTMOD)/modules.order \
                   $(KBUILD_EXTMOD)/modules.builtin
clean: $(clean-dirs)
	$(call cmd,rmdirs)
	$(call cmd,rmfiles)
	@find $(KBUILD_EXTMOD) $(RCS_FIND_IGNORE) \
		\( -name '*.[oas]' -o -name '*.ko' -o -name '.*.cmd' \
		-o -name '.*.d' -o -name '.*.tmp' -o -name '*.mod.c' \
		-o -name '*.gcno' \) -type f -print | xargs rm -f

help:
	@echo  '  Building external modules.'
	@echo  '  Syntax: make -C path/to/kernel/src M=$$PWD target'
	@echo  ''
	@echo  '  modules         - default target, build the module(s)'
	@echo  '  modules_install - install the module'
	@echo  '  clean           - remove generated files in module directory only'
	@echo  ''

# Dummies...
PHONY += prepare scripts
prepare: ;
scripts: ;
endif # KBUILD_EXTMOD

# Generate tags for editors
# ---------------------------------------------------------------------------
quiet_cmd_tags = GEN     $@
      cmd_tags = $(CONFIG_SHELL) $(srctree)/scripts/tags.sh $@

tags TAGS cscope: FORCE
	$(call cmd,tags)

# Scripts to check various things for consistency
# ---------------------------------------------------------------------------

includecheck:
	find * $(RCS_FIND_IGNORE) \
		-name '*.[hcS]' -type f -print | sort \
		| xargs $(PERL) -w $(srctree)/scripts/checkincludes.pl

versioncheck:
	find * $(RCS_FIND_IGNORE) \
		-name '*.[hcS]' -type f -print | sort \
		| xargs $(PERL) -w $(srctree)/scripts/checkversion.pl

coccicheck:
	$(Q)$(CONFIG_SHELL) $(srctree)/scripts/$@

namespacecheck:
	$(PERL) $(srctree)/scripts/namespace.pl

export_report:
	$(PERL) $(srctree)/scripts/export_report.pl

endif #ifeq ($(config-targets),1)
endif #ifeq ($(mixed-targets),1)

PHONY += checkstack kernelrelease kernelversion

# UML needs a little special treatment here.  It wants to use the host
# toolchain, so needs $(SUBARCH) passed to checkstack.pl.  Everyone
# else wants $(ARCH), including people doing cross-builds, which means
# that $(SUBARCH) doesn't work here.
ifeq ($(ARCH), um)
CHECKSTACK_ARCH := $(SUBARCH)
else
CHECKSTACK_ARCH := $(ARCH)
endif
checkstack:
	$(OBJDUMP) -d vmlinux $$(find . -name '*.ko') | \
	$(PERL) $(src)/scripts/checkstack.pl $(CHECKSTACK_ARCH)

kernelrelease:
	@echo "$(KERNELVERSION)$$($(CONFIG_SHELL) $(srctree)/scripts/setlocalversion $(srctree))"

kernelversion:
	@echo $(KERNELVERSION)

# Single targets
# ---------------------------------------------------------------------------
# Single targets are compatible with:
# - build with mixed source and output
# - build with separate output dir 'make O=...'
# - external modules
#
#  target-dir => where to store outputfile
#  build-dir  => directory in kernel source tree to use

ifeq ($(KBUILD_EXTMOD),)
        build-dir  = $(patsubst %/,%,$(dir $@))
        target-dir = $(dir $@)
else
        zap-slash=$(filter-out .,$(patsubst %/,%,$(dir $@)))
        build-dir  = $(KBUILD_EXTMOD)$(if $(zap-slash),/$(zap-slash))
        target-dir = $(if $(KBUILD_EXTMOD),$(dir $<),$(dir $@))
endif

%.s: %.c prepare scripts FORCE
	$(Q)$(MAKE) $(build)=$(build-dir) $(target-dir)$(notdir $@)
%.i: %.c prepare scripts FORCE
	$(Q)$(MAKE) $(build)=$(build-dir) $(target-dir)$(notdir $@)
%.o: %.c prepare scripts FORCE
	$(Q)$(MAKE) $(build)=$(build-dir) $(target-dir)$(notdir $@)
%.lst: %.c prepare scripts FORCE
	$(Q)$(MAKE) $(build)=$(build-dir) $(target-dir)$(notdir $@)
%.s: %.S prepare scripts FORCE
	$(Q)$(MAKE) $(build)=$(build-dir) $(target-dir)$(notdir $@)
%.o: %.S prepare scripts FORCE
	$(Q)$(MAKE) $(build)=$(build-dir) $(target-dir)$(notdir $@)
%.symtypes: %.c prepare scripts FORCE
	$(Q)$(MAKE) $(build)=$(build-dir) $(target-dir)$(notdir $@)

# Modules
/: prepare scripts FORCE
	$(cmd_crmodverdir)
	$(Q)$(MAKE) KBUILD_MODULES=$(if $(CONFIG_MODULES),1) \
	$(build)=$(build-dir)
%/: prepare scripts FORCE
	$(cmd_crmodverdir)
	$(Q)$(MAKE) KBUILD_MODULES=$(if $(CONFIG_MODULES),1) \
	$(build)=$(build-dir)
%.ko: prepare scripts FORCE
	$(cmd_crmodverdir)
	$(Q)$(MAKE) KBUILD_MODULES=$(if $(CONFIG_MODULES),1)   \
	$(build)=$(build-dir) $(@:.ko=.o)
	$(Q)$(MAKE) -f $(srctree)/scripts/Makefile.modpost

# FIXME Should go into a make.lib or something 
# ===========================================================================

quiet_cmd_rmdirs = $(if $(wildcard $(rm-dirs)),CLEAN   $(wildcard $(rm-dirs)))
      cmd_rmdirs = rm -rf $(rm-dirs)

quiet_cmd_rmfiles = $(if $(wildcard $(rm-files)),CLEAN   $(wildcard $(rm-files)))
      cmd_rmfiles = rm -f $(rm-files)

# Run depmod only if we have System.map and depmod is executable
quiet_cmd_depmod = DEPMOD  $(KERNELRELEASE)
      cmd_depmod = \
	if [ -r System.map -a -x $(DEPMOD) ]; then                              \
		$(DEPMOD) -ae -F System.map                                     \
		$(if $(strip $(INSTALL_MOD_PATH)), -b $(INSTALL_MOD_PATH) )     \
		$(KERNELRELEASE);                                               \
	fi

# Create temporary dir for module support files
# clean it up only when building all modules
cmd_crmodverdir = $(Q)mkdir -p $(MODVERDIR) \
                  $(if $(KBUILD_MODULES),; rm -f $(MODVERDIR)/*)

a_flags = -Wp,-MD,$(depfile) $(KBUILD_AFLAGS) $(AFLAGS_KERNEL) \
	  $(KBUILD_AFLAGS_KERNEL)                              \
	  $(NOSTDINC_FLAGS) $(LINUXINCLUDE) $(KBUILD_CPPFLAGS) \
	  $(modkern_aflags) $(EXTRA_AFLAGS) $(AFLAGS_$(basetarget).o)

quiet_cmd_as_o_S = AS      $@
cmd_as_o_S       = $(CC) $(a_flags) -c -o $@ $<

# read all saved command lines

targets := $(wildcard $(sort $(targets)))
cmd_files := $(wildcard .*.cmd $(foreach f,$(targets),$(dir $(f)).$(notdir $(f)).cmd))

ifneq ($(cmd_files),)
  $(cmd_files): ;	# Do not try to update included dependency files
  include $(cmd_files)
endif

# Shorthand for $(Q)$(MAKE) -f scripts/Makefile.clean obj=dir
# Usage:
# $(Q)$(MAKE) $(clean)=dir
clean := -f $(if $(KBUILD_SRC),$(srctree)/)scripts/Makefile.clean obj

endif	# skip-makefile

PHONY += FORCE
FORCE:

# Declare the contents of the .PHONY variable as phony.  We keep that
# information in a variable so we can use it in if_changed and friends.
.PHONY: $(PHONY)<|MERGE_RESOLUTION|>--- conflicted
+++ resolved
@@ -1,11 +1,7 @@
 VERSION = 2
 PATCHLEVEL = 6
 SUBLEVEL = 36
-<<<<<<< HEAD
-EXTRAVERSION = -rc4
-=======
 EXTRAVERSION = -rc5
->>>>>>> 50bb6d84
 NAME = Sheep on Meth
 
 # *DOCUMENTATION*
