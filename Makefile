--- conflicted
+++ resolved
@@ -1,11 +1,7 @@
 VERSION = 2
 PATCHLEVEL = 6
 SUBLEVEL = 28
-<<<<<<< HEAD
-EXTRAVERSION = -rc2
-=======
 EXTRAVERSION = -rc4
->>>>>>> d870ba8c
 NAME = Killer Bat of Doom
 
 # *DOCUMENTATION*
