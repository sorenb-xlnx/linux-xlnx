--- conflicted
+++ resolved
@@ -209,20 +209,10 @@
 	ssize_t ret = queue_var_store(&stats, page, count);
 
 	spin_lock_irq(q->queue_lock);
-<<<<<<< HEAD
-	elv_quiesce_start(q);
-
-=======
->>>>>>> 27b18332
 	if (stats)
 		queue_flag_set(QUEUE_FLAG_IO_STAT, q);
 	else
 		queue_flag_clear(QUEUE_FLAG_IO_STAT, q);
-<<<<<<< HEAD
-
-	elv_quiesce_end(q);
-=======
->>>>>>> 27b18332
 	spin_unlock_irq(q->queue_lock);
 
 	return ret;
