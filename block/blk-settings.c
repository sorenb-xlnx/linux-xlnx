/*
 * Functions related to setting various queue properties from drivers
 */
#include <linux/kernel.h>
#include <linux/module.h>
#include <linux/init.h>
#include <linux/bio.h>
#include <linux/blkdev.h>
#include <linux/bootmem.h>	/* for max_pfn/max_low_pfn */
#include <linux/gcd.h>
#include <linux/jiffies.h>

#include "blk.h"

unsigned long blk_max_low_pfn;
EXPORT_SYMBOL(blk_max_low_pfn);

unsigned long blk_max_pfn;

/**
 * blk_queue_prep_rq - set a prepare_request function for queue
 * @q:		queue
 * @pfn:	prepare_request function
 *
 * It's possible for a queue to register a prepare_request callback which
 * is invoked before the request is handed to the request_fn. The goal of
 * the function is to prepare a request for I/O, it can be used to build a
 * cdb from the request data for instance.
 *
 */
void blk_queue_prep_rq(struct request_queue *q, prep_rq_fn *pfn)
{
	q->prep_rq_fn = pfn;
}
EXPORT_SYMBOL(blk_queue_prep_rq);

/**
 * blk_queue_merge_bvec - set a merge_bvec function for queue
 * @q:		queue
 * @mbfn:	merge_bvec_fn
 *
 * Usually queues have static limitations on the max sectors or segments that
 * we can put in a request. Stacking drivers may have some settings that
 * are dynamic, and thus we have to query the queue whether it is ok to
 * add a new bio_vec to a bio at a given offset or not. If the block device
 * has such limitations, it needs to register a merge_bvec_fn to control
 * the size of bio's sent to it. Note that a block device *must* allow a
 * single page to be added to an empty bio. The block device driver may want
 * to use the bio_split() function to deal with these bio's. By default
 * no merge_bvec_fn is defined for a queue, and only the fixed limits are
 * honored.
 */
void blk_queue_merge_bvec(struct request_queue *q, merge_bvec_fn *mbfn)
{
	q->merge_bvec_fn = mbfn;
}
EXPORT_SYMBOL(blk_queue_merge_bvec);

void blk_queue_softirq_done(struct request_queue *q, softirq_done_fn *fn)
{
	q->softirq_done_fn = fn;
}
EXPORT_SYMBOL(blk_queue_softirq_done);

void blk_queue_rq_timeout(struct request_queue *q, unsigned int timeout)
{
	q->rq_timeout = timeout;
}
EXPORT_SYMBOL_GPL(blk_queue_rq_timeout);

void blk_queue_rq_timed_out(struct request_queue *q, rq_timed_out_fn *fn)
{
	q->rq_timed_out_fn = fn;
}
EXPORT_SYMBOL_GPL(blk_queue_rq_timed_out);

void blk_queue_lld_busy(struct request_queue *q, lld_busy_fn *fn)
{
	q->lld_busy_fn = fn;
}
EXPORT_SYMBOL_GPL(blk_queue_lld_busy);

/**
 * blk_set_default_limits - reset limits to default values
 * @lim:  the queue_limits structure to reset
 *
 * Description:
 *   Returns a queue_limit struct to its default state.  Can be used by
 *   stacking drivers like DM that stage table swaps and reuse an
 *   existing device queue.
 */
void blk_set_default_limits(struct queue_limits *lim)
{
	lim->max_phys_segments = MAX_PHYS_SEGMENTS;
	lim->max_hw_segments = MAX_HW_SEGMENTS;
	lim->seg_boundary_mask = BLK_SEG_BOUNDARY_MASK;
	lim->max_segment_size = MAX_SEGMENT_SIZE;
	lim->max_sectors = BLK_DEF_MAX_SECTORS;
	lim->max_hw_sectors = INT_MAX;
	lim->max_discard_sectors = 0;
	lim->discard_granularity = 0;
	lim->discard_alignment = 0;
	lim->discard_misaligned = 0;
<<<<<<< HEAD
=======
	lim->discard_zeroes_data = -1;
>>>>>>> 753c8913
	lim->logical_block_size = lim->physical_block_size = lim->io_min = 512;
	lim->bounce_pfn = (unsigned long)(BLK_BOUNCE_ANY >> PAGE_SHIFT);
	lim->alignment_offset = 0;
	lim->io_opt = 0;
	lim->misaligned = 0;
	lim->no_cluster = 0;
}
EXPORT_SYMBOL(blk_set_default_limits);

/**
 * blk_queue_make_request - define an alternate make_request function for a device
 * @q:  the request queue for the device to be affected
 * @mfn: the alternate make_request function
 *
 * Description:
 *    The normal way for &struct bios to be passed to a device
 *    driver is for them to be collected into requests on a request
 *    queue, and then to allow the device driver to select requests
 *    off that queue when it is ready.  This works well for many block
 *    devices. However some block devices (typically virtual devices
 *    such as md or lvm) do not benefit from the processing on the
 *    request queue, and are served best by having the requests passed
 *    directly to them.  This can be achieved by providing a function
 *    to blk_queue_make_request().
 *
 * Caveat:
 *    The driver that does this *must* be able to deal appropriately
 *    with buffers in "highmemory". This can be accomplished by either calling
 *    __bio_kmap_atomic() to get a temporary kernel mapping, or by calling
 *    blk_queue_bounce() to create a buffer in normal memory.
 **/
void blk_queue_make_request(struct request_queue *q, make_request_fn *mfn)
{
	/*
	 * set defaults
	 */
	q->nr_requests = BLKDEV_MAX_RQ;

	q->make_request_fn = mfn;
	blk_queue_dma_alignment(q, 511);
	blk_queue_congestion_threshold(q);
	q->nr_batching = BLK_BATCH_REQ;

	q->unplug_thresh = 4;		/* hmm */
	q->unplug_delay = msecs_to_jiffies(3);	/* 3 milliseconds */
	if (q->unplug_delay == 0)
		q->unplug_delay = 1;

	q->unplug_timer.function = blk_unplug_timeout;
	q->unplug_timer.data = (unsigned long)q;

	blk_set_default_limits(&q->limits);
	blk_queue_max_sectors(q, SAFE_MAX_SECTORS);

	/*
	 * If the caller didn't supply a lock, fall back to our embedded
	 * per-queue locks
	 */
	if (!q->queue_lock)
		q->queue_lock = &q->__queue_lock;

	/*
	 * by default assume old behaviour and bounce for any highmem page
	 */
	blk_queue_bounce_limit(q, BLK_BOUNCE_HIGH);
}
EXPORT_SYMBOL(blk_queue_make_request);

/**
 * blk_queue_bounce_limit - set bounce buffer limit for queue
 * @q: the request queue for the device
 * @dma_mask: the maximum address the device can handle
 *
 * Description:
 *    Different hardware can have different requirements as to what pages
 *    it can do I/O directly to. A low level driver can call
 *    blk_queue_bounce_limit to have lower memory pages allocated as bounce
 *    buffers for doing I/O to pages residing above @dma_mask.
 **/
void blk_queue_bounce_limit(struct request_queue *q, u64 dma_mask)
{
	unsigned long b_pfn = dma_mask >> PAGE_SHIFT;
	int dma = 0;

	q->bounce_gfp = GFP_NOIO;
#if BITS_PER_LONG == 64
	/*
	 * Assume anything <= 4GB can be handled by IOMMU.  Actually
	 * some IOMMUs can handle everything, but I don't know of a
	 * way to test this here.
	 */
	if (b_pfn < (min_t(u64, 0xffffffffUL, BLK_BOUNCE_HIGH) >> PAGE_SHIFT))
		dma = 1;
	q->limits.bounce_pfn = max_low_pfn;
#else
	if (b_pfn < blk_max_low_pfn)
		dma = 1;
	q->limits.bounce_pfn = b_pfn;
#endif
	if (dma) {
		init_emergency_isa_pool();
		q->bounce_gfp = GFP_NOIO | GFP_DMA;
		q->limits.bounce_pfn = b_pfn;
	}
}
EXPORT_SYMBOL(blk_queue_bounce_limit);

/**
 * blk_queue_max_sectors - set max sectors for a request for this queue
 * @q:  the request queue for the device
 * @max_sectors:  max sectors in the usual 512b unit
 *
 * Description:
 *    Enables a low level driver to set an upper limit on the size of
 *    received requests.
 **/
void blk_queue_max_sectors(struct request_queue *q, unsigned int max_sectors)
{
	if ((max_sectors << 9) < PAGE_CACHE_SIZE) {
		max_sectors = 1 << (PAGE_CACHE_SHIFT - 9);
		printk(KERN_INFO "%s: set to minimum %d\n",
		       __func__, max_sectors);
	}

	if (BLK_DEF_MAX_SECTORS > max_sectors)
		q->limits.max_hw_sectors = q->limits.max_sectors = max_sectors;
	else {
		q->limits.max_sectors = BLK_DEF_MAX_SECTORS;
		q->limits.max_hw_sectors = max_sectors;
	}
}
EXPORT_SYMBOL(blk_queue_max_sectors);

void blk_queue_max_hw_sectors(struct request_queue *q, unsigned int max_sectors)
{
	if (BLK_DEF_MAX_SECTORS > max_sectors)
		q->limits.max_hw_sectors = BLK_DEF_MAX_SECTORS;
	else
		q->limits.max_hw_sectors = max_sectors;
}
EXPORT_SYMBOL(blk_queue_max_hw_sectors);

/**
 * blk_queue_max_discard_sectors - set max sectors for a single discard
 * @q:  the request queue for the device
 * @max_discard_sectors: maximum number of sectors to discard
 **/
void blk_queue_max_discard_sectors(struct request_queue *q,
		unsigned int max_discard_sectors)
{
	q->limits.max_discard_sectors = max_discard_sectors;
}
EXPORT_SYMBOL(blk_queue_max_discard_sectors);

/**
 * blk_queue_max_phys_segments - set max phys segments for a request for this queue
 * @q:  the request queue for the device
 * @max_segments:  max number of segments
 *
 * Description:
 *    Enables a low level driver to set an upper limit on the number of
 *    physical data segments in a request.  This would be the largest sized
 *    scatter list the driver could handle.
 **/
void blk_queue_max_phys_segments(struct request_queue *q,
				 unsigned short max_segments)
{
	if (!max_segments) {
		max_segments = 1;
		printk(KERN_INFO "%s: set to minimum %d\n",
		       __func__, max_segments);
	}

	q->limits.max_phys_segments = max_segments;
}
EXPORT_SYMBOL(blk_queue_max_phys_segments);

/**
 * blk_queue_max_hw_segments - set max hw segments for a request for this queue
 * @q:  the request queue for the device
 * @max_segments:  max number of segments
 *
 * Description:
 *    Enables a low level driver to set an upper limit on the number of
 *    hw data segments in a request.  This would be the largest number of
 *    address/length pairs the host adapter can actually give at once
 *    to the device.
 **/
void blk_queue_max_hw_segments(struct request_queue *q,
			       unsigned short max_segments)
{
	if (!max_segments) {
		max_segments = 1;
		printk(KERN_INFO "%s: set to minimum %d\n",
		       __func__, max_segments);
	}

	q->limits.max_hw_segments = max_segments;
}
EXPORT_SYMBOL(blk_queue_max_hw_segments);

/**
 * blk_queue_max_segment_size - set max segment size for blk_rq_map_sg
 * @q:  the request queue for the device
 * @max_size:  max size of segment in bytes
 *
 * Description:
 *    Enables a low level driver to set an upper limit on the size of a
 *    coalesced segment
 **/
void blk_queue_max_segment_size(struct request_queue *q, unsigned int max_size)
{
	if (max_size < PAGE_CACHE_SIZE) {
		max_size = PAGE_CACHE_SIZE;
		printk(KERN_INFO "%s: set to minimum %d\n",
		       __func__, max_size);
	}

	q->limits.max_segment_size = max_size;
}
EXPORT_SYMBOL(blk_queue_max_segment_size);

/**
 * blk_queue_logical_block_size - set logical block size for the queue
 * @q:  the request queue for the device
 * @size:  the logical block size, in bytes
 *
 * Description:
 *   This should be set to the lowest possible block size that the
 *   storage device can address.  The default of 512 covers most
 *   hardware.
 **/
void blk_queue_logical_block_size(struct request_queue *q, unsigned short size)
{
	q->limits.logical_block_size = size;

	if (q->limits.physical_block_size < size)
		q->limits.physical_block_size = size;

	if (q->limits.io_min < q->limits.physical_block_size)
		q->limits.io_min = q->limits.physical_block_size;
}
EXPORT_SYMBOL(blk_queue_logical_block_size);

/**
 * blk_queue_physical_block_size - set physical block size for the queue
 * @q:  the request queue for the device
 * @size:  the physical block size, in bytes
 *
 * Description:
 *   This should be set to the lowest possible sector size that the
 *   hardware can operate on without reverting to read-modify-write
 *   operations.
 */
void blk_queue_physical_block_size(struct request_queue *q, unsigned short size)
{
	q->limits.physical_block_size = size;

	if (q->limits.physical_block_size < q->limits.logical_block_size)
		q->limits.physical_block_size = q->limits.logical_block_size;

	if (q->limits.io_min < q->limits.physical_block_size)
		q->limits.io_min = q->limits.physical_block_size;
}
EXPORT_SYMBOL(blk_queue_physical_block_size);

/**
 * blk_queue_alignment_offset - set physical block alignment offset
 * @q:	the request queue for the device
 * @offset: alignment offset in bytes
 *
 * Description:
 *   Some devices are naturally misaligned to compensate for things like
 *   the legacy DOS partition table 63-sector offset.  Low-level drivers
 *   should call this function for devices whose first sector is not
 *   naturally aligned.
 */
void blk_queue_alignment_offset(struct request_queue *q, unsigned int offset)
{
	q->limits.alignment_offset =
		offset & (q->limits.physical_block_size - 1);
	q->limits.misaligned = 0;
}
EXPORT_SYMBOL(blk_queue_alignment_offset);

/**
 * blk_limits_io_min - set minimum request size for a device
 * @limits: the queue limits
 * @min:  smallest I/O size in bytes
 *
 * Description:
 *   Some devices have an internal block size bigger than the reported
 *   hardware sector size.  This function can be used to signal the
 *   smallest I/O the device can perform without incurring a performance
 *   penalty.
 */
void blk_limits_io_min(struct queue_limits *limits, unsigned int min)
{
	limits->io_min = min;

	if (limits->io_min < limits->logical_block_size)
		limits->io_min = limits->logical_block_size;

	if (limits->io_min < limits->physical_block_size)
		limits->io_min = limits->physical_block_size;
}
EXPORT_SYMBOL(blk_limits_io_min);

/**
 * blk_queue_io_min - set minimum request size for the queue
 * @q:	the request queue for the device
 * @min:  smallest I/O size in bytes
 *
 * Description:
 *   Storage devices may report a granularity or preferred minimum I/O
 *   size which is the smallest request the device can perform without
 *   incurring a performance penalty.  For disk drives this is often the
 *   physical block size.  For RAID arrays it is often the stripe chunk
 *   size.  A properly aligned multiple of minimum_io_size is the
 *   preferred request size for workloads where a high number of I/O
 *   operations is desired.
 */
void blk_queue_io_min(struct request_queue *q, unsigned int min)
{
	blk_limits_io_min(&q->limits, min);
}
EXPORT_SYMBOL(blk_queue_io_min);

/**
 * blk_limits_io_opt - set optimal request size for a device
 * @limits: the queue limits
 * @opt:  smallest I/O size in bytes
 *
 * Description:
 *   Storage devices may report an optimal I/O size, which is the
 *   device's preferred unit for sustained I/O.  This is rarely reported
 *   for disk drives.  For RAID arrays it is usually the stripe width or
 *   the internal track size.  A properly aligned multiple of
 *   optimal_io_size is the preferred request size for workloads where
 *   sustained throughput is desired.
 */
void blk_limits_io_opt(struct queue_limits *limits, unsigned int opt)
{
	limits->io_opt = opt;
}
EXPORT_SYMBOL(blk_limits_io_opt);

/**
 * blk_queue_io_opt - set optimal request size for the queue
 * @q:	the request queue for the device
 * @opt:  optimal request size in bytes
 *
 * Description:
 *   Storage devices may report an optimal I/O size, which is the
 *   device's preferred unit for sustained I/O.  This is rarely reported
 *   for disk drives.  For RAID arrays it is usually the stripe width or
 *   the internal track size.  A properly aligned multiple of
 *   optimal_io_size is the preferred request size for workloads where
 *   sustained throughput is desired.
 */
void blk_queue_io_opt(struct request_queue *q, unsigned int opt)
{
	blk_limits_io_opt(&q->limits, opt);
}
EXPORT_SYMBOL(blk_queue_io_opt);

/*
 * Returns the minimum that is _not_ zero, unless both are zero.
 */
#define min_not_zero(l, r) (l == 0) ? r : ((r == 0) ? l : min(l, r))

/**
 * blk_queue_stack_limits - inherit underlying queue limits for stacked drivers
 * @t:	the stacking driver (top)
 * @b:  the underlying device (bottom)
 **/
void blk_queue_stack_limits(struct request_queue *t, struct request_queue *b)
{
	blk_stack_limits(&t->limits, &b->limits, 0);

	if (!t->queue_lock)
		WARN_ON_ONCE(1);
	else if (!test_bit(QUEUE_FLAG_CLUSTER, &b->queue_flags)) {
		unsigned long flags;
		spin_lock_irqsave(t->queue_lock, flags);
		queue_flag_clear(QUEUE_FLAG_CLUSTER, t);
		spin_unlock_irqrestore(t->queue_lock, flags);
	}
}
EXPORT_SYMBOL(blk_queue_stack_limits);

static unsigned int lcm(unsigned int a, unsigned int b)
{
	if (a && b)
		return (a * b) / gcd(a, b);
	else if (b)
		return b;

	return a;
}

/**
 * blk_stack_limits - adjust queue_limits for stacked devices
 * @t:	the stacking driver limits (top)
 * @b:  the underlying queue limits (bottom)
 * @offset:  offset to beginning of data within component device
 *
 * Description:
 *    Merges two queue_limit structs.  Returns 0 if alignment didn't
 *    change.  Returns -1 if adding the bottom device caused
 *    misalignment.
 */
int blk_stack_limits(struct queue_limits *t, struct queue_limits *b,
		     sector_t offset)
{
	int ret;

	ret = 0;

	t->max_sectors = min_not_zero(t->max_sectors, b->max_sectors);
	t->max_hw_sectors = min_not_zero(t->max_hw_sectors, b->max_hw_sectors);
	t->bounce_pfn = min_not_zero(t->bounce_pfn, b->bounce_pfn);

	t->seg_boundary_mask = min_not_zero(t->seg_boundary_mask,
					    b->seg_boundary_mask);

	t->max_phys_segments = min_not_zero(t->max_phys_segments,
					    b->max_phys_segments);

	t->max_hw_segments = min_not_zero(t->max_hw_segments,
					  b->max_hw_segments);

	t->max_segment_size = min_not_zero(t->max_segment_size,
					   b->max_segment_size);

	t->logical_block_size = max(t->logical_block_size,
				    b->logical_block_size);

	t->physical_block_size = max(t->physical_block_size,
				     b->physical_block_size);

	t->io_min = max(t->io_min, b->io_min);
	t->no_cluster |= b->no_cluster;
	t->discard_zeroes_data &= b->discard_zeroes_data;

	/* Bottom device offset aligned? */
	if (offset &&
	    (offset & (b->physical_block_size - 1)) != b->alignment_offset) {
		t->misaligned = 1;
		ret = -1;
	}

	if (offset &&
	    (offset & (b->discard_granularity - 1)) != b->discard_alignment) {
		t->discard_misaligned = 1;
		ret = -1;
	}

	/* If top has no alignment offset, inherit from bottom */
	if (!t->alignment_offset)
		t->alignment_offset =
			b->alignment_offset & (b->physical_block_size - 1);

	if (!t->discard_alignment)
		t->discard_alignment =
			b->discard_alignment & (b->discard_granularity - 1);

	/* Top device aligned on logical block boundary? */
	if (t->alignment_offset & (t->logical_block_size - 1)) {
		t->misaligned = 1;
		ret = -1;
	}

	/* Find lcm() of optimal I/O size and granularity */
	t->io_opt = lcm(t->io_opt, b->io_opt);
	t->discard_granularity = lcm(t->discard_granularity,
				     b->discard_granularity);

	/* Verify that optimal I/O size is a multiple of io_min */
	if (t->io_min && t->io_opt % t->io_min)
		ret = -1;

	return ret;
}
EXPORT_SYMBOL(blk_stack_limits);

/**
 * disk_stack_limits - adjust queue limits for stacked drivers
 * @disk:  MD/DM gendisk (top)
 * @bdev:  the underlying block device (bottom)
 * @offset:  offset to beginning of data within component device
 *
 * Description:
 *    Merges the limits for two queues.  Returns 0 if alignment
 *    didn't change.  Returns -1 if adding the bottom device caused
 *    misalignment.
 */
void disk_stack_limits(struct gendisk *disk, struct block_device *bdev,
		       sector_t offset)
{
	struct request_queue *t = disk->queue;
	struct request_queue *b = bdev_get_queue(bdev);

	offset += get_start_sect(bdev) << 9;

	if (blk_stack_limits(&t->limits, &b->limits, offset) < 0) {
		char top[BDEVNAME_SIZE], bottom[BDEVNAME_SIZE];

		disk_name(disk, 0, top);
		bdevname(bdev, bottom);

		printk(KERN_NOTICE "%s: Warning: Device %s is misaligned\n",
		       top, bottom);
	}

	if (!t->queue_lock)
		WARN_ON_ONCE(1);
	else if (!test_bit(QUEUE_FLAG_CLUSTER, &b->queue_flags)) {
		unsigned long flags;

		spin_lock_irqsave(t->queue_lock, flags);
		if (!test_bit(QUEUE_FLAG_CLUSTER, &b->queue_flags))
			queue_flag_clear(QUEUE_FLAG_CLUSTER, t);
		spin_unlock_irqrestore(t->queue_lock, flags);
	}
}
EXPORT_SYMBOL(disk_stack_limits);

/**
 * blk_queue_dma_pad - set pad mask
 * @q:     the request queue for the device
 * @mask:  pad mask
 *
 * Set dma pad mask.
 *
 * Appending pad buffer to a request modifies the last entry of a
 * scatter list such that it includes the pad buffer.
 **/
void blk_queue_dma_pad(struct request_queue *q, unsigned int mask)
{
	q->dma_pad_mask = mask;
}
EXPORT_SYMBOL(blk_queue_dma_pad);

/**
 * blk_queue_update_dma_pad - update pad mask
 * @q:     the request queue for the device
 * @mask:  pad mask
 *
 * Update dma pad mask.
 *
 * Appending pad buffer to a request modifies the last entry of a
 * scatter list such that it includes the pad buffer.
 **/
void blk_queue_update_dma_pad(struct request_queue *q, unsigned int mask)
{
	if (mask > q->dma_pad_mask)
		q->dma_pad_mask = mask;
}
EXPORT_SYMBOL(blk_queue_update_dma_pad);

/**
 * blk_queue_dma_drain - Set up a drain buffer for excess dma.
 * @q:  the request queue for the device
 * @dma_drain_needed: fn which returns non-zero if drain is necessary
 * @buf:	physically contiguous buffer
 * @size:	size of the buffer in bytes
 *
 * Some devices have excess DMA problems and can't simply discard (or
 * zero fill) the unwanted piece of the transfer.  They have to have a
 * real area of memory to transfer it into.  The use case for this is
 * ATAPI devices in DMA mode.  If the packet command causes a transfer
 * bigger than the transfer size some HBAs will lock up if there
 * aren't DMA elements to contain the excess transfer.  What this API
 * does is adjust the queue so that the buf is always appended
 * silently to the scatterlist.
 *
 * Note: This routine adjusts max_hw_segments to make room for
 * appending the drain buffer.  If you call
 * blk_queue_max_hw_segments() or blk_queue_max_phys_segments() after
 * calling this routine, you must set the limit to one fewer than your
 * device can support otherwise there won't be room for the drain
 * buffer.
 */
int blk_queue_dma_drain(struct request_queue *q,
			       dma_drain_needed_fn *dma_drain_needed,
			       void *buf, unsigned int size)
{
	if (queue_max_hw_segments(q) < 2 || queue_max_phys_segments(q) < 2)
		return -EINVAL;
	/* make room for appending the drain */
	blk_queue_max_hw_segments(q, queue_max_hw_segments(q) - 1);
	blk_queue_max_phys_segments(q, queue_max_phys_segments(q) - 1);
	q->dma_drain_needed = dma_drain_needed;
	q->dma_drain_buffer = buf;
	q->dma_drain_size = size;

	return 0;
}
EXPORT_SYMBOL_GPL(blk_queue_dma_drain);

/**
 * blk_queue_segment_boundary - set boundary rules for segment merging
 * @q:  the request queue for the device
 * @mask:  the memory boundary mask
 **/
void blk_queue_segment_boundary(struct request_queue *q, unsigned long mask)
{
	if (mask < PAGE_CACHE_SIZE - 1) {
		mask = PAGE_CACHE_SIZE - 1;
		printk(KERN_INFO "%s: set to minimum %lx\n",
		       __func__, mask);
	}

	q->limits.seg_boundary_mask = mask;
}
EXPORT_SYMBOL(blk_queue_segment_boundary);

/**
 * blk_queue_dma_alignment - set dma length and memory alignment
 * @q:     the request queue for the device
 * @mask:  alignment mask
 *
 * description:
 *    set required memory and length alignment for direct dma transactions.
 *    this is used when building direct io requests for the queue.
 *
 **/
void blk_queue_dma_alignment(struct request_queue *q, int mask)
{
	q->dma_alignment = mask;
}
EXPORT_SYMBOL(blk_queue_dma_alignment);

/**
 * blk_queue_update_dma_alignment - update dma length and memory alignment
 * @q:     the request queue for the device
 * @mask:  alignment mask
 *
 * description:
 *    update required memory and length alignment for direct dma transactions.
 *    If the requested alignment is larger than the current alignment, then
 *    the current queue alignment is updated to the new value, otherwise it
 *    is left alone.  The design of this is to allow multiple objects
 *    (driver, device, transport etc) to set their respective
 *    alignments without having them interfere.
 *
 **/
void blk_queue_update_dma_alignment(struct request_queue *q, int mask)
{
	BUG_ON(mask > PAGE_SIZE);

	if (mask > q->dma_alignment)
		q->dma_alignment = mask;
}
EXPORT_SYMBOL(blk_queue_update_dma_alignment);

static int __init blk_settings_init(void)
{
	blk_max_low_pfn = max_low_pfn - 1;
	blk_max_pfn = max_pfn - 1;
	return 0;
}
subsys_initcall(blk_settings_init);<|MERGE_RESOLUTION|>--- conflicted
+++ resolved
@@ -101,10 +101,7 @@
 	lim->discard_granularity = 0;
 	lim->discard_alignment = 0;
 	lim->discard_misaligned = 0;
-<<<<<<< HEAD
-=======
 	lim->discard_zeroes_data = -1;
->>>>>>> 753c8913
 	lim->logical_block_size = lim->physical_block_size = lim->io_min = 512;
 	lim->bounce_pfn = (unsigned long)(BLK_BOUNCE_ANY >> PAGE_SHIFT);
 	lim->alignment_offset = 0;
