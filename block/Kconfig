#
# Block layer core configuration
#
menuconfig BLOCK
       bool "Enable the block layer" if EMBEDDED
       default y
       help
	 Provide block layer support for the kernel.

	 Disable this option to remove the block layer support from the
	 kernel. This may be useful for embedded devices.

	 If this option is disabled:

	   - block device files will become unusable
	   - some filesystems (such as ext3) will become unavailable.

	 Also, SCSI character devices and USB storage will be disabled since
	 they make use of various block layer definitions and facilities.

	 Say Y here unless you know you really don't want to mount disks and
	 suchlike.

if BLOCK

config LBDAF
	bool "Support for large (2TB+) block devices and files"
	depends on !64BIT
	default y
	help
	  Enable block devices or files of size 2TB and larger.

	  This option is required to support the full capacity of large
	  (2TB+) block devices, including RAID, disk, Network Block Device,
	  Logical Volume Manager (LVM) and loopback.
	
	  This option also enables support for single files larger than
	  2TB.

	  The ext4 filesystem requires that this feature be enabled in
	  order to support filesystems that have the huge_file feature
	  enabled.  Otherwise, it will refuse to mount in the read-write
	  mode any filesystems that use the huge_file feature, which is
	  enabled by default by mke2fs.ext4.

	  The GFS2 filesystem also requires this feature.

	  If unsure, say Y.

config BLK_DEV_BSG
	bool "Block layer SG support v4"
	default y
	help
	  Saying Y here will enable generic SG (SCSI generic) v4 support
	  for any block device.

	  Unlike SG v3 (aka block/scsi_ioctl.c drivers/scsi/sg.c), SG v4
	  can handle complicated SCSI commands: tagged variable length cdbs
	  with bidirectional data transfers and generic request/response
	  protocols (e.g. Task Management Functions and SMP in Serial
	  Attached SCSI).

	  This option is required by recent UDEV versions to properly
	  access device serial numbers, etc.

	  If unsure, say Y.

config BLK_DEV_INTEGRITY
	bool "Block layer data integrity support"
	---help---
	Some storage devices allow extra information to be
	stored/retrieved to help protect the data.  The block layer
	data integrity option provides hooks which can be used by
	filesystems to ensure better data integrity.

	Say yes here if you have a storage device that provides the
	T10/SCSI Data Integrity Field or the T13/ATA External Path
	Protection.  If in doubt, say N.

config BLK_CGROUP
<<<<<<< HEAD
	tristate
=======
	tristate "Block cgroup support"
>>>>>>> 910ac735
	depends on CGROUPS
	depends on CFQ_GROUP_IOSCHED
	default n
	---help---
	Generic block IO controller cgroup interface. This is the common
	cgroup interface which should be used by various IO controlling
	policies.

	Currently, CFQ IO scheduler uses it to recognize task groups and
	control disk bandwidth allocation (proportional time slice allocation)
	to such task groups.

config DEBUG_BLK_CGROUP
	bool
	depends on BLK_CGROUP
	default n
	---help---
	Enable some debugging help. Currently it stores the cgroup path
	in the blk group which can be used by cfq for tracing various
	group related activity.

endif # BLOCK

config BLOCK_COMPAT
	bool
	depends on BLOCK && COMPAT
	default y

source block/Kconfig.iosched<|MERGE_RESOLUTION|>--- conflicted
+++ resolved
@@ -78,11 +78,7 @@
 	Protection.  If in doubt, say N.
 
 config BLK_CGROUP
-<<<<<<< HEAD
-	tristate
-=======
 	tristate "Block cgroup support"
->>>>>>> 910ac735
 	depends on CGROUPS
 	depends on CFQ_GROUP_IOSCHED
 	default n
