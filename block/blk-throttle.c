/*
 * Interface for controlling IO bandwidth on a request queue
 *
 * Copyright (C) 2010 Vivek Goyal <vgoyal@redhat.com>
 */

#include <linux/module.h>
#include <linux/slab.h>
#include <linux/blkdev.h>
#include <linux/bio.h>
#include <linux/blktrace_api.h>
#include "blk-cgroup.h"

/* Max dispatch from a group in 1 round */
static int throtl_grp_quantum = 8;

/* Total max dispatch from all groups in one round */
static int throtl_quantum = 32;

/* Throttling is performed over 100ms slice and after that slice is renewed */
static unsigned long throtl_slice = HZ/10;	/* 100 ms */

/* A workqueue to queue throttle related work */
static struct workqueue_struct *kthrotld_workqueue;
static void throtl_schedule_delayed_work(struct throtl_data *td,
				unsigned long delay);

struct throtl_rb_root {
	struct rb_root rb;
	struct rb_node *left;
	unsigned int count;
	unsigned long min_disptime;
};

#define THROTL_RB_ROOT	(struct throtl_rb_root) { .rb = RB_ROOT, .left = NULL, \
			.count = 0, .min_disptime = 0}

#define rb_entry_tg(node)	rb_entry((node), struct throtl_grp, rb_node)

struct throtl_grp {
	/* List of throtl groups on the request queue*/
	struct hlist_node tg_node;

	/* active throtl group service_tree member */
	struct rb_node rb_node;

	/*
	 * Dispatch time in jiffies. This is the estimated time when group
	 * will unthrottle and is ready to dispatch more bio. It is used as
	 * key to sort active groups in service tree.
	 */
	unsigned long disptime;

	struct blkio_group blkg;
	atomic_t ref;
	unsigned int flags;

	/* Two lists for READ and WRITE */
	struct bio_list bio_lists[2];

	/* Number of queued bios on READ and WRITE lists */
	unsigned int nr_queued[2];

	/* bytes per second rate limits */
	uint64_t bps[2];

	/* IOPS limits */
	unsigned int iops[2];

	/* Number of bytes disptached in current slice */
	uint64_t bytes_disp[2];
	/* Number of bio's dispatched in current slice */
	unsigned int io_disp[2];

	/* When did we start a new slice */
	unsigned long slice_start[2];
	unsigned long slice_end[2];

	/* Some throttle limits got updated for the group */
	int limits_changed;

	struct rcu_head rcu_head;
};

struct throtl_data
{
	/* List of throtl groups */
	struct hlist_head tg_list;

	/* service tree for active throtl groups */
	struct throtl_rb_root tg_service_tree;

	struct throtl_grp *root_tg;
	struct request_queue *queue;

	/* Total Number of queued bios on READ and WRITE lists */
	unsigned int nr_queued[2];

	/*
	 * number of total undestroyed groups
	 */
	unsigned int nr_undestroyed_grps;

	/* Work for dispatching throttled bios */
	struct delayed_work throtl_work;

	int limits_changed;
};

enum tg_state_flags {
	THROTL_TG_FLAG_on_rr = 0,	/* on round-robin busy list */
};

#define THROTL_TG_FNS(name)						\
static inline void throtl_mark_tg_##name(struct throtl_grp *tg)		\
{									\
	(tg)->flags |= (1 << THROTL_TG_FLAG_##name);			\
}									\
static inline void throtl_clear_tg_##name(struct throtl_grp *tg)	\
{									\
	(tg)->flags &= ~(1 << THROTL_TG_FLAG_##name);			\
}									\
static inline int throtl_tg_##name(const struct throtl_grp *tg)		\
{									\
	return ((tg)->flags & (1 << THROTL_TG_FLAG_##name)) != 0;	\
}

THROTL_TG_FNS(on_rr);

#define throtl_log_tg(td, tg, fmt, args...)				\
	blk_add_trace_msg((td)->queue, "throtl %s " fmt,		\
				blkg_path(&(tg)->blkg), ##args);      	\

#define throtl_log(td, fmt, args...)	\
	blk_add_trace_msg((td)->queue, "throtl " fmt, ##args)

static inline struct throtl_grp *tg_of_blkg(struct blkio_group *blkg)
{
	if (blkg)
		return container_of(blkg, struct throtl_grp, blkg);

	return NULL;
}

static inline unsigned int total_nr_queued(struct throtl_data *td)
{
	return td->nr_queued[0] + td->nr_queued[1];
}

static inline struct throtl_grp *throtl_ref_get_tg(struct throtl_grp *tg)
{
	atomic_inc(&tg->ref);
	return tg;
}

static void throtl_free_tg(struct rcu_head *head)
{
	struct throtl_grp *tg;

	tg = container_of(head, struct throtl_grp, rcu_head);
	free_percpu(tg->blkg.stats_cpu);
	kfree(tg);
}

static void throtl_put_tg(struct throtl_grp *tg)
{
	BUG_ON(atomic_read(&tg->ref) <= 0);
	if (!atomic_dec_and_test(&tg->ref))
		return;

	/*
	 * A group is freed in rcu manner. But having an rcu lock does not
	 * mean that one can access all the fields of blkg and assume these
	 * are valid. For example, don't try to follow throtl_data and
	 * request queue links.
	 *
	 * Having a reference to blkg under an rcu allows acess to only
	 * values local to groups like group stats and group rate limits
	 */
	call_rcu(&tg->rcu_head, throtl_free_tg);
}

static void throtl_init_group(struct throtl_grp *tg)
{
	INIT_HLIST_NODE(&tg->tg_node);
	RB_CLEAR_NODE(&tg->rb_node);
	bio_list_init(&tg->bio_lists[0]);
	bio_list_init(&tg->bio_lists[1]);
	tg->limits_changed = false;

	/* Practically unlimited BW */
	tg->bps[0] = tg->bps[1] = -1;
	tg->iops[0] = tg->iops[1] = -1;

	/*
	 * Take the initial reference that will be released on destroy
	 * This can be thought of a joint reference by cgroup and
	 * request queue which will be dropped by either request queue
	 * exit or cgroup deletion path depending on who is exiting first.
	 */
	atomic_set(&tg->ref, 1);
}

/* Should be called with rcu read lock held (needed for blkcg) */
static void
throtl_add_group_to_td_list(struct throtl_data *td, struct throtl_grp *tg)
{
	hlist_add_head(&tg->tg_node, &td->tg_list);
	td->nr_undestroyed_grps++;
}

static void
__throtl_tg_fill_dev_details(struct throtl_data *td, struct throtl_grp *tg)
{
	struct backing_dev_info *bdi = &td->queue->backing_dev_info;
	unsigned int major, minor;

	if (!tg || tg->blkg.dev)
		return;

	/*
	 * Fill in device details for a group which might not have been
	 * filled at group creation time as queue was being instantiated
	 * and driver had not attached a device yet
	 */
	if (bdi->dev && dev_name(bdi->dev)) {
		sscanf(dev_name(bdi->dev), "%u:%u", &major, &minor);
		tg->blkg.dev = MKDEV(major, minor);
	}
}

/*
 * Should be called with without queue lock held. Here queue lock will be
 * taken rarely. It will be taken only once during life time of a group
 * if need be
 */
static void
throtl_tg_fill_dev_details(struct throtl_data *td, struct throtl_grp *tg)
{
	if (!tg || tg->blkg.dev)
		return;

	spin_lock_irq(td->queue->queue_lock);
	__throtl_tg_fill_dev_details(td, tg);
	spin_unlock_irq(td->queue->queue_lock);
}

static void throtl_init_add_tg_lists(struct throtl_data *td,
			struct throtl_grp *tg, struct blkio_cgroup *blkcg)
{
	__throtl_tg_fill_dev_details(td, tg);

	/* Add group onto cgroup list */
	blkiocg_add_blkio_group(blkcg, &tg->blkg, (void *)td,
				tg->blkg.dev, BLKIO_POLICY_THROTL);

	tg->bps[READ] = blkcg_get_read_bps(blkcg, tg->blkg.dev);
	tg->bps[WRITE] = blkcg_get_write_bps(blkcg, tg->blkg.dev);
	tg->iops[READ] = blkcg_get_read_iops(blkcg, tg->blkg.dev);
	tg->iops[WRITE] = blkcg_get_write_iops(blkcg, tg->blkg.dev);

	throtl_add_group_to_td_list(td, tg);
}

/* Should be called without queue lock and outside of rcu period */
static struct throtl_grp *throtl_alloc_tg(struct throtl_data *td)
{
	struct throtl_grp *tg = NULL;
	int ret;

	tg = kzalloc_node(sizeof(*tg), GFP_ATOMIC, td->queue->node);
	if (!tg)
		return NULL;

	ret = blkio_alloc_blkg_stats(&tg->blkg);

	if (ret) {
		kfree(tg);
		return NULL;
	}

	throtl_init_group(tg);
	return tg;
}

static struct
throtl_grp *throtl_find_tg(struct throtl_data *td, struct blkio_cgroup *blkcg)
{
	struct throtl_grp *tg = NULL;
	void *key = td;

	/*
	 * This is the common case when there are no blkio cgroups.
 	 * Avoid lookup in this case
 	 */
	if (blkcg == &blkio_root_cgroup)
		tg = td->root_tg;
	else
		tg = tg_of_blkg(blkiocg_lookup_group(blkcg, key));

	__throtl_tg_fill_dev_details(td, tg);
	return tg;
}

/*
 * This function returns with queue lock unlocked in case of error, like
 * request queue is no more
 */
static struct throtl_grp * throtl_get_tg(struct throtl_data *td)
{
	struct throtl_grp *tg = NULL, *__tg = NULL;
	struct blkio_cgroup *blkcg;
	struct request_queue *q = td->queue;

	rcu_read_lock();
	blkcg = task_blkio_cgroup(current);
	tg = throtl_find_tg(td, blkcg);
	if (tg) {
		rcu_read_unlock();
		return tg;
	}

	/*
	 * Need to allocate a group. Allocation of group also needs allocation
	 * of per cpu stats which in-turn takes a mutex() and can block. Hence
	 * we need to drop rcu lock and queue_lock before we call alloc
	 *
	 * Take the request queue reference to make sure queue does not
	 * go away once we return from allocation.
	 */
	blk_get_queue(q);
	rcu_read_unlock();
	spin_unlock_irq(q->queue_lock);

	tg = throtl_alloc_tg(td);
	/*
	 * We might have slept in group allocation. Make sure queue is not
	 * dead
	 */
	if (unlikely(test_bit(QUEUE_FLAG_DEAD, &q->queue_flags))) {
		blk_put_queue(q);
		if (tg)
			kfree(tg);

		return ERR_PTR(-ENODEV);
	}
	blk_put_queue(q);

	/* Group allocated and queue is still alive. take the lock */
	spin_lock_irq(q->queue_lock);

	/*
	 * Initialize the new group. After sleeping, read the blkcg again.
	 */
	rcu_read_lock();
	blkcg = task_blkio_cgroup(current);

	/*
	 * If some other thread already allocated the group while we were
	 * not holding queue lock, free up the group
	 */
	__tg = throtl_find_tg(td, blkcg);

	if (__tg) {
		kfree(tg);
		rcu_read_unlock();
		return __tg;
	}

	/* Group allocation failed. Account the IO to root group */
	if (!tg) {
		tg = td->root_tg;
		return tg;
	}

	throtl_init_add_tg_lists(td, tg, blkcg);
	rcu_read_unlock();
	return tg;
}

static struct throtl_grp *throtl_rb_first(struct throtl_rb_root *root)
{
	/* Service tree is empty */
	if (!root->count)
		return NULL;

	if (!root->left)
		root->left = rb_first(&root->rb);

	if (root->left)
		return rb_entry_tg(root->left);

	return NULL;
}

static void rb_erase_init(struct rb_node *n, struct rb_root *root)
{
	rb_erase(n, root);
	RB_CLEAR_NODE(n);
}

static void throtl_rb_erase(struct rb_node *n, struct throtl_rb_root *root)
{
	if (root->left == n)
		root->left = NULL;
	rb_erase_init(n, &root->rb);
	--root->count;
}

static void update_min_dispatch_time(struct throtl_rb_root *st)
{
	struct throtl_grp *tg;

	tg = throtl_rb_first(st);
	if (!tg)
		return;

	st->min_disptime = tg->disptime;
}

static void
tg_service_tree_add(struct throtl_rb_root *st, struct throtl_grp *tg)
{
	struct rb_node **node = &st->rb.rb_node;
	struct rb_node *parent = NULL;
	struct throtl_grp *__tg;
	unsigned long key = tg->disptime;
	int left = 1;

	while (*node != NULL) {
		parent = *node;
		__tg = rb_entry_tg(parent);

		if (time_before(key, __tg->disptime))
			node = &parent->rb_left;
		else {
			node = &parent->rb_right;
			left = 0;
		}
	}

	if (left)
		st->left = &tg->rb_node;

	rb_link_node(&tg->rb_node, parent, node);
	rb_insert_color(&tg->rb_node, &st->rb);
}

static void __throtl_enqueue_tg(struct throtl_data *td, struct throtl_grp *tg)
{
	struct throtl_rb_root *st = &td->tg_service_tree;

	tg_service_tree_add(st, tg);
	throtl_mark_tg_on_rr(tg);
	st->count++;
}

static void throtl_enqueue_tg(struct throtl_data *td, struct throtl_grp *tg)
{
	if (!throtl_tg_on_rr(tg))
		__throtl_enqueue_tg(td, tg);
}

static void __throtl_dequeue_tg(struct throtl_data *td, struct throtl_grp *tg)
{
	throtl_rb_erase(&tg->rb_node, &td->tg_service_tree);
	throtl_clear_tg_on_rr(tg);
}

static void throtl_dequeue_tg(struct throtl_data *td, struct throtl_grp *tg)
{
	if (throtl_tg_on_rr(tg))
		__throtl_dequeue_tg(td, tg);
}

static void throtl_schedule_next_dispatch(struct throtl_data *td)
{
	struct throtl_rb_root *st = &td->tg_service_tree;

	/*
	 * If there are more bios pending, schedule more work.
	 */
	if (!total_nr_queued(td))
		return;

	BUG_ON(!st->count);

	update_min_dispatch_time(st);

	if (time_before_eq(st->min_disptime, jiffies))
		throtl_schedule_delayed_work(td, 0);
	else
		throtl_schedule_delayed_work(td, (st->min_disptime - jiffies));
}

static inline void
throtl_start_new_slice(struct throtl_data *td, struct throtl_grp *tg, bool rw)
{
	tg->bytes_disp[rw] = 0;
	tg->io_disp[rw] = 0;
	tg->slice_start[rw] = jiffies;
	tg->slice_end[rw] = jiffies + throtl_slice;
	throtl_log_tg(td, tg, "[%c] new slice start=%lu end=%lu jiffies=%lu",
			rw == READ ? 'R' : 'W', tg->slice_start[rw],
			tg->slice_end[rw], jiffies);
}

static inline void throtl_set_slice_end(struct throtl_data *td,
		struct throtl_grp *tg, bool rw, unsigned long jiffy_end)
{
	tg->slice_end[rw] = roundup(jiffy_end, throtl_slice);
}

static inline void throtl_extend_slice(struct throtl_data *td,
		struct throtl_grp *tg, bool rw, unsigned long jiffy_end)
{
	tg->slice_end[rw] = roundup(jiffy_end, throtl_slice);
	throtl_log_tg(td, tg, "[%c] extend slice start=%lu end=%lu jiffies=%lu",
			rw == READ ? 'R' : 'W', tg->slice_start[rw],
			tg->slice_end[rw], jiffies);
}

/* Determine if previously allocated or extended slice is complete or not */
static bool
throtl_slice_used(struct throtl_data *td, struct throtl_grp *tg, bool rw)
{
	if (time_in_range(jiffies, tg->slice_start[rw], tg->slice_end[rw]))
		return 0;

	return 1;
}

/* Trim the used slices and adjust slice start accordingly */
static inline void
throtl_trim_slice(struct throtl_data *td, struct throtl_grp *tg, bool rw)
{
	unsigned long nr_slices, time_elapsed, io_trim;
	u64 bytes_trim, tmp;

	BUG_ON(time_before(tg->slice_end[rw], tg->slice_start[rw]));

	/*
	 * If bps are unlimited (-1), then time slice don't get
	 * renewed. Don't try to trim the slice if slice is used. A new
	 * slice will start when appropriate.
	 */
	if (throtl_slice_used(td, tg, rw))
		return;

	/*
	 * A bio has been dispatched. Also adjust slice_end. It might happen
	 * that initially cgroup limit was very low resulting in high
	 * slice_end, but later limit was bumped up and bio was dispached
	 * sooner, then we need to reduce slice_end. A high bogus slice_end
	 * is bad because it does not allow new slice to start.
	 */

	throtl_set_slice_end(td, tg, rw, jiffies + throtl_slice);

	time_elapsed = jiffies - tg->slice_start[rw];

	nr_slices = time_elapsed / throtl_slice;

	if (!nr_slices)
		return;
	tmp = tg->bps[rw] * throtl_slice * nr_slices;
	do_div(tmp, HZ);
	bytes_trim = tmp;

	io_trim = (tg->iops[rw] * throtl_slice * nr_slices)/HZ;

	if (!bytes_trim && !io_trim)
		return;

	if (tg->bytes_disp[rw] >= bytes_trim)
		tg->bytes_disp[rw] -= bytes_trim;
	else
		tg->bytes_disp[rw] = 0;

	if (tg->io_disp[rw] >= io_trim)
		tg->io_disp[rw] -= io_trim;
	else
		tg->io_disp[rw] = 0;

	tg->slice_start[rw] += nr_slices * throtl_slice;

	throtl_log_tg(td, tg, "[%c] trim slice nr=%lu bytes=%llu io=%lu"
			" start=%lu end=%lu jiffies=%lu",
			rw == READ ? 'R' : 'W', nr_slices, bytes_trim, io_trim,
			tg->slice_start[rw], tg->slice_end[rw], jiffies);
}

static bool tg_with_in_iops_limit(struct throtl_data *td, struct throtl_grp *tg,
		struct bio *bio, unsigned long *wait)
{
	bool rw = bio_data_dir(bio);
	unsigned int io_allowed;
	unsigned long jiffy_elapsed, jiffy_wait, jiffy_elapsed_rnd;
	u64 tmp;

	jiffy_elapsed = jiffy_elapsed_rnd = jiffies - tg->slice_start[rw];

	/* Slice has just started. Consider one slice interval */
	if (!jiffy_elapsed)
		jiffy_elapsed_rnd = throtl_slice;

	jiffy_elapsed_rnd = roundup(jiffy_elapsed_rnd, throtl_slice);

	/*
	 * jiffy_elapsed_rnd should not be a big value as minimum iops can be
	 * 1 then at max jiffy elapsed should be equivalent of 1 second as we
	 * will allow dispatch after 1 second and after that slice should
	 * have been trimmed.
	 */

	tmp = (u64)tg->iops[rw] * jiffy_elapsed_rnd;
	do_div(tmp, HZ);

	if (tmp > UINT_MAX)
		io_allowed = UINT_MAX;
	else
		io_allowed = tmp;

	if (tg->io_disp[rw] + 1 <= io_allowed) {
		if (wait)
			*wait = 0;
		return 1;
	}

	/* Calc approx time to dispatch */
	jiffy_wait = ((tg->io_disp[rw] + 1) * HZ)/tg->iops[rw] + 1;

	if (jiffy_wait > jiffy_elapsed)
		jiffy_wait = jiffy_wait - jiffy_elapsed;
	else
		jiffy_wait = 1;

	if (wait)
		*wait = jiffy_wait;
	return 0;
}

static bool tg_with_in_bps_limit(struct throtl_data *td, struct throtl_grp *tg,
		struct bio *bio, unsigned long *wait)
{
	bool rw = bio_data_dir(bio);
	u64 bytes_allowed, extra_bytes, tmp;
	unsigned long jiffy_elapsed, jiffy_wait, jiffy_elapsed_rnd;

	jiffy_elapsed = jiffy_elapsed_rnd = jiffies - tg->slice_start[rw];

	/* Slice has just started. Consider one slice interval */
	if (!jiffy_elapsed)
		jiffy_elapsed_rnd = throtl_slice;

	jiffy_elapsed_rnd = roundup(jiffy_elapsed_rnd, throtl_slice);

	tmp = tg->bps[rw] * jiffy_elapsed_rnd;
	do_div(tmp, HZ);
	bytes_allowed = tmp;

	if (tg->bytes_disp[rw] + bio->bi_size <= bytes_allowed) {
		if (wait)
			*wait = 0;
		return 1;
	}

	/* Calc approx time to dispatch */
	extra_bytes = tg->bytes_disp[rw] + bio->bi_size - bytes_allowed;
	jiffy_wait = div64_u64(extra_bytes * HZ, tg->bps[rw]);

	if (!jiffy_wait)
		jiffy_wait = 1;

	/*
	 * This wait time is without taking into consideration the rounding
	 * up we did. Add that time also.
	 */
	jiffy_wait = jiffy_wait + (jiffy_elapsed_rnd - jiffy_elapsed);
	if (wait)
		*wait = jiffy_wait;
	return 0;
}

static bool tg_no_rule_group(struct throtl_grp *tg, bool rw) {
	if (tg->bps[rw] == -1 && tg->iops[rw] == -1)
		return 1;
	return 0;
}

/*
 * Returns whether one can dispatch a bio or not. Also returns approx number
 * of jiffies to wait before this bio is with-in IO rate and can be dispatched
 */
static bool tg_may_dispatch(struct throtl_data *td, struct throtl_grp *tg,
				struct bio *bio, unsigned long *wait)
{
	bool rw = bio_data_dir(bio);
	unsigned long bps_wait = 0, iops_wait = 0, max_wait = 0;

	/*
 	 * Currently whole state machine of group depends on first bio
	 * queued in the group bio list. So one should not be calling
	 * this function with a different bio if there are other bios
	 * queued.
	 */
	BUG_ON(tg->nr_queued[rw] && bio != bio_list_peek(&tg->bio_lists[rw]));

	/* If tg->bps = -1, then BW is unlimited */
	if (tg->bps[rw] == -1 && tg->iops[rw] == -1) {
		if (wait)
			*wait = 0;
		return 1;
	}

	/*
	 * If previous slice expired, start a new one otherwise renew/extend
	 * existing slice to make sure it is at least throtl_slice interval
	 * long since now.
	 */
	if (throtl_slice_used(td, tg, rw))
		throtl_start_new_slice(td, tg, rw);
	else {
		if (time_before(tg->slice_end[rw], jiffies + throtl_slice))
			throtl_extend_slice(td, tg, rw, jiffies + throtl_slice);
	}

	if (tg_with_in_bps_limit(td, tg, bio, &bps_wait)
	    && tg_with_in_iops_limit(td, tg, bio, &iops_wait)) {
		if (wait)
			*wait = 0;
		return 1;
	}

	max_wait = max(bps_wait, iops_wait);

	if (wait)
		*wait = max_wait;

	if (time_before(tg->slice_end[rw], jiffies + max_wait))
		throtl_extend_slice(td, tg, rw, jiffies + max_wait);

	return 0;
}

static void throtl_charge_bio(struct throtl_grp *tg, struct bio *bio)
{
	bool rw = bio_data_dir(bio);
	bool sync = bio->bi_rw & REQ_SYNC;

	/* Charge the bio to the group */
	tg->bytes_disp[rw] += bio->bi_size;
	tg->io_disp[rw]++;

	blkiocg_update_dispatch_stats(&tg->blkg, bio->bi_size, rw, sync);
}

static void throtl_add_bio_tg(struct throtl_data *td, struct throtl_grp *tg,
			struct bio *bio)
{
	bool rw = bio_data_dir(bio);

	bio_list_add(&tg->bio_lists[rw], bio);
	/* Take a bio reference on tg */
	throtl_ref_get_tg(tg);
	tg->nr_queued[rw]++;
	td->nr_queued[rw]++;
	throtl_enqueue_tg(td, tg);
}

static void tg_update_disptime(struct throtl_data *td, struct throtl_grp *tg)
{
	unsigned long read_wait = -1, write_wait = -1, min_wait = -1, disptime;
	struct bio *bio;

	if ((bio = bio_list_peek(&tg->bio_lists[READ])))
		tg_may_dispatch(td, tg, bio, &read_wait);

	if ((bio = bio_list_peek(&tg->bio_lists[WRITE])))
		tg_may_dispatch(td, tg, bio, &write_wait);

	min_wait = min(read_wait, write_wait);
	disptime = jiffies + min_wait;

	/* Update dispatch time */
	throtl_dequeue_tg(td, tg);
	tg->disptime = disptime;
	throtl_enqueue_tg(td, tg);
}

static void tg_dispatch_one_bio(struct throtl_data *td, struct throtl_grp *tg,
				bool rw, struct bio_list *bl)
{
	struct bio *bio;

	bio = bio_list_pop(&tg->bio_lists[rw]);
	tg->nr_queued[rw]--;
	/* Drop bio reference on tg */
	throtl_put_tg(tg);

	BUG_ON(td->nr_queued[rw] <= 0);
	td->nr_queued[rw]--;

	throtl_charge_bio(tg, bio);
	bio_list_add(bl, bio);
	bio->bi_rw |= REQ_THROTTLED;

	throtl_trim_slice(td, tg, rw);
}

static int throtl_dispatch_tg(struct throtl_data *td, struct throtl_grp *tg,
				struct bio_list *bl)
{
	unsigned int nr_reads = 0, nr_writes = 0;
	unsigned int max_nr_reads = throtl_grp_quantum*3/4;
	unsigned int max_nr_writes = throtl_grp_quantum - max_nr_reads;
	struct bio *bio;

	/* Try to dispatch 75% READS and 25% WRITES */

	while ((bio = bio_list_peek(&tg->bio_lists[READ]))
		&& tg_may_dispatch(td, tg, bio, NULL)) {

		tg_dispatch_one_bio(td, tg, bio_data_dir(bio), bl);
		nr_reads++;

		if (nr_reads >= max_nr_reads)
			break;
	}

	while ((bio = bio_list_peek(&tg->bio_lists[WRITE]))
		&& tg_may_dispatch(td, tg, bio, NULL)) {

		tg_dispatch_one_bio(td, tg, bio_data_dir(bio), bl);
		nr_writes++;

		if (nr_writes >= max_nr_writes)
			break;
	}

	return nr_reads + nr_writes;
}

static int throtl_select_dispatch(struct throtl_data *td, struct bio_list *bl)
{
	unsigned int nr_disp = 0;
	struct throtl_grp *tg;
	struct throtl_rb_root *st = &td->tg_service_tree;

	while (1) {
		tg = throtl_rb_first(st);

		if (!tg)
			break;

		if (time_before(jiffies, tg->disptime))
			break;

		throtl_dequeue_tg(td, tg);

		nr_disp += throtl_dispatch_tg(td, tg, bl);

		if (tg->nr_queued[0] || tg->nr_queued[1]) {
			tg_update_disptime(td, tg);
			throtl_enqueue_tg(td, tg);
		}

		if (nr_disp >= throtl_quantum)
			break;
	}

	return nr_disp;
}

static void throtl_process_limit_change(struct throtl_data *td)
{
	struct throtl_grp *tg;
	struct hlist_node *pos, *n;

	if (!td->limits_changed)
		return;

	xchg(&td->limits_changed, false);

	throtl_log(td, "limits changed");

	hlist_for_each_entry_safe(tg, pos, n, &td->tg_list, tg_node) {
		if (!tg->limits_changed)
			continue;

		if (!xchg(&tg->limits_changed, false))
			continue;

		throtl_log_tg(td, tg, "limit change rbps=%llu wbps=%llu"
			" riops=%u wiops=%u", tg->bps[READ], tg->bps[WRITE],
			tg->iops[READ], tg->iops[WRITE]);

		/*
		 * Restart the slices for both READ and WRITES. It
		 * might happen that a group's limit are dropped
		 * suddenly and we don't want to account recently
		 * dispatched IO with new low rate
		 */
		throtl_start_new_slice(td, tg, 0);
		throtl_start_new_slice(td, tg, 1);

		if (throtl_tg_on_rr(tg))
			tg_update_disptime(td, tg);
	}
}

/* Dispatch throttled bios. Should be called without queue lock held. */
static int throtl_dispatch(struct request_queue *q)
{
	struct throtl_data *td = q->td;
	unsigned int nr_disp = 0;
	struct bio_list bio_list_on_stack;
	struct bio *bio;
	struct blk_plug plug;

	spin_lock_irq(q->queue_lock);

	throtl_process_limit_change(td);

	if (!total_nr_queued(td))
		goto out;

	bio_list_init(&bio_list_on_stack);

<<<<<<< HEAD
	throtl_log(td, "dispatch nr_queued=%d read=%u write=%u",
=======
	throtl_log(td, "dispatch nr_queued=%u read=%u write=%u",
>>>>>>> bceeaef7
			total_nr_queued(td), td->nr_queued[READ],
			td->nr_queued[WRITE]);

	nr_disp = throtl_select_dispatch(td, &bio_list_on_stack);

	if (nr_disp)
		throtl_log(td, "bios disp=%u", nr_disp);

	throtl_schedule_next_dispatch(td);
out:
	spin_unlock_irq(q->queue_lock);

	/*
	 * If we dispatched some requests, unplug the queue to make sure
	 * immediate dispatch
	 */
	if (nr_disp) {
		blk_start_plug(&plug);
		while((bio = bio_list_pop(&bio_list_on_stack)))
			generic_make_request(bio);
		blk_finish_plug(&plug);
	}
	return nr_disp;
}

void blk_throtl_work(struct work_struct *work)
{
	struct throtl_data *td = container_of(work, struct throtl_data,
					throtl_work.work);
	struct request_queue *q = td->queue;

	throtl_dispatch(q);
}

/* Call with queue lock held */
static void
throtl_schedule_delayed_work(struct throtl_data *td, unsigned long delay)
{

	struct delayed_work *dwork = &td->throtl_work;

	/* schedule work if limits changed even if no bio is queued */
	if (total_nr_queued(td) || td->limits_changed) {
		/*
		 * We might have a work scheduled to be executed in future.
		 * Cancel that and schedule a new one.
		 */
		__cancel_delayed_work(dwork);
		queue_delayed_work(kthrotld_workqueue, dwork, delay);
		throtl_log(td, "schedule work. delay=%lu jiffies=%lu",
				delay, jiffies);
	}
}

static void
throtl_destroy_tg(struct throtl_data *td, struct throtl_grp *tg)
{
	/* Something wrong if we are trying to remove same group twice */
	BUG_ON(hlist_unhashed(&tg->tg_node));

	hlist_del_init(&tg->tg_node);

	/*
	 * Put the reference taken at the time of creation so that when all
	 * queues are gone, group can be destroyed.
	 */
	throtl_put_tg(tg);
	td->nr_undestroyed_grps--;
}

static void throtl_release_tgs(struct throtl_data *td)
{
	struct hlist_node *pos, *n;
	struct throtl_grp *tg;

	hlist_for_each_entry_safe(tg, pos, n, &td->tg_list, tg_node) {
		/*
		 * If cgroup removal path got to blk_group first and removed
		 * it from cgroup list, then it will take care of destroying
		 * cfqg also.
		 */
		if (!blkiocg_del_blkio_group(&tg->blkg))
			throtl_destroy_tg(td, tg);
	}
}

static void throtl_td_free(struct throtl_data *td)
{
	kfree(td);
}

/*
 * Blk cgroup controller notification saying that blkio_group object is being
 * delinked as associated cgroup object is going away. That also means that
 * no new IO will come in this group. So get rid of this group as soon as
 * any pending IO in the group is finished.
 *
 * This function is called under rcu_read_lock(). key is the rcu protected
 * pointer. That means "key" is a valid throtl_data pointer as long as we are
 * rcu read lock.
 *
 * "key" was fetched from blkio_group under blkio_cgroup->lock. That means
 * it should not be NULL as even if queue was going away, cgroup deltion
 * path got to it first.
 */
void throtl_unlink_blkio_group(void *key, struct blkio_group *blkg)
{
	unsigned long flags;
	struct throtl_data *td = key;

	spin_lock_irqsave(td->queue->queue_lock, flags);
	throtl_destroy_tg(td, tg_of_blkg(blkg));
	spin_unlock_irqrestore(td->queue->queue_lock, flags);
}

static void throtl_update_blkio_group_common(struct throtl_data *td,
				struct throtl_grp *tg)
{
	xchg(&tg->limits_changed, true);
	xchg(&td->limits_changed, true);
	/* Schedule a work now to process the limit change */
	throtl_schedule_delayed_work(td, 0);
}

/*
 * For all update functions, key should be a valid pointer because these
 * update functions are called under blkcg_lock, that means, blkg is
 * valid and in turn key is valid. queue exit path can not race because
 * of blkcg_lock
 *
 * Can not take queue lock in update functions as queue lock under blkcg_lock
 * is not allowed. Under other paths we take blkcg_lock under queue_lock.
 */
static void throtl_update_blkio_group_read_bps(void *key,
				struct blkio_group *blkg, u64 read_bps)
{
	struct throtl_data *td = key;
	struct throtl_grp *tg = tg_of_blkg(blkg);

	tg->bps[READ] = read_bps;
	throtl_update_blkio_group_common(td, tg);
}

static void throtl_update_blkio_group_write_bps(void *key,
				struct blkio_group *blkg, u64 write_bps)
{
	struct throtl_data *td = key;
	struct throtl_grp *tg = tg_of_blkg(blkg);

	tg->bps[WRITE] = write_bps;
	throtl_update_blkio_group_common(td, tg);
}

static void throtl_update_blkio_group_read_iops(void *key,
			struct blkio_group *blkg, unsigned int read_iops)
{
	struct throtl_data *td = key;
	struct throtl_grp *tg = tg_of_blkg(blkg);

	tg->iops[READ] = read_iops;
	throtl_update_blkio_group_common(td, tg);
}

static void throtl_update_blkio_group_write_iops(void *key,
			struct blkio_group *blkg, unsigned int write_iops)
{
	struct throtl_data *td = key;
	struct throtl_grp *tg = tg_of_blkg(blkg);

	tg->iops[WRITE] = write_iops;
	throtl_update_blkio_group_common(td, tg);
}

static void throtl_shutdown_wq(struct request_queue *q)
{
	struct throtl_data *td = q->td;

	cancel_delayed_work_sync(&td->throtl_work);
}

static struct blkio_policy_type blkio_policy_throtl = {
	.ops = {
		.blkio_unlink_group_fn = throtl_unlink_blkio_group,
		.blkio_update_group_read_bps_fn =
					throtl_update_blkio_group_read_bps,
		.blkio_update_group_write_bps_fn =
					throtl_update_blkio_group_write_bps,
		.blkio_update_group_read_iops_fn =
					throtl_update_blkio_group_read_iops,
		.blkio_update_group_write_iops_fn =
					throtl_update_blkio_group_write_iops,
	},
	.plid = BLKIO_POLICY_THROTL,
};

int blk_throtl_bio(struct request_queue *q, struct bio **biop)
{
	struct throtl_data *td = q->td;
	struct throtl_grp *tg;
	struct bio *bio = *biop;
	bool rw = bio_data_dir(bio), update_disptime = true;
	struct blkio_cgroup *blkcg;

	if (bio->bi_rw & REQ_THROTTLED) {
		bio->bi_rw &= ~REQ_THROTTLED;
		return 0;
	}

	/*
	 * A throtl_grp pointer retrieved under rcu can be used to access
	 * basic fields like stats and io rates. If a group has no rules,
	 * just update the dispatch stats in lockless manner and return.
	 */

	rcu_read_lock();
	blkcg = task_blkio_cgroup(current);
	tg = throtl_find_tg(td, blkcg);
	if (tg) {
		throtl_tg_fill_dev_details(td, tg);

		if (tg_no_rule_group(tg, rw)) {
			blkiocg_update_dispatch_stats(&tg->blkg, bio->bi_size,
					rw, bio->bi_rw & REQ_SYNC);
			rcu_read_unlock();
			return 0;
		}
	}
	rcu_read_unlock();

	/*
	 * Either group has not been allocated yet or it is not an unlimited
	 * IO group
	 */

	spin_lock_irq(q->queue_lock);
	tg = throtl_get_tg(td);

	if (IS_ERR(tg)) {
		if (PTR_ERR(tg)	== -ENODEV) {
			/*
			 * Queue is gone. No queue lock held here.
			 */
			return -ENODEV;
		}
	}

	if (tg->nr_queued[rw]) {
		/*
		 * There is already another bio queued in same dir. No
		 * need to update dispatch time.
		 */
		update_disptime = false;
		goto queue_bio;

	}

	/* Bio is with-in rate limit of group */
	if (tg_may_dispatch(td, tg, bio, NULL)) {
		throtl_charge_bio(tg, bio);

		/*
		 * We need to trim slice even when bios are not being queued
		 * otherwise it might happen that a bio is not queued for
		 * a long time and slice keeps on extending and trim is not
		 * called for a long time. Now if limits are reduced suddenly
		 * we take into account all the IO dispatched so far at new
		 * low rate and * newly queued IO gets a really long dispatch
		 * time.
		 *
		 * So keep on trimming slice even if bio is not queued.
		 */
		throtl_trim_slice(td, tg, rw);
		goto out;
	}

queue_bio:
	throtl_log_tg(td, tg, "[%c] bio. bdisp=%llu sz=%u bps=%llu"
			" iodisp=%u iops=%u queued=%d/%d",
			rw == READ ? 'R' : 'W',
			tg->bytes_disp[rw], bio->bi_size, tg->bps[rw],
			tg->io_disp[rw], tg->iops[rw],
			tg->nr_queued[READ], tg->nr_queued[WRITE]);

	throtl_add_bio_tg(q->td, tg, bio);
	*biop = NULL;

	if (update_disptime) {
		tg_update_disptime(td, tg);
		throtl_schedule_next_dispatch(td);
	}

out:
	spin_unlock_irq(q->queue_lock);
	return 0;
}

int blk_throtl_init(struct request_queue *q)
{
	struct throtl_data *td;
	struct throtl_grp *tg;

	td = kzalloc_node(sizeof(*td), GFP_KERNEL, q->node);
	if (!td)
		return -ENOMEM;

	INIT_HLIST_HEAD(&td->tg_list);
	td->tg_service_tree = THROTL_RB_ROOT;
	td->limits_changed = false;
	INIT_DELAYED_WORK(&td->throtl_work, blk_throtl_work);

	/* alloc and Init root group. */
	td->queue = q;
	tg = throtl_alloc_tg(td);

	if (!tg) {
		kfree(td);
		return -ENOMEM;
	}

	td->root_tg = tg;

	rcu_read_lock();
	throtl_init_add_tg_lists(td, tg, &blkio_root_cgroup);
	rcu_read_unlock();

	/* Attach throtl data to request queue */
	q->td = td;
	return 0;
}

void blk_throtl_exit(struct request_queue *q)
{
	struct throtl_data *td = q->td;
	bool wait = false;

	BUG_ON(!td);

	throtl_shutdown_wq(q);

	spin_lock_irq(q->queue_lock);
	throtl_release_tgs(td);

	/* If there are other groups */
	if (td->nr_undestroyed_grps > 0)
		wait = true;

	spin_unlock_irq(q->queue_lock);

	/*
	 * Wait for tg->blkg->key accessors to exit their grace periods.
	 * Do this wait only if there are other undestroyed groups out
	 * there (other than root group). This can happen if cgroup deletion
	 * path claimed the responsibility of cleaning up a group before
	 * queue cleanup code get to the group.
	 *
	 * Do not call synchronize_rcu() unconditionally as there are drivers
	 * which create/delete request queue hundreds of times during scan/boot
	 * and synchronize_rcu() can take significant time and slow down boot.
	 */
	if (wait)
		synchronize_rcu();

	/*
	 * Just being safe to make sure after previous flush if some body did
	 * update limits through cgroup and another work got queued, cancel
	 * it.
	 */
	throtl_shutdown_wq(q);
	throtl_td_free(td);
}

static int __init throtl_init(void)
{
	kthrotld_workqueue = alloc_workqueue("kthrotld", WQ_MEM_RECLAIM, 0);
	if (!kthrotld_workqueue)
		panic("Failed to create kthrotld\n");

	blkio_policy_register(&blkio_policy_throtl);
	return 0;
}

module_init(throtl_init);<|MERGE_RESOLUTION|>--- conflicted
+++ resolved
@@ -927,11 +927,7 @@
 
 	bio_list_init(&bio_list_on_stack);
 
-<<<<<<< HEAD
-	throtl_log(td, "dispatch nr_queued=%d read=%u write=%u",
-=======
 	throtl_log(td, "dispatch nr_queued=%u read=%u write=%u",
->>>>>>> bceeaef7
 			total_nr_queued(td), td->nr_queued[READ],
 			td->nr_queued[WRITE]);
 
