/*
 *  gendisk handling
 */

#include <linux/module.h>
#include <linux/fs.h>
#include <linux/genhd.h>
#include <linux/kdev_t.h>
#include <linux/kernel.h>
#include <linux/blkdev.h>
#include <linux/init.h>
#include <linux/spinlock.h>
#include <linux/seq_file.h>
#include <linux/slab.h>
#include <linux/kmod.h>
#include <linux/kobj_map.h>
#include <linux/buffer_head.h>
#include <linux/mutex.h>
#include <linux/idr.h>

#include "blk.h"

static DEFINE_MUTEX(block_class_lock);
#ifndef CONFIG_SYSFS_DEPRECATED
struct kobject *block_depr;
#endif

/* for extended dynamic devt allocation, currently only one major is used */
#define MAX_EXT_DEVT		(1 << MINORBITS)

/* For extended devt allocation.  ext_devt_mutex prevents look up
 * results from going away underneath its user.
 */
static DEFINE_MUTEX(ext_devt_mutex);
static DEFINE_IDR(ext_devt_idr);

static struct device_type disk_type;

/**
 * disk_get_part - get partition
 * @disk: disk to look partition from
 * @partno: partition number
 *
 * Look for partition @partno from @disk.  If found, increment
 * reference count and return it.
 *
 * CONTEXT:
 * Don't care.
 *
 * RETURNS:
 * Pointer to the found partition on success, NULL if not found.
 */
struct hd_struct *disk_get_part(struct gendisk *disk, int partno)
{
	struct hd_struct *part = NULL;
	struct disk_part_tbl *ptbl;

	if (unlikely(partno < 0))
		return NULL;

	rcu_read_lock();

	ptbl = rcu_dereference(disk->part_tbl);
	if (likely(partno < ptbl->len)) {
		part = rcu_dereference(ptbl->part[partno]);
		if (part)
			get_device(part_to_dev(part));
	}

	rcu_read_unlock();

	return part;
}
EXPORT_SYMBOL_GPL(disk_get_part);

/**
 * disk_part_iter_init - initialize partition iterator
 * @piter: iterator to initialize
 * @disk: disk to iterate over
 * @flags: DISK_PITER_* flags
 *
 * Initialize @piter so that it iterates over partitions of @disk.
 *
 * CONTEXT:
 * Don't care.
 */
void disk_part_iter_init(struct disk_part_iter *piter, struct gendisk *disk,
			  unsigned int flags)
{
	struct disk_part_tbl *ptbl;

	rcu_read_lock();
	ptbl = rcu_dereference(disk->part_tbl);

	piter->disk = disk;
	piter->part = NULL;

	if (flags & DISK_PITER_REVERSE)
		piter->idx = ptbl->len - 1;
	else if (flags & DISK_PITER_INCL_PART0)
		piter->idx = 0;
	else
		piter->idx = 1;

	piter->flags = flags;

	rcu_read_unlock();
}
EXPORT_SYMBOL_GPL(disk_part_iter_init);

/**
 * disk_part_iter_next - proceed iterator to the next partition and return it
 * @piter: iterator of interest
 *
 * Proceed @piter to the next partition and return it.
 *
 * CONTEXT:
 * Don't care.
 */
struct hd_struct *disk_part_iter_next(struct disk_part_iter *piter)
{
	struct disk_part_tbl *ptbl;
	int inc, end;

	/* put the last partition */
	disk_put_part(piter->part);
	piter->part = NULL;

	/* get part_tbl */
	rcu_read_lock();
	ptbl = rcu_dereference(piter->disk->part_tbl);

	/* determine iteration parameters */
	if (piter->flags & DISK_PITER_REVERSE) {
		inc = -1;
		if (piter->flags & DISK_PITER_INCL_PART0)
			end = -1;
		else
			end = 0;
	} else {
		inc = 1;
		end = ptbl->len;
	}

	/* iterate to the next partition */
	for (; piter->idx != end; piter->idx += inc) {
		struct hd_struct *part;

		part = rcu_dereference(ptbl->part[piter->idx]);
		if (!part)
			continue;
		if (!(piter->flags & DISK_PITER_INCL_EMPTY) && !part->nr_sects)
			continue;

		get_device(part_to_dev(part));
		piter->part = part;
		piter->idx += inc;
		break;
	}

	rcu_read_unlock();

	return piter->part;
}
EXPORT_SYMBOL_GPL(disk_part_iter_next);

/**
 * disk_part_iter_exit - finish up partition iteration
 * @piter: iter of interest
 *
 * Called when iteration is over.  Cleans up @piter.
 *
 * CONTEXT:
 * Don't care.
 */
void disk_part_iter_exit(struct disk_part_iter *piter)
{
	disk_put_part(piter->part);
	piter->part = NULL;
}
EXPORT_SYMBOL_GPL(disk_part_iter_exit);

/**
 * disk_map_sector_rcu - map sector to partition
 * @disk: gendisk of interest
 * @sector: sector to map
 *
 * Find out which partition @sector maps to on @disk.  This is
 * primarily used for stats accounting.
 *
 * CONTEXT:
 * RCU read locked.  The returned partition pointer is valid only
 * while preemption is disabled.
 *
 * RETURNS:
 * Found partition on success, part0 is returned if no partition matches
 */
struct hd_struct *disk_map_sector_rcu(struct gendisk *disk, sector_t sector)
{
	struct disk_part_tbl *ptbl;
	int i;

	ptbl = rcu_dereference(disk->part_tbl);

	for (i = 1; i < ptbl->len; i++) {
		struct hd_struct *part = rcu_dereference(ptbl->part[i]);

		if (part && part->start_sect <= sector &&
		    sector < part->start_sect + part->nr_sects)
			return part;
	}
	return &disk->part0;
}
EXPORT_SYMBOL_GPL(disk_map_sector_rcu);

/*
 * Can be deleted altogether. Later.
 *
 */
static struct blk_major_name {
	struct blk_major_name *next;
	int major;
	char name[16];
} *major_names[BLKDEV_MAJOR_HASH_SIZE];

/* index in the above - for now: assume no multimajor ranges */
static inline int major_to_index(int major)
{
	return major % BLKDEV_MAJOR_HASH_SIZE;
}

#ifdef CONFIG_PROC_FS
void blkdev_show(struct seq_file *seqf, off_t offset)
{
	struct blk_major_name *dp;

	if (offset < BLKDEV_MAJOR_HASH_SIZE) {
		mutex_lock(&block_class_lock);
		for (dp = major_names[offset]; dp; dp = dp->next)
			seq_printf(seqf, "%3d %s\n", dp->major, dp->name);
		mutex_unlock(&block_class_lock);
	}
}
#endif /* CONFIG_PROC_FS */

int register_blkdev(unsigned int major, const char *name)
{
	struct blk_major_name **n, *p;
	int index, ret = 0;

	mutex_lock(&block_class_lock);

	/* temporary */
	if (major == 0) {
		for (index = ARRAY_SIZE(major_names)-1; index > 0; index--) {
			if (major_names[index] == NULL)
				break;
		}

		if (index == 0) {
			printk("register_blkdev: failed to get major for %s\n",
			       name);
			ret = -EBUSY;
			goto out;
		}
		major = index;
		ret = major;
	}

	p = kmalloc(sizeof(struct blk_major_name), GFP_KERNEL);
	if (p == NULL) {
		ret = -ENOMEM;
		goto out;
	}

	p->major = major;
	strlcpy(p->name, name, sizeof(p->name));
	p->next = NULL;
	index = major_to_index(major);

	for (n = &major_names[index]; *n; n = &(*n)->next) {
		if ((*n)->major == major)
			break;
	}
	if (!*n)
		*n = p;
	else
		ret = -EBUSY;

	if (ret < 0) {
		printk("register_blkdev: cannot get major %d for %s\n",
		       major, name);
		kfree(p);
	}
out:
	mutex_unlock(&block_class_lock);
	return ret;
}

EXPORT_SYMBOL(register_blkdev);

void unregister_blkdev(unsigned int major, const char *name)
{
	struct blk_major_name **n;
	struct blk_major_name *p = NULL;
	int index = major_to_index(major);

	mutex_lock(&block_class_lock);
	for (n = &major_names[index]; *n; n = &(*n)->next)
		if ((*n)->major == major)
			break;
	if (!*n || strcmp((*n)->name, name)) {
		WARN_ON(1);
	} else {
		p = *n;
		*n = p->next;
	}
	mutex_unlock(&block_class_lock);
	kfree(p);
}

EXPORT_SYMBOL(unregister_blkdev);

static struct kobj_map *bdev_map;

/**
 * blk_mangle_minor - scatter minor numbers apart
 * @minor: minor number to mangle
 *
 * Scatter consecutively allocated @minor number apart if MANGLE_DEVT
 * is enabled.  Mangling twice gives the original value.
 *
 * RETURNS:
 * Mangled value.
 *
 * CONTEXT:
 * Don't care.
 */
static int blk_mangle_minor(int minor)
{
#ifdef CONFIG_DEBUG_BLOCK_EXT_DEVT
	int i;

	for (i = 0; i < MINORBITS / 2; i++) {
		int low = minor & (1 << i);
		int high = minor & (1 << (MINORBITS - 1 - i));
		int distance = MINORBITS - 1 - 2 * i;

		minor ^= low | high;	/* clear both bits */
		low <<= distance;	/* swap the positions */
		high >>= distance;
		minor |= low | high;	/* and set */
	}
#endif
	return minor;
}

/**
 * blk_alloc_devt - allocate a dev_t for a partition
 * @part: partition to allocate dev_t for
 * @gfp_mask: memory allocation flag
 * @devt: out parameter for resulting dev_t
 *
 * Allocate a dev_t for block device.
 *
 * RETURNS:
 * 0 on success, allocated dev_t is returned in *@devt.  -errno on
 * failure.
 *
 * CONTEXT:
 * Might sleep.
 */
int blk_alloc_devt(struct hd_struct *part, dev_t *devt)
{
	struct gendisk *disk = part_to_disk(part);
	int idx, rc;

	/* in consecutive minor range? */
	if (part->partno < disk->minors) {
		*devt = MKDEV(disk->major, disk->first_minor + part->partno);
		return 0;
	}

	/* allocate ext devt */
	do {
		if (!idr_pre_get(&ext_devt_idr, GFP_KERNEL))
			return -ENOMEM;
		rc = idr_get_new(&ext_devt_idr, part, &idx);
	} while (rc == -EAGAIN);

	if (rc)
		return rc;

	if (idx > MAX_EXT_DEVT) {
		idr_remove(&ext_devt_idr, idx);
		return -EBUSY;
	}

	*devt = MKDEV(BLOCK_EXT_MAJOR, blk_mangle_minor(idx));
	return 0;
}

/**
 * blk_free_devt - free a dev_t
 * @devt: dev_t to free
 *
 * Free @devt which was allocated using blk_alloc_devt().
 *
 * CONTEXT:
 * Might sleep.
 */
void blk_free_devt(dev_t devt)
{
	might_sleep();

	if (devt == MKDEV(0, 0))
		return;

	if (MAJOR(devt) == BLOCK_EXT_MAJOR) {
		mutex_lock(&ext_devt_mutex);
		idr_remove(&ext_devt_idr, blk_mangle_minor(MINOR(devt)));
		mutex_unlock(&ext_devt_mutex);
	}
}

static char *bdevt_str(dev_t devt, char *buf)
{
	if (MAJOR(devt) <= 0xff && MINOR(devt) <= 0xff) {
		char tbuf[BDEVT_SIZE];
		snprintf(tbuf, BDEVT_SIZE, "%02x%02x", MAJOR(devt), MINOR(devt));
		snprintf(buf, BDEVT_SIZE, "%-9s", tbuf);
	} else
		snprintf(buf, BDEVT_SIZE, "%03x:%05x", MAJOR(devt), MINOR(devt));

	return buf;
}

/*
 * Register device numbers dev..(dev+range-1)
 * range must be nonzero
 * The hash chain is sorted on range, so that subranges can override.
 */
void blk_register_region(dev_t devt, unsigned long range, struct module *module,
			 struct kobject *(*probe)(dev_t, int *, void *),
			 int (*lock)(dev_t, void *), void *data)
{
	kobj_map(bdev_map, devt, range, module, probe, lock, data);
}

EXPORT_SYMBOL(blk_register_region);

void blk_unregister_region(dev_t devt, unsigned long range)
{
	kobj_unmap(bdev_map, devt, range);
}

EXPORT_SYMBOL(blk_unregister_region);

static struct kobject *exact_match(dev_t devt, int *partno, void *data)
{
	struct gendisk *p = data;

	return &disk_to_dev(p)->kobj;
}

static int exact_lock(dev_t devt, void *data)
{
	struct gendisk *p = data;

	if (!get_disk(p))
		return -1;
	return 0;
}

/**
 * add_disk - add partitioning information to kernel list
 * @disk: per-device partitioning information
 *
 * This function registers the partitioning information in @disk
 * with the kernel.
 *
 * FIXME: error handling
 */
void add_disk(struct gendisk *disk)
{
	struct backing_dev_info *bdi;
	dev_t devt;
	int retval;

	/* minors == 0 indicates to use ext devt from part0 and should
	 * be accompanied with EXT_DEVT flag.  Make sure all
	 * parameters make sense.
	 */
	WARN_ON(disk->minors && !(disk->major || disk->first_minor));
	WARN_ON(!disk->minors && !(disk->flags & GENHD_FL_EXT_DEVT));

	disk->flags |= GENHD_FL_UP;

	retval = blk_alloc_devt(&disk->part0, &devt);
	if (retval) {
		WARN_ON(1);
		return;
	}
	disk_to_dev(disk)->devt = devt;

	/* ->major and ->first_minor aren't supposed to be
	 * dereferenced from here on, but set them just in case.
	 */
	disk->major = MAJOR(devt);
	disk->first_minor = MINOR(devt);

	blk_register_region(disk_devt(disk), disk->minors, NULL,
			    exact_match, exact_lock, disk);
	register_disk(disk);
	blk_register_queue(disk);

	bdi = &disk->queue->backing_dev_info;
	bdi_register_dev(bdi, disk_devt(disk));
	retval = sysfs_create_link(&disk_to_dev(disk)->kobj, &bdi->dev->kobj,
				   "bdi");
	WARN_ON(retval);
}

EXPORT_SYMBOL(add_disk);
EXPORT_SYMBOL(del_gendisk);	/* in partitions/check.c */

void unlink_gendisk(struct gendisk *disk)
{
<<<<<<< HEAD
	sysfs_remove_link(&disk->dev.kobj, "bdi");
=======
	blk_unregister_filter(disk);
	sysfs_remove_link(&disk_to_dev(disk)->kobj, "bdi");
>>>>>>> 52439f79
	bdi_unregister(&disk->queue->backing_dev_info);
	blk_unregister_queue(disk);
	blk_unregister_region(disk_devt(disk), disk->minors);
}

/**
 * get_gendisk - get partitioning information for a given device
 * @devt: device to get partitioning information for
 * @part: returned partition index
 *
 * This function gets the structure containing partitioning
 * information for the given device @devt.
 */
struct gendisk *get_gendisk(dev_t devt, int *partno)
{
	struct gendisk *disk = NULL;

	if (MAJOR(devt) != BLOCK_EXT_MAJOR) {
		struct kobject *kobj;

		kobj = kobj_lookup(bdev_map, devt, partno);
		if (kobj)
			disk = dev_to_disk(kobj_to_dev(kobj));
	} else {
		struct hd_struct *part;

		mutex_lock(&ext_devt_mutex);
		part = idr_find(&ext_devt_idr, blk_mangle_minor(MINOR(devt)));
		if (part && get_disk(part_to_disk(part))) {
			*partno = part->partno;
			disk = part_to_disk(part);
		}
		mutex_unlock(&ext_devt_mutex);
	}

	return disk;
}

/**
 * bdget_disk - do bdget() by gendisk and partition number
 * @disk: gendisk of interest
 * @partno: partition number
 *
 * Find partition @partno from @disk, do bdget() on it.
 *
 * CONTEXT:
 * Don't care.
 *
 * RETURNS:
 * Resulting block_device on success, NULL on failure.
 */
struct block_device *bdget_disk(struct gendisk *disk, int partno)
{
	struct hd_struct *part;
	struct block_device *bdev = NULL;

	part = disk_get_part(disk, partno);
	if (part)
		bdev = bdget(part_devt(part));
	disk_put_part(part);

	return bdev;
}
EXPORT_SYMBOL(bdget_disk);

/*
 * print a full list of all partitions - intended for places where the root
 * filesystem can't be mounted and thus to give the victim some idea of what
 * went wrong
 */
void __init printk_all_partitions(void)
{
	struct class_dev_iter iter;
	struct device *dev;

	class_dev_iter_init(&iter, &block_class, NULL, &disk_type);
	while ((dev = class_dev_iter_next(&iter))) {
		struct gendisk *disk = dev_to_disk(dev);
		struct disk_part_iter piter;
		struct hd_struct *part;
		char name_buf[BDEVNAME_SIZE];
		char devt_buf[BDEVT_SIZE];

		/*
		 * Don't show empty devices or things that have been
		 * surpressed
		 */
		if (get_capacity(disk) == 0 ||
		    (disk->flags & GENHD_FL_SUPPRESS_PARTITION_INFO))
			continue;

		/*
		 * Note, unlike /proc/partitions, I am showing the
		 * numbers in hex - the same format as the root=
		 * option takes.
		 */
		disk_part_iter_init(&piter, disk, DISK_PITER_INCL_PART0);
		while ((part = disk_part_iter_next(&piter))) {
			bool is_part0 = part == &disk->part0;

			printk("%s%s %10llu %s", is_part0 ? "" : "  ",
			       bdevt_str(part_devt(part), devt_buf),
			       (unsigned long long)part->nr_sects >> 1,
			       disk_name(disk, part->partno, name_buf));
			if (is_part0) {
				if (disk->driverfs_dev != NULL &&
				    disk->driverfs_dev->driver != NULL)
					printk(" driver: %s\n",
					      disk->driverfs_dev->driver->name);
				else
					printk(" (driver?)\n");
			} else
				printk("\n");
		}
		disk_part_iter_exit(&piter);
	}
	class_dev_iter_exit(&iter);
}

#ifdef CONFIG_PROC_FS
/* iterator */
static void *disk_seqf_start(struct seq_file *seqf, loff_t *pos)
{
	loff_t skip = *pos;
	struct class_dev_iter *iter;
	struct device *dev;

	iter = kmalloc(sizeof(*iter), GFP_KERNEL);
	if (!iter)
		return ERR_PTR(-ENOMEM);

	seqf->private = iter;
	class_dev_iter_init(iter, &block_class, NULL, &disk_type);
	do {
		dev = class_dev_iter_next(iter);
		if (!dev)
			return NULL;
	} while (skip--);

	return dev_to_disk(dev);
}

static void *disk_seqf_next(struct seq_file *seqf, void *v, loff_t *pos)
{
	struct device *dev;

<<<<<<< HEAD
	if (!k)
		part->private = (void *)1LU;	/* tell show to print header */

	mutex_lock(&block_class_lock);
	dev = class_find_device(&block_class, NULL, &k, find_start);
	if (dev) {
		put_device(dev);
=======
	(*pos)++;
	dev = class_dev_iter_next(seqf->private);
	if (dev)
>>>>>>> 52439f79
		return dev_to_disk(dev);

	return NULL;
}

static void disk_seqf_stop(struct seq_file *seqf, void *v)
{
	struct class_dev_iter *iter = seqf->private;

	/* stop is called even after start failed :-( */
	if (iter) {
		class_dev_iter_exit(iter);
		kfree(iter);
	}
}

static void *show_partition_start(struct seq_file *seqf, loff_t *pos)
{
	static void *p;

	p = disk_seqf_start(seqf, pos);
	if (!IS_ERR(p) && p)
		seq_puts(seqf, "major   minor   #blocks  name\n\n");
	return p;
}

static int show_partition(struct seq_file *seqf, void *v)
{
	struct gendisk *sgp = v;
	struct disk_part_iter piter;
	struct hd_struct *part;
	char buf[BDEVNAME_SIZE];

	/*
	 * Print header if start told us to do.  This is to preserve
	 * the original behavior of not printing header if no
	 * partition exists.  This hackery will be removed later with
	 * class iteration clean up.
	 */
	if (part->private) {
		seq_puts(part, "major minor  #blocks  name\n\n");
		part->private = NULL;
	}

	/* Don't show non-partitionable removeable devices or empty devices */
	if (!get_capacity(sgp) || (!disk_partitionable(sgp) &&
				   (sgp->flags & GENHD_FL_REMOVABLE)))
		return 0;
	if (sgp->flags & GENHD_FL_SUPPRESS_PARTITION_INFO)
		return 0;

	/* show the full disk and all non-0 size partitions of it */
	disk_part_iter_init(&piter, sgp, DISK_PITER_INCL_PART0);
	while ((part = disk_part_iter_next(&piter)))
		seq_printf(seqf, "%4d  %7d %10llu %s\n",
			   MAJOR(part_devt(part)), MINOR(part_devt(part)),
			   (unsigned long long)part->nr_sects >> 1,
			   disk_name(sgp, part->partno, buf));
	disk_part_iter_exit(&piter);

	return 0;
}

const struct seq_operations partitions_op = {
	.start	= show_partition_start,
	.next	= disk_seqf_next,
	.stop	= disk_seqf_stop,
	.show	= show_partition
};
#endif


static struct kobject *base_probe(dev_t devt, int *partno, void *data)
{
	if (request_module("block-major-%d-%d", MAJOR(devt), MINOR(devt)) > 0)
		/* Make old-style 2.4 aliases work */
		request_module("block-major-%d", MAJOR(devt));
	return NULL;
}

static int __init genhd_device_init(void)
{
	int error;

	block_class.dev_kobj = sysfs_dev_block_kobj;
	error = class_register(&block_class);
	if (unlikely(error))
		return error;
	bdev_map = kobj_map_init(base_probe, &block_class_lock);
	blk_dev_init();

#ifndef CONFIG_SYSFS_DEPRECATED
	/* create top-level block dir */
	block_depr = kobject_create_and_add("block", NULL);
#endif
	return 0;
}

subsys_initcall(genhd_device_init);

static ssize_t disk_range_show(struct device *dev,
			       struct device_attribute *attr, char *buf)
{
	struct gendisk *disk = dev_to_disk(dev);

	return sprintf(buf, "%d\n", disk->minors);
}

static ssize_t disk_ext_range_show(struct device *dev,
				   struct device_attribute *attr, char *buf)
{
	struct gendisk *disk = dev_to_disk(dev);

	return sprintf(buf, "%d\n", disk_max_parts(disk));
}

static ssize_t disk_removable_show(struct device *dev,
				   struct device_attribute *attr, char *buf)
{
	struct gendisk *disk = dev_to_disk(dev);

	return sprintf(buf, "%d\n",
		       (disk->flags & GENHD_FL_REMOVABLE ? 1 : 0));
}

static ssize_t disk_ro_show(struct device *dev,
				   struct device_attribute *attr, char *buf)
{
	struct gendisk *disk = dev_to_disk(dev);

	return sprintf(buf, "%d\n", get_disk_ro(disk) ? 1 : 0);
}

static ssize_t disk_capability_show(struct device *dev,
				    struct device_attribute *attr, char *buf)
{
	struct gendisk *disk = dev_to_disk(dev);

	return sprintf(buf, "%x\n", disk->flags);
}

static DEVICE_ATTR(range, S_IRUGO, disk_range_show, NULL);
static DEVICE_ATTR(ext_range, S_IRUGO, disk_ext_range_show, NULL);
static DEVICE_ATTR(removable, S_IRUGO, disk_removable_show, NULL);
static DEVICE_ATTR(ro, S_IRUGO, disk_ro_show, NULL);
static DEVICE_ATTR(size, S_IRUGO, part_size_show, NULL);
static DEVICE_ATTR(capability, S_IRUGO, disk_capability_show, NULL);
static DEVICE_ATTR(stat, S_IRUGO, part_stat_show, NULL);
#ifdef CONFIG_FAIL_MAKE_REQUEST
static struct device_attribute dev_attr_fail =
	__ATTR(make-it-fail, S_IRUGO|S_IWUSR, part_fail_show, part_fail_store);
#endif

static struct attribute *disk_attrs[] = {
	&dev_attr_range.attr,
	&dev_attr_ext_range.attr,
	&dev_attr_removable.attr,
	&dev_attr_ro.attr,
	&dev_attr_size.attr,
	&dev_attr_capability.attr,
	&dev_attr_stat.attr,
#ifdef CONFIG_FAIL_MAKE_REQUEST
	&dev_attr_fail.attr,
#endif
	NULL
};

static struct attribute_group disk_attr_group = {
	.attrs = disk_attrs,
};

static struct attribute_group *disk_attr_groups[] = {
	&disk_attr_group,
	NULL
};

static void disk_free_ptbl_rcu_cb(struct rcu_head *head)
{
	struct disk_part_tbl *ptbl =
		container_of(head, struct disk_part_tbl, rcu_head);

	kfree(ptbl);
}

/**
 * disk_replace_part_tbl - replace disk->part_tbl in RCU-safe way
 * @disk: disk to replace part_tbl for
 * @new_ptbl: new part_tbl to install
 *
 * Replace disk->part_tbl with @new_ptbl in RCU-safe way.  The
 * original ptbl is freed using RCU callback.
 *
 * LOCKING:
 * Matching bd_mutx locked.
 */
static void disk_replace_part_tbl(struct gendisk *disk,
				  struct disk_part_tbl *new_ptbl)
{
	struct disk_part_tbl *old_ptbl = disk->part_tbl;

	rcu_assign_pointer(disk->part_tbl, new_ptbl);
	if (old_ptbl)
		call_rcu(&old_ptbl->rcu_head, disk_free_ptbl_rcu_cb);
}

/**
 * disk_expand_part_tbl - expand disk->part_tbl
 * @disk: disk to expand part_tbl for
 * @partno: expand such that this partno can fit in
 *
 * Expand disk->part_tbl such that @partno can fit in.  disk->part_tbl
 * uses RCU to allow unlocked dereferencing for stats and other stuff.
 *
 * LOCKING:
 * Matching bd_mutex locked, might sleep.
 *
 * RETURNS:
 * 0 on success, -errno on failure.
 */
int disk_expand_part_tbl(struct gendisk *disk, int partno)
{
	struct disk_part_tbl *old_ptbl = disk->part_tbl;
	struct disk_part_tbl *new_ptbl;
	int len = old_ptbl ? old_ptbl->len : 0;
	int target = partno + 1;
	size_t size;
	int i;

	/* disk_max_parts() is zero during initialization, ignore if so */
	if (disk_max_parts(disk) && target > disk_max_parts(disk))
		return -EINVAL;

	if (target <= len)
		return 0;

	size = sizeof(*new_ptbl) + target * sizeof(new_ptbl->part[0]);
	new_ptbl = kzalloc_node(size, GFP_KERNEL, disk->node_id);
	if (!new_ptbl)
		return -ENOMEM;

	INIT_RCU_HEAD(&new_ptbl->rcu_head);
	new_ptbl->len = target;

	for (i = 0; i < len; i++)
		rcu_assign_pointer(new_ptbl->part[i], old_ptbl->part[i]);

	disk_replace_part_tbl(disk, new_ptbl);
	return 0;
}

static void disk_release(struct device *dev)
{
	struct gendisk *disk = dev_to_disk(dev);

	kfree(disk->random);
	disk_replace_part_tbl(disk, NULL);
	free_part_stats(&disk->part0);
	kfree(disk);
}
struct class block_class = {
	.name		= "block",
};

static struct device_type disk_type = {
	.name		= "disk",
	.groups		= disk_attr_groups,
	.release	= disk_release,
};

#ifdef CONFIG_PROC_FS
/*
 * aggregate disk stat collector.  Uses the same stats that the sysfs
 * entries do, above, but makes them available through one seq_file.
 *
 * The output looks suspiciously like /proc/partitions with a bunch of
 * extra fields.
 */
static int diskstats_show(struct seq_file *seqf, void *v)
{
	struct gendisk *gp = v;
	struct disk_part_iter piter;
	struct hd_struct *hd;
	char buf[BDEVNAME_SIZE];
	int cpu;

	/*
	if (&disk_to_dev(gp)->kobj.entry == block_class.devices.next)
		seq_puts(seqf,	"major minor name"
				"     rio rmerge rsect ruse wio wmerge "
				"wsect wuse running use aveq"
				"\n\n");
	*/
 
	disk_part_iter_init(&piter, gp, DISK_PITER_INCL_PART0);
	while ((hd = disk_part_iter_next(&piter))) {
		cpu = part_stat_lock();
		part_round_stats(cpu, hd);
		part_stat_unlock();
		seq_printf(seqf, "%4d %7d %s %lu %lu %llu "
			   "%u %lu %lu %llu %u %u %u %u\n",
			   MAJOR(part_devt(hd)), MINOR(part_devt(hd)),
			   disk_name(gp, hd->partno, buf),
			   part_stat_read(hd, ios[0]),
			   part_stat_read(hd, merges[0]),
			   (unsigned long long)part_stat_read(hd, sectors[0]),
			   jiffies_to_msecs(part_stat_read(hd, ticks[0])),
			   part_stat_read(hd, ios[1]),
			   part_stat_read(hd, merges[1]),
			   (unsigned long long)part_stat_read(hd, sectors[1]),
			   jiffies_to_msecs(part_stat_read(hd, ticks[1])),
			   hd->in_flight,
			   jiffies_to_msecs(part_stat_read(hd, io_ticks)),
			   jiffies_to_msecs(part_stat_read(hd, time_in_queue))
			);
	}
	disk_part_iter_exit(&piter);
 
	return 0;
}

const struct seq_operations diskstats_op = {
	.start	= disk_seqf_start,
	.next	= disk_seqf_next,
	.stop	= disk_seqf_stop,
	.show	= diskstats_show
};
#endif /* CONFIG_PROC_FS */

static void media_change_notify_thread(struct work_struct *work)
{
	struct gendisk *gd = container_of(work, struct gendisk, async_notify);
	char event[] = "MEDIA_CHANGE=1";
	char *envp[] = { event, NULL };

	/*
	 * set enviroment vars to indicate which event this is for
	 * so that user space will know to go check the media status.
	 */
	kobject_uevent_env(&disk_to_dev(gd)->kobj, KOBJ_CHANGE, envp);
	put_device(gd->driverfs_dev);
}

#if 0
void genhd_media_change_notify(struct gendisk *disk)
{
	get_device(disk->driverfs_dev);
	schedule_work(&disk->async_notify);
}
EXPORT_SYMBOL_GPL(genhd_media_change_notify);
#endif  /*  0  */

dev_t blk_lookup_devt(const char *name, int partno)
{
	dev_t devt = MKDEV(0, 0);
	struct class_dev_iter iter;
	struct device *dev;

	class_dev_iter_init(&iter, &block_class, NULL, &disk_type);
	while ((dev = class_dev_iter_next(&iter))) {
		struct gendisk *disk = dev_to_disk(dev);
		struct hd_struct *part;

		if (strcmp(dev->bus_id, name))
			continue;

		part = disk_get_part(disk, partno);
		if (part) {
			devt = part_devt(part);
			disk_put_part(part);
			break;
		}
		disk_put_part(part);
	}
	class_dev_iter_exit(&iter);
	return devt;
}
EXPORT_SYMBOL(blk_lookup_devt);

struct gendisk *alloc_disk(int minors)
{
	return alloc_disk_node(minors, -1);
}
EXPORT_SYMBOL(alloc_disk);

struct gendisk *alloc_disk_node(int minors, int node_id)
{
	struct gendisk *disk;

	disk = kmalloc_node(sizeof(struct gendisk),
				GFP_KERNEL | __GFP_ZERO, node_id);
	if (disk) {
		if (!init_part_stats(&disk->part0)) {
			kfree(disk);
			return NULL;
		}
		if (disk_expand_part_tbl(disk, 0)) {
			free_part_stats(&disk->part0);
			kfree(disk);
			return NULL;
		}
		disk->part_tbl->part[0] = &disk->part0;

		disk->minors = minors;
		rand_initialize_disk(disk);
		disk_to_dev(disk)->class = &block_class;
		disk_to_dev(disk)->type = &disk_type;
		device_initialize(disk_to_dev(disk));
		INIT_WORK(&disk->async_notify,
			media_change_notify_thread);
		disk->node_id = node_id;
	}
	return disk;
}
EXPORT_SYMBOL(alloc_disk_node);

struct kobject *get_disk(struct gendisk *disk)
{
	struct module *owner;
	struct kobject *kobj;

	if (!disk->fops)
		return NULL;
	owner = disk->fops->owner;
	if (owner && !try_module_get(owner))
		return NULL;
	kobj = kobject_get(&disk_to_dev(disk)->kobj);
	if (kobj == NULL) {
		module_put(owner);
		return NULL;
	}
	return kobj;

}

EXPORT_SYMBOL(get_disk);

void put_disk(struct gendisk *disk)
{
	if (disk)
		kobject_put(&disk_to_dev(disk)->kobj);
}

EXPORT_SYMBOL(put_disk);

void set_device_ro(struct block_device *bdev, int flag)
{
	bdev->bd_part->policy = flag;
}

EXPORT_SYMBOL(set_device_ro);

void set_disk_ro(struct gendisk *disk, int flag)
{
	struct disk_part_iter piter;
	struct hd_struct *part;

	disk_part_iter_init(&piter, disk,
			    DISK_PITER_INCL_EMPTY | DISK_PITER_INCL_PART0);
	while ((part = disk_part_iter_next(&piter)))
		part->policy = flag;
	disk_part_iter_exit(&piter);
}

EXPORT_SYMBOL(set_disk_ro);

int bdev_read_only(struct block_device *bdev)
{
	if (!bdev)
		return 0;
	return bdev->bd_part->policy;
}

EXPORT_SYMBOL(bdev_read_only);

int invalidate_partition(struct gendisk *disk, int partno)
{
	int res = 0;
	struct block_device *bdev = bdget_disk(disk, partno);
	if (bdev) {
		fsync_bdev(bdev);
		res = __invalidate_device(bdev);
		bdput(bdev);
	}
	return res;
}

EXPORT_SYMBOL(invalidate_partition);<|MERGE_RESOLUTION|>--- conflicted
+++ resolved
@@ -526,12 +526,7 @@
 
 void unlink_gendisk(struct gendisk *disk)
 {
-<<<<<<< HEAD
-	sysfs_remove_link(&disk->dev.kobj, "bdi");
-=======
-	blk_unregister_filter(disk);
 	sysfs_remove_link(&disk_to_dev(disk)->kobj, "bdi");
->>>>>>> 52439f79
 	bdi_unregister(&disk->queue->backing_dev_info);
 	blk_unregister_queue(disk);
 	blk_unregister_region(disk_devt(disk), disk->minors);
@@ -678,19 +673,9 @@
 {
 	struct device *dev;
 
-<<<<<<< HEAD
-	if (!k)
-		part->private = (void *)1LU;	/* tell show to print header */
-
-	mutex_lock(&block_class_lock);
-	dev = class_find_device(&block_class, NULL, &k, find_start);
-	if (dev) {
-		put_device(dev);
-=======
 	(*pos)++;
 	dev = class_dev_iter_next(seqf->private);
 	if (dev)
->>>>>>> 52439f79
 		return dev_to_disk(dev);
 
 	return NULL;
@@ -723,17 +708,6 @@
 	struct disk_part_iter piter;
 	struct hd_struct *part;
 	char buf[BDEVNAME_SIZE];
-
-	/*
-	 * Print header if start told us to do.  This is to preserve
-	 * the original behavior of not printing header if no
-	 * partition exists.  This hackery will be removed later with
-	 * class iteration clean up.
-	 */
-	if (part->private) {
-		seq_puts(part, "major minor  #blocks  name\n\n");
-		part->private = NULL;
-	}
 
 	/* Don't show non-partitionable removeable devices or empty devices */
 	if (!get_capacity(sgp) || (!disk_partitionable(sgp) &&
