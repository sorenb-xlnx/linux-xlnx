/*
 * Copyright (C) 1991, 1992 Linus Torvalds
 * Copyright (C) 1994,      Karl Keyte: Added support for disk statistics
 * Elevator latency, (C) 2000  Andrea Arcangeli <andrea@suse.de> SuSE
 * Queue request tables / lock, selectable elevator, Jens Axboe <axboe@suse.de>
 * kernel-doc documentation started by NeilBrown <neilb@cse.unsw.edu.au>
 *	-  July2000
 * bio rewrite, highmem i/o, etc, Jens Axboe <axboe@suse.de> - may 2001
 */

/*
 * This handles all read/write requests to block devices
 */
#include <linux/kernel.h>
#include <linux/module.h>
#include <linux/backing-dev.h>
#include <linux/bio.h>
#include <linux/blkdev.h>
#include <linux/highmem.h>
#include <linux/mm.h>
#include <linux/kernel_stat.h>
#include <linux/string.h>
#include <linux/init.h>
#include <linux/completion.h>
#include <linux/slab.h>
#include <linux/swap.h>
#include <linux/writeback.h>
#include <linux/task_io_accounting_ops.h>
#include <linux/blktrace_api.h>
#include <linux/fault-inject.h>
#include <trace/block.h>

#include "blk.h"

DEFINE_TRACE(block_plug);
DEFINE_TRACE(block_unplug_io);
DEFINE_TRACE(block_unplug_timer);
DEFINE_TRACE(block_getrq);
DEFINE_TRACE(block_sleeprq);
DEFINE_TRACE(block_rq_requeue);
DEFINE_TRACE(block_bio_backmerge);
DEFINE_TRACE(block_bio_frontmerge);
DEFINE_TRACE(block_bio_queue);
DEFINE_TRACE(block_rq_complete);
DEFINE_TRACE(block_remap);	/* Also used in drivers/md/dm.c */
EXPORT_TRACEPOINT_SYMBOL_GPL(block_remap);

static int __make_request(struct request_queue *q, struct bio *bio);

/*
 * For the allocated request tables
 */
static struct kmem_cache *request_cachep;

/*
 * For queue allocation
 */
struct kmem_cache *blk_requestq_cachep;

/*
 * Controlling structure to kblockd
 */
static struct workqueue_struct *kblockd_workqueue;

static void drive_stat_acct(struct request *rq, int new_io)
{
	struct hd_struct *part;
	int rw = rq_data_dir(rq);
	int cpu;

	if (!blk_do_io_stat(rq))
		return;

	cpu = part_stat_lock();
	part = disk_map_sector_rcu(rq->rq_disk, blk_rq_pos(rq));

	if (!new_io)
		part_stat_inc(cpu, part, merges[rw]);
	else {
		part_round_stats(cpu, part);
		part_inc_in_flight(part);
	}

	part_stat_unlock();
}

void blk_queue_congestion_threshold(struct request_queue *q)
{
	int nr;

	nr = q->nr_requests - (q->nr_requests / 8) + 1;
	if (nr > q->nr_requests)
		nr = q->nr_requests;
	q->nr_congestion_on = nr;

	nr = q->nr_requests - (q->nr_requests / 8) - (q->nr_requests / 16) - 1;
	if (nr < 1)
		nr = 1;
	q->nr_congestion_off = nr;
}

/**
 * blk_get_backing_dev_info - get the address of a queue's backing_dev_info
 * @bdev:	device
 *
 * Locates the passed device's request queue and returns the address of its
 * backing_dev_info
 *
 * Will return NULL if the request queue cannot be located.
 */
struct backing_dev_info *blk_get_backing_dev_info(struct block_device *bdev)
{
	struct backing_dev_info *ret = NULL;
	struct request_queue *q = bdev_get_queue(bdev);

	if (q)
		ret = &q->backing_dev_info;
	return ret;
}
EXPORT_SYMBOL(blk_get_backing_dev_info);

void blk_rq_init(struct request_queue *q, struct request *rq)
{
	memset(rq, 0, sizeof(*rq));

	INIT_LIST_HEAD(&rq->queuelist);
	INIT_LIST_HEAD(&rq->timeout_list);
	rq->cpu = -1;
	rq->q = q;
	rq->__sector = (sector_t) -1;
	INIT_HLIST_NODE(&rq->hash);
	RB_CLEAR_NODE(&rq->rb_node);
	rq->cmd = rq->__cmd;
	rq->cmd_len = BLK_MAX_CDB;
	rq->tag = -1;
	rq->ref_count = 1;
	rq->start_time = jiffies;
}
EXPORT_SYMBOL(blk_rq_init);

static void req_bio_endio(struct request *rq, struct bio *bio,
			  unsigned int nbytes, int error)
{
	struct request_queue *q = rq->q;

	if (&q->bar_rq != rq) {
		if (error)
			clear_bit(BIO_UPTODATE, &bio->bi_flags);
		else if (!test_bit(BIO_UPTODATE, &bio->bi_flags))
			error = -EIO;

		if (unlikely(nbytes > bio->bi_size)) {
			printk(KERN_ERR "%s: want %u bytes done, %u left\n",
			       __func__, nbytes, bio->bi_size);
			nbytes = bio->bi_size;
		}

		if (unlikely(rq->cmd_flags & REQ_QUIET))
			set_bit(BIO_QUIET, &bio->bi_flags);

		bio->bi_size -= nbytes;
		bio->bi_sector += (nbytes >> 9);

		if (bio_integrity(bio))
			bio_integrity_advance(bio, nbytes);

		if (bio->bi_size == 0)
			bio_endio(bio, error);
	} else {

		/*
		 * Okay, this is the barrier request in progress, just
		 * record the error;
		 */
		if (error && !q->orderr)
			q->orderr = error;
	}
}

void blk_dump_rq_flags(struct request *rq, char *msg)
{
	int bit;

	printk(KERN_INFO "%s: dev %s: type=%x, flags=%x\n", msg,
		rq->rq_disk ? rq->rq_disk->disk_name : "?", rq->cmd_type,
		rq->cmd_flags);

	printk(KERN_INFO "  sector %llu, nr/cnr %u/%u\n",
	       (unsigned long long)blk_rq_pos(rq),
	       blk_rq_sectors(rq), blk_rq_cur_sectors(rq));
	printk(KERN_INFO "  bio %p, biotail %p, buffer %p, len %u\n",
	       rq->bio, rq->biotail, rq->buffer, blk_rq_bytes(rq));

	if (blk_pc_request(rq)) {
		printk(KERN_INFO "  cdb: ");
		for (bit = 0; bit < BLK_MAX_CDB; bit++)
			printk("%02x ", rq->cmd[bit]);
		printk("\n");
	}
}
EXPORT_SYMBOL(blk_dump_rq_flags);

/*
 * "plug" the device if there are no outstanding requests: this will
 * force the transfer to start only after we have put all the requests
 * on the list.
 *
 * This is called with interrupts off and no requests on the queue and
 * with the queue lock held.
 */
void blk_plug_device(struct request_queue *q)
{
	WARN_ON(!irqs_disabled());

	/*
	 * don't plug a stopped queue, it must be paired with blk_start_queue()
	 * which will restart the queueing
	 */
	if (blk_queue_stopped(q))
		return;

	if (!queue_flag_test_and_set(QUEUE_FLAG_PLUGGED, q)) {
		mod_timer(&q->unplug_timer, jiffies + q->unplug_delay);
		trace_block_plug(q);
	}
}
EXPORT_SYMBOL(blk_plug_device);

/**
 * blk_plug_device_unlocked - plug a device without queue lock held
 * @q:    The &struct request_queue to plug
 *
 * Description:
 *   Like @blk_plug_device(), but grabs the queue lock and disables
 *   interrupts.
 **/
void blk_plug_device_unlocked(struct request_queue *q)
{
	unsigned long flags;

	spin_lock_irqsave(q->queue_lock, flags);
	blk_plug_device(q);
	spin_unlock_irqrestore(q->queue_lock, flags);
}
EXPORT_SYMBOL(blk_plug_device_unlocked);

/*
 * remove the queue from the plugged list, if present. called with
 * queue lock held and interrupts disabled.
 */
int blk_remove_plug(struct request_queue *q)
{
	WARN_ON(!irqs_disabled());

	if (!queue_flag_test_and_clear(QUEUE_FLAG_PLUGGED, q))
		return 0;

	del_timer(&q->unplug_timer);
	return 1;
}
EXPORT_SYMBOL(blk_remove_plug);

/*
 * remove the plug and let it rip..
 */
void __generic_unplug_device(struct request_queue *q)
{
	if (unlikely(blk_queue_stopped(q)))
		return;
	if (!blk_remove_plug(q) && !blk_queue_nonrot(q))
		return;

	q->request_fn(q);
}

/**
 * generic_unplug_device - fire a request queue
 * @q:    The &struct request_queue in question
 *
 * Description:
 *   Linux uses plugging to build bigger requests queues before letting
 *   the device have at them. If a queue is plugged, the I/O scheduler
 *   is still adding and merging requests on the queue. Once the queue
 *   gets unplugged, the request_fn defined for the queue is invoked and
 *   transfers started.
 **/
void generic_unplug_device(struct request_queue *q)
{
	if (blk_queue_plugged(q)) {
		spin_lock_irq(q->queue_lock);
		__generic_unplug_device(q);
		spin_unlock_irq(q->queue_lock);
	}
}
EXPORT_SYMBOL(generic_unplug_device);

static void blk_backing_dev_unplug(struct backing_dev_info *bdi,
				   struct page *page)
{
	struct request_queue *q = bdi->unplug_io_data;

	blk_unplug(q);
}

void blk_unplug_work(struct work_struct *work)
{
	struct request_queue *q =
		container_of(work, struct request_queue, unplug_work);

	trace_block_unplug_io(q);
	q->unplug_fn(q);
}

void blk_unplug_timeout(unsigned long data)
{
	struct request_queue *q = (struct request_queue *)data;

	trace_block_unplug_timer(q);
	kblockd_schedule_work(q, &q->unplug_work);
}

void blk_unplug(struct request_queue *q)
{
	/*
	 * devices don't necessarily have an ->unplug_fn defined
	 */
	if (q->unplug_fn) {
		trace_block_unplug_io(q);
		q->unplug_fn(q);
	}
}
EXPORT_SYMBOL(blk_unplug);

/**
 * blk_start_queue - restart a previously stopped queue
 * @q:    The &struct request_queue in question
 *
 * Description:
 *   blk_start_queue() will clear the stop flag on the queue, and call
 *   the request_fn for the queue if it was in a stopped state when
 *   entered. Also see blk_stop_queue(). Queue lock must be held.
 **/
void blk_start_queue(struct request_queue *q)
{
	WARN_ON(!irqs_disabled());

	queue_flag_clear(QUEUE_FLAG_STOPPED, q);
	__blk_run_queue(q);
}
EXPORT_SYMBOL(blk_start_queue);

/**
 * blk_stop_queue - stop a queue
 * @q:    The &struct request_queue in question
 *
 * Description:
 *   The Linux block layer assumes that a block driver will consume all
 *   entries on the request queue when the request_fn strategy is called.
 *   Often this will not happen, because of hardware limitations (queue
 *   depth settings). If a device driver gets a 'queue full' response,
 *   or if it simply chooses not to queue more I/O at one point, it can
 *   call this function to prevent the request_fn from being called until
 *   the driver has signalled it's ready to go again. This happens by calling
 *   blk_start_queue() to restart queue operations. Queue lock must be held.
 **/
void blk_stop_queue(struct request_queue *q)
{
	blk_remove_plug(q);
	queue_flag_set(QUEUE_FLAG_STOPPED, q);
}
EXPORT_SYMBOL(blk_stop_queue);

/**
 * blk_sync_queue - cancel any pending callbacks on a queue
 * @q: the queue
 *
 * Description:
 *     The block layer may perform asynchronous callback activity
 *     on a queue, such as calling the unplug function after a timeout.
 *     A block device may call blk_sync_queue to ensure that any
 *     such activity is cancelled, thus allowing it to release resources
 *     that the callbacks might use. The caller must already have made sure
 *     that its ->make_request_fn will not re-add plugging prior to calling
 *     this function.
 *
 */
void blk_sync_queue(struct request_queue *q)
{
	del_timer_sync(&q->unplug_timer);
	del_timer_sync(&q->timeout);
	cancel_work_sync(&q->unplug_work);
}
EXPORT_SYMBOL(blk_sync_queue);

/**
 * __blk_run_queue - run a single device queue
 * @q:	The queue to run
 *
 * Description:
 *    See @blk_run_queue. This variant must be called with the queue lock
 *    held and interrupts disabled.
 *
 */
void __blk_run_queue(struct request_queue *q)
{
	blk_remove_plug(q);

	if (unlikely(blk_queue_stopped(q)))
		return;

	if (elv_queue_empty(q))
		return;

	/*
	 * Only recurse once to avoid overrunning the stack, let the unplug
	 * handling reinvoke the handler shortly if we already got there.
	 */
	if (!queue_flag_test_and_set(QUEUE_FLAG_REENTER, q)) {
		q->request_fn(q);
		queue_flag_clear(QUEUE_FLAG_REENTER, q);
	} else {
		queue_flag_set(QUEUE_FLAG_PLUGGED, q);
		kblockd_schedule_work(q, &q->unplug_work);
	}
}
EXPORT_SYMBOL(__blk_run_queue);

/**
 * blk_run_queue - run a single device queue
 * @q: The queue to run
 *
 * Description:
 *    Invoke request handling on this queue, if it has pending work to do.
 *    May be used to restart queueing when a request has completed.
 */
void blk_run_queue(struct request_queue *q)
{
	unsigned long flags;

	spin_lock_irqsave(q->queue_lock, flags);
	__blk_run_queue(q);
	spin_unlock_irqrestore(q->queue_lock, flags);
}
EXPORT_SYMBOL(blk_run_queue);

void blk_put_queue(struct request_queue *q)
{
	kobject_put(&q->kobj);
}

void blk_cleanup_queue(struct request_queue *q)
{
	/*
	 * We know we have process context here, so we can be a little
	 * cautious and ensure that pending block actions on this device
	 * are done before moving on. Going into this function, we should
	 * not have processes doing IO to this device.
	 */
	blk_sync_queue(q);

	mutex_lock(&q->sysfs_lock);
	queue_flag_set_unlocked(QUEUE_FLAG_DEAD, q);
	mutex_unlock(&q->sysfs_lock);

	if (q->elevator)
		elevator_exit(q->elevator);

	blk_put_queue(q);
}
EXPORT_SYMBOL(blk_cleanup_queue);

static int blk_init_free_list(struct request_queue *q)
{
	struct request_list *rl = &q->rq;

	rl->count[BLK_RW_SYNC] = rl->count[BLK_RW_ASYNC] = 0;
	rl->starved[BLK_RW_SYNC] = rl->starved[BLK_RW_ASYNC] = 0;
	rl->elvpriv = 0;
	init_waitqueue_head(&rl->wait[BLK_RW_SYNC]);
	init_waitqueue_head(&rl->wait[BLK_RW_ASYNC]);

	rl->rq_pool = mempool_create_node(BLKDEV_MIN_RQ, mempool_alloc_slab,
				mempool_free_slab, request_cachep, q->node);

	if (!rl->rq_pool)
		return -ENOMEM;

	return 0;
}

struct request_queue *blk_alloc_queue(gfp_t gfp_mask)
{
	return blk_alloc_queue_node(gfp_mask, -1);
}
EXPORT_SYMBOL(blk_alloc_queue);

struct request_queue *blk_alloc_queue_node(gfp_t gfp_mask, int node_id)
{
	struct request_queue *q;
	int err;

	q = kmem_cache_alloc_node(blk_requestq_cachep,
				gfp_mask | __GFP_ZERO, node_id);
	if (!q)
		return NULL;

	q->backing_dev_info.unplug_io_fn = blk_backing_dev_unplug;
	q->backing_dev_info.unplug_io_data = q;
	err = bdi_init(&q->backing_dev_info);
	if (err) {
		kmem_cache_free(blk_requestq_cachep, q);
		return NULL;
	}

	init_timer(&q->unplug_timer);
	setup_timer(&q->timeout, blk_rq_timed_out_timer, (unsigned long) q);
	INIT_LIST_HEAD(&q->timeout_list);
	INIT_WORK(&q->unplug_work, blk_unplug_work);

	kobject_init(&q->kobj, &blk_queue_ktype);

	mutex_init(&q->sysfs_lock);
	spin_lock_init(&q->__queue_lock);

	return q;
}
EXPORT_SYMBOL(blk_alloc_queue_node);

/**
 * blk_init_queue  - prepare a request queue for use with a block device
 * @rfn:  The function to be called to process requests that have been
 *        placed on the queue.
 * @lock: Request queue spin lock
 *
 * Description:
 *    If a block device wishes to use the standard request handling procedures,
 *    which sorts requests and coalesces adjacent requests, then it must
 *    call blk_init_queue().  The function @rfn will be called when there
 *    are requests on the queue that need to be processed.  If the device
 *    supports plugging, then @rfn may not be called immediately when requests
 *    are available on the queue, but may be called at some time later instead.
 *    Plugged queues are generally unplugged when a buffer belonging to one
 *    of the requests on the queue is needed, or due to memory pressure.
 *
 *    @rfn is not required, or even expected, to remove all requests off the
 *    queue, but only as many as it can handle at a time.  If it does leave
 *    requests on the queue, it is responsible for arranging that the requests
 *    get dealt with eventually.
 *
 *    The queue spin lock must be held while manipulating the requests on the
 *    request queue; this lock will be taken also from interrupt context, so irq
 *    disabling is needed for it.
 *
 *    Function returns a pointer to the initialized request queue, or %NULL if
 *    it didn't succeed.
 *
 * Note:
 *    blk_init_queue() must be paired with a blk_cleanup_queue() call
 *    when the block device is deactivated (such as at module unload).
 **/

struct request_queue *blk_init_queue(request_fn_proc *rfn, spinlock_t *lock)
{
	return blk_init_queue_node(rfn, lock, -1);
}
EXPORT_SYMBOL(blk_init_queue);

struct request_queue *
blk_init_queue_node(request_fn_proc *rfn, spinlock_t *lock, int node_id)
{
	struct request_queue *q = blk_alloc_queue_node(GFP_KERNEL, node_id);

	if (!q)
		return NULL;

	q->node = node_id;
	if (blk_init_free_list(q)) {
		kmem_cache_free(blk_requestq_cachep, q);
		return NULL;
	}

	/*
	 * if caller didn't supply a lock, they get per-queue locking with
	 * our embedded lock
	 */
	if (!lock)
		lock = &q->__queue_lock;

	q->request_fn		= rfn;
	q->prep_rq_fn		= NULL;
	q->unplug_fn		= generic_unplug_device;
	q->queue_flags		= QUEUE_FLAG_DEFAULT;
	q->queue_lock		= lock;

	/*
	 * This also sets hw/phys segments, boundary and size
	 */
	blk_queue_make_request(q, __make_request);

	q->sg_reserved_size = INT_MAX;

	blk_set_cmd_filter_defaults(&q->cmd_filter);

	/*
	 * all done
	 */
	if (!elevator_init(q, NULL)) {
		blk_queue_congestion_threshold(q);
		return q;
	}

	blk_put_queue(q);
	return NULL;
}
EXPORT_SYMBOL(blk_init_queue_node);

int blk_get_queue(struct request_queue *q)
{
	if (likely(!test_bit(QUEUE_FLAG_DEAD, &q->queue_flags))) {
		kobject_get(&q->kobj);
		return 0;
	}

	return 1;
}

static inline void blk_free_request(struct request_queue *q, struct request *rq)
{
	if (rq->cmd_flags & REQ_ELVPRIV)
		elv_put_request(q, rq);
	mempool_free(rq, q->rq.rq_pool);
}

static struct request *
blk_alloc_request(struct request_queue *q, int flags, int priv, gfp_t gfp_mask)
{
	struct request *rq = mempool_alloc(q->rq.rq_pool, gfp_mask);

	if (!rq)
		return NULL;

	blk_rq_init(q, rq);

	rq->cmd_flags = flags | REQ_ALLOCED;

	if (priv) {
		if (unlikely(elv_set_request(q, rq, gfp_mask))) {
			mempool_free(rq, q->rq.rq_pool);
			return NULL;
		}
		rq->cmd_flags |= REQ_ELVPRIV;
	}

	return rq;
}

/*
 * ioc_batching returns true if the ioc is a valid batching request and
 * should be given priority access to a request.
 */
static inline int ioc_batching(struct request_queue *q, struct io_context *ioc)
{
	if (!ioc)
		return 0;

	/*
	 * Make sure the process is able to allocate at least 1 request
	 * even if the batch times out, otherwise we could theoretically
	 * lose wakeups.
	 */
	return ioc->nr_batch_requests == q->nr_batching ||
		(ioc->nr_batch_requests > 0
		&& time_before(jiffies, ioc->last_waited + BLK_BATCH_TIME));
}

/*
 * ioc_set_batching sets ioc to be a new "batcher" if it is not one. This
 * will cause the process to be a "batcher" on all queues in the system. This
 * is the behaviour we want though - once it gets a wakeup it should be given
 * a nice run.
 */
static void ioc_set_batching(struct request_queue *q, struct io_context *ioc)
{
	if (!ioc || ioc_batching(q, ioc))
		return;

	ioc->nr_batch_requests = q->nr_batching;
	ioc->last_waited = jiffies;
}

static void __freed_request(struct request_queue *q, int sync)
{
	struct request_list *rl = &q->rq;

	if (rl->count[sync] < queue_congestion_off_threshold(q))
		blk_clear_queue_congested(q, sync);

	if (rl->count[sync] + 1 <= q->nr_requests) {
		if (waitqueue_active(&rl->wait[sync]))
			wake_up(&rl->wait[sync]);

		blk_clear_queue_full(q, sync);
	}
}

/*
 * A request has just been released.  Account for it, update the full and
 * congestion status, wake up any waiters.   Called under q->queue_lock.
 */
static void freed_request(struct request_queue *q, int sync, int priv)
{
	struct request_list *rl = &q->rq;

	rl->count[sync]--;
	if (priv)
		rl->elvpriv--;

	__freed_request(q, sync);

	if (unlikely(rl->starved[sync ^ 1]))
		__freed_request(q, sync ^ 1);
}

/*
 * Get a free request, queue_lock must be held.
 * Returns NULL on failure, with queue_lock held.
 * Returns !NULL on success, with queue_lock *not held*.
 */
static struct request *get_request(struct request_queue *q, int rw_flags,
				   struct bio *bio, gfp_t gfp_mask)
{
	struct request *rq = NULL;
	struct request_list *rl = &q->rq;
	struct io_context *ioc = NULL;
	const bool is_sync = rw_is_sync(rw_flags) != 0;
	int may_queue, priv;

	may_queue = elv_may_queue(q, rw_flags);
	if (may_queue == ELV_MQUEUE_NO)
		goto rq_starved;

	if (rl->count[is_sync]+1 >= queue_congestion_on_threshold(q)) {
		if (rl->count[is_sync]+1 >= q->nr_requests) {
			ioc = current_io_context(GFP_ATOMIC, q->node);
			/*
			 * The queue will fill after this allocation, so set
			 * it as full, and mark this process as "batching".
			 * This process will be allowed to complete a batch of
			 * requests, others will be blocked.
			 */
			if (!blk_queue_full(q, is_sync)) {
				ioc_set_batching(q, ioc);
				blk_set_queue_full(q, is_sync);
			} else {
				if (may_queue != ELV_MQUEUE_MUST
						&& !ioc_batching(q, ioc)) {
					/*
					 * The queue is full and the allocating
					 * process is not a "batcher", and not
					 * exempted by the IO scheduler
					 */
					goto out;
				}
			}
		}
		blk_set_queue_congested(q, is_sync);
	}

	/*
	 * Only allow batching queuers to allocate up to 50% over the defined
	 * limit of requests, otherwise we could have thousands of requests
	 * allocated with any setting of ->nr_requests
	 */
	if (rl->count[is_sync] >= (3 * q->nr_requests / 2))
		goto out;

	rl->count[is_sync]++;
	rl->starved[is_sync] = 0;

	priv = !test_bit(QUEUE_FLAG_ELVSWITCH, &q->queue_flags);
	if (priv)
		rl->elvpriv++;

	if (blk_queue_io_stat(q))
		rw_flags |= REQ_IO_STAT;
	spin_unlock_irq(q->queue_lock);

	rq = blk_alloc_request(q, rw_flags, priv, gfp_mask);
	if (unlikely(!rq)) {
		/*
		 * Allocation failed presumably due to memory. Undo anything
		 * we might have messed up.
		 *
		 * Allocating task should really be put onto the front of the
		 * wait queue, but this is pretty rare.
		 */
		spin_lock_irq(q->queue_lock);
		freed_request(q, is_sync, priv);

		/*
		 * in the very unlikely event that allocation failed and no
		 * requests for this direction was pending, mark us starved
		 * so that freeing of a request in the other direction will
		 * notice us. another possible fix would be to split the
		 * rq mempool into READ and WRITE
		 */
rq_starved:
		if (unlikely(rl->count[is_sync] == 0))
			rl->starved[is_sync] = 1;

		goto out;
	}

	/*
	 * ioc may be NULL here, and ioc_batching will be false. That's
	 * OK, if the queue is under the request limit then requests need
	 * not count toward the nr_batch_requests limit. There will always
	 * be some limit enforced by BLK_BATCH_TIME.
	 */
	if (ioc_batching(q, ioc))
		ioc->nr_batch_requests--;

	trace_block_getrq(q, bio, rw_flags & 1);
out:
	return rq;
}

/*
 * No available requests for this queue, unplug the device and wait for some
 * requests to become available.
 *
 * Called with q->queue_lock held, and returns with it unlocked.
 */
static struct request *get_request_wait(struct request_queue *q, int rw_flags,
					struct bio *bio)
{
	const bool is_sync = rw_is_sync(rw_flags) != 0;
	struct request *rq;

	rq = get_request(q, rw_flags, bio, GFP_NOIO);
	while (!rq) {
		DEFINE_WAIT(wait);
		struct io_context *ioc;
		struct request_list *rl = &q->rq;

		prepare_to_wait_exclusive(&rl->wait[is_sync], &wait,
				TASK_UNINTERRUPTIBLE);

		trace_block_sleeprq(q, bio, rw_flags & 1);

		__generic_unplug_device(q);
		spin_unlock_irq(q->queue_lock);
		io_schedule();

		/*
		 * After sleeping, we become a "batching" process and
		 * will be able to allocate at least one request, and
		 * up to a big batch of them for a small period time.
		 * See ioc_batching, ioc_set_batching
		 */
		ioc = current_io_context(GFP_NOIO, q->node);
		ioc_set_batching(q, ioc);

		spin_lock_irq(q->queue_lock);
		finish_wait(&rl->wait[is_sync], &wait);

		rq = get_request(q, rw_flags, bio, GFP_NOIO);
	};

	return rq;
}

struct request *blk_get_request(struct request_queue *q, int rw, gfp_t gfp_mask)
{
	struct request *rq;

	BUG_ON(rw != READ && rw != WRITE);

	spin_lock_irq(q->queue_lock);
	if (gfp_mask & __GFP_WAIT) {
		rq = get_request_wait(q, rw, NULL);
	} else {
		rq = get_request(q, rw, NULL, gfp_mask);
		if (!rq)
			spin_unlock_irq(q->queue_lock);
	}
	/* q->queue_lock is unlocked at this point */

	return rq;
}
EXPORT_SYMBOL(blk_get_request);

/**
 * blk_make_request - given a bio, allocate a corresponding struct request.
 *
 * @bio:  The bio describing the memory mappings that will be submitted for IO.
 *        It may be a chained-bio properly constructed by block/bio layer.
<<<<<<< HEAD
 *
 * blk_make_request is the parallel of generic_make_request for BLOCK_PC
 * type commands. Where the struct request needs to be farther initialized by
 * the caller. It is passed a &struct bio, which describes the memory info of
 * the I/O transfer.
 *
 * The caller of blk_make_request must make sure that bi_io_vec
 * are set to describe the memory buffers. That bio_data_dir() will return
 * the needed direction of the request. (And all bio's in the passed bio-chain
 * are properly set accordingly)
 *
=======
 *
 * blk_make_request is the parallel of generic_make_request for BLOCK_PC
 * type commands. Where the struct request needs to be farther initialized by
 * the caller. It is passed a &struct bio, which describes the memory info of
 * the I/O transfer.
 *
 * The caller of blk_make_request must make sure that bi_io_vec
 * are set to describe the memory buffers. That bio_data_dir() will return
 * the needed direction of the request. (And all bio's in the passed bio-chain
 * are properly set accordingly)
 *
>>>>>>> add2b5e0
 * If called under none-sleepable conditions, mapped bio buffers must not
 * need bouncing, by calling the appropriate masked or flagged allocator,
 * suitable for the target device. Otherwise the call to blk_queue_bounce will
 * BUG.
 *
 * WARNING: When allocating/cloning a bio-chain, careful consideration should be
 * given to how you allocate bios. In particular, you cannot use __GFP_WAIT for
 * anything but the first bio in the chain. Otherwise you risk waiting for IO
 * completion of a bio that hasn't been submitted yet, thus resulting in a
 * deadlock. Alternatively bios should be allocated using bio_kmalloc() instead
 * of bio_alloc(), as that avoids the mempool deadlock.
 * If possible a big IO should be split into smaller parts when allocation
 * fails. Partial allocation should not be an error, or you risk a live-lock.
 */
struct request *blk_make_request(struct request_queue *q, struct bio *bio,
				 gfp_t gfp_mask)
{
	struct request *rq = blk_get_request(q, bio_data_dir(bio), gfp_mask);

	if (unlikely(!rq))
		return ERR_PTR(-ENOMEM);

	for_each_bio(bio) {
		struct bio *bounce_bio = bio;
		int ret;

		blk_queue_bounce(q, &bounce_bio);
		ret = blk_rq_append_bio(q, rq, bounce_bio);
		if (unlikely(ret)) {
			blk_put_request(rq);
			return ERR_PTR(ret);
		}
	}

	return rq;
}
EXPORT_SYMBOL(blk_make_request);

/**
 * blk_requeue_request - put a request back on queue
 * @q:		request queue where request should be inserted
 * @rq:		request to be inserted
 *
 * Description:
 *    Drivers often keep queueing requests until the hardware cannot accept
 *    more, when that condition happens we need to put the request back
 *    on the queue. Must be called with queue lock held.
 */
void blk_requeue_request(struct request_queue *q, struct request *rq)
{
	BUG_ON(blk_queued_rq(rq));

	blk_delete_timer(rq);
	blk_clear_rq_complete(rq);
	trace_block_rq_requeue(q, rq);

	if (blk_rq_tagged(rq))
		blk_queue_end_tag(q, rq);

	BUG_ON(blk_queued_rq(rq));

	elv_requeue_request(q, rq);
}
EXPORT_SYMBOL(blk_requeue_request);

/**
 * blk_insert_request - insert a special request into a request queue
 * @q:		request queue where request should be inserted
 * @rq:		request to be inserted
 * @at_head:	insert request at head or tail of queue
 * @data:	private data
 *
 * Description:
 *    Many block devices need to execute commands asynchronously, so they don't
 *    block the whole kernel from preemption during request execution.  This is
 *    accomplished normally by inserting aritficial requests tagged as
 *    REQ_TYPE_SPECIAL in to the corresponding request queue, and letting them
 *    be scheduled for actual execution by the request queue.
 *
 *    We have the option of inserting the head or the tail of the queue.
 *    Typically we use the tail for new ioctls and so forth.  We use the head
 *    of the queue for things like a QUEUE_FULL message from a device, or a
 *    host that is unable to accept a particular command.
 */
void blk_insert_request(struct request_queue *q, struct request *rq,
			int at_head, void *data)
{
	int where = at_head ? ELEVATOR_INSERT_FRONT : ELEVATOR_INSERT_BACK;
	unsigned long flags;

	/*
	 * tell I/O scheduler that this isn't a regular read/write (ie it
	 * must not attempt merges on this) and that it acts as a soft
	 * barrier
	 */
	rq->cmd_type = REQ_TYPE_SPECIAL;

	rq->special = data;

	spin_lock_irqsave(q->queue_lock, flags);

	/*
	 * If command is tagged, release the tag
	 */
	if (blk_rq_tagged(rq))
		blk_queue_end_tag(q, rq);

	drive_stat_acct(rq, 1);
	__elv_add_request(q, rq, where, 0);
	__blk_run_queue(q);
	spin_unlock_irqrestore(q->queue_lock, flags);
}
EXPORT_SYMBOL(blk_insert_request);

/*
 * add-request adds a request to the linked list.
 * queue lock is held and interrupts disabled, as we muck with the
 * request queue list.
 */
static inline void add_request(struct request_queue *q, struct request *req)
{
	drive_stat_acct(req, 1);

	/*
	 * elevator indicated where it wants this request to be
	 * inserted at elevator_merge time
	 */
	__elv_add_request(q, req, ELEVATOR_INSERT_SORT, 0);
}

static void part_round_stats_single(int cpu, struct hd_struct *part,
				    unsigned long now)
{
	if (now == part->stamp)
		return;

	if (part->in_flight) {
		__part_stat_add(cpu, part, time_in_queue,
				part->in_flight * (now - part->stamp));
		__part_stat_add(cpu, part, io_ticks, (now - part->stamp));
	}
	part->stamp = now;
}

/**
 * part_round_stats() - Round off the performance stats on a struct disk_stats.
 * @cpu: cpu number for stats access
 * @part: target partition
 *
 * The average IO queue length and utilisation statistics are maintained
 * by observing the current state of the queue length and the amount of
 * time it has been in this state for.
 *
 * Normally, that accounting is done on IO completion, but that can result
 * in more than a second's worth of IO being accounted for within any one
 * second, leading to >100% utilisation.  To deal with that, we call this
 * function to do a round-off before returning the results when reading
 * /proc/diskstats.  This accounts immediately for all queue usage up to
 * the current jiffies and restarts the counters again.
 */
void part_round_stats(int cpu, struct hd_struct *part)
{
	unsigned long now = jiffies;

	if (part->partno)
		part_round_stats_single(cpu, &part_to_disk(part)->part0, now);
	part_round_stats_single(cpu, part, now);
}
EXPORT_SYMBOL_GPL(part_round_stats);

/*
 * queue lock must be held
 */
void __blk_put_request(struct request_queue *q, struct request *req)
{
	if (unlikely(!q))
		return;
	if (unlikely(--req->ref_count))
		return;

	elv_completed_request(q, req);

	/* this is a bio leak */
	WARN_ON(req->bio != NULL);

	/*
	 * Request may not have originated from ll_rw_blk. if not,
	 * it didn't come out of our reserved rq pools
	 */
	if (req->cmd_flags & REQ_ALLOCED) {
		int is_sync = rq_is_sync(req) != 0;
		int priv = req->cmd_flags & REQ_ELVPRIV;

		BUG_ON(!list_empty(&req->queuelist));
		BUG_ON(!hlist_unhashed(&req->hash));

		blk_free_request(q, req);
		freed_request(q, is_sync, priv);
	}
}
EXPORT_SYMBOL_GPL(__blk_put_request);

void blk_put_request(struct request *req)
{
	unsigned long flags;
	struct request_queue *q = req->q;

	spin_lock_irqsave(q->queue_lock, flags);
	__blk_put_request(q, req);
	spin_unlock_irqrestore(q->queue_lock, flags);
}
EXPORT_SYMBOL(blk_put_request);

void init_request_from_bio(struct request *req, struct bio *bio)
{
	req->cpu = bio->bi_comp_cpu;
	req->cmd_type = REQ_TYPE_FS;

	/*
	 * inherit FAILFAST from bio (for read-ahead, and explicit FAILFAST)
	 */
	if (bio_rw_ahead(bio))
		req->cmd_flags |= (REQ_FAILFAST_DEV | REQ_FAILFAST_TRANSPORT |
				   REQ_FAILFAST_DRIVER);
	if (bio_failfast_dev(bio))
		req->cmd_flags |= REQ_FAILFAST_DEV;
	if (bio_failfast_transport(bio))
		req->cmd_flags |= REQ_FAILFAST_TRANSPORT;
	if (bio_failfast_driver(bio))
		req->cmd_flags |= REQ_FAILFAST_DRIVER;

	if (unlikely(bio_discard(bio))) {
		req->cmd_flags |= REQ_DISCARD;
		if (bio_barrier(bio))
			req->cmd_flags |= REQ_SOFTBARRIER;
		req->q->prepare_discard_fn(req->q, req);
	} else if (unlikely(bio_barrier(bio)))
		req->cmd_flags |= REQ_HARDBARRIER;

	if (bio_sync(bio))
		req->cmd_flags |= REQ_RW_SYNC;
	if (bio_rw_meta(bio))
		req->cmd_flags |= REQ_RW_META;
	if (bio_noidle(bio))
		req->cmd_flags |= REQ_NOIDLE;

	req->errors = 0;
	req->__sector = bio->bi_sector;
	req->ioprio = bio_prio(bio);
	blk_rq_bio_prep(req->q, req, bio);
}

/*
 * Only disabling plugging for non-rotational devices if it does tagging
 * as well, otherwise we do need the proper merging
 */
static inline bool queue_should_plug(struct request_queue *q)
{
	return !(blk_queue_nonrot(q) && blk_queue_tagged(q));
}

static int __make_request(struct request_queue *q, struct bio *bio)
{
	struct request *req;
	int el_ret;
	unsigned int bytes = bio->bi_size;
	const unsigned short prio = bio_prio(bio);
	const int sync = bio_sync(bio);
	const int unplug = bio_unplug(bio);
	int rw_flags;

	/*
	 * low level driver can indicate that it wants pages above a
	 * certain limit bounced to low memory (ie for highmem, or even
	 * ISA dma in theory)
	 */
	blk_queue_bounce(q, &bio);

	spin_lock_irq(q->queue_lock);

	if (unlikely(bio_barrier(bio)) || elv_queue_empty(q))
		goto get_rq;

	el_ret = elv_merge(q, &req, bio);
	switch (el_ret) {
	case ELEVATOR_BACK_MERGE:
		BUG_ON(!rq_mergeable(req));

		if (!ll_back_merge_fn(q, req, bio))
			break;

		trace_block_bio_backmerge(q, bio);

		req->biotail->bi_next = bio;
		req->biotail = bio;
		req->__data_len += bytes;
		req->ioprio = ioprio_best(req->ioprio, prio);
		if (!blk_rq_cpu_valid(req))
			req->cpu = bio->bi_comp_cpu;
		drive_stat_acct(req, 0);
		if (!attempt_back_merge(q, req))
			elv_merged_request(q, req, el_ret);
		goto out;

	case ELEVATOR_FRONT_MERGE:
		BUG_ON(!rq_mergeable(req));

		if (!ll_front_merge_fn(q, req, bio))
			break;

		trace_block_bio_frontmerge(q, bio);

		bio->bi_next = req->bio;
		req->bio = bio;

		/*
		 * may not be valid. if the low level driver said
		 * it didn't need a bounce buffer then it better
		 * not touch req->buffer either...
		 */
		req->buffer = bio_data(bio);
		req->__sector = bio->bi_sector;
		req->__data_len += bytes;
		req->ioprio = ioprio_best(req->ioprio, prio);
		if (!blk_rq_cpu_valid(req))
			req->cpu = bio->bi_comp_cpu;
		drive_stat_acct(req, 0);
		if (!attempt_front_merge(q, req))
			elv_merged_request(q, req, el_ret);
		goto out;

	/* ELV_NO_MERGE: elevator says don't/can't merge. */
	default:
		;
	}

get_rq:
	/*
	 * This sync check and mask will be re-done in init_request_from_bio(),
	 * but we need to set it earlier to expose the sync flag to the
	 * rq allocator and io schedulers.
	 */
	rw_flags = bio_data_dir(bio);
	if (sync)
		rw_flags |= REQ_RW_SYNC;

	/*
	 * Grab a free request. This is might sleep but can not fail.
	 * Returns with the queue unlocked.
	 */
	req = get_request_wait(q, rw_flags, bio);

	/*
	 * After dropping the lock and possibly sleeping here, our request
	 * may now be mergeable after it had proven unmergeable (above).
	 * We don't worry about that case for efficiency. It won't happen
	 * often, and the elevators are able to handle it.
	 */
	init_request_from_bio(req, bio);

	spin_lock_irq(q->queue_lock);
	if (test_bit(QUEUE_FLAG_SAME_COMP, &q->queue_flags) ||
	    bio_flagged(bio, BIO_CPU_AFFINE))
		req->cpu = blk_cpu_to_group(smp_processor_id());
	if (queue_should_plug(q) && elv_queue_empty(q))
		blk_plug_device(q);
	add_request(q, req);
out:
	if (unplug || !queue_should_plug(q))
		__generic_unplug_device(q);
	spin_unlock_irq(q->queue_lock);
	return 0;
}

/*
 * If bio->bi_dev is a partition, remap the location
 */
static inline void blk_partition_remap(struct bio *bio)
{
	struct block_device *bdev = bio->bi_bdev;

	if (bio_sectors(bio) && bdev != bdev->bd_contains) {
		struct hd_struct *p = bdev->bd_part;

		bio->bi_sector += p->start_sect;
		bio->bi_bdev = bdev->bd_contains;

		trace_block_remap(bdev_get_queue(bio->bi_bdev), bio,
				    bdev->bd_dev,
				    bio->bi_sector - p->start_sect);
	}
}

static void handle_bad_sector(struct bio *bio)
{
	char b[BDEVNAME_SIZE];

	printk(KERN_INFO "attempt to access beyond end of device\n");
	printk(KERN_INFO "%s: rw=%ld, want=%Lu, limit=%Lu\n",
			bdevname(bio->bi_bdev, b),
			bio->bi_rw,
			(unsigned long long)bio->bi_sector + bio_sectors(bio),
			(long long)(bio->bi_bdev->bd_inode->i_size >> 9));

	set_bit(BIO_EOF, &bio->bi_flags);
}

#ifdef CONFIG_FAIL_MAKE_REQUEST

static DECLARE_FAULT_ATTR(fail_make_request);

static int __init setup_fail_make_request(char *str)
{
	return setup_fault_attr(&fail_make_request, str);
}
__setup("fail_make_request=", setup_fail_make_request);

static int should_fail_request(struct bio *bio)
{
	struct hd_struct *part = bio->bi_bdev->bd_part;

	if (part_to_disk(part)->part0.make_it_fail || part->make_it_fail)
		return should_fail(&fail_make_request, bio->bi_size);

	return 0;
}

static int __init fail_make_request_debugfs(void)
{
	return init_fault_attr_dentries(&fail_make_request,
					"fail_make_request");
}

late_initcall(fail_make_request_debugfs);

#else /* CONFIG_FAIL_MAKE_REQUEST */

static inline int should_fail_request(struct bio *bio)
{
	return 0;
}

#endif /* CONFIG_FAIL_MAKE_REQUEST */

/*
 * Check whether this bio extends beyond the end of the device.
 */
static inline int bio_check_eod(struct bio *bio, unsigned int nr_sectors)
{
	sector_t maxsector;

	if (!nr_sectors)
		return 0;

	/* Test device or partition size, when known. */
	maxsector = bio->bi_bdev->bd_inode->i_size >> 9;
	if (maxsector) {
		sector_t sector = bio->bi_sector;

		if (maxsector < nr_sectors || maxsector - nr_sectors < sector) {
			/*
			 * This may well happen - the kernel calls bread()
			 * without checking the size of the device, e.g., when
			 * mounting a device.
			 */
			handle_bad_sector(bio);
			return 1;
		}
	}

	return 0;
}

/**
 * generic_make_request - hand a buffer to its device driver for I/O
 * @bio:  The bio describing the location in memory and on the device.
 *
 * generic_make_request() is used to make I/O requests of block
 * devices. It is passed a &struct bio, which describes the I/O that needs
 * to be done.
 *
 * generic_make_request() does not return any status.  The
 * success/failure status of the request, along with notification of
 * completion, is delivered asynchronously through the bio->bi_end_io
 * function described (one day) else where.
 *
 * The caller of generic_make_request must make sure that bi_io_vec
 * are set to describe the memory buffer, and that bi_dev and bi_sector are
 * set to describe the device address, and the
 * bi_end_io and optionally bi_private are set to describe how
 * completion notification should be signaled.
 *
 * generic_make_request and the drivers it calls may use bi_next if this
 * bio happens to be merged with someone else, and may change bi_dev and
 * bi_sector for remaps as it sees fit.  So the values of these fields
 * should NOT be depended on after the call to generic_make_request.
 */
static inline void __generic_make_request(struct bio *bio)
{
	struct request_queue *q;
	sector_t old_sector;
	int ret, nr_sectors = bio_sectors(bio);
	dev_t old_dev;
	int err = -EIO;

	might_sleep();

	if (bio_check_eod(bio, nr_sectors))
		goto end_io;

	/*
	 * Resolve the mapping until finished. (drivers are
	 * still free to implement/resolve their own stacking
	 * by explicitly returning 0)
	 *
	 * NOTE: we don't repeat the blk_size check for each new device.
	 * Stacking drivers are expected to know what they are doing.
	 */
	old_sector = -1;
	old_dev = 0;
	do {
		char b[BDEVNAME_SIZE];

		q = bdev_get_queue(bio->bi_bdev);
		if (unlikely(!q)) {
			printk(KERN_ERR
			       "generic_make_request: Trying to access "
				"nonexistent block-device %s (%Lu)\n",
				bdevname(bio->bi_bdev, b),
				(long long) bio->bi_sector);
			goto end_io;
		}

		if (unlikely(nr_sectors > queue_max_hw_sectors(q))) {
			printk(KERN_ERR "bio too big device %s (%u > %u)\n",
			       bdevname(bio->bi_bdev, b),
			       bio_sectors(bio),
			       queue_max_hw_sectors(q));
			goto end_io;
		}

		if (unlikely(test_bit(QUEUE_FLAG_DEAD, &q->queue_flags)))
			goto end_io;

		if (should_fail_request(bio))
			goto end_io;

		/*
		 * If this device has partitions, remap block n
		 * of partition p to block n+start(p) of the disk.
		 */
		blk_partition_remap(bio);

		if (bio_integrity_enabled(bio) && bio_integrity_prep(bio))
			goto end_io;

		if (old_sector != -1)
			trace_block_remap(q, bio, old_dev, old_sector);

		trace_block_bio_queue(q, bio);

		old_sector = bio->bi_sector;
		old_dev = bio->bi_bdev->bd_dev;

		if (bio_check_eod(bio, nr_sectors))
			goto end_io;

		if (bio_discard(bio) && !q->prepare_discard_fn) {
			err = -EOPNOTSUPP;
			goto end_io;
		}
		if (bio_barrier(bio) && bio_has_data(bio) &&
		    (q->next_ordered == QUEUE_ORDERED_NONE)) {
			err = -EOPNOTSUPP;
			goto end_io;
		}

		ret = q->make_request_fn(q, bio);
	} while (ret);

	return;

end_io:
	bio_endio(bio, err);
}

/*
 * We only want one ->make_request_fn to be active at a time,
 * else stack usage with stacked devices could be a problem.
 * So use current->bio_{list,tail} to keep a list of requests
 * submited by a make_request_fn function.
 * current->bio_tail is also used as a flag to say if
 * generic_make_request is currently active in this task or not.
 * If it is NULL, then no make_request is active.  If it is non-NULL,
 * then a make_request is active, and new requests should be added
 * at the tail
 */
void generic_make_request(struct bio *bio)
{
	if (current->bio_tail) {
		/* make_request is active */
		*(current->bio_tail) = bio;
		bio->bi_next = NULL;
		current->bio_tail = &bio->bi_next;
		return;
	}
	/* following loop may be a bit non-obvious, and so deserves some
	 * explanation.
	 * Before entering the loop, bio->bi_next is NULL (as all callers
	 * ensure that) so we have a list with a single bio.
	 * We pretend that we have just taken it off a longer list, so
	 * we assign bio_list to the next (which is NULL) and bio_tail
	 * to &bio_list, thus initialising the bio_list of new bios to be
	 * added.  __generic_make_request may indeed add some more bios
	 * through a recursive call to generic_make_request.  If it
	 * did, we find a non-NULL value in bio_list and re-enter the loop
	 * from the top.  In this case we really did just take the bio
	 * of the top of the list (no pretending) and so fixup bio_list and
	 * bio_tail or bi_next, and call into __generic_make_request again.
	 *
	 * The loop was structured like this to make only one call to
	 * __generic_make_request (which is important as it is large and
	 * inlined) and to keep the structure simple.
	 */
	BUG_ON(bio->bi_next);
	do {
		current->bio_list = bio->bi_next;
		if (bio->bi_next == NULL)
			current->bio_tail = &current->bio_list;
		else
			bio->bi_next = NULL;
		__generic_make_request(bio);
		bio = current->bio_list;
	} while (bio);
	current->bio_tail = NULL; /* deactivate */
}
EXPORT_SYMBOL(generic_make_request);

/**
 * submit_bio - submit a bio to the block device layer for I/O
 * @rw: whether to %READ or %WRITE, or maybe to %READA (read ahead)
 * @bio: The &struct bio which describes the I/O
 *
 * submit_bio() is very similar in purpose to generic_make_request(), and
 * uses that function to do most of the work. Both are fairly rough
 * interfaces; @bio must be presetup and ready for I/O.
 *
 */
void submit_bio(int rw, struct bio *bio)
{
	int count = bio_sectors(bio);

	bio->bi_rw |= rw;

	/*
	 * If it's a regular read/write or a barrier with data attached,
	 * go through the normal accounting stuff before submission.
	 */
	if (bio_has_data(bio)) {
		if (rw & WRITE) {
			count_vm_events(PGPGOUT, count);
		} else {
			task_io_account_read(bio->bi_size);
			count_vm_events(PGPGIN, count);
		}

		if (unlikely(block_dump)) {
			char b[BDEVNAME_SIZE];
			printk(KERN_DEBUG "%s(%d): %s block %Lu on %s\n",
			current->comm, task_pid_nr(current),
				(rw & WRITE) ? "WRITE" : "READ",
				(unsigned long long)bio->bi_sector,
				bdevname(bio->bi_bdev, b));
		}
	}

	generic_make_request(bio);
}
EXPORT_SYMBOL(submit_bio);

/**
 * blk_rq_check_limits - Helper function to check a request for the queue limit
 * @q:  the queue
 * @rq: the request being checked
 *
 * Description:
 *    @rq may have been made based on weaker limitations of upper-level queues
 *    in request stacking drivers, and it may violate the limitation of @q.
 *    Since the block layer and the underlying device driver trust @rq
 *    after it is inserted to @q, it should be checked against @q before
 *    the insertion using this generic function.
 *
 *    This function should also be useful for request stacking drivers
 *    in some cases below, so export this fuction.
 *    Request stacking drivers like request-based dm may change the queue
 *    limits while requests are in the queue (e.g. dm's table swapping).
 *    Such request stacking drivers should check those requests agaist
 *    the new queue limits again when they dispatch those requests,
 *    although such checkings are also done against the old queue limits
 *    when submitting requests.
 */
int blk_rq_check_limits(struct request_queue *q, struct request *rq)
{
	if (blk_rq_sectors(rq) > queue_max_sectors(q) ||
	    blk_rq_bytes(rq) > queue_max_hw_sectors(q) << 9) {
		printk(KERN_ERR "%s: over max size limit.\n", __func__);
		return -EIO;
	}

	/*
	 * queue's settings related to segment counting like q->bounce_pfn
	 * may differ from that of other stacking queues.
	 * Recalculate it to check the request correctly on this queue's
	 * limitation.
	 */
	blk_recalc_rq_segments(rq);
	if (rq->nr_phys_segments > queue_max_phys_segments(q) ||
	    rq->nr_phys_segments > queue_max_hw_segments(q)) {
		printk(KERN_ERR "%s: over max segments limit.\n", __func__);
		return -EIO;
	}

	return 0;
}
EXPORT_SYMBOL_GPL(blk_rq_check_limits);

/**
 * blk_insert_cloned_request - Helper for stacking drivers to submit a request
 * @q:  the queue to submit the request
 * @rq: the request being queued
 */
int blk_insert_cloned_request(struct request_queue *q, struct request *rq)
{
	unsigned long flags;

	if (blk_rq_check_limits(q, rq))
		return -EIO;

#ifdef CONFIG_FAIL_MAKE_REQUEST
	if (rq->rq_disk && rq->rq_disk->part0.make_it_fail &&
	    should_fail(&fail_make_request, blk_rq_bytes(rq)))
		return -EIO;
#endif

	spin_lock_irqsave(q->queue_lock, flags);

	/*
	 * Submitting request must be dequeued before calling this function
	 * because it will be linked to another request_queue
	 */
	BUG_ON(blk_queued_rq(rq));

	drive_stat_acct(rq, 1);
	__elv_add_request(q, rq, ELEVATOR_INSERT_BACK, 0);

	spin_unlock_irqrestore(q->queue_lock, flags);

	return 0;
}
EXPORT_SYMBOL_GPL(blk_insert_cloned_request);

static void blk_account_io_completion(struct request *req, unsigned int bytes)
{
	if (blk_do_io_stat(req)) {
		const int rw = rq_data_dir(req);
		struct hd_struct *part;
		int cpu;

		cpu = part_stat_lock();
		part = disk_map_sector_rcu(req->rq_disk, blk_rq_pos(req));
		part_stat_add(cpu, part, sectors[rw], bytes >> 9);
		part_stat_unlock();
	}
}

static void blk_account_io_done(struct request *req)
{
	/*
	 * Account IO completion.  bar_rq isn't accounted as a normal
	 * IO on queueing nor completion.  Accounting the containing
	 * request is enough.
	 */
	if (blk_do_io_stat(req) && req != &req->q->bar_rq) {
		unsigned long duration = jiffies - req->start_time;
		const int rw = rq_data_dir(req);
		struct hd_struct *part;
		int cpu;

		cpu = part_stat_lock();
		part = disk_map_sector_rcu(req->rq_disk, blk_rq_pos(req));

		part_stat_inc(cpu, part, ios[rw]);
		part_stat_add(cpu, part, ticks[rw], duration);
		part_round_stats(cpu, part);
		part_dec_in_flight(part);

		part_stat_unlock();
	}
}

/**
 * blk_peek_request - peek at the top of a request queue
 * @q: request queue to peek at
 *
 * Description:
 *     Return the request at the top of @q.  The returned request
 *     should be started using blk_start_request() before LLD starts
 *     processing it.
 *
 * Return:
 *     Pointer to the request at the top of @q if available.  Null
 *     otherwise.
 *
 * Context:
 *     queue_lock must be held.
 */
struct request *blk_peek_request(struct request_queue *q)
{
	struct request *rq;
	int ret;

	while ((rq = __elv_next_request(q)) != NULL) {
		if (!(rq->cmd_flags & REQ_STARTED)) {
			/*
			 * This is the first time the device driver
			 * sees this request (possibly after
			 * requeueing).  Notify IO scheduler.
			 */
			if (blk_sorted_rq(rq))
				elv_activate_rq(q, rq);

			/*
			 * just mark as started even if we don't start
			 * it, a request that has been delayed should
			 * not be passed by new incoming requests
			 */
			rq->cmd_flags |= REQ_STARTED;
			trace_block_rq_issue(q, rq);
		}

		if (!q->boundary_rq || q->boundary_rq == rq) {
			q->end_sector = rq_end_sector(rq);
			q->boundary_rq = NULL;
		}

		if (rq->cmd_flags & REQ_DONTPREP)
			break;

		if (q->dma_drain_size && blk_rq_bytes(rq)) {
			/*
			 * make sure space for the drain appears we
			 * know we can do this because max_hw_segments
			 * has been adjusted to be one fewer than the
			 * device can handle
			 */
			rq->nr_phys_segments++;
		}

		if (!q->prep_rq_fn)
			break;

		ret = q->prep_rq_fn(q, rq);
		if (ret == BLKPREP_OK) {
			break;
		} else if (ret == BLKPREP_DEFER) {
			/*
			 * the request may have been (partially) prepped.
			 * we need to keep this request in the front to
			 * avoid resource deadlock.  REQ_STARTED will
			 * prevent other fs requests from passing this one.
			 */
			if (q->dma_drain_size && blk_rq_bytes(rq) &&
			    !(rq->cmd_flags & REQ_DONTPREP)) {
				/*
				 * remove the space for the drain we added
				 * so that we don't add it again
				 */
				--rq->nr_phys_segments;
			}

			rq = NULL;
			break;
		} else if (ret == BLKPREP_KILL) {
			rq->cmd_flags |= REQ_QUIET;
			__blk_end_request_all(rq, -EIO);
		} else {
			printk(KERN_ERR "%s: bad return=%d\n", __func__, ret);
			break;
		}
	}

	return rq;
}
EXPORT_SYMBOL(blk_peek_request);

void blk_dequeue_request(struct request *rq)
{
	struct request_queue *q = rq->q;

	BUG_ON(list_empty(&rq->queuelist));
	BUG_ON(ELV_ON_HASH(rq));

	list_del_init(&rq->queuelist);

	/*
	 * the time frame between a request being removed from the lists
	 * and to it is freed is accounted as io that is in progress at
	 * the driver side.
	 */
	if (blk_account_rq(rq))
		q->in_flight[rq_is_sync(rq)]++;
}

/**
 * blk_start_request - start request processing on the driver
 * @req: request to dequeue
 *
 * Description:
 *     Dequeue @req and start timeout timer on it.  This hands off the
 *     request to the driver.
 *
 *     Block internal functions which don't want to start timer should
 *     call blk_dequeue_request().
 *
 * Context:
 *     queue_lock must be held.
 */
void blk_start_request(struct request *req)
{
	blk_dequeue_request(req);

	/*
	 * We are now handing the request to the hardware, initialize
	 * resid_len to full count and add the timeout handler.
	 */
	req->resid_len = blk_rq_bytes(req);
	blk_add_timer(req);
}
EXPORT_SYMBOL(blk_start_request);

/**
 * blk_fetch_request - fetch a request from a request queue
 * @q: request queue to fetch a request from
 *
 * Description:
 *     Return the request at the top of @q.  The request is started on
 *     return and LLD can start processing it immediately.
 *
 * Return:
 *     Pointer to the request at the top of @q if available.  Null
 *     otherwise.
 *
 * Context:
 *     queue_lock must be held.
 */
struct request *blk_fetch_request(struct request_queue *q)
{
	struct request *rq;

	rq = blk_peek_request(q);
	if (rq)
		blk_start_request(rq);
	return rq;
}
EXPORT_SYMBOL(blk_fetch_request);

/**
 * blk_update_request - Special helper function for request stacking drivers
 * @rq:	      the request being processed
 * @error:    %0 for success, < %0 for error
 * @nr_bytes: number of bytes to complete @rq
 *
 * Description:
 *     Ends I/O on a number of bytes attached to @rq, but doesn't complete
 *     the request structure even if @rq doesn't have leftover.
 *     If @rq has leftover, sets it up for the next range of segments.
 *
 *     This special helper function is only for request stacking drivers
 *     (e.g. request-based dm) so that they can handle partial completion.
 *     Actual device drivers should use blk_end_request instead.
 *
 *     Passing the result of blk_rq_bytes() as @nr_bytes guarantees
 *     %false return from this function.
 *
 * Return:
 *     %false - this request doesn't have any more data
 *     %true  - this request has more data
 **/
bool blk_update_request(struct request *req, int error, unsigned int nr_bytes)
{
	int total_bytes, bio_nbytes, next_idx = 0;
	struct bio *bio;

	if (!req->bio)
		return false;

	trace_block_rq_complete(req->q, req);

	/*
	 * For fs requests, rq is just carrier of independent bio's
	 * and each partial completion should be handled separately.
	 * Reset per-request error on each partial completion.
	 *
	 * TODO: tj: This is too subtle.  It would be better to let
	 * low level drivers do what they see fit.
	 */
	if (blk_fs_request(req))
		req->errors = 0;

	if (error && (blk_fs_request(req) && !(req->cmd_flags & REQ_QUIET))) {
		printk(KERN_ERR "end_request: I/O error, dev %s, sector %llu\n",
				req->rq_disk ? req->rq_disk->disk_name : "?",
				(unsigned long long)blk_rq_pos(req));
	}

	blk_account_io_completion(req, nr_bytes);

	total_bytes = bio_nbytes = 0;
	while ((bio = req->bio) != NULL) {
		int nbytes;

		if (nr_bytes >= bio->bi_size) {
			req->bio = bio->bi_next;
			nbytes = bio->bi_size;
			req_bio_endio(req, bio, nbytes, error);
			next_idx = 0;
			bio_nbytes = 0;
		} else {
			int idx = bio->bi_idx + next_idx;

			if (unlikely(idx >= bio->bi_vcnt)) {
				blk_dump_rq_flags(req, "__end_that");
				printk(KERN_ERR "%s: bio idx %d >= vcnt %d\n",
				       __func__, idx, bio->bi_vcnt);
				break;
			}

			nbytes = bio_iovec_idx(bio, idx)->bv_len;
			BIO_BUG_ON(nbytes > bio->bi_size);

			/*
			 * not a complete bvec done
			 */
			if (unlikely(nbytes > nr_bytes)) {
				bio_nbytes += nr_bytes;
				total_bytes += nr_bytes;
				break;
			}

			/*
			 * advance to the next vector
			 */
			next_idx++;
			bio_nbytes += nbytes;
		}

		total_bytes += nbytes;
		nr_bytes -= nbytes;

		bio = req->bio;
		if (bio) {
			/*
			 * end more in this run, or just return 'not-done'
			 */
			if (unlikely(nr_bytes <= 0))
				break;
		}
	}

	/*
	 * completely done
	 */
	if (!req->bio) {
		/*
		 * Reset counters so that the request stacking driver
		 * can find how many bytes remain in the request
		 * later.
		 */
		req->__data_len = 0;
		return false;
	}

	/*
	 * if the request wasn't completed, update state
	 */
	if (bio_nbytes) {
		req_bio_endio(req, bio, bio_nbytes, error);
		bio->bi_idx += next_idx;
		bio_iovec(bio)->bv_offset += nr_bytes;
		bio_iovec(bio)->bv_len -= nr_bytes;
	}

	req->__data_len -= total_bytes;
	req->buffer = bio_data(req->bio);

	/* update sector only for requests with clear definition of sector */
	if (blk_fs_request(req) || blk_discard_rq(req))
		req->__sector += total_bytes >> 9;

	/*
	 * If total number of sectors is less than the first segment
	 * size, something has gone terribly wrong.
	 */
	if (blk_rq_bytes(req) < blk_rq_cur_bytes(req)) {
		printk(KERN_ERR "blk: request botched\n");
		req->__data_len = blk_rq_cur_bytes(req);
	}

	/* recalculate the number of segments */
	blk_recalc_rq_segments(req);

	return true;
}
EXPORT_SYMBOL_GPL(blk_update_request);

static bool blk_update_bidi_request(struct request *rq, int error,
				    unsigned int nr_bytes,
				    unsigned int bidi_bytes)
{
	if (blk_update_request(rq, error, nr_bytes))
		return true;

	/* Bidi request must be completed as a whole */
	if (unlikely(blk_bidi_rq(rq)) &&
	    blk_update_request(rq->next_rq, error, bidi_bytes))
		return true;

	add_disk_randomness(rq->rq_disk);

	return false;
}

/*
 * queue lock must be held
 */
static void blk_finish_request(struct request *req, int error)
{
	BUG_ON(blk_queued_rq(req));

	if (blk_rq_tagged(req))
		blk_queue_end_tag(req->q, req);

<<<<<<< HEAD
=======
	BUG_ON(blk_queued_rq(req));

>>>>>>> add2b5e0
	if (unlikely(laptop_mode) && blk_fs_request(req))
		laptop_io_completion();

	blk_delete_timer(req);

	blk_account_io_done(req);

	if (req->end_io)
		req->end_io(req, error);
	else {
		if (blk_bidi_rq(req))
			__blk_put_request(req->next_rq->q, req->next_rq);

		__blk_put_request(req->q, req);
	}
}

/**
 * blk_end_bidi_request - Complete a bidi request
 * @rq:         the request to complete
 * @error:      %0 for success, < %0 for error
 * @nr_bytes:   number of bytes to complete @rq
 * @bidi_bytes: number of bytes to complete @rq->next_rq
 *
 * Description:
 *     Ends I/O on a number of bytes attached to @rq and @rq->next_rq.
 *     Drivers that supports bidi can safely call this member for any
 *     type of request, bidi or uni.  In the later case @bidi_bytes is
 *     just ignored.
 *
 * Return:
 *     %false - we are done with this request
 *     %true  - still buffers pending for this request
 **/
static bool blk_end_bidi_request(struct request *rq, int error,
				 unsigned int nr_bytes, unsigned int bidi_bytes)
{
	struct request_queue *q = rq->q;
	unsigned long flags;

	if (blk_update_bidi_request(rq, error, nr_bytes, bidi_bytes))
		return true;

	spin_lock_irqsave(q->queue_lock, flags);
	blk_finish_request(rq, error);
	spin_unlock_irqrestore(q->queue_lock, flags);

	return false;
}

/**
 * __blk_end_bidi_request - Complete a bidi request with queue lock held
 * @rq:         the request to complete
 * @error:      %0 for success, < %0 for error
 * @nr_bytes:   number of bytes to complete @rq
 * @bidi_bytes: number of bytes to complete @rq->next_rq
 *
 * Description:
 *     Identical to blk_end_bidi_request() except that queue lock is
 *     assumed to be locked on entry and remains so on return.
 *
 * Return:
 *     %false - we are done with this request
 *     %true  - still buffers pending for this request
 **/
static bool __blk_end_bidi_request(struct request *rq, int error,
				   unsigned int nr_bytes, unsigned int bidi_bytes)
{
	if (blk_update_bidi_request(rq, error, nr_bytes, bidi_bytes))
		return true;

	blk_finish_request(rq, error);

	return false;
}

/**
 * blk_end_request - Helper function for drivers to complete the request.
 * @rq:       the request being processed
 * @error:    %0 for success, < %0 for error
 * @nr_bytes: number of bytes to complete
 *
 * Description:
 *     Ends I/O on a number of bytes attached to @rq.
 *     If @rq has leftover, sets it up for the next range of segments.
 *
 * Return:
 *     %false - we are done with this request
 *     %true  - still buffers pending for this request
 **/
bool blk_end_request(struct request *rq, int error, unsigned int nr_bytes)
{
	return blk_end_bidi_request(rq, error, nr_bytes, 0);
}
EXPORT_SYMBOL_GPL(blk_end_request);

/**
 * blk_end_request_all - Helper function for drives to finish the request.
 * @rq: the request to finish
 * @err: %0 for success, < %0 for error
 *
 * Description:
 *     Completely finish @rq.
 */
void blk_end_request_all(struct request *rq, int error)
{
	bool pending;
	unsigned int bidi_bytes = 0;

	if (unlikely(blk_bidi_rq(rq)))
		bidi_bytes = blk_rq_bytes(rq->next_rq);

	pending = blk_end_bidi_request(rq, error, blk_rq_bytes(rq), bidi_bytes);
	BUG_ON(pending);
}
EXPORT_SYMBOL_GPL(blk_end_request_all);

/**
 * blk_end_request_cur - Helper function to finish the current request chunk.
 * @rq: the request to finish the current chunk for
 * @err: %0 for success, < %0 for error
 *
 * Description:
 *     Complete the current consecutively mapped chunk from @rq.
 *
 * Return:
 *     %false - we are done with this request
 *     %true  - still buffers pending for this request
 */
bool blk_end_request_cur(struct request *rq, int error)
{
	return blk_end_request(rq, error, blk_rq_cur_bytes(rq));
}
EXPORT_SYMBOL_GPL(blk_end_request_cur);

/**
 * __blk_end_request - Helper function for drivers to complete the request.
 * @rq:       the request being processed
 * @error:    %0 for success, < %0 for error
 * @nr_bytes: number of bytes to complete
 *
 * Description:
 *     Must be called with queue lock held unlike blk_end_request().
 *
 * Return:
 *     %false - we are done with this request
 *     %true  - still buffers pending for this request
 **/
bool __blk_end_request(struct request *rq, int error, unsigned int nr_bytes)
{
	return __blk_end_bidi_request(rq, error, nr_bytes, 0);
}
EXPORT_SYMBOL_GPL(__blk_end_request);

/**
 * __blk_end_request_all - Helper function for drives to finish the request.
 * @rq: the request to finish
 * @err: %0 for success, < %0 for error
 *
 * Description:
 *     Completely finish @rq.  Must be called with queue lock held.
 */
void __blk_end_request_all(struct request *rq, int error)
{
	bool pending;
	unsigned int bidi_bytes = 0;

	if (unlikely(blk_bidi_rq(rq)))
		bidi_bytes = blk_rq_bytes(rq->next_rq);

	pending = __blk_end_bidi_request(rq, error, blk_rq_bytes(rq), bidi_bytes);
	BUG_ON(pending);
}
EXPORT_SYMBOL_GPL(__blk_end_request_all);

/**
 * __blk_end_request_cur - Helper function to finish the current request chunk.
 * @rq: the request to finish the current chunk for
 * @err: %0 for success, < %0 for error
 *
 * Description:
 *     Complete the current consecutively mapped chunk from @rq.  Must
 *     be called with queue lock held.
 *
 * Return:
 *     %false - we are done with this request
 *     %true  - still buffers pending for this request
 */
bool __blk_end_request_cur(struct request *rq, int error)
{
	return __blk_end_request(rq, error, blk_rq_cur_bytes(rq));
}
EXPORT_SYMBOL_GPL(__blk_end_request_cur);

void blk_rq_bio_prep(struct request_queue *q, struct request *rq,
		     struct bio *bio)
{
	/* Bit 0 (R/W) is identical in rq->cmd_flags and bio->bi_rw, and
	   we want BIO_RW_AHEAD (bit 1) to imply REQ_FAILFAST (bit 1). */
	rq->cmd_flags |= (bio->bi_rw & 3);

	if (bio_has_data(bio)) {
		rq->nr_phys_segments = bio_phys_segments(q, bio);
		rq->buffer = bio_data(bio);
	}
	rq->__data_len = bio->bi_size;
	rq->bio = rq->biotail = bio;

	if (bio->bi_bdev)
		rq->rq_disk = bio->bi_bdev->bd_disk;
}

/**
 * blk_lld_busy - Check if underlying low-level drivers of a device are busy
 * @q : the queue of the device being checked
 *
 * Description:
 *    Check if underlying low-level drivers of a device are busy.
 *    If the drivers want to export their busy state, they must set own
 *    exporting function using blk_queue_lld_busy() first.
 *
 *    Basically, this function is used only by request stacking drivers
 *    to stop dispatching requests to underlying devices when underlying
 *    devices are busy.  This behavior helps more I/O merging on the queue
 *    of the request stacking driver and prevents I/O throughput regression
 *    on burst I/O load.
 *
 * Return:
 *    0 - Not busy (The request stacking driver should dispatch request)
 *    1 - Busy (The request stacking driver should stop dispatching request)
 */
int blk_lld_busy(struct request_queue *q)
{
	if (q->lld_busy_fn)
		return q->lld_busy_fn(q);

	return 0;
}
EXPORT_SYMBOL_GPL(blk_lld_busy);

int kblockd_schedule_work(struct request_queue *q, struct work_struct *work)
{
	return queue_work(kblockd_workqueue, work);
}
EXPORT_SYMBOL(kblockd_schedule_work);

int __init blk_dev_init(void)
{
	BUILD_BUG_ON(__REQ_NR_BITS > 8 *
			sizeof(((struct request *)0)->cmd_flags));

	kblockd_workqueue = create_workqueue("kblockd");
	if (!kblockd_workqueue)
		panic("Failed to create kblockd\n");

	request_cachep = kmem_cache_create("blkdev_requests",
			sizeof(struct request), 0, SLAB_PANIC, NULL);

	blk_requestq_cachep = kmem_cache_create("blkdev_queue",
			sizeof(struct request_queue), 0, SLAB_PANIC, NULL);

	return 0;
}
<|MERGE_RESOLUTION|>--- conflicted
+++ resolved
@@ -895,7 +895,6 @@
  *
  * @bio:  The bio describing the memory mappings that will be submitted for IO.
  *        It may be a chained-bio properly constructed by block/bio layer.
-<<<<<<< HEAD
  *
  * blk_make_request is the parallel of generic_make_request for BLOCK_PC
  * type commands. Where the struct request needs to be farther initialized by
@@ -907,19 +906,6 @@
  * the needed direction of the request. (And all bio's in the passed bio-chain
  * are properly set accordingly)
  *
-=======
- *
- * blk_make_request is the parallel of generic_make_request for BLOCK_PC
- * type commands. Where the struct request needs to be farther initialized by
- * the caller. It is passed a &struct bio, which describes the memory info of
- * the I/O transfer.
- *
- * The caller of blk_make_request must make sure that bi_io_vec
- * are set to describe the memory buffers. That bio_data_dir() will return
- * the needed direction of the request. (And all bio's in the passed bio-chain
- * are properly set accordingly)
- *
->>>>>>> add2b5e0
  * If called under none-sleepable conditions, mapped bio buffers must not
  * need bouncing, by calling the appropriate masked or flagged allocator,
  * suitable for the target device. Otherwise the call to blk_queue_bounce will
@@ -970,8 +956,6 @@
  */
 void blk_requeue_request(struct request_queue *q, struct request *rq)
 {
-	BUG_ON(blk_queued_rq(rq));
-
 	blk_delete_timer(rq);
 	blk_clear_rq_complete(rq);
 	trace_block_rq_requeue(q, rq);
@@ -2057,16 +2041,11 @@
  */
 static void blk_finish_request(struct request *req, int error)
 {
-	BUG_ON(blk_queued_rq(req));
-
 	if (blk_rq_tagged(req))
 		blk_queue_end_tag(req->q, req);
 
-<<<<<<< HEAD
-=======
 	BUG_ON(blk_queued_rq(req));
 
->>>>>>> add2b5e0
 	if (unlikely(laptop_mode) && blk_fs_request(req))
 		laptop_io_completion();
 
