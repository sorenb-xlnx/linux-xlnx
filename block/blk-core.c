/*
 * Copyright (C) 1991, 1992 Linus Torvalds
 * Copyright (C) 1994,      Karl Keyte: Added support for disk statistics
 * Elevator latency, (C) 2000  Andrea Arcangeli <andrea@suse.de> SuSE
 * Queue request tables / lock, selectable elevator, Jens Axboe <axboe@suse.de>
 * kernel-doc documentation started by NeilBrown <neilb@cse.unsw.edu.au>
 *	-  July2000
 * bio rewrite, highmem i/o, etc, Jens Axboe <axboe@suse.de> - may 2001
 */

/*
 * This handles all read/write requests to block devices
 */
#include <linux/kernel.h>
#include <linux/module.h>
#include <linux/backing-dev.h>
#include <linux/bio.h>
#include <linux/blkdev.h>
#include <linux/highmem.h>
#include <linux/mm.h>
#include <linux/kernel_stat.h>
#include <linux/string.h>
#include <linux/init.h>
#include <linux/completion.h>
#include <linux/slab.h>
#include <linux/swap.h>
#include <linux/writeback.h>
#include <linux/task_io_accounting_ops.h>
#include <linux/fault-inject.h>

#define CREATE_TRACE_POINTS
#include <trace/events/block.h>

#include "blk.h"

EXPORT_TRACEPOINT_SYMBOL_GPL(block_remap);
EXPORT_TRACEPOINT_SYMBOL_GPL(block_rq_remap);
EXPORT_TRACEPOINT_SYMBOL_GPL(block_bio_complete);

static int __make_request(struct request_queue *q, struct bio *bio);

/*
 * For the allocated request tables
 */
static struct kmem_cache *request_cachep;

/*
 * For queue allocation
 */
struct kmem_cache *blk_requestq_cachep;

/*
 * Controlling structure to kblockd
 */
static struct workqueue_struct *kblockd_workqueue;

static void drive_stat_acct(struct request *rq, int new_io)
{
	struct hd_struct *part;
	int rw = rq_data_dir(rq);
	int cpu;

	if (!blk_do_io_stat(rq))
		return;

	cpu = part_stat_lock();

	if (!new_io) {
		part = rq->part;
		part_stat_inc(cpu, part, merges[rw]);
	} else {
		part = disk_map_sector_rcu(rq->rq_disk, blk_rq_pos(rq));
		part_round_stats(cpu, part);
		part_inc_in_flight(part, rw);
		rq->part = part;
	}

	part_stat_unlock();
}

void blk_queue_congestion_threshold(struct request_queue *q)
{
	int nr;

	nr = q->nr_requests - (q->nr_requests / 8) + 1;
	if (nr > q->nr_requests)
		nr = q->nr_requests;
	q->nr_congestion_on = nr;

	nr = q->nr_requests - (q->nr_requests / 8) - (q->nr_requests / 16) - 1;
	if (nr < 1)
		nr = 1;
	q->nr_congestion_off = nr;
}

/**
 * blk_get_backing_dev_info - get the address of a queue's backing_dev_info
 * @bdev:	device
 *
 * Locates the passed device's request queue and returns the address of its
 * backing_dev_info
 *
 * Will return NULL if the request queue cannot be located.
 */
struct backing_dev_info *blk_get_backing_dev_info(struct block_device *bdev)
{
	struct backing_dev_info *ret = NULL;
	struct request_queue *q = bdev_get_queue(bdev);

	if (q)
		ret = &q->backing_dev_info;
	return ret;
}
EXPORT_SYMBOL(blk_get_backing_dev_info);

void blk_rq_init(struct request_queue *q, struct request *rq)
{
	memset(rq, 0, sizeof(*rq));

	INIT_LIST_HEAD(&rq->queuelist);
	INIT_LIST_HEAD(&rq->timeout_list);
	rq->cpu = -1;
	rq->q = q;
	rq->__sector = (sector_t) -1;
	INIT_HLIST_NODE(&rq->hash);
	RB_CLEAR_NODE(&rq->rb_node);
	rq->cmd = rq->__cmd;
	rq->cmd_len = BLK_MAX_CDB;
	rq->tag = -1;
	rq->ref_count = 1;
	rq->start_time = jiffies;
	set_start_time_ns(rq);
	rq->part = NULL;
}
EXPORT_SYMBOL(blk_rq_init);

static void req_bio_endio(struct request *rq, struct bio *bio,
			  unsigned int nbytes, int error)
{
	struct request_queue *q = rq->q;

	if (&q->flush_rq != rq) {
		if (error)
			clear_bit(BIO_UPTODATE, &bio->bi_flags);
		else if (!test_bit(BIO_UPTODATE, &bio->bi_flags))
			error = -EIO;

		if (unlikely(nbytes > bio->bi_size)) {
			printk(KERN_ERR "%s: want %u bytes done, %u left\n",
			       __func__, nbytes, bio->bi_size);
			nbytes = bio->bi_size;
		}

		if (unlikely(rq->cmd_flags & REQ_QUIET))
			set_bit(BIO_QUIET, &bio->bi_flags);

		bio->bi_size -= nbytes;
		bio->bi_sector += (nbytes >> 9);

		if (bio_integrity(bio))
			bio_integrity_advance(bio, nbytes);

		if (bio->bi_size == 0)
			bio_endio(bio, error);
	} else {
		/*
		 * Okay, this is the sequenced flush request in
		 * progress, just record the error;
		 */
		if (error && !q->flush_err)
			q->flush_err = error;
	}
}

void blk_dump_rq_flags(struct request *rq, char *msg)
{
	int bit;

	printk(KERN_INFO "%s: dev %s: type=%x, flags=%x\n", msg,
		rq->rq_disk ? rq->rq_disk->disk_name : "?", rq->cmd_type,
		rq->cmd_flags);

	printk(KERN_INFO "  sector %llu, nr/cnr %u/%u\n",
	       (unsigned long long)blk_rq_pos(rq),
	       blk_rq_sectors(rq), blk_rq_cur_sectors(rq));
	printk(KERN_INFO "  bio %p, biotail %p, buffer %p, len %u\n",
	       rq->bio, rq->biotail, rq->buffer, blk_rq_bytes(rq));

	if (rq->cmd_type == REQ_TYPE_BLOCK_PC) {
		printk(KERN_INFO "  cdb: ");
		for (bit = 0; bit < BLK_MAX_CDB; bit++)
			printk("%02x ", rq->cmd[bit]);
		printk("\n");
	}
}
EXPORT_SYMBOL(blk_dump_rq_flags);

/*
 * "plug" the device if there are no outstanding requests: this will
 * force the transfer to start only after we have put all the requests
 * on the list.
 *
 * This is called with interrupts off and no requests on the queue and
 * with the queue lock held.
 */
void blk_plug_device(struct request_queue *q)
{
	WARN_ON(!irqs_disabled());

	/*
	 * don't plug a stopped queue, it must be paired with blk_start_queue()
	 * which will restart the queueing
	 */
	if (blk_queue_stopped(q))
		return;

	if (!queue_flag_test_and_set(QUEUE_FLAG_PLUGGED, q)) {
		mod_timer(&q->unplug_timer, jiffies + q->unplug_delay);
		trace_block_plug(q);
	}
}
EXPORT_SYMBOL(blk_plug_device);

/**
 * blk_plug_device_unlocked - plug a device without queue lock held
 * @q:    The &struct request_queue to plug
 *
 * Description:
 *   Like @blk_plug_device(), but grabs the queue lock and disables
 *   interrupts.
 **/
void blk_plug_device_unlocked(struct request_queue *q)
{
	unsigned long flags;

	spin_lock_irqsave(q->queue_lock, flags);
	blk_plug_device(q);
	spin_unlock_irqrestore(q->queue_lock, flags);
}
EXPORT_SYMBOL(blk_plug_device_unlocked);

/*
 * remove the queue from the plugged list, if present. called with
 * queue lock held and interrupts disabled.
 */
int blk_remove_plug(struct request_queue *q)
{
	WARN_ON(!irqs_disabled());

	if (!queue_flag_test_and_clear(QUEUE_FLAG_PLUGGED, q))
		return 0;

	del_timer(&q->unplug_timer);
	return 1;
}
EXPORT_SYMBOL(blk_remove_plug);

/*
 * remove the plug and let it rip..
 */
void __generic_unplug_device(struct request_queue *q)
{
	if (unlikely(blk_queue_stopped(q)))
		return;
	if (!blk_remove_plug(q) && !blk_queue_nonrot(q))
		return;

	q->request_fn(q);
}

/**
 * generic_unplug_device - fire a request queue
 * @q:    The &struct request_queue in question
 *
 * Description:
 *   Linux uses plugging to build bigger requests queues before letting
 *   the device have at them. If a queue is plugged, the I/O scheduler
 *   is still adding and merging requests on the queue. Once the queue
 *   gets unplugged, the request_fn defined for the queue is invoked and
 *   transfers started.
 **/
void generic_unplug_device(struct request_queue *q)
{
	if (blk_queue_plugged(q)) {
		spin_lock_irq(q->queue_lock);
		__generic_unplug_device(q);
		spin_unlock_irq(q->queue_lock);
	}
}
EXPORT_SYMBOL(generic_unplug_device);

static void blk_backing_dev_unplug(struct backing_dev_info *bdi,
				   struct page *page)
{
	struct request_queue *q = bdi->unplug_io_data;

	blk_unplug(q);
}

void blk_unplug_work(struct work_struct *work)
{
	struct request_queue *q =
		container_of(work, struct request_queue, unplug_work);

	trace_block_unplug_io(q);
	q->unplug_fn(q);
}

void blk_unplug_timeout(unsigned long data)
{
	struct request_queue *q = (struct request_queue *)data;

	trace_block_unplug_timer(q);
	kblockd_schedule_work(q, &q->unplug_work);
}

void blk_unplug(struct request_queue *q)
{
	/*
	 * devices don't necessarily have an ->unplug_fn defined
	 */
	if (q->unplug_fn) {
		trace_block_unplug_io(q);
		q->unplug_fn(q);
	}
}
EXPORT_SYMBOL(blk_unplug);

/**
 * blk_start_queue - restart a previously stopped queue
 * @q:    The &struct request_queue in question
 *
 * Description:
 *   blk_start_queue() will clear the stop flag on the queue, and call
 *   the request_fn for the queue if it was in a stopped state when
 *   entered. Also see blk_stop_queue(). Queue lock must be held.
 **/
void blk_start_queue(struct request_queue *q)
{
	WARN_ON(!irqs_disabled());

	queue_flag_clear(QUEUE_FLAG_STOPPED, q);
	__blk_run_queue(q);
}
EXPORT_SYMBOL(blk_start_queue);

/**
 * blk_stop_queue - stop a queue
 * @q:    The &struct request_queue in question
 *
 * Description:
 *   The Linux block layer assumes that a block driver will consume all
 *   entries on the request queue when the request_fn strategy is called.
 *   Often this will not happen, because of hardware limitations (queue
 *   depth settings). If a device driver gets a 'queue full' response,
 *   or if it simply chooses not to queue more I/O at one point, it can
 *   call this function to prevent the request_fn from being called until
 *   the driver has signalled it's ready to go again. This happens by calling
 *   blk_start_queue() to restart queue operations. Queue lock must be held.
 **/
void blk_stop_queue(struct request_queue *q)
{
	blk_remove_plug(q);
	queue_flag_set(QUEUE_FLAG_STOPPED, q);
}
EXPORT_SYMBOL(blk_stop_queue);

/**
 * blk_sync_queue - cancel any pending callbacks on a queue
 * @q: the queue
 *
 * Description:
 *     The block layer may perform asynchronous callback activity
 *     on a queue, such as calling the unplug function after a timeout.
 *     A block device may call blk_sync_queue to ensure that any
 *     such activity is cancelled, thus allowing it to release resources
 *     that the callbacks might use. The caller must already have made sure
 *     that its ->make_request_fn will not re-add plugging prior to calling
 *     this function.
 *
 */
void blk_sync_queue(struct request_queue *q)
{
	del_timer_sync(&q->unplug_timer);
	del_timer_sync(&q->timeout);
	cancel_work_sync(&q->unplug_work);
	throtl_shutdown_timer_wq(q);
}
EXPORT_SYMBOL(blk_sync_queue);

/**
 * __blk_run_queue - run a single device queue
 * @q:	The queue to run
 *
 * Description:
 *    See @blk_run_queue. This variant must be called with the queue lock
 *    held and interrupts disabled.
 *
 */
void __blk_run_queue(struct request_queue *q)
{
	blk_remove_plug(q);

	if (unlikely(blk_queue_stopped(q)))
		return;

	if (elv_queue_empty(q))
		return;

	/*
	 * Only recurse once to avoid overrunning the stack, let the unplug
	 * handling reinvoke the handler shortly if we already got there.
	 */
	if (!queue_flag_test_and_set(QUEUE_FLAG_REENTER, q)) {
		q->request_fn(q);
		queue_flag_clear(QUEUE_FLAG_REENTER, q);
	} else {
		queue_flag_set(QUEUE_FLAG_PLUGGED, q);
		kblockd_schedule_work(q, &q->unplug_work);
	}
}
EXPORT_SYMBOL(__blk_run_queue);

/**
 * blk_run_queue - run a single device queue
 * @q: The queue to run
 *
 * Description:
 *    Invoke request handling on this queue, if it has pending work to do.
 *    May be used to restart queueing when a request has completed.
 */
void blk_run_queue(struct request_queue *q)
{
	unsigned long flags;

	spin_lock_irqsave(q->queue_lock, flags);
	__blk_run_queue(q);
	spin_unlock_irqrestore(q->queue_lock, flags);
}
EXPORT_SYMBOL(blk_run_queue);

void blk_put_queue(struct request_queue *q)
{
	kobject_put(&q->kobj);
}

void blk_cleanup_queue(struct request_queue *q)
{
	/*
	 * We know we have process context here, so we can be a little
	 * cautious and ensure that pending block actions on this device
	 * are done before moving on. Going into this function, we should
	 * not have processes doing IO to this device.
	 */
	blk_sync_queue(q);

	del_timer_sync(&q->backing_dev_info.laptop_mode_wb_timer);
	mutex_lock(&q->sysfs_lock);
	queue_flag_set_unlocked(QUEUE_FLAG_DEAD, q);
	mutex_unlock(&q->sysfs_lock);

	if (q->elevator)
		elevator_exit(q->elevator);

	blk_put_queue(q);
}
EXPORT_SYMBOL(blk_cleanup_queue);

static int blk_init_free_list(struct request_queue *q)
{
	struct request_list *rl = &q->rq;

	if (unlikely(rl->rq_pool))
		return 0;

	rl->count[BLK_RW_SYNC] = rl->count[BLK_RW_ASYNC] = 0;
	rl->starved[BLK_RW_SYNC] = rl->starved[BLK_RW_ASYNC] = 0;
	rl->elvpriv = 0;
	init_waitqueue_head(&rl->wait[BLK_RW_SYNC]);
	init_waitqueue_head(&rl->wait[BLK_RW_ASYNC]);

	rl->rq_pool = mempool_create_node(BLKDEV_MIN_RQ, mempool_alloc_slab,
				mempool_free_slab, request_cachep, q->node);

	if (!rl->rq_pool)
		return -ENOMEM;

	return 0;
}

struct request_queue *blk_alloc_queue(gfp_t gfp_mask)
{
	return blk_alloc_queue_node(gfp_mask, -1);
}
EXPORT_SYMBOL(blk_alloc_queue);

struct request_queue *blk_alloc_queue_node(gfp_t gfp_mask, int node_id)
{
	struct request_queue *q;
	int err;

	q = kmem_cache_alloc_node(blk_requestq_cachep,
				gfp_mask | __GFP_ZERO, node_id);
	if (!q)
		return NULL;

	q->backing_dev_info.unplug_io_fn = blk_backing_dev_unplug;
	q->backing_dev_info.unplug_io_data = q;
	q->backing_dev_info.ra_pages =
			(VM_MAX_READAHEAD * 1024) / PAGE_CACHE_SIZE;
	q->backing_dev_info.state = 0;
	q->backing_dev_info.capabilities = BDI_CAP_MAP_COPY;
	q->backing_dev_info.name = "block";

	err = bdi_init(&q->backing_dev_info);
	if (err) {
		kmem_cache_free(blk_requestq_cachep, q);
		return NULL;
	}

	if (blk_throtl_init(q)) {
		kmem_cache_free(blk_requestq_cachep, q);
		return NULL;
	}

	setup_timer(&q->backing_dev_info.laptop_mode_wb_timer,
		    laptop_mode_timer_fn, (unsigned long) q);
	init_timer(&q->unplug_timer);
	setup_timer(&q->timeout, blk_rq_timed_out_timer, (unsigned long) q);
	INIT_LIST_HEAD(&q->timeout_list);
	INIT_LIST_HEAD(&q->pending_flushes);
	INIT_WORK(&q->unplug_work, blk_unplug_work);

	kobject_init(&q->kobj, &blk_queue_ktype);

	mutex_init(&q->sysfs_lock);
	spin_lock_init(&q->__queue_lock);

	return q;
}
EXPORT_SYMBOL(blk_alloc_queue_node);

/**
 * blk_init_queue  - prepare a request queue for use with a block device
 * @rfn:  The function to be called to process requests that have been
 *        placed on the queue.
 * @lock: Request queue spin lock
 *
 * Description:
 *    If a block device wishes to use the standard request handling procedures,
 *    which sorts requests and coalesces adjacent requests, then it must
 *    call blk_init_queue().  The function @rfn will be called when there
 *    are requests on the queue that need to be processed.  If the device
 *    supports plugging, then @rfn may not be called immediately when requests
 *    are available on the queue, but may be called at some time later instead.
 *    Plugged queues are generally unplugged when a buffer belonging to one
 *    of the requests on the queue is needed, or due to memory pressure.
 *
 *    @rfn is not required, or even expected, to remove all requests off the
 *    queue, but only as many as it can handle at a time.  If it does leave
 *    requests on the queue, it is responsible for arranging that the requests
 *    get dealt with eventually.
 *
 *    The queue spin lock must be held while manipulating the requests on the
 *    request queue; this lock will be taken also from interrupt context, so irq
 *    disabling is needed for it.
 *
 *    Function returns a pointer to the initialized request queue, or %NULL if
 *    it didn't succeed.
 *
 * Note:
 *    blk_init_queue() must be paired with a blk_cleanup_queue() call
 *    when the block device is deactivated (such as at module unload).
 **/

struct request_queue *blk_init_queue(request_fn_proc *rfn, spinlock_t *lock)
{
	return blk_init_queue_node(rfn, lock, -1);
}
EXPORT_SYMBOL(blk_init_queue);

struct request_queue *
blk_init_queue_node(request_fn_proc *rfn, spinlock_t *lock, int node_id)
{
	struct request_queue *uninit_q, *q;

	uninit_q = blk_alloc_queue_node(GFP_KERNEL, node_id);
	if (!uninit_q)
		return NULL;

	q = blk_init_allocated_queue_node(uninit_q, rfn, lock, node_id);
	if (!q)
		blk_cleanup_queue(uninit_q);

	return q;
}
EXPORT_SYMBOL(blk_init_queue_node);

struct request_queue *
blk_init_allocated_queue(struct request_queue *q, request_fn_proc *rfn,
			 spinlock_t *lock)
{
	return blk_init_allocated_queue_node(q, rfn, lock, -1);
}
EXPORT_SYMBOL(blk_init_allocated_queue);

struct request_queue *
blk_init_allocated_queue_node(struct request_queue *q, request_fn_proc *rfn,
			      spinlock_t *lock, int node_id)
{
	if (!q)
		return NULL;

	q->node = node_id;
	if (blk_init_free_list(q))
		return NULL;

	q->request_fn		= rfn;
	q->prep_rq_fn		= NULL;
	q->unprep_rq_fn		= NULL;
	q->unplug_fn		= generic_unplug_device;
	q->queue_flags		= QUEUE_FLAG_DEFAULT;
	q->queue_lock		= lock;

	/*
	 * This also sets hw/phys segments, boundary and size
	 */
	blk_queue_make_request(q, __make_request);

	q->sg_reserved_size = INT_MAX;

	/*
	 * all done
	 */
	if (!elevator_init(q, NULL)) {
		blk_queue_congestion_threshold(q);
		return q;
	}

	return NULL;
}
EXPORT_SYMBOL(blk_init_allocated_queue_node);

int blk_get_queue(struct request_queue *q)
{
	if (likely(!test_bit(QUEUE_FLAG_DEAD, &q->queue_flags))) {
		kobject_get(&q->kobj);
		return 0;
	}

	return 1;
}

static inline void blk_free_request(struct request_queue *q, struct request *rq)
{
	if (rq->cmd_flags & REQ_ELVPRIV)
		elv_put_request(q, rq);
	mempool_free(rq, q->rq.rq_pool);
}

static struct request *
blk_alloc_request(struct request_queue *q, int flags, int priv, gfp_t gfp_mask)
{
	struct request *rq = mempool_alloc(q->rq.rq_pool, gfp_mask);

	if (!rq)
		return NULL;

	blk_rq_init(q, rq);

	rq->cmd_flags = flags | REQ_ALLOCED;

	if (priv) {
		if (unlikely(elv_set_request(q, rq, gfp_mask))) {
			mempool_free(rq, q->rq.rq_pool);
			return NULL;
		}
		rq->cmd_flags |= REQ_ELVPRIV;
	}

	return rq;
}

/*
 * ioc_batching returns true if the ioc is a valid batching request and
 * should be given priority access to a request.
 */
static inline int ioc_batching(struct request_queue *q, struct io_context *ioc)
{
	if (!ioc)
		return 0;

	/*
	 * Make sure the process is able to allocate at least 1 request
	 * even if the batch times out, otherwise we could theoretically
	 * lose wakeups.
	 */
	return ioc->nr_batch_requests == q->nr_batching ||
		(ioc->nr_batch_requests > 0
		&& time_before(jiffies, ioc->last_waited + BLK_BATCH_TIME));
}

/*
 * ioc_set_batching sets ioc to be a new "batcher" if it is not one. This
 * will cause the process to be a "batcher" on all queues in the system. This
 * is the behaviour we want though - once it gets a wakeup it should be given
 * a nice run.
 */
static void ioc_set_batching(struct request_queue *q, struct io_context *ioc)
{
	if (!ioc || ioc_batching(q, ioc))
		return;

	ioc->nr_batch_requests = q->nr_batching;
	ioc->last_waited = jiffies;
}

static void __freed_request(struct request_queue *q, int sync)
{
	struct request_list *rl = &q->rq;

	if (rl->count[sync] < queue_congestion_off_threshold(q))
		blk_clear_queue_congested(q, sync);

	if (rl->count[sync] + 1 <= q->nr_requests) {
		if (waitqueue_active(&rl->wait[sync]))
			wake_up(&rl->wait[sync]);

		blk_clear_queue_full(q, sync);
	}
}

/*
 * A request has just been released.  Account for it, update the full and
 * congestion status, wake up any waiters.   Called under q->queue_lock.
 */
static void freed_request(struct request_queue *q, int sync, int priv)
{
	struct request_list *rl = &q->rq;

	rl->count[sync]--;
	if (priv)
		rl->elvpriv--;

	__freed_request(q, sync);

	if (unlikely(rl->starved[sync ^ 1]))
		__freed_request(q, sync ^ 1);
}

/*
 * Get a free request, queue_lock must be held.
 * Returns NULL on failure, with queue_lock held.
 * Returns !NULL on success, with queue_lock *not held*.
 */
static struct request *get_request(struct request_queue *q, int rw_flags,
				   struct bio *bio, gfp_t gfp_mask)
{
	struct request *rq = NULL;
	struct request_list *rl = &q->rq;
	struct io_context *ioc = NULL;
	const bool is_sync = rw_is_sync(rw_flags) != 0;
	int may_queue, priv;

	may_queue = elv_may_queue(q, rw_flags);
	if (may_queue == ELV_MQUEUE_NO)
		goto rq_starved;

	if (rl->count[is_sync]+1 >= queue_congestion_on_threshold(q)) {
		if (rl->count[is_sync]+1 >= q->nr_requests) {
			ioc = current_io_context(GFP_ATOMIC, q->node);
			/*
			 * The queue will fill after this allocation, so set
			 * it as full, and mark this process as "batching".
			 * This process will be allowed to complete a batch of
			 * requests, others will be blocked.
			 */
			if (!blk_queue_full(q, is_sync)) {
				ioc_set_batching(q, ioc);
				blk_set_queue_full(q, is_sync);
			} else {
				if (may_queue != ELV_MQUEUE_MUST
						&& !ioc_batching(q, ioc)) {
					/*
					 * The queue is full and the allocating
					 * process is not a "batcher", and not
					 * exempted by the IO scheduler
					 */
					goto out;
				}
			}
		}
		blk_set_queue_congested(q, is_sync);
	}

	/*
	 * Only allow batching queuers to allocate up to 50% over the defined
	 * limit of requests, otherwise we could have thousands of requests
	 * allocated with any setting of ->nr_requests
	 */
	if (rl->count[is_sync] >= (3 * q->nr_requests / 2))
		goto out;

	rl->count[is_sync]++;
	rl->starved[is_sync] = 0;

	priv = !test_bit(QUEUE_FLAG_ELVSWITCH, &q->queue_flags);
	if (priv) {
		rl->elvpriv++;

		/*
		 * Don't do stats for non-priv requests
		 */
		if (blk_queue_io_stat(q))
			rw_flags |= REQ_IO_STAT;
	}

	spin_unlock_irq(q->queue_lock);

	rq = blk_alloc_request(q, rw_flags, priv, gfp_mask);
	if (unlikely(!rq)) {
		/*
		 * Allocation failed presumably due to memory. Undo anything
		 * we might have messed up.
		 *
		 * Allocating task should really be put onto the front of the
		 * wait queue, but this is pretty rare.
		 */
		spin_lock_irq(q->queue_lock);
		freed_request(q, is_sync, priv);

		/*
		 * in the very unlikely event that allocation failed and no
		 * requests for this direction was pending, mark us starved
		 * so that freeing of a request in the other direction will
		 * notice us. another possible fix would be to split the
		 * rq mempool into READ and WRITE
		 */
rq_starved:
		if (unlikely(rl->count[is_sync] == 0))
			rl->starved[is_sync] = 1;

		goto out;
	}

	/*
	 * ioc may be NULL here, and ioc_batching will be false. That's
	 * OK, if the queue is under the request limit then requests need
	 * not count toward the nr_batch_requests limit. There will always
	 * be some limit enforced by BLK_BATCH_TIME.
	 */
	if (ioc_batching(q, ioc))
		ioc->nr_batch_requests--;

	trace_block_getrq(q, bio, rw_flags & 1);
out:
	return rq;
}

/*
 * No available requests for this queue, unplug the device and wait for some
 * requests to become available.
 *
 * Called with q->queue_lock held, and returns with it unlocked.
 */
static struct request *get_request_wait(struct request_queue *q, int rw_flags,
					struct bio *bio)
{
	const bool is_sync = rw_is_sync(rw_flags) != 0;
	struct request *rq;

	rq = get_request(q, rw_flags, bio, GFP_NOIO);
	while (!rq) {
		DEFINE_WAIT(wait);
		struct io_context *ioc;
		struct request_list *rl = &q->rq;

		prepare_to_wait_exclusive(&rl->wait[is_sync], &wait,
				TASK_UNINTERRUPTIBLE);

		trace_block_sleeprq(q, bio, rw_flags & 1);

		__generic_unplug_device(q);
		spin_unlock_irq(q->queue_lock);
		io_schedule();

		/*
		 * After sleeping, we become a "batching" process and
		 * will be able to allocate at least one request, and
		 * up to a big batch of them for a small period time.
		 * See ioc_batching, ioc_set_batching
		 */
		ioc = current_io_context(GFP_NOIO, q->node);
		ioc_set_batching(q, ioc);

		spin_lock_irq(q->queue_lock);
		finish_wait(&rl->wait[is_sync], &wait);

		rq = get_request(q, rw_flags, bio, GFP_NOIO);
	};

	return rq;
}

struct request *blk_get_request(struct request_queue *q, int rw, gfp_t gfp_mask)
{
	struct request *rq;

	BUG_ON(rw != READ && rw != WRITE);

	spin_lock_irq(q->queue_lock);
	if (gfp_mask & __GFP_WAIT) {
		rq = get_request_wait(q, rw, NULL);
	} else {
		rq = get_request(q, rw, NULL, gfp_mask);
		if (!rq)
			spin_unlock_irq(q->queue_lock);
	}
	/* q->queue_lock is unlocked at this point */

	return rq;
}
EXPORT_SYMBOL(blk_get_request);

/**
 * blk_make_request - given a bio, allocate a corresponding struct request.
 * @q: target request queue
 * @bio:  The bio describing the memory mappings that will be submitted for IO.
 *        It may be a chained-bio properly constructed by block/bio layer.
 * @gfp_mask: gfp flags to be used for memory allocation
 *
 * blk_make_request is the parallel of generic_make_request for BLOCK_PC
 * type commands. Where the struct request needs to be farther initialized by
 * the caller. It is passed a &struct bio, which describes the memory info of
 * the I/O transfer.
 *
 * The caller of blk_make_request must make sure that bi_io_vec
 * are set to describe the memory buffers. That bio_data_dir() will return
 * the needed direction of the request. (And all bio's in the passed bio-chain
 * are properly set accordingly)
 *
 * If called under none-sleepable conditions, mapped bio buffers must not
 * need bouncing, by calling the appropriate masked or flagged allocator,
 * suitable for the target device. Otherwise the call to blk_queue_bounce will
 * BUG.
 *
 * WARNING: When allocating/cloning a bio-chain, careful consideration should be
 * given to how you allocate bios. In particular, you cannot use __GFP_WAIT for
 * anything but the first bio in the chain. Otherwise you risk waiting for IO
 * completion of a bio that hasn't been submitted yet, thus resulting in a
 * deadlock. Alternatively bios should be allocated using bio_kmalloc() instead
 * of bio_alloc(), as that avoids the mempool deadlock.
 * If possible a big IO should be split into smaller parts when allocation
 * fails. Partial allocation should not be an error, or you risk a live-lock.
 */
struct request *blk_make_request(struct request_queue *q, struct bio *bio,
				 gfp_t gfp_mask)
{
	struct request *rq = blk_get_request(q, bio_data_dir(bio), gfp_mask);

	if (unlikely(!rq))
		return ERR_PTR(-ENOMEM);

	for_each_bio(bio) {
		struct bio *bounce_bio = bio;
		int ret;

		blk_queue_bounce(q, &bounce_bio);
		ret = blk_rq_append_bio(q, rq, bounce_bio);
		if (unlikely(ret)) {
			blk_put_request(rq);
			return ERR_PTR(ret);
		}
	}

	return rq;
}
EXPORT_SYMBOL(blk_make_request);

/**
 * blk_requeue_request - put a request back on queue
 * @q:		request queue where request should be inserted
 * @rq:		request to be inserted
 *
 * Description:
 *    Drivers often keep queueing requests until the hardware cannot accept
 *    more, when that condition happens we need to put the request back
 *    on the queue. Must be called with queue lock held.
 */
void blk_requeue_request(struct request_queue *q, struct request *rq)
{
	blk_delete_timer(rq);
	blk_clear_rq_complete(rq);
	trace_block_rq_requeue(q, rq);

	if (blk_rq_tagged(rq))
		blk_queue_end_tag(q, rq);

	BUG_ON(blk_queued_rq(rq));

	elv_requeue_request(q, rq);
}
EXPORT_SYMBOL(blk_requeue_request);

/**
 * blk_insert_request - insert a special request into a request queue
 * @q:		request queue where request should be inserted
 * @rq:		request to be inserted
 * @at_head:	insert request at head or tail of queue
 * @data:	private data
 *
 * Description:
 *    Many block devices need to execute commands asynchronously, so they don't
 *    block the whole kernel from preemption during request execution.  This is
 *    accomplished normally by inserting aritficial requests tagged as
 *    REQ_TYPE_SPECIAL in to the corresponding request queue, and letting them
 *    be scheduled for actual execution by the request queue.
 *
 *    We have the option of inserting the head or the tail of the queue.
 *    Typically we use the tail for new ioctls and so forth.  We use the head
 *    of the queue for things like a QUEUE_FULL message from a device, or a
 *    host that is unable to accept a particular command.
 */
void blk_insert_request(struct request_queue *q, struct request *rq,
			int at_head, void *data)
{
	int where = at_head ? ELEVATOR_INSERT_FRONT : ELEVATOR_INSERT_BACK;
	unsigned long flags;

	/*
	 * tell I/O scheduler that this isn't a regular read/write (ie it
	 * must not attempt merges on this) and that it acts as a soft
	 * barrier
	 */
	rq->cmd_type = REQ_TYPE_SPECIAL;

	rq->special = data;

	spin_lock_irqsave(q->queue_lock, flags);

	/*
	 * If command is tagged, release the tag
	 */
	if (blk_rq_tagged(rq))
		blk_queue_end_tag(q, rq);

	drive_stat_acct(rq, 1);
	__elv_add_request(q, rq, where, 0);
	__blk_run_queue(q);
	spin_unlock_irqrestore(q->queue_lock, flags);
}
EXPORT_SYMBOL(blk_insert_request);

static void part_round_stats_single(int cpu, struct hd_struct *part,
				    unsigned long now)
{
	if (now == part->stamp)
		return;

	if (part_in_flight(part)) {
		__part_stat_add(cpu, part, time_in_queue,
				part_in_flight(part) * (now - part->stamp));
		__part_stat_add(cpu, part, io_ticks, (now - part->stamp));
	}
	part->stamp = now;
}

/**
 * part_round_stats() - Round off the performance stats on a struct disk_stats.
 * @cpu: cpu number for stats access
 * @part: target partition
 *
 * The average IO queue length and utilisation statistics are maintained
 * by observing the current state of the queue length and the amount of
 * time it has been in this state for.
 *
 * Normally, that accounting is done on IO completion, but that can result
 * in more than a second's worth of IO being accounted for within any one
 * second, leading to >100% utilisation.  To deal with that, we call this
 * function to do a round-off before returning the results when reading
 * /proc/diskstats.  This accounts immediately for all queue usage up to
 * the current jiffies and restarts the counters again.
 */
void part_round_stats(int cpu, struct hd_struct *part)
{
	unsigned long now = jiffies;

	if (part->partno)
		part_round_stats_single(cpu, &part_to_disk(part)->part0, now);
	part_round_stats_single(cpu, part, now);
}
EXPORT_SYMBOL_GPL(part_round_stats);

/*
 * queue lock must be held
 */
void __blk_put_request(struct request_queue *q, struct request *req)
{
	if (unlikely(!q))
		return;
	if (unlikely(--req->ref_count))
		return;

	elv_completed_request(q, req);

	/* this is a bio leak */
	WARN_ON(req->bio != NULL);

	/*
	 * Request may not have originated from ll_rw_blk. if not,
	 * it didn't come out of our reserved rq pools
	 */
	if (req->cmd_flags & REQ_ALLOCED) {
		int is_sync = rq_is_sync(req) != 0;
		int priv = req->cmd_flags & REQ_ELVPRIV;

		BUG_ON(!list_empty(&req->queuelist));
		BUG_ON(!hlist_unhashed(&req->hash));

		blk_free_request(q, req);
		freed_request(q, is_sync, priv);
	}
}
EXPORT_SYMBOL_GPL(__blk_put_request);

void blk_put_request(struct request *req)
{
	unsigned long flags;
	struct request_queue *q = req->q;

	spin_lock_irqsave(q->queue_lock, flags);
	__blk_put_request(q, req);
	spin_unlock_irqrestore(q->queue_lock, flags);
}
EXPORT_SYMBOL(blk_put_request);

/**
 * blk_add_request_payload - add a payload to a request
 * @rq: request to update
 * @page: page backing the payload
 * @len: length of the payload.
 *
 * This allows to later add a payload to an already submitted request by
 * a block driver.  The driver needs to take care of freeing the payload
 * itself.
 *
 * Note that this is a quite horrible hack and nothing but handling of
 * discard requests should ever use it.
 */
void blk_add_request_payload(struct request *rq, struct page *page,
		unsigned int len)
{
	struct bio *bio = rq->bio;

	bio->bi_io_vec->bv_page = page;
	bio->bi_io_vec->bv_offset = 0;
	bio->bi_io_vec->bv_len = len;

	bio->bi_size = len;
	bio->bi_vcnt = 1;
	bio->bi_phys_segments = 1;

	rq->__data_len = rq->resid_len = len;
	rq->nr_phys_segments = 1;
	rq->buffer = bio_data(bio);
}
EXPORT_SYMBOL_GPL(blk_add_request_payload);

void init_request_from_bio(struct request *req, struct bio *bio)
{
	req->cpu = bio->bi_comp_cpu;
	req->cmd_type = REQ_TYPE_FS;

	req->cmd_flags |= bio->bi_rw & REQ_COMMON_MASK;
	if (bio->bi_rw & REQ_RAHEAD)
		req->cmd_flags |= REQ_FAILFAST_MASK;

	req->errors = 0;
	req->__sector = bio->bi_sector;
	req->ioprio = bio_prio(bio);
	blk_rq_bio_prep(req->q, req, bio);
}

/*
 * Only disabling plugging for non-rotational devices if it does tagging
 * as well, otherwise we do need the proper merging
 */
static inline bool queue_should_plug(struct request_queue *q)
{
	return !(blk_queue_nonrot(q) && blk_queue_tagged(q));
}

static int __make_request(struct request_queue *q, struct bio *bio)
{
	struct request *req;
	int el_ret;
	unsigned int bytes = bio->bi_size;
	const unsigned short prio = bio_prio(bio);
	const bool sync = !!(bio->bi_rw & REQ_SYNC);
	const bool unplug = !!(bio->bi_rw & REQ_UNPLUG);
	const unsigned long ff = bio->bi_rw & REQ_FAILFAST_MASK;
<<<<<<< HEAD
=======
	int where = ELEVATOR_INSERT_SORT;
>>>>>>> 229aebb8
	int rw_flags;

	/* REQ_HARDBARRIER is no more */
	if (WARN_ONCE(bio->bi_rw & REQ_HARDBARRIER,
		"block: HARDBARRIER is deprecated, use FLUSH/FUA instead\n")) {
		bio_endio(bio, -EOPNOTSUPP);
		return 0;
	}

	/*
	 * low level driver can indicate that it wants pages above a
	 * certain limit bounced to low memory (ie for highmem, or even
	 * ISA dma in theory)
	 */
	blk_queue_bounce(q, &bio);

	spin_lock_irq(q->queue_lock);

	if (bio->bi_rw & (REQ_FLUSH | REQ_FUA)) {
		where = ELEVATOR_INSERT_FRONT;
		goto get_rq;
	}

	if (elv_queue_empty(q))
		goto get_rq;

	el_ret = elv_merge(q, &req, bio);
	switch (el_ret) {
	case ELEVATOR_BACK_MERGE:
		BUG_ON(!rq_mergeable(req));

		if (!ll_back_merge_fn(q, req, bio))
			break;

		trace_block_bio_backmerge(q, bio);

		if ((req->cmd_flags & REQ_FAILFAST_MASK) != ff)
			blk_rq_set_mixed_merge(req);

		req->biotail->bi_next = bio;
		req->biotail = bio;
		req->__data_len += bytes;
		req->ioprio = ioprio_best(req->ioprio, prio);
		if (!blk_rq_cpu_valid(req))
			req->cpu = bio->bi_comp_cpu;
		drive_stat_acct(req, 0);
		elv_bio_merged(q, req, bio);
		if (!attempt_back_merge(q, req))
			elv_merged_request(q, req, el_ret);
		goto out;

	case ELEVATOR_FRONT_MERGE:
		BUG_ON(!rq_mergeable(req));

		if (!ll_front_merge_fn(q, req, bio))
			break;

		trace_block_bio_frontmerge(q, bio);

		if ((req->cmd_flags & REQ_FAILFAST_MASK) != ff) {
			blk_rq_set_mixed_merge(req);
			req->cmd_flags &= ~REQ_FAILFAST_MASK;
			req->cmd_flags |= ff;
		}

		bio->bi_next = req->bio;
		req->bio = bio;

		/*
		 * may not be valid. if the low level driver said
		 * it didn't need a bounce buffer then it better
		 * not touch req->buffer either...
		 */
		req->buffer = bio_data(bio);
		req->__sector = bio->bi_sector;
		req->__data_len += bytes;
		req->ioprio = ioprio_best(req->ioprio, prio);
		if (!blk_rq_cpu_valid(req))
			req->cpu = bio->bi_comp_cpu;
		drive_stat_acct(req, 0);
		elv_bio_merged(q, req, bio);
		if (!attempt_front_merge(q, req))
			elv_merged_request(q, req, el_ret);
		goto out;

	/* ELV_NO_MERGE: elevator says don't/can't merge. */
	default:
		;
	}

get_rq:
	/*
	 * This sync check and mask will be re-done in init_request_from_bio(),
	 * but we need to set it earlier to expose the sync flag to the
	 * rq allocator and io schedulers.
	 */
	rw_flags = bio_data_dir(bio);
	if (sync)
		rw_flags |= REQ_SYNC;

	/*
	 * Grab a free request. This is might sleep but can not fail.
	 * Returns with the queue unlocked.
	 */
	req = get_request_wait(q, rw_flags, bio);

	/*
	 * After dropping the lock and possibly sleeping here, our request
	 * may now be mergeable after it had proven unmergeable (above).
	 * We don't worry about that case for efficiency. It won't happen
	 * often, and the elevators are able to handle it.
	 */
	init_request_from_bio(req, bio);

	spin_lock_irq(q->queue_lock);
	if (test_bit(QUEUE_FLAG_SAME_COMP, &q->queue_flags) ||
	    bio_flagged(bio, BIO_CPU_AFFINE))
		req->cpu = blk_cpu_to_group(smp_processor_id());
	if (queue_should_plug(q) && elv_queue_empty(q))
		blk_plug_device(q);

	/* insert the request into the elevator */
	drive_stat_acct(req, 1);
	__elv_add_request(q, req, where, 0);
out:
	if (unplug || !queue_should_plug(q))
		__generic_unplug_device(q);
	spin_unlock_irq(q->queue_lock);
	return 0;
}

/*
 * If bio->bi_dev is a partition, remap the location
 */
static inline void blk_partition_remap(struct bio *bio)
{
	struct block_device *bdev = bio->bi_bdev;

	if (bio_sectors(bio) && bdev != bdev->bd_contains) {
		struct hd_struct *p = bdev->bd_part;

		bio->bi_sector += p->start_sect;
		bio->bi_bdev = bdev->bd_contains;

		trace_block_remap(bdev_get_queue(bio->bi_bdev), bio,
				    bdev->bd_dev,
				    bio->bi_sector - p->start_sect);
	}
}

static void handle_bad_sector(struct bio *bio)
{
	char b[BDEVNAME_SIZE];

	printk(KERN_INFO "attempt to access beyond end of device\n");
	printk(KERN_INFO "%s: rw=%ld, want=%Lu, limit=%Lu\n",
			bdevname(bio->bi_bdev, b),
			bio->bi_rw,
			(unsigned long long)bio->bi_sector + bio_sectors(bio),
			(long long)(bio->bi_bdev->bd_inode->i_size >> 9));

	set_bit(BIO_EOF, &bio->bi_flags);
}

#ifdef CONFIG_FAIL_MAKE_REQUEST

static DECLARE_FAULT_ATTR(fail_make_request);

static int __init setup_fail_make_request(char *str)
{
	return setup_fault_attr(&fail_make_request, str);
}
__setup("fail_make_request=", setup_fail_make_request);

static int should_fail_request(struct bio *bio)
{
	struct hd_struct *part = bio->bi_bdev->bd_part;

	if (part_to_disk(part)->part0.make_it_fail || part->make_it_fail)
		return should_fail(&fail_make_request, bio->bi_size);

	return 0;
}

static int __init fail_make_request_debugfs(void)
{
	return init_fault_attr_dentries(&fail_make_request,
					"fail_make_request");
}

late_initcall(fail_make_request_debugfs);

#else /* CONFIG_FAIL_MAKE_REQUEST */

static inline int should_fail_request(struct bio *bio)
{
	return 0;
}

#endif /* CONFIG_FAIL_MAKE_REQUEST */

/*
 * Check whether this bio extends beyond the end of the device.
 */
static inline int bio_check_eod(struct bio *bio, unsigned int nr_sectors)
{
	sector_t maxsector;

	if (!nr_sectors)
		return 0;

	/* Test device or partition size, when known. */
	maxsector = bio->bi_bdev->bd_inode->i_size >> 9;
	if (maxsector) {
		sector_t sector = bio->bi_sector;

		if (maxsector < nr_sectors || maxsector - nr_sectors < sector) {
			/*
			 * This may well happen - the kernel calls bread()
			 * without checking the size of the device, e.g., when
			 * mounting a device.
			 */
			handle_bad_sector(bio);
			return 1;
		}
	}

	return 0;
}

/**
 * generic_make_request - hand a buffer to its device driver for I/O
 * @bio:  The bio describing the location in memory and on the device.
 *
 * generic_make_request() is used to make I/O requests of block
 * devices. It is passed a &struct bio, which describes the I/O that needs
 * to be done.
 *
 * generic_make_request() does not return any status.  The
 * success/failure status of the request, along with notification of
 * completion, is delivered asynchronously through the bio->bi_end_io
 * function described (one day) else where.
 *
 * The caller of generic_make_request must make sure that bi_io_vec
 * are set to describe the memory buffer, and that bi_dev and bi_sector are
 * set to describe the device address, and the
 * bi_end_io and optionally bi_private are set to describe how
 * completion notification should be signaled.
 *
 * generic_make_request and the drivers it calls may use bi_next if this
 * bio happens to be merged with someone else, and may change bi_dev and
 * bi_sector for remaps as it sees fit.  So the values of these fields
 * should NOT be depended on after the call to generic_make_request.
 */
static inline void __generic_make_request(struct bio *bio)
{
	struct request_queue *q;
	sector_t old_sector;
	int ret, nr_sectors = bio_sectors(bio);
	dev_t old_dev;
	int err = -EIO;

	might_sleep();

	if (bio_check_eod(bio, nr_sectors))
		goto end_io;

	/*
	 * Resolve the mapping until finished. (drivers are
	 * still free to implement/resolve their own stacking
	 * by explicitly returning 0)
	 *
	 * NOTE: we don't repeat the blk_size check for each new device.
	 * Stacking drivers are expected to know what they are doing.
	 */
	old_sector = -1;
	old_dev = 0;
	do {
		char b[BDEVNAME_SIZE];

		q = bdev_get_queue(bio->bi_bdev);
		if (unlikely(!q)) {
			printk(KERN_ERR
			       "generic_make_request: Trying to access "
				"nonexistent block-device %s (%Lu)\n",
				bdevname(bio->bi_bdev, b),
				(long long) bio->bi_sector);
			goto end_io;
		}

		if (unlikely(!(bio->bi_rw & REQ_DISCARD) &&
			     nr_sectors > queue_max_hw_sectors(q))) {
			printk(KERN_ERR "bio too big device %s (%u > %u)\n",
			       bdevname(bio->bi_bdev, b),
			       bio_sectors(bio),
			       queue_max_hw_sectors(q));
			goto end_io;
		}

		if (unlikely(test_bit(QUEUE_FLAG_DEAD, &q->queue_flags)))
			goto end_io;

		if (should_fail_request(bio))
			goto end_io;

		/*
		 * If this device has partitions, remap block n
		 * of partition p to block n+start(p) of the disk.
		 */
		blk_partition_remap(bio);

		if (bio_integrity_enabled(bio) && bio_integrity_prep(bio))
			goto end_io;

		if (old_sector != -1)
			trace_block_remap(q, bio, old_dev, old_sector);

		old_sector = bio->bi_sector;
		old_dev = bio->bi_bdev->bd_dev;

		if (bio_check_eod(bio, nr_sectors))
			goto end_io;

		/*
		 * Filter flush bio's early so that make_request based
		 * drivers without flush support don't have to worry
		 * about them.
		 */
		if ((bio->bi_rw & (REQ_FLUSH | REQ_FUA)) && !q->flush_flags) {
			bio->bi_rw &= ~(REQ_FLUSH | REQ_FUA);
			if (!nr_sectors) {
				err = 0;
				goto end_io;
			}
		}

		if ((bio->bi_rw & REQ_DISCARD) &&
		    (!blk_queue_discard(q) ||
		     ((bio->bi_rw & REQ_SECURE) &&
		      !blk_queue_secdiscard(q)))) {
			err = -EOPNOTSUPP;
			goto end_io;
		}

		blk_throtl_bio(q, &bio);

		/*
		 * If bio = NULL, bio has been throttled and will be submitted
		 * later.
		 */
		if (!bio)
			break;

		trace_block_bio_queue(q, bio);

		ret = q->make_request_fn(q, bio);
	} while (ret);

	return;

end_io:
	bio_endio(bio, err);
}

/*
 * We only want one ->make_request_fn to be active at a time,
 * else stack usage with stacked devices could be a problem.
 * So use current->bio_list to keep a list of requests
 * submited by a make_request_fn function.
 * current->bio_list is also used as a flag to say if
 * generic_make_request is currently active in this task or not.
 * If it is NULL, then no make_request is active.  If it is non-NULL,
 * then a make_request is active, and new requests should be added
 * at the tail
 */
void generic_make_request(struct bio *bio)
{
	struct bio_list bio_list_on_stack;

	if (current->bio_list) {
		/* make_request is active */
		bio_list_add(current->bio_list, bio);
		return;
	}
	/* following loop may be a bit non-obvious, and so deserves some
	 * explanation.
	 * Before entering the loop, bio->bi_next is NULL (as all callers
	 * ensure that) so we have a list with a single bio.
	 * We pretend that we have just taken it off a longer list, so
	 * we assign bio_list to a pointer to the bio_list_on_stack,
	 * thus initialising the bio_list of new bios to be
	 * added.  __generic_make_request may indeed add some more bios
	 * through a recursive call to generic_make_request.  If it
	 * did, we find a non-NULL value in bio_list and re-enter the loop
	 * from the top.  In this case we really did just take the bio
	 * of the top of the list (no pretending) and so remove it from
	 * bio_list, and call into __generic_make_request again.
	 *
	 * The loop was structured like this to make only one call to
	 * __generic_make_request (which is important as it is large and
	 * inlined) and to keep the structure simple.
	 */
	BUG_ON(bio->bi_next);
	bio_list_init(&bio_list_on_stack);
	current->bio_list = &bio_list_on_stack;
	do {
		__generic_make_request(bio);
		bio = bio_list_pop(current->bio_list);
	} while (bio);
	current->bio_list = NULL; /* deactivate */
}
EXPORT_SYMBOL(generic_make_request);

/**
 * submit_bio - submit a bio to the block device layer for I/O
 * @rw: whether to %READ or %WRITE, or maybe to %READA (read ahead)
 * @bio: The &struct bio which describes the I/O
 *
 * submit_bio() is very similar in purpose to generic_make_request(), and
 * uses that function to do most of the work. Both are fairly rough
 * interfaces; @bio must be presetup and ready for I/O.
 *
 */
void submit_bio(int rw, struct bio *bio)
{
	int count = bio_sectors(bio);

	bio->bi_rw |= rw;

	/*
	 * If it's a regular read/write or a barrier with data attached,
	 * go through the normal accounting stuff before submission.
	 */
	if (bio_has_data(bio) && !(rw & REQ_DISCARD)) {
		if (rw & WRITE) {
			count_vm_events(PGPGOUT, count);
		} else {
			task_io_account_read(bio->bi_size);
			count_vm_events(PGPGIN, count);
		}

		if (unlikely(block_dump)) {
			char b[BDEVNAME_SIZE];
			printk(KERN_DEBUG "%s(%d): %s block %Lu on %s (%u sectors)\n",
			current->comm, task_pid_nr(current),
				(rw & WRITE) ? "WRITE" : "READ",
				(unsigned long long)bio->bi_sector,
				bdevname(bio->bi_bdev, b),
				count);
		}
	}

	generic_make_request(bio);
}
EXPORT_SYMBOL(submit_bio);

/**
 * blk_rq_check_limits - Helper function to check a request for the queue limit
 * @q:  the queue
 * @rq: the request being checked
 *
 * Description:
 *    @rq may have been made based on weaker limitations of upper-level queues
 *    in request stacking drivers, and it may violate the limitation of @q.
 *    Since the block layer and the underlying device driver trust @rq
 *    after it is inserted to @q, it should be checked against @q before
 *    the insertion using this generic function.
 *
 *    This function should also be useful for request stacking drivers
 *    in some cases below, so export this function.
 *    Request stacking drivers like request-based dm may change the queue
 *    limits while requests are in the queue (e.g. dm's table swapping).
 *    Such request stacking drivers should check those requests agaist
 *    the new queue limits again when they dispatch those requests,
 *    although such checkings are also done against the old queue limits
 *    when submitting requests.
 */
int blk_rq_check_limits(struct request_queue *q, struct request *rq)
{
	if (rq->cmd_flags & REQ_DISCARD)
		return 0;

	if (blk_rq_sectors(rq) > queue_max_sectors(q) ||
	    blk_rq_bytes(rq) > queue_max_hw_sectors(q) << 9) {
		printk(KERN_ERR "%s: over max size limit.\n", __func__);
		return -EIO;
	}

	/*
	 * queue's settings related to segment counting like q->bounce_pfn
	 * may differ from that of other stacking queues.
	 * Recalculate it to check the request correctly on this queue's
	 * limitation.
	 */
	blk_recalc_rq_segments(rq);
	if (rq->nr_phys_segments > queue_max_segments(q)) {
		printk(KERN_ERR "%s: over max segments limit.\n", __func__);
		return -EIO;
	}

	return 0;
}
EXPORT_SYMBOL_GPL(blk_rq_check_limits);

/**
 * blk_insert_cloned_request - Helper for stacking drivers to submit a request
 * @q:  the queue to submit the request
 * @rq: the request being queued
 */
int blk_insert_cloned_request(struct request_queue *q, struct request *rq)
{
	unsigned long flags;

	if (blk_rq_check_limits(q, rq))
		return -EIO;

#ifdef CONFIG_FAIL_MAKE_REQUEST
	if (rq->rq_disk && rq->rq_disk->part0.make_it_fail &&
	    should_fail(&fail_make_request, blk_rq_bytes(rq)))
		return -EIO;
#endif

	spin_lock_irqsave(q->queue_lock, flags);

	/*
	 * Submitting request must be dequeued before calling this function
	 * because it will be linked to another request_queue
	 */
	BUG_ON(blk_queued_rq(rq));

	drive_stat_acct(rq, 1);
	__elv_add_request(q, rq, ELEVATOR_INSERT_BACK, 0);

	spin_unlock_irqrestore(q->queue_lock, flags);

	return 0;
}
EXPORT_SYMBOL_GPL(blk_insert_cloned_request);

/**
 * blk_rq_err_bytes - determine number of bytes till the next failure boundary
 * @rq: request to examine
 *
 * Description:
 *     A request could be merge of IOs which require different failure
 *     handling.  This function determines the number of bytes which
 *     can be failed from the beginning of the request without
 *     crossing into area which need to be retried further.
 *
 * Return:
 *     The number of bytes to fail.
 *
 * Context:
 *     queue_lock must be held.
 */
unsigned int blk_rq_err_bytes(const struct request *rq)
{
	unsigned int ff = rq->cmd_flags & REQ_FAILFAST_MASK;
	unsigned int bytes = 0;
	struct bio *bio;

	if (!(rq->cmd_flags & REQ_MIXED_MERGE))
		return blk_rq_bytes(rq);

	/*
	 * Currently the only 'mixing' which can happen is between
	 * different fastfail types.  We can safely fail portions
	 * which have all the failfast bits that the first one has -
	 * the ones which are at least as eager to fail as the first
	 * one.
	 */
	for (bio = rq->bio; bio; bio = bio->bi_next) {
		if ((bio->bi_rw & ff) != ff)
			break;
		bytes += bio->bi_size;
	}

	/* this could lead to infinite loop */
	BUG_ON(blk_rq_bytes(rq) && !bytes);
	return bytes;
}
EXPORT_SYMBOL_GPL(blk_rq_err_bytes);

static void blk_account_io_completion(struct request *req, unsigned int bytes)
{
	if (blk_do_io_stat(req)) {
		const int rw = rq_data_dir(req);
		struct hd_struct *part;
		int cpu;

		cpu = part_stat_lock();
		part = req->part;
		part_stat_add(cpu, part, sectors[rw], bytes >> 9);
		part_stat_unlock();
	}
}

static void blk_account_io_done(struct request *req)
{
	/*
	 * Account IO completion.  flush_rq isn't accounted as a
	 * normal IO on queueing nor completion.  Accounting the
	 * containing request is enough.
	 */
	if (blk_do_io_stat(req) && req != &req->q->flush_rq) {
		unsigned long duration = jiffies - req->start_time;
		const int rw = rq_data_dir(req);
		struct hd_struct *part;
		int cpu;

		cpu = part_stat_lock();
		part = req->part;

		part_stat_inc(cpu, part, ios[rw]);
		part_stat_add(cpu, part, ticks[rw], duration);
		part_round_stats(cpu, part);
		part_dec_in_flight(part, rw);

		part_stat_unlock();
	}
}

/**
 * blk_peek_request - peek at the top of a request queue
 * @q: request queue to peek at
 *
 * Description:
 *     Return the request at the top of @q.  The returned request
 *     should be started using blk_start_request() before LLD starts
 *     processing it.
 *
 * Return:
 *     Pointer to the request at the top of @q if available.  Null
 *     otherwise.
 *
 * Context:
 *     queue_lock must be held.
 */
struct request *blk_peek_request(struct request_queue *q)
{
	struct request *rq;
	int ret;

	while ((rq = __elv_next_request(q)) != NULL) {
		if (!(rq->cmd_flags & REQ_STARTED)) {
			/*
			 * This is the first time the device driver
			 * sees this request (possibly after
			 * requeueing).  Notify IO scheduler.
			 */
			if (rq->cmd_flags & REQ_SORTED)
				elv_activate_rq(q, rq);

			/*
			 * just mark as started even if we don't start
			 * it, a request that has been delayed should
			 * not be passed by new incoming requests
			 */
			rq->cmd_flags |= REQ_STARTED;
			trace_block_rq_issue(q, rq);
		}

		if (!q->boundary_rq || q->boundary_rq == rq) {
			q->end_sector = rq_end_sector(rq);
			q->boundary_rq = NULL;
		}

		if (rq->cmd_flags & REQ_DONTPREP)
			break;

		if (q->dma_drain_size && blk_rq_bytes(rq)) {
			/*
			 * make sure space for the drain appears we
			 * know we can do this because max_hw_segments
			 * has been adjusted to be one fewer than the
			 * device can handle
			 */
			rq->nr_phys_segments++;
		}

		if (!q->prep_rq_fn)
			break;

		ret = q->prep_rq_fn(q, rq);
		if (ret == BLKPREP_OK) {
			break;
		} else if (ret == BLKPREP_DEFER) {
			/*
			 * the request may have been (partially) prepped.
			 * we need to keep this request in the front to
			 * avoid resource deadlock.  REQ_STARTED will
			 * prevent other fs requests from passing this one.
			 */
			if (q->dma_drain_size && blk_rq_bytes(rq) &&
			    !(rq->cmd_flags & REQ_DONTPREP)) {
				/*
				 * remove the space for the drain we added
				 * so that we don't add it again
				 */
				--rq->nr_phys_segments;
			}

			rq = NULL;
			break;
		} else if (ret == BLKPREP_KILL) {
			rq->cmd_flags |= REQ_QUIET;
			/*
			 * Mark this request as started so we don't trigger
			 * any debug logic in the end I/O path.
			 */
			blk_start_request(rq);
			__blk_end_request_all(rq, -EIO);
		} else {
			printk(KERN_ERR "%s: bad return=%d\n", __func__, ret);
			break;
		}
	}

	return rq;
}
EXPORT_SYMBOL(blk_peek_request);

void blk_dequeue_request(struct request *rq)
{
	struct request_queue *q = rq->q;

	BUG_ON(list_empty(&rq->queuelist));
	BUG_ON(ELV_ON_HASH(rq));

	list_del_init(&rq->queuelist);

	/*
	 * the time frame between a request being removed from the lists
	 * and to it is freed is accounted as io that is in progress at
	 * the driver side.
	 */
	if (blk_account_rq(rq)) {
		q->in_flight[rq_is_sync(rq)]++;
		set_io_start_time_ns(rq);
	}
}

/**
 * blk_start_request - start request processing on the driver
 * @req: request to dequeue
 *
 * Description:
 *     Dequeue @req and start timeout timer on it.  This hands off the
 *     request to the driver.
 *
 *     Block internal functions which don't want to start timer should
 *     call blk_dequeue_request().
 *
 * Context:
 *     queue_lock must be held.
 */
void blk_start_request(struct request *req)
{
	blk_dequeue_request(req);

	/*
	 * We are now handing the request to the hardware, initialize
	 * resid_len to full count and add the timeout handler.
	 */
	req->resid_len = blk_rq_bytes(req);
	if (unlikely(blk_bidi_rq(req)))
		req->next_rq->resid_len = blk_rq_bytes(req->next_rq);

	blk_add_timer(req);
}
EXPORT_SYMBOL(blk_start_request);

/**
 * blk_fetch_request - fetch a request from a request queue
 * @q: request queue to fetch a request from
 *
 * Description:
 *     Return the request at the top of @q.  The request is started on
 *     return and LLD can start processing it immediately.
 *
 * Return:
 *     Pointer to the request at the top of @q if available.  Null
 *     otherwise.
 *
 * Context:
 *     queue_lock must be held.
 */
struct request *blk_fetch_request(struct request_queue *q)
{
	struct request *rq;

	rq = blk_peek_request(q);
	if (rq)
		blk_start_request(rq);
	return rq;
}
EXPORT_SYMBOL(blk_fetch_request);

/**
 * blk_update_request - Special helper function for request stacking drivers
 * @req:      the request being processed
 * @error:    %0 for success, < %0 for error
 * @nr_bytes: number of bytes to complete @req
 *
 * Description:
 *     Ends I/O on a number of bytes attached to @req, but doesn't complete
 *     the request structure even if @req doesn't have leftover.
 *     If @req has leftover, sets it up for the next range of segments.
 *
 *     This special helper function is only for request stacking drivers
 *     (e.g. request-based dm) so that they can handle partial completion.
 *     Actual device drivers should use blk_end_request instead.
 *
 *     Passing the result of blk_rq_bytes() as @nr_bytes guarantees
 *     %false return from this function.
 *
 * Return:
 *     %false - this request doesn't have any more data
 *     %true  - this request has more data
 **/
bool blk_update_request(struct request *req, int error, unsigned int nr_bytes)
{
	int total_bytes, bio_nbytes, next_idx = 0;
	struct bio *bio;

	if (!req->bio)
		return false;

	trace_block_rq_complete(req->q, req);

	/*
	 * For fs requests, rq is just carrier of independent bio's
	 * and each partial completion should be handled separately.
	 * Reset per-request error on each partial completion.
	 *
	 * TODO: tj: This is too subtle.  It would be better to let
	 * low level drivers do what they see fit.
	 */
	if (req->cmd_type == REQ_TYPE_FS)
		req->errors = 0;

	if (error && req->cmd_type == REQ_TYPE_FS &&
	    !(req->cmd_flags & REQ_QUIET)) {
		printk(KERN_ERR "end_request: I/O error, dev %s, sector %llu\n",
				req->rq_disk ? req->rq_disk->disk_name : "?",
				(unsigned long long)blk_rq_pos(req));
	}

	blk_account_io_completion(req, nr_bytes);

	total_bytes = bio_nbytes = 0;
	while ((bio = req->bio) != NULL) {
		int nbytes;

		if (nr_bytes >= bio->bi_size) {
			req->bio = bio->bi_next;
			nbytes = bio->bi_size;
			req_bio_endio(req, bio, nbytes, error);
			next_idx = 0;
			bio_nbytes = 0;
		} else {
			int idx = bio->bi_idx + next_idx;

			if (unlikely(idx >= bio->bi_vcnt)) {
				blk_dump_rq_flags(req, "__end_that");
				printk(KERN_ERR "%s: bio idx %d >= vcnt %d\n",
				       __func__, idx, bio->bi_vcnt);
				break;
			}

			nbytes = bio_iovec_idx(bio, idx)->bv_len;
			BIO_BUG_ON(nbytes > bio->bi_size);

			/*
			 * not a complete bvec done
			 */
			if (unlikely(nbytes > nr_bytes)) {
				bio_nbytes += nr_bytes;
				total_bytes += nr_bytes;
				break;
			}

			/*
			 * advance to the next vector
			 */
			next_idx++;
			bio_nbytes += nbytes;
		}

		total_bytes += nbytes;
		nr_bytes -= nbytes;

		bio = req->bio;
		if (bio) {
			/*
			 * end more in this run, or just return 'not-done'
			 */
			if (unlikely(nr_bytes <= 0))
				break;
		}
	}

	/*
	 * completely done
	 */
	if (!req->bio) {
		/*
		 * Reset counters so that the request stacking driver
		 * can find how many bytes remain in the request
		 * later.
		 */
		req->__data_len = 0;
		return false;
	}

	/*
	 * if the request wasn't completed, update state
	 */
	if (bio_nbytes) {
		req_bio_endio(req, bio, bio_nbytes, error);
		bio->bi_idx += next_idx;
		bio_iovec(bio)->bv_offset += nr_bytes;
		bio_iovec(bio)->bv_len -= nr_bytes;
	}

	req->__data_len -= total_bytes;
	req->buffer = bio_data(req->bio);

	/* update sector only for requests with clear definition of sector */
	if (req->cmd_type == REQ_TYPE_FS || (req->cmd_flags & REQ_DISCARD))
		req->__sector += total_bytes >> 9;

	/* mixed attributes always follow the first bio */
	if (req->cmd_flags & REQ_MIXED_MERGE) {
		req->cmd_flags &= ~REQ_FAILFAST_MASK;
		req->cmd_flags |= req->bio->bi_rw & REQ_FAILFAST_MASK;
	}

	/*
	 * If total number of sectors is less than the first segment
	 * size, something has gone terribly wrong.
	 */
	if (blk_rq_bytes(req) < blk_rq_cur_bytes(req)) {
		printk(KERN_ERR "blk: request botched\n");
		req->__data_len = blk_rq_cur_bytes(req);
	}

	/* recalculate the number of segments */
	blk_recalc_rq_segments(req);

	return true;
}
EXPORT_SYMBOL_GPL(blk_update_request);

static bool blk_update_bidi_request(struct request *rq, int error,
				    unsigned int nr_bytes,
				    unsigned int bidi_bytes)
{
	if (blk_update_request(rq, error, nr_bytes))
		return true;

	/* Bidi request must be completed as a whole */
	if (unlikely(blk_bidi_rq(rq)) &&
	    blk_update_request(rq->next_rq, error, bidi_bytes))
		return true;

	if (blk_queue_add_random(rq->q))
		add_disk_randomness(rq->rq_disk);

	return false;
}

/**
 * blk_unprep_request - unprepare a request
 * @req:	the request
 *
 * This function makes a request ready for complete resubmission (or
 * completion).  It happens only after all error handling is complete,
 * so represents the appropriate moment to deallocate any resources
 * that were allocated to the request in the prep_rq_fn.  The queue
 * lock is held when calling this.
 */
void blk_unprep_request(struct request *req)
{
	struct request_queue *q = req->q;

	req->cmd_flags &= ~REQ_DONTPREP;
	if (q->unprep_rq_fn)
		q->unprep_rq_fn(q, req);
}
EXPORT_SYMBOL_GPL(blk_unprep_request);

/*
 * queue lock must be held
 */
static void blk_finish_request(struct request *req, int error)
{
	if (blk_rq_tagged(req))
		blk_queue_end_tag(req->q, req);

	BUG_ON(blk_queued_rq(req));

	if (unlikely(laptop_mode) && req->cmd_type == REQ_TYPE_FS)
		laptop_io_completion(&req->q->backing_dev_info);

	blk_delete_timer(req);

	if (req->cmd_flags & REQ_DONTPREP)
		blk_unprep_request(req);


	blk_account_io_done(req);

	if (req->end_io)
		req->end_io(req, error);
	else {
		if (blk_bidi_rq(req))
			__blk_put_request(req->next_rq->q, req->next_rq);

		__blk_put_request(req->q, req);
	}
}

/**
 * blk_end_bidi_request - Complete a bidi request
 * @rq:         the request to complete
 * @error:      %0 for success, < %0 for error
 * @nr_bytes:   number of bytes to complete @rq
 * @bidi_bytes: number of bytes to complete @rq->next_rq
 *
 * Description:
 *     Ends I/O on a number of bytes attached to @rq and @rq->next_rq.
 *     Drivers that supports bidi can safely call this member for any
 *     type of request, bidi or uni.  In the later case @bidi_bytes is
 *     just ignored.
 *
 * Return:
 *     %false - we are done with this request
 *     %true  - still buffers pending for this request
 **/
static bool blk_end_bidi_request(struct request *rq, int error,
				 unsigned int nr_bytes, unsigned int bidi_bytes)
{
	struct request_queue *q = rq->q;
	unsigned long flags;

	if (blk_update_bidi_request(rq, error, nr_bytes, bidi_bytes))
		return true;

	spin_lock_irqsave(q->queue_lock, flags);
	blk_finish_request(rq, error);
	spin_unlock_irqrestore(q->queue_lock, flags);

	return false;
}

/**
 * __blk_end_bidi_request - Complete a bidi request with queue lock held
 * @rq:         the request to complete
 * @error:      %0 for success, < %0 for error
 * @nr_bytes:   number of bytes to complete @rq
 * @bidi_bytes: number of bytes to complete @rq->next_rq
 *
 * Description:
 *     Identical to blk_end_bidi_request() except that queue lock is
 *     assumed to be locked on entry and remains so on return.
 *
 * Return:
 *     %false - we are done with this request
 *     %true  - still buffers pending for this request
 **/
static bool __blk_end_bidi_request(struct request *rq, int error,
				   unsigned int nr_bytes, unsigned int bidi_bytes)
{
	if (blk_update_bidi_request(rq, error, nr_bytes, bidi_bytes))
		return true;

	blk_finish_request(rq, error);

	return false;
}

/**
 * blk_end_request - Helper function for drivers to complete the request.
 * @rq:       the request being processed
 * @error:    %0 for success, < %0 for error
 * @nr_bytes: number of bytes to complete
 *
 * Description:
 *     Ends I/O on a number of bytes attached to @rq.
 *     If @rq has leftover, sets it up for the next range of segments.
 *
 * Return:
 *     %false - we are done with this request
 *     %true  - still buffers pending for this request
 **/
bool blk_end_request(struct request *rq, int error, unsigned int nr_bytes)
{
	return blk_end_bidi_request(rq, error, nr_bytes, 0);
}
EXPORT_SYMBOL(blk_end_request);

/**
 * blk_end_request_all - Helper function for drives to finish the request.
 * @rq: the request to finish
 * @error: %0 for success, < %0 for error
 *
 * Description:
 *     Completely finish @rq.
 */
void blk_end_request_all(struct request *rq, int error)
{
	bool pending;
	unsigned int bidi_bytes = 0;

	if (unlikely(blk_bidi_rq(rq)))
		bidi_bytes = blk_rq_bytes(rq->next_rq);

	pending = blk_end_bidi_request(rq, error, blk_rq_bytes(rq), bidi_bytes);
	BUG_ON(pending);
}
EXPORT_SYMBOL(blk_end_request_all);

/**
 * blk_end_request_cur - Helper function to finish the current request chunk.
 * @rq: the request to finish the current chunk for
 * @error: %0 for success, < %0 for error
 *
 * Description:
 *     Complete the current consecutively mapped chunk from @rq.
 *
 * Return:
 *     %false - we are done with this request
 *     %true  - still buffers pending for this request
 */
bool blk_end_request_cur(struct request *rq, int error)
{
	return blk_end_request(rq, error, blk_rq_cur_bytes(rq));
}
EXPORT_SYMBOL(blk_end_request_cur);

/**
 * blk_end_request_err - Finish a request till the next failure boundary.
 * @rq: the request to finish till the next failure boundary for
 * @error: must be negative errno
 *
 * Description:
 *     Complete @rq till the next failure boundary.
 *
 * Return:
 *     %false - we are done with this request
 *     %true  - still buffers pending for this request
 */
bool blk_end_request_err(struct request *rq, int error)
{
	WARN_ON(error >= 0);
	return blk_end_request(rq, error, blk_rq_err_bytes(rq));
}
EXPORT_SYMBOL_GPL(blk_end_request_err);

/**
 * __blk_end_request - Helper function for drivers to complete the request.
 * @rq:       the request being processed
 * @error:    %0 for success, < %0 for error
 * @nr_bytes: number of bytes to complete
 *
 * Description:
 *     Must be called with queue lock held unlike blk_end_request().
 *
 * Return:
 *     %false - we are done with this request
 *     %true  - still buffers pending for this request
 **/
bool __blk_end_request(struct request *rq, int error, unsigned int nr_bytes)
{
	return __blk_end_bidi_request(rq, error, nr_bytes, 0);
}
EXPORT_SYMBOL(__blk_end_request);

/**
 * __blk_end_request_all - Helper function for drives to finish the request.
 * @rq: the request to finish
 * @error: %0 for success, < %0 for error
 *
 * Description:
 *     Completely finish @rq.  Must be called with queue lock held.
 */
void __blk_end_request_all(struct request *rq, int error)
{
	bool pending;
	unsigned int bidi_bytes = 0;

	if (unlikely(blk_bidi_rq(rq)))
		bidi_bytes = blk_rq_bytes(rq->next_rq);

	pending = __blk_end_bidi_request(rq, error, blk_rq_bytes(rq), bidi_bytes);
	BUG_ON(pending);
}
EXPORT_SYMBOL(__blk_end_request_all);

/**
 * __blk_end_request_cur - Helper function to finish the current request chunk.
 * @rq: the request to finish the current chunk for
 * @error: %0 for success, < %0 for error
 *
 * Description:
 *     Complete the current consecutively mapped chunk from @rq.  Must
 *     be called with queue lock held.
 *
 * Return:
 *     %false - we are done with this request
 *     %true  - still buffers pending for this request
 */
bool __blk_end_request_cur(struct request *rq, int error)
{
	return __blk_end_request(rq, error, blk_rq_cur_bytes(rq));
}
EXPORT_SYMBOL(__blk_end_request_cur);

/**
 * __blk_end_request_err - Finish a request till the next failure boundary.
 * @rq: the request to finish till the next failure boundary for
 * @error: must be negative errno
 *
 * Description:
 *     Complete @rq till the next failure boundary.  Must be called
 *     with queue lock held.
 *
 * Return:
 *     %false - we are done with this request
 *     %true  - still buffers pending for this request
 */
bool __blk_end_request_err(struct request *rq, int error)
{
	WARN_ON(error >= 0);
	return __blk_end_request(rq, error, blk_rq_err_bytes(rq));
}
EXPORT_SYMBOL_GPL(__blk_end_request_err);

void blk_rq_bio_prep(struct request_queue *q, struct request *rq,
		     struct bio *bio)
{
	/* Bit 0 (R/W) is identical in rq->cmd_flags and bio->bi_rw */
	rq->cmd_flags |= bio->bi_rw & REQ_WRITE;

	if (bio_has_data(bio)) {
		rq->nr_phys_segments = bio_phys_segments(q, bio);
		rq->buffer = bio_data(bio);
	}
	rq->__data_len = bio->bi_size;
	rq->bio = rq->biotail = bio;

	if (bio->bi_bdev)
		rq->rq_disk = bio->bi_bdev->bd_disk;
}

#if ARCH_IMPLEMENTS_FLUSH_DCACHE_PAGE
/**
 * rq_flush_dcache_pages - Helper function to flush all pages in a request
 * @rq: the request to be flushed
 *
 * Description:
 *     Flush all pages in @rq.
 */
void rq_flush_dcache_pages(struct request *rq)
{
	struct req_iterator iter;
	struct bio_vec *bvec;

	rq_for_each_segment(bvec, rq, iter)
		flush_dcache_page(bvec->bv_page);
}
EXPORT_SYMBOL_GPL(rq_flush_dcache_pages);
#endif

/**
 * blk_lld_busy - Check if underlying low-level drivers of a device are busy
 * @q : the queue of the device being checked
 *
 * Description:
 *    Check if underlying low-level drivers of a device are busy.
 *    If the drivers want to export their busy state, they must set own
 *    exporting function using blk_queue_lld_busy() first.
 *
 *    Basically, this function is used only by request stacking drivers
 *    to stop dispatching requests to underlying devices when underlying
 *    devices are busy.  This behavior helps more I/O merging on the queue
 *    of the request stacking driver and prevents I/O throughput regression
 *    on burst I/O load.
 *
 * Return:
 *    0 - Not busy (The request stacking driver should dispatch request)
 *    1 - Busy (The request stacking driver should stop dispatching request)
 */
int blk_lld_busy(struct request_queue *q)
{
	if (q->lld_busy_fn)
		return q->lld_busy_fn(q);

	return 0;
}
EXPORT_SYMBOL_GPL(blk_lld_busy);

/**
 * blk_rq_unprep_clone - Helper function to free all bios in a cloned request
 * @rq: the clone request to be cleaned up
 *
 * Description:
 *     Free all bios in @rq for a cloned request.
 */
void blk_rq_unprep_clone(struct request *rq)
{
	struct bio *bio;

	while ((bio = rq->bio) != NULL) {
		rq->bio = bio->bi_next;

		bio_put(bio);
	}
}
EXPORT_SYMBOL_GPL(blk_rq_unprep_clone);

/*
 * Copy attributes of the original request to the clone request.
 * The actual data parts (e.g. ->cmd, ->buffer, ->sense) are not copied.
 */
static void __blk_rq_prep_clone(struct request *dst, struct request *src)
{
	dst->cpu = src->cpu;
	dst->cmd_flags = (src->cmd_flags & REQ_CLONE_MASK) | REQ_NOMERGE;
	dst->cmd_type = src->cmd_type;
	dst->__sector = blk_rq_pos(src);
	dst->__data_len = blk_rq_bytes(src);
	dst->nr_phys_segments = src->nr_phys_segments;
	dst->ioprio = src->ioprio;
	dst->extra_len = src->extra_len;
}

/**
 * blk_rq_prep_clone - Helper function to setup clone request
 * @rq: the request to be setup
 * @rq_src: original request to be cloned
 * @bs: bio_set that bios for clone are allocated from
 * @gfp_mask: memory allocation mask for bio
 * @bio_ctr: setup function to be called for each clone bio.
 *           Returns %0 for success, non %0 for failure.
 * @data: private data to be passed to @bio_ctr
 *
 * Description:
 *     Clones bios in @rq_src to @rq, and copies attributes of @rq_src to @rq.
 *     The actual data parts of @rq_src (e.g. ->cmd, ->buffer, ->sense)
 *     are not copied, and copying such parts is the caller's responsibility.
 *     Also, pages which the original bios are pointing to are not copied
 *     and the cloned bios just point same pages.
 *     So cloned bios must be completed before original bios, which means
 *     the caller must complete @rq before @rq_src.
 */
int blk_rq_prep_clone(struct request *rq, struct request *rq_src,
		      struct bio_set *bs, gfp_t gfp_mask,
		      int (*bio_ctr)(struct bio *, struct bio *, void *),
		      void *data)
{
	struct bio *bio, *bio_src;

	if (!bs)
		bs = fs_bio_set;

	blk_rq_init(NULL, rq);

	__rq_for_each_bio(bio_src, rq_src) {
		bio = bio_alloc_bioset(gfp_mask, bio_src->bi_max_vecs, bs);
		if (!bio)
			goto free_and_out;

		__bio_clone(bio, bio_src);

		if (bio_integrity(bio_src) &&
		    bio_integrity_clone(bio, bio_src, gfp_mask, bs))
			goto free_and_out;

		if (bio_ctr && bio_ctr(bio, bio_src, data))
			goto free_and_out;

		if (rq->bio) {
			rq->biotail->bi_next = bio;
			rq->biotail = bio;
		} else
			rq->bio = rq->biotail = bio;
	}

	__blk_rq_prep_clone(rq, rq_src);

	return 0;

free_and_out:
	if (bio)
		bio_free(bio, bs);
	blk_rq_unprep_clone(rq);

	return -ENOMEM;
}
EXPORT_SYMBOL_GPL(blk_rq_prep_clone);

int kblockd_schedule_work(struct request_queue *q, struct work_struct *work)
{
	return queue_work(kblockd_workqueue, work);
}
EXPORT_SYMBOL(kblockd_schedule_work);

int kblockd_schedule_delayed_work(struct request_queue *q,
			struct delayed_work *dwork, unsigned long delay)
{
	return queue_delayed_work(kblockd_workqueue, dwork, delay);
}
EXPORT_SYMBOL(kblockd_schedule_delayed_work);

int __init blk_dev_init(void)
{
	BUILD_BUG_ON(__REQ_NR_BITS > 8 *
			sizeof(((struct request *)0)->cmd_flags));

	kblockd_workqueue = create_workqueue("kblockd");
	if (!kblockd_workqueue)
		panic("Failed to create kblockd\n");

	request_cachep = kmem_cache_create("blkdev_requests",
			sizeof(struct request), 0, SLAB_PANIC, NULL);

	blk_requestq_cachep = kmem_cache_create("blkdev_queue",
			sizeof(struct request_queue), 0, SLAB_PANIC, NULL);

	return 0;
}<|MERGE_RESOLUTION|>--- conflicted
+++ resolved
@@ -1199,10 +1199,7 @@
 	const bool sync = !!(bio->bi_rw & REQ_SYNC);
 	const bool unplug = !!(bio->bi_rw & REQ_UNPLUG);
 	const unsigned long ff = bio->bi_rw & REQ_FAILFAST_MASK;
-<<<<<<< HEAD
-=======
 	int where = ELEVATOR_INSERT_SORT;
->>>>>>> 229aebb8
 	int rw_flags;
 
 	/* REQ_HARDBARRIER is no more */
