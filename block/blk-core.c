--- conflicted
+++ resolved
@@ -1198,15 +1198,9 @@
 	int el_ret;
 	unsigned int bytes = bio->bi_size;
 	const unsigned short prio = bio_prio(bio);
-<<<<<<< HEAD
-	const bool sync = (bio->bi_rw & REQ_SYNC);
-	const bool unplug = (bio->bi_rw & REQ_UNPLUG);
-	const unsigned int ff = bio->bi_rw & REQ_FAILFAST_MASK;
-=======
 	const bool sync = !!(bio->bi_rw & REQ_SYNC);
 	const bool unplug = !!(bio->bi_rw & REQ_UNPLUG);
 	const unsigned long ff = bio->bi_rw & REQ_FAILFAST_MASK;
->>>>>>> 062c1825
 	int rw_flags;
 
 	if ((bio->bi_rw & REQ_HARDBARRIER) &&
