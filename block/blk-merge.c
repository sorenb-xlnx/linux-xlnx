/*
 * Functions related to segment and merge handling
 */
#include <linux/kernel.h>
#include <linux/module.h>
#include <linux/bio.h>
#include <linux/blkdev.h>
#include <linux/scatterlist.h>

#include "blk.h"

void blk_recalc_rq_sectors(struct request *rq, int nsect)
{
	if (blk_fs_request(rq) || blk_discard_rq(rq)) {
		rq->hard_sector += nsect;
		rq->hard_nr_sectors -= nsect;

		/*
		 * Move the I/O submission pointers ahead if required.
		 */
		if ((rq->nr_sectors >= rq->hard_nr_sectors) &&
		    (rq->sector <= rq->hard_sector)) {
			rq->sector = rq->hard_sector;
			rq->nr_sectors = rq->hard_nr_sectors;
			rq->hard_cur_sectors = bio_cur_sectors(rq->bio);
			rq->current_nr_sectors = rq->hard_cur_sectors;
			rq->buffer = bio_data(rq->bio);
		}

		/*
		 * if total number of sectors is less than the first segment
		 * size, something has gone terribly wrong
		 */
		if (rq->nr_sectors < rq->current_nr_sectors) {
			printk(KERN_ERR "blk: request botched\n");
			rq->nr_sectors = rq->current_nr_sectors;
		}
	}
}

static unsigned int __blk_recalc_rq_segments(struct request_queue *q,
<<<<<<< HEAD
					     struct bio *bio,
					     unsigned int *seg_size_ptr)
=======
					     struct bio *bio)
>>>>>>> 4c55bb01
{
	unsigned int phys_size;
	struct bio_vec *bv, *bvprv = NULL;
	int cluster, i, high, highprv = 1;
	unsigned int seg_size, nr_phys_segs;
<<<<<<< HEAD
	struct bio *fbio;
=======
	struct bio *fbio, *bbio;
>>>>>>> 4c55bb01

	if (!bio)
		return 0;

	fbio = bio;
	cluster = test_bit(QUEUE_FLAG_CLUSTER, &q->queue_flags);
	seg_size = 0;
	phys_size = nr_phys_segs = 0;
	for_each_bio(bio) {
		bio_for_each_segment(bv, bio, i) {
			/*
			 * the trick here is making sure that a high page is
			 * never considered part of another segment, since that
			 * might change with the bounce page.
			 */
			high = page_to_pfn(bv->bv_page) > q->bounce_pfn;
			if (high || highprv)
				goto new_segment;
			if (cluster) {
				if (seg_size + bv->bv_len > q->max_segment_size)
					goto new_segment;
				if (!BIOVEC_PHYS_MERGEABLE(bvprv, bv))
					goto new_segment;
				if (!BIOVEC_SEG_BOUNDARY(q, bvprv, bv))
					goto new_segment;

				seg_size += bv->bv_len;
				bvprv = bv;
				continue;
			}
new_segment:
			if (nr_phys_segs == 1 && seg_size >
			    fbio->bi_seg_front_size)
				fbio->bi_seg_front_size = seg_size;

			nr_phys_segs++;
			bvprv = bv;
			seg_size = bv->bv_len;
			highprv = high;
		}
<<<<<<< HEAD
	}

	if (seg_size_ptr)
		*seg_size_ptr = seg_size;

	return nr_phys_segs;
}

void blk_recalc_rq_segments(struct request *rq)
{
	unsigned int seg_size = 0, phys_segs;

	phys_segs = __blk_recalc_rq_segments(rq->q, rq->bio, &seg_size);

	if (phys_segs == 1 && seg_size > rq->bio->bi_seg_front_size)
		rq->bio->bi_seg_front_size = seg_size;
	if (seg_size > rq->biotail->bi_seg_back_size)
		rq->biotail->bi_seg_back_size = seg_size;

	rq->nr_phys_segments = phys_segs;
=======
		bbio = bio;
	}

	if (nr_phys_segs == 1 && seg_size > fbio->bi_seg_front_size)
		fbio->bi_seg_front_size = seg_size;
	if (seg_size > bbio->bi_seg_back_size)
		bbio->bi_seg_back_size = seg_size;

	return nr_phys_segs;
}

void blk_recalc_rq_segments(struct request *rq)
{
	rq->nr_phys_segments = __blk_recalc_rq_segments(rq->q, rq->bio);
>>>>>>> 4c55bb01
}

void blk_recount_segments(struct request_queue *q, struct bio *bio)
{
	struct bio *nxt = bio->bi_next;

	bio->bi_next = NULL;
<<<<<<< HEAD
	bio->bi_phys_segments = __blk_recalc_rq_segments(q, bio, NULL);
=======
	bio->bi_phys_segments = __blk_recalc_rq_segments(q, bio);
>>>>>>> 4c55bb01
	bio->bi_next = nxt;
	bio->bi_flags |= (1 << BIO_SEG_VALID);
}
EXPORT_SYMBOL(blk_recount_segments);

static int blk_phys_contig_segment(struct request_queue *q, struct bio *bio,
				   struct bio *nxt)
{
	if (!test_bit(QUEUE_FLAG_CLUSTER, &q->queue_flags))
		return 0;

	if (bio->bi_seg_back_size + nxt->bi_seg_front_size >
	    q->max_segment_size)
		return 0;

	if (!bio_has_data(bio))
		return 1;

	if (!BIOVEC_PHYS_MERGEABLE(__BVEC_END(bio), __BVEC_START(nxt)))
		return 0;

	/*
	 * bio and nxt are contiguous in memory; check if the queue allows
	 * these two to be merged into one
	 */
	if (BIO_SEG_BOUNDARY(q, bio, nxt))
		return 1;

	return 0;
}

/*
 * map a request to scatterlist, return number of sg entries setup. Caller
 * must make sure sg can hold rq->nr_phys_segments entries
 */
int blk_rq_map_sg(struct request_queue *q, struct request *rq,
		  struct scatterlist *sglist)
{
	struct bio_vec *bvec, *bvprv;
	struct req_iterator iter;
	struct scatterlist *sg;
	int nsegs, cluster;

	nsegs = 0;
	cluster = test_bit(QUEUE_FLAG_CLUSTER, &q->queue_flags);

	/*
	 * for each bio in rq
	 */
	bvprv = NULL;
	sg = NULL;
	rq_for_each_segment(bvec, rq, iter) {
		int nbytes = bvec->bv_len;

		if (bvprv && cluster) {
			if (sg->length + nbytes > q->max_segment_size)
				goto new_segment;

			if (!BIOVEC_PHYS_MERGEABLE(bvprv, bvec))
				goto new_segment;
			if (!BIOVEC_SEG_BOUNDARY(q, bvprv, bvec))
				goto new_segment;

			sg->length += nbytes;
		} else {
new_segment:
			if (!sg)
				sg = sglist;
			else {
				/*
				 * If the driver previously mapped a shorter
				 * list, we could see a termination bit
				 * prematurely unless it fully inits the sg
				 * table on each mapping. We KNOW that there
				 * must be more entries here or the driver
				 * would be buggy, so force clear the
				 * termination bit to avoid doing a full
				 * sg_init_table() in drivers for each command.
				 */
				sg->page_link &= ~0x02;
				sg = sg_next(sg);
			}

			sg_set_page(sg, bvec->bv_page, nbytes, bvec->bv_offset);
			nsegs++;
		}
		bvprv = bvec;
	} /* segments in rq */


	if (unlikely(rq->cmd_flags & REQ_COPY_USER) &&
	    (rq->data_len & q->dma_pad_mask)) {
		unsigned int pad_len = (q->dma_pad_mask & ~rq->data_len) + 1;

		sg->length += pad_len;
		rq->extra_len += pad_len;
	}

	if (q->dma_drain_size && q->dma_drain_needed(rq)) {
		if (rq->cmd_flags & REQ_RW)
			memset(q->dma_drain_buffer, 0, q->dma_drain_size);

		sg->page_link &= ~0x02;
		sg = sg_next(sg);
		sg_set_page(sg, virt_to_page(q->dma_drain_buffer),
			    q->dma_drain_size,
			    ((unsigned long)q->dma_drain_buffer) &
			    (PAGE_SIZE - 1));
		nsegs++;
		rq->extra_len += q->dma_drain_size;
	}

	if (sg)
		sg_mark_end(sg);

	return nsegs;
}
EXPORT_SYMBOL(blk_rq_map_sg);

static inline int ll_new_hw_segment(struct request_queue *q,
				    struct request *req,
				    struct bio *bio)
{
	int nr_phys_segs = bio_phys_segments(q, bio);

	if (req->nr_phys_segments + nr_phys_segs > q->max_hw_segments
	    || req->nr_phys_segments + nr_phys_segs > q->max_phys_segments) {
		req->cmd_flags |= REQ_NOMERGE;
		if (req == q->last_merge)
			q->last_merge = NULL;
		return 0;
	}

	/*
	 * This will form the start of a new hw segment.  Bump both
	 * counters.
	 */
	req->nr_phys_segments += nr_phys_segs;
	return 1;
}

int ll_back_merge_fn(struct request_queue *q, struct request *req,
		     struct bio *bio)
{
	unsigned short max_sectors;

	if (unlikely(blk_pc_request(req)))
		max_sectors = q->max_hw_sectors;
	else
		max_sectors = q->max_sectors;

	if (req->nr_sectors + bio_sectors(bio) > max_sectors) {
		req->cmd_flags |= REQ_NOMERGE;
		if (req == q->last_merge)
			q->last_merge = NULL;
		return 0;
	}
	if (!bio_flagged(req->biotail, BIO_SEG_VALID))
		blk_recount_segments(q, req->biotail);
	if (!bio_flagged(bio, BIO_SEG_VALID))
		blk_recount_segments(q, bio);

	return ll_new_hw_segment(q, req, bio);
}

int ll_front_merge_fn(struct request_queue *q, struct request *req,
		      struct bio *bio)
{
	unsigned short max_sectors;

	if (unlikely(blk_pc_request(req)))
		max_sectors = q->max_hw_sectors;
	else
		max_sectors = q->max_sectors;


	if (req->nr_sectors + bio_sectors(bio) > max_sectors) {
		req->cmd_flags |= REQ_NOMERGE;
		if (req == q->last_merge)
			q->last_merge = NULL;
		return 0;
	}
	if (!bio_flagged(bio, BIO_SEG_VALID))
		blk_recount_segments(q, bio);
	if (!bio_flagged(req->bio, BIO_SEG_VALID))
		blk_recount_segments(q, req->bio);

	return ll_new_hw_segment(q, req, bio);
}

static int ll_merge_requests_fn(struct request_queue *q, struct request *req,
				struct request *next)
{
	int total_phys_segments;
	unsigned int seg_size =
		req->biotail->bi_seg_back_size + next->bio->bi_seg_front_size;

	/*
	 * First check if the either of the requests are re-queued
	 * requests.  Can't merge them if they are.
	 */
	if (req->special || next->special)
		return 0;

	/*
	 * Will it become too large?
	 */
	if ((req->nr_sectors + next->nr_sectors) > q->max_sectors)
		return 0;

	total_phys_segments = req->nr_phys_segments + next->nr_phys_segments;
	if (blk_phys_contig_segment(q, req->biotail, next->bio)) {
		if (req->nr_phys_segments == 1)
			req->bio->bi_seg_front_size = seg_size;
		if (next->nr_phys_segments == 1)
			next->biotail->bi_seg_back_size = seg_size;
		total_phys_segments--;
	}

	if (total_phys_segments > q->max_phys_segments)
		return 0;

	if (total_phys_segments > q->max_hw_segments)
		return 0;

	/* Merge is OK... */
	req->nr_phys_segments = total_phys_segments;
	return 1;
}

/*
 * Has to be called with the request spinlock acquired
 */
static int attempt_merge(struct request_queue *q, struct request *req,
			  struct request *next)
{
	if (!rq_mergeable(req) || !rq_mergeable(next))
		return 0;

	/*
	 * not contiguous
	 */
	if (req->sector + req->nr_sectors != next->sector)
		return 0;

	if (rq_data_dir(req) != rq_data_dir(next)
	    || req->rq_disk != next->rq_disk
	    || next->special)
		return 0;

	if (blk_integrity_rq(req) != blk_integrity_rq(next))
		return 0;

	/*
	 * If we are allowed to merge, then append bio list
	 * from next to rq and release next. merge_requests_fn
	 * will have updated segment counts, update sector
	 * counts here.
	 */
	if (!ll_merge_requests_fn(q, req, next))
		return 0;

	/*
	 * At this point we have either done a back merge
	 * or front merge. We need the smaller start_time of
	 * the merged requests to be the current request
	 * for accounting purposes.
	 */
	if (time_after(req->start_time, next->start_time))
		req->start_time = next->start_time;

	req->biotail->bi_next = next->bio;
	req->biotail = next->biotail;

	req->nr_sectors = req->hard_nr_sectors += next->hard_nr_sectors;

	elv_merge_requests(q, req, next);

	if (req->rq_disk) {
		struct hd_struct *part;
		int cpu;

		cpu = part_stat_lock();
		part = disk_map_sector_rcu(req->rq_disk, req->sector);

		part_round_stats(cpu, part);
		part_dec_in_flight(part);

		part_stat_unlock();
	}

	req->ioprio = ioprio_best(req->ioprio, next->ioprio);
	if (blk_rq_cpu_valid(next))
		req->cpu = next->cpu;

	__blk_put_request(q, next);
	return 1;
}

int attempt_back_merge(struct request_queue *q, struct request *rq)
{
	struct request *next = elv_latter_request(q, rq);

	if (next)
		return attempt_merge(q, rq, next);

	return 0;
}

int attempt_front_merge(struct request_queue *q, struct request *rq)
{
	struct request *prev = elv_former_request(q, rq);

	if (prev)
		return attempt_merge(q, prev, rq);

	return 0;
}<|MERGE_RESOLUTION|>--- conflicted
+++ resolved
@@ -39,22 +39,13 @@
 }
 
 static unsigned int __blk_recalc_rq_segments(struct request_queue *q,
-<<<<<<< HEAD
-					     struct bio *bio,
-					     unsigned int *seg_size_ptr)
-=======
 					     struct bio *bio)
->>>>>>> 4c55bb01
 {
 	unsigned int phys_size;
 	struct bio_vec *bv, *bvprv = NULL;
 	int cluster, i, high, highprv = 1;
 	unsigned int seg_size, nr_phys_segs;
-<<<<<<< HEAD
-	struct bio *fbio;
-=======
 	struct bio *fbio, *bbio;
->>>>>>> 4c55bb01
 
 	if (!bio)
 		return 0;
@@ -95,28 +86,6 @@
 			seg_size = bv->bv_len;
 			highprv = high;
 		}
-<<<<<<< HEAD
-	}
-
-	if (seg_size_ptr)
-		*seg_size_ptr = seg_size;
-
-	return nr_phys_segs;
-}
-
-void blk_recalc_rq_segments(struct request *rq)
-{
-	unsigned int seg_size = 0, phys_segs;
-
-	phys_segs = __blk_recalc_rq_segments(rq->q, rq->bio, &seg_size);
-
-	if (phys_segs == 1 && seg_size > rq->bio->bi_seg_front_size)
-		rq->bio->bi_seg_front_size = seg_size;
-	if (seg_size > rq->biotail->bi_seg_back_size)
-		rq->biotail->bi_seg_back_size = seg_size;
-
-	rq->nr_phys_segments = phys_segs;
-=======
 		bbio = bio;
 	}
 
@@ -131,7 +100,6 @@
 void blk_recalc_rq_segments(struct request *rq)
 {
 	rq->nr_phys_segments = __blk_recalc_rq_segments(rq->q, rq->bio);
->>>>>>> 4c55bb01
 }
 
 void blk_recount_segments(struct request_queue *q, struct bio *bio)
@@ -139,11 +107,7 @@
 	struct bio *nxt = bio->bi_next;
 
 	bio->bi_next = NULL;
-<<<<<<< HEAD
-	bio->bi_phys_segments = __blk_recalc_rq_segments(q, bio, NULL);
-=======
 	bio->bi_phys_segments = __blk_recalc_rq_segments(q, bio);
->>>>>>> 4c55bb01
 	bio->bi_next = nxt;
 	bio->bi_flags |= (1 << BIO_SEG_VALID);
 }
