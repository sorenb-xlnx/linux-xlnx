/*
 * Common Block IO controller cgroup interface
 *
 * Based on ideas and code from CFQ, CFS and BFQ:
 * Copyright (C) 2003 Jens Axboe <axboe@kernel.dk>
 *
 * Copyright (C) 2008 Fabio Checconi <fabio@gandalf.sssup.it>
 *		      Paolo Valente <paolo.valente@unimore.it>
 *
 * Copyright (C) 2009 Vivek Goyal <vgoyal@redhat.com>
 * 	              Nauman Rafique <nauman@google.com>
 */
#include <linux/ioprio.h>
#include <linux/seq_file.h>
#include <linux/kdev_t.h>
#include <linux/module.h>
#include <linux/err.h>
#include "blk-cgroup.h"

static DEFINE_SPINLOCK(blkio_list_lock);
static LIST_HEAD(blkio_list);

struct blkio_cgroup blkio_root_cgroup = { .weight = 2*BLKIO_WEIGHT_DEFAULT };
EXPORT_SYMBOL_GPL(blkio_root_cgroup);

<<<<<<< HEAD
=======
static struct cgroup_subsys_state *blkiocg_create(struct cgroup_subsys *,
						  struct cgroup *);
static int blkiocg_can_attach(struct cgroup_subsys *, struct cgroup *,
			      struct task_struct *, bool);
static void blkiocg_attach(struct cgroup_subsys *, struct cgroup *,
			   struct cgroup *, struct task_struct *, bool);
static void blkiocg_destroy(struct cgroup_subsys *, struct cgroup *);
static int blkiocg_populate(struct cgroup_subsys *, struct cgroup *);

struct cgroup_subsys blkio_subsys = {
	.name = "blkio",
	.create = blkiocg_create,
	.can_attach = blkiocg_can_attach,
	.attach = blkiocg_attach,
	.destroy = blkiocg_destroy,
	.populate = blkiocg_populate,
#ifdef CONFIG_BLK_CGROUP
	/* note: blkio_subsys_id is otherwise defined in blk-cgroup.h */
	.subsys_id = blkio_subsys_id,
#endif
	.use_id = 1,
	.module = THIS_MODULE,
};
EXPORT_SYMBOL_GPL(blkio_subsys);

>>>>>>> 93929ebc
struct blkio_cgroup *cgroup_to_blkio_cgroup(struct cgroup *cgroup)
{
	return container_of(cgroup_subsys_state(cgroup, blkio_subsys_id),
			    struct blkio_cgroup, css);
}
EXPORT_SYMBOL_GPL(cgroup_to_blkio_cgroup);

void blkiocg_update_blkio_group_stats(struct blkio_group *blkg,
			unsigned long time, unsigned long sectors)
{
	blkg->time += time;
	blkg->sectors += sectors;
}
EXPORT_SYMBOL_GPL(blkiocg_update_blkio_group_stats);

void blkiocg_add_blkio_group(struct blkio_cgroup *blkcg,
			struct blkio_group *blkg, void *key, dev_t dev)
{
	unsigned long flags;

	spin_lock_irqsave(&blkcg->lock, flags);
	rcu_assign_pointer(blkg->key, key);
	blkg->blkcg_id = css_id(&blkcg->css);
	hlist_add_head_rcu(&blkg->blkcg_node, &blkcg->blkg_list);
	spin_unlock_irqrestore(&blkcg->lock, flags);
#ifdef CONFIG_DEBUG_BLK_CGROUP
	/* Need to take css reference ? */
	cgroup_path(blkcg->css.cgroup, blkg->path, sizeof(blkg->path));
#endif
	blkg->dev = dev;
}
EXPORT_SYMBOL_GPL(blkiocg_add_blkio_group);

static void __blkiocg_del_blkio_group(struct blkio_group *blkg)
{
	hlist_del_init_rcu(&blkg->blkcg_node);
	blkg->blkcg_id = 0;
}

/*
 * returns 0 if blkio_group was still on cgroup list. Otherwise returns 1
 * indicating that blk_group was unhashed by the time we got to it.
 */
int blkiocg_del_blkio_group(struct blkio_group *blkg)
{
	struct blkio_cgroup *blkcg;
	unsigned long flags;
	struct cgroup_subsys_state *css;
	int ret = 1;

	rcu_read_lock();
	css = css_lookup(&blkio_subsys, blkg->blkcg_id);
	if (!css)
		goto out;

	blkcg = container_of(css, struct blkio_cgroup, css);
	spin_lock_irqsave(&blkcg->lock, flags);
	if (!hlist_unhashed(&blkg->blkcg_node)) {
		__blkiocg_del_blkio_group(blkg);
		ret = 0;
	}
	spin_unlock_irqrestore(&blkcg->lock, flags);
out:
	rcu_read_unlock();
	return ret;
}
EXPORT_SYMBOL_GPL(blkiocg_del_blkio_group);

/* called under rcu_read_lock(). */
struct blkio_group *blkiocg_lookup_group(struct blkio_cgroup *blkcg, void *key)
{
	struct blkio_group *blkg;
	struct hlist_node *n;
	void *__key;

	hlist_for_each_entry_rcu(blkg, n, &blkcg->blkg_list, blkcg_node) {
		__key = blkg->key;
		if (__key == key)
			return blkg;
	}

	return NULL;
}
EXPORT_SYMBOL_GPL(blkiocg_lookup_group);

#define SHOW_FUNCTION(__VAR)						\
static u64 blkiocg_##__VAR##_read(struct cgroup *cgroup,		\
				       struct cftype *cftype)		\
{									\
	struct blkio_cgroup *blkcg;					\
									\
	blkcg = cgroup_to_blkio_cgroup(cgroup);				\
	return (u64)blkcg->__VAR;					\
}

SHOW_FUNCTION(weight);
#undef SHOW_FUNCTION

static int
blkiocg_weight_write(struct cgroup *cgroup, struct cftype *cftype, u64 val)
{
	struct blkio_cgroup *blkcg;
	struct blkio_group *blkg;
	struct hlist_node *n;
	struct blkio_policy_type *blkiop;

	if (val < BLKIO_WEIGHT_MIN || val > BLKIO_WEIGHT_MAX)
		return -EINVAL;

	blkcg = cgroup_to_blkio_cgroup(cgroup);
	spin_lock(&blkio_list_lock);
	spin_lock_irq(&blkcg->lock);
	blkcg->weight = (unsigned int)val;
	hlist_for_each_entry(blkg, n, &blkcg->blkg_list, blkcg_node) {
		list_for_each_entry(blkiop, &blkio_list, list)
			blkiop->ops.blkio_update_group_weight_fn(blkg,
					blkcg->weight);
	}
	spin_unlock_irq(&blkcg->lock);
	spin_unlock(&blkio_list_lock);
	return 0;
}

#define SHOW_FUNCTION_PER_GROUP(__VAR)					\
static int blkiocg_##__VAR##_read(struct cgroup *cgroup,		\
			struct cftype *cftype, struct seq_file *m)	\
{									\
	struct blkio_cgroup *blkcg;					\
	struct blkio_group *blkg;					\
	struct hlist_node *n;						\
									\
	if (!cgroup_lock_live_group(cgroup))				\
		return -ENODEV;						\
									\
	blkcg = cgroup_to_blkio_cgroup(cgroup);				\
	rcu_read_lock();						\
	hlist_for_each_entry_rcu(blkg, n, &blkcg->blkg_list, blkcg_node) {\
		if (blkg->dev)						\
			seq_printf(m, "%u:%u %lu\n", MAJOR(blkg->dev),	\
				 MINOR(blkg->dev), blkg->__VAR);	\
	}								\
	rcu_read_unlock();						\
	cgroup_unlock();						\
	return 0;							\
}

SHOW_FUNCTION_PER_GROUP(time);
SHOW_FUNCTION_PER_GROUP(sectors);
#ifdef CONFIG_DEBUG_BLK_CGROUP
SHOW_FUNCTION_PER_GROUP(dequeue);
#endif
#undef SHOW_FUNCTION_PER_GROUP

#ifdef CONFIG_DEBUG_BLK_CGROUP
void blkiocg_update_blkio_group_dequeue_stats(struct blkio_group *blkg,
			unsigned long dequeue)
{
	blkg->dequeue += dequeue;
}
EXPORT_SYMBOL_GPL(blkiocg_update_blkio_group_dequeue_stats);
#endif

struct cftype blkio_files[] = {
	{
		.name = "weight",
		.read_u64 = blkiocg_weight_read,
		.write_u64 = blkiocg_weight_write,
	},
	{
		.name = "time",
		.read_seq_string = blkiocg_time_read,
	},
	{
		.name = "sectors",
		.read_seq_string = blkiocg_sectors_read,
	},
#ifdef CONFIG_DEBUG_BLK_CGROUP
       {
		.name = "dequeue",
		.read_seq_string = blkiocg_dequeue_read,
       },
#endif
};

static int blkiocg_populate(struct cgroup_subsys *subsys, struct cgroup *cgroup)
{
	return cgroup_add_files(cgroup, subsys, blkio_files,
				ARRAY_SIZE(blkio_files));
}

static void blkiocg_destroy(struct cgroup_subsys *subsys, struct cgroup *cgroup)
{
	struct blkio_cgroup *blkcg = cgroup_to_blkio_cgroup(cgroup);
	unsigned long flags;
	struct blkio_group *blkg;
	void *key;
	struct blkio_policy_type *blkiop;

	rcu_read_lock();
remove_entry:
	spin_lock_irqsave(&blkcg->lock, flags);

	if (hlist_empty(&blkcg->blkg_list)) {
		spin_unlock_irqrestore(&blkcg->lock, flags);
		goto done;
	}

	blkg = hlist_entry(blkcg->blkg_list.first, struct blkio_group,
				blkcg_node);
	key = rcu_dereference(blkg->key);
	__blkiocg_del_blkio_group(blkg);

	spin_unlock_irqrestore(&blkcg->lock, flags);

	/*
	 * This blkio_group is being unlinked as associated cgroup is going
	 * away. Let all the IO controlling policies know about this event.
	 *
	 * Currently this is static call to one io controlling policy. Once
	 * we have more policies in place, we need some dynamic registration
	 * of callback function.
	 */
	spin_lock(&blkio_list_lock);
	list_for_each_entry(blkiop, &blkio_list, list)
		blkiop->ops.blkio_unlink_group_fn(key, blkg);
	spin_unlock(&blkio_list_lock);
	goto remove_entry;
done:
	free_css_id(&blkio_subsys, &blkcg->css);
	rcu_read_unlock();
	if (blkcg != &blkio_root_cgroup)
		kfree(blkcg);
}

static struct cgroup_subsys_state *
blkiocg_create(struct cgroup_subsys *subsys, struct cgroup *cgroup)
{
	struct blkio_cgroup *blkcg, *parent_blkcg;

	if (!cgroup->parent) {
		blkcg = &blkio_root_cgroup;
		goto done;
	}

	/* Currently we do not support hierarchy deeper than two level (0,1) */
	parent_blkcg = cgroup_to_blkio_cgroup(cgroup->parent);
	if (css_depth(&parent_blkcg->css) > 0)
		return ERR_PTR(-EINVAL);

	blkcg = kzalloc(sizeof(*blkcg), GFP_KERNEL);
	if (!blkcg)
		return ERR_PTR(-ENOMEM);

	blkcg->weight = BLKIO_WEIGHT_DEFAULT;
done:
	spin_lock_init(&blkcg->lock);
	INIT_HLIST_HEAD(&blkcg->blkg_list);

	return &blkcg->css;
}

/*
 * We cannot support shared io contexts, as we have no mean to support
 * two tasks with the same ioc in two different groups without major rework
 * of the main cic data structures.  For now we allow a task to change
 * its cgroup only if it's the only owner of its ioc.
 */
static int blkiocg_can_attach(struct cgroup_subsys *subsys,
				struct cgroup *cgroup, struct task_struct *tsk,
				bool threadgroup)
{
	struct io_context *ioc;
	int ret = 0;

	/* task_lock() is needed to avoid races with exit_io_context() */
	task_lock(tsk);
	ioc = tsk->io_context;
	if (ioc && atomic_read(&ioc->nr_tasks) > 1)
		ret = -EINVAL;
	task_unlock(tsk);

	return ret;
}

static void blkiocg_attach(struct cgroup_subsys *subsys, struct cgroup *cgroup,
				struct cgroup *prev, struct task_struct *tsk,
				bool threadgroup)
{
	struct io_context *ioc;

	task_lock(tsk);
	ioc = tsk->io_context;
	if (ioc)
		ioc->cgroup_changed = 1;
	task_unlock(tsk);
}

void blkio_policy_register(struct blkio_policy_type *blkiop)
{
	spin_lock(&blkio_list_lock);
	list_add_tail(&blkiop->list, &blkio_list);
	spin_unlock(&blkio_list_lock);
}
EXPORT_SYMBOL_GPL(blkio_policy_register);

void blkio_policy_unregister(struct blkio_policy_type *blkiop)
{
	spin_lock(&blkio_list_lock);
	list_del_init(&blkiop->list);
	spin_unlock(&blkio_list_lock);
}
EXPORT_SYMBOL_GPL(blkio_policy_unregister);

static int __init init_cgroup_blkio(void)
{
	return cgroup_load_subsys(&blkio_subsys);
}

static void __exit exit_cgroup_blkio(void)
{
	cgroup_unload_subsys(&blkio_subsys);
}

module_init(init_cgroup_blkio);
module_exit(exit_cgroup_blkio);
MODULE_LICENSE("GPL");<|MERGE_RESOLUTION|>--- conflicted
+++ resolved
@@ -23,8 +23,6 @@
 struct blkio_cgroup blkio_root_cgroup = { .weight = 2*BLKIO_WEIGHT_DEFAULT };
 EXPORT_SYMBOL_GPL(blkio_root_cgroup);
 
-<<<<<<< HEAD
-=======
 static struct cgroup_subsys_state *blkiocg_create(struct cgroup_subsys *,
 						  struct cgroup *);
 static int blkiocg_can_attach(struct cgroup_subsys *, struct cgroup *,
@@ -50,7 +48,6 @@
 };
 EXPORT_SYMBOL_GPL(blkio_subsys);
 
->>>>>>> 93929ebc
 struct blkio_cgroup *cgroup_to_blkio_cgroup(struct cgroup *cgroup)
 {
 	return container_of(cgroup_subsys_state(cgroup, blkio_subsys_id),
