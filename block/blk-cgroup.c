/*
 * Common Block IO controller cgroup interface
 *
 * Based on ideas and code from CFQ, CFS and BFQ:
 * Copyright (C) 2003 Jens Axboe <axboe@kernel.dk>
 *
 * Copyright (C) 2008 Fabio Checconi <fabio@gandalf.sssup.it>
 *		      Paolo Valente <paolo.valente@unimore.it>
 *
 * Copyright (C) 2009 Vivek Goyal <vgoyal@redhat.com>
 * 	              Nauman Rafique <nauman@google.com>
 */
#include <linux/ioprio.h>
#include <linux/seq_file.h>
#include <linux/kdev_t.h>
#include <linux/module.h>
#include <linux/err.h>
#include <linux/blkdev.h>
#include <linux/slab.h>
#include "blk-cgroup.h"
#include <linux/genhd.h>

#define MAX_KEY_LEN 100

static DEFINE_SPINLOCK(blkio_list_lock);
static LIST_HEAD(blkio_list);

struct blkio_cgroup blkio_root_cgroup = { .weight = 2*BLKIO_WEIGHT_DEFAULT };
EXPORT_SYMBOL_GPL(blkio_root_cgroup);

static struct cgroup_subsys_state *blkiocg_create(struct cgroup_subsys *,
						  struct cgroup *);
static int blkiocg_can_attach(struct cgroup_subsys *, struct cgroup *,
			      struct task_struct *, bool);
static void blkiocg_attach(struct cgroup_subsys *, struct cgroup *,
			   struct cgroup *, struct task_struct *, bool);
static void blkiocg_destroy(struct cgroup_subsys *, struct cgroup *);
static int blkiocg_populate(struct cgroup_subsys *, struct cgroup *);

struct cgroup_subsys blkio_subsys = {
	.name = "blkio",
	.create = blkiocg_create,
	.can_attach = blkiocg_can_attach,
	.attach = blkiocg_attach,
	.destroy = blkiocg_destroy,
	.populate = blkiocg_populate,
#ifdef CONFIG_BLK_CGROUP
	/* note: blkio_subsys_id is otherwise defined in blk-cgroup.h */
	.subsys_id = blkio_subsys_id,
#endif
	.use_id = 1,
	.module = THIS_MODULE,
};
EXPORT_SYMBOL_GPL(blkio_subsys);

static inline void blkio_policy_insert_node(struct blkio_cgroup *blkcg,
					    struct blkio_policy_node *pn)
{
	list_add(&pn->node, &blkcg->policy_list);
}

/* Must be called with blkcg->lock held */
static inline void blkio_policy_delete_node(struct blkio_policy_node *pn)
{
	list_del(&pn->node);
}

/* Must be called with blkcg->lock held */
static struct blkio_policy_node *
blkio_policy_search_node(const struct blkio_cgroup *blkcg, dev_t dev)
{
	struct blkio_policy_node *pn;

	list_for_each_entry(pn, &blkcg->policy_list, node) {
		if (pn->dev == dev)
			return pn;
	}

	return NULL;
}

struct blkio_cgroup *cgroup_to_blkio_cgroup(struct cgroup *cgroup)
{
	return container_of(cgroup_subsys_state(cgroup, blkio_subsys_id),
			    struct blkio_cgroup, css);
}
EXPORT_SYMBOL_GPL(cgroup_to_blkio_cgroup);

/*
 * Add to the appropriate stat variable depending on the request type.
 * This should be called with the blkg->stats_lock held.
 */
static void blkio_add_stat(uint64_t *stat, uint64_t add, bool direction,
				bool sync)
{
	if (direction)
		stat[BLKIO_STAT_WRITE] += add;
	else
		stat[BLKIO_STAT_READ] += add;
	if (sync)
		stat[BLKIO_STAT_SYNC] += add;
	else
		stat[BLKIO_STAT_ASYNC] += add;
}

/*
 * Decrements the appropriate stat variable if non-zero depending on the
 * request type. Panics on value being zero.
 * This should be called with the blkg->stats_lock held.
 */
static void blkio_check_and_dec_stat(uint64_t *stat, bool direction, bool sync)
{
	if (direction) {
		BUG_ON(stat[BLKIO_STAT_WRITE] == 0);
		stat[BLKIO_STAT_WRITE]--;
	} else {
		BUG_ON(stat[BLKIO_STAT_READ] == 0);
		stat[BLKIO_STAT_READ]--;
	}
	if (sync) {
		BUG_ON(stat[BLKIO_STAT_SYNC] == 0);
		stat[BLKIO_STAT_SYNC]--;
	} else {
		BUG_ON(stat[BLKIO_STAT_ASYNC] == 0);
		stat[BLKIO_STAT_ASYNC]--;
	}
}

#ifdef CONFIG_DEBUG_BLK_CGROUP
/* This should be called with the blkg->stats_lock held. */
static void blkio_set_start_group_wait_time(struct blkio_group *blkg,
						struct blkio_group *curr_blkg)
{
	if (blkio_blkg_waiting(&blkg->stats))
		return;
	if (blkg == curr_blkg)
		return;
	blkg->stats.start_group_wait_time = sched_clock();
	blkio_mark_blkg_waiting(&blkg->stats);
}

/* This should be called with the blkg->stats_lock held. */
static void blkio_update_group_wait_time(struct blkio_group_stats *stats)
{
	unsigned long long now;

	if (!blkio_blkg_waiting(stats))
		return;

	now = sched_clock();
	if (time_after64(now, stats->start_group_wait_time))
		stats->group_wait_time += now - stats->start_group_wait_time;
	blkio_clear_blkg_waiting(stats);
}

/* This should be called with the blkg->stats_lock held. */
static void blkio_end_empty_time(struct blkio_group_stats *stats)
{
	unsigned long long now;

	if (!blkio_blkg_empty(stats))
		return;

	now = sched_clock();
	if (time_after64(now, stats->start_empty_time))
		stats->empty_time += now - stats->start_empty_time;
	blkio_clear_blkg_empty(stats);
}

void blkiocg_update_set_idle_time_stats(struct blkio_group *blkg)
{
	unsigned long flags;

	spin_lock_irqsave(&blkg->stats_lock, flags);
	BUG_ON(blkio_blkg_idling(&blkg->stats));
	blkg->stats.start_idle_time = sched_clock();
	blkio_mark_blkg_idling(&blkg->stats);
	spin_unlock_irqrestore(&blkg->stats_lock, flags);
}
EXPORT_SYMBOL_GPL(blkiocg_update_set_idle_time_stats);

void blkiocg_update_idle_time_stats(struct blkio_group *blkg)
{
	unsigned long flags;
	unsigned long long now;
	struct blkio_group_stats *stats;

	spin_lock_irqsave(&blkg->stats_lock, flags);
	stats = &blkg->stats;
	if (blkio_blkg_idling(stats)) {
		now = sched_clock();
		if (time_after64(now, stats->start_idle_time))
			stats->idle_time += now - stats->start_idle_time;
		blkio_clear_blkg_idling(stats);
	}
	spin_unlock_irqrestore(&blkg->stats_lock, flags);
}
EXPORT_SYMBOL_GPL(blkiocg_update_idle_time_stats);

void blkiocg_update_avg_queue_size_stats(struct blkio_group *blkg)
{
	unsigned long flags;
	struct blkio_group_stats *stats;

	spin_lock_irqsave(&blkg->stats_lock, flags);
	stats = &blkg->stats;
	stats->avg_queue_size_sum +=
			stats->stat_arr[BLKIO_STAT_QUEUED][BLKIO_STAT_READ] +
			stats->stat_arr[BLKIO_STAT_QUEUED][BLKIO_STAT_WRITE];
	stats->avg_queue_size_samples++;
	blkio_update_group_wait_time(stats);
	spin_unlock_irqrestore(&blkg->stats_lock, flags);
}
EXPORT_SYMBOL_GPL(blkiocg_update_avg_queue_size_stats);

void blkiocg_set_start_empty_time(struct blkio_group *blkg)
{
	unsigned long flags;
	struct blkio_group_stats *stats;

	spin_lock_irqsave(&blkg->stats_lock, flags);
	stats = &blkg->stats;

	if (stats->stat_arr[BLKIO_STAT_QUEUED][BLKIO_STAT_READ] ||
			stats->stat_arr[BLKIO_STAT_QUEUED][BLKIO_STAT_WRITE]) {
		spin_unlock_irqrestore(&blkg->stats_lock, flags);
		return;
	}

	/*
	 * group is already marked empty. This can happen if cfqq got new
	 * request in parent group and moved to this group while being added
	 * to service tree. Just ignore the event and move on.
	 */
	if(blkio_blkg_empty(stats)) {
		spin_unlock_irqrestore(&blkg->stats_lock, flags);
		return;
	}

	stats->start_empty_time = sched_clock();
	blkio_mark_blkg_empty(stats);
	spin_unlock_irqrestore(&blkg->stats_lock, flags);
}
EXPORT_SYMBOL_GPL(blkiocg_set_start_empty_time);

void blkiocg_update_dequeue_stats(struct blkio_group *blkg,
			unsigned long dequeue)
{
	blkg->stats.dequeue += dequeue;
}
EXPORT_SYMBOL_GPL(blkiocg_update_dequeue_stats);
#else
static inline void blkio_set_start_group_wait_time(struct blkio_group *blkg,
					struct blkio_group *curr_blkg) {}
static inline void blkio_end_empty_time(struct blkio_group_stats *stats) {}
#endif

void blkiocg_update_io_add_stats(struct blkio_group *blkg,
			struct blkio_group *curr_blkg, bool direction,
			bool sync)
{
	unsigned long flags;

	spin_lock_irqsave(&blkg->stats_lock, flags);
	blkio_add_stat(blkg->stats.stat_arr[BLKIO_STAT_QUEUED], 1, direction,
			sync);
	blkio_end_empty_time(&blkg->stats);
	blkio_set_start_group_wait_time(blkg, curr_blkg);
	spin_unlock_irqrestore(&blkg->stats_lock, flags);
}
EXPORT_SYMBOL_GPL(blkiocg_update_io_add_stats);

void blkiocg_update_io_remove_stats(struct blkio_group *blkg,
						bool direction, bool sync)
{
	unsigned long flags;

	spin_lock_irqsave(&blkg->stats_lock, flags);
	blkio_check_and_dec_stat(blkg->stats.stat_arr[BLKIO_STAT_QUEUED],
					direction, sync);
	spin_unlock_irqrestore(&blkg->stats_lock, flags);
}
EXPORT_SYMBOL_GPL(blkiocg_update_io_remove_stats);

void blkiocg_update_timeslice_used(struct blkio_group *blkg, unsigned long time)
{
	unsigned long flags;

	spin_lock_irqsave(&blkg->stats_lock, flags);
	blkg->stats.time += time;
	spin_unlock_irqrestore(&blkg->stats_lock, flags);
}
EXPORT_SYMBOL_GPL(blkiocg_update_timeslice_used);

void blkiocg_update_dispatch_stats(struct blkio_group *blkg,
				uint64_t bytes, bool direction, bool sync)
{
	struct blkio_group_stats *stats;
	unsigned long flags;

	spin_lock_irqsave(&blkg->stats_lock, flags);
	stats = &blkg->stats;
	stats->sectors += bytes >> 9;
	blkio_add_stat(stats->stat_arr[BLKIO_STAT_SERVICED], 1, direction,
			sync);
	blkio_add_stat(stats->stat_arr[BLKIO_STAT_SERVICE_BYTES], bytes,
			direction, sync);
	spin_unlock_irqrestore(&blkg->stats_lock, flags);
}
EXPORT_SYMBOL_GPL(blkiocg_update_dispatch_stats);

void blkiocg_update_completion_stats(struct blkio_group *blkg,
	uint64_t start_time, uint64_t io_start_time, bool direction, bool sync)
{
	struct blkio_group_stats *stats;
	unsigned long flags;
	unsigned long long now = sched_clock();

	spin_lock_irqsave(&blkg->stats_lock, flags);
	stats = &blkg->stats;
	if (time_after64(now, io_start_time))
		blkio_add_stat(stats->stat_arr[BLKIO_STAT_SERVICE_TIME],
				now - io_start_time, direction, sync);
	if (time_after64(io_start_time, start_time))
		blkio_add_stat(stats->stat_arr[BLKIO_STAT_WAIT_TIME],
				io_start_time - start_time, direction, sync);
	spin_unlock_irqrestore(&blkg->stats_lock, flags);
}
EXPORT_SYMBOL_GPL(blkiocg_update_completion_stats);

void blkiocg_update_io_merged_stats(struct blkio_group *blkg, bool direction,
					bool sync)
{
	unsigned long flags;

	spin_lock_irqsave(&blkg->stats_lock, flags);
	blkio_add_stat(blkg->stats.stat_arr[BLKIO_STAT_MERGED], 1, direction,
			sync);
	spin_unlock_irqrestore(&blkg->stats_lock, flags);
}
EXPORT_SYMBOL_GPL(blkiocg_update_io_merged_stats);

void blkiocg_add_blkio_group(struct blkio_cgroup *blkcg,
			struct blkio_group *blkg, void *key, dev_t dev)
{
	unsigned long flags;

	spin_lock_irqsave(&blkcg->lock, flags);
	spin_lock_init(&blkg->stats_lock);
	rcu_assign_pointer(blkg->key, key);
	blkg->blkcg_id = css_id(&blkcg->css);
	hlist_add_head_rcu(&blkg->blkcg_node, &blkcg->blkg_list);
	spin_unlock_irqrestore(&blkcg->lock, flags);
	/* Need to take css reference ? */
	cgroup_path(blkcg->css.cgroup, blkg->path, sizeof(blkg->path));
	blkg->dev = dev;
}
EXPORT_SYMBOL_GPL(blkiocg_add_blkio_group);

static void __blkiocg_del_blkio_group(struct blkio_group *blkg)
{
	hlist_del_init_rcu(&blkg->blkcg_node);
	blkg->blkcg_id = 0;
}

/*
 * returns 0 if blkio_group was still on cgroup list. Otherwise returns 1
 * indicating that blk_group was unhashed by the time we got to it.
 */
int blkiocg_del_blkio_group(struct blkio_group *blkg)
{
	struct blkio_cgroup *blkcg;
	unsigned long flags;
	struct cgroup_subsys_state *css;
	int ret = 1;

	rcu_read_lock();
	css = css_lookup(&blkio_subsys, blkg->blkcg_id);
	if (css) {
		blkcg = container_of(css, struct blkio_cgroup, css);
		spin_lock_irqsave(&blkcg->lock, flags);
		if (!hlist_unhashed(&blkg->blkcg_node)) {
			__blkiocg_del_blkio_group(blkg);
			ret = 0;
		}
		spin_unlock_irqrestore(&blkcg->lock, flags);
	}

	rcu_read_unlock();
	return ret;
}
EXPORT_SYMBOL_GPL(blkiocg_del_blkio_group);

/* called under rcu_read_lock(). */
struct blkio_group *blkiocg_lookup_group(struct blkio_cgroup *blkcg, void *key)
{
	struct blkio_group *blkg;
	struct hlist_node *n;
	void *__key;

	hlist_for_each_entry_rcu(blkg, n, &blkcg->blkg_list, blkcg_node) {
		__key = blkg->key;
		if (__key == key)
			return blkg;
	}

	return NULL;
}
EXPORT_SYMBOL_GPL(blkiocg_lookup_group);

#define SHOW_FUNCTION(__VAR)						\
static u64 blkiocg_##__VAR##_read(struct cgroup *cgroup,		\
				       struct cftype *cftype)		\
{									\
	struct blkio_cgroup *blkcg;					\
									\
	blkcg = cgroup_to_blkio_cgroup(cgroup);				\
	return (u64)blkcg->__VAR;					\
}

SHOW_FUNCTION(weight);
#undef SHOW_FUNCTION

static int
blkiocg_weight_write(struct cgroup *cgroup, struct cftype *cftype, u64 val)
{
	struct blkio_cgroup *blkcg;
	struct blkio_group *blkg;
	struct hlist_node *n;
	struct blkio_policy_type *blkiop;
	struct blkio_policy_node *pn;

	if (val < BLKIO_WEIGHT_MIN || val > BLKIO_WEIGHT_MAX)
		return -EINVAL;

	blkcg = cgroup_to_blkio_cgroup(cgroup);
	spin_lock(&blkio_list_lock);
	spin_lock_irq(&blkcg->lock);
	blkcg->weight = (unsigned int)val;

	hlist_for_each_entry(blkg, n, &blkcg->blkg_list, blkcg_node) {
		pn = blkio_policy_search_node(blkcg, blkg->dev);

		if (pn)
			continue;

		list_for_each_entry(blkiop, &blkio_list, list)
			blkiop->ops.blkio_update_group_weight_fn(blkg,
					blkcg->weight);
	}
	spin_unlock_irq(&blkcg->lock);
	spin_unlock(&blkio_list_lock);
	return 0;
}

static int
blkiocg_reset_stats(struct cgroup *cgroup, struct cftype *cftype, u64 val)
{
	struct blkio_cgroup *blkcg;
	struct blkio_group *blkg;
	struct blkio_group_stats *stats;
	struct hlist_node *n;
	uint64_t queued[BLKIO_STAT_TOTAL];
	int i;
#ifdef CONFIG_DEBUG_BLK_CGROUP
	bool idling, waiting, empty;
	unsigned long long now = sched_clock();
#endif

	blkcg = cgroup_to_blkio_cgroup(cgroup);
	spin_lock_irq(&blkcg->lock);
	hlist_for_each_entry(blkg, n, &blkcg->blkg_list, blkcg_node) {
		spin_lock(&blkg->stats_lock);
		stats = &blkg->stats;
#ifdef CONFIG_DEBUG_BLK_CGROUP
		idling = blkio_blkg_idling(stats);
		waiting = blkio_blkg_waiting(stats);
		empty = blkio_blkg_empty(stats);
#endif
		for (i = 0; i < BLKIO_STAT_TOTAL; i++)
			queued[i] = stats->stat_arr[BLKIO_STAT_QUEUED][i];
		memset(stats, 0, sizeof(struct blkio_group_stats));
		for (i = 0; i < BLKIO_STAT_TOTAL; i++)
			stats->stat_arr[BLKIO_STAT_QUEUED][i] = queued[i];
#ifdef CONFIG_DEBUG_BLK_CGROUP
		if (idling) {
			blkio_mark_blkg_idling(stats);
			stats->start_idle_time = now;
		}
		if (waiting) {
			blkio_mark_blkg_waiting(stats);
			stats->start_group_wait_time = now;
		}
		if (empty) {
			blkio_mark_blkg_empty(stats);
			stats->start_empty_time = now;
		}
#endif
		spin_unlock(&blkg->stats_lock);
	}
	spin_unlock_irq(&blkcg->lock);
	return 0;
}

static void blkio_get_key_name(enum stat_sub_type type, dev_t dev, char *str,
				int chars_left, bool diskname_only)
{
	snprintf(str, chars_left, "%d:%d", MAJOR(dev), MINOR(dev));
	chars_left -= strlen(str);
	if (chars_left <= 0) {
		printk(KERN_WARNING
			"Possibly incorrect cgroup stat display format");
		return;
	}
	if (diskname_only)
		return;
	switch (type) {
	case BLKIO_STAT_READ:
		strlcat(str, " Read", chars_left);
		break;
	case BLKIO_STAT_WRITE:
		strlcat(str, " Write", chars_left);
		break;
	case BLKIO_STAT_SYNC:
		strlcat(str, " Sync", chars_left);
		break;
	case BLKIO_STAT_ASYNC:
		strlcat(str, " Async", chars_left);
		break;
	case BLKIO_STAT_TOTAL:
		strlcat(str, " Total", chars_left);
		break;
	default:
		strlcat(str, " Invalid", chars_left);
	}
}

static uint64_t blkio_fill_stat(char *str, int chars_left, uint64_t val,
				struct cgroup_map_cb *cb, dev_t dev)
{
	blkio_get_key_name(0, dev, str, chars_left, true);
	cb->fill(cb, str, val);
	return val;
}

/* This should be called with blkg->stats_lock held */
static uint64_t blkio_get_stat(struct blkio_group *blkg,
		struct cgroup_map_cb *cb, dev_t dev, enum stat_type type)
{
	uint64_t disk_total;
	char key_str[MAX_KEY_LEN];
	enum stat_sub_type sub_type;

	if (type == BLKIO_STAT_TIME)
		return blkio_fill_stat(key_str, MAX_KEY_LEN - 1,
					blkg->stats.time, cb, dev);
	if (type == BLKIO_STAT_SECTORS)
		return blkio_fill_stat(key_str, MAX_KEY_LEN - 1,
					blkg->stats.sectors, cb, dev);
#ifdef CONFIG_DEBUG_BLK_CGROUP
	if (type == BLKIO_STAT_AVG_QUEUE_SIZE) {
		uint64_t sum = blkg->stats.avg_queue_size_sum;
		uint64_t samples = blkg->stats.avg_queue_size_samples;
		if (samples)
			do_div(sum, samples);
		else
			sum = 0;
		return blkio_fill_stat(key_str, MAX_KEY_LEN - 1, sum, cb, dev);
	}
	if (type == BLKIO_STAT_GROUP_WAIT_TIME)
		return blkio_fill_stat(key_str, MAX_KEY_LEN - 1,
					blkg->stats.group_wait_time, cb, dev);
	if (type == BLKIO_STAT_IDLE_TIME)
		return blkio_fill_stat(key_str, MAX_KEY_LEN - 1,
					blkg->stats.idle_time, cb, dev);
	if (type == BLKIO_STAT_EMPTY_TIME)
		return blkio_fill_stat(key_str, MAX_KEY_LEN - 1,
					blkg->stats.empty_time, cb, dev);
	if (type == BLKIO_STAT_DEQUEUE)
		return blkio_fill_stat(key_str, MAX_KEY_LEN - 1,
					blkg->stats.dequeue, cb, dev);
#endif

	for (sub_type = BLKIO_STAT_READ; sub_type < BLKIO_STAT_TOTAL;
			sub_type++) {
		blkio_get_key_name(sub_type, dev, key_str, MAX_KEY_LEN, false);
		cb->fill(cb, key_str, blkg->stats.stat_arr[type][sub_type]);
	}
	disk_total = blkg->stats.stat_arr[type][BLKIO_STAT_READ] +
			blkg->stats.stat_arr[type][BLKIO_STAT_WRITE];
	blkio_get_key_name(BLKIO_STAT_TOTAL, dev, key_str, MAX_KEY_LEN, false);
	cb->fill(cb, key_str, disk_total);
	return disk_total;
}

#define SHOW_FUNCTION_PER_GROUP(__VAR, type, show_total)		\
static int blkiocg_##__VAR##_read(struct cgroup *cgroup,		\
		struct cftype *cftype, struct cgroup_map_cb *cb)	\
{									\
	struct blkio_cgroup *blkcg;					\
	struct blkio_group *blkg;					\
	struct hlist_node *n;						\
	uint64_t cgroup_total = 0;					\
									\
	if (!cgroup_lock_live_group(cgroup))				\
		return -ENODEV;						\
									\
	blkcg = cgroup_to_blkio_cgroup(cgroup);				\
	rcu_read_lock();						\
	hlist_for_each_entry_rcu(blkg, n, &blkcg->blkg_list, blkcg_node) {\
		if (blkg->dev) {					\
			spin_lock_irq(&blkg->stats_lock);		\
			cgroup_total += blkio_get_stat(blkg, cb,	\
						blkg->dev, type);	\
			spin_unlock_irq(&blkg->stats_lock);		\
		}							\
	}								\
	if (show_total)							\
		cb->fill(cb, "Total", cgroup_total);			\
	rcu_read_unlock();						\
	cgroup_unlock();						\
	return 0;							\
}

SHOW_FUNCTION_PER_GROUP(time, BLKIO_STAT_TIME, 0);
SHOW_FUNCTION_PER_GROUP(sectors, BLKIO_STAT_SECTORS, 0);
SHOW_FUNCTION_PER_GROUP(io_service_bytes, BLKIO_STAT_SERVICE_BYTES, 1);
SHOW_FUNCTION_PER_GROUP(io_serviced, BLKIO_STAT_SERVICED, 1);
SHOW_FUNCTION_PER_GROUP(io_service_time, BLKIO_STAT_SERVICE_TIME, 1);
SHOW_FUNCTION_PER_GROUP(io_wait_time, BLKIO_STAT_WAIT_TIME, 1);
SHOW_FUNCTION_PER_GROUP(io_merged, BLKIO_STAT_MERGED, 1);
SHOW_FUNCTION_PER_GROUP(io_queued, BLKIO_STAT_QUEUED, 1);
#ifdef CONFIG_DEBUG_BLK_CGROUP
SHOW_FUNCTION_PER_GROUP(dequeue, BLKIO_STAT_DEQUEUE, 0);
SHOW_FUNCTION_PER_GROUP(avg_queue_size, BLKIO_STAT_AVG_QUEUE_SIZE, 0);
SHOW_FUNCTION_PER_GROUP(group_wait_time, BLKIO_STAT_GROUP_WAIT_TIME, 0);
SHOW_FUNCTION_PER_GROUP(idle_time, BLKIO_STAT_IDLE_TIME, 0);
SHOW_FUNCTION_PER_GROUP(empty_time, BLKIO_STAT_EMPTY_TIME, 0);
#endif
#undef SHOW_FUNCTION_PER_GROUP

static int blkio_check_dev_num(dev_t dev)
{
	int part = 0;
	struct gendisk *disk;

	disk = get_gendisk(dev, &part);
	if (!disk || part)
		return -ENODEV;

	return 0;
}

static int blkio_policy_parse_and_set(char *buf,
				      struct blkio_policy_node *newpn)
{
	char *s[4], *p, *major_s = NULL, *minor_s = NULL;
	int ret;
	unsigned long major, minor, temp;
	int i = 0;
	dev_t dev;

	memset(s, 0, sizeof(s));

	while ((p = strsep(&buf, " ")) != NULL) {
		if (!*p)
			continue;

		s[i++] = p;

		/* Prevent from inputing too many things */
		if (i == 3)
			break;
	}

	if (i != 2)
		return -EINVAL;

	p = strsep(&s[0], ":");
	if (p != NULL)
		major_s = p;
	else
		return -EINVAL;

	minor_s = s[0];
	if (!minor_s)
		return -EINVAL;

	ret = strict_strtoul(major_s, 10, &major);
	if (ret)
		return -EINVAL;

	ret = strict_strtoul(minor_s, 10, &minor);
	if (ret)
		return -EINVAL;

	dev = MKDEV(major, minor);

	ret = blkio_check_dev_num(dev);
	if (ret)
		return ret;

	newpn->dev = dev;

	if (s[1] == NULL)
		return -EINVAL;

	ret = strict_strtoul(s[1], 10, &temp);
	if (ret || (temp < BLKIO_WEIGHT_MIN && temp > 0) ||
	    temp > BLKIO_WEIGHT_MAX)
		return -EINVAL;

	newpn->weight =  temp;

	return 0;
}

unsigned int blkcg_get_weight(struct blkio_cgroup *blkcg,
			      dev_t dev)
{
	struct blkio_policy_node *pn;

	pn = blkio_policy_search_node(blkcg, dev);
	if (pn)
		return pn->weight;
	else
		return blkcg->weight;
}
EXPORT_SYMBOL_GPL(blkcg_get_weight);


static int blkiocg_weight_device_write(struct cgroup *cgrp, struct cftype *cft,
				       const char *buffer)
{
	int ret = 0;
	char *buf;
	struct blkio_policy_node *newpn, *pn;
	struct blkio_cgroup *blkcg;
	struct blkio_group *blkg;
	int keep_newpn = 0;
	struct hlist_node *n;
	struct blkio_policy_type *blkiop;

	buf = kstrdup(buffer, GFP_KERNEL);
	if (!buf)
		return -ENOMEM;

	newpn = kzalloc(sizeof(*newpn), GFP_KERNEL);
	if (!newpn) {
		ret = -ENOMEM;
		goto free_buf;
	}

	ret = blkio_policy_parse_and_set(buf, newpn);
	if (ret)
		goto free_newpn;

	blkcg = cgroup_to_blkio_cgroup(cgrp);

	spin_lock_irq(&blkcg->lock);

	pn = blkio_policy_search_node(blkcg, newpn->dev);
	if (!pn) {
		if (newpn->weight != 0) {
			blkio_policy_insert_node(blkcg, newpn);
			keep_newpn = 1;
		}
		spin_unlock_irq(&blkcg->lock);
		goto update_io_group;
	}

	if (newpn->weight == 0) {
		/* weight == 0 means deleteing a specific weight */
		blkio_policy_delete_node(pn);
		spin_unlock_irq(&blkcg->lock);
		goto update_io_group;
	}
	spin_unlock_irq(&blkcg->lock);

	pn->weight = newpn->weight;

update_io_group:
	/* update weight for each cfqg */
	spin_lock(&blkio_list_lock);
	spin_lock_irq(&blkcg->lock);

	hlist_for_each_entry(blkg, n, &blkcg->blkg_list, blkcg_node) {
		if (newpn->dev == blkg->dev) {
			list_for_each_entry(blkiop, &blkio_list, list)
				blkiop->ops.blkio_update_group_weight_fn(blkg,
							 newpn->weight ?
							 newpn->weight :
							 blkcg->weight);
		}
	}

	spin_unlock_irq(&blkcg->lock);
	spin_unlock(&blkio_list_lock);

free_newpn:
	if (!keep_newpn)
		kfree(newpn);
free_buf:
	kfree(buf);
	return ret;
}

static int blkiocg_weight_device_read(struct cgroup *cgrp, struct cftype *cft,
				      struct seq_file *m)
{
	struct blkio_cgroup *blkcg;
	struct blkio_policy_node *pn;

	seq_printf(m, "dev\tweight\n");

	blkcg = cgroup_to_blkio_cgroup(cgrp);
	if (!list_empty(&blkcg->policy_list)) {
		spin_lock_irq(&blkcg->lock);
		list_for_each_entry(pn, &blkcg->policy_list, node) {
			seq_printf(m, "%u:%u\t%u\n", MAJOR(pn->dev),
				   MINOR(pn->dev), pn->weight);
		}
		spin_unlock_irq(&blkcg->lock);
	}

	return 0;
}

struct cftype blkio_files[] = {
	{
		.name = "weight_device",
		.read_seq_string = blkiocg_weight_device_read,
		.write_string = blkiocg_weight_device_write,
		.max_write_len = 256,
	},
	{
		.name = "weight",
		.read_u64 = blkiocg_weight_read,
		.write_u64 = blkiocg_weight_write,
	},
	{
		.name = "time",
		.read_map = blkiocg_time_read,
	},
	{
		.name = "sectors",
		.read_map = blkiocg_sectors_read,
	},
	{
		.name = "io_service_bytes",
		.read_map = blkiocg_io_service_bytes_read,
	},
	{
		.name = "io_serviced",
		.read_map = blkiocg_io_serviced_read,
	},
	{
		.name = "io_service_time",
		.read_map = blkiocg_io_service_time_read,
	},
	{
		.name = "io_wait_time",
		.read_map = blkiocg_io_wait_time_read,
	},
	{
		.name = "io_merged",
		.read_map = blkiocg_io_merged_read,
	},
	{
		.name = "io_queued",
		.read_map = blkiocg_io_queued_read,
	},
	{
		.name = "reset_stats",
		.write_u64 = blkiocg_reset_stats,
	},
#ifdef CONFIG_DEBUG_BLK_CGROUP
	{
		.name = "avg_queue_size",
		.read_map = blkiocg_avg_queue_size_read,
	},
	{
		.name = "group_wait_time",
		.read_map = blkiocg_group_wait_time_read,
	},
	{
		.name = "idle_time",
		.read_map = blkiocg_idle_time_read,
	},
	{
		.name = "empty_time",
		.read_map = blkiocg_empty_time_read,
	},
	{
		.name = "dequeue",
		.read_map = blkiocg_dequeue_read,
	},
#endif
};

static int blkiocg_populate(struct cgroup_subsys *subsys, struct cgroup *cgroup)
{
	return cgroup_add_files(cgroup, subsys, blkio_files,
				ARRAY_SIZE(blkio_files));
}

static void blkiocg_destroy(struct cgroup_subsys *subsys, struct cgroup *cgroup)
{
	struct blkio_cgroup *blkcg = cgroup_to_blkio_cgroup(cgroup);
	unsigned long flags;
	struct blkio_group *blkg;
	void *key;
	struct blkio_policy_type *blkiop;
	struct blkio_policy_node *pn, *pntmp;

	rcu_read_lock();
	do {
		spin_lock_irqsave(&blkcg->lock, flags);

		if (hlist_empty(&blkcg->blkg_list)) {
			spin_unlock_irqrestore(&blkcg->lock, flags);
			break;
		}

		blkg = hlist_entry(blkcg->blkg_list.first, struct blkio_group,
					blkcg_node);
		key = rcu_dereference(blkg->key);
		__blkiocg_del_blkio_group(blkg);

		spin_unlock_irqrestore(&blkcg->lock, flags);

		/*
		 * This blkio_group is being unlinked as associated cgroup is
		 * going away. Let all the IO controlling policies know about
		 * this event. Currently this is static call to one io
		 * controlling policy. Once we have more policies in place, we
		 * need some dynamic registration of callback function.
		 */
		spin_lock(&blkio_list_lock);
		list_for_each_entry(blkiop, &blkio_list, list)
			blkiop->ops.blkio_unlink_group_fn(key, blkg);
		spin_unlock(&blkio_list_lock);
	} while (1);

	list_for_each_entry_safe(pn, pntmp, &blkcg->policy_list, node) {
		blkio_policy_delete_node(pn);
		kfree(pn);
	}

	free_css_id(&blkio_subsys, &blkcg->css);
	rcu_read_unlock();
	if (blkcg != &blkio_root_cgroup)
		kfree(blkcg);
}

static struct cgroup_subsys_state *
blkiocg_create(struct cgroup_subsys *subsys, struct cgroup *cgroup)
{
	struct blkio_cgroup *blkcg;
	struct cgroup *parent = cgroup->parent;

	if (!parent) {
		blkcg = &blkio_root_cgroup;
		goto done;
	}

	/* Currently we do not support hierarchy deeper than two level (0,1) */
	if (parent != cgroup->top_cgroup)
<<<<<<< HEAD
		return ERR_PTR(-EINVAL);
=======
		return ERR_PTR(-EPERM);
>>>>>>> 062c1825

	blkcg = kzalloc(sizeof(*blkcg), GFP_KERNEL);
	if (!blkcg)
		return ERR_PTR(-ENOMEM);

	blkcg->weight = BLKIO_WEIGHT_DEFAULT;
done:
	spin_lock_init(&blkcg->lock);
	INIT_HLIST_HEAD(&blkcg->blkg_list);

	INIT_LIST_HEAD(&blkcg->policy_list);
	return &blkcg->css;
}

/*
 * We cannot support shared io contexts, as we have no mean to support
 * two tasks with the same ioc in two different groups without major rework
 * of the main cic data structures.  For now we allow a task to change
 * its cgroup only if it's the only owner of its ioc.
 */
static int blkiocg_can_attach(struct cgroup_subsys *subsys,
				struct cgroup *cgroup, struct task_struct *tsk,
				bool threadgroup)
{
	struct io_context *ioc;
	int ret = 0;

	/* task_lock() is needed to avoid races with exit_io_context() */
	task_lock(tsk);
	ioc = tsk->io_context;
	if (ioc && atomic_read(&ioc->nr_tasks) > 1)
		ret = -EINVAL;
	task_unlock(tsk);

	return ret;
}

static void blkiocg_attach(struct cgroup_subsys *subsys, struct cgroup *cgroup,
				struct cgroup *prev, struct task_struct *tsk,
				bool threadgroup)
{
	struct io_context *ioc;

	task_lock(tsk);
	ioc = tsk->io_context;
	if (ioc)
		ioc->cgroup_changed = 1;
	task_unlock(tsk);
}

void blkio_policy_register(struct blkio_policy_type *blkiop)
{
	spin_lock(&blkio_list_lock);
	list_add_tail(&blkiop->list, &blkio_list);
	spin_unlock(&blkio_list_lock);
}
EXPORT_SYMBOL_GPL(blkio_policy_register);

void blkio_policy_unregister(struct blkio_policy_type *blkiop)
{
	spin_lock(&blkio_list_lock);
	list_del_init(&blkiop->list);
	spin_unlock(&blkio_list_lock);
}
EXPORT_SYMBOL_GPL(blkio_policy_unregister);

static int __init init_cgroup_blkio(void)
{
	return cgroup_load_subsys(&blkio_subsys);
}

static void __exit exit_cgroup_blkio(void)
{
	cgroup_unload_subsys(&blkio_subsys);
}

module_init(init_cgroup_blkio);
module_exit(exit_cgroup_blkio);
MODULE_LICENSE("GPL");<|MERGE_RESOLUTION|>--- conflicted
+++ resolved
@@ -966,11 +966,7 @@
 
 	/* Currently we do not support hierarchy deeper than two level (0,1) */
 	if (parent != cgroup->top_cgroup)
-<<<<<<< HEAD
-		return ERR_PTR(-EINVAL);
-=======
 		return ERR_PTR(-EPERM);
->>>>>>> 062c1825
 
 	blkcg = kzalloc(sizeof(*blkcg), GFP_KERNEL);
 	if (!blkcg)
