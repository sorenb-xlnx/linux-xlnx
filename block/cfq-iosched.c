--- conflicted
+++ resolved
@@ -1110,7 +1110,6 @@
 	struct blkio_cgroup *blkcg;
 	struct cfq_group *cfqg = NULL, *__cfqg = NULL;
 	struct request_queue *q = cfqd->queue;
-<<<<<<< HEAD
 
 	rcu_read_lock();
 	blkcg = task_blkio_cgroup(current);
@@ -1139,36 +1138,6 @@
 
 	rcu_read_lock();
 	blkcg = task_blkio_cgroup(current);
-=======
-
-	rcu_read_lock();
-	blkcg = task_blkio_cgroup(current);
-	cfqg = cfq_find_cfqg(cfqd, blkcg);
-	if (cfqg) {
-		rcu_read_unlock();
-		return cfqg;
-	}
-
-	/*
-	 * Need to allocate a group. Allocation of group also needs allocation
-	 * of per cpu stats which in-turn takes a mutex() and can block. Hence
-	 * we need to drop rcu lock and queue_lock before we call alloc.
-	 *
-	 * Not taking any queue reference here and assuming that queue is
-	 * around by the time we return. CFQ queue allocation code does
-	 * the same. It might be racy though.
-	 */
-
-	rcu_read_unlock();
-	spin_unlock_irq(q->queue_lock);
-
-	cfqg = cfq_alloc_cfqg(cfqd);
-
-	spin_lock_irq(q->queue_lock);
-
-	rcu_read_lock();
-	blkcg = task_blkio_cgroup(current);
->>>>>>> b55ebc27
 
 	/*
 	 * If some other thread already allocated the group while we were
@@ -2804,13 +2773,6 @@
 	smp_wmb();
 	cic->key = cfqd_dead_key(cfqd);
 
-<<<<<<< HEAD
-	if (rcu_dereference(ioc->ioc_data) == cic) {
-		spin_lock(&ioc->lock);
-		rcu_assign_pointer(ioc->ioc_data, NULL);
-		spin_unlock(&ioc->lock);
-	}
-=======
 	rcu_read_lock();
 	if (rcu_dereference(ioc->ioc_data) == cic) {
 		rcu_read_unlock();
@@ -2819,7 +2781,6 @@
 		spin_unlock(&ioc->lock);
 	} else
 		rcu_read_unlock();
->>>>>>> b55ebc27
 
 	if (cic->cfqq[BLK_RW_ASYNC]) {
 		cfq_exit_cfqq(cfqd, cic->cfqq[BLK_RW_ASYNC]);
