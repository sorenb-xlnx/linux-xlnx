--- conflicted
+++ resolved
@@ -289,25 +289,7 @@
 
 	if (raid_noautodetect)
 		printk(KERN_INFO "md: Skipping autodetection of RAID arrays. (raid=noautodetect)\n");
-<<<<<<< HEAD
-	else {
-		/* 
-		 * Since we don't want to detect and use half a raid array, we need to
-		 * wait for the known devices to complete their probing
-		 */
-		printk(KERN_INFO "md: Waiting for all devices to be available before autodetect\n");
-		printk(KERN_INFO "md: If you don't use raid, use raid=noautodetect\n");
-		while (driver_probe_done() < 0)
-			msleep(100);
-		int fd = sys_open("/dev/md0", 0, 0);
-		if (fd >= 0) {
-			sys_ioctl(fd, RAID_AUTORUN, raid_autopart);
-			sys_close(fd);
-		}
-	}
-=======
 	else
 		autodetect_raid();
->>>>>>> b676303a
 	md_setup_drive();
 }