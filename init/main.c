--- conflicted
+++ resolved
@@ -779,18 +779,11 @@
 {
 	initcall_t *call;
 
-<<<<<<< HEAD
+	/* kmemcheck must initialize before all early initcalls: */
 	kmemcheck_init();
-	init_call_single_data();
-
-	migration_init();
-	spawn_ksoftirqd();
-	if (!nosoftlockup)
-		spawn_softlockup_task();
-=======
+
 	for (call = __initcall_start; call < __early_initcall_end; call++)
 		do_one_initcall(*call);
->>>>>>> 8be1a6d6
 }
 
 static void run_init_process(char *init_filename)
