/*
 *  linux/init/main.c
 *
 *  Copyright (C) 1991, 1992  Linus Torvalds
 *
 *  GK 2/5/95  -  Changed to support mounting root fs via NFS
 *  Added initrd & change_root: Werner Almesberger & Hans Lermen, Feb '96
 *  Moan early if gcc is old, avoiding bogus kernels - Paul Gortmaker, May '96
 *  Simplified starting of init:  Michael A. Griffith <grif@acm.org> 
 */

#include <linux/types.h>
#include <linux/module.h>
#include <linux/proc_fs.h>
#include <linux/kernel.h>
#include <linux/syscalls.h>
#include <linux/stackprotector.h>
#include <linux/string.h>
#include <linux/ctype.h>
#include <linux/delay.h>
#include <linux/utsname.h>
#include <linux/ioport.h>
#include <linux/init.h>
#include <linux/smp_lock.h>
#include <linux/initrd.h>
#include <linux/bootmem.h>
#include <linux/tty.h>
#include <linux/gfp.h>
#include <linux/percpu.h>
#include <linux/kmod.h>
#include <linux/vmalloc.h>
#include <linux/kernel_stat.h>
#include <linux/start_kernel.h>
#include <linux/security.h>
#include <linux/smp.h>
#include <linux/workqueue.h>
#include <linux/profile.h>
#include <linux/rcupdate.h>
#include <linux/moduleparam.h>
#include <linux/kallsyms.h>
#include <linux/writeback.h>
#include <linux/cpu.h>
#include <linux/cpuset.h>
#include <linux/cgroup.h>
#include <linux/efi.h>
#include <linux/tick.h>
#include <linux/interrupt.h>
#include <linux/taskstats_kern.h>
#include <linux/delayacct.h>
#include <linux/unistd.h>
#include <linux/rmap.h>
#include <linux/mempolicy.h>
#include <linux/key.h>
#include <linux/unwind.h>
#include <linux/buffer_head.h>
#include <linux/debug_locks.h>
#include <linux/debugobjects.h>
#include <linux/lockdep.h>
#include <linux/pid_namespace.h>
#include <linux/device.h>
#include <linux/kthread.h>
#include <linux/sched.h>
#include <linux/signal.h>
#include <linux/idr.h>
#include <linux/ftrace.h>
#include <linux/kmemcheck.h>

#include <asm/io.h>
#include <asm/bugs.h>
#include <asm/setup.h>
#include <asm/sections.h>
#include <asm/cacheflush.h>
#include <linux/kmemtrace.h>

#ifdef CONFIG_X86_LOCAL_APIC
#include <asm/smp.h>
#endif

/*
 * This is one of the first .c files built. Error out early if we have compiler
 * trouble.
 */

#if __GNUC__ == 4 && __GNUC_MINOR__ == 1 && __GNUC_PATCHLEVEL__ == 0
#warning gcc-4.1.0 is known to miscompile the kernel.  A different compiler version is recommended.
#endif

static int kernel_init(void *);

extern void init_IRQ(void);
extern void fork_init(unsigned long);
extern void mca_init(void);
extern void sbus_init(void);
extern void prio_tree_init(void);
extern void radix_tree_init(void);
extern void free_initmem(void);
#ifdef	CONFIG_ACPI
extern void acpi_early_init(void);
#else
static inline void acpi_early_init(void) { }
#endif
#ifndef CONFIG_DEBUG_RODATA
static inline void mark_rodata_ro(void) { }
#endif

#ifdef CONFIG_TC
extern void tc_init(void);
#endif

enum system_states system_state;
EXPORT_SYMBOL(system_state);

/*
 * Boot command-line arguments
 */
#define MAX_INIT_ARGS CONFIG_INIT_ENV_ARG_LIMIT
#define MAX_INIT_ENVS CONFIG_INIT_ENV_ARG_LIMIT

extern void time_init(void);
/* Default late time init is NULL. archs can override this later. */
void (*late_time_init)(void);
extern void softirq_init(void);

/* Untouched command line saved by arch-specific code. */
char __initdata boot_command_line[COMMAND_LINE_SIZE];
/* Untouched saved command line (eg. for /proc) */
char *saved_command_line;
/* Command line for parameter parsing */
static char *static_command_line;

static char *execute_command;
static char *ramdisk_execute_command;

#ifdef CONFIG_SMP
/* Setup configured maximum number of CPUs to activate */
unsigned int __initdata setup_max_cpus = NR_CPUS;

/*
 * Setup routine for controlling SMP activation
 *
 * Command-line option of "nosmp" or "maxcpus=0" will disable SMP
 * activation entirely (the MPS table probe still happens, though).
 *
 * Command-line option of "maxcpus=<NUM>", where <NUM> is an integer
 * greater than 0, limits the maximum number of CPUs activated in
 * SMP mode to <NUM>.
 */
#ifndef CONFIG_X86_IO_APIC
static inline void disable_ioapic_setup(void) {};
#endif

static int __init nosmp(char *str)
{
	setup_max_cpus = 0;
	disable_ioapic_setup();
	return 0;
}

early_param("nosmp", nosmp);

static int __init maxcpus(char *str)
{
	get_option(&str, &setup_max_cpus);
	if (setup_max_cpus == 0)
		disable_ioapic_setup();

	return 0;
}

early_param("maxcpus", maxcpus);
#else
#define setup_max_cpus NR_CPUS
#endif

/*
 * If set, this is an indication to the drivers that reset the underlying
 * device before going ahead with the initialization otherwise driver might
 * rely on the BIOS and skip the reset operation.
 *
 * This is useful if kernel is booting in an unreliable environment.
 * For ex. kdump situaiton where previous kernel has crashed, BIOS has been
 * skipped and devices will be in unknown state.
 */
unsigned int reset_devices;
EXPORT_SYMBOL(reset_devices);

static int __init set_reset_devices(char *str)
{
	reset_devices = 1;
	return 1;
}

__setup("reset_devices", set_reset_devices);

static char * argv_init[MAX_INIT_ARGS+2] = { "init", NULL, };
char * envp_init[MAX_INIT_ENVS+2] = { "HOME=/", "TERM=linux", NULL, };
static const char *panic_later, *panic_param;

extern struct obs_kernel_param __setup_start[], __setup_end[];

static int __init obsolete_checksetup(char *line)
{
	struct obs_kernel_param *p;
	int had_early_param = 0;

	p = __setup_start;
	do {
		int n = strlen(p->str);
		if (!strncmp(line, p->str, n)) {
			if (p->early) {
				/* Already done in parse_early_param?
				 * (Needs exact match on param part).
				 * Keep iterating, as we can have early
				 * params and __setups of same names 8( */
				if (line[n] == '\0' || line[n] == '=')
					had_early_param = 1;
			} else if (!p->setup_func) {
				printk(KERN_WARNING "Parameter %s is obsolete,"
				       " ignored\n", p->str);
				return 1;
			} else if (p->setup_func(line + n))
				return 1;
		}
		p++;
	} while (p < __setup_end);

	return had_early_param;
}

/*
 * This should be approx 2 Bo*oMips to start (note initial shift), and will
 * still work even if initially too large, it will just take slightly longer
 */
unsigned long loops_per_jiffy = (1<<12);

EXPORT_SYMBOL(loops_per_jiffy);

static int __init debug_kernel(char *str)
{
	console_loglevel = 10;
	return 0;
}

static int __init quiet_kernel(char *str)
{
	console_loglevel = 4;
	return 0;
}

early_param("debug", debug_kernel);
early_param("quiet", quiet_kernel);

static int __init loglevel(char *str)
{
	get_option(&str, &console_loglevel);
	return 0;
}

early_param("loglevel", loglevel);

/*
 * Unknown boot options get handed to init, unless they look like
 * failed parameters
 */
static int __init unknown_bootoption(char *param, char *val)
{
	/* Change NUL term back to "=", to make "param" the whole string. */
	if (val) {
		/* param=val or param="val"? */
		if (val == param+strlen(param)+1)
			val[-1] = '=';
		else if (val == param+strlen(param)+2) {
			val[-2] = '=';
			memmove(val-1, val, strlen(val)+1);
			val--;
		} else
			BUG();
	}

	/* Handle obsolete-style parameters */
	if (obsolete_checksetup(param))
		return 0;

	/*
	 * Preemptive maintenance for "why didn't my misspelled command
	 * line work?"
	 */
	if (strchr(param, '.') && (!val || strchr(param, '.') < val)) {
		printk(KERN_ERR "Unknown boot option `%s': ignoring\n", param);
		return 0;
	}

	if (panic_later)
		return 0;

	if (val) {
		/* Environment option */
		unsigned int i;
		for (i = 0; envp_init[i]; i++) {
			if (i == MAX_INIT_ENVS) {
				panic_later = "Too many boot env vars at `%s'";
				panic_param = param;
			}
			if (!strncmp(param, envp_init[i], val - param))
				break;
		}
		envp_init[i] = param;
	} else {
		/* Command line option */
		unsigned int i;
		for (i = 0; argv_init[i]; i++) {
			if (i == MAX_INIT_ARGS) {
				panic_later = "Too many boot init vars at `%s'";
				panic_param = param;
			}
		}
		argv_init[i] = param;
	}
	return 0;
}

#ifdef CONFIG_DEBUG_PAGEALLOC
int __read_mostly debug_pagealloc_enabled = 0;
#endif

static int __init init_setup(char *str)
{
	unsigned int i;

	execute_command = str;
	/*
	 * In case LILO is going to boot us with default command line,
	 * it prepends "auto" before the whole cmdline which makes
	 * the shell think it should execute a script with such name.
	 * So we ignore all arguments entered _before_ init=... [MJ]
	 */
	for (i = 1; i < MAX_INIT_ARGS; i++)
		argv_init[i] = NULL;
	return 1;
}
__setup("init=", init_setup);

static int __init rdinit_setup(char *str)
{
	unsigned int i;

	ramdisk_execute_command = str;
	/* See "auto" comment in init_setup */
	for (i = 1; i < MAX_INIT_ARGS; i++)
		argv_init[i] = NULL;
	return 1;
}
__setup("rdinit=", rdinit_setup);

#ifndef CONFIG_SMP

#ifdef CONFIG_X86_LOCAL_APIC
static void __init smp_init(void)
{
	APIC_init_uniprocessor();
}
#else
#define smp_init()	do { } while (0)
#endif

static inline void setup_per_cpu_areas(void) { }
static inline void setup_nr_cpu_ids(void) { }
static inline void smp_prepare_cpus(unsigned int maxcpus) { }

#else

#if NR_CPUS > BITS_PER_LONG
cpumask_t cpu_mask_all __read_mostly = CPU_MASK_ALL;
EXPORT_SYMBOL(cpu_mask_all);
#endif

/* Setup number of possible processor ids */
int nr_cpu_ids __read_mostly = NR_CPUS;
EXPORT_SYMBOL(nr_cpu_ids);

/* An arch may set nr_cpu_ids earlier if needed, so this would be redundant */
static void __init setup_nr_cpu_ids(void)
{
	int cpu, highest_cpu = 0;

	for_each_possible_cpu(cpu)
		highest_cpu = cpu;

	nr_cpu_ids = highest_cpu + 1;
}

#ifndef CONFIG_HAVE_SETUP_PER_CPU_AREA
unsigned long __per_cpu_offset[NR_CPUS] __read_mostly;

EXPORT_SYMBOL(__per_cpu_offset);

static void __init setup_per_cpu_areas(void)
{
	unsigned long size, i;
	char *ptr;
	unsigned long nr_possible_cpus = num_possible_cpus();

	/* Copy section for each CPU (we discard the original) */
	size = ALIGN(PERCPU_ENOUGH_ROOM, PAGE_SIZE);
	ptr = alloc_bootmem_pages(size * nr_possible_cpus);

	for_each_possible_cpu(i) {
		__per_cpu_offset[i] = ptr - __per_cpu_start;
		memcpy(ptr, __per_cpu_start, __per_cpu_end - __per_cpu_start);
		ptr += size;
	}
}
#endif /* CONFIG_HAVE_SETUP_PER_CPU_AREA */

/* Called by boot processor to activate the rest. */
static void __init smp_init(void)
{
	unsigned int cpu;

	/*
	 * Set up the current CPU as possible to migrate to.
	 * The other ones will be done by cpu_up/cpu_down()
	 */
	cpu = smp_processor_id();
	cpu_set(cpu, cpu_active_map);

	/* FIXME: This should be done in userspace --RR */
	for_each_present_cpu(cpu) {
		if (num_online_cpus() >= setup_max_cpus)
			break;
		if (!cpu_online(cpu))
			cpu_up(cpu);
	}

	/* Any cleanup work */
	printk(KERN_INFO "Brought up %ld CPUs\n", (long)num_online_cpus());
	smp_cpus_done(setup_max_cpus);
}

#endif

/*
 * We need to store the untouched command line for future reference.
 * We also need to store the touched command line since the parameter
 * parsing is performed in place, and we should allow a component to
 * store reference of name/value for future reference.
 */
static void __init setup_command_line(char *command_line)
{
	saved_command_line = alloc_bootmem(strlen (boot_command_line)+1);
	static_command_line = alloc_bootmem(strlen (command_line)+1);
	strcpy (saved_command_line, boot_command_line);
	strcpy (static_command_line, command_line);
}

/*
 * We need to finalize in a non-__init function or else race conditions
 * between the root thread and the init thread may cause start_kernel to
 * be reaped by free_initmem before the root thread has proceeded to
 * cpu_idle.
 *
 * gcc-3.4 accidentally inlines this function, so use noinline.
 */

static void noinline __init_refok rest_init(void)
	__releases(kernel_lock)
{
	int pid;

	kernel_thread(kernel_init, NULL, CLONE_FS | CLONE_SIGHAND);
	numa_default_policy();
	pid = kernel_thread(kthreadd, NULL, CLONE_FS | CLONE_FILES);
	kthreadd_task = find_task_by_pid_ns(pid, &init_pid_ns);
	unlock_kernel();

	/*
	 * The boot idle thread must execute schedule()
	 * at least once to get things moving:
	 */
	init_idle_bootup_task(current);
	preempt_enable_no_resched();
	schedule();
	preempt_disable();

	/* Call into cpu_idle with preempt disabled */
	cpu_idle();
}

/* Check for early params. */
static int __init do_early_param(char *param, char *val)
{
	struct obs_kernel_param *p;

	for (p = __setup_start; p < __setup_end; p++) {
		if ((p->early && strcmp(param, p->str) == 0) ||
		    (strcmp(param, "console") == 0 &&
		     strcmp(p->str, "earlycon") == 0)
		) {
			if (p->setup_func(val) != 0)
				printk(KERN_WARNING
				       "Malformed early option '%s'\n", param);
		}
	}
	/* We accept everything at this stage. */
	return 0;
}

/* Arch code calls this early on, or if not, just before other parsing. */
void __init parse_early_param(void)
{
	static __initdata int done = 0;
	static __initdata char tmp_cmdline[COMMAND_LINE_SIZE];

	if (done)
		return;

	/* All fall through to do_early_param. */
	strlcpy(tmp_cmdline, boot_command_line, COMMAND_LINE_SIZE);
	parse_args("early options", tmp_cmdline, NULL, 0, do_early_param);
	done = 1;
}

/*
 *	Activate the first processor.
 */

static void __init boot_cpu_init(void)
{
	int cpu = smp_processor_id();
	/* Mark the boot cpu "present", "online" etc for SMP and UP case */
	cpu_set(cpu, cpu_online_map);
	cpu_set(cpu, cpu_present_map);
	cpu_set(cpu, cpu_possible_map);
}

void __init __weak smp_setup_processor_id(void)
{
}

void __init __weak thread_info_cache_init(void)
{
}

asmlinkage void __init start_kernel(void)
{
	char * command_line;
	extern struct kernel_param __start___param[], __stop___param[];

	smp_setup_processor_id();

	/*
	 * Need to run as early as possible, to initialize the
	 * lockdep hash:
	 */
	unwind_init();
	lockdep_init();
	debug_objects_early_init();

	/*
	 * Set up the the initial canary ASAP:
	 */
	boot_init_stack_canary();

	cgroup_init_early();

	local_irq_disable();
	early_boot_irqs_off();
	early_init_irq_lock_class();

/*
 * Interrupts are still disabled. Do necessary setups, then
 * enable them
 */
	lock_kernel();
	tick_init();
	boot_cpu_init();
	page_address_init();
	printk(KERN_NOTICE);
	printk(linux_banner);
	setup_arch(&command_line);
	mm_init_owner(&init_mm, &init_task);
	setup_command_line(command_line);
	unwind_setup();
	setup_per_cpu_areas();
	setup_nr_cpu_ids();
	smp_prepare_boot_cpu();	/* arch-specific boot-cpu hooks */

	/*
	 * Set up the scheduler prior starting any interrupts (such as the
	 * timer interrupt). Full topology setup happens at smp_init()
	 * time - but meanwhile we still have a functioning scheduler.
	 */
	sched_init();
	/*
	 * Disable preemption - early bootup scheduling is extremely
	 * fragile until we cpu_idle() for the first time.
	 */
	preempt_disable();
	build_all_zonelists();
	page_alloc_init();
	printk(KERN_NOTICE "Kernel command line: %s\n", boot_command_line);
	parse_early_param();
	parse_args("Booting kernel", static_command_line, __start___param,
		   __stop___param - __start___param,
		   &unknown_bootoption);
	if (!irqs_disabled()) {
		printk(KERN_WARNING "start_kernel(): bug: interrupts were "
				"enabled *very* early, fixing it\n");
		local_irq_disable();
	}
	sort_main_extable();
	trap_init();
	rcu_init();
	init_IRQ();
	pidhash_init();
	init_timers();
	hrtimers_init();
	softirq_init();
	timekeeping_init();
	time_init();
	sched_clock_init();
	profile_init();
	if (!irqs_disabled())
		printk("start_kernel(): bug: interrupts were enabled early\n");
	early_boot_irqs_on();
	local_irq_enable();

	/*
	 * HACK ALERT! This is early. We're enabling the console before
	 * we've done PCI setups etc, and console_init() must be aware of
	 * this. But we do want output early, in case something goes wrong.
	 */
	console_init();
	if (panic_later)
		panic(panic_later, panic_param);

	lockdep_info();

	/*
	 * Need to run this when irqs are enabled, because it wants
	 * to self-test [hard/soft]-irqs on/off lock inversion bugs
	 * too:
	 */
	locking_selftest();

#ifdef CONFIG_BLK_DEV_INITRD
	if (initrd_start && !initrd_below_start_ok &&
	    page_to_pfn(virt_to_page((void *)initrd_start)) < min_low_pfn) {
		printk(KERN_CRIT "initrd overwritten (0x%08lx < 0x%08lx) - "
		    "disabling it.\n",
		    page_to_pfn(virt_to_page((void *)initrd_start)),
		    min_low_pfn);
		initrd_start = 0;
	}
#endif
	vmalloc_init();
	vfs_caches_init_early();
	cpuset_init_early();
	mem_init();
	enable_debug_pagealloc();
	cpu_hotplug_init();
	kmem_cache_init();
	kmemtrace_init();
	debug_objects_mem_init();
	idr_init_cache();
	setup_per_cpu_pageset();
	numa_policy_init();
	if (late_time_init)
		late_time_init();
	calibrate_delay();
	pidmap_init();
	pgtable_cache_init();
	prio_tree_init();
	anon_vma_init();
#ifdef CONFIG_X86
	if (efi_enabled)
		efi_enter_virtual_mode();
#endif
	thread_info_cache_init();
	cred_init();
	fork_init(num_physpages);
	proc_caches_init();
	buffer_init();
	key_init();
	security_init();
	vfs_caches_init(num_physpages);
	radix_tree_init();
	signals_init();
	/* rootfs populating might need page-writeback */
	page_writeback_init();
#ifdef CONFIG_PROC_FS
	proc_root_init();
#endif
	cgroup_init();
	cpuset_init();
	taskstats_init_early();
	delayacct_init();

	check_bugs();

	acpi_early_init(); /* before LAPIC and SMP init */

	ftrace_init();

	/* Do the rest non-__init'ed, we're now alive */
	rest_init();
}

static int initcall_debug;
core_param(initcall_debug, initcall_debug, bool, 0644);

int do_one_initcall(initcall_t fn)
{
	int count = preempt_count();
	ktime_t delta;
	char msgbuf[64];
	struct boot_trace it;

	if (initcall_debug) {
<<<<<<< HEAD
		it.caller = task_pid_nr(current);
		printk("calling  %pF @ %i\n", fn, it.caller);
		it.calltime = ktime_get();
=======
		printk("calling  %pF @ %i\n", fn, task_pid_nr(current));
		t0 = ktime_get();
>>>>>>> 4bca8a4b
	}

	it.result = fn();

	if (initcall_debug) {
<<<<<<< HEAD
		it.rettime = ktime_get();
		delta = ktime_sub(it.rettime, it.calltime);
		it.duration = (unsigned long long) delta.tv64 >> 10;
		printk("initcall %pF returned %d after %Ld usecs\n", fn,
			it.result, it.duration);
		trace_boot(&it, fn);
=======
		t1 = ktime_get();
		delta = ktime_sub(t1, t0);

		printk("initcall %pF returned %d after %Ld msecs\n", fn,
			result, (unsigned long long) delta.tv64 >> 20);
>>>>>>> 4bca8a4b
	}

	msgbuf[0] = 0;

	if (it.result && it.result != -ENODEV && initcall_debug)
		sprintf(msgbuf, "error code %d ", it.result);

	if (preempt_count() != count) {
		strlcat(msgbuf, "preemption imbalance ", sizeof(msgbuf));
		preempt_count() = count;
	}
	if (irqs_disabled()) {
		strlcat(msgbuf, "disabled interrupts ", sizeof(msgbuf));
		local_irq_enable();
	}
	if (msgbuf[0]) {
		printk("initcall %pF returned with %s\n", fn, msgbuf);
	}

	return it.result;
}


extern initcall_t __initcall_start[], __initcall_end[], __early_initcall_end[];
extern initcall_t __async_initcall_start[], __async_initcall_end[];
extern initcall_t __device_initcall_end[];

static void __init do_async_initcalls(struct work_struct *dummy)
{
	initcall_t *call;

	/*
	 * For compatibility with normal init calls... take the BKL
	 * not pretty, not desirable, but compatibility first
	 */
	lock_kernel();
	for (call = __async_initcall_start; call < __async_initcall_end; call++)
		do_one_initcall(*call);
	unlock_kernel();
}

static struct workqueue_struct *async_init_wq;



static void __init do_initcalls(void)
{
	initcall_t *call;
	static DECLARE_WORK(async_work, do_async_initcalls);
	/*
	 * 0 = levels 0 - 6,
	 * 1 = level 6a,
	 * 2 = after level 6a,
	 * 3 = after level 6
	 */
	int phase = 0;

	async_init_wq = create_singlethread_workqueue("kasyncinit");

	for (call = __early_initcall_end; call < __initcall_end; call++) {
		if (phase == 0 && call >= __async_initcall_start) {
			phase = 1;
#ifdef CONFIG_FASTBOOT
			queue_work(async_init_wq, &async_work);
#else
			do_async_initcalls(NULL);
#endif
		}
		if (phase == 1 && call >= __async_initcall_end)
			phase = 2;
		if (phase == 2 && call >= __device_initcall_end) {
			phase = 3;
			/* make sure all async work is done before level 7 */
			flush_workqueue(async_init_wq);
		}
		if (phase != 1)
			do_one_initcall(*call);
	}

	/*
	 * Make sure there is no pending stuff from the initcall sequence,
	 * including the async initcalls
	 */
	flush_scheduled_work();
	flush_workqueue(async_init_wq);
	destroy_workqueue(async_init_wq);
}

/*
 * Ok, the machine is now initialized. None of the devices
 * have been touched yet, but the CPU subsystem is up and
 * running, and memory and process management works.
 *
 * Now we can finally start doing some real work..
 */
static void __init do_basic_setup(void)
{
	rcu_init_sched(); /* needed by module_init stage. */
	usermodehelper_init();
	driver_init();
	init_irq_proc();
	do_initcalls();
}

static void __init do_pre_smp_initcalls(void)
{
	initcall_t *call;

	/* kmemcheck must initialize before all early initcalls: */
	kmemcheck_init();

	for (call = __initcall_start; call < __early_initcall_end; call++)
		do_one_initcall(*call);
}

static void run_init_process(char *init_filename)
{
	argv_init[0] = init_filename;
	kernel_execve(init_filename, argv_init, envp_init);
}

/* This is a non __init function. Force it to be noinline otherwise gcc
 * makes it inline to init() and it becomes part of init.text section
 */
static int noinline init_post(void)
{
	int retry_count = 1;
	free_initmem();
	unlock_kernel();
	mark_rodata_ro();
	system_state = SYSTEM_RUNNING;
	numa_default_policy();

	if (sys_open((const char __user *) "/dev/console", O_RDWR, 0) < 0)
		printk(KERN_WARNING "Warning: unable to open an initial console.\n");

	(void) sys_dup(0);
	(void) sys_dup(0);

	current->signal->flags |= SIGNAL_UNKILLABLE;

	if (ramdisk_execute_command) {
		run_init_process(ramdisk_execute_command);
		printk(KERN_WARNING "Failed to execute %s\n",
				ramdisk_execute_command);
	}

retry:
	/*
	 * We try each of these until one succeeds.
	 *
	 * The Bourne shell can be used instead of init if we are
	 * trying to recover a really broken machine.
	 */
	if (execute_command) {
		run_init_process(execute_command);
		printk(KERN_WARNING "Failed to execute %s.  Attempting "
					"defaults...\n", execute_command);
	}
	run_init_process("/sbin/init");

	if (retry_count > 0) {
		retry_count--;
		/* 
		 * We haven't found init yet... potentially because the device
		 * is still being probed. We need to
		 * - flush keventd and friends
		 * - wait for the known devices to complete their probing
		 * - try to mount the root fs again
		 */
		flush_scheduled_work();
		while (driver_probe_done() != 0)
			msleep(100);
		prepare_namespace();
		goto retry;
	}
	
	run_init_process("/etc/init");
	run_init_process("/bin/init");
	run_init_process("/bin/sh");

	panic("No init found.  Try passing init= option to kernel.");
}

static int __init kernel_init(void * unused)
{
	lock_kernel();
	/*
	 * init can run on any cpu.
	 */
	set_cpus_allowed_ptr(current, CPU_MASK_ALL_PTR);
	/*
	 * Tell the world that we're going to be the grim
	 * reaper of innocent orphaned children.
	 *
	 * We don't want people to have to make incorrect
	 * assumptions about where in the task array this
	 * can be found.
	 */
	init_pid_ns.child_reaper = current;

	cad_pid = task_pid(current);

	init_workqueues();

	smp_prepare_cpus(setup_max_cpus);

	do_pre_smp_initcalls();
	start_boot_trace();

	smp_init();
	sched_init_smp();

	cpuset_init_smp();

	do_basic_setup();

	/*
	 * check if there is an early userspace init.  If yes, let it do all
	 * the work
	 */

	if (!ramdisk_execute_command)
		ramdisk_execute_command = "/init";

	if (sys_access((const char __user *) ramdisk_execute_command, 0) != 0) {
		ramdisk_execute_command = NULL;
		prepare_namespace();
	}

	/*
	 * Ok, we have completed the initial bootup, and
	 * we're essentially up and running. Get rid of the
	 * initmem segments and start the user-mode stuff..
	 */
	stop_boot_trace();
	init_post();
	return 0;
}<|MERGE_RESOLUTION|>--- conflicted
+++ resolved
@@ -717,33 +717,20 @@
 	struct boot_trace it;
 
 	if (initcall_debug) {
-<<<<<<< HEAD
 		it.caller = task_pid_nr(current);
 		printk("calling  %pF @ %i\n", fn, it.caller);
 		it.calltime = ktime_get();
-=======
-		printk("calling  %pF @ %i\n", fn, task_pid_nr(current));
-		t0 = ktime_get();
->>>>>>> 4bca8a4b
 	}
 
 	it.result = fn();
 
 	if (initcall_debug) {
-<<<<<<< HEAD
 		it.rettime = ktime_get();
 		delta = ktime_sub(it.rettime, it.calltime);
 		it.duration = (unsigned long long) delta.tv64 >> 10;
 		printk("initcall %pF returned %d after %Ld usecs\n", fn,
 			it.result, it.duration);
 		trace_boot(&it, fn);
-=======
-		t1 = ktime_get();
-		delta = ktime_sub(t1, t0);
-
-		printk("initcall %pF returned %d after %Ld msecs\n", fn,
-			result, (unsigned long long) delta.tv64 >> 20);
->>>>>>> 4bca8a4b
 	}
 
 	msgbuf[0] = 0;
