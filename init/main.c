--- conflicted
+++ resolved
@@ -526,7 +526,6 @@
 {
 }
 
-<<<<<<< HEAD
 int __init __weak arch_early_irq_init(void)
 {
 	return 0;
@@ -535,7 +534,8 @@
 int __init __weak early_irq_init(void)
 {
 	return arch_early_irq_init();
-=======
+}
+
 /* Non-destructive early parse of commandline.  PowerPC calls this early. */
 void __init parse_early_and_core_params(char *cmdline)
 {
@@ -549,7 +549,6 @@
 		   __stop___core_param - __start___core_param,
 		   do_early_param, true);
 	done = true;
->>>>>>> 25bf48b7
 }
 
 asmlinkage void __init start_kernel(void)
