--- conflicted
+++ resolved
@@ -521,7 +521,6 @@
 {
 }
 
-<<<<<<< HEAD
 void __init __weak arch_early_irq_init(void)
 {
 }
@@ -531,9 +530,7 @@
 	arch_early_irq_init();
 }
 
-=======
 /* Ideally, this would take a 'const char *cmdline' param. */
->>>>>>> 4d5d5ead
 asmlinkage void __init start_kernel(void)
 {
 	char *static_command_line;
