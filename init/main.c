/*
 *  linux/init/main.c
 *
 *  Copyright (C) 1991, 1992  Linus Torvalds
 *
 *  GK 2/5/95  -  Changed to support mounting root fs via NFS
 *  Added initrd & change_root: Werner Almesberger & Hans Lermen, Feb '96
 *  Moan early if gcc is old, avoiding bogus kernels - Paul Gortmaker, May '96
 *  Simplified starting of init:  Michael A. Griffith <grif@acm.org> 
 */

#include <linux/types.h>
#include <linux/module.h>
#include <linux/proc_fs.h>
#include <linux/kernel.h>
#include <linux/syscalls.h>
#include <linux/string.h>
#include <linux/ctype.h>
#include <linux/delay.h>
#include <linux/utsname.h>
#include <linux/ioport.h>
#include <linux/init.h>
#include <linux/smp_lock.h>
#include <linux/initrd.h>
#include <linux/bootmem.h>
#include <linux/tty.h>
#include <linux/gfp.h>
#include <linux/percpu.h>
#include <linux/kmod.h>
#include <linux/kernel_stat.h>
#include <linux/start_kernel.h>
#include <linux/security.h>
#include <linux/smp.h>
#include <linux/workqueue.h>
#include <linux/profile.h>
#include <linux/rcupdate.h>
#include <linux/moduleparam.h>
#include <linux/kallsyms.h>
#include <linux/writeback.h>
#include <linux/cpu.h>
#include <linux/cpuset.h>
#include <linux/cgroup.h>
#include <linux/efi.h>
#include <linux/tick.h>
#include <linux/interrupt.h>
#include <linux/taskstats_kern.h>
#include <linux/delayacct.h>
#include <linux/unistd.h>
#include <linux/rmap.h>
#include <linux/mempolicy.h>
#include <linux/key.h>
#include <linux/unwind.h>
#include <linux/buffer_head.h>
#include <linux/debug_locks.h>
#include <linux/debugobjects.h>
#include <linux/lockdep.h>
#include <linux/pid_namespace.h>
#include <linux/device.h>
#include <linux/kthread.h>
#include <linux/sched.h>
#include <linux/signal.h>
#include <linux/idr.h>

#include <asm/io.h>
#include <asm/bugs.h>
#include <asm/setup.h>
#include <asm/sections.h>
#include <asm/cacheflush.h>

#ifdef CONFIG_X86_LOCAL_APIC
#include <asm/smp.h>
#endif

/*
 * This is one of the first .c files built. Error out early if we have compiler
 * trouble.
 */

#if __GNUC__ == 4 && __GNUC_MINOR__ == 1 && __GNUC_PATCHLEVEL__ == 0
#warning gcc-4.1.0 is known to miscompile the kernel.  A different compiler version is recommended.
#endif

static int kernel_init(void *);

extern void init_IRQ(void);
extern void fork_init(unsigned long);
extern void mca_init(void);
extern void sbus_init(void);
extern void prio_tree_init(void);
extern void radix_tree_init(void);
extern void free_initmem(void);
#ifdef	CONFIG_ACPI
extern void acpi_early_init(void);
#else
static inline void acpi_early_init(void) { }
#endif
#ifndef CONFIG_DEBUG_RODATA
static inline void mark_rodata_ro(void) { }
#endif

#ifdef CONFIG_TC
extern void tc_init(void);
#endif

enum system_states system_state;
EXPORT_SYMBOL(system_state);

/*
 * Boot command-line arguments
 */
#define MAX_INIT_ARGS CONFIG_INIT_ENV_ARG_LIMIT
#define MAX_INIT_ENVS CONFIG_INIT_ENV_ARG_LIMIT

extern void time_init(void);
/* Default late time init is NULL. archs can override this later. */
void (*late_time_init)(void);
extern void softirq_init(void);

/* Untouched command line saved by arch-specific code. */
char __initdata boot_command_line[COMMAND_LINE_SIZE];
/* Untouched saved command line (eg. for /proc) */
char *saved_command_line;
/* Command line for parameter parsing */
static char *static_command_line;

static char *execute_command;
static char *ramdisk_execute_command;

#ifdef CONFIG_SMP
/* Setup configured maximum number of CPUs to activate */
unsigned int __initdata setup_max_cpus = NR_CPUS;

/*
 * Setup routine for controlling SMP activation
 *
 * Command-line option of "nosmp" or "maxcpus=0" will disable SMP
 * activation entirely (the MPS table probe still happens, though).
 *
 * Command-line option of "maxcpus=<NUM>", where <NUM> is an integer
 * greater than 0, limits the maximum number of CPUs activated in
 * SMP mode to <NUM>.
 */
#ifndef CONFIG_X86_IO_APIC
static inline void disable_ioapic_setup(void) {};
#endif

static int __init nosmp(char *str)
{
	setup_max_cpus = 0;
	disable_ioapic_setup();
	return 0;
}

early_param("nosmp", nosmp);

static int __init maxcpus(char *str)
{
	get_option(&str, &setup_max_cpus);
	if (setup_max_cpus == 0)
		disable_ioapic_setup();

	return 0;
}

early_param("maxcpus", maxcpus);
#else
#define setup_max_cpus NR_CPUS
#endif

/*
 * If set, this is an indication to the drivers that reset the underlying
 * device before going ahead with the initialization otherwise driver might
 * rely on the BIOS and skip the reset operation.
 *
 * This is useful if kernel is booting in an unreliable environment.
 * For ex. kdump situaiton where previous kernel has crashed, BIOS has been
 * skipped and devices will be in unknown state.
 */
unsigned int reset_devices;
EXPORT_SYMBOL(reset_devices);

static int __init set_reset_devices(char *str)
{
	reset_devices = 1;
	return 1;
}

__setup("reset_devices", set_reset_devices);

static char * argv_init[MAX_INIT_ARGS+2] = { "init", NULL, };
char * envp_init[MAX_INIT_ENVS+2] = { "HOME=/", "TERM=linux", NULL, };
static const char *panic_later, *panic_param;

extern struct obs_kernel_param __setup_start[], __setup_end[];

static int __init obsolete_checksetup(char *line)
{
	struct obs_kernel_param *p;
	int had_early_param = 0;

	p = __setup_start;
	do {
		int n = strlen(p->str);
		if (!strncmp(line, p->str, n)) {
			if (p->early) {
				/* Already done in parse_early_param?
				 * (Needs exact match on param part).
				 * Keep iterating, as we can have early
				 * params and __setups of same names 8( */
				if (line[n] == '\0' || line[n] == '=')
					had_early_param = 1;
			} else if (!p->setup_func) {
				printk(KERN_WARNING "Parameter %s is obsolete,"
				       " ignored\n", p->str);
				return 1;
			} else if (p->setup_func(line + n))
				return 1;
		}
		p++;
	} while (p < __setup_end);

	return had_early_param;
}

/*
 * This should be approx 2 Bo*oMips to start (note initial shift), and will
 * still work even if initially too large, it will just take slightly longer
 */
unsigned long loops_per_jiffy = (1<<12);

EXPORT_SYMBOL(loops_per_jiffy);

static int __init debug_kernel(char *str)
{
	console_loglevel = 10;
	return 0;
}

static int __init quiet_kernel(char *str)
{
	console_loglevel = 4;
	return 0;
}

early_param("debug", debug_kernel);
early_param("quiet", quiet_kernel);

static int __init loglevel(char *str)
{
	get_option(&str, &console_loglevel);
	return 0;
}

early_param("loglevel", loglevel);

/*
 * Unknown boot options get handed to init, unless they look like
 * failed parameters
 */
static int __init unknown_bootoption(char *param, char *val)
{
	/* Change NUL term back to "=", to make "param" the whole string. */
	if (val) {
		/* param=val or param="val"? */
		if (val == param+strlen(param)+1)
			val[-1] = '=';
		else if (val == param+strlen(param)+2) {
			val[-2] = '=';
			memmove(val-1, val, strlen(val)+1);
			val--;
		} else
			BUG();
	}

	/* Handle obsolete-style parameters */
	if (obsolete_checksetup(param))
		return 0;

	/*
	 * Preemptive maintenance for "why didn't my misspelled command
	 * line work?"
	 */
	if (strchr(param, '.') && (!val || strchr(param, '.') < val)) {
		printk(KERN_ERR "Unknown boot option `%s': ignoring\n", param);
		return 0;
	}

	if (panic_later)
		return 0;

	if (val) {
		/* Environment option */
		unsigned int i;
		for (i = 0; envp_init[i]; i++) {
			if (i == MAX_INIT_ENVS) {
				panic_later = "Too many boot env vars at `%s'";
				panic_param = param;
			}
			if (!strncmp(param, envp_init[i], val - param))
				break;
		}
		envp_init[i] = param;
	} else {
		/* Command line option */
		unsigned int i;
		for (i = 0; argv_init[i]; i++) {
			if (i == MAX_INIT_ARGS) {
				panic_later = "Too many boot init vars at `%s'";
				panic_param = param;
			}
		}
		argv_init[i] = param;
	}
	return 0;
}

#ifdef CONFIG_DEBUG_PAGEALLOC
int __read_mostly debug_pagealloc_enabled = 0;
#endif

static int __init init_setup(char *str)
{
	unsigned int i;

	execute_command = str;
	/*
	 * In case LILO is going to boot us with default command line,
	 * it prepends "auto" before the whole cmdline which makes
	 * the shell think it should execute a script with such name.
	 * So we ignore all arguments entered _before_ init=... [MJ]
	 */
	for (i = 1; i < MAX_INIT_ARGS; i++)
		argv_init[i] = NULL;
	return 1;
}
__setup("init=", init_setup);

static int __init rdinit_setup(char *str)
{
	unsigned int i;

	ramdisk_execute_command = str;
	/* See "auto" comment in init_setup */
	for (i = 1; i < MAX_INIT_ARGS; i++)
		argv_init[i] = NULL;
	return 1;
}
__setup("rdinit=", rdinit_setup);

#ifndef CONFIG_SMP

#ifdef CONFIG_X86_LOCAL_APIC
static void __init smp_init(void)
{
	APIC_init_uniprocessor();
}
#else
#define smp_init()	do { } while (0)
#endif

static inline void setup_per_cpu_areas(void) { }
static inline void setup_nr_cpu_ids(void) { }
static inline void smp_prepare_cpus(unsigned int maxcpus) { }

#else

#if NR_CPUS > BITS_PER_LONG
cpumask_t cpu_mask_all __read_mostly = CPU_MASK_ALL;
EXPORT_SYMBOL(cpu_mask_all);
#endif

/* Setup number of possible processor ids */
int nr_cpu_ids __read_mostly = NR_CPUS;
EXPORT_SYMBOL(nr_cpu_ids);

/* An arch may set nr_cpu_ids earlier if needed, so this would be redundant */
static void __init setup_nr_cpu_ids(void)
{
	int cpu, highest_cpu = 0;

	for_each_possible_cpu(cpu)
		highest_cpu = cpu;

	nr_cpu_ids = highest_cpu + 1;
}

#ifndef CONFIG_HAVE_SETUP_PER_CPU_AREA
unsigned long __per_cpu_offset[NR_CPUS] __read_mostly;

EXPORT_SYMBOL(__per_cpu_offset);

static void __init setup_per_cpu_areas(void)
{
	unsigned long size, i;
	char *ptr;
	unsigned long nr_possible_cpus = num_possible_cpus();

	/* Copy section for each CPU (we discard the original) */
	size = ALIGN(PERCPU_ENOUGH_ROOM, PAGE_SIZE);
	ptr = alloc_bootmem_pages(size * nr_possible_cpus);

	for_each_possible_cpu(i) {
		__per_cpu_offset[i] = ptr - __per_cpu_start;
		memcpy(ptr, __per_cpu_start, __per_cpu_end - __per_cpu_start);
		ptr += size;
	}
}
#endif /* CONFIG_HAVE_SETUP_PER_CPU_AREA */

/* Called by boot processor to activate the rest. */
static void __init smp_init(void)
{
	unsigned int cpu;

	/*
	 * Set up the current CPU as possible to migrate to.
	 * The other ones will be done by cpu_up/cpu_down()
	 */
	cpu = smp_processor_id();
	cpu_set(cpu, cpu_active_map);

	/* FIXME: This should be done in userspace --RR */
	for_each_present_cpu(cpu) {
		if (num_online_cpus() >= setup_max_cpus)
			break;
		if (!cpu_online(cpu))
			cpu_up(cpu);
	}

	/* Any cleanup work */
	printk(KERN_INFO "Brought up %ld CPUs\n", (long)num_online_cpus());
	smp_cpus_done(setup_max_cpus);
}

#endif

/*
 * We need to store the untouched command line for future reference.
 * We also need to store the touched command line since the parameter
 * parsing is performed in place, and we should allow a component to
 * store reference of name/value for future reference.
 */
static void __init setup_command_line(char *command_line)
{
	saved_command_line = alloc_bootmem(strlen (boot_command_line)+1);
	static_command_line = alloc_bootmem(strlen (command_line)+1);
	strcpy (saved_command_line, boot_command_line);
	strcpy (static_command_line, command_line);
}

/*
 * We need to finalize in a non-__init function or else race conditions
 * between the root thread and the init thread may cause start_kernel to
 * be reaped by free_initmem before the root thread has proceeded to
 * cpu_idle.
 *
 * gcc-3.4 accidentally inlines this function, so use noinline.
 */

static void noinline __init_refok rest_init(void)
	__releases(kernel_lock)
{
	int pid;

	kernel_thread(kernel_init, NULL, CLONE_FS | CLONE_SIGHAND);
	numa_default_policy();
	pid = kernel_thread(kthreadd, NULL, CLONE_FS | CLONE_FILES);
	kthreadd_task = find_task_by_pid_ns(pid, &init_pid_ns);
	unlock_kernel();

	/*
	 * The boot idle thread must execute schedule()
	 * at least once to get things moving:
	 */
	init_idle_bootup_task(current);
	preempt_enable_no_resched();
	schedule();
	preempt_disable();

	/* Call into cpu_idle with preempt disabled */
	cpu_idle();
}

/* Check for early params. */
static int __init do_early_param(char *param, char *val)
{
	struct obs_kernel_param *p;

	for (p = __setup_start; p < __setup_end; p++) {
		if ((p->early && strcmp(param, p->str) == 0) ||
		    (strcmp(param, "console") == 0 &&
		     strcmp(p->str, "earlycon") == 0)
		) {
			if (p->setup_func(val) != 0)
				printk(KERN_WARNING
				       "Malformed early option '%s'\n", param);
		}
	}
	/* We accept everything at this stage. */
	return 0;
}

/* Arch code calls this early on, or if not, just before other parsing. */
void __init parse_early_param(void)
{
	static __initdata int done = 0;
	static __initdata char tmp_cmdline[COMMAND_LINE_SIZE];

	if (done)
		return;

	/* All fall through to do_early_param. */
	strlcpy(tmp_cmdline, boot_command_line, COMMAND_LINE_SIZE);
	parse_args("early options", tmp_cmdline, NULL, 0, do_early_param);
	done = 1;
}

/*
 *	Activate the first processor.
 */

static void __init boot_cpu_init(void)
{
	int cpu = smp_processor_id();
	/* Mark the boot cpu "present", "online" etc for SMP and UP case */
	cpu_set(cpu, cpu_online_map);
	cpu_set(cpu, cpu_present_map);
	cpu_set(cpu, cpu_possible_map);
}

void __init __weak smp_setup_processor_id(void)
{
}

void __init __weak thread_info_cache_init(void)
{
}

asmlinkage void __init start_kernel(void)
{
	char * command_line;
	extern struct kernel_param __start___param[], __stop___param[];

	smp_setup_processor_id();

	/*
	 * Need to run as early as possible, to initialize the
	 * lockdep hash:
	 */
	unwind_init();
	lockdep_init();
	debug_objects_early_init();
	cgroup_init_early();

	local_irq_disable();
	early_boot_irqs_off();
	early_init_irq_lock_class();

/*
 * Interrupts are still disabled. Do necessary setups, then
 * enable them
 */
	lock_kernel();
	tick_init();
	boot_cpu_init();
	page_address_init();
	printk(KERN_NOTICE);
	printk(linux_banner);
	setup_arch(&command_line);
	mm_init_owner(&init_mm, &init_task);
	setup_command_line(command_line);
	unwind_setup();
	setup_per_cpu_areas();
	setup_nr_cpu_ids();
	smp_prepare_boot_cpu();	/* arch-specific boot-cpu hooks */

	/*
	 * Set up the scheduler prior starting any interrupts (such as the
	 * timer interrupt). Full topology setup happens at smp_init()
	 * time - but meanwhile we still have a functioning scheduler.
	 */
	sched_init();
	/*
	 * Disable preemption - early bootup scheduling is extremely
	 * fragile until we cpu_idle() for the first time.
	 */
	preempt_disable();
	build_all_zonelists();
	page_alloc_init();
	printk(KERN_NOTICE "Kernel command line: %s\n", boot_command_line);
	parse_early_param();
	parse_args("Booting kernel", static_command_line, __start___param,
		   __stop___param - __start___param,
		   &unknown_bootoption);
	if (!irqs_disabled()) {
		printk(KERN_WARNING "start_kernel(): bug: interrupts were "
				"enabled *very* early, fixing it\n");
		local_irq_disable();
	}
	sort_main_extable();
	trap_init();
	rcu_init();
	init_IRQ();
	pidhash_init();
	init_timers();
	hrtimers_init();
	softirq_init();
	timekeeping_init();
	time_init();
	sched_clock_init();
	profile_init();
	if (!irqs_disabled())
		printk("start_kernel(): bug: interrupts were enabled early\n");
	early_boot_irqs_on();
	local_irq_enable();

	/*
	 * HACK ALERT! This is early. We're enabling the console before
	 * we've done PCI setups etc, and console_init() must be aware of
	 * this. But we do want output early, in case something goes wrong.
	 */
	console_init();
	if (panic_later)
		panic(panic_later, panic_param);

	lockdep_info();

	/*
	 * Need to run this when irqs are enabled, because it wants
	 * to self-test [hard/soft]-irqs on/off lock inversion bugs
	 * too:
	 */
	locking_selftest();

#ifdef CONFIG_BLK_DEV_INITRD
	if (initrd_start && !initrd_below_start_ok &&
	    page_to_pfn(virt_to_page((void *)initrd_start)) < min_low_pfn) {
		printk(KERN_CRIT "initrd overwritten (0x%08lx < 0x%08lx) - "
		    "disabling it.\n",
		    page_to_pfn(virt_to_page((void *)initrd_start)),
		    min_low_pfn);
		initrd_start = 0;
	}
#endif
	vfs_caches_init_early();
	cpuset_init_early();
	mem_init();
	enable_debug_pagealloc();
	cpu_hotplug_init();
	kmem_cache_init();
	debug_objects_mem_init();
	idr_init_cache();
	setup_per_cpu_pageset();
	numa_policy_init();
	if (late_time_init)
		late_time_init();
	calibrate_delay();
	pidmap_init();
	pgtable_cache_init();
	prio_tree_init();
	anon_vma_init();
#ifdef CONFIG_X86
	if (efi_enabled)
		efi_enter_virtual_mode();
#endif
	thread_info_cache_init();
	fork_init(num_physpages);
	proc_caches_init();
	buffer_init();
	unnamed_dev_init();
	key_init();
	security_init();
	vfs_caches_init(num_physpages);
	radix_tree_init();
	signals_init();
	/* rootfs populating might need page-writeback */
	page_writeback_init();
#ifdef CONFIG_PROC_FS
	proc_root_init();
#endif
	cgroup_init();
	cpuset_init();
	taskstats_init_early();
	delayacct_init();

	check_bugs();

	acpi_early_init(); /* before LAPIC and SMP init */

	/* Do the rest non-__init'ed, we're now alive */
	rest_init();
}

static int initcall_debug;

static int __init initcall_debug_setup(char *str)
{
	initcall_debug = 1;
	return 1;
}
__setup("initcall_debug", initcall_debug_setup);

int do_one_initcall(initcall_t fn)
{
	int count = preempt_count();
	ktime_t t0, t1, delta;
	char msgbuf[64];
	int result;

	if (initcall_debug) {
<<<<<<< HEAD
		printk("calling  %pF @ %i\n", fn, task_pid_nr(current));
=======
		printk("calling  %pF\n", fn);
>>>>>>> 2165f631
		t0 = ktime_get();
	}

	result = fn();

	if (initcall_debug) {
		t1 = ktime_get();
		delta = ktime_sub(t1, t0);

<<<<<<< HEAD
		printk("initcall %pF returned %d after %Ld msecs\n", fn,
			result, (unsigned long long) delta.tv64 >> 20);
=======
		printk("initcall %pF returned %d after %Ld msecs\n",
			fn, result,
			(unsigned long long) delta.tv64 >> 20);
>>>>>>> 2165f631
	}

	msgbuf[0] = 0;

	if (result && result != -ENODEV && initcall_debug)
		sprintf(msgbuf, "error code %d ", result);

	if (preempt_count() != count) {
		strlcat(msgbuf, "preemption imbalance ", sizeof(msgbuf));
		preempt_count() = count;
	}
	if (irqs_disabled()) {
		strlcat(msgbuf, "disabled interrupts ", sizeof(msgbuf));
		local_irq_enable();
	}
	if (msgbuf[0]) {
		printk("initcall %pF returned with %s\n", fn, msgbuf);
	}

	return result;
}


extern initcall_t __initcall_start[], __initcall_end[], __early_initcall_end[];
extern initcall_t __async_initcall_start[], __async_initcall_end[];
extern initcall_t __device_initcall_end[];

static void __init do_async_initcalls(struct work_struct *dummy)
{
	initcall_t *call;

	/*
	 * For compatibility with normal init calls... take the BKL
	 * not pretty, not desirable, but compatibility first
	 */
	lock_kernel();
	for (call = __async_initcall_start; call < __async_initcall_end; call++)
		do_one_initcall(*call);
	unlock_kernel();
}

static struct workqueue_struct *async_init_wq;



static void __init do_initcalls(void)
{
	initcall_t *call;
	static DECLARE_WORK(async_work, do_async_initcalls);
	/*
	 * 0 = levels 0 - 6,
	 * 1 = level 6a,
	 * 2 = after level 6a,
	 * 3 = after level 6
	 */
	int phase = 0;

	async_init_wq = create_singlethread_workqueue("kasyncinit");

	for (call = __early_initcall_end; call < __initcall_end; call++) {
		if (phase == 0 && call >= __async_initcall_start) {
			phase = 1;
#ifdef CONFIG_FASTBOOT
			queue_work(async_init_wq, &async_work);
#else
			do_async_initcalls(NULL);
#endif
		}
		if (phase == 1 && call >= __async_initcall_end)
			phase = 2;
		if (phase == 2 && call >= __device_initcall_end) {
			phase = 3;
			/* make sure all async work is done before level 7 */
			flush_workqueue(async_init_wq);
		}
		if (phase != 1)
			do_one_initcall(*call);
	}

	/*
	 * Make sure there is no pending stuff from the initcall sequence,
	 * including the async initcalls
	 */
	flush_scheduled_work();
	flush_workqueue(async_init_wq);
	destroy_workqueue(async_init_wq);
}

/*
 * Ok, the machine is now initialized. None of the devices
 * have been touched yet, but the CPU subsystem is up and
 * running, and memory and process management works.
 *
 * Now we can finally start doing some real work..
 */
static void __init do_basic_setup(void)
{
	rcu_init_sched(); /* needed by module_init stage. */
	/* drivers will send hotplug events */
	init_workqueues();
	usermodehelper_init();
	driver_init();
	init_irq_proc();
	do_initcalls();
}

static void __init do_pre_smp_initcalls(void)
{
	initcall_t *call;

	for (call = __initcall_start; call < __early_initcall_end; call++)
		do_one_initcall(*call);
}

static void run_init_process(char *init_filename)
{
	argv_init[0] = init_filename;
	kernel_execve(init_filename, argv_init, envp_init);
}

/* This is a non __init function. Force it to be noinline otherwise gcc
 * makes it inline to init() and it becomes part of init.text section
 */
static int noinline init_post(void)
{
	int retry_count = 1;
	free_initmem();
	unlock_kernel();
	mark_rodata_ro();
	system_state = SYSTEM_RUNNING;
	numa_default_policy();

	if (sys_open((const char __user *) "/dev/console", O_RDWR, 0) < 0)
		printk(KERN_WARNING "Warning: unable to open an initial console.\n");

	(void) sys_dup(0);
	(void) sys_dup(0);

	current->signal->flags |= SIGNAL_UNKILLABLE;

	if (ramdisk_execute_command) {
		run_init_process(ramdisk_execute_command);
		printk(KERN_WARNING "Failed to execute %s\n",
				ramdisk_execute_command);
	}

retry:
	/*
	 * We try each of these until one succeeds.
	 *
	 * The Bourne shell can be used instead of init if we are
	 * trying to recover a really broken machine.
	 */
	if (execute_command) {
		run_init_process(execute_command);
		printk(KERN_WARNING "Failed to execute %s.  Attempting "
					"defaults...\n", execute_command);
	}
	run_init_process("/sbin/init");

	if (retry_count > 0) {
		retry_count--;
		/* 
		 * We haven't found init yet... potentially because the device
		 * is still being probed. We need to
		 * - flush keventd and friends
		 * - wait for the known devices to complete their probing
		 * - try to mount the root fs again
		 */
		flush_scheduled_work();
		while (driver_probe_done() != 0)
			msleep(100);
		prepare_namespace();
		goto retry;
	}
	
	run_init_process("/etc/init");
	run_init_process("/bin/init");
	run_init_process("/bin/sh");

	panic("No init found.  Try passing init= option to kernel.");
}

static int __init kernel_init(void * unused)
{
	lock_kernel();
	/*
	 * init can run on any cpu.
	 */
	set_cpus_allowed_ptr(current, CPU_MASK_ALL_PTR);
	/*
	 * Tell the world that we're going to be the grim
	 * reaper of innocent orphaned children.
	 *
	 * We don't want people to have to make incorrect
	 * assumptions about where in the task array this
	 * can be found.
	 */
	init_pid_ns.child_reaper = current;

	cad_pid = task_pid(current);

	smp_prepare_cpus(setup_max_cpus);

	do_pre_smp_initcalls();

	smp_init();
	sched_init_smp();

	cpuset_init_smp();

	do_basic_setup();

	/*
	 * check if there is an early userspace init.  If yes, let it do all
	 * the work
	 */

	if (!ramdisk_execute_command)
		ramdisk_execute_command = "/init";

	if (sys_access((const char __user *) ramdisk_execute_command, 0) != 0) {
		ramdisk_execute_command = NULL;
		prepare_namespace();
	}

	/*
	 * Ok, we have completed the initial bootup, and
	 * we're essentially up and running. Get rid of the
	 * initmem segments and start the user-mode stuff..
	 */
	init_post();
	return 0;
}<|MERGE_RESOLUTION|>--- conflicted
+++ resolved
@@ -708,11 +708,7 @@
 	int result;
 
 	if (initcall_debug) {
-<<<<<<< HEAD
 		printk("calling  %pF @ %i\n", fn, task_pid_nr(current));
-=======
-		printk("calling  %pF\n", fn);
->>>>>>> 2165f631
 		t0 = ktime_get();
 	}
 
@@ -722,14 +718,8 @@
 		t1 = ktime_get();
 		delta = ktime_sub(t1, t0);
 
-<<<<<<< HEAD
 		printk("initcall %pF returned %d after %Ld msecs\n", fn,
 			result, (unsigned long long) delta.tv64 >> 20);
-=======
-		printk("initcall %pF returned %d after %Ld msecs\n",
-			fn, result,
-			(unsigned long long) delta.tv64 >> 20);
->>>>>>> 2165f631
 	}
 
 	msgbuf[0] = 0;
