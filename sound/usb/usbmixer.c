--- conflicted
+++ resolved
@@ -1755,12 +1755,7 @@
 	if (get_iface_desc(hostif)->bNumEndpoints < 1)
 		return 0;
 	ep = get_endpoint(hostif, 0);
-<<<<<<< HEAD
-	if (usb_endpoint_dir_out(ep) ||
-	    usb_endpoint_type(ep) != USB_ENDPOINT_XFER_INT)
-=======
 	if (!usb_endpoint_dir_in(ep) || !usb_endpoint_xfer_int(ep))
->>>>>>> 3a5e1d17
 		return 0;
 
 	epnum = usb_endpoint_num(ep);
