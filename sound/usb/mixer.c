/*
 *   (Tentative) USB Audio Driver for ALSA
 *
 *   Mixer control part
 *
 *   Copyright (c) 2002 by Takashi Iwai <tiwai@suse.de>
 *
 *   Many codes borrowed from audio.c by
 *	    Alan Cox (alan@lxorguk.ukuu.org.uk)
 *	    Thomas Sailer (sailer@ife.ee.ethz.ch)
 *
 *
 *   This program is free software; you can redistribute it and/or modify
 *   it under the terms of the GNU General Public License as published by
 *   the Free Software Foundation; either version 2 of the License, or
 *   (at your option) any later version.
 *
 *   This program is distributed in the hope that it will be useful,
 *   but WITHOUT ANY WARRANTY; without even the implied warranty of
 *   MERCHANTABILITY or FITNESS FOR A PARTICULAR PURPOSE.  See the
 *   GNU General Public License for more details.
 *
 *   You should have received a copy of the GNU General Public License
 *   along with this program; if not, write to the Free Software
 *   Foundation, Inc., 59 Temple Place, Suite 330, Boston, MA  02111-1307 USA
 *
 */

/*
 * TODOs, for both the mixer and the streaming interfaces:
 *
 *  - support for UAC2 effect units
 *  - support for graphical equalizers
 *  - RANGE and MEM set commands (UAC2)
 *  - RANGE and MEM interrupt dispatchers (UAC2)
 *  - audio channel clustering (UAC2)
 *  - audio sample rate converter units (UAC2)
 *  - proper handling of clock multipliers (UAC2)
 *  - dispatch clock change notifications (UAC2)
 *  	- stop PCM streams which use a clock that became invalid
 *  	- stop PCM streams which use a clock selector that has changed
 *  	- parse available sample rates again when clock sources changed
 */

#include <linux/bitops.h>
#include <linux/init.h>
#include <linux/list.h>
#include <linux/slab.h>
#include <linux/string.h>
#include <linux/usb.h>
#include <linux/usb/audio.h>
#include <linux/usb/audio-v2.h>

#include <sound/core.h>
#include <sound/control.h>
#include <sound/hwdep.h>
#include <sound/info.h>
#include <sound/tlv.h>

#include "usbaudio.h"
#include "mixer.h"
#include "helper.h"
#include "mixer_quirks.h"

#define MAX_ID_ELEMS	256

struct usb_audio_term {
	int id;
	int type;
	int channels;
	unsigned int chconfig;
	int name;
};

struct usbmix_name_map;

struct mixer_build {
	struct snd_usb_audio *chip;
	struct usb_mixer_interface *mixer;
	unsigned char *buffer;
	unsigned int buflen;
	DECLARE_BITMAP(unitbitmap, MAX_ID_ELEMS);
	struct usb_audio_term oterm;
	const struct usbmix_name_map *map;
	const struct usbmix_selector_map *selector_map;
};

enum {
	USB_MIXER_BOOLEAN,
	USB_MIXER_INV_BOOLEAN,
	USB_MIXER_S8,
	USB_MIXER_U8,
	USB_MIXER_S16,
	USB_MIXER_U16,
};


/*E-mu 0202(0404) eXtension Unit(XU) control*/
enum {
	USB_XU_CLOCK_RATE 		= 0xe301,
	USB_XU_CLOCK_SOURCE		= 0xe302,
	USB_XU_DIGITAL_IO_STATUS	= 0xe303,
	USB_XU_DEVICE_OPTIONS		= 0xe304,
	USB_XU_DIRECT_MONITORING	= 0xe305,
	USB_XU_METERING			= 0xe306
};
enum {
	USB_XU_CLOCK_SOURCE_SELECTOR = 0x02,	/* clock source*/
	USB_XU_CLOCK_RATE_SELECTOR = 0x03,	/* clock rate */
	USB_XU_DIGITAL_FORMAT_SELECTOR = 0x01,	/* the spdif format */
	USB_XU_SOFT_LIMIT_SELECTOR = 0x03	/* soft limiter */
};

/*
 * manual mapping of mixer names
 * if the mixer topology is too complicated and the parsed names are
 * ambiguous, add the entries in usbmixer_maps.c.
 */
#include "mixer_maps.c"

static const struct usbmix_name_map *
find_map(struct mixer_build *state, int unitid, int control)
{
	const struct usbmix_name_map *p = state->map;

	if (!p)
		return NULL;

	for (p = state->map; p->id; p++) {
		if (p->id == unitid &&
		    (!control || !p->control || control == p->control))
			return p;
	}
	return NULL;
}

/* get the mapped name if the unit matches */
static int
check_mapped_name(const struct usbmix_name_map *p, char *buf, int buflen)
{
	if (!p || !p->name)
		return 0;

	buflen--;
	return strlcpy(buf, p->name, buflen);
}

/* check whether the control should be ignored */
static inline int
check_ignored_ctl(const struct usbmix_name_map *p)
{
	if (!p || p->name || p->dB)
		return 0;
	return 1;
}

/* dB mapping */
static inline void check_mapped_dB(const struct usbmix_name_map *p,
				   struct usb_mixer_elem_info *cval)
{
	if (p && p->dB) {
		cval->dBmin = p->dB->min;
		cval->dBmax = p->dB->max;
	}
}

/* get the mapped selector source name */
static int check_mapped_selector_name(struct mixer_build *state, int unitid,
				      int index, char *buf, int buflen)
{
	const struct usbmix_selector_map *p;

	if (! state->selector_map)
		return 0;
	for (p = state->selector_map; p->id; p++) {
		if (p->id == unitid && index < p->count)
			return strlcpy(buf, p->names[index], buflen);
	}
	return 0;
}

/*
 * find an audio control unit with the given unit id
 */
static void *find_audio_control_unit(struct mixer_build *state, unsigned char unit)
{
	/* we just parse the header */
	struct uac_feature_unit_descriptor *hdr = NULL;

	while ((hdr = snd_usb_find_desc(state->buffer, state->buflen, hdr,
					USB_DT_CS_INTERFACE)) != NULL) {
		if (hdr->bLength >= 4 &&
		    hdr->bDescriptorSubtype >= UAC_INPUT_TERMINAL &&
		    hdr->bDescriptorSubtype <= UAC2_SAMPLE_RATE_CONVERTER &&
		    hdr->bUnitID == unit)
			return hdr;
	}

	return NULL;
}

/*
 * copy a string with the given id
 */
static int snd_usb_copy_string_desc(struct mixer_build *state, int index, char *buf, int maxlen)
{
	int len = usb_string(state->chip->dev, index, buf, maxlen - 1);
	buf[len] = 0;
	return len;
}

/*
 * convert from the byte/word on usb descriptor to the zero-based integer
 */
static int convert_signed_value(struct usb_mixer_elem_info *cval, int val)
{
	switch (cval->val_type) {
	case USB_MIXER_BOOLEAN:
		return !!val;
	case USB_MIXER_INV_BOOLEAN:
		return !val;
	case USB_MIXER_U8:
		val &= 0xff;
		break;
	case USB_MIXER_S8:
		val &= 0xff;
		if (val >= 0x80)
			val -= 0x100;
		break;
	case USB_MIXER_U16:
		val &= 0xffff;
		break;
	case USB_MIXER_S16:
		val &= 0xffff;
		if (val >= 0x8000)
			val -= 0x10000;
		break;
	}
	return val;
}

/*
 * convert from the zero-based int to the byte/word for usb descriptor
 */
static int convert_bytes_value(struct usb_mixer_elem_info *cval, int val)
{
	switch (cval->val_type) {
	case USB_MIXER_BOOLEAN:
		return !!val;
	case USB_MIXER_INV_BOOLEAN:
		return !val;
	case USB_MIXER_S8:
	case USB_MIXER_U8:
		return val & 0xff;
	case USB_MIXER_S16:
	case USB_MIXER_U16:
		return val & 0xffff;
	}
	return 0; /* not reached */
}

static int get_relative_value(struct usb_mixer_elem_info *cval, int val)
{
	if (! cval->res)
		cval->res = 1;
	if (val < cval->min)
		return 0;
	else if (val >= cval->max)
		return (cval->max - cval->min + cval->res - 1) / cval->res;
	else
		return (val - cval->min) / cval->res;
}

static int get_abs_value(struct usb_mixer_elem_info *cval, int val)
{
	if (val < 0)
		return cval->min;
	if (! cval->res)
		cval->res = 1;
	val *= cval->res;
	val += cval->min;
	if (val > cval->max)
		return cval->max;
	return val;
}


/*
 * retrieve a mixer value
 */

static int get_ctl_value_v1(struct usb_mixer_elem_info *cval, int request, int validx, int *value_ret)
{
	struct snd_usb_audio *chip = cval->mixer->chip;
	unsigned char buf[2];
	int val_len = cval->val_type >= USB_MIXER_S16 ? 2 : 1;
	int timeout = 10;

	while (timeout-- > 0) {
		if (snd_usb_ctl_msg(chip->dev, usb_rcvctrlpipe(chip->dev, 0), request,
				    USB_RECIP_INTERFACE | USB_TYPE_CLASS | USB_DIR_IN,
				    validx, snd_usb_ctrl_intf(chip) | (cval->id << 8),
				    buf, val_len, 100) >= val_len) {
			*value_ret = convert_signed_value(cval, snd_usb_combine_bytes(buf, val_len));
			return 0;
		}
	}
	snd_printdd(KERN_ERR "cannot get ctl value: req = %#x, wValue = %#x, wIndex = %#x, type = %d\n",
		    request, validx, snd_usb_ctrl_intf(chip) | (cval->id << 8), cval->val_type);
	return -EINVAL;
}

static int get_ctl_value_v2(struct usb_mixer_elem_info *cval, int request, int validx, int *value_ret)
{
<<<<<<< HEAD
=======
	struct snd_usb_audio *chip = cval->mixer->chip;
>>>>>>> 4945d799
	unsigned char buf[2 + 3*sizeof(__u16)]; /* enough space for one range */
	unsigned char *val;
	int ret, size;
	__u8 bRequest;

	if (request == UAC_GET_CUR) {
		bRequest = UAC2_CS_CUR;
		size = sizeof(__u16);
	} else {
		bRequest = UAC2_CS_RANGE;
		size = sizeof(buf);
	}

	memset(buf, 0, sizeof(buf));

	ret = snd_usb_ctl_msg(chip->dev, usb_rcvctrlpipe(chip->dev, 0), bRequest,
			      USB_RECIP_INTERFACE | USB_TYPE_CLASS | USB_DIR_IN,
<<<<<<< HEAD
			      validx, cval->mixer->ctrlif | (cval->id << 8),
=======
			      validx, snd_usb_ctrl_intf(chip) | (cval->id << 8),
>>>>>>> 4945d799
			      buf, size, 1000);

	if (ret < 0) {
		snd_printk(KERN_ERR "cannot get ctl value: req = %#x, wValue = %#x, wIndex = %#x, type = %d\n",
<<<<<<< HEAD
			   request, validx, cval->mixer->ctrlif | (cval->id << 8), cval->val_type);
=======
			   request, validx, snd_usb_ctrl_intf(chip) | (cval->id << 8), cval->val_type);
>>>>>>> 4945d799
		return ret;
	}

	/* FIXME: how should we handle multiple triplets here? */

	switch (request) {
	case UAC_GET_CUR:
		val = buf;
		break;
	case UAC_GET_MIN:
		val = buf + sizeof(__u16);
		break;
	case UAC_GET_MAX:
		val = buf + sizeof(__u16) * 2;
		break;
	case UAC_GET_RES:
		val = buf + sizeof(__u16) * 3;
		break;
	default:
		return -EINVAL;
	}

	*value_ret = convert_signed_value(cval, snd_usb_combine_bytes(val, sizeof(__u16)));

	return 0;
}

static int get_ctl_value(struct usb_mixer_elem_info *cval, int request, int validx, int *value_ret)
{
	return (cval->mixer->protocol == UAC_VERSION_1) ?
		get_ctl_value_v1(cval, request, validx, value_ret) :
		get_ctl_value_v2(cval, request, validx, value_ret);
}

static int get_cur_ctl_value(struct usb_mixer_elem_info *cval, int validx, int *value)
{
	return get_ctl_value(cval, UAC_GET_CUR, validx, value);
}

/* channel = 0: master, 1 = first channel */
static inline int get_cur_mix_raw(struct usb_mixer_elem_info *cval,
				  int channel, int *value)
{
	return get_ctl_value(cval, UAC_GET_CUR, (cval->control << 8) | channel, value);
}

static int get_cur_mix_value(struct usb_mixer_elem_info *cval,
			     int channel, int index, int *value)
{
	int err;

	if (cval->cached & (1 << channel)) {
		*value = cval->cache_val[index];
		return 0;
	}
	err = get_cur_mix_raw(cval, channel, value);
	if (err < 0) {
		if (!cval->mixer->ignore_ctl_error)
			snd_printd(KERN_ERR "cannot get current value for control %d ch %d: err = %d\n",
				   cval->control, channel, err);
		return err;
	}
	cval->cached |= 1 << channel;
	cval->cache_val[index] = *value;
	return 0;
}


/*
 * set a mixer value
 */

int snd_usb_mixer_set_ctl_value(struct usb_mixer_elem_info *cval,
				int request, int validx, int value_set)
{
	struct snd_usb_audio *chip = cval->mixer->chip;
	unsigned char buf[2];
	int val_len, timeout = 10;

	if (cval->mixer->protocol == UAC_VERSION_1) {
		val_len = cval->val_type >= USB_MIXER_S16 ? 2 : 1;
	} else { /* UAC_VERSION_2 */
		/* audio class v2 controls are always 2 bytes in size */
		val_len = sizeof(__u16);

		/* FIXME */
		if (request != UAC_SET_CUR) {
			snd_printdd(KERN_WARNING "RANGE setting not yet supported\n");
			return -EINVAL;
		}

		request = UAC2_CS_CUR;
	}

	value_set = convert_bytes_value(cval, value_set);
	buf[0] = value_set & 0xff;
	buf[1] = (value_set >> 8) & 0xff;
	while (timeout-- > 0)
		if (snd_usb_ctl_msg(chip->dev,
				    usb_sndctrlpipe(chip->dev, 0), request,
				    USB_RECIP_INTERFACE | USB_TYPE_CLASS | USB_DIR_OUT,
				    validx, snd_usb_ctrl_intf(chip) | (cval->id << 8),
				    buf, val_len, 100) >= 0)
			return 0;
	snd_printdd(KERN_ERR "cannot set ctl value: req = %#x, wValue = %#x, wIndex = %#x, type = %d, data = %#x/%#x\n",
		    request, validx, snd_usb_ctrl_intf(chip) | (cval->id << 8), cval->val_type, buf[0], buf[1]);
	return -EINVAL;
}

static int set_cur_ctl_value(struct usb_mixer_elem_info *cval, int validx, int value)
{
	return snd_usb_mixer_set_ctl_value(cval, UAC_SET_CUR, validx, value);
}

static int set_cur_mix_value(struct usb_mixer_elem_info *cval, int channel,
			     int index, int value)
{
	int err;
	unsigned int read_only = (channel == 0) ?
		cval->master_readonly :
		cval->ch_readonly & (1 << (channel - 1));

	if (read_only) {
		snd_printdd(KERN_INFO "%s(): channel %d of control %d is read_only\n",
			    __func__, channel, cval->control);
		return 0;
	}

	err = snd_usb_mixer_set_ctl_value(cval, UAC_SET_CUR, (cval->control << 8) | channel,
			    value);
	if (err < 0)
		return err;
	cval->cached |= 1 << channel;
	cval->cache_val[index] = value;
	return 0;
}

/*
 * TLV callback for mixer volume controls
 */
static int mixer_vol_tlv(struct snd_kcontrol *kcontrol, int op_flag,
			 unsigned int size, unsigned int __user *_tlv)
{
	struct usb_mixer_elem_info *cval = kcontrol->private_data;
	DECLARE_TLV_DB_MINMAX(scale, 0, 0);

	if (size < sizeof(scale))
		return -ENOMEM;
	scale[2] = cval->dBmin;
	scale[3] = cval->dBmax;
	if (copy_to_user(_tlv, scale, sizeof(scale)))
		return -EFAULT;
	return 0;
}

/*
 * parser routines begin here...
 */

static int parse_audio_unit(struct mixer_build *state, int unitid);


/*
 * check if the input/output channel routing is enabled on the given bitmap.
 * used for mixer unit parser
 */
static int check_matrix_bitmap(unsigned char *bmap, int ich, int och, int num_outs)
{
	int idx = ich * num_outs + och;
	return bmap[idx >> 3] & (0x80 >> (idx & 7));
}


/*
 * add an alsa control element
 * search and increment the index until an empty slot is found.
 *
 * if failed, give up and free the control instance.
 */

static int add_control_to_empty(struct mixer_build *state, struct snd_kcontrol *kctl)
{
	struct usb_mixer_elem_info *cval = kctl->private_data;
	int err;

	while (snd_ctl_find_id(state->chip->card, &kctl->id))
		kctl->id.index++;
	if ((err = snd_ctl_add(state->chip->card, kctl)) < 0) {
		snd_printd(KERN_ERR "cannot add control (err = %d)\n", err);
		return err;
	}
	cval->elem_id = &kctl->id;
	cval->next_id_elem = state->mixer->id_elems[cval->id];
	state->mixer->id_elems[cval->id] = cval;
	return 0;
}


/*
 * get a terminal name string
 */

static struct iterm_name_combo {
	int type;
	char *name;
} iterm_names[] = {
	{ 0x0300, "Output" },
	{ 0x0301, "Speaker" },
	{ 0x0302, "Headphone" },
	{ 0x0303, "HMD Audio" },
	{ 0x0304, "Desktop Speaker" },
	{ 0x0305, "Room Speaker" },
	{ 0x0306, "Com Speaker" },
	{ 0x0307, "LFE" },
	{ 0x0600, "External In" },
	{ 0x0601, "Analog In" },
	{ 0x0602, "Digital In" },
	{ 0x0603, "Line" },
	{ 0x0604, "Legacy In" },
	{ 0x0605, "IEC958 In" },
	{ 0x0606, "1394 DA Stream" },
	{ 0x0607, "1394 DV Stream" },
	{ 0x0700, "Embedded" },
	{ 0x0701, "Noise Source" },
	{ 0x0702, "Equalization Noise" },
	{ 0x0703, "CD" },
	{ 0x0704, "DAT" },
	{ 0x0705, "DCC" },
	{ 0x0706, "MiniDisk" },
	{ 0x0707, "Analog Tape" },
	{ 0x0708, "Phonograph" },
	{ 0x0709, "VCR Audio" },
	{ 0x070a, "Video Disk Audio" },
	{ 0x070b, "DVD Audio" },
	{ 0x070c, "TV Tuner Audio" },
	{ 0x070d, "Satellite Rec Audio" },
	{ 0x070e, "Cable Tuner Audio" },
	{ 0x070f, "DSS Audio" },
	{ 0x0710, "Radio Receiver" },
	{ 0x0711, "Radio Transmitter" },
	{ 0x0712, "Multi-Track Recorder" },
	{ 0x0713, "Synthesizer" },
	{ 0 },
};

static int get_term_name(struct mixer_build *state, struct usb_audio_term *iterm,
			 unsigned char *name, int maxlen, int term_only)
{
	struct iterm_name_combo *names;

	if (iterm->name)
		return snd_usb_copy_string_desc(state, iterm->name, name, maxlen);

	/* virtual type - not a real terminal */
	if (iterm->type >> 16) {
		if (term_only)
			return 0;
		switch (iterm->type >> 16) {
		case UAC_SELECTOR_UNIT:
			strcpy(name, "Selector"); return 8;
		case UAC1_PROCESSING_UNIT:
			strcpy(name, "Process Unit"); return 12;
		case UAC1_EXTENSION_UNIT:
			strcpy(name, "Ext Unit"); return 8;
		case UAC_MIXER_UNIT:
			strcpy(name, "Mixer"); return 5;
		default:
			return sprintf(name, "Unit %d", iterm->id);
		}
	}

	switch (iterm->type & 0xff00) {
	case 0x0100:
		strcpy(name, "PCM"); return 3;
	case 0x0200:
		strcpy(name, "Mic"); return 3;
	case 0x0400:
		strcpy(name, "Headset"); return 7;
	case 0x0500:
		strcpy(name, "Phone"); return 5;
	}

	for (names = iterm_names; names->type; names++)
		if (names->type == iterm->type) {
			strcpy(name, names->name);
			return strlen(names->name);
		}
	return 0;
}


/*
 * parse the source unit recursively until it reaches to a terminal
 * or a branched unit.
 */
static int check_input_term(struct mixer_build *state, int id, struct usb_audio_term *term)
{
	int err;
	void *p1;

	memset(term, 0, sizeof(*term));
	while ((p1 = find_audio_control_unit(state, id)) != NULL) {
		unsigned char *hdr = p1;
		term->id = id;
		switch (hdr[2]) {
		case UAC_INPUT_TERMINAL:
			if (state->mixer->protocol == UAC_VERSION_1) {
				struct uac_input_terminal_descriptor *d = p1;
				term->type = le16_to_cpu(d->wTerminalType);
				term->channels = d->bNrChannels;
				term->chconfig = le16_to_cpu(d->wChannelConfig);
				term->name = d->iTerminal;
			} else { /* UAC_VERSION_2 */
				struct uac2_input_terminal_descriptor *d = p1;
				term->type = le16_to_cpu(d->wTerminalType);
				term->channels = d->bNrChannels;
				term->chconfig = le32_to_cpu(d->bmChannelConfig);
				term->name = d->iTerminal;

				/* call recursively to get the clock selectors */
				err = check_input_term(state, d->bCSourceID, term);
				if (err < 0)
					return err;
			}
			return 0;
		case UAC_FEATURE_UNIT: {
			/* the header is the same for v1 and v2 */
			struct uac_feature_unit_descriptor *d = p1;
			id = d->bSourceID;
			break; /* continue to parse */
		}
		case UAC_MIXER_UNIT: {
			struct uac_mixer_unit_descriptor *d = p1;
			term->type = d->bDescriptorSubtype << 16; /* virtual type */
			term->channels = uac_mixer_unit_bNrChannels(d);
			term->chconfig = uac_mixer_unit_wChannelConfig(d, state->mixer->protocol);
			term->name = uac_mixer_unit_iMixer(d);
			return 0;
		}
		case UAC_SELECTOR_UNIT:
		case UAC2_CLOCK_SELECTOR: {
			struct uac_selector_unit_descriptor *d = p1;
			/* call recursively to retrieve the channel info */
			if (check_input_term(state, d->baSourceID[0], term) < 0)
				return -ENODEV;
			term->type = d->bDescriptorSubtype << 16; /* virtual type */
			term->id = id;
			term->name = uac_selector_unit_iSelector(d);
			return 0;
		}
		case UAC1_PROCESSING_UNIT:
		case UAC1_EXTENSION_UNIT: {
			struct uac_processing_unit_descriptor *d = p1;
			if (d->bNrInPins) {
				id = d->baSourceID[0];
				break; /* continue to parse */
			}
			term->type = d->bDescriptorSubtype << 16; /* virtual type */
			term->channels = uac_processing_unit_bNrChannels(d);
			term->chconfig = uac_processing_unit_wChannelConfig(d, state->mixer->protocol);
			term->name = uac_processing_unit_iProcessing(d, state->mixer->protocol);
			return 0;
		}
		case UAC2_CLOCK_SOURCE: {
			struct uac_clock_source_descriptor *d = p1;
			term->type = d->bDescriptorSubtype << 16; /* virtual type */
			term->id = id;
			term->name = d->iClockSource;
			return 0;
		}
		default:
			return -ENODEV;
		}
	}
	return -ENODEV;
}


/*
 * Feature Unit
 */

/* feature unit control information */
struct usb_feature_control_info {
	const char *name;
	unsigned int type;	/* control type (mute, volume, etc.) */
};

static struct usb_feature_control_info audio_feature_info[] = {
	{ "Mute",			USB_MIXER_INV_BOOLEAN },
	{ "Volume",			USB_MIXER_S16 },
	{ "Tone Control - Bass",	USB_MIXER_S8 },
	{ "Tone Control - Mid",		USB_MIXER_S8 },
	{ "Tone Control - Treble",	USB_MIXER_S8 },
	{ "Graphic Equalizer",		USB_MIXER_S8 }, /* FIXME: not implemeted yet */
	{ "Auto Gain Control",		USB_MIXER_BOOLEAN },
	{ "Delay Control",		USB_MIXER_U16 },
	{ "Bass Boost",			USB_MIXER_BOOLEAN },
	{ "Loudness",			USB_MIXER_BOOLEAN },
	/* UAC2 specific */
	{ "Input Gain Control",		USB_MIXER_U16 },
	{ "Input Gain Pad Control",	USB_MIXER_BOOLEAN },
	{ "Phase Inverter Control",	USB_MIXER_BOOLEAN },
};


/* private_free callback */
static void usb_mixer_elem_free(struct snd_kcontrol *kctl)
{
	kfree(kctl->private_data);
	kctl->private_data = NULL;
}


/*
 * interface to ALSA control for feature/mixer units
 */

/*
 * retrieve the minimum and maximum values for the specified control
 */
static int get_min_max(struct usb_mixer_elem_info *cval, int default_min)
{
	struct snd_usb_audio *chip = cval->mixer->chip;

	/* for failsafe */
	cval->min = default_min;
	cval->max = cval->min + 1;
	cval->res = 1;
	cval->dBmin = cval->dBmax = 0;

	if (cval->val_type == USB_MIXER_BOOLEAN ||
	    cval->val_type == USB_MIXER_INV_BOOLEAN) {
		cval->initialized = 1;
	} else {
		int minchn = 0;
		if (cval->cmask) {
			int i;
			for (i = 0; i < MAX_CHANNELS; i++)
				if (cval->cmask & (1 << i)) {
					minchn = i + 1;
					break;
				}
		}
		if (get_ctl_value(cval, UAC_GET_MAX, (cval->control << 8) | minchn, &cval->max) < 0 ||
		    get_ctl_value(cval, UAC_GET_MIN, (cval->control << 8) | minchn, &cval->min) < 0) {
			snd_printd(KERN_ERR "%d:%d: cannot get min/max values for control %d (id %d)\n",
				   cval->id, snd_usb_ctrl_intf(chip), cval->control, cval->id);
			return -EINVAL;
		}
		if (get_ctl_value(cval, UAC_GET_RES, (cval->control << 8) | minchn, &cval->res) < 0) {
			cval->res = 1;
		} else {
			int last_valid_res = cval->res;

			while (cval->res > 1) {
				if (snd_usb_mixer_set_ctl_value(cval, UAC_SET_RES,
								(cval->control << 8) | minchn, cval->res / 2) < 0)
					break;
				cval->res /= 2;
			}
			if (get_ctl_value(cval, UAC_GET_RES, (cval->control << 8) | minchn, &cval->res) < 0)
				cval->res = last_valid_res;
		}
		if (cval->res == 0)
			cval->res = 1;

		/* Additional checks for the proper resolution
		 *
		 * Some devices report smaller resolutions than actually
		 * reacting.  They don't return errors but simply clip
		 * to the lower aligned value.
		 */
		if (cval->min + cval->res < cval->max) {
			int last_valid_res = cval->res;
			int saved, test, check;
			get_cur_mix_raw(cval, minchn, &saved);
			for (;;) {
				test = saved;
				if (test < cval->max)
					test += cval->res;
				else
					test -= cval->res;
				if (test < cval->min || test > cval->max ||
				    set_cur_mix_value(cval, minchn, 0, test) ||
				    get_cur_mix_raw(cval, minchn, &check)) {
					cval->res = last_valid_res;
					break;
				}
				if (test == check)
					break;
				cval->res *= 2;
			}
			set_cur_mix_value(cval, minchn, 0, saved);
		}

		cval->initialized = 1;
	}

	/* USB descriptions contain the dB scale in 1/256 dB unit
	 * while ALSA TLV contains in 1/100 dB unit
	 */
	cval->dBmin = (convert_signed_value(cval, cval->min) * 100) / 256;
	cval->dBmax = (convert_signed_value(cval, cval->max) * 100) / 256;
	if (cval->dBmin > cval->dBmax) {
		/* something is wrong; assume it's either from/to 0dB */
		if (cval->dBmin < 0)
			cval->dBmax = 0;
		else if (cval->dBmin > 0)
			cval->dBmin = 0;
		if (cval->dBmin > cval->dBmax) {
			/* totally crap, return an error */
			return -EINVAL;
		}
	}

	return 0;
}


/* get a feature/mixer unit info */
static int mixer_ctl_feature_info(struct snd_kcontrol *kcontrol, struct snd_ctl_elem_info *uinfo)
{
	struct usb_mixer_elem_info *cval = kcontrol->private_data;

	if (cval->val_type == USB_MIXER_BOOLEAN ||
	    cval->val_type == USB_MIXER_INV_BOOLEAN)
		uinfo->type = SNDRV_CTL_ELEM_TYPE_BOOLEAN;
	else
		uinfo->type = SNDRV_CTL_ELEM_TYPE_INTEGER;
	uinfo->count = cval->channels;
	if (cval->val_type == USB_MIXER_BOOLEAN ||
	    cval->val_type == USB_MIXER_INV_BOOLEAN) {
		uinfo->value.integer.min = 0;
		uinfo->value.integer.max = 1;
	} else {
		if (! cval->initialized)
			get_min_max(cval,  0);
		uinfo->value.integer.min = 0;
		uinfo->value.integer.max =
			(cval->max - cval->min + cval->res - 1) / cval->res;
	}
	return 0;
}

/* get the current value from feature/mixer unit */
static int mixer_ctl_feature_get(struct snd_kcontrol *kcontrol, struct snd_ctl_elem_value *ucontrol)
{
	struct usb_mixer_elem_info *cval = kcontrol->private_data;
	int c, cnt, val, err;

	ucontrol->value.integer.value[0] = cval->min;
	if (cval->cmask) {
		cnt = 0;
		for (c = 0; c < MAX_CHANNELS; c++) {
			if (!(cval->cmask & (1 << c)))
				continue;
			err = get_cur_mix_value(cval, c + 1, cnt, &val);
			if (err < 0)
				return cval->mixer->ignore_ctl_error ? 0 : err;
			val = get_relative_value(cval, val);
			ucontrol->value.integer.value[cnt] = val;
			cnt++;
		}
		return 0;
	} else {
		/* master channel */
		err = get_cur_mix_value(cval, 0, 0, &val);
		if (err < 0)
			return cval->mixer->ignore_ctl_error ? 0 : err;
		val = get_relative_value(cval, val);
		ucontrol->value.integer.value[0] = val;
	}
	return 0;
}

/* put the current value to feature/mixer unit */
static int mixer_ctl_feature_put(struct snd_kcontrol *kcontrol, struct snd_ctl_elem_value *ucontrol)
{
	struct usb_mixer_elem_info *cval = kcontrol->private_data;
	int c, cnt, val, oval, err;
	int changed = 0;

	if (cval->cmask) {
		cnt = 0;
		for (c = 0; c < MAX_CHANNELS; c++) {
			if (!(cval->cmask & (1 << c)))
				continue;
			err = get_cur_mix_value(cval, c + 1, cnt, &oval);
			if (err < 0)
				return cval->mixer->ignore_ctl_error ? 0 : err;
			val = ucontrol->value.integer.value[cnt];
			val = get_abs_value(cval, val);
			if (oval != val) {
				set_cur_mix_value(cval, c + 1, cnt, val);
				changed = 1;
			}
			cnt++;
		}
	} else {
		/* master channel */
		err = get_cur_mix_value(cval, 0, 0, &oval);
		if (err < 0)
			return cval->mixer->ignore_ctl_error ? 0 : err;
		val = ucontrol->value.integer.value[0];
		val = get_abs_value(cval, val);
		if (val != oval) {
			set_cur_mix_value(cval, 0, 0, val);
			changed = 1;
		}
	}
	return changed;
}

static struct snd_kcontrol_new usb_feature_unit_ctl = {
	.iface = SNDRV_CTL_ELEM_IFACE_MIXER,
	.name = "", /* will be filled later manually */
	.info = mixer_ctl_feature_info,
	.get = mixer_ctl_feature_get,
	.put = mixer_ctl_feature_put,
};

/* the read-only variant */
static struct snd_kcontrol_new usb_feature_unit_ctl_ro = {
	.iface = SNDRV_CTL_ELEM_IFACE_MIXER,
	.name = "", /* will be filled later manually */
	.info = mixer_ctl_feature_info,
	.get = mixer_ctl_feature_get,
	.put = NULL,
};


/*
 * build a feature control
 */

static size_t append_ctl_name(struct snd_kcontrol *kctl, const char *str)
{
	return strlcat(kctl->id.name, str, sizeof(kctl->id.name));
}

static void build_feature_ctl(struct mixer_build *state, void *raw_desc,
			      unsigned int ctl_mask, int control,
			      struct usb_audio_term *iterm, int unitid,
			      int readonly_mask)
{
	struct uac_feature_unit_descriptor *desc = raw_desc;
	unsigned int len = 0;
	int mapped_name = 0;
	int nameid = uac_feature_unit_iFeature(desc);
	struct snd_kcontrol *kctl;
	struct usb_mixer_elem_info *cval;
	const struct usbmix_name_map *map;

	control++; /* change from zero-based to 1-based value */

	if (control == UAC_FU_GRAPHIC_EQUALIZER) {
		/* FIXME: not supported yet */
		return;
	}

	map = find_map(state, unitid, control);
	if (check_ignored_ctl(map))
		return;

	cval = kzalloc(sizeof(*cval), GFP_KERNEL);
	if (! cval) {
		snd_printk(KERN_ERR "cannot malloc kcontrol\n");
		return;
	}
	cval->mixer = state->mixer;
	cval->id = unitid;
	cval->control = control;
	cval->cmask = ctl_mask;
	cval->val_type = audio_feature_info[control-1].type;
	if (ctl_mask == 0) {
		cval->channels = 1;	/* master channel */
		cval->master_readonly = readonly_mask;
	} else {
		int i, c = 0;
		for (i = 0; i < 16; i++)
			if (ctl_mask & (1 << i))
				c++;
		cval->channels = c;
		cval->ch_readonly = readonly_mask;
	}

	/* get min/max values */
	get_min_max(cval, 0);

	/* if all channels in the mask are marked read-only, make the control
	 * read-only. set_cur_mix_value() will check the mask again and won't
	 * issue write commands to read-only channels. */
	if (cval->channels == readonly_mask)
		kctl = snd_ctl_new1(&usb_feature_unit_ctl_ro, cval);
	else
		kctl = snd_ctl_new1(&usb_feature_unit_ctl, cval);

	if (! kctl) {
		snd_printk(KERN_ERR "cannot malloc kcontrol\n");
		kfree(cval);
		return;
	}
	kctl->private_free = usb_mixer_elem_free;

	len = check_mapped_name(map, kctl->id.name, sizeof(kctl->id.name));
	mapped_name = len != 0;
	if (! len && nameid)
		len = snd_usb_copy_string_desc(state, nameid,
				kctl->id.name, sizeof(kctl->id.name));

	switch (control) {
	case UAC_FU_MUTE:
	case UAC_FU_VOLUME:
		/* determine the control name.  the rule is:
		 * - if a name id is given in descriptor, use it.
		 * - if the connected input can be determined, then use the name
		 *   of terminal type.
		 * - if the connected output can be determined, use it.
		 * - otherwise, anonymous name.
		 */
		if (! len) {
			len = get_term_name(state, iterm, kctl->id.name, sizeof(kctl->id.name), 1);
			if (! len)
				len = get_term_name(state, &state->oterm, kctl->id.name, sizeof(kctl->id.name), 1);
			if (! len)
				len = snprintf(kctl->id.name, sizeof(kctl->id.name),
					       "Feature %d", unitid);
		}
		/* determine the stream direction:
		 * if the connected output is USB stream, then it's likely a
		 * capture stream.  otherwise it should be playback (hopefully :)
		 */
		if (! mapped_name && ! (state->oterm.type >> 16)) {
			if ((state->oterm.type & 0xff00) == 0x0100) {
				len = append_ctl_name(kctl, " Capture");
			} else {
				len = append_ctl_name(kctl, " Playback");
			}
		}
		append_ctl_name(kctl, control == UAC_FU_MUTE ?
				" Switch" : " Volume");
		if (control == UAC_FU_VOLUME) {
			kctl->tlv.c = mixer_vol_tlv;
			kctl->vd[0].access |= 
				SNDRV_CTL_ELEM_ACCESS_TLV_READ |
				SNDRV_CTL_ELEM_ACCESS_TLV_CALLBACK;
			check_mapped_dB(map, cval);
		}
		break;

	default:
		if (! len)
			strlcpy(kctl->id.name, audio_feature_info[control-1].name,
				sizeof(kctl->id.name));
		break;
	}

	/* volume control quirks */
	switch (state->chip->usb_id) {
	case USB_ID(0x0471, 0x0101):
	case USB_ID(0x0471, 0x0104):
	case USB_ID(0x0471, 0x0105):
	case USB_ID(0x0672, 0x1041):
	/* quirk for UDA1321/N101.
	 * note that detection between firmware 2.1.1.7 (N101)
	 * and later 2.1.1.21 is not very clear from datasheets.
	 * I hope that the min value is -15360 for newer firmware --jk
	 */
		if (!strcmp(kctl->id.name, "PCM Playback Volume") &&
		    cval->min == -15616) {
			snd_printk(KERN_INFO
				 "set volume quirk for UDA1321/N101 chip\n");
			cval->max = -256;
		}
		break;

	case USB_ID(0x046d, 0x09a4):
		if (!strcmp(kctl->id.name, "Mic Capture Volume")) {
			snd_printk(KERN_INFO
				"set volume quirk for QuickCam E3500\n");
			cval->min = 6080;
			cval->max = 8768;
			cval->res = 192;
		}
		break;

	case USB_ID(0x046d, 0x0809):
	case USB_ID(0x046d, 0x0991):
	/* Most audio usb devices lie about volume resolution.
	 * Most Logitech webcams have res = 384.
	 * Proboly there is some logitech magic behind this number --fishor
	 */
		if (!strcmp(kctl->id.name, "Mic Capture Volume")) {
			snd_printk(KERN_INFO
				"set resolution quirk: cval->res = 384\n");
			cval->res = 384;
		}
		break;

	}

	snd_printdd(KERN_INFO "[%d] FU [%s] ch = %d, val = %d/%d/%d\n",
		    cval->id, kctl->id.name, cval->channels, cval->min, cval->max, cval->res);
	add_control_to_empty(state, kctl);
}



/*
 * parse a feature unit
 *
 * most of controlls are defined here.
 */
static int parse_audio_feature_unit(struct mixer_build *state, int unitid, void *_ftr)
{
	int channels, i, j;
	struct usb_audio_term iterm;
	unsigned int master_bits, first_ch_bits;
	int err, csize;
	struct uac_feature_unit_descriptor *hdr = _ftr;
	__u8 *bmaControls;

	if (state->mixer->protocol == UAC_VERSION_1) {
		csize = hdr->bControlSize;
		channels = (hdr->bLength - 7) / csize - 1;
		bmaControls = hdr->bmaControls;
	} else {
		struct uac2_feature_unit_descriptor *ftr = _ftr;
		csize = 4;
		channels = (hdr->bLength - 6) / 4 - 1;
		bmaControls = ftr->bmaControls;
	}

	if (hdr->bLength < 7 || !csize || hdr->bLength < 7 + csize) {
		snd_printk(KERN_ERR "usbaudio: unit %u: invalid UAC_FEATURE_UNIT descriptor\n", unitid);
		return -EINVAL;
	}

	/* parse the source unit */
	if ((err = parse_audio_unit(state, hdr->bSourceID)) < 0)
		return err;

	/* determine the input source type and name */
	if (check_input_term(state, hdr->bSourceID, &iterm) < 0)
		return -EINVAL;

	master_bits = snd_usb_combine_bytes(bmaControls, csize);
	/* master configuration quirks */
	switch (state->chip->usb_id) {
	case USB_ID(0x08bb, 0x2702):
		snd_printk(KERN_INFO
			   "usbmixer: master volume quirk for PCM2702 chip\n");
		/* disable non-functional volume control */
		master_bits &= ~UAC_CONTROL_BIT(UAC_FU_VOLUME);
		break;
	}
	if (channels > 0)
		first_ch_bits = snd_usb_combine_bytes(bmaControls + csize, csize);
	else
		first_ch_bits = 0;

	if (state->mixer->protocol == UAC_VERSION_1) {
		/* check all control types */
		for (i = 0; i < 10; i++) {
			unsigned int ch_bits = 0;
			for (j = 0; j < channels; j++) {
				unsigned int mask = snd_usb_combine_bytes(bmaControls + csize * (j+1), csize);
				if (mask & (1 << i))
					ch_bits |= (1 << j);
			}
			/* audio class v1 controls are never read-only */
			if (ch_bits & 1) /* the first channel must be set (for ease of programming) */
				build_feature_ctl(state, _ftr, ch_bits, i, &iterm, unitid, 0);
			if (master_bits & (1 << i))
				build_feature_ctl(state, _ftr, 0, i, &iterm, unitid, 0);
		}
	} else { /* UAC_VERSION_2 */
		for (i = 0; i < 30/2; i++) {
			unsigned int ch_bits = 0;
			unsigned int ch_read_only = 0;

			for (j = 0; j < channels; j++) {
				unsigned int mask = snd_usb_combine_bytes(bmaControls + csize * (j+1), csize);
				if (uac2_control_is_readable(mask, i)) {
					ch_bits |= (1 << j);
					if (!uac2_control_is_writeable(mask, i))
						ch_read_only |= (1 << j);
				}
			}

			/* NOTE: build_feature_ctl() will mark the control read-only if all channels
			 * are marked read-only in the descriptors. Otherwise, the control will be
			 * reported as writeable, but the driver will not actually issue a write
			 * command for read-only channels */
			if (ch_bits & 1) /* the first channel must be set (for ease of programming) */
				build_feature_ctl(state, _ftr, ch_bits, i, &iterm, unitid, ch_read_only);
			if (uac2_control_is_readable(master_bits, i))
				build_feature_ctl(state, _ftr, 0, i, &iterm, unitid,
						  !uac2_control_is_writeable(master_bits, i));
		}
	}

	return 0;
}


/*
 * Mixer Unit
 */

/*
 * build a mixer unit control
 *
 * the callbacks are identical with feature unit.
 * input channel number (zero based) is given in control field instead.
 */

static void build_mixer_unit_ctl(struct mixer_build *state,
				 struct uac_mixer_unit_descriptor *desc,
				 int in_pin, int in_ch, int unitid,
				 struct usb_audio_term *iterm)
{
	struct usb_mixer_elem_info *cval;
	unsigned int num_outs = uac_mixer_unit_bNrChannels(desc);
	unsigned int i, len;
	struct snd_kcontrol *kctl;
	const struct usbmix_name_map *map;

	map = find_map(state, unitid, 0);
	if (check_ignored_ctl(map))
		return;

	cval = kzalloc(sizeof(*cval), GFP_KERNEL);
	if (! cval)
		return;

	cval->mixer = state->mixer;
	cval->id = unitid;
	cval->control = in_ch + 1; /* based on 1 */
	cval->val_type = USB_MIXER_S16;
	for (i = 0; i < num_outs; i++) {
		if (check_matrix_bitmap(uac_mixer_unit_bmControls(desc, state->mixer->protocol), in_ch, i, num_outs)) {
			cval->cmask |= (1 << i);
			cval->channels++;
		}
	}

	/* get min/max values */
	get_min_max(cval, 0);

	kctl = snd_ctl_new1(&usb_feature_unit_ctl, cval);
	if (! kctl) {
		snd_printk(KERN_ERR "cannot malloc kcontrol\n");
		kfree(cval);
		return;
	}
	kctl->private_free = usb_mixer_elem_free;

	len = check_mapped_name(map, kctl->id.name, sizeof(kctl->id.name));
	if (! len)
		len = get_term_name(state, iterm, kctl->id.name, sizeof(kctl->id.name), 0);
	if (! len)
		len = sprintf(kctl->id.name, "Mixer Source %d", in_ch + 1);
	append_ctl_name(kctl, " Volume");

	snd_printdd(KERN_INFO "[%d] MU [%s] ch = %d, val = %d/%d\n",
		    cval->id, kctl->id.name, cval->channels, cval->min, cval->max);
	add_control_to_empty(state, kctl);
}


/*
 * parse a mixer unit
 */
static int parse_audio_mixer_unit(struct mixer_build *state, int unitid, void *raw_desc)
{
	struct uac_mixer_unit_descriptor *desc = raw_desc;
	struct usb_audio_term iterm;
	int input_pins, num_ins, num_outs;
	int pin, ich, err;

	if (desc->bLength < 11 || ! (input_pins = desc->bNrInPins) || ! (num_outs = uac_mixer_unit_bNrChannels(desc))) {
		snd_printk(KERN_ERR "invalid MIXER UNIT descriptor %d\n", unitid);
		return -EINVAL;
	}
	/* no bmControls field (e.g. Maya44) -> ignore */
	if (desc->bLength <= 10 + input_pins) {
		snd_printdd(KERN_INFO "MU %d has no bmControls field\n", unitid);
		return 0;
	}

	num_ins = 0;
	ich = 0;
	for (pin = 0; pin < input_pins; pin++) {
		err = parse_audio_unit(state, desc->baSourceID[pin]);
		if (err < 0)
			return err;
		err = check_input_term(state, desc->baSourceID[pin], &iterm);
		if (err < 0)
			return err;
		num_ins += iterm.channels;
		for (; ich < num_ins; ++ich) {
			int och, ich_has_controls = 0;

			for (och = 0; och < num_outs; ++och) {
				if (check_matrix_bitmap(uac_mixer_unit_bmControls(desc, state->mixer->protocol),
							ich, och, num_outs)) {
					ich_has_controls = 1;
					break;
				}
			}
			if (ich_has_controls)
				build_mixer_unit_ctl(state, desc, pin, ich,
						     unitid, &iterm);
		}
	}
	return 0;
}


/*
 * Processing Unit / Extension Unit
 */

/* get callback for processing/extension unit */
static int mixer_ctl_procunit_get(struct snd_kcontrol *kcontrol, struct snd_ctl_elem_value *ucontrol)
{
	struct usb_mixer_elem_info *cval = kcontrol->private_data;
	int err, val;

	err = get_cur_ctl_value(cval, cval->control << 8, &val);
	if (err < 0 && cval->mixer->ignore_ctl_error) {
		ucontrol->value.integer.value[0] = cval->min;
		return 0;
	}
	if (err < 0)
		return err;
	val = get_relative_value(cval, val);
	ucontrol->value.integer.value[0] = val;
	return 0;
}

/* put callback for processing/extension unit */
static int mixer_ctl_procunit_put(struct snd_kcontrol *kcontrol, struct snd_ctl_elem_value *ucontrol)
{
	struct usb_mixer_elem_info *cval = kcontrol->private_data;
	int val, oval, err;

	err = get_cur_ctl_value(cval, cval->control << 8, &oval);
	if (err < 0) {
		if (cval->mixer->ignore_ctl_error)
			return 0;
		return err;
	}
	val = ucontrol->value.integer.value[0];
	val = get_abs_value(cval, val);
	if (val != oval) {
		set_cur_ctl_value(cval, cval->control << 8, val);
		return 1;
	}
	return 0;
}

/* alsa control interface for processing/extension unit */
static struct snd_kcontrol_new mixer_procunit_ctl = {
	.iface = SNDRV_CTL_ELEM_IFACE_MIXER,
	.name = "", /* will be filled later */
	.info = mixer_ctl_feature_info,
	.get = mixer_ctl_procunit_get,
	.put = mixer_ctl_procunit_put,
};


/*
 * predefined data for processing units
 */
struct procunit_value_info {
	int control;
	char *suffix;
	int val_type;
	int min_value;
};

struct procunit_info {
	int type;
	char *name;
	struct procunit_value_info *values;
};

static struct procunit_value_info updown_proc_info[] = {
	{ UAC_UD_ENABLE, "Switch", USB_MIXER_BOOLEAN },
	{ UAC_UD_MODE_SELECT, "Mode Select", USB_MIXER_U8, 1 },
	{ 0 }
};
static struct procunit_value_info prologic_proc_info[] = {
	{ UAC_DP_ENABLE, "Switch", USB_MIXER_BOOLEAN },
	{ UAC_DP_MODE_SELECT, "Mode Select", USB_MIXER_U8, 1 },
	{ 0 }
};
static struct procunit_value_info threed_enh_proc_info[] = {
	{ UAC_3D_ENABLE, "Switch", USB_MIXER_BOOLEAN },
	{ UAC_3D_SPACE, "Spaciousness", USB_MIXER_U8 },
	{ 0 }
};
static struct procunit_value_info reverb_proc_info[] = {
	{ UAC_REVERB_ENABLE, "Switch", USB_MIXER_BOOLEAN },
	{ UAC_REVERB_LEVEL, "Level", USB_MIXER_U8 },
	{ UAC_REVERB_TIME, "Time", USB_MIXER_U16 },
	{ UAC_REVERB_FEEDBACK, "Feedback", USB_MIXER_U8 },
	{ 0 }
};
static struct procunit_value_info chorus_proc_info[] = {
	{ UAC_CHORUS_ENABLE, "Switch", USB_MIXER_BOOLEAN },
	{ UAC_CHORUS_LEVEL, "Level", USB_MIXER_U8 },
	{ UAC_CHORUS_RATE, "Rate", USB_MIXER_U16 },
	{ UAC_CHORUS_DEPTH, "Depth", USB_MIXER_U16 },
	{ 0 }
};
static struct procunit_value_info dcr_proc_info[] = {
	{ UAC_DCR_ENABLE, "Switch", USB_MIXER_BOOLEAN },
	{ UAC_DCR_RATE, "Ratio", USB_MIXER_U16 },
	{ UAC_DCR_MAXAMPL, "Max Amp", USB_MIXER_S16 },
	{ UAC_DCR_THRESHOLD, "Threshold", USB_MIXER_S16 },
	{ UAC_DCR_ATTACK_TIME, "Attack Time", USB_MIXER_U16 },
	{ UAC_DCR_RELEASE_TIME, "Release Time", USB_MIXER_U16 },
	{ 0 }
};

static struct procunit_info procunits[] = {
	{ UAC_PROCESS_UP_DOWNMIX, "Up Down", updown_proc_info },
	{ UAC_PROCESS_DOLBY_PROLOGIC, "Dolby Prologic", prologic_proc_info },
	{ UAC_PROCESS_STEREO_EXTENDER, "3D Stereo Extender", threed_enh_proc_info },
	{ UAC_PROCESS_REVERB, "Reverb", reverb_proc_info },
	{ UAC_PROCESS_CHORUS, "Chorus", chorus_proc_info },
	{ UAC_PROCESS_DYN_RANGE_COMP, "DCR", dcr_proc_info },
	{ 0 },
};
/*
 * predefined data for extension units
 */
static struct procunit_value_info clock_rate_xu_info[] = {
	{ USB_XU_CLOCK_RATE_SELECTOR, "Selector", USB_MIXER_U8, 0 },
	{ 0 }
};
static struct procunit_value_info clock_source_xu_info[] = {
	{ USB_XU_CLOCK_SOURCE_SELECTOR, "External", USB_MIXER_BOOLEAN },
	{ 0 }
};
static struct procunit_value_info spdif_format_xu_info[] = {
	{ USB_XU_DIGITAL_FORMAT_SELECTOR, "SPDIF/AC3", USB_MIXER_BOOLEAN },
	{ 0 }
};
static struct procunit_value_info soft_limit_xu_info[] = {
	{ USB_XU_SOFT_LIMIT_SELECTOR, " ", USB_MIXER_BOOLEAN },
	{ 0 }
};
static struct procunit_info extunits[] = {
	{ USB_XU_CLOCK_RATE, "Clock rate", clock_rate_xu_info },
	{ USB_XU_CLOCK_SOURCE, "DigitalIn CLK source", clock_source_xu_info },
	{ USB_XU_DIGITAL_IO_STATUS, "DigitalOut format:", spdif_format_xu_info },
	{ USB_XU_DEVICE_OPTIONS, "AnalogueIn Soft Limit", soft_limit_xu_info },
	{ 0 }
};
/*
 * build a processing/extension unit
 */
static int build_audio_procunit(struct mixer_build *state, int unitid, void *raw_desc, struct procunit_info *list, char *name)
{
	struct uac_processing_unit_descriptor *desc = raw_desc;
	int num_ins = desc->bNrInPins;
	struct usb_mixer_elem_info *cval;
	struct snd_kcontrol *kctl;
	int i, err, nameid, type, len;
	struct procunit_info *info;
	struct procunit_value_info *valinfo;
	const struct usbmix_name_map *map;
	static struct procunit_value_info default_value_info[] = {
		{ 0x01, "Switch", USB_MIXER_BOOLEAN },
		{ 0 }
	};
	static struct procunit_info default_info = {
		0, NULL, default_value_info
	};

	if (desc->bLength < 13 || desc->bLength < 13 + num_ins ||
	    desc->bLength < num_ins + uac_processing_unit_bControlSize(desc, state->mixer->protocol)) {
		snd_printk(KERN_ERR "invalid %s descriptor (id %d)\n", name, unitid);
		return -EINVAL;
	}

	for (i = 0; i < num_ins; i++) {
		if ((err = parse_audio_unit(state, desc->baSourceID[i])) < 0)
			return err;
	}

	type = le16_to_cpu(desc->wProcessType);
	for (info = list; info && info->type; info++)
		if (info->type == type)
			break;
	if (! info || ! info->type)
		info = &default_info;

	for (valinfo = info->values; valinfo->control; valinfo++) {
		__u8 *controls = uac_processing_unit_bmControls(desc, state->mixer->protocol);

		if (! (controls[valinfo->control / 8] & (1 << ((valinfo->control % 8) - 1))))
			continue;
		map = find_map(state, unitid, valinfo->control);
		if (check_ignored_ctl(map))
			continue;
		cval = kzalloc(sizeof(*cval), GFP_KERNEL);
		if (! cval) {
			snd_printk(KERN_ERR "cannot malloc kcontrol\n");
			return -ENOMEM;
		}
		cval->mixer = state->mixer;
		cval->id = unitid;
		cval->control = valinfo->control;
		cval->val_type = valinfo->val_type;
		cval->channels = 1;

		/* get min/max values */
		if (type == UAC_PROCESS_UP_DOWNMIX && cval->control == UAC_UD_MODE_SELECT) {
			__u8 *control_spec = uac_processing_unit_specific(desc, state->mixer->protocol);
			/* FIXME: hard-coded */
			cval->min = 1;
			cval->max = control_spec[0];
			cval->res = 1;
			cval->initialized = 1;
		} else {
			if (type == USB_XU_CLOCK_RATE) {
				/* E-Mu USB 0404/0202/TrackerPre
				 * samplerate control quirk
				 */
				cval->min = 0;
				cval->max = 5;
				cval->res = 1;
				cval->initialized = 1;
			} else
				get_min_max(cval, valinfo->min_value);
		}

		kctl = snd_ctl_new1(&mixer_procunit_ctl, cval);
		if (! kctl) {
			snd_printk(KERN_ERR "cannot malloc kcontrol\n");
			kfree(cval);
			return -ENOMEM;
		}
		kctl->private_free = usb_mixer_elem_free;

		if (check_mapped_name(map, kctl->id.name,
						sizeof(kctl->id.name)))
			/* nothing */ ;
		else if (info->name)
			strlcpy(kctl->id.name, info->name, sizeof(kctl->id.name));
		else {
			nameid = uac_processing_unit_iProcessing(desc, state->mixer->protocol);
			len = 0;
			if (nameid)
				len = snd_usb_copy_string_desc(state, nameid, kctl->id.name, sizeof(kctl->id.name));
			if (! len)
				strlcpy(kctl->id.name, name, sizeof(kctl->id.name));
		}
		append_ctl_name(kctl, " ");
		append_ctl_name(kctl, valinfo->suffix);

		snd_printdd(KERN_INFO "[%d] PU [%s] ch = %d, val = %d/%d\n",
			    cval->id, kctl->id.name, cval->channels, cval->min, cval->max);
		if ((err = add_control_to_empty(state, kctl)) < 0)
			return err;
	}
	return 0;
}


static int parse_audio_processing_unit(struct mixer_build *state, int unitid, void *raw_desc)
{
	return build_audio_procunit(state, unitid, raw_desc, procunits, "Processing Unit");
}

static int parse_audio_extension_unit(struct mixer_build *state, int unitid, void *raw_desc)
{
	/* Note that we parse extension units with processing unit descriptors.
	 * That's ok as the layout is the same */
	return build_audio_procunit(state, unitid, raw_desc, extunits, "Extension Unit");
}


/*
 * Selector Unit
 */

/* info callback for selector unit
 * use an enumerator type for routing
 */
static int mixer_ctl_selector_info(struct snd_kcontrol *kcontrol, struct snd_ctl_elem_info *uinfo)
{
	struct usb_mixer_elem_info *cval = kcontrol->private_data;
	char **itemlist = (char **)kcontrol->private_value;

	if (snd_BUG_ON(!itemlist))
		return -EINVAL;
	uinfo->type = SNDRV_CTL_ELEM_TYPE_ENUMERATED;
	uinfo->count = 1;
	uinfo->value.enumerated.items = cval->max;
	if ((int)uinfo->value.enumerated.item >= cval->max)
		uinfo->value.enumerated.item = cval->max - 1;
	strcpy(uinfo->value.enumerated.name, itemlist[uinfo->value.enumerated.item]);
	return 0;
}

/* get callback for selector unit */
static int mixer_ctl_selector_get(struct snd_kcontrol *kcontrol, struct snd_ctl_elem_value *ucontrol)
{
	struct usb_mixer_elem_info *cval = kcontrol->private_data;
	int val, err;

	err = get_cur_ctl_value(cval, cval->control << 8, &val);
	if (err < 0) {
		if (cval->mixer->ignore_ctl_error) {
			ucontrol->value.enumerated.item[0] = 0;
			return 0;
		}
		return err;
	}
	val = get_relative_value(cval, val);
	ucontrol->value.enumerated.item[0] = val;
	return 0;
}

/* put callback for selector unit */
static int mixer_ctl_selector_put(struct snd_kcontrol *kcontrol, struct snd_ctl_elem_value *ucontrol)
{
	struct usb_mixer_elem_info *cval = kcontrol->private_data;
	int val, oval, err;

	err = get_cur_ctl_value(cval, cval->control << 8, &oval);
	if (err < 0) {
		if (cval->mixer->ignore_ctl_error)
			return 0;
		return err;
	}
	val = ucontrol->value.enumerated.item[0];
	val = get_abs_value(cval, val);
	if (val != oval) {
		set_cur_ctl_value(cval, cval->control << 8, val);
		return 1;
	}
	return 0;
}

/* alsa control interface for selector unit */
static struct snd_kcontrol_new mixer_selectunit_ctl = {
	.iface = SNDRV_CTL_ELEM_IFACE_MIXER,
	.name = "", /* will be filled later */
	.info = mixer_ctl_selector_info,
	.get = mixer_ctl_selector_get,
	.put = mixer_ctl_selector_put,
};


/* private free callback.
 * free both private_data and private_value
 */
static void usb_mixer_selector_elem_free(struct snd_kcontrol *kctl)
{
	int i, num_ins = 0;

	if (kctl->private_data) {
		struct usb_mixer_elem_info *cval = kctl->private_data;
		num_ins = cval->max;
		kfree(cval);
		kctl->private_data = NULL;
	}
	if (kctl->private_value) {
		char **itemlist = (char **)kctl->private_value;
		for (i = 0; i < num_ins; i++)
			kfree(itemlist[i]);
		kfree(itemlist);
		kctl->private_value = 0;
	}
}

/*
 * parse a selector unit
 */
static int parse_audio_selector_unit(struct mixer_build *state, int unitid, void *raw_desc)
{
	struct uac_selector_unit_descriptor *desc = raw_desc;
	unsigned int i, nameid, len;
	int err;
	struct usb_mixer_elem_info *cval;
	struct snd_kcontrol *kctl;
	const struct usbmix_name_map *map;
	char **namelist;

	if (!desc->bNrInPins || desc->bLength < 5 + desc->bNrInPins) {
		snd_printk(KERN_ERR "invalid SELECTOR UNIT descriptor %d\n", unitid);
		return -EINVAL;
	}

	for (i = 0; i < desc->bNrInPins; i++) {
		if ((err = parse_audio_unit(state, desc->baSourceID[i])) < 0)
			return err;
	}

	if (desc->bNrInPins == 1) /* only one ? nonsense! */
		return 0;

	map = find_map(state, unitid, 0);
	if (check_ignored_ctl(map))
		return 0;

	cval = kzalloc(sizeof(*cval), GFP_KERNEL);
	if (! cval) {
		snd_printk(KERN_ERR "cannot malloc kcontrol\n");
		return -ENOMEM;
	}
	cval->mixer = state->mixer;
	cval->id = unitid;
	cval->val_type = USB_MIXER_U8;
	cval->channels = 1;
	cval->min = 1;
	cval->max = desc->bNrInPins;
	cval->res = 1;
	cval->initialized = 1;

	if (desc->bDescriptorSubtype == UAC2_CLOCK_SELECTOR)
		cval->control = UAC2_CX_CLOCK_SELECTOR;
	else
		cval->control = 0;

	namelist = kmalloc(sizeof(char *) * desc->bNrInPins, GFP_KERNEL);
	if (! namelist) {
		snd_printk(KERN_ERR "cannot malloc\n");
		kfree(cval);
		return -ENOMEM;
	}
#define MAX_ITEM_NAME_LEN	64
	for (i = 0; i < desc->bNrInPins; i++) {
		struct usb_audio_term iterm;
		len = 0;
		namelist[i] = kmalloc(MAX_ITEM_NAME_LEN, GFP_KERNEL);
		if (! namelist[i]) {
			snd_printk(KERN_ERR "cannot malloc\n");
			while (i--)
				kfree(namelist[i]);
			kfree(namelist);
			kfree(cval);
			return -ENOMEM;
		}
		len = check_mapped_selector_name(state, unitid, i, namelist[i],
						 MAX_ITEM_NAME_LEN);
		if (! len && check_input_term(state, desc->baSourceID[i], &iterm) >= 0)
			len = get_term_name(state, &iterm, namelist[i], MAX_ITEM_NAME_LEN, 0);
		if (! len)
			sprintf(namelist[i], "Input %d", i);
	}

	kctl = snd_ctl_new1(&mixer_selectunit_ctl, cval);
	if (! kctl) {
		snd_printk(KERN_ERR "cannot malloc kcontrol\n");
		kfree(namelist);
		kfree(cval);
		return -ENOMEM;
	}
	kctl->private_value = (unsigned long)namelist;
	kctl->private_free = usb_mixer_selector_elem_free;

	nameid = uac_selector_unit_iSelector(desc);
	len = check_mapped_name(map, kctl->id.name, sizeof(kctl->id.name));
	if (len)
		;
	else if (nameid)
		snd_usb_copy_string_desc(state, nameid, kctl->id.name, sizeof(kctl->id.name));
	else {
		len = get_term_name(state, &state->oterm,
				    kctl->id.name, sizeof(kctl->id.name), 0);
		if (! len)
			strlcpy(kctl->id.name, "USB", sizeof(kctl->id.name));

		if (desc->bDescriptorSubtype == UAC2_CLOCK_SELECTOR)
			append_ctl_name(kctl, " Clock Source");
		else if ((state->oterm.type & 0xff00) == 0x0100)
			append_ctl_name(kctl, " Capture Source");
		else
			append_ctl_name(kctl, " Playback Source");
	}

	snd_printdd(KERN_INFO "[%d] SU [%s] items = %d\n",
		    cval->id, kctl->id.name, desc->bNrInPins);
	if ((err = add_control_to_empty(state, kctl)) < 0)
		return err;

	return 0;
}


/*
 * parse an audio unit recursively
 */

static int parse_audio_unit(struct mixer_build *state, int unitid)
{
	unsigned char *p1;

	if (test_and_set_bit(unitid, state->unitbitmap))
		return 0; /* the unit already visited */

	p1 = find_audio_control_unit(state, unitid);
	if (!p1) {
		snd_printk(KERN_ERR "usbaudio: unit %d not found!\n", unitid);
		return -EINVAL;
	}

	switch (p1[2]) {
	case UAC_INPUT_TERMINAL:
	case UAC2_CLOCK_SOURCE:
		return 0; /* NOP */
	case UAC_MIXER_UNIT:
		return parse_audio_mixer_unit(state, unitid, p1);
	case UAC_SELECTOR_UNIT:
	case UAC2_CLOCK_SELECTOR:
		return parse_audio_selector_unit(state, unitid, p1);
	case UAC_FEATURE_UNIT:
		return parse_audio_feature_unit(state, unitid, p1);
	case UAC1_PROCESSING_UNIT:
	/*   UAC2_EFFECT_UNIT has the same value */
		if (state->mixer->protocol == UAC_VERSION_1)
			return parse_audio_processing_unit(state, unitid, p1);
		else
			return 0; /* FIXME - effect units not implemented yet */
	case UAC1_EXTENSION_UNIT:
	/*   UAC2_PROCESSING_UNIT_V2 has the same value */
		if (state->mixer->protocol == UAC_VERSION_1)
			return parse_audio_extension_unit(state, unitid, p1);
		else /* UAC_VERSION_2 */
			return parse_audio_processing_unit(state, unitid, p1);
	default:
		snd_printk(KERN_ERR "usbaudio: unit %u: unexpected type 0x%02x\n", unitid, p1[2]);
		return -EINVAL;
	}
}

static void snd_usb_mixer_free(struct usb_mixer_interface *mixer)
{
	kfree(mixer->id_elems);
	if (mixer->urb) {
		kfree(mixer->urb->transfer_buffer);
		usb_free_urb(mixer->urb);
	}
	usb_free_urb(mixer->rc_urb);
	kfree(mixer->rc_setup_packet);
	kfree(mixer);
}

static int snd_usb_mixer_dev_free(struct snd_device *device)
{
	struct usb_mixer_interface *mixer = device->device_data;
	snd_usb_mixer_free(mixer);
	return 0;
}

/*
 * create mixer controls
 *
 * walk through all UAC_OUTPUT_TERMINAL descriptors to search for mixers
 */
static int snd_usb_mixer_controls(struct usb_mixer_interface *mixer)
{
	struct mixer_build state;
	int err;
	const struct usbmix_ctl_map *map;
	struct usb_host_interface *hostif;
	void *p;

	hostif = mixer->chip->ctrl_intf;
	memset(&state, 0, sizeof(state));
	state.chip = mixer->chip;
	state.mixer = mixer;
	state.buffer = hostif->extra;
	state.buflen = hostif->extralen;

	/* check the mapping table */
	for (map = usbmix_ctl_maps; map->id; map++) {
		if (map->id == state.chip->usb_id) {
			state.map = map->map;
			state.selector_map = map->selector_map;
			mixer->ignore_ctl_error = map->ignore_ctl_error;
			break;
		}
	}

	p = NULL;
	while ((p = snd_usb_find_csint_desc(hostif->extra, hostif->extralen, p, UAC_OUTPUT_TERMINAL)) != NULL) {
		if (mixer->protocol == UAC_VERSION_1) {
			struct uac1_output_terminal_descriptor *desc = p;

			if (desc->bLength < sizeof(*desc))
				continue; /* invalid descriptor? */
			set_bit(desc->bTerminalID, state.unitbitmap);  /* mark terminal ID as visited */
			state.oterm.id = desc->bTerminalID;
			state.oterm.type = le16_to_cpu(desc->wTerminalType);
			state.oterm.name = desc->iTerminal;
			err = parse_audio_unit(&state, desc->bSourceID);
			if (err < 0)
				return err;
		} else { /* UAC_VERSION_2 */
			struct uac2_output_terminal_descriptor *desc = p;

			if (desc->bLength < sizeof(*desc))
				continue; /* invalid descriptor? */
			set_bit(desc->bTerminalID, state.unitbitmap);  /* mark terminal ID as visited */
			state.oterm.id = desc->bTerminalID;
			state.oterm.type = le16_to_cpu(desc->wTerminalType);
			state.oterm.name = desc->iTerminal;
			err = parse_audio_unit(&state, desc->bSourceID);
			if (err < 0)
				return err;

			/* for UAC2, use the same approach to also add the clock selectors */
			err = parse_audio_unit(&state, desc->bCSourceID);
			if (err < 0)
				return err;
		}
	}

	return 0;
}

void snd_usb_mixer_notify_id(struct usb_mixer_interface *mixer, int unitid)
{
	struct usb_mixer_elem_info *info;

	for (info = mixer->id_elems[unitid]; info; info = info->next_id_elem)
		snd_ctl_notify(mixer->chip->card, SNDRV_CTL_EVENT_MASK_VALUE,
			       info->elem_id);
}

static void snd_usb_mixer_dump_cval(struct snd_info_buffer *buffer,
				    int unitid,
				    struct usb_mixer_elem_info *cval)
{
	static char *val_types[] = {"BOOLEAN", "INV_BOOLEAN",
				    "S8", "U8", "S16", "U16"};
	snd_iprintf(buffer, "  Unit: %i\n", unitid);
	if (cval->elem_id)
		snd_iprintf(buffer, "    Control: name=\"%s\", index=%i\n",
				cval->elem_id->name, cval->elem_id->index);
	snd_iprintf(buffer, "    Info: id=%i, control=%i, cmask=0x%x, "
			    "channels=%i, type=\"%s\"\n", cval->id,
			    cval->control, cval->cmask, cval->channels,
			    val_types[cval->val_type]);
	snd_iprintf(buffer, "    Volume: min=%i, max=%i, dBmin=%i, dBmax=%i\n",
			    cval->min, cval->max, cval->dBmin, cval->dBmax);
}

static void snd_usb_mixer_proc_read(struct snd_info_entry *entry,
				    struct snd_info_buffer *buffer)
{
	struct snd_usb_audio *chip = entry->private_data;
	struct usb_mixer_interface *mixer;
	struct usb_mixer_elem_info *cval;
	int unitid;

	list_for_each_entry(mixer, &chip->mixer_list, list) {
		snd_iprintf(buffer,
			"USB Mixer: usb_id=0x%08x, ctrlif=%i, ctlerr=%i\n",
				chip->usb_id, snd_usb_ctrl_intf(chip),
				mixer->ignore_ctl_error);
		snd_iprintf(buffer, "Card: %s\n", chip->card->longname);
		for (unitid = 0; unitid < MAX_ID_ELEMS; unitid++) {
			for (cval = mixer->id_elems[unitid]; cval;
						cval = cval->next_id_elem)
				snd_usb_mixer_dump_cval(buffer, unitid, cval);
		}
	}
}

static void snd_usb_mixer_interrupt_v2(struct usb_mixer_interface *mixer,
				       int attribute, int value, int index)
{
	struct usb_mixer_elem_info *info;
	__u8 unitid = (index >> 8) & 0xff;
	__u8 control = (value >> 8) & 0xff;
	__u8 channel = value & 0xff;

	if (channel >= MAX_CHANNELS) {
		snd_printk(KERN_DEBUG "%s(): bogus channel number %d\n",
				__func__, channel);
		return;
	}

	for (info = mixer->id_elems[unitid]; info; info = info->next_id_elem) {
		if (info->control != control)
			continue;

		switch (attribute) {
		case UAC2_CS_CUR:
			/* invalidate cache, so the value is read from the device */
			if (channel)
				info->cached &= ~(1 << channel);
			else /* master channel */
				info->cached = 0;

			snd_ctl_notify(mixer->chip->card, SNDRV_CTL_EVENT_MASK_VALUE,
					info->elem_id);
			break;

		case UAC2_CS_RANGE:
			/* TODO */
			break;

		case UAC2_CS_MEM:
			/* TODO */
			break;

		default:
			snd_printk(KERN_DEBUG "unknown attribute %d in interrupt\n",
						attribute);
			break;
		} /* switch */
	}
}

static void snd_usb_mixer_interrupt(struct urb *urb)
{
	struct usb_mixer_interface *mixer = urb->context;
	int len = urb->actual_length;

	if (urb->status != 0)
		goto requeue;

	if (mixer->protocol == UAC_VERSION_1) {
		struct uac1_status_word *status;

		for (status = urb->transfer_buffer;
		     len >= sizeof(*status);
		     len -= sizeof(*status), status++) {
			snd_printd(KERN_DEBUG "status interrupt: %02x %02x\n",
						status->bStatusType,
						status->bOriginator);

			/* ignore any notifications not from the control interface */
			if ((status->bStatusType & UAC1_STATUS_TYPE_ORIG_MASK) !=
				UAC1_STATUS_TYPE_ORIG_AUDIO_CONTROL_IF)
				continue;

			if (status->bStatusType & UAC1_STATUS_TYPE_MEM_CHANGED)
				snd_usb_mixer_rc_memory_change(mixer, status->bOriginator);
			else
				snd_usb_mixer_notify_id(mixer, status->bOriginator);
		}
	} else { /* UAC_VERSION_2 */
		struct uac2_interrupt_data_msg *msg;

		for (msg = urb->transfer_buffer;
		     len >= sizeof(*msg);
		     len -= sizeof(*msg), msg++) {
			/* drop vendor specific and endpoint requests */
			if ((msg->bInfo & UAC2_INTERRUPT_DATA_MSG_VENDOR) ||
			    (msg->bInfo & UAC2_INTERRUPT_DATA_MSG_EP))
				continue;

			snd_usb_mixer_interrupt_v2(mixer, msg->bAttribute,
						   le16_to_cpu(msg->wValue),
						   le16_to_cpu(msg->wIndex));
		}
	}

requeue:
	if (urb->status != -ENOENT && urb->status != -ECONNRESET) {
		urb->dev = mixer->chip->dev;
		usb_submit_urb(urb, GFP_ATOMIC);
	}
}

/* create the handler for the optional status interrupt endpoint */
static int snd_usb_mixer_status_create(struct usb_mixer_interface *mixer)
{
	struct usb_host_interface *hostif;
	struct usb_endpoint_descriptor *ep;
	void *transfer_buffer;
	int buffer_length;
	unsigned int epnum;

	hostif = mixer->chip->ctrl_intf;
	/* we need one interrupt input endpoint */
	if (get_iface_desc(hostif)->bNumEndpoints < 1)
		return 0;
	ep = get_endpoint(hostif, 0);
	if (!usb_endpoint_dir_in(ep) || !usb_endpoint_xfer_int(ep))
		return 0;

	epnum = usb_endpoint_num(ep);
	buffer_length = le16_to_cpu(ep->wMaxPacketSize);
	transfer_buffer = kmalloc(buffer_length, GFP_KERNEL);
	if (!transfer_buffer)
		return -ENOMEM;
	mixer->urb = usb_alloc_urb(0, GFP_KERNEL);
	if (!mixer->urb) {
		kfree(transfer_buffer);
		return -ENOMEM;
	}
	usb_fill_int_urb(mixer->urb, mixer->chip->dev,
			 usb_rcvintpipe(mixer->chip->dev, epnum),
			 transfer_buffer, buffer_length,
			 snd_usb_mixer_interrupt, mixer, ep->bInterval);
	usb_submit_urb(mixer->urb, GFP_KERNEL);
	return 0;
}

int snd_usb_create_mixer(struct snd_usb_audio *chip, int ctrlif,
			 int ignore_error)
{
	static struct snd_device_ops dev_ops = {
		.dev_free = snd_usb_mixer_dev_free
	};
	struct usb_mixer_interface *mixer;
	struct snd_info_entry *entry;
	struct usb_host_interface *host_iface;
	int err;

	strcpy(chip->card->mixername, "USB Mixer");

	mixer = kzalloc(sizeof(*mixer), GFP_KERNEL);
	if (!mixer)
		return -ENOMEM;
	mixer->chip = chip;
	mixer->ignore_ctl_error = ignore_error;
	mixer->id_elems = kcalloc(MAX_ID_ELEMS, sizeof(*mixer->id_elems),
				  GFP_KERNEL);
	if (!mixer->id_elems) {
		kfree(mixer);
		return -ENOMEM;
	}

	host_iface = &usb_ifnum_to_if(chip->dev, ctrlif)->altsetting[0];
	mixer->protocol = get_iface_desc(host_iface)->bInterfaceProtocol;

	if ((err = snd_usb_mixer_controls(mixer)) < 0 ||
	    (err = snd_usb_mixer_status_create(mixer)) < 0)
		goto _error;

	snd_usb_mixer_apply_create_quirk(mixer);

	err = snd_device_new(chip->card, SNDRV_DEV_LOWLEVEL, mixer, &dev_ops);
	if (err < 0)
		goto _error;

	if (list_empty(&chip->mixer_list) &&
	    !snd_card_proc_new(chip->card, "usbmixer", &entry))
		snd_info_set_text_ops(entry, chip, snd_usb_mixer_proc_read);

	list_add(&mixer->list, &chip->mixer_list);
	return 0;

_error:
	snd_usb_mixer_free(mixer);
	return err;
}

void snd_usb_mixer_disconnect(struct list_head *p)
{
	struct usb_mixer_interface *mixer;

	mixer = list_entry(p, struct usb_mixer_interface, list);
	usb_kill_urb(mixer->urb);
	usb_kill_urb(mixer->rc_urb);
}<|MERGE_RESOLUTION|>--- conflicted
+++ resolved
@@ -312,10 +312,7 @@
 
 static int get_ctl_value_v2(struct usb_mixer_elem_info *cval, int request, int validx, int *value_ret)
 {
-<<<<<<< HEAD
-=======
 	struct snd_usb_audio *chip = cval->mixer->chip;
->>>>>>> 4945d799
 	unsigned char buf[2 + 3*sizeof(__u16)]; /* enough space for one range */
 	unsigned char *val;
 	int ret, size;
@@ -333,20 +330,12 @@
 
 	ret = snd_usb_ctl_msg(chip->dev, usb_rcvctrlpipe(chip->dev, 0), bRequest,
 			      USB_RECIP_INTERFACE | USB_TYPE_CLASS | USB_DIR_IN,
-<<<<<<< HEAD
-			      validx, cval->mixer->ctrlif | (cval->id << 8),
-=======
 			      validx, snd_usb_ctrl_intf(chip) | (cval->id << 8),
->>>>>>> 4945d799
 			      buf, size, 1000);
 
 	if (ret < 0) {
 		snd_printk(KERN_ERR "cannot get ctl value: req = %#x, wValue = %#x, wIndex = %#x, type = %d\n",
-<<<<<<< HEAD
-			   request, validx, cval->mixer->ctrlif | (cval->id << 8), cval->val_type);
-=======
 			   request, validx, snd_usb_ctrl_intf(chip) | (cval->id << 8), cval->val_type);
->>>>>>> 4945d799
 		return ret;
 	}
 
