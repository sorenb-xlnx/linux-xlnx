--- conflicted
+++ resolved
@@ -382,17 +382,10 @@
 
 static int __devinit init_card(struct snd_usb_caiaqdev *dev)
 {
-<<<<<<< HEAD
-	char usbpath[32];
-	struct usb_device *usb_dev = dev->chip.dev;
-	struct snd_card *card = dev->chip.card;
-	int err;
-=======
 	char *c, usbpath[32];
 	struct usb_device *usb_dev = dev->chip.dev;
 	struct snd_card *card = dev->chip.card;
 	int err, len;
->>>>>>> c6e24d4d
 
 	if (usb_set_interface(usb_dev, 0, 1) != 0) {
 		log("can't set alt interface.\n");
@@ -434,8 +427,6 @@
 	strlcpy(card->driver, MODNAME, sizeof(card->driver));
 	strlcpy(card->shortname, dev->product_name, sizeof(card->shortname));
 
-<<<<<<< HEAD
-=======
 	/* if the id was not passed as module option, fill it with a shortened
 	 * version of the product string which does not contain any
 	 * whitespaces */
@@ -453,7 +444,6 @@
 		snd_card_set_id(card, id);
 	}
 
->>>>>>> c6e24d4d
 	usb_make_path(usb_dev, usbpath, sizeof(usbpath));
 	snprintf(card->longname, sizeof(card->longname),
 		       "%s %s (%s)",
