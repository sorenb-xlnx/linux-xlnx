/*
 *  Asihpi soundcard
 *  Copyright (c) by AudioScience Inc <alsa@audioscience.com>
 *
 *   This program is free software; you can redistribute it and/or modify
 *   it under the terms of version 2 of the GNU General Public License as
 *   published by the Free Software Foundation;
 *
 *   This program is distributed in the hope that it will be useful,
 *   but WITHOUT ANY WARRANTY; without even the implied warranty of
 *   MERCHANTABILITY or FITNESS FOR A PARTICULAR PURPOSE.  See the
 *   GNU General Public License for more details.
 *
 *   You should have received a copy of the GNU General Public License
 *   along with this program; if not, write to the Free Software
 *   Foundation, Inc., 59 Temple Place, Suite 330, Boston, MA  02111-1307 USA
 *
 *
 *  The following is not a condition of use, merely a request:
 *  If you modify this program, particularly if you fix errors, AudioScience Inc
 *  would appreciate it if you grant us the right to use those modifications
 *  for any purpose including commercial applications.
 */

<<<<<<< HEAD
/* >0: print Hw params, timer vars. >1: print stream write/copy sizes  */
#define REALLY_VERBOSE_LOGGING 0

#if REALLY_VERBOSE_LOGGING
#define VPRINTK1 snd_printd
#else
#define VPRINTK1(...)
#endif

#if REALLY_VERBOSE_LOGGING > 1
#define VPRINTK2 snd_printd
#else
#define VPRINTK2(...)
#endif

=======
>>>>>>> 8eca7a00
#include "hpi_internal.h"
#include "hpimsginit.h"
#include "hpioctl.h"

#include <linux/pci.h>
#include <linux/version.h>
#include <linux/init.h>
#include <linux/jiffies.h>
#include <linux/slab.h>
#include <linux/time.h>
#include <linux/wait.h>
#include <sound/core.h>
#include <sound/control.h>
#include <sound/pcm.h>
#include <sound/pcm_params.h>
#include <sound/info.h>
#include <sound/initval.h>
#include <sound/tlv.h>
#include <sound/hwdep.h>

MODULE_LICENSE("GPL");
MODULE_AUTHOR("AudioScience inc. <support@audioscience.com>");
MODULE_DESCRIPTION("AudioScience ALSA ASI5000 ASI6000 ASI87xx ASI89xx");

#if defined CONFIG_SND_DEBUG_VERBOSE
/**
 * snd_printddd - very verbose debug printk
 * @format: format string
 *
 * Works like snd_printk() for debugging purposes.
 * Ignored when CONFIG_SND_DEBUG_VERBOSE is not set.
 * Must set snd module debug parameter to 3 to enable at runtime.
 */
#define snd_printddd(format, args...) \
	__snd_printk(3, __FILE__, __LINE__, format, ##args)
#else
#define snd_printddd(format, args...)	do { } while (0)
#endif

static int index[SNDRV_CARDS] = SNDRV_DEFAULT_IDX;	/* index 0-MAX */
static char *id[SNDRV_CARDS] = SNDRV_DEFAULT_STR;	/* ID for this card */
static int enable[SNDRV_CARDS] = SNDRV_DEFAULT_ENABLE_PNP;
static int enable_hpi_hwdep = 1;

module_param_array(index, int, NULL, S_IRUGO);
MODULE_PARM_DESC(index, "ALSA index value for AudioScience soundcard.");

module_param_array(id, charp, NULL, S_IRUGO);
MODULE_PARM_DESC(id, "ALSA ID string for AudioScience soundcard.");

module_param_array(enable, bool, NULL, S_IRUGO);
MODULE_PARM_DESC(enable, "ALSA enable AudioScience soundcard.");

module_param(enable_hpi_hwdep, bool, S_IRUGO|S_IWUSR);
MODULE_PARM_DESC(enable_hpi_hwdep,
		"ALSA enable HPI hwdep for AudioScience soundcard ");

/* identify driver */
#ifdef KERNEL_ALSA_BUILD
static char *build_info = "Built using headers from kernel source";
module_param(build_info, charp, S_IRUGO);
MODULE_PARM_DESC(build_info, "built using headers from kernel source");
#else
static char *build_info = "Built within ALSA source";
module_param(build_info, charp, S_IRUGO);
MODULE_PARM_DESC(build_info, "built within ALSA source");
#endif

/* set to 1 to dump every control from adapter to log */
static const int mixer_dump;

#define DEFAULT_SAMPLERATE 44100
static int adapter_fs = DEFAULT_SAMPLERATE;

/* defaults */
#define PERIODS_MIN 2
#define PERIOD_BYTES_MIN  2048
#define BUFFER_BYTES_MAX (512 * 1024)

/* convert stream to character */
#define SCHR(s) ((s == SNDRV_PCM_STREAM_PLAYBACK) ? 'P' : 'C')

/*#define TIMER_MILLISECONDS 20
#define FORCE_TIMER_JIFFIES ((TIMER_MILLISECONDS * HZ + 999)/1000)
*/

#define MAX_CLOCKSOURCES (HPI_SAMPLECLOCK_SOURCE_LAST + 1 + 7)

struct clk_source {
	int source;
	int index;
	char *name;
};

struct clk_cache {
	int count;
	int has_local;
	struct clk_source s[MAX_CLOCKSOURCES];
};

/* Per card data */
struct snd_card_asihpi {
	struct snd_card *card;
	struct pci_dev *pci;
	u16 adapter_index;
	u32 serial_number;
	u16 type;
	u16 version;
	u16 num_outstreams;
	u16 num_instreams;

	u32 h_mixer;
	struct clk_cache cc;

	u16 support_mmap;
	u16 support_grouping;
	u16 support_mrx;
	u16 update_interval_frames;
	u16 in_max_chans;
	u16 out_max_chans;
};

/* Per stream data */
struct snd_card_asihpi_pcm {
	struct timer_list timer;
	unsigned int respawn_timer;
	unsigned int hpi_buffer_attached;
	unsigned int buffer_bytes;
	unsigned int period_bytes;
	unsigned int bytes_per_sec;
	unsigned int pcm_buf_host_rw_ofs; /* Host R/W pos */
	unsigned int pcm_buf_dma_ofs;	/* DMA R/W offset in buffer */
	unsigned int pcm_buf_elapsed_dma_ofs;	/* DMA R/W offset in buffer */
	struct snd_pcm_substream *substream;
	u32 h_stream;
	struct hpi_format format;
};

/* universal stream verbs work with out or in stream handles */

/* Functions to allow driver to give a buffer to HPI for busmastering */

static u16 hpi_stream_host_buffer_attach(
	u32 h_stream,   /* handle to outstream. */
	u32 size_in_bytes, /* size in bytes of bus mastering buffer */
	u32 pci_address
)
{
	struct hpi_message hm;
	struct hpi_response hr;
	unsigned int obj = hpi_handle_object(h_stream);

	if (!h_stream)
		return HPI_ERROR_INVALID_OBJ;
	hpi_init_message_response(&hm, &hr, obj,
			obj == HPI_OBJ_OSTREAM ?
				HPI_OSTREAM_HOSTBUFFER_ALLOC :
				HPI_ISTREAM_HOSTBUFFER_ALLOC);

	hpi_handle_to_indexes(h_stream, &hm.adapter_index,
				&hm.obj_index);

	hm.u.d.u.buffer.buffer_size = size_in_bytes;
	hm.u.d.u.buffer.pci_address = pci_address;
	hm.u.d.u.buffer.command = HPI_BUFFER_CMD_INTERNAL_GRANTADAPTER;
	hpi_send_recv(&hm, &hr);
	return hr.error;
}

static u16 hpi_stream_host_buffer_detach(u32  h_stream)
{
	struct hpi_message hm;
	struct hpi_response hr;
	unsigned int obj = hpi_handle_object(h_stream);

	if (!h_stream)
		return HPI_ERROR_INVALID_OBJ;

	hpi_init_message_response(&hm, &hr,  obj,
			obj == HPI_OBJ_OSTREAM ?
				HPI_OSTREAM_HOSTBUFFER_FREE :
				HPI_ISTREAM_HOSTBUFFER_FREE);

	hpi_handle_to_indexes(h_stream, &hm.adapter_index,
				&hm.obj_index);
	hm.u.d.u.buffer.command = HPI_BUFFER_CMD_INTERNAL_REVOKEADAPTER;
	hpi_send_recv(&hm, &hr);
	return hr.error;
}

static inline u16 hpi_stream_start(u32 h_stream)
{
	if (hpi_handle_object(h_stream) ==  HPI_OBJ_OSTREAM)
		return hpi_outstream_start(h_stream);
	else
		return hpi_instream_start(h_stream);
}

static inline u16 hpi_stream_stop(u32 h_stream)
{
	if (hpi_handle_object(h_stream) ==  HPI_OBJ_OSTREAM)
		return hpi_outstream_stop(h_stream);
	else
		return hpi_instream_stop(h_stream);
}

static inline u16 hpi_stream_get_info_ex(
    u32 h_stream,
    u16        *pw_state,
    u32        *pbuffer_size,
    u32        *pdata_in_buffer,
    u32        *psample_count,
    u32        *pauxiliary_data
)
{
	u16 e;
	if (hpi_handle_object(h_stream)  ==  HPI_OBJ_OSTREAM)
		e = hpi_outstream_get_info_ex(h_stream, pw_state,
					pbuffer_size, pdata_in_buffer,
					psample_count, pauxiliary_data);
	else
		e = hpi_instream_get_info_ex(h_stream, pw_state,
					pbuffer_size, pdata_in_buffer,
					psample_count, pauxiliary_data);
	return e;
}

static inline u16 hpi_stream_group_add(
					u32 h_master,
					u32 h_stream)
{
	if (hpi_handle_object(h_master) ==  HPI_OBJ_OSTREAM)
		return hpi_outstream_group_add(h_master, h_stream);
	else
		return hpi_instream_group_add(h_master, h_stream);
}

static inline u16 hpi_stream_group_reset(u32 h_stream)
{
	if (hpi_handle_object(h_stream) ==  HPI_OBJ_OSTREAM)
		return hpi_outstream_group_reset(h_stream);
	else
		return hpi_instream_group_reset(h_stream);
}

static inline u16 hpi_stream_group_get_map(
				u32 h_stream, u32 *mo, u32 *mi)
{
	if (hpi_handle_object(h_stream) ==  HPI_OBJ_OSTREAM)
		return hpi_outstream_group_get_map(h_stream, mo, mi);
	else
		return hpi_instream_group_get_map(h_stream, mo, mi);
}

static u16 handle_error(u16 err, int line, char *filename)
{
	if (err)
		printk(KERN_WARNING
			"in file %s, line %d: HPI error %d\n",
			filename, line, err);
	return err;
}

#define hpi_handle_error(x)  handle_error(x, __LINE__, __FILE__)

/***************************** GENERAL PCM ****************/
static void print_hwparams(struct snd_pcm_hw_params *p)
{
	snd_printd("HWPARAMS \n");
	snd_printd("samplerate %d \n", params_rate(p));
	snd_printd("Channels %d \n", params_channels(p));
	snd_printd("Format %d \n", params_format(p));
	snd_printd("subformat %d \n", params_subformat(p));
	snd_printd("Buffer bytes %d \n", params_buffer_bytes(p));
	snd_printd("Period bytes %d \n", params_period_bytes(p));
	snd_printd("access %d \n", params_access(p));
	snd_printd("period_size %d \n", params_period_size(p));
	snd_printd("periods %d \n", params_periods(p));
	snd_printd("buffer_size %d \n", params_buffer_size(p));
}

static snd_pcm_format_t hpi_to_alsa_formats[] = {
	-1,			/* INVALID */
	SNDRV_PCM_FORMAT_U8,	/* HPI_FORMAT_PCM8_UNSIGNED        1 */
	SNDRV_PCM_FORMAT_S16,	/* HPI_FORMAT_PCM16_SIGNED         2 */
	-1,			/* HPI_FORMAT_MPEG_L1              3 */
	SNDRV_PCM_FORMAT_MPEG,	/* HPI_FORMAT_MPEG_L2              4 */
	SNDRV_PCM_FORMAT_MPEG,	/* HPI_FORMAT_MPEG_L3              5 */
	-1,			/* HPI_FORMAT_DOLBY_AC2            6 */
	-1,			/* HPI_FORMAT_DOLBY_AC3            7 */
	SNDRV_PCM_FORMAT_S16_BE,/* HPI_FORMAT_PCM16_BIGENDIAN      8 */
	-1,			/* HPI_FORMAT_AA_TAGIT1_HITS       9 */
	-1,			/* HPI_FORMAT_AA_TAGIT1_INSERTS   10 */
	SNDRV_PCM_FORMAT_S32,	/* HPI_FORMAT_PCM32_SIGNED        11 */
	-1,			/* HPI_FORMAT_RAW_BITSTREAM       12 */
	-1,			/* HPI_FORMAT_AA_TAGIT1_HITS_EX1  13 */
	SNDRV_PCM_FORMAT_FLOAT,	/* HPI_FORMAT_PCM32_FLOAT         14 */
#if 1
	/* ALSA can't handle 3 byte sample size together with power-of-2
	 *  constraint on buffer_bytes, so disable this format
	 */
	-1
#else
	/* SNDRV_PCM_FORMAT_S24_3LE */ /* HPI_FORMAT_PCM24_SIGNED 15 */
#endif
};


static int snd_card_asihpi_format_alsa2hpi(snd_pcm_format_t alsa_format,
					   u16 *hpi_format)
{
	u16 format;

	for (format = HPI_FORMAT_PCM8_UNSIGNED;
	     format <= HPI_FORMAT_PCM24_SIGNED; format++) {
		if (hpi_to_alsa_formats[format] == alsa_format) {
			*hpi_format = format;
			return 0;
		}
	}

	snd_printd(KERN_WARNING "failed match for alsa format %d\n",
		   alsa_format);
	*hpi_format = 0;
	return -EINVAL;
}

static void snd_card_asihpi_pcm_samplerates(struct snd_card_asihpi *asihpi,
					 struct snd_pcm_hardware *pcmhw)
{
	u16 err;
	u32 h_control;
	u32 sample_rate;
	int idx;
	unsigned int rate_min = 200000;
	unsigned int rate_max = 0;
	unsigned int rates = 0;

	if (asihpi->support_mrx) {
		rates |= SNDRV_PCM_RATE_CONTINUOUS;
		rates |= SNDRV_PCM_RATE_8000_96000;
		rate_min = 8000;
		rate_max = 100000;
	} else {
		/* on cards without SRC,
		   valid rates are determined by sampleclock */
		err = hpi_mixer_get_control(asihpi->h_mixer,
					  HPI_SOURCENODE_CLOCK_SOURCE, 0, 0, 0,
					  HPI_CONTROL_SAMPLECLOCK, &h_control);
		if (err) {
			snd_printk(KERN_ERR
				"No local sampleclock, err %d\n", err);
		}

<<<<<<< HEAD
		for (idx = 0; idx < 100; idx++) {
			if (hpi_sample_clock_query_local_rate(
				h_control, idx, &sample_rate)) {
				if (!idx)
					snd_printk(KERN_ERR
						"Local rate query failed\n");

=======
		for (idx = -1; idx < 100; idx++) {
			if (idx == -1) {
				if (hpi_sample_clock_get_sample_rate(h_control,
								&sample_rate))
					continue;
			} else if (hpi_sample_clock_query_local_rate(h_control,
							idx, &sample_rate)) {
>>>>>>> 8eca7a00
				break;
			}

			rate_min = min(rate_min, sample_rate);
			rate_max = max(rate_max, sample_rate);

			switch (sample_rate) {
			case 5512:
				rates |= SNDRV_PCM_RATE_5512;
				break;
			case 8000:
				rates |= SNDRV_PCM_RATE_8000;
				break;
			case 11025:
				rates |= SNDRV_PCM_RATE_11025;
				break;
			case 16000:
				rates |= SNDRV_PCM_RATE_16000;
				break;
			case 22050:
				rates |= SNDRV_PCM_RATE_22050;
				break;
			case 32000:
				rates |= SNDRV_PCM_RATE_32000;
				break;
			case 44100:
				rates |= SNDRV_PCM_RATE_44100;
				break;
			case 48000:
				rates |= SNDRV_PCM_RATE_48000;
				break;
			case 64000:
				rates |= SNDRV_PCM_RATE_64000;
				break;
			case 88200:
				rates |= SNDRV_PCM_RATE_88200;
				break;
			case 96000:
				rates |= SNDRV_PCM_RATE_96000;
				break;
			case 176400:
				rates |= SNDRV_PCM_RATE_176400;
				break;
			case 192000:
				rates |= SNDRV_PCM_RATE_192000;
				break;
			default: /* some other rate */
				rates |= SNDRV_PCM_RATE_KNOT;
			}
		}
	}

	pcmhw->rates = rates;
	pcmhw->rate_min = rate_min;
	pcmhw->rate_max = rate_max;
}

static int snd_card_asihpi_pcm_hw_params(struct snd_pcm_substream *substream,
					 struct snd_pcm_hw_params *params)
{
	struct snd_pcm_runtime *runtime = substream->runtime;
	struct snd_card_asihpi_pcm *dpcm = runtime->private_data;
	struct snd_card_asihpi *card = snd_pcm_substream_chip(substream);
	int err;
	u16 format;
	int width;
	unsigned int bytes_per_sec;

	print_hwparams(params);
	err = snd_pcm_lib_malloc_pages(substream, params_buffer_bytes(params));
	if (err < 0)
		return err;
	err = snd_card_asihpi_format_alsa2hpi(params_format(params), &format);
	if (err)
		return err;

	snd_printdd("format %d, %d chans, %d_hz\n",
				format, params_channels(params),
				params_rate(params));

	hpi_handle_error(hpi_format_create(&dpcm->format,
			params_channels(params),
			format, params_rate(params), 0, 0));

	if (substream->stream == SNDRV_PCM_STREAM_CAPTURE) {
		if (hpi_instream_reset(dpcm->h_stream) != 0)
			return -EINVAL;

		if (hpi_instream_set_format(
			dpcm->h_stream, &dpcm->format) != 0)
			return -EINVAL;
	}

	dpcm->hpi_buffer_attached = 0;
	if (card->support_mmap) {

		err = hpi_stream_host_buffer_attach(dpcm->h_stream,
			params_buffer_bytes(params),  runtime->dma_addr);
		if (err == 0) {
<<<<<<< HEAD
			VPRINTK1(KERN_INFO
=======
			snd_printdd(
>>>>>>> 8eca7a00
				"stream_host_buffer_attach succeeded %u %lu\n",
				params_buffer_bytes(params),
				(unsigned long)runtime->dma_addr);
		} else {
			snd_printd("stream_host_buffer_attach error %d\n",
					err);
			return -ENOMEM;
		}

		err = hpi_stream_get_info_ex(dpcm->h_stream, NULL,
						&dpcm->hpi_buffer_attached,
						NULL, NULL, NULL);

<<<<<<< HEAD
		VPRINTK1(KERN_INFO "stream_host_buffer_attach status 0x%x\n",
=======
		snd_printdd("stream_host_buffer_attach status 0x%x\n",
>>>>>>> 8eca7a00
				dpcm->hpi_buffer_attached);
	}
	bytes_per_sec = params_rate(params) * params_channels(params);
	width = snd_pcm_format_width(params_format(params));
	bytes_per_sec *= width;
	bytes_per_sec /= 8;
	if (width < 0 || bytes_per_sec == 0)
		return -EINVAL;

	dpcm->bytes_per_sec = bytes_per_sec;
	dpcm->buffer_bytes = params_buffer_bytes(params);
	dpcm->period_bytes = params_period_bytes(params);
<<<<<<< HEAD
	VPRINTK1(KERN_INFO "buffer_bytes=%d, period_bytes=%d, bps=%d\n",
			dpcm->buffer_bytes, dpcm->period_bytes, bytes_per_sec);

	return 0;
}

static int
snd_card_asihpi_hw_free(struct snd_pcm_substream *substream)
{
	struct snd_pcm_runtime *runtime = substream->runtime;
	struct snd_card_asihpi_pcm *dpcm = runtime->private_data;
	if (dpcm->hpi_buffer_attached)
		hpi_stream_host_buffer_detach(dpcm->h_stream);

	snd_pcm_lib_free_pages(substream);
	return 0;
}

=======
	snd_printdd("buffer_bytes=%d, period_bytes=%d, bps=%d\n",
			dpcm->buffer_bytes, dpcm->period_bytes, bytes_per_sec);

	return 0;
}

static int
snd_card_asihpi_hw_free(struct snd_pcm_substream *substream)
{
	struct snd_pcm_runtime *runtime = substream->runtime;
	struct snd_card_asihpi_pcm *dpcm = runtime->private_data;
	if (dpcm->hpi_buffer_attached)
		hpi_stream_host_buffer_detach(dpcm->h_stream);

	snd_pcm_lib_free_pages(substream);
	return 0;
}

>>>>>>> 8eca7a00
static void snd_card_asihpi_runtime_free(struct snd_pcm_runtime *runtime)
{
	struct snd_card_asihpi_pcm *dpcm = runtime->private_data;
	kfree(dpcm);
}

static void snd_card_asihpi_pcm_timer_start(struct snd_pcm_substream *
					    substream)
{
	struct snd_pcm_runtime *runtime = substream->runtime;
	struct snd_card_asihpi_pcm *dpcm = runtime->private_data;
	int expiry;

	expiry = HZ / 200;
	/*? (dpcm->period_bytes * HZ / dpcm->bytes_per_sec); */
	expiry = max(expiry, 1); /* don't let it be zero! */
	dpcm->timer.expires = jiffies + expiry;
	dpcm->respawn_timer = 1;
	add_timer(&dpcm->timer);
}

static void snd_card_asihpi_pcm_timer_stop(struct snd_pcm_substream *substream)
{
	struct snd_pcm_runtime *runtime = substream->runtime;
	struct snd_card_asihpi_pcm *dpcm = runtime->private_data;

	dpcm->respawn_timer = 0;
	del_timer(&dpcm->timer);
}

static int snd_card_asihpi_trigger(struct snd_pcm_substream *substream,
					   int cmd)
{
	struct snd_card_asihpi_pcm *dpcm = substream->runtime->private_data;
	struct snd_card_asihpi *card = snd_pcm_substream_chip(substream);
	struct snd_pcm_substream *s;
	u16 e;

<<<<<<< HEAD
	VPRINTK1(KERN_INFO "%c%d trigger\n",
=======
	snd_printdd("%c%d trigger\n",
>>>>>>> 8eca7a00
			SCHR(substream->stream), substream->number);
	switch (cmd) {
	case SNDRV_PCM_TRIGGER_START:
		snd_pcm_group_for_each_entry(s, substream) {
			struct snd_pcm_runtime *runtime = s->runtime;
			struct snd_card_asihpi_pcm *ds = runtime->private_data;

			if (snd_pcm_substream_chip(s) != card)
				continue;

			/* don't link Cap and Play */
			if (substream->stream != s->stream)
				continue;

			if ((s->stream == SNDRV_PCM_STREAM_PLAYBACK) &&
				(card->support_mmap)) {
				/* How do I know how much valid data is present
				* in buffer? Must be at least one period!
				* Guessing 2 periods, but if
				* buffer is bigger it may contain even more
				* data??
				*/
				unsigned int preload = ds->period_bytes * 1;
<<<<<<< HEAD
				VPRINTK2(KERN_INFO "%d preload x%x\n", s->number, preload);
=======
				snd_printddd("%d preload x%x\n", s->number, preload);
>>>>>>> 8eca7a00
				hpi_handle_error(hpi_outstream_write_buf(
						ds->h_stream,
						&runtime->dma_area[0],
						preload,
						&ds->format));
				ds->pcm_buf_host_rw_ofs = preload;
			}

			if (card->support_grouping) {
<<<<<<< HEAD
				VPRINTK1(KERN_INFO "\t%c%d group\n",
=======
				snd_printdd("\t%c%d group\n",
>>>>>>> 8eca7a00
						SCHR(s->stream),
						s->number);
				e = hpi_stream_group_add(
					dpcm->h_stream,
					ds->h_stream);
				if (!e) {
					snd_pcm_trigger_done(s, substream);
				} else {
					hpi_handle_error(e);
					break;
				}
			} else
				break;
		}
<<<<<<< HEAD
		VPRINTK1(KERN_INFO "start\n");
=======
		snd_printdd("start\n");
>>>>>>> 8eca7a00
		/* start the master stream */
		snd_card_asihpi_pcm_timer_start(substream);
		if ((substream->stream == SNDRV_PCM_STREAM_CAPTURE) ||
			!card->support_mmap)
			hpi_handle_error(hpi_stream_start(dpcm->h_stream));
		break;

	case SNDRV_PCM_TRIGGER_STOP:
		snd_card_asihpi_pcm_timer_stop(substream);
		snd_pcm_group_for_each_entry(s, substream) {
			if (snd_pcm_substream_chip(s) != card)
				continue;
			/* don't link Cap and Play */
			if (substream->stream != s->stream)
				continue;

			/*? workaround linked streams don't
			transition to SETUP 20070706*/
			s->runtime->status->state = SNDRV_PCM_STATE_SETUP;

			if (card->support_grouping) {
<<<<<<< HEAD
				VPRINTK1(KERN_INFO "\t%c%d group\n",
=======
				snd_printdd("\t%c%d group\n",
>>>>>>> 8eca7a00
				SCHR(s->stream),
					s->number);
				snd_pcm_trigger_done(s, substream);
			} else
				break;
		}
<<<<<<< HEAD
		VPRINTK1(KERN_INFO "stop\n");
=======
		snd_printdd("stop\n");
>>>>>>> 8eca7a00

		/* _prepare and _hwparams reset the stream */
		hpi_handle_error(hpi_stream_stop(dpcm->h_stream));
		if (substream->stream == SNDRV_PCM_STREAM_PLAYBACK)
			hpi_handle_error(
				hpi_outstream_reset(dpcm->h_stream));

		if (card->support_grouping)
			hpi_handle_error(hpi_stream_group_reset(dpcm->h_stream));
		break;

	case SNDRV_PCM_TRIGGER_PAUSE_RELEASE:
<<<<<<< HEAD
		VPRINTK1(KERN_INFO "pause release\n");
=======
		snd_printdd("pause release\n");
>>>>>>> 8eca7a00
		hpi_handle_error(hpi_stream_start(dpcm->h_stream));
		snd_card_asihpi_pcm_timer_start(substream);
		break;
	case SNDRV_PCM_TRIGGER_PAUSE_PUSH:
<<<<<<< HEAD
		VPRINTK1(KERN_INFO "pause\n");
=======
		snd_printdd("pause\n");
>>>>>>> 8eca7a00
		snd_card_asihpi_pcm_timer_stop(substream);
		hpi_handle_error(hpi_stream_stop(dpcm->h_stream));
		break;
	default:
		snd_printd(KERN_ERR "\tINVALID\n");
		return -EINVAL;
	}

	return 0;
}

/*algorithm outline
 Without linking degenerates to getting single stream pos etc
 Without mmap 2nd loop degenerates to snd_pcm_period_elapsed
*/
/*
pcm_buf_dma_ofs=get_buf_pos(s);
for_each_linked_stream(s) {
	pcm_buf_dma_ofs=get_buf_pos(s);
	min_buf_pos = modulo_min(min_buf_pos, pcm_buf_dma_ofs, buffer_bytes)
	new_data = min(new_data, calc_new_data(pcm_buf_dma_ofs,irq_pos)
}
timer.expires = jiffies + predict_next_period_ready(min_buf_pos);
for_each_linked_stream(s) {
	s->pcm_buf_dma_ofs = min_buf_pos;
	if (new_data > period_bytes) {
		if (mmap) {
			irq_pos = (irq_pos + period_bytes) % buffer_bytes;
			if (playback) {
				write(period_bytes);
			} else {
				read(period_bytes);
			}
		}
		snd_pcm_period_elapsed(s);
	}
}
*/

/** Minimum of 2 modulo values.  Works correctly when the difference between
* the values is less than half the modulus
*/
static inline unsigned int modulo_min(unsigned int a, unsigned int b,
					unsigned long int modulus)
{
	unsigned int result;
	if (((a-b) % modulus) < (modulus/2))
		result = b;
	else
		result = a;

	return result;
}

/** Timer function, equivalent to interrupt service routine for cards
*/
static void snd_card_asihpi_timer_function(unsigned long data)
{
	struct snd_card_asihpi_pcm *dpcm = (struct snd_card_asihpi_pcm *)data;
	struct snd_pcm_substream *substream = dpcm->substream;
	struct snd_card_asihpi *card = snd_pcm_substream_chip(substream);
	struct snd_pcm_runtime *runtime;
	struct snd_pcm_substream *s;
	unsigned int newdata = 0;
	unsigned int pcm_buf_dma_ofs, min_buf_pos = 0;
	unsigned int remdata, xfercount, next_jiffies;
	int first = 1;
	int loops = 0;
	u16 state;
	u32 buffer_size, bytes_avail, samples_played, on_card_bytes;

<<<<<<< HEAD
	VPRINTK1(KERN_INFO "%c%d snd_card_asihpi_timer_function\n",
=======
	snd_printdd("%c%d snd_card_asihpi_timer_function\n",
>>>>>>> 8eca7a00
				SCHR(substream->stream), substream->number);

	/* find minimum newdata and buffer pos in group */
	snd_pcm_group_for_each_entry(s, substream) {
		struct snd_card_asihpi_pcm *ds = s->runtime->private_data;
		runtime = s->runtime;

		if (snd_pcm_substream_chip(s) != card)
			continue;

		/* don't link Cap and Play */
		if (substream->stream != s->stream)
			continue;

		hpi_handle_error(hpi_stream_get_info_ex(
					ds->h_stream, &state,
					&buffer_size, &bytes_avail,
					&samples_played, &on_card_bytes));

		/* number of bytes in on-card buffer */
		runtime->delay = on_card_bytes;

		if (s->stream == SNDRV_PCM_STREAM_PLAYBACK) {
			pcm_buf_dma_ofs = ds->pcm_buf_host_rw_ofs - bytes_avail;
			if (state == HPI_STATE_STOPPED) {
				if ((bytes_avail == 0) &&
				    (on_card_bytes < ds->pcm_buf_host_rw_ofs)) {
					hpi_handle_error(hpi_stream_start(ds->h_stream));
<<<<<<< HEAD
					VPRINTK1(KERN_INFO "P%d start\n", s->number);
				}
			} else if (state == HPI_STATE_DRAINED) {
				VPRINTK1(KERN_WARNING "P%d drained\n",
=======
					snd_printdd("P%d start\n", s->number);
				}
			} else if (state == HPI_STATE_DRAINED) {
				snd_printd(KERN_WARNING "P%d drained\n",
>>>>>>> 8eca7a00
						s->number);
				/*snd_pcm_stop(s, SNDRV_PCM_STATE_XRUN);
				continue; */
			}
		} else
			pcm_buf_dma_ofs = bytes_avail + ds->pcm_buf_host_rw_ofs;

		if (first) {
			/* can't statically init min when wrap is involved */
			min_buf_pos = pcm_buf_dma_ofs;
			newdata = (pcm_buf_dma_ofs - ds->pcm_buf_elapsed_dma_ofs) % ds->buffer_bytes;
			first = 0;
		} else {
			min_buf_pos =
				modulo_min(min_buf_pos, pcm_buf_dma_ofs, UINT_MAX+1L);
			newdata = min(
				(pcm_buf_dma_ofs - ds->pcm_buf_elapsed_dma_ofs) % ds->buffer_bytes,
				newdata);
		}

<<<<<<< HEAD
		VPRINTK1(KERN_INFO "PB timer hw_ptr x%04lX, appl_ptr x%04lX\n",
=======
		snd_printdd("hw_ptr x%04lX, appl_ptr x%04lX\n",
>>>>>>> 8eca7a00
			(unsigned long)frames_to_bytes(runtime,
						runtime->status->hw_ptr),
			(unsigned long)frames_to_bytes(runtime,
						runtime->control->appl_ptr));

<<<<<<< HEAD
		VPRINTK1(KERN_INFO "%d %c%d S=%d, rw=%04X, dma=x%04X, left=x%04X,"
=======
		snd_printdd("%d %c%d S=%d, rw=%04X, dma=x%04X, left=x%04X,"
>>>>>>> 8eca7a00
			" aux=x%04X space=x%04X\n",
			loops, SCHR(s->stream),	s->number,
			state,	ds->pcm_buf_host_rw_ofs, pcm_buf_dma_ofs, (int)bytes_avail,
			(int)on_card_bytes, buffer_size-bytes_avail);
		loops++;
	}
	pcm_buf_dma_ofs = min_buf_pos;
<<<<<<< HEAD

	remdata = newdata % dpcm->period_bytes;
	xfercount = newdata - remdata; /* a multiple of period_bytes */
	/* come back when on_card_bytes has decreased enough to allow
	   write to happen, or when data has been consumed to make another
	   period
	*/
	if (xfercount && (on_card_bytes  > dpcm->period_bytes))
		next_jiffies = ((on_card_bytes - dpcm->period_bytes) * HZ / dpcm->bytes_per_sec);
	else
		next_jiffies = ((dpcm->period_bytes - remdata) * HZ / dpcm->bytes_per_sec);

	next_jiffies = max(next_jiffies, 1U);
	dpcm->timer.expires = jiffies + next_jiffies;
	VPRINTK1(KERN_INFO "jif %d buf pos x%04X newdata x%04X xfer x%04X\n",
=======

	remdata = newdata % dpcm->period_bytes;
	xfercount = newdata - remdata; /* a multiple of period_bytes */
	/* come back when on_card_bytes has decreased enough to allow
	   write to happen, or when data has been consumed to make another
	   period
	*/
	if (xfercount && (on_card_bytes  > dpcm->period_bytes))
		next_jiffies = ((on_card_bytes - dpcm->period_bytes) * HZ / dpcm->bytes_per_sec);
	else
		next_jiffies = ((dpcm->period_bytes - remdata) * HZ / dpcm->bytes_per_sec);

	next_jiffies = max(next_jiffies, 1U);
	dpcm->timer.expires = jiffies + next_jiffies;
	snd_printdd("jif %d buf pos x%04X newdata x%04X xfer x%04X\n",
>>>>>>> 8eca7a00
			next_jiffies, pcm_buf_dma_ofs, newdata, xfercount);

	snd_pcm_group_for_each_entry(s, substream) {
		struct snd_card_asihpi_pcm *ds = s->runtime->private_data;

		/* don't link Cap and Play */
		if (substream->stream != s->stream)
			continue;

		ds->pcm_buf_dma_ofs = pcm_buf_dma_ofs;

		if (xfercount && (on_card_bytes <= ds->period_bytes)) {
			if (card->support_mmap) {
				if (s->stream == SNDRV_PCM_STREAM_PLAYBACK) {
<<<<<<< HEAD
					VPRINTK2(KERN_INFO "P%d write x%04x\n",
=======
					snd_printddd("P%d write x%04x\n",
>>>>>>> 8eca7a00
							s->number,
							ds->period_bytes);
					hpi_handle_error(
						hpi_outstream_write_buf(
							ds->h_stream,
							&s->runtime->
								dma_area[0],
							xfercount,
							&ds->format));
				} else {
<<<<<<< HEAD
					VPRINTK2(KERN_INFO "C%d read x%04x\n",
=======
					snd_printddd("C%d read x%04x\n",
>>>>>>> 8eca7a00
						s->number,
						xfercount);
					hpi_handle_error(
						hpi_instream_read_buf(
							ds->h_stream,
							NULL, xfercount));
				}
				ds->pcm_buf_host_rw_ofs = ds->pcm_buf_host_rw_ofs + xfercount;
			} /* else R/W will be handled by read/write callbacks */
			ds->pcm_buf_elapsed_dma_ofs = pcm_buf_dma_ofs;
			snd_pcm_period_elapsed(s);
		}
	}

	if (dpcm->respawn_timer)
		add_timer(&dpcm->timer);
}

/***************************** PLAYBACK OPS ****************/
static int snd_card_asihpi_playback_ioctl(struct snd_pcm_substream *substream,
					  unsigned int cmd, void *arg)
{
	snd_printdd(KERN_INFO "Playback ioctl %d\n", cmd);
	return snd_pcm_lib_ioctl(substream, cmd, arg);
}

static int snd_card_asihpi_playback_prepare(struct snd_pcm_substream *
					    substream)
{
	struct snd_pcm_runtime *runtime = substream->runtime;
	struct snd_card_asihpi_pcm *dpcm = runtime->private_data;

<<<<<<< HEAD
	VPRINTK1(KERN_INFO "playback prepare %d\n", substream->number);
=======
	snd_printdd("playback prepare %d\n", substream->number);
>>>>>>> 8eca7a00

	hpi_handle_error(hpi_outstream_reset(dpcm->h_stream));
	dpcm->pcm_buf_host_rw_ofs = 0;
	dpcm->pcm_buf_dma_ofs = 0;
	dpcm->pcm_buf_elapsed_dma_ofs = 0;
	return 0;
}

static snd_pcm_uframes_t
snd_card_asihpi_playback_pointer(struct snd_pcm_substream *substream)
{
	struct snd_pcm_runtime *runtime = substream->runtime;
	struct snd_card_asihpi_pcm *dpcm = runtime->private_data;
	snd_pcm_uframes_t ptr;

	ptr = bytes_to_frames(runtime, dpcm->pcm_buf_dma_ofs  % dpcm->buffer_bytes);
<<<<<<< HEAD
	/* VPRINTK2(KERN_INFO "playback_pointer=x%04lx\n", (unsigned long)ptr); */
=======
	snd_printddd("playback_pointer=x%04lx\n", (unsigned long)ptr);
>>>>>>> 8eca7a00
	return ptr;
}

static void snd_card_asihpi_playback_format(struct snd_card_asihpi *asihpi,
						u32 h_stream,
						struct snd_pcm_hardware *pcmhw)
{
	struct hpi_format hpi_format;
	u16 format;
	u16 err;
	u32 h_control;
	u32 sample_rate = 48000;

	/* on cards without SRC, must query at valid rate,
	* maybe set by external sync
	*/
	err = hpi_mixer_get_control(asihpi->h_mixer,
				  HPI_SOURCENODE_CLOCK_SOURCE, 0, 0, 0,
				  HPI_CONTROL_SAMPLECLOCK, &h_control);

	if (!err)
		err = hpi_sample_clock_get_sample_rate(h_control,
				&sample_rate);

	for (format = HPI_FORMAT_PCM8_UNSIGNED;
	     format <= HPI_FORMAT_PCM24_SIGNED; format++) {
		err = hpi_format_create(&hpi_format,
					2, format, sample_rate, 128000, 0);
		if (!err)
			err = hpi_outstream_query_format(h_stream,
							&hpi_format);
		if (!err && (hpi_to_alsa_formats[format] != -1))
			pcmhw->formats |=
				(1ULL << hpi_to_alsa_formats[format]);
	}
}

static struct snd_pcm_hardware snd_card_asihpi_playback = {
	.channels_min = 1,
	.channels_max = 2,
	.buffer_bytes_max = BUFFER_BYTES_MAX,
	.period_bytes_min = PERIOD_BYTES_MIN,
	.period_bytes_max = BUFFER_BYTES_MAX / PERIODS_MIN,
	.periods_min = PERIODS_MIN,
	.periods_max = BUFFER_BYTES_MAX / PERIOD_BYTES_MIN,
	.fifo_size = 0,
};

static int snd_card_asihpi_playback_open(struct snd_pcm_substream *substream)
{
	struct snd_pcm_runtime *runtime = substream->runtime;
	struct snd_card_asihpi_pcm *dpcm;
	struct snd_card_asihpi *card = snd_pcm_substream_chip(substream);
	int err;

	dpcm = kzalloc(sizeof(*dpcm), GFP_KERNEL);
	if (dpcm == NULL)
		return -ENOMEM;

	err =
	    hpi_outstream_open(card->adapter_index,
			      substream->number, &dpcm->h_stream);
	hpi_handle_error(err);
	if (err)
		kfree(dpcm);
	if (err == HPI_ERROR_OBJ_ALREADY_OPEN)
		return -EBUSY;
	if (err)
		return -EIO;

	/*? also check ASI5000 samplerate source
	    If external, only support external rate.
	    If internal and other stream playing, cant switch
	*/

	init_timer(&dpcm->timer);
	dpcm->timer.data = (unsigned long) dpcm;
	dpcm->timer.function = snd_card_asihpi_timer_function;
	dpcm->substream = substream;
	runtime->private_data = dpcm;
	runtime->private_free = snd_card_asihpi_runtime_free;

	snd_card_asihpi_playback.channels_max = card->out_max_chans;
	/*?snd_card_asihpi_playback.period_bytes_min =
	card->out_max_chans * 4096; */

	snd_card_asihpi_playback_format(card, dpcm->h_stream,
					&snd_card_asihpi_playback);

	snd_card_asihpi_pcm_samplerates(card,  &snd_card_asihpi_playback);

	snd_card_asihpi_playback.info = SNDRV_PCM_INFO_INTERLEAVED |
					SNDRV_PCM_INFO_DOUBLE |
					SNDRV_PCM_INFO_BATCH |
					SNDRV_PCM_INFO_BLOCK_TRANSFER |
					SNDRV_PCM_INFO_PAUSE;

	if (card->support_mmap)
		snd_card_asihpi_playback.info |= SNDRV_PCM_INFO_MMAP |
						SNDRV_PCM_INFO_MMAP_VALID;

	if (card->support_grouping)
		snd_card_asihpi_playback.info |= SNDRV_PCM_INFO_SYNC_START;

	/* struct is copied, so can create initializer dynamically */
	runtime->hw = snd_card_asihpi_playback;

	if (card->support_mmap)
		err = snd_pcm_hw_constraint_pow2(runtime, 0,
					SNDRV_PCM_HW_PARAM_BUFFER_BYTES);
	if (err < 0)
		return err;

	snd_pcm_hw_constraint_step(runtime, 0, SNDRV_PCM_HW_PARAM_PERIOD_SIZE,
		card->update_interval_frames);

	snd_pcm_hw_constraint_minmax(runtime, SNDRV_PCM_HW_PARAM_PERIOD_SIZE,
		card->update_interval_frames * 2, UINT_MAX);

	snd_pcm_set_sync(substream);

<<<<<<< HEAD
	VPRINTK1(KERN_INFO "playback open\n");
=======
	snd_printdd("playback open\n");
>>>>>>> 8eca7a00

	return 0;
}

static int snd_card_asihpi_playback_close(struct snd_pcm_substream *substream)
{
	struct snd_pcm_runtime *runtime = substream->runtime;
	struct snd_card_asihpi_pcm *dpcm = runtime->private_data;

	hpi_handle_error(hpi_outstream_close(dpcm->h_stream));
<<<<<<< HEAD
	VPRINTK1(KERN_INFO "playback close\n");
=======
	snd_printdd("playback close\n");
>>>>>>> 8eca7a00

	return 0;
}

static int snd_card_asihpi_playback_copy(struct snd_pcm_substream *substream,
					int channel,
					snd_pcm_uframes_t pos,
					void __user *src,
					snd_pcm_uframes_t count)
{
	struct snd_pcm_runtime *runtime = substream->runtime;
	struct snd_card_asihpi_pcm *dpcm = runtime->private_data;
	unsigned int len;

	len = frames_to_bytes(runtime, count);

	if (copy_from_user(runtime->dma_area, src, len))
		return -EFAULT;

	snd_printddd("playback copy%d %u bytes\n",
			substream->number, len);

	hpi_handle_error(hpi_outstream_write_buf(dpcm->h_stream,
				runtime->dma_area, len, &dpcm->format));

<<<<<<< HEAD
	dpcm->pcm_buf_host_rw_ofs = dpcm->pcm_buf_host_rw_ofs + len;
=======
	dpcm->pcm_buf_host_rw_ofs += len;
>>>>>>> 8eca7a00

	return 0;
}

static int snd_card_asihpi_playback_silence(struct snd_pcm_substream *
					    substream, int channel,
					    snd_pcm_uframes_t pos,
					    snd_pcm_uframes_t count)
{
<<<<<<< HEAD
	unsigned int len;
	struct snd_pcm_runtime *runtime = substream->runtime;
	struct snd_card_asihpi_pcm *dpcm = runtime->private_data;

	len = frames_to_bytes(runtime, count);
	VPRINTK1(KERN_INFO "playback silence  %u bytes\n", len);

	memset(runtime->dma_area, 0, len);
	hpi_handle_error(hpi_outstream_write_buf(dpcm->h_stream,
				runtime->dma_area, len, &dpcm->format));
=======
	/* Usually writes silence to DMA buffer, which should be overwritten
	by real audio later.  Our fifos cannot be overwritten, and are not
	free-running DMAs. Silence is output on fifo underflow.
	This callback is still required to allow the copy callback to be used.
	*/
>>>>>>> 8eca7a00
	return 0;
}

static struct snd_pcm_ops snd_card_asihpi_playback_ops = {
	.open = snd_card_asihpi_playback_open,
	.close = snd_card_asihpi_playback_close,
	.ioctl = snd_card_asihpi_playback_ioctl,
	.hw_params = snd_card_asihpi_pcm_hw_params,
	.hw_free = snd_card_asihpi_hw_free,
	.prepare = snd_card_asihpi_playback_prepare,
	.trigger = snd_card_asihpi_trigger,
	.pointer = snd_card_asihpi_playback_pointer,
	.copy = snd_card_asihpi_playback_copy,
	.silence = snd_card_asihpi_playback_silence,
};

static struct snd_pcm_ops snd_card_asihpi_playback_mmap_ops = {
	.open = snd_card_asihpi_playback_open,
	.close = snd_card_asihpi_playback_close,
	.ioctl = snd_card_asihpi_playback_ioctl,
	.hw_params = snd_card_asihpi_pcm_hw_params,
	.hw_free = snd_card_asihpi_hw_free,
	.prepare = snd_card_asihpi_playback_prepare,
	.trigger = snd_card_asihpi_trigger,
	.pointer = snd_card_asihpi_playback_pointer,
};

/***************************** CAPTURE OPS ****************/
static snd_pcm_uframes_t
snd_card_asihpi_capture_pointer(struct snd_pcm_substream *substream)
{
	struct snd_pcm_runtime *runtime = substream->runtime;
	struct snd_card_asihpi_pcm *dpcm = runtime->private_data;

<<<<<<< HEAD
	VPRINTK2(KERN_INFO "capture pointer %d=%d\n",
=======
	snd_printddd("capture pointer %d=%d\n",
>>>>>>> 8eca7a00
			substream->number, dpcm->pcm_buf_dma_ofs);
	/* NOTE Unlike playback can't use actual samples_played
		for the capture position, because those samples aren't yet in
		the local buffer available for reading.
	*/
	return bytes_to_frames(runtime, dpcm->pcm_buf_dma_ofs % dpcm->buffer_bytes);
}

static int snd_card_asihpi_capture_ioctl(struct snd_pcm_substream *substream,
					 unsigned int cmd, void *arg)
{
	return snd_pcm_lib_ioctl(substream, cmd, arg);
}

static int snd_card_asihpi_capture_prepare(struct snd_pcm_substream *substream)
{
	struct snd_pcm_runtime *runtime = substream->runtime;
	struct snd_card_asihpi_pcm *dpcm = runtime->private_data;

	hpi_handle_error(hpi_instream_reset(dpcm->h_stream));
	dpcm->pcm_buf_host_rw_ofs = 0;
	dpcm->pcm_buf_dma_ofs = 0;
	dpcm->pcm_buf_elapsed_dma_ofs = 0;

<<<<<<< HEAD
	VPRINTK1("Capture Prepare %d\n", substream->number);
=======
	snd_printdd("Capture Prepare %d\n", substream->number);
>>>>>>> 8eca7a00
	return 0;
}



static void snd_card_asihpi_capture_format(struct snd_card_asihpi *asihpi,
					u32 h_stream,
					 struct snd_pcm_hardware *pcmhw)
{
  struct hpi_format hpi_format;
	u16 format;
	u16 err;
	u32 h_control;
	u32 sample_rate = 48000;

	/* on cards without SRC, must query at valid rate,
		maybe set by external sync */
	err = hpi_mixer_get_control(asihpi->h_mixer,
				  HPI_SOURCENODE_CLOCK_SOURCE, 0, 0, 0,
				  HPI_CONTROL_SAMPLECLOCK, &h_control);

	if (!err)
		err = hpi_sample_clock_get_sample_rate(h_control,
			&sample_rate);

	for (format = HPI_FORMAT_PCM8_UNSIGNED;
		format <= HPI_FORMAT_PCM24_SIGNED; format++) {

		err = hpi_format_create(&hpi_format, 2, format,
				sample_rate, 128000, 0);
		if (!err)
			err = hpi_instream_query_format(h_stream,
					    &hpi_format);
		if (!err)
			pcmhw->formats |=
				(1ULL << hpi_to_alsa_formats[format]);
	}
}


static struct snd_pcm_hardware snd_card_asihpi_capture = {
	.channels_min = 1,
	.channels_max = 2,
	.buffer_bytes_max = BUFFER_BYTES_MAX,
	.period_bytes_min = PERIOD_BYTES_MIN,
	.period_bytes_max = BUFFER_BYTES_MAX / PERIODS_MIN,
	.periods_min = PERIODS_MIN,
	.periods_max = BUFFER_BYTES_MAX / PERIOD_BYTES_MIN,
	.fifo_size = 0,
};

static int snd_card_asihpi_capture_open(struct snd_pcm_substream *substream)
{
	struct snd_pcm_runtime *runtime = substream->runtime;
	struct snd_card_asihpi *card = snd_pcm_substream_chip(substream);
	struct snd_card_asihpi_pcm *dpcm;
	int err;

	dpcm = kzalloc(sizeof(*dpcm), GFP_KERNEL);
	if (dpcm == NULL)
		return -ENOMEM;

<<<<<<< HEAD
	VPRINTK1("hpi_instream_open adapter %d stream %d\n",
=======
	snd_printdd("capture open adapter %d stream %d\n",
>>>>>>> 8eca7a00
		   card->adapter_index, substream->number);

	err = hpi_handle_error(
	    hpi_instream_open(card->adapter_index,
			     substream->number, &dpcm->h_stream));
	if (err)
		kfree(dpcm);
	if (err == HPI_ERROR_OBJ_ALREADY_OPEN)
		return -EBUSY;
	if (err)
		return -EIO;


	init_timer(&dpcm->timer);
	dpcm->timer.data = (unsigned long) dpcm;
	dpcm->timer.function = snd_card_asihpi_timer_function;
	dpcm->substream = substream;
	runtime->private_data = dpcm;
	runtime->private_free = snd_card_asihpi_runtime_free;

	snd_card_asihpi_capture.channels_max = card->in_max_chans;
	snd_card_asihpi_capture_format(card, dpcm->h_stream,
				       &snd_card_asihpi_capture);
	snd_card_asihpi_pcm_samplerates(card,  &snd_card_asihpi_capture);
	snd_card_asihpi_capture.info = SNDRV_PCM_INFO_INTERLEAVED;

	if (card->support_mmap)
		snd_card_asihpi_capture.info |= SNDRV_PCM_INFO_MMAP |
						SNDRV_PCM_INFO_MMAP_VALID;

	if (card->support_grouping)
		snd_card_asihpi_capture.info |= SNDRV_PCM_INFO_SYNC_START;

	runtime->hw = snd_card_asihpi_capture;

	if (card->support_mmap)
		err = snd_pcm_hw_constraint_pow2(runtime, 0,
					SNDRV_PCM_HW_PARAM_BUFFER_BYTES);
	if (err < 0)
		return err;

	snd_pcm_hw_constraint_step(runtime, 0, SNDRV_PCM_HW_PARAM_PERIOD_SIZE,
		card->update_interval_frames);
	snd_pcm_hw_constraint_minmax(runtime, SNDRV_PCM_HW_PARAM_PERIOD_SIZE,
		card->update_interval_frames * 2, UINT_MAX);

	snd_pcm_set_sync(substream);

	return 0;
}

static int snd_card_asihpi_capture_close(struct snd_pcm_substream *substream)
{
	struct snd_card_asihpi_pcm *dpcm = substream->runtime->private_data;

	hpi_handle_error(hpi_instream_close(dpcm->h_stream));
	return 0;
}

static int snd_card_asihpi_capture_copy(struct snd_pcm_substream *substream,
				int channel, snd_pcm_uframes_t pos,
				void __user *dst, snd_pcm_uframes_t count)
{
	struct snd_pcm_runtime *runtime = substream->runtime;
	struct snd_card_asihpi_pcm *dpcm = runtime->private_data;
	u32 len;

	len = frames_to_bytes(runtime, count);

<<<<<<< HEAD
	VPRINTK2(KERN_INFO "capture copy%d %d bytes\n", substream->number, len);
=======
	snd_printddd("capture copy%d %d bytes\n", substream->number, len);
>>>>>>> 8eca7a00
	hpi_handle_error(hpi_instream_read_buf(dpcm->h_stream,
				runtime->dma_area, len));

	dpcm->pcm_buf_host_rw_ofs = dpcm->pcm_buf_host_rw_ofs + len;

	if (copy_to_user(dst, runtime->dma_area, len))
		return -EFAULT;

	return 0;
}

static struct snd_pcm_ops snd_card_asihpi_capture_mmap_ops = {
	.open = snd_card_asihpi_capture_open,
	.close = snd_card_asihpi_capture_close,
	.ioctl = snd_card_asihpi_capture_ioctl,
	.hw_params = snd_card_asihpi_pcm_hw_params,
	.hw_free = snd_card_asihpi_hw_free,
	.prepare = snd_card_asihpi_capture_prepare,
	.trigger = snd_card_asihpi_trigger,
	.pointer = snd_card_asihpi_capture_pointer,
};

static struct snd_pcm_ops snd_card_asihpi_capture_ops = {
	.open = snd_card_asihpi_capture_open,
	.close = snd_card_asihpi_capture_close,
	.ioctl = snd_card_asihpi_capture_ioctl,
	.hw_params = snd_card_asihpi_pcm_hw_params,
	.hw_free = snd_card_asihpi_hw_free,
	.prepare = snd_card_asihpi_capture_prepare,
	.trigger = snd_card_asihpi_trigger,
	.pointer = snd_card_asihpi_capture_pointer,
	.copy = snd_card_asihpi_capture_copy
};

static int __devinit snd_card_asihpi_pcm_new(struct snd_card_asihpi *asihpi,
				      int device, int substreams)
{
	struct snd_pcm *pcm;
	int err;

	err = snd_pcm_new(asihpi->card, "Asihpi PCM", device,
			 asihpi->num_outstreams, asihpi->num_instreams,
			 &pcm);
	if (err < 0)
		return err;
	/* pointer to ops struct is stored, dont change ops afterwards! */
	if (asihpi->support_mmap) {
		snd_pcm_set_ops(pcm, SNDRV_PCM_STREAM_PLAYBACK,
				&snd_card_asihpi_playback_mmap_ops);
		snd_pcm_set_ops(pcm, SNDRV_PCM_STREAM_CAPTURE,
				&snd_card_asihpi_capture_mmap_ops);
	} else {
		snd_pcm_set_ops(pcm, SNDRV_PCM_STREAM_PLAYBACK,
				&snd_card_asihpi_playback_ops);
		snd_pcm_set_ops(pcm, SNDRV_PCM_STREAM_CAPTURE,
				&snd_card_asihpi_capture_ops);
	}

	pcm->private_data = asihpi;
	pcm->info_flags = 0;
	strcpy(pcm->name, "Asihpi PCM");

	/*? do we want to emulate MMAP for non-BBM cards?
	Jack doesn't work with ALSAs MMAP emulation - WHY NOT? */
	snd_pcm_lib_preallocate_pages_for_all(pcm, SNDRV_DMA_TYPE_DEV,
						snd_dma_pci_data(asihpi->pci),
						64*1024, BUFFER_BYTES_MAX);

	return 0;
}

/***************************** MIXER CONTROLS ****************/
struct hpi_control {
	u32 h_control;
	u16 control_type;
	u16 src_node_type;
	u16 src_node_index;
	u16 dst_node_type;
	u16 dst_node_index;
	u16 band;
	char name[44]; /* copied to snd_ctl_elem_id.name[44]; */
};

static const char * const asihpi_tuner_band_names[] = {
	"invalid",
	"AM",
	"FM mono",
	"TV NTSC-M",
	"FM stereo",
	"AUX",
	"TV PAL BG",
	"TV PAL I",
	"TV PAL DK",
	"TV SECAM",
};

compile_time_assert(
	(ARRAY_SIZE(asihpi_tuner_band_names) ==
		(HPI_TUNER_BAND_LAST+1)),
	assert_tuner_band_names_size);

static const char * const asihpi_src_names[] = {
	"no source",
	"PCM",
	"Line",
	"Digital",
	"Tuner",
	"RF",
	"Clock",
	"Bitstream",
	"Microphone",
	"Cobranet",
	"Analog",
	"Adapter",
};

compile_time_assert(
	(ARRAY_SIZE(asihpi_src_names) ==
		(HPI_SOURCENODE_LAST_INDEX-HPI_SOURCENODE_NONE+1)),
	assert_src_names_size);

static const char * const asihpi_dst_names[] = {
	"no destination",
	"PCM",
	"Line",
	"Digital",
	"RF",
	"Speaker",
	"Cobranet Out",
	"Analog"
};

compile_time_assert(
	(ARRAY_SIZE(asihpi_dst_names) ==
		(HPI_DESTNODE_LAST_INDEX-HPI_DESTNODE_NONE+1)),
	assert_dst_names_size);

static inline int ctl_add(struct snd_card *card, struct snd_kcontrol_new *ctl,
				struct snd_card_asihpi *asihpi)
{
	int err;

	err = snd_ctl_add(card, snd_ctl_new1(ctl, asihpi));
	if (err < 0)
		return err;
	else if (mixer_dump)
		snd_printk(KERN_INFO "added %s(%d)\n", ctl->name, ctl->index);

	return 0;
}

/* Convert HPI control name and location into ALSA control name */
static void asihpi_ctl_init(struct snd_kcontrol_new *snd_control,
				struct hpi_control *hpi_ctl,
				char *name)
{
	char *dir = "";
	memset(snd_control, 0, sizeof(*snd_control));
	snd_control->name = hpi_ctl->name;
	snd_control->private_value = hpi_ctl->h_control;
	snd_control->iface = SNDRV_CTL_ELEM_IFACE_MIXER;
	snd_control->index = 0;

	if (hpi_ctl->dst_node_type + HPI_DESTNODE_NONE == HPI_DESTNODE_ISTREAM)
		dir = "Capture ";  /* On or towards a PCM capture destination*/
	else if ((hpi_ctl->src_node_type + HPI_SOURCENODE_NONE != HPI_SOURCENODE_OSTREAM) &&
		(!hpi_ctl->dst_node_type))
		dir = "Capture "; /* On a source node that is not PCM playback */
	else if (hpi_ctl->src_node_type &&
		(hpi_ctl->src_node_type + HPI_SOURCENODE_NONE != HPI_SOURCENODE_OSTREAM) &&
		(hpi_ctl->dst_node_type))
		dir = "Monitor Playback "; /* Between an input and an output */
	else
		dir = "Playback "; /* PCM Playback source, or  output node */

	if (hpi_ctl->src_node_type && hpi_ctl->dst_node_type)
		sprintf(hpi_ctl->name, "%s%d %s%d %s%s",
			asihpi_src_names[hpi_ctl->src_node_type],
			hpi_ctl->src_node_index,
			asihpi_dst_names[hpi_ctl->dst_node_type],
			hpi_ctl->dst_node_index,
			dir, name);
	else if (hpi_ctl->dst_node_type) {
		sprintf(hpi_ctl->name, "%s %d %s%s",
		asihpi_dst_names[hpi_ctl->dst_node_type],
		hpi_ctl->dst_node_index,
		dir, name);
	} else {
		sprintf(hpi_ctl->name, "%s %d %s%s",
		asihpi_src_names[hpi_ctl->src_node_type],
		hpi_ctl->src_node_index,
		dir, name);
	}
	/* printk(KERN_INFO "Adding %s %d to %d ",  hpi_ctl->name,
		hpi_ctl->wSrcNodeType, hpi_ctl->wDstNodeType); */
}

/*------------------------------------------------------------
   Volume controls
 ------------------------------------------------------------*/
#define VOL_STEP_mB 1
static int snd_asihpi_volume_info(struct snd_kcontrol *kcontrol,
				  struct snd_ctl_elem_info *uinfo)
{
	u32 h_control = kcontrol->private_value;
	u16 err;
	/* native gains are in millibels */
	short min_gain_mB;
	short max_gain_mB;
	short step_gain_mB;

	err = hpi_volume_query_range(h_control,
			&min_gain_mB, &max_gain_mB, &step_gain_mB);
	if (err) {
		max_gain_mB = 0;
		min_gain_mB = -10000;
		step_gain_mB = VOL_STEP_mB;
	}

	uinfo->type = SNDRV_CTL_ELEM_TYPE_INTEGER;
	uinfo->count = 2;
	uinfo->value.integer.min = min_gain_mB / VOL_STEP_mB;
	uinfo->value.integer.max = max_gain_mB / VOL_STEP_mB;
	uinfo->value.integer.step = step_gain_mB / VOL_STEP_mB;
	return 0;
}

static int snd_asihpi_volume_get(struct snd_kcontrol *kcontrol,
				 struct snd_ctl_elem_value *ucontrol)
{
	u32 h_control = kcontrol->private_value;
	short an_gain_mB[HPI_MAX_CHANNELS];

	hpi_handle_error(hpi_volume_get_gain(h_control, an_gain_mB));
	ucontrol->value.integer.value[0] = an_gain_mB[0] / VOL_STEP_mB;
	ucontrol->value.integer.value[1] = an_gain_mB[1] / VOL_STEP_mB;

	return 0;
}

static int snd_asihpi_volume_put(struct snd_kcontrol *kcontrol,
				 struct snd_ctl_elem_value *ucontrol)
{
	int change;
	u32 h_control = kcontrol->private_value;
	short an_gain_mB[HPI_MAX_CHANNELS];

	an_gain_mB[0] =
	    (ucontrol->value.integer.value[0]) * VOL_STEP_mB;
	an_gain_mB[1] =
	    (ucontrol->value.integer.value[1]) * VOL_STEP_mB;
	/*  change = asihpi->mixer_volume[addr][0] != left ||
	   asihpi->mixer_volume[addr][1] != right;
	 */
	change = 1;
	hpi_handle_error(hpi_volume_set_gain(h_control, an_gain_mB));
	return change;
}

static const DECLARE_TLV_DB_SCALE(db_scale_100, -10000, VOL_STEP_mB, 0);

static int __devinit snd_asihpi_volume_add(struct snd_card_asihpi *asihpi,
					struct hpi_control *hpi_ctl)
{
	struct snd_card *card = asihpi->card;
	struct snd_kcontrol_new snd_control;

	asihpi_ctl_init(&snd_control, hpi_ctl, "Volume");
	snd_control.access = SNDRV_CTL_ELEM_ACCESS_READWRITE |
				SNDRV_CTL_ELEM_ACCESS_TLV_READ;
	snd_control.info = snd_asihpi_volume_info;
	snd_control.get = snd_asihpi_volume_get;
	snd_control.put = snd_asihpi_volume_put;
	snd_control.tlv.p = db_scale_100;

	return ctl_add(card, &snd_control, asihpi);
}

/*------------------------------------------------------------
   Level controls
 ------------------------------------------------------------*/
static int snd_asihpi_level_info(struct snd_kcontrol *kcontrol,
				 struct snd_ctl_elem_info *uinfo)
{
	u32 h_control = kcontrol->private_value;
	u16 err;
	short min_gain_mB;
	short max_gain_mB;
	short step_gain_mB;

	err =
	    hpi_level_query_range(h_control, &min_gain_mB,
			       &max_gain_mB, &step_gain_mB);
	if (err) {
		max_gain_mB = 2400;
		min_gain_mB = -1000;
		step_gain_mB = 100;
	}

	uinfo->type = SNDRV_CTL_ELEM_TYPE_INTEGER;
	uinfo->count = 2;
	uinfo->value.integer.min = min_gain_mB / HPI_UNITS_PER_dB;
	uinfo->value.integer.max = max_gain_mB / HPI_UNITS_PER_dB;
	uinfo->value.integer.step = step_gain_mB / HPI_UNITS_PER_dB;
	return 0;
}

static int snd_asihpi_level_get(struct snd_kcontrol *kcontrol,
				struct snd_ctl_elem_value *ucontrol)
{
	u32 h_control = kcontrol->private_value;
	short an_gain_mB[HPI_MAX_CHANNELS];

	hpi_handle_error(hpi_level_get_gain(h_control, an_gain_mB));
	ucontrol->value.integer.value[0] =
	    an_gain_mB[0] / HPI_UNITS_PER_dB;
	ucontrol->value.integer.value[1] =
	    an_gain_mB[1] / HPI_UNITS_PER_dB;

	return 0;
}

static int snd_asihpi_level_put(struct snd_kcontrol *kcontrol,
				struct snd_ctl_elem_value *ucontrol)
{
	int change;
	u32 h_control = kcontrol->private_value;
	short an_gain_mB[HPI_MAX_CHANNELS];

	an_gain_mB[0] =
	    (ucontrol->value.integer.value[0]) * HPI_UNITS_PER_dB;
	an_gain_mB[1] =
	    (ucontrol->value.integer.value[1]) * HPI_UNITS_PER_dB;
	/*  change = asihpi->mixer_level[addr][0] != left ||
	   asihpi->mixer_level[addr][1] != right;
	 */
	change = 1;
	hpi_handle_error(hpi_level_set_gain(h_control, an_gain_mB));
	return change;
}

static const DECLARE_TLV_DB_SCALE(db_scale_level, -1000, 100, 0);

static int __devinit snd_asihpi_level_add(struct snd_card_asihpi *asihpi,
					struct hpi_control *hpi_ctl)
{
	struct snd_card *card = asihpi->card;
	struct snd_kcontrol_new snd_control;

	/* can't use 'volume' cos some nodes have volume as well */
	asihpi_ctl_init(&snd_control, hpi_ctl, "Level");
	snd_control.access = SNDRV_CTL_ELEM_ACCESS_READWRITE |
				SNDRV_CTL_ELEM_ACCESS_TLV_READ;
	snd_control.info = snd_asihpi_level_info;
	snd_control.get = snd_asihpi_level_get;
	snd_control.put = snd_asihpi_level_put;
	snd_control.tlv.p = db_scale_level;

	return ctl_add(card, &snd_control, asihpi);
}

/*------------------------------------------------------------
   AESEBU controls
 ------------------------------------------------------------*/

/* AESEBU format */
static const char * const asihpi_aesebu_format_names[] = {
	"N/A", "S/PDIF", "AES/EBU" };

static int snd_asihpi_aesebu_format_info(struct snd_kcontrol *kcontrol,
				  struct snd_ctl_elem_info *uinfo)
{
	uinfo->type = SNDRV_CTL_ELEM_TYPE_ENUMERATED;
	uinfo->count = 1;
	uinfo->value.enumerated.items = 3;

	if (uinfo->value.enumerated.item >= uinfo->value.enumerated.items)
		uinfo->value.enumerated.item =
			uinfo->value.enumerated.items - 1;

	strcpy(uinfo->value.enumerated.name,
		asihpi_aesebu_format_names[uinfo->value.enumerated.item]);

	return 0;
}

static int snd_asihpi_aesebu_format_get(struct snd_kcontrol *kcontrol,
			struct snd_ctl_elem_value *ucontrol,
			u16 (*func)(u32, u16 *))
{
	u32 h_control = kcontrol->private_value;
	u16 source, err;

	err = func(h_control, &source);

	/* default to N/A */
	ucontrol->value.enumerated.item[0] = 0;
	/* return success but set the control to N/A */
	if (err)
		return 0;
	if (source == HPI_AESEBU_FORMAT_SPDIF)
		ucontrol->value.enumerated.item[0] = 1;
	if (source == HPI_AESEBU_FORMAT_AESEBU)
		ucontrol->value.enumerated.item[0] = 2;

	return 0;
}

static int snd_asihpi_aesebu_format_put(struct snd_kcontrol *kcontrol,
			struct snd_ctl_elem_value *ucontrol,
			 u16 (*func)(u32, u16))
{
	u32 h_control = kcontrol->private_value;

	/* default to S/PDIF */
	u16 source = HPI_AESEBU_FORMAT_SPDIF;

	if (ucontrol->value.enumerated.item[0] == 1)
		source = HPI_AESEBU_FORMAT_SPDIF;
	if (ucontrol->value.enumerated.item[0] == 2)
		source = HPI_AESEBU_FORMAT_AESEBU;

	if (func(h_control, source) != 0)
		return -EINVAL;

	return 1;
}

static int snd_asihpi_aesebu_rx_format_get(struct snd_kcontrol *kcontrol,
				 struct snd_ctl_elem_value *ucontrol) {
	return snd_asihpi_aesebu_format_get(kcontrol, ucontrol,
					hpi_aesebu_receiver_get_format);
}

static int snd_asihpi_aesebu_rx_format_put(struct snd_kcontrol *kcontrol,
				 struct snd_ctl_elem_value *ucontrol) {
	return snd_asihpi_aesebu_format_put(kcontrol, ucontrol,
					hpi_aesebu_receiver_set_format);
}

static int snd_asihpi_aesebu_rxstatus_info(struct snd_kcontrol *kcontrol,
				  struct snd_ctl_elem_info *uinfo)
{
	uinfo->type = SNDRV_CTL_ELEM_TYPE_INTEGER;
	uinfo->count = 1;

	uinfo->value.integer.min = 0;
	uinfo->value.integer.max = 0X1F;
	uinfo->value.integer.step = 1;

	return 0;
}

static int snd_asihpi_aesebu_rxstatus_get(struct snd_kcontrol *kcontrol,
				 struct snd_ctl_elem_value *ucontrol) {

	u32 h_control = kcontrol->private_value;
	u16 status;

	hpi_handle_error(hpi_aesebu_receiver_get_error_status(
					 h_control, &status));
	ucontrol->value.integer.value[0] = status;
	return 0;
}

static int __devinit snd_asihpi_aesebu_rx_add(struct snd_card_asihpi *asihpi,
					struct hpi_control *hpi_ctl)
{
	struct snd_card *card = asihpi->card;
	struct snd_kcontrol_new snd_control;

	asihpi_ctl_init(&snd_control, hpi_ctl, "Format");
	snd_control.access = SNDRV_CTL_ELEM_ACCESS_READWRITE;
	snd_control.info = snd_asihpi_aesebu_format_info;
	snd_control.get = snd_asihpi_aesebu_rx_format_get;
	snd_control.put = snd_asihpi_aesebu_rx_format_put;


	if (ctl_add(card, &snd_control, asihpi) < 0)
		return -EINVAL;

	asihpi_ctl_init(&snd_control, hpi_ctl, "Status");
	snd_control.access =
	    SNDRV_CTL_ELEM_ACCESS_VOLATILE | SNDRV_CTL_ELEM_ACCESS_READ;
	snd_control.info = snd_asihpi_aesebu_rxstatus_info;
	snd_control.get = snd_asihpi_aesebu_rxstatus_get;

	return ctl_add(card, &snd_control, asihpi);
}

static int snd_asihpi_aesebu_tx_format_get(struct snd_kcontrol *kcontrol,
				 struct snd_ctl_elem_value *ucontrol) {
	return snd_asihpi_aesebu_format_get(kcontrol, ucontrol,
					hpi_aesebu_transmitter_get_format);
}

static int snd_asihpi_aesebu_tx_format_put(struct snd_kcontrol *kcontrol,
				 struct snd_ctl_elem_value *ucontrol) {
	return snd_asihpi_aesebu_format_put(kcontrol, ucontrol,
					hpi_aesebu_transmitter_set_format);
}


static int __devinit snd_asihpi_aesebu_tx_add(struct snd_card_asihpi *asihpi,
					struct hpi_control *hpi_ctl)
{
	struct snd_card *card = asihpi->card;
	struct snd_kcontrol_new snd_control;

	asihpi_ctl_init(&snd_control, hpi_ctl, "Format");
	snd_control.access = SNDRV_CTL_ELEM_ACCESS_READWRITE;
	snd_control.info = snd_asihpi_aesebu_format_info;
	snd_control.get = snd_asihpi_aesebu_tx_format_get;
	snd_control.put = snd_asihpi_aesebu_tx_format_put;

	return ctl_add(card, &snd_control, asihpi);
}

/*------------------------------------------------------------
   Tuner controls
 ------------------------------------------------------------*/

/* Gain */

static int snd_asihpi_tuner_gain_info(struct snd_kcontrol *kcontrol,
				  struct snd_ctl_elem_info *uinfo)
{
	u32 h_control = kcontrol->private_value;
	u16 err;
	short idx;
	u16 gain_range[3];

	for (idx = 0; idx < 3; idx++) {
		err = hpi_tuner_query_gain(h_control,
					  idx, &gain_range[idx]);
		if (err != 0)
			return err;
	}

	uinfo->type = SNDRV_CTL_ELEM_TYPE_INTEGER;
	uinfo->count = 1;
	uinfo->value.integer.min = ((int)gain_range[0]) / HPI_UNITS_PER_dB;
	uinfo->value.integer.max = ((int)gain_range[1]) / HPI_UNITS_PER_dB;
	uinfo->value.integer.step = ((int) gain_range[2]) / HPI_UNITS_PER_dB;
	return 0;
}

static int snd_asihpi_tuner_gain_get(struct snd_kcontrol *kcontrol,
				 struct snd_ctl_elem_value *ucontrol)
{
	/*
	struct snd_card_asihpi *asihpi = snd_kcontrol_chip(kcontrol);
	*/
	u32 h_control = kcontrol->private_value;
	short gain;

	hpi_handle_error(hpi_tuner_get_gain(h_control, &gain));
	ucontrol->value.integer.value[0] = gain / HPI_UNITS_PER_dB;

	return 0;
}

static int snd_asihpi_tuner_gain_put(struct snd_kcontrol *kcontrol,
				 struct snd_ctl_elem_value *ucontrol)
{
	/*
	struct snd_card_asihpi *asihpi = snd_kcontrol_chip(kcontrol);
	*/
	u32 h_control = kcontrol->private_value;
	short gain;

	gain = (ucontrol->value.integer.value[0]) * HPI_UNITS_PER_dB;
	hpi_handle_error(hpi_tuner_set_gain(h_control, gain));

	return 1;
}

/* Band  */

static int asihpi_tuner_band_query(struct snd_kcontrol *kcontrol,
					u16 *band_list, u32 len) {
	u32 h_control = kcontrol->private_value;
	u16 err = 0;
	u32 i;

	for (i = 0; i < len; i++) {
		err = hpi_tuner_query_band(
				h_control, i, &band_list[i]);
		if (err != 0)
			break;
	}

	if (err && (err != HPI_ERROR_INVALID_OBJ_INDEX))
		return -EIO;

	return i;
}

static int snd_asihpi_tuner_band_info(struct snd_kcontrol *kcontrol,
				  struct snd_ctl_elem_info *uinfo)
{
	u16 tuner_bands[HPI_TUNER_BAND_LAST];
	int num_bands = 0;

	num_bands = asihpi_tuner_band_query(kcontrol, tuner_bands,
				HPI_TUNER_BAND_LAST);

	if (num_bands < 0)
		return num_bands;

	uinfo->type = SNDRV_CTL_ELEM_TYPE_ENUMERATED;
	uinfo->count = 1;
	uinfo->value.enumerated.items = num_bands;

	if (num_bands > 0) {
		if (uinfo->value.enumerated.item >=
					uinfo->value.enumerated.items)
			uinfo->value.enumerated.item =
				uinfo->value.enumerated.items - 1;

		strcpy(uinfo->value.enumerated.name,
			asihpi_tuner_band_names[
				tuner_bands[uinfo->value.enumerated.item]]);

	}
	return 0;
}

static int snd_asihpi_tuner_band_get(struct snd_kcontrol *kcontrol,
				 struct snd_ctl_elem_value *ucontrol)
{
	u32 h_control = kcontrol->private_value;
	/*
	struct snd_card_asihpi *asihpi = snd_kcontrol_chip(kcontrol);
	*/
	u16 band, idx;
	u16 tuner_bands[HPI_TUNER_BAND_LAST];
	u32 num_bands = 0;

	num_bands = asihpi_tuner_band_query(kcontrol, tuner_bands,
				HPI_TUNER_BAND_LAST);

	hpi_handle_error(hpi_tuner_get_band(h_control, &band));

	ucontrol->value.enumerated.item[0] = -1;
	for (idx = 0; idx < HPI_TUNER_BAND_LAST; idx++)
		if (tuner_bands[idx] == band) {
			ucontrol->value.enumerated.item[0] = idx;
			break;
		}

	return 0;
}

static int snd_asihpi_tuner_band_put(struct snd_kcontrol *kcontrol,
				 struct snd_ctl_elem_value *ucontrol)
{
	/*
	struct snd_card_asihpi *asihpi = snd_kcontrol_chip(kcontrol);
	*/
	u32 h_control = kcontrol->private_value;
	u16 band;
	u16 tuner_bands[HPI_TUNER_BAND_LAST];
	u32 num_bands = 0;

	num_bands = asihpi_tuner_band_query(kcontrol, tuner_bands,
			HPI_TUNER_BAND_LAST);

	band = tuner_bands[ucontrol->value.enumerated.item[0]];
	hpi_handle_error(hpi_tuner_set_band(h_control, band));

	return 1;
}

/* Freq */

static int snd_asihpi_tuner_freq_info(struct snd_kcontrol *kcontrol,
				  struct snd_ctl_elem_info *uinfo)
{
	u32 h_control = kcontrol->private_value;
	u16 err;
	u16 tuner_bands[HPI_TUNER_BAND_LAST];
	u16 num_bands = 0, band_iter, idx;
	u32 freq_range[3], temp_freq_range[3];

	num_bands = asihpi_tuner_band_query(kcontrol, tuner_bands,
			HPI_TUNER_BAND_LAST);

	freq_range[0] = INT_MAX;
	freq_range[1] = 0;
	freq_range[2] = INT_MAX;

	for (band_iter = 0; band_iter < num_bands; band_iter++) {
		for (idx = 0; idx < 3; idx++) {
			err = hpi_tuner_query_frequency(h_control,
				idx, tuner_bands[band_iter],
				&temp_freq_range[idx]);
			if (err != 0)
				return err;
		}

		/* skip band with bogus stepping */
		if (temp_freq_range[2] <= 0)
			continue;

		if (temp_freq_range[0] < freq_range[0])
			freq_range[0] = temp_freq_range[0];
		if (temp_freq_range[1] > freq_range[1])
			freq_range[1] = temp_freq_range[1];
		if (temp_freq_range[2] < freq_range[2])
			freq_range[2] = temp_freq_range[2];
	}

	uinfo->type = SNDRV_CTL_ELEM_TYPE_INTEGER;
	uinfo->count = 1;
	uinfo->value.integer.min = ((int)freq_range[0]);
	uinfo->value.integer.max = ((int)freq_range[1]);
	uinfo->value.integer.step = ((int)freq_range[2]);
	return 0;
}

static int snd_asihpi_tuner_freq_get(struct snd_kcontrol *kcontrol,
				 struct snd_ctl_elem_value *ucontrol)
{
	u32 h_control = kcontrol->private_value;
	u32 freq;

	hpi_handle_error(hpi_tuner_get_frequency(h_control, &freq));
	ucontrol->value.integer.value[0] = freq;

	return 0;
}

static int snd_asihpi_tuner_freq_put(struct snd_kcontrol *kcontrol,
				 struct snd_ctl_elem_value *ucontrol)
{
	u32 h_control = kcontrol->private_value;
	u32 freq;

	freq = ucontrol->value.integer.value[0];
	hpi_handle_error(hpi_tuner_set_frequency(h_control, freq));

	return 1;
}

/* Tuner control group initializer  */
static int __devinit snd_asihpi_tuner_add(struct snd_card_asihpi *asihpi,
					struct hpi_control *hpi_ctl)
{
	struct snd_card *card = asihpi->card;
	struct snd_kcontrol_new snd_control;

	snd_control.private_value = hpi_ctl->h_control;
	snd_control.access = SNDRV_CTL_ELEM_ACCESS_READWRITE;

	if (!hpi_tuner_get_gain(hpi_ctl->h_control, NULL)) {
		asihpi_ctl_init(&snd_control, hpi_ctl, "Gain");
		snd_control.info = snd_asihpi_tuner_gain_info;
		snd_control.get = snd_asihpi_tuner_gain_get;
		snd_control.put = snd_asihpi_tuner_gain_put;

		if (ctl_add(card, &snd_control, asihpi) < 0)
			return -EINVAL;
	}

	asihpi_ctl_init(&snd_control, hpi_ctl, "Band");
	snd_control.info = snd_asihpi_tuner_band_info;
	snd_control.get = snd_asihpi_tuner_band_get;
	snd_control.put = snd_asihpi_tuner_band_put;

	if (ctl_add(card, &snd_control, asihpi) < 0)
		return -EINVAL;

	asihpi_ctl_init(&snd_control, hpi_ctl, "Freq");
	snd_control.info = snd_asihpi_tuner_freq_info;
	snd_control.get = snd_asihpi_tuner_freq_get;
	snd_control.put = snd_asihpi_tuner_freq_put;

	return ctl_add(card, &snd_control, asihpi);
}

/*------------------------------------------------------------
   Meter controls
 ------------------------------------------------------------*/
static int snd_asihpi_meter_info(struct snd_kcontrol *kcontrol,
				 struct snd_ctl_elem_info *uinfo)
{
	uinfo->type = SNDRV_CTL_ELEM_TYPE_INTEGER;
	uinfo->count = HPI_MAX_CHANNELS;
	uinfo->value.integer.min = 0;
	uinfo->value.integer.max = 0x7FFFFFFF;
	return 0;
}

/* linear values for 10dB steps */
static int log2lin[] = {
	0x7FFFFFFF, /* 0dB */
	679093956,
	214748365,
	 67909396,
	 21474837,
	  6790940,
	  2147484, /* -60dB */
	   679094,
	   214748, /* -80 */
	    67909,
	    21475, /* -100 */
	     6791,
	     2147,
	      679,
	      214,
	       68,
	       21,
		7,
		2
};

static int snd_asihpi_meter_get(struct snd_kcontrol *kcontrol,
				struct snd_ctl_elem_value *ucontrol)
{
	u32 h_control = kcontrol->private_value;
	short an_gain_mB[HPI_MAX_CHANNELS], i;
	u16 err;

	err = hpi_meter_get_peak(h_control, an_gain_mB);

	for (i = 0; i < HPI_MAX_CHANNELS; i++) {
		if (err) {
			ucontrol->value.integer.value[i] = 0;
		} else if (an_gain_mB[i] >= 0) {
			ucontrol->value.integer.value[i] =
				an_gain_mB[i] << 16;
		} else {
			/* -ve is log value in millibels < -60dB,
			* convert to (roughly!) linear,
			*/
			ucontrol->value.integer.value[i] =
					log2lin[an_gain_mB[i] / -1000];
		}
	}
	return 0;
}

static int __devinit snd_asihpi_meter_add(struct snd_card_asihpi *asihpi,
					struct hpi_control *hpi_ctl, int subidx)
{
	struct snd_card *card = asihpi->card;
	struct snd_kcontrol_new snd_control;

	asihpi_ctl_init(&snd_control, hpi_ctl, "Meter");
	snd_control.access =
	    SNDRV_CTL_ELEM_ACCESS_VOLATILE | SNDRV_CTL_ELEM_ACCESS_READ;
	snd_control.info = snd_asihpi_meter_info;
	snd_control.get = snd_asihpi_meter_get;

	snd_control.index = subidx;

	return ctl_add(card, &snd_control, asihpi);
}

/*------------------------------------------------------------
   Multiplexer controls
 ------------------------------------------------------------*/
static int snd_card_asihpi_mux_count_sources(struct snd_kcontrol *snd_control)
{
	u32 h_control = snd_control->private_value;
	struct hpi_control hpi_ctl;
	int s, err;
	for (s = 0; s < 32; s++) {
		err = hpi_multiplexer_query_source(h_control, s,
						  &hpi_ctl.
						  src_node_type,
						  &hpi_ctl.
						  src_node_index);
		if (err)
			break;
	}
	return s;
}

static int snd_asihpi_mux_info(struct snd_kcontrol *kcontrol,
			       struct snd_ctl_elem_info *uinfo)
{
	int err;
	u16 src_node_type, src_node_index;
	u32 h_control = kcontrol->private_value;

	uinfo->type = SNDRV_CTL_ELEM_TYPE_ENUMERATED;
	uinfo->count = 1;
	uinfo->value.enumerated.items =
	    snd_card_asihpi_mux_count_sources(kcontrol);

	if (uinfo->value.enumerated.item >= uinfo->value.enumerated.items)
		uinfo->value.enumerated.item =
		    uinfo->value.enumerated.items - 1;

	err =
	    hpi_multiplexer_query_source(h_control,
					uinfo->value.enumerated.item,
					&src_node_type, &src_node_index);

	sprintf(uinfo->value.enumerated.name, "%s %d",
		asihpi_src_names[src_node_type - HPI_SOURCENODE_NONE],
		src_node_index);
	return 0;
}

static int snd_asihpi_mux_get(struct snd_kcontrol *kcontrol,
			      struct snd_ctl_elem_value *ucontrol)
{
	u32 h_control = kcontrol->private_value;
	u16 source_type, source_index;
	u16 src_node_type, src_node_index;
	int s;

	hpi_handle_error(hpi_multiplexer_get_source(h_control,
				&source_type, &source_index));
	/* Should cache this search result! */
	for (s = 0; s < 256; s++) {
		if (hpi_multiplexer_query_source(h_control, s,
					    &src_node_type, &src_node_index))
			break;

		if ((source_type == src_node_type)
		    && (source_index == src_node_index)) {
			ucontrol->value.enumerated.item[0] = s;
			return 0;
		}
	}
	snd_printd(KERN_WARNING
		"Control %x failed to match mux source %hu %hu\n",
		h_control, source_type, source_index);
	ucontrol->value.enumerated.item[0] = 0;
	return 0;
}

static int snd_asihpi_mux_put(struct snd_kcontrol *kcontrol,
			      struct snd_ctl_elem_value *ucontrol)
{
	int change;
	u32 h_control = kcontrol->private_value;
	u16 source_type, source_index;
	u16 e;

	change = 1;

	e = hpi_multiplexer_query_source(h_control,
				    ucontrol->value.enumerated.item[0],
				    &source_type, &source_index);
	if (!e)
		hpi_handle_error(
			hpi_multiplexer_set_source(h_control,
						source_type, source_index));
	return change;
}


static int  __devinit snd_asihpi_mux_add(struct snd_card_asihpi *asihpi,
					struct hpi_control *hpi_ctl)
{
	struct snd_card *card = asihpi->card;
	struct snd_kcontrol_new snd_control;

	asihpi_ctl_init(&snd_control, hpi_ctl, "Route");
	snd_control.access = SNDRV_CTL_ELEM_ACCESS_READWRITE;
	snd_control.info = snd_asihpi_mux_info;
	snd_control.get = snd_asihpi_mux_get;
	snd_control.put = snd_asihpi_mux_put;

	return ctl_add(card, &snd_control, asihpi);

}

/*------------------------------------------------------------
   Channel mode controls
 ------------------------------------------------------------*/
static int snd_asihpi_cmode_info(struct snd_kcontrol *kcontrol,
				 struct snd_ctl_elem_info *uinfo)
{
	static const char * const mode_names[HPI_CHANNEL_MODE_LAST + 1] = {
		"invalid",
		"Normal", "Swap",
		"From Left", "From Right",
		"To Left", "To Right"
	};

	u32 h_control = kcontrol->private_value;
	u16 mode;
	int i;
	u16 mode_map[6];
	int valid_modes = 0;

	/* HPI channel mode values can be from 1 to 6
	Some adapters only support a contiguous subset
	*/
	for (i = 0; i < HPI_CHANNEL_MODE_LAST; i++)
		if (!hpi_channel_mode_query_mode(
			h_control, i, &mode)) {
			mode_map[valid_modes] = mode;
			valid_modes++;
			}

	uinfo->type = SNDRV_CTL_ELEM_TYPE_ENUMERATED;
	uinfo->count = 1;
	uinfo->value.enumerated.items = valid_modes;

	if (uinfo->value.enumerated.item >= valid_modes)
		uinfo->value.enumerated.item = valid_modes - 1;

	strcpy(uinfo->value.enumerated.name,
	       mode_names[mode_map[uinfo->value.enumerated.item]]);

	return 0;
}

static int snd_asihpi_cmode_get(struct snd_kcontrol *kcontrol,
				struct snd_ctl_elem_value *ucontrol)
{
	u32 h_control = kcontrol->private_value;
	u16 mode;

	if (hpi_channel_mode_get(h_control, &mode))
		mode = 1;

	ucontrol->value.enumerated.item[0] = mode - 1;

	return 0;
}

static int snd_asihpi_cmode_put(struct snd_kcontrol *kcontrol,
				struct snd_ctl_elem_value *ucontrol)
{
	int change;
	u32 h_control = kcontrol->private_value;

	change = 1;

	hpi_handle_error(hpi_channel_mode_set(h_control,
			   ucontrol->value.enumerated.item[0] + 1));
	return change;
}


static int __devinit snd_asihpi_cmode_add(struct snd_card_asihpi *asihpi,
					struct hpi_control *hpi_ctl)
{
	struct snd_card *card = asihpi->card;
	struct snd_kcontrol_new snd_control;

	asihpi_ctl_init(&snd_control, hpi_ctl, "Mode");
	snd_control.access = SNDRV_CTL_ELEM_ACCESS_READWRITE;
	snd_control.info = snd_asihpi_cmode_info;
	snd_control.get = snd_asihpi_cmode_get;
	snd_control.put = snd_asihpi_cmode_put;

	return ctl_add(card, &snd_control, asihpi);
}

/*------------------------------------------------------------
   Sampleclock source  controls
 ------------------------------------------------------------*/
static char *sampleclock_sources[MAX_CLOCKSOURCES] = {
	"N/A", "Local PLL", "Digital Sync", "Word External", "Word Header",
	"SMPTE", "Digital1", "Auto", "Network", "Invalid",
	"Prev Module",
	"Digital2", "Digital3", "Digital4", "Digital5",
	"Digital6", "Digital7", "Digital8"};

static int snd_asihpi_clksrc_info(struct snd_kcontrol *kcontrol,
				  struct snd_ctl_elem_info *uinfo)
{
	struct snd_card_asihpi *asihpi =
			(struct snd_card_asihpi *)(kcontrol->private_data);
	struct clk_cache *clkcache = &asihpi->cc;
	uinfo->type = SNDRV_CTL_ELEM_TYPE_ENUMERATED;
	uinfo->count = 1;
	uinfo->value.enumerated.items = clkcache->count;

	if (uinfo->value.enumerated.item >= uinfo->value.enumerated.items)
		uinfo->value.enumerated.item =
				uinfo->value.enumerated.items - 1;

	strcpy(uinfo->value.enumerated.name,
	       clkcache->s[uinfo->value.enumerated.item].name);
	return 0;
}

static int snd_asihpi_clksrc_get(struct snd_kcontrol *kcontrol,
				 struct snd_ctl_elem_value *ucontrol)
{
	struct snd_card_asihpi *asihpi =
			(struct snd_card_asihpi *)(kcontrol->private_data);
	struct clk_cache *clkcache = &asihpi->cc;
	u32 h_control = kcontrol->private_value;
	u16 source, srcindex = 0;
	int i;

	ucontrol->value.enumerated.item[0] = 0;
	if (hpi_sample_clock_get_source(h_control, &source))
		source = 0;

	if (source == HPI_SAMPLECLOCK_SOURCE_AESEBU_INPUT)
		if (hpi_sample_clock_get_source_index(h_control, &srcindex))
			srcindex = 0;

	for (i = 0; i < clkcache->count; i++)
		if ((clkcache->s[i].source == source) &&
			(clkcache->s[i].index == srcindex))
			break;

	ucontrol->value.enumerated.item[0] = i;

	return 0;
}

static int snd_asihpi_clksrc_put(struct snd_kcontrol *kcontrol,
				 struct snd_ctl_elem_value *ucontrol)
{
	struct snd_card_asihpi *asihpi =
			(struct snd_card_asihpi *)(kcontrol->private_data);
	struct clk_cache *clkcache = &asihpi->cc;
	int change, item;
	u32 h_control = kcontrol->private_value;

	change = 1;
	item = ucontrol->value.enumerated.item[0];
	if (item >= clkcache->count)
		item = clkcache->count-1;

	hpi_handle_error(hpi_sample_clock_set_source(
				h_control, clkcache->s[item].source));

	if (clkcache->s[item].source == HPI_SAMPLECLOCK_SOURCE_AESEBU_INPUT)
		hpi_handle_error(hpi_sample_clock_set_source_index(
				h_control, clkcache->s[item].index));
	return change;
}

/*------------------------------------------------------------
   Clkrate controls
 ------------------------------------------------------------*/
/* Need to change this to enumerated control with list of rates */
static int snd_asihpi_clklocal_info(struct snd_kcontrol *kcontrol,
				   struct snd_ctl_elem_info *uinfo)
{
	uinfo->type = SNDRV_CTL_ELEM_TYPE_INTEGER;
	uinfo->count = 1;
	uinfo->value.integer.min = 8000;
	uinfo->value.integer.max = 192000;
	uinfo->value.integer.step = 100;

	return 0;
}

static int snd_asihpi_clklocal_get(struct snd_kcontrol *kcontrol,
				  struct snd_ctl_elem_value *ucontrol)
{
	u32 h_control = kcontrol->private_value;
	u32 rate;
	u16 e;

	e = hpi_sample_clock_get_local_rate(h_control, &rate);
	if (!e)
		ucontrol->value.integer.value[0] = rate;
	else
		ucontrol->value.integer.value[0] = 0;
	return 0;
}

static int snd_asihpi_clklocal_put(struct snd_kcontrol *kcontrol,
				  struct snd_ctl_elem_value *ucontrol)
{
	int change;
	u32 h_control = kcontrol->private_value;

	/*  change = asihpi->mixer_clkrate[addr][0] != left ||
	   asihpi->mixer_clkrate[addr][1] != right;
	 */
	change = 1;
	hpi_handle_error(hpi_sample_clock_set_local_rate(h_control,
				      ucontrol->value.integer.value[0]));
	return change;
}

static int snd_asihpi_clkrate_info(struct snd_kcontrol *kcontrol,
				   struct snd_ctl_elem_info *uinfo)
{
	uinfo->type = SNDRV_CTL_ELEM_TYPE_INTEGER;
	uinfo->count = 1;
	uinfo->value.integer.min = 8000;
	uinfo->value.integer.max = 192000;
	uinfo->value.integer.step = 100;

	return 0;
}

static int snd_asihpi_clkrate_get(struct snd_kcontrol *kcontrol,
				  struct snd_ctl_elem_value *ucontrol)
{
	u32 h_control = kcontrol->private_value;
	u32 rate;
	u16 e;

	e = hpi_sample_clock_get_sample_rate(h_control, &rate);
	if (!e)
		ucontrol->value.integer.value[0] = rate;
	else
		ucontrol->value.integer.value[0] = 0;
	return 0;
}

static int __devinit snd_asihpi_sampleclock_add(struct snd_card_asihpi *asihpi,
					struct hpi_control *hpi_ctl)
{
	struct snd_card *card = asihpi->card;
	struct snd_kcontrol_new snd_control;

	struct clk_cache *clkcache = &asihpi->cc;
	u32 hSC =  hpi_ctl->h_control;
	int has_aes_in = 0;
	int i, j;
	u16 source;

	snd_control.private_value = hpi_ctl->h_control;

	clkcache->has_local = 0;

	for (i = 0; i <= HPI_SAMPLECLOCK_SOURCE_LAST; i++) {
		if  (hpi_sample_clock_query_source(hSC,
				i, &source))
			break;
		clkcache->s[i].source = source;
		clkcache->s[i].index = 0;
		clkcache->s[i].name = sampleclock_sources[source];
		if (source == HPI_SAMPLECLOCK_SOURCE_AESEBU_INPUT)
			has_aes_in = 1;
		if (source == HPI_SAMPLECLOCK_SOURCE_LOCAL)
			clkcache->has_local = 1;
	}
	if (has_aes_in)
		/* already will have picked up index 0 above */
		for (j = 1; j < 8; j++) {
			if (hpi_sample_clock_query_source_index(hSC,
				j, HPI_SAMPLECLOCK_SOURCE_AESEBU_INPUT,
				&source))
				break;
			clkcache->s[i].source =
				HPI_SAMPLECLOCK_SOURCE_AESEBU_INPUT;
			clkcache->s[i].index = j;
			clkcache->s[i].name = sampleclock_sources[
					j+HPI_SAMPLECLOCK_SOURCE_LAST];
			i++;
		}
	clkcache->count = i;

	asihpi_ctl_init(&snd_control, hpi_ctl, "Source");
	snd_control.access = SNDRV_CTL_ELEM_ACCESS_READWRITE ;
	snd_control.info = snd_asihpi_clksrc_info;
	snd_control.get = snd_asihpi_clksrc_get;
	snd_control.put = snd_asihpi_clksrc_put;
	if (ctl_add(card, &snd_control, asihpi) < 0)
		return -EINVAL;


	if (clkcache->has_local) {
		asihpi_ctl_init(&snd_control, hpi_ctl, "Localrate");
		snd_control.access = SNDRV_CTL_ELEM_ACCESS_READWRITE ;
		snd_control.info = snd_asihpi_clklocal_info;
		snd_control.get = snd_asihpi_clklocal_get;
		snd_control.put = snd_asihpi_clklocal_put;


		if (ctl_add(card, &snd_control, asihpi) < 0)
			return -EINVAL;
	}

	asihpi_ctl_init(&snd_control, hpi_ctl, "Rate");
	snd_control.access =
	    SNDRV_CTL_ELEM_ACCESS_VOLATILE | SNDRV_CTL_ELEM_ACCESS_READ;
	snd_control.info = snd_asihpi_clkrate_info;
	snd_control.get = snd_asihpi_clkrate_get;

	return ctl_add(card, &snd_control, asihpi);
}
/*------------------------------------------------------------
   Mixer
 ------------------------------------------------------------*/

static int __devinit snd_card_asihpi_mixer_new(struct snd_card_asihpi *asihpi)
{
	struct snd_card *card = asihpi->card;
	unsigned int idx = 0;
	unsigned int subindex = 0;
	int err;
	struct hpi_control hpi_ctl, prev_ctl;

	if (snd_BUG_ON(!asihpi))
		return -EINVAL;
	strcpy(card->mixername, "Asihpi Mixer");

	err =
	    hpi_mixer_open(asihpi->adapter_index,
			  &asihpi->h_mixer);
	hpi_handle_error(err);
	if (err)
		return -err;

	memset(&prev_ctl, 0, sizeof(prev_ctl));
	prev_ctl.control_type = -1;

	for (idx = 0; idx < 2000; idx++) {
		err = hpi_mixer_get_control_by_index(
				asihpi->h_mixer,
				idx,
				&hpi_ctl.src_node_type,
				&hpi_ctl.src_node_index,
				&hpi_ctl.dst_node_type,
				&hpi_ctl.dst_node_index,
				&hpi_ctl.control_type,
				&hpi_ctl.h_control);
		if (err) {
			if (err == HPI_ERROR_CONTROL_DISABLED) {
				if (mixer_dump)
					snd_printk(KERN_INFO
						   "Disabled HPI Control(%d)\n",
						   idx);
				continue;
			} else
				break;

		}

		hpi_ctl.src_node_type -= HPI_SOURCENODE_NONE;
		hpi_ctl.dst_node_type -= HPI_DESTNODE_NONE;

		/* ASI50xx in SSX mode has multiple meters on the same node.
		   Use subindex to create distinct ALSA controls
		   for any duplicated controls.
		*/
		if ((hpi_ctl.control_type == prev_ctl.control_type) &&
		    (hpi_ctl.src_node_type == prev_ctl.src_node_type) &&
		    (hpi_ctl.src_node_index == prev_ctl.src_node_index) &&
		    (hpi_ctl.dst_node_type == prev_ctl.dst_node_type) &&
		    (hpi_ctl.dst_node_index == prev_ctl.dst_node_index))
			subindex++;
		else
			subindex = 0;

		prev_ctl = hpi_ctl;

		switch (hpi_ctl.control_type) {
		case HPI_CONTROL_VOLUME:
			err = snd_asihpi_volume_add(asihpi, &hpi_ctl);
			break;
		case HPI_CONTROL_LEVEL:
			err = snd_asihpi_level_add(asihpi, &hpi_ctl);
			break;
		case HPI_CONTROL_MULTIPLEXER:
			err = snd_asihpi_mux_add(asihpi, &hpi_ctl);
			break;
		case HPI_CONTROL_CHANNEL_MODE:
			err = snd_asihpi_cmode_add(asihpi, &hpi_ctl);
			break;
		case HPI_CONTROL_METER:
			err = snd_asihpi_meter_add(asihpi, &hpi_ctl, subindex);
			break;
		case HPI_CONTROL_SAMPLECLOCK:
			err = snd_asihpi_sampleclock_add(
						asihpi, &hpi_ctl);
			break;
		case HPI_CONTROL_CONNECTION:	/* ignore these */
			continue;
		case HPI_CONTROL_TUNER:
			err = snd_asihpi_tuner_add(asihpi, &hpi_ctl);
			break;
		case HPI_CONTROL_AESEBU_TRANSMITTER:
			err = snd_asihpi_aesebu_tx_add(asihpi, &hpi_ctl);
			break;
		case HPI_CONTROL_AESEBU_RECEIVER:
			err = snd_asihpi_aesebu_rx_add(asihpi, &hpi_ctl);
			break;
		case HPI_CONTROL_VOX:
		case HPI_CONTROL_BITSTREAM:
		case HPI_CONTROL_MICROPHONE:
		case HPI_CONTROL_PARAMETRIC_EQ:
		case HPI_CONTROL_COMPANDER:
		default:
			if (mixer_dump)
				snd_printk(KERN_INFO
					"Untranslated HPI Control"
					"(%d) %d %d %d %d %d\n",
					idx,
					hpi_ctl.control_type,
					hpi_ctl.src_node_type,
					hpi_ctl.src_node_index,
					hpi_ctl.dst_node_type,
					hpi_ctl.dst_node_index);
			continue;
		};
		if (err < 0)
			return err;
	}
	if (HPI_ERROR_INVALID_OBJ_INDEX != err)
		hpi_handle_error(err);

	snd_printk(KERN_INFO "%d mixer controls found\n", idx);

	return 0;
}

/*------------------------------------------------------------
   /proc interface
 ------------------------------------------------------------*/

static void
snd_asihpi_proc_read(struct snd_info_entry *entry,
			struct snd_info_buffer *buffer)
{
	struct snd_card_asihpi *asihpi = entry->private_data;
	u16 version;
	u32 h_control;
	u32 rate = 0;
	u16 source = 0;
	int err;

	snd_iprintf(buffer, "ASIHPI driver proc file\n");
	snd_iprintf(buffer,
		"adapter ID=%4X\n_index=%d\n"
		"num_outstreams=%d\n_num_instreams=%d\n",
		asihpi->type, asihpi->adapter_index,
		asihpi->num_outstreams, asihpi->num_instreams);

	version = asihpi->version;
	snd_iprintf(buffer,
		"serial#=%d\n_hw version %c%d\nDSP code version %03d\n",
		asihpi->serial_number, ((version >> 3) & 0xf) + 'A',
		version & 0x7,
		((version >> 13) * 100) + ((version >> 7) & 0x3f));

	err = hpi_mixer_get_control(asihpi->h_mixer,
				  HPI_SOURCENODE_CLOCK_SOURCE, 0, 0, 0,
				  HPI_CONTROL_SAMPLECLOCK, &h_control);

	if (!err) {
		err = hpi_sample_clock_get_sample_rate(
					h_control, &rate);
		err += hpi_sample_clock_get_source(h_control, &source);

		if (!err)
			snd_iprintf(buffer, "sample_clock=%d_hz, source %s\n",
			rate, sampleclock_sources[source]);
	}

}


static void __devinit snd_asihpi_proc_init(struct snd_card_asihpi *asihpi)
{
	struct snd_info_entry *entry;

	if (!snd_card_proc_new(asihpi->card, "info", &entry))
		snd_info_set_text_ops(entry, asihpi, snd_asihpi_proc_read);
}

/*------------------------------------------------------------
   HWDEP
 ------------------------------------------------------------*/

static int snd_asihpi_hpi_open(struct snd_hwdep *hw, struct file *file)
{
	if (enable_hpi_hwdep)
		return 0;
	else
		return -ENODEV;

}

static int snd_asihpi_hpi_release(struct snd_hwdep *hw, struct file *file)
{
	if (enable_hpi_hwdep)
		return asihpi_hpi_release(file);
	else
		return -ENODEV;
}

static int snd_asihpi_hpi_ioctl(struct snd_hwdep *hw, struct file *file,
				unsigned int cmd, unsigned long arg)
{
	if (enable_hpi_hwdep)
		return asihpi_hpi_ioctl(file, cmd, arg);
	else
		return -ENODEV;
}


/* results in /dev/snd/hwC#D0 file for each card with index #
   also /proc/asound/hwdep will contain '#-00: asihpi (HPI) for each card'
*/
static int __devinit snd_asihpi_hpi_new(struct snd_card_asihpi *asihpi,
	int device, struct snd_hwdep **rhwdep)
{
	struct snd_hwdep *hw;
	int err;

	if (rhwdep)
		*rhwdep = NULL;
	err = snd_hwdep_new(asihpi->card, "HPI", device, &hw);
	if (err < 0)
		return err;
	strcpy(hw->name, "asihpi (HPI)");
	hw->iface = SNDRV_HWDEP_IFACE_LAST;
	hw->ops.open = snd_asihpi_hpi_open;
	hw->ops.ioctl = snd_asihpi_hpi_ioctl;
	hw->ops.release = snd_asihpi_hpi_release;
	hw->private_data = asihpi;
	if (rhwdep)
		*rhwdep = hw;
	return 0;
}

/*------------------------------------------------------------
   CARD
 ------------------------------------------------------------*/
static int __devinit snd_asihpi_probe(struct pci_dev *pci_dev,
				       const struct pci_device_id *pci_id)
{
	int err;

	u16 version;
	int pcm_substreams;

	struct hpi_adapter *hpi_card;
	struct snd_card *card;
	struct snd_card_asihpi *asihpi;

	u32 h_control;
	u32 h_stream;

	static int dev;
	if (dev >= SNDRV_CARDS)
		return -ENODEV;

	/* Should this be enable[hpi_card->index] ? */
	if (!enable[dev]) {
		dev++;
		return -ENOENT;
	}

	err = asihpi_adapter_probe(pci_dev, pci_id);
	if (err < 0)
		return err;

	hpi_card = pci_get_drvdata(pci_dev);
	/* first try to give the card the same index as its hardware index */
	err = snd_card_create(hpi_card->index,
			      id[hpi_card->index], THIS_MODULE,
			      sizeof(struct snd_card_asihpi),
			      &card);
	if (err < 0) {
		/* if that fails, try the default index==next available */
		err =
		    snd_card_create(index[dev], id[dev],
				    THIS_MODULE,
				    sizeof(struct snd_card_asihpi),
				    &card);
		if (err < 0)
			return err;
		snd_printk(KERN_WARNING
			"**** WARNING **** Adapter index %d->ALSA index %d\n",
			hpi_card->index, card->number);
	}

	snd_card_set_dev(card, &pci_dev->dev);

	asihpi = (struct snd_card_asihpi *) card->private_data;
	asihpi->card = card;
	asihpi->pci = pci_dev;
	asihpi->adapter_index = hpi_card->index;
	hpi_handle_error(hpi_adapter_get_info(
				 asihpi->adapter_index,
				 &asihpi->num_outstreams,
				 &asihpi->num_instreams,
				 &asihpi->version,
				 &asihpi->serial_number, &asihpi->type));

	version = asihpi->version;
	snd_printk(KERN_INFO "adapter ID=%4X index=%d num_outstreams=%d "
			"num_instreams=%d S/N=%d\n"
			"Hw Version %c%d DSP code version %03d\n",
			asihpi->type, asihpi->adapter_index,
			asihpi->num_outstreams,
			asihpi->num_instreams, asihpi->serial_number,
			((version >> 3) & 0xf) + 'A',
			version & 0x7,
			((version >> 13) * 100) + ((version >> 7) & 0x3f));

	pcm_substreams = asihpi->num_outstreams;
	if (pcm_substreams < asihpi->num_instreams)
		pcm_substreams = asihpi->num_instreams;

	err = hpi_adapter_get_property(asihpi->adapter_index,
		HPI_ADAPTER_PROPERTY_CAPS1,
		NULL, &asihpi->support_grouping);
	if (err)
		asihpi->support_grouping = 0;

	err = hpi_adapter_get_property(asihpi->adapter_index,
		HPI_ADAPTER_PROPERTY_CAPS2,
		&asihpi->support_mrx, NULL);
	if (err)
		asihpi->support_mrx = 0;

	err = hpi_adapter_get_property(asihpi->adapter_index,
		HPI_ADAPTER_PROPERTY_INTERVAL,
		NULL, &asihpi->update_interval_frames);
	if (err)
		asihpi->update_interval_frames = 512;

<<<<<<< HEAD
=======
	if (!asihpi->support_mmap)
		asihpi->update_interval_frames *= 2;

>>>>>>> 8eca7a00
	hpi_handle_error(hpi_instream_open(asihpi->adapter_index,
			     0, &h_stream));

	err = hpi_instream_host_buffer_free(h_stream);
	asihpi->support_mmap = (!err);

	hpi_handle_error(hpi_instream_close(h_stream));

	err = hpi_adapter_get_property(asihpi->adapter_index,
		HPI_ADAPTER_PROPERTY_CURCHANNELS,
		&asihpi->in_max_chans, &asihpi->out_max_chans);
	if (err) {
		asihpi->in_max_chans = 2;
		asihpi->out_max_chans = 2;
	}

	snd_printk(KERN_INFO "supports mmap:%d grouping:%d mrx:%d\n",
			asihpi->support_mmap,
			asihpi->support_grouping,
			asihpi->support_mrx
	      );

	err = snd_card_asihpi_pcm_new(asihpi, 0, pcm_substreams);
	if (err < 0) {
		snd_printk(KERN_ERR "pcm_new failed\n");
		goto __nodev;
	}
	err = snd_card_asihpi_mixer_new(asihpi);
	if (err < 0) {
		snd_printk(KERN_ERR "mixer_new failed\n");
		goto __nodev;
	}

	err = hpi_mixer_get_control(asihpi->h_mixer,
				  HPI_SOURCENODE_CLOCK_SOURCE, 0, 0, 0,
				  HPI_CONTROL_SAMPLECLOCK, &h_control);

	if (!err)
		err = hpi_sample_clock_set_local_rate(
			h_control, adapter_fs);

	snd_asihpi_proc_init(asihpi);

	/* always create, can be enabled or disabled dynamically
	    by enable_hwdep  module param*/
	snd_asihpi_hpi_new(asihpi, 0, NULL);

	if (asihpi->support_mmap)
		strcpy(card->driver, "ASIHPI-MMAP");
	else
		strcpy(card->driver, "ASIHPI");

	sprintf(card->shortname, "AudioScience ASI%4X", asihpi->type);
	sprintf(card->longname, "%s %i",
			card->shortname, asihpi->adapter_index);
	err = snd_card_register(card);

	if (!err) {
		hpi_card->snd_card_asihpi = card;
		dev++;
		return 0;
	}
__nodev:
	snd_card_free(card);
	snd_printk(KERN_ERR "snd_asihpi_probe error %d\n", err);
	return err;

}

static void __devexit snd_asihpi_remove(struct pci_dev *pci_dev)
{
	struct hpi_adapter *hpi_card = pci_get_drvdata(pci_dev);

	snd_card_free(hpi_card->snd_card_asihpi);
	hpi_card->snd_card_asihpi = NULL;
	asihpi_adapter_remove(pci_dev);
}

static DEFINE_PCI_DEVICE_TABLE(asihpi_pci_tbl) = {
	{HPI_PCI_VENDOR_ID_TI, HPI_PCI_DEV_ID_DSP6205,
		HPI_PCI_VENDOR_ID_AUDIOSCIENCE, PCI_ANY_ID, 0, 0,
		(kernel_ulong_t)HPI_6205},
	{HPI_PCI_VENDOR_ID_TI, HPI_PCI_DEV_ID_PCI2040,
		HPI_PCI_VENDOR_ID_AUDIOSCIENCE, PCI_ANY_ID, 0, 0,
		(kernel_ulong_t)HPI_6000},
	{0,}
};
MODULE_DEVICE_TABLE(pci, asihpi_pci_tbl);

static struct pci_driver driver = {
	.name = "asihpi",
	.id_table = asihpi_pci_tbl,
	.probe = snd_asihpi_probe,
	.remove = __devexit_p(snd_asihpi_remove),
#ifdef CONFIG_PM
/*	.suspend = snd_asihpi_suspend,
	.resume = snd_asihpi_resume, */
#endif
};

static int __init snd_asihpi_init(void)
{
	asihpi_init();
	return pci_register_driver(&driver);
}

static void __exit snd_asihpi_exit(void)
{

	pci_unregister_driver(&driver);
	asihpi_exit();
}

module_init(snd_asihpi_init)
module_exit(snd_asihpi_exit)
<|MERGE_RESOLUTION|>--- conflicted
+++ resolved
@@ -22,24 +22,6 @@
  *  for any purpose including commercial applications.
  */
 
-<<<<<<< HEAD
-/* >0: print Hw params, timer vars. >1: print stream write/copy sizes  */
-#define REALLY_VERBOSE_LOGGING 0
-
-#if REALLY_VERBOSE_LOGGING
-#define VPRINTK1 snd_printd
-#else
-#define VPRINTK1(...)
-#endif
-
-#if REALLY_VERBOSE_LOGGING > 1
-#define VPRINTK2 snd_printd
-#else
-#define VPRINTK2(...)
-#endif
-
-=======
->>>>>>> 8eca7a00
 #include "hpi_internal.h"
 #include "hpimsginit.h"
 #include "hpioctl.h"
@@ -394,15 +376,6 @@
 				"No local sampleclock, err %d\n", err);
 		}
 
-<<<<<<< HEAD
-		for (idx = 0; idx < 100; idx++) {
-			if (hpi_sample_clock_query_local_rate(
-				h_control, idx, &sample_rate)) {
-				if (!idx)
-					snd_printk(KERN_ERR
-						"Local rate query failed\n");
-
-=======
 		for (idx = -1; idx < 100; idx++) {
 			if (idx == -1) {
 				if (hpi_sample_clock_get_sample_rate(h_control,
@@ -410,7 +383,6 @@
 					continue;
 			} else if (hpi_sample_clock_query_local_rate(h_control,
 							idx, &sample_rate)) {
->>>>>>> 8eca7a00
 				break;
 			}
 
@@ -510,11 +482,7 @@
 		err = hpi_stream_host_buffer_attach(dpcm->h_stream,
 			params_buffer_bytes(params),  runtime->dma_addr);
 		if (err == 0) {
-<<<<<<< HEAD
-			VPRINTK1(KERN_INFO
-=======
 			snd_printdd(
->>>>>>> 8eca7a00
 				"stream_host_buffer_attach succeeded %u %lu\n",
 				params_buffer_bytes(params),
 				(unsigned long)runtime->dma_addr);
@@ -528,11 +496,7 @@
 						&dpcm->hpi_buffer_attached,
 						NULL, NULL, NULL);
 
-<<<<<<< HEAD
-		VPRINTK1(KERN_INFO "stream_host_buffer_attach status 0x%x\n",
-=======
 		snd_printdd("stream_host_buffer_attach status 0x%x\n",
->>>>>>> 8eca7a00
 				dpcm->hpi_buffer_attached);
 	}
 	bytes_per_sec = params_rate(params) * params_channels(params);
@@ -545,8 +509,7 @@
 	dpcm->bytes_per_sec = bytes_per_sec;
 	dpcm->buffer_bytes = params_buffer_bytes(params);
 	dpcm->period_bytes = params_period_bytes(params);
-<<<<<<< HEAD
-	VPRINTK1(KERN_INFO "buffer_bytes=%d, period_bytes=%d, bps=%d\n",
+	snd_printdd("buffer_bytes=%d, period_bytes=%d, bps=%d\n",
 			dpcm->buffer_bytes, dpcm->period_bytes, bytes_per_sec);
 
 	return 0;
@@ -564,26 +527,6 @@
 	return 0;
 }
 
-=======
-	snd_printdd("buffer_bytes=%d, period_bytes=%d, bps=%d\n",
-			dpcm->buffer_bytes, dpcm->period_bytes, bytes_per_sec);
-
-	return 0;
-}
-
-static int
-snd_card_asihpi_hw_free(struct snd_pcm_substream *substream)
-{
-	struct snd_pcm_runtime *runtime = substream->runtime;
-	struct snd_card_asihpi_pcm *dpcm = runtime->private_data;
-	if (dpcm->hpi_buffer_attached)
-		hpi_stream_host_buffer_detach(dpcm->h_stream);
-
-	snd_pcm_lib_free_pages(substream);
-	return 0;
-}
-
->>>>>>> 8eca7a00
 static void snd_card_asihpi_runtime_free(struct snd_pcm_runtime *runtime)
 {
 	struct snd_card_asihpi_pcm *dpcm = runtime->private_data;
@@ -622,11 +565,7 @@
 	struct snd_pcm_substream *s;
 	u16 e;
 
-<<<<<<< HEAD
-	VPRINTK1(KERN_INFO "%c%d trigger\n",
-=======
 	snd_printdd("%c%d trigger\n",
->>>>>>> 8eca7a00
 			SCHR(substream->stream), substream->number);
 	switch (cmd) {
 	case SNDRV_PCM_TRIGGER_START:
@@ -650,11 +589,7 @@
 				* data??
 				*/
 				unsigned int preload = ds->period_bytes * 1;
-<<<<<<< HEAD
-				VPRINTK2(KERN_INFO "%d preload x%x\n", s->number, preload);
-=======
 				snd_printddd("%d preload x%x\n", s->number, preload);
->>>>>>> 8eca7a00
 				hpi_handle_error(hpi_outstream_write_buf(
 						ds->h_stream,
 						&runtime->dma_area[0],
@@ -664,11 +599,7 @@
 			}
 
 			if (card->support_grouping) {
-<<<<<<< HEAD
-				VPRINTK1(KERN_INFO "\t%c%d group\n",
-=======
 				snd_printdd("\t%c%d group\n",
->>>>>>> 8eca7a00
 						SCHR(s->stream),
 						s->number);
 				e = hpi_stream_group_add(
@@ -683,11 +614,7 @@
 			} else
 				break;
 		}
-<<<<<<< HEAD
-		VPRINTK1(KERN_INFO "start\n");
-=======
 		snd_printdd("start\n");
->>>>>>> 8eca7a00
 		/* start the master stream */
 		snd_card_asihpi_pcm_timer_start(substream);
 		if ((substream->stream == SNDRV_PCM_STREAM_CAPTURE) ||
@@ -709,22 +636,14 @@
 			s->runtime->status->state = SNDRV_PCM_STATE_SETUP;
 
 			if (card->support_grouping) {
-<<<<<<< HEAD
-				VPRINTK1(KERN_INFO "\t%c%d group\n",
-=======
 				snd_printdd("\t%c%d group\n",
->>>>>>> 8eca7a00
 				SCHR(s->stream),
 					s->number);
 				snd_pcm_trigger_done(s, substream);
 			} else
 				break;
 		}
-<<<<<<< HEAD
-		VPRINTK1(KERN_INFO "stop\n");
-=======
 		snd_printdd("stop\n");
->>>>>>> 8eca7a00
 
 		/* _prepare and _hwparams reset the stream */
 		hpi_handle_error(hpi_stream_stop(dpcm->h_stream));
@@ -737,20 +656,12 @@
 		break;
 
 	case SNDRV_PCM_TRIGGER_PAUSE_RELEASE:
-<<<<<<< HEAD
-		VPRINTK1(KERN_INFO "pause release\n");
-=======
 		snd_printdd("pause release\n");
->>>>>>> 8eca7a00
 		hpi_handle_error(hpi_stream_start(dpcm->h_stream));
 		snd_card_asihpi_pcm_timer_start(substream);
 		break;
 	case SNDRV_PCM_TRIGGER_PAUSE_PUSH:
-<<<<<<< HEAD
-		VPRINTK1(KERN_INFO "pause\n");
-=======
 		snd_printdd("pause\n");
->>>>>>> 8eca7a00
 		snd_card_asihpi_pcm_timer_stop(substream);
 		hpi_handle_error(hpi_stream_stop(dpcm->h_stream));
 		break;
@@ -822,11 +733,7 @@
 	u16 state;
 	u32 buffer_size, bytes_avail, samples_played, on_card_bytes;
 
-<<<<<<< HEAD
-	VPRINTK1(KERN_INFO "%c%d snd_card_asihpi_timer_function\n",
-=======
 	snd_printdd("%c%d snd_card_asihpi_timer_function\n",
->>>>>>> 8eca7a00
 				SCHR(substream->stream), substream->number);
 
 	/* find minimum newdata and buffer pos in group */
@@ -855,17 +762,10 @@
 				if ((bytes_avail == 0) &&
 				    (on_card_bytes < ds->pcm_buf_host_rw_ofs)) {
 					hpi_handle_error(hpi_stream_start(ds->h_stream));
-<<<<<<< HEAD
-					VPRINTK1(KERN_INFO "P%d start\n", s->number);
-				}
-			} else if (state == HPI_STATE_DRAINED) {
-				VPRINTK1(KERN_WARNING "P%d drained\n",
-=======
 					snd_printdd("P%d start\n", s->number);
 				}
 			} else if (state == HPI_STATE_DRAINED) {
 				snd_printd(KERN_WARNING "P%d drained\n",
->>>>>>> 8eca7a00
 						s->number);
 				/*snd_pcm_stop(s, SNDRV_PCM_STATE_XRUN);
 				continue; */
@@ -886,21 +786,13 @@
 				newdata);
 		}
 
-<<<<<<< HEAD
-		VPRINTK1(KERN_INFO "PB timer hw_ptr x%04lX, appl_ptr x%04lX\n",
-=======
 		snd_printdd("hw_ptr x%04lX, appl_ptr x%04lX\n",
->>>>>>> 8eca7a00
 			(unsigned long)frames_to_bytes(runtime,
 						runtime->status->hw_ptr),
 			(unsigned long)frames_to_bytes(runtime,
 						runtime->control->appl_ptr));
 
-<<<<<<< HEAD
-		VPRINTK1(KERN_INFO "%d %c%d S=%d, rw=%04X, dma=x%04X, left=x%04X,"
-=======
 		snd_printdd("%d %c%d S=%d, rw=%04X, dma=x%04X, left=x%04X,"
->>>>>>> 8eca7a00
 			" aux=x%04X space=x%04X\n",
 			loops, SCHR(s->stream),	s->number,
 			state,	ds->pcm_buf_host_rw_ofs, pcm_buf_dma_ofs, (int)bytes_avail,
@@ -908,7 +800,6 @@
 		loops++;
 	}
 	pcm_buf_dma_ofs = min_buf_pos;
-<<<<<<< HEAD
 
 	remdata = newdata % dpcm->period_bytes;
 	xfercount = newdata - remdata; /* a multiple of period_bytes */
@@ -923,24 +814,7 @@
 
 	next_jiffies = max(next_jiffies, 1U);
 	dpcm->timer.expires = jiffies + next_jiffies;
-	VPRINTK1(KERN_INFO "jif %d buf pos x%04X newdata x%04X xfer x%04X\n",
-=======
-
-	remdata = newdata % dpcm->period_bytes;
-	xfercount = newdata - remdata; /* a multiple of period_bytes */
-	/* come back when on_card_bytes has decreased enough to allow
-	   write to happen, or when data has been consumed to make another
-	   period
-	*/
-	if (xfercount && (on_card_bytes  > dpcm->period_bytes))
-		next_jiffies = ((on_card_bytes - dpcm->period_bytes) * HZ / dpcm->bytes_per_sec);
-	else
-		next_jiffies = ((dpcm->period_bytes - remdata) * HZ / dpcm->bytes_per_sec);
-
-	next_jiffies = max(next_jiffies, 1U);
-	dpcm->timer.expires = jiffies + next_jiffies;
 	snd_printdd("jif %d buf pos x%04X newdata x%04X xfer x%04X\n",
->>>>>>> 8eca7a00
 			next_jiffies, pcm_buf_dma_ofs, newdata, xfercount);
 
 	snd_pcm_group_for_each_entry(s, substream) {
@@ -955,11 +829,7 @@
 		if (xfercount && (on_card_bytes <= ds->period_bytes)) {
 			if (card->support_mmap) {
 				if (s->stream == SNDRV_PCM_STREAM_PLAYBACK) {
-<<<<<<< HEAD
-					VPRINTK2(KERN_INFO "P%d write x%04x\n",
-=======
 					snd_printddd("P%d write x%04x\n",
->>>>>>> 8eca7a00
 							s->number,
 							ds->period_bytes);
 					hpi_handle_error(
@@ -970,11 +840,7 @@
 							xfercount,
 							&ds->format));
 				} else {
-<<<<<<< HEAD
-					VPRINTK2(KERN_INFO "C%d read x%04x\n",
-=======
 					snd_printddd("C%d read x%04x\n",
->>>>>>> 8eca7a00
 						s->number,
 						xfercount);
 					hpi_handle_error(
@@ -1007,11 +873,7 @@
 	struct snd_pcm_runtime *runtime = substream->runtime;
 	struct snd_card_asihpi_pcm *dpcm = runtime->private_data;
 
-<<<<<<< HEAD
-	VPRINTK1(KERN_INFO "playback prepare %d\n", substream->number);
-=======
 	snd_printdd("playback prepare %d\n", substream->number);
->>>>>>> 8eca7a00
 
 	hpi_handle_error(hpi_outstream_reset(dpcm->h_stream));
 	dpcm->pcm_buf_host_rw_ofs = 0;
@@ -1028,11 +890,7 @@
 	snd_pcm_uframes_t ptr;
 
 	ptr = bytes_to_frames(runtime, dpcm->pcm_buf_dma_ofs  % dpcm->buffer_bytes);
-<<<<<<< HEAD
-	/* VPRINTK2(KERN_INFO "playback_pointer=x%04lx\n", (unsigned long)ptr); */
-=======
 	snd_printddd("playback_pointer=x%04lx\n", (unsigned long)ptr);
->>>>>>> 8eca7a00
 	return ptr;
 }
 
@@ -1154,11 +1012,7 @@
 
 	snd_pcm_set_sync(substream);
 
-<<<<<<< HEAD
-	VPRINTK1(KERN_INFO "playback open\n");
-=======
 	snd_printdd("playback open\n");
->>>>>>> 8eca7a00
 
 	return 0;
 }
@@ -1169,11 +1023,7 @@
 	struct snd_card_asihpi_pcm *dpcm = runtime->private_data;
 
 	hpi_handle_error(hpi_outstream_close(dpcm->h_stream));
-<<<<<<< HEAD
-	VPRINTK1(KERN_INFO "playback close\n");
-=======
 	snd_printdd("playback close\n");
->>>>>>> 8eca7a00
 
 	return 0;
 }
@@ -1199,11 +1049,7 @@
 	hpi_handle_error(hpi_outstream_write_buf(dpcm->h_stream,
 				runtime->dma_area, len, &dpcm->format));
 
-<<<<<<< HEAD
-	dpcm->pcm_buf_host_rw_ofs = dpcm->pcm_buf_host_rw_ofs + len;
-=======
 	dpcm->pcm_buf_host_rw_ofs += len;
->>>>>>> 8eca7a00
 
 	return 0;
 }
@@ -1213,24 +1059,11 @@
 					    snd_pcm_uframes_t pos,
 					    snd_pcm_uframes_t count)
 {
-<<<<<<< HEAD
-	unsigned int len;
-	struct snd_pcm_runtime *runtime = substream->runtime;
-	struct snd_card_asihpi_pcm *dpcm = runtime->private_data;
-
-	len = frames_to_bytes(runtime, count);
-	VPRINTK1(KERN_INFO "playback silence  %u bytes\n", len);
-
-	memset(runtime->dma_area, 0, len);
-	hpi_handle_error(hpi_outstream_write_buf(dpcm->h_stream,
-				runtime->dma_area, len, &dpcm->format));
-=======
 	/* Usually writes silence to DMA buffer, which should be overwritten
 	by real audio later.  Our fifos cannot be overwritten, and are not
 	free-running DMAs. Silence is output on fifo underflow.
 	This callback is still required to allow the copy callback to be used.
 	*/
->>>>>>> 8eca7a00
 	return 0;
 }
 
@@ -1265,11 +1098,7 @@
 	struct snd_pcm_runtime *runtime = substream->runtime;
 	struct snd_card_asihpi_pcm *dpcm = runtime->private_data;
 
-<<<<<<< HEAD
-	VPRINTK2(KERN_INFO "capture pointer %d=%d\n",
-=======
 	snd_printddd("capture pointer %d=%d\n",
->>>>>>> 8eca7a00
 			substream->number, dpcm->pcm_buf_dma_ofs);
 	/* NOTE Unlike playback can't use actual samples_played
 		for the capture position, because those samples aren't yet in
@@ -1294,11 +1123,7 @@
 	dpcm->pcm_buf_dma_ofs = 0;
 	dpcm->pcm_buf_elapsed_dma_ofs = 0;
 
-<<<<<<< HEAD
-	VPRINTK1("Capture Prepare %d\n", substream->number);
-=======
 	snd_printdd("Capture Prepare %d\n", substream->number);
->>>>>>> 8eca7a00
 	return 0;
 }
 
@@ -1361,11 +1186,7 @@
 	if (dpcm == NULL)
 		return -ENOMEM;
 
-<<<<<<< HEAD
-	VPRINTK1("hpi_instream_open adapter %d stream %d\n",
-=======
 	snd_printdd("capture open adapter %d stream %d\n",
->>>>>>> 8eca7a00
 		   card->adapter_index, substream->number);
 
 	err = hpi_handle_error(
@@ -1435,11 +1256,7 @@
 
 	len = frames_to_bytes(runtime, count);
 
-<<<<<<< HEAD
-	VPRINTK2(KERN_INFO "capture copy%d %d bytes\n", substream->number, len);
-=======
 	snd_printddd("capture copy%d %d bytes\n", substream->number, len);
->>>>>>> 8eca7a00
 	hpi_handle_error(hpi_instream_read_buf(dpcm->h_stream,
 				runtime->dma_area, len));
 
@@ -3058,12 +2875,9 @@
 	if (err)
 		asihpi->update_interval_frames = 512;
 
-<<<<<<< HEAD
-=======
 	if (!asihpi->support_mmap)
 		asihpi->update_interval_frames *= 2;
 
->>>>>>> 8eca7a00
 	hpi_handle_error(hpi_instream_open(asihpi->adapter_index,
 			     0, &h_stream));
 
