--- conflicted
+++ resolved
@@ -1023,13 +1023,8 @@
 			 PLAYBACK_1_TO_SPDIF |
 			 CAPTURE_0_FROM_I2S_2,
 	.dac_channels = 8,
-<<<<<<< HEAD
-	.dac_volume_min = 0x0f,
-	.dac_volume_max = 0xff,
-=======
 	.dac_volume_min = 255 - 2*60,
 	.dac_volume_max = 255,
->>>>>>> 72ac2583
 	.misc_flags = OXYGEN_MISC_MIDI,
 	.function_flags = OXYGEN_FUNCTION_2WIRE,
 	.dac_i2s_format = OXYGEN_I2S_FORMAT_LJUST,
