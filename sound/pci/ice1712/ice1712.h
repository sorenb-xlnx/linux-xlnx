#ifndef __SOUND_ICE1712_H
#define __SOUND_ICE1712_H

/*
 *   ALSA driver for ICEnsemble ICE1712 (Envy24)
 *
 *	Copyright (c) 2000 Jaroslav Kysela <perex@perex.cz>
 *
 *   This program is free software; you can redistribute it and/or modify
 *   it under the terms of the GNU General Public License as published by
 *   the Free Software Foundation; either version 2 of the License, or
 *   (at your option) any later version.
 *
 *   This program is distributed in the hope that it will be useful,
 *   but WITHOUT ANY WARRANTY; without even the implied warranty of
 *   MERCHANTABILITY or FITNESS FOR A PARTICULAR PURPOSE.  See the
 *   GNU General Public License for more details.
 *
 *   You should have received a copy of the GNU General Public License
 *   along with this program; if not, write to the Free Software
 *   Foundation, Inc., 59 Temple Place, Suite 330, Boston, MA  02111-1307 USA
 *
 */

#include <sound/control.h>
#include <sound/ac97_codec.h>
#include <sound/rawmidi.h>
#include <sound/i2c.h>
#include <sound/ak4xxx-adda.h>
#include <sound/ak4114.h>
#include <sound/pt2258.h>
#include <sound/pcm.h>
#include <sound/mpu401.h>


/*
 *  Direct registers
 */

#define ICEREG(ice, x) ((ice)->port + ICE1712_REG_##x)

#define ICE1712_REG_CONTROL		0x00	/* byte */
#define   ICE1712_RESET			0x80	/* reset whole chip */
#define   ICE1712_SERR_LEVEL		0x04	/* SERR# level otherwise edge */
#define   ICE1712_NATIVE		0x01	/* native mode otherwise SB */
#define ICE1712_REG_IRQMASK		0x01	/* byte */
#define   ICE1712_IRQ_MPU1		0x80
#define   ICE1712_IRQ_TIMER		0x40
#define   ICE1712_IRQ_MPU2		0x20
#define   ICE1712_IRQ_PROPCM		0x10
#define   ICE1712_IRQ_FM		0x08	/* FM/MIDI - legacy */
#define   ICE1712_IRQ_PBKDS		0x04	/* playback DS channels */
#define   ICE1712_IRQ_CONCAP		0x02	/* consumer capture */
#define   ICE1712_IRQ_CONPBK		0x01	/* consumer playback */
#define ICE1712_REG_IRQSTAT		0x02	/* byte */
/* look to ICE1712_IRQ_* */
#define ICE1712_REG_INDEX		0x03	/* byte - indirect CCIxx regs */
#define ICE1712_REG_DATA		0x04	/* byte - indirect CCIxx regs */
#define ICE1712_REG_NMI_STAT1		0x05	/* byte */
#define ICE1712_REG_NMI_DATA		0x06	/* byte */
#define ICE1712_REG_NMI_INDEX		0x07	/* byte */
#define ICE1712_REG_AC97_INDEX		0x08	/* byte */
#define ICE1712_REG_AC97_CMD		0x09	/* byte */
#define   ICE1712_AC97_COLD		0x80	/* cold reset */
#define   ICE1712_AC97_WARM		0x40	/* warm reset */
#define   ICE1712_AC97_WRITE		0x20	/* W: write, R: write in progress */
#define   ICE1712_AC97_READ		0x10	/* W: read, R: read in progress */
#define   ICE1712_AC97_READY		0x08	/* codec ready status bit */
#define   ICE1712_AC97_PBK_VSR		0x02	/* playback VSR */
#define   ICE1712_AC97_CAP_VSR		0x01	/* capture VSR */
#define ICE1712_REG_AC97_DATA		0x0a	/* word (little endian) */
#define ICE1712_REG_MPU1_CTRL		0x0c	/* byte */
#define ICE1712_REG_MPU1_DATA		0x0d	/* byte */
#define ICE1712_REG_I2C_DEV_ADDR	0x10	/* byte */
#define   ICE1712_I2C_WRITE		0x01	/* write direction */
#define ICE1712_REG_I2C_BYTE_ADDR	0x11	/* byte */
#define ICE1712_REG_I2C_DATA		0x12	/* byte */
#define ICE1712_REG_I2C_CTRL		0x13	/* byte */
#define   ICE1712_I2C_EEPROM		0x80	/* EEPROM exists */
#define   ICE1712_I2C_BUSY		0x01	/* busy bit */
#define ICE1712_REG_CONCAP_ADDR		0x14	/* dword - consumer capture */
#define ICE1712_REG_CONCAP_COUNT	0x18	/* word - current/base count */
#define ICE1712_REG_SERR_SHADOW		0x1b	/* byte */
#define ICE1712_REG_MPU2_CTRL		0x1c	/* byte */
#define ICE1712_REG_MPU2_DATA		0x1d	/* byte */
#define ICE1712_REG_TIMER		0x1e	/* word */

/*
 *  Indirect registers
 */

#define ICE1712_IREG_PBK_COUNT_LO	0x00
#define ICE1712_IREG_PBK_COUNT_HI	0x01
#define ICE1712_IREG_PBK_CTRL		0x02
#define ICE1712_IREG_PBK_LEFT		0x03	/* left volume */
#define ICE1712_IREG_PBK_RIGHT		0x04	/* right volume */
#define ICE1712_IREG_PBK_SOFT		0x05	/* soft volume */
#define ICE1712_IREG_PBK_RATE_LO	0x06
#define ICE1712_IREG_PBK_RATE_MID	0x07
#define ICE1712_IREG_PBK_RATE_HI	0x08
#define ICE1712_IREG_CAP_COUNT_LO	0x10
#define ICE1712_IREG_CAP_COUNT_HI	0x11
#define ICE1712_IREG_CAP_CTRL		0x12
#define ICE1712_IREG_GPIO_DATA		0x20
#define ICE1712_IREG_GPIO_WRITE_MASK	0x21
#define ICE1712_IREG_GPIO_DIRECTION	0x22
#define ICE1712_IREG_CONSUMER_POWERDOWN	0x30
#define ICE1712_IREG_PRO_POWERDOWN	0x31

/*
 *  Consumer section direct DMA registers
 */

#define ICEDS(ice, x) ((ice)->dmapath_port + ICE1712_DS_##x)

#define ICE1712_DS_INTMASK		0x00	/* word - interrupt mask */
#define ICE1712_DS_INTSTAT		0x02	/* word - interrupt status */
#define ICE1712_DS_DATA			0x04	/* dword - channel data */
#define ICE1712_DS_INDEX		0x08	/* dword - channel index */

/*
 *  Consumer section channel registers
 */

#define ICE1712_DSC_ADDR0		0x00	/* dword - base address 0 */
#define ICE1712_DSC_COUNT0		0x01	/* word - count 0 */
#define ICE1712_DSC_ADDR1		0x02	/* dword - base address 1 */
#define ICE1712_DSC_COUNT1		0x03	/* word - count 1 */
#define ICE1712_DSC_CONTROL		0x04	/* byte - control & status */
#define   ICE1712_BUFFER1		0x80	/* buffer1 is active */
#define   ICE1712_BUFFER1_AUTO		0x40	/* buffer1 auto init */
#define   ICE1712_BUFFER0_AUTO		0x20	/* buffer0 auto init */
#define   ICE1712_FLUSH			0x10	/* flush FIFO */
#define   ICE1712_STEREO		0x08	/* stereo */
#define   ICE1712_16BIT			0x04	/* 16-bit data */
#define   ICE1712_PAUSE			0x02	/* pause */
#define   ICE1712_START			0x01	/* start */
#define ICE1712_DSC_RATE		0x05	/* dword - rate */
#define ICE1712_DSC_VOLUME		0x06	/* word - volume control */

/*
 *  Professional multi-track direct control registers
 */

#define ICEMT(ice, x) ((ice)->profi_port + ICE1712_MT_##x)

#define ICE1712_MT_IRQ			0x00	/* byte - interrupt mask */
#define   ICE1712_MULTI_CAPTURE		0x80	/* capture IRQ */
#define   ICE1712_MULTI_PLAYBACK	0x40	/* playback IRQ */
#define   ICE1712_MULTI_CAPSTATUS	0x02	/* capture IRQ status */
#define   ICE1712_MULTI_PBKSTATUS	0x01	/* playback IRQ status */
#define ICE1712_MT_RATE			0x01	/* byte - sampling rate select */
#define   ICE1712_SPDIF_MASTER		0x10	/* S/PDIF input is master clock */
#define ICE1712_MT_I2S_FORMAT		0x02	/* byte - I2S data format */
#define ICE1712_MT_AC97_INDEX		0x04	/* byte - AC'97 index */
#define ICE1712_MT_AC97_CMD		0x05	/* byte - AC'97 command & status */
/* look to ICE1712_AC97_* */
#define ICE1712_MT_AC97_DATA		0x06	/* word - AC'97 data */
#define ICE1712_MT_PLAYBACK_ADDR	0x10	/* dword - playback address */
#define ICE1712_MT_PLAYBACK_SIZE	0x14	/* word - playback size */
#define ICE1712_MT_PLAYBACK_COUNT	0x16	/* word - playback count */
#define ICE1712_MT_PLAYBACK_CONTROL	0x18	/* byte - control */
#define   ICE1712_CAPTURE_START_SHADOW	0x04	/* capture start */
#define   ICE1712_PLAYBACK_PAUSE	0x02	/* playback pause */
#define   ICE1712_PLAYBACK_START	0x01	/* playback start */
#define ICE1712_MT_CAPTURE_ADDR		0x20	/* dword - capture address */
#define ICE1712_MT_CAPTURE_SIZE		0x24	/* word - capture size */
#define ICE1712_MT_CAPTURE_COUNT	0x26	/* word - capture count */
#define ICE1712_MT_CAPTURE_CONTROL	0x28	/* byte - control */
#define   ICE1712_CAPTURE_START		0x01	/* capture start */
#define ICE1712_MT_ROUTE_PSDOUT03	0x30	/* word */
#define ICE1712_MT_ROUTE_SPDOUT		0x32	/* word */
#define ICE1712_MT_ROUTE_CAPTURE	0x34	/* dword */
#define ICE1712_MT_MONITOR_VOLUME	0x38	/* word */
#define ICE1712_MT_MONITOR_INDEX	0x3a	/* byte */
#define ICE1712_MT_MONITOR_RATE		0x3b	/* byte */
#define ICE1712_MT_MONITOR_ROUTECTRL	0x3c	/* byte */
#define   ICE1712_ROUTE_AC97		0x01	/* route digital mixer output to AC'97 */
#define ICE1712_MT_MONITOR_PEAKINDEX	0x3e	/* byte */
#define ICE1712_MT_MONITOR_PEAKDATA	0x3f	/* byte */

/*
 *  Codec configuration bits
 */

/* PCI[60] System Configuration */
#define ICE1712_CFG_CLOCK	0xc0
#define   ICE1712_CFG_CLOCK512	0x00	/* 22.5692Mhz, 44.1kHz*512 */
#define   ICE1712_CFG_CLOCK384  0x40	/* 16.9344Mhz, 44.1kHz*384 */
#define   ICE1712_CFG_EXT	0x80	/* external clock */
#define ICE1712_CFG_2xMPU401	0x20	/* two MPU401 UARTs */
#define ICE1712_CFG_NO_CON_AC97 0x10	/* consumer AC'97 codec is not present */
#define ICE1712_CFG_ADC_MASK	0x0c	/* one, two, three, four stereo ADCs */
#define ICE1712_CFG_DAC_MASK	0x03	/* one, two, three, four stereo DACs */
/* PCI[61] AC-Link Configuration */
#define ICE1712_CFG_PRO_I2S	0x80	/* multitrack converter: I2S or AC'97 */
#define ICE1712_CFG_AC97_PACKED	0x01	/* split or packed mode - AC'97 */
/* PCI[62] I2S Features */
#define ICE1712_CFG_I2S_VOLUME	0x80	/* volume/mute capability */
#define ICE1712_CFG_I2S_96KHZ	0x40	/* supports 96kHz sampling */
#define ICE1712_CFG_I2S_RESMASK	0x30	/* resolution mask, 16,18,20,24-bit */
#define ICE1712_CFG_I2S_OTHER	0x0f	/* other I2S IDs */
/* PCI[63] S/PDIF Configuration */
#define ICE1712_CFG_I2S_CHIPID	0xfc	/* I2S chip ID */
#define ICE1712_CFG_SPDIF_IN	0x02	/* S/PDIF input is present */
#define ICE1712_CFG_SPDIF_OUT	0x01	/* S/PDIF output is present */

/*
 * DMA mode values
 * identical with DMA_XXX on i386 architecture.
 */
#define ICE1712_DMA_MODE_WRITE		0x48
#define ICE1712_DMA_AUTOINIT		0x10


/*
 *
 */

struct snd_ice1712;

struct snd_ice1712_eeprom {
	unsigned int subvendor;	/* PCI[2c-2f] */
	unsigned char size;	/* size of EEPROM image in bytes */
	unsigned char version;	/* must be 1 (or 2 for vt1724) */
	unsigned char data[32];
	unsigned int gpiomask;
	unsigned int gpiostate;
	unsigned int gpiodir;
};

enum {
	ICE_EEP1_CODEC = 0,	/* 06 */
	ICE_EEP1_ACLINK,	/* 07 */
	ICE_EEP1_I2SID,		/* 08 */
	ICE_EEP1_SPDIF,		/* 09 */
	ICE_EEP1_GPIO_MASK,	/* 0a */
	ICE_EEP1_GPIO_STATE,	/* 0b */
	ICE_EEP1_GPIO_DIR,	/* 0c */
	ICE_EEP1_AC97_MAIN_LO,	/* 0d */
	ICE_EEP1_AC97_MAIN_HI,	/* 0e */
	ICE_EEP1_AC97_PCM_LO,	/* 0f */
	ICE_EEP1_AC97_PCM_HI,	/* 10 */
	ICE_EEP1_AC97_REC_LO,	/* 11 */
	ICE_EEP1_AC97_REC_HI,	/* 12 */
	ICE_EEP1_AC97_RECSRC,	/* 13 */
	ICE_EEP1_DAC_ID,	/* 14 */
	ICE_EEP1_DAC_ID1,
	ICE_EEP1_DAC_ID2,
	ICE_EEP1_DAC_ID3,
	ICE_EEP1_ADC_ID,	/* 18 */
	ICE_EEP1_ADC_ID1,
	ICE_EEP1_ADC_ID2,
	ICE_EEP1_ADC_ID3
};

#define ice_has_con_ac97(ice)	(!((ice)->eeprom.data[ICE_EEP1_CODEC] & ICE1712_CFG_NO_CON_AC97))


struct snd_ak4xxx_private {
	unsigned int cif:1;		/* CIF mode */
	unsigned char caddr;		/* C0 and C1 bits */
	unsigned int data_mask;		/* DATA gpio bit */
	unsigned int clk_mask;		/* CLK gpio bit */
	unsigned int cs_mask;		/* bit mask for select/deselect address */
	unsigned int cs_addr;		/* bits to select address */
	unsigned int cs_none;		/* bits to deselect address */
	unsigned int add_flags;		/* additional bits at init */
	unsigned int mask_flags;	/* total mask bits */
	struct snd_akm4xxx_ops {
		void (*set_rate_val)(struct snd_akm4xxx *ak, unsigned int rate);
	} ops;
};

struct snd_ice1712_spdif {
	unsigned char cs8403_bits;
	unsigned char cs8403_stream_bits;
	struct snd_kcontrol *stream_ctl;

	struct snd_ice1712_spdif_ops {
		void (*open)(struct snd_ice1712 *, struct snd_pcm_substream *);
		void (*setup_rate)(struct snd_ice1712 *, int rate);
		void (*close)(struct snd_ice1712 *, struct snd_pcm_substream *);
		void (*default_get)(struct snd_ice1712 *, struct snd_ctl_elem_value *ucontrol);
		int (*default_put)(struct snd_ice1712 *, struct snd_ctl_elem_value *ucontrol);
		void (*stream_get)(struct snd_ice1712 *, struct snd_ctl_elem_value *ucontrol);
		int (*stream_put)(struct snd_ice1712 *, struct snd_ctl_elem_value *ucontrol);
	} ops;
};


struct snd_ice1712 {
	unsigned long conp_dma_size;
	unsigned long conc_dma_size;
	unsigned long prop_dma_size;
	unsigned long proc_dma_size;
	int irq;

	unsigned long port;
	unsigned long ddma_port;
	unsigned long dmapath_port;
	unsigned long profi_port;

	struct pci_dev *pci;
	struct snd_card *card;
	struct snd_pcm *pcm;
	struct snd_pcm *pcm_ds;
	struct snd_pcm *pcm_pro;
	struct snd_pcm_substream *playback_con_substream;
	struct snd_pcm_substream *playback_con_substream_ds[6];
	struct snd_pcm_substream *capture_con_substream;
	struct snd_pcm_substream *playback_pro_substream;
	struct snd_pcm_substream *capture_pro_substream;
	unsigned int playback_pro_size;
	unsigned int capture_pro_size;
	unsigned int playback_con_virt_addr[6];
	unsigned int playback_con_active_buf[6];
	unsigned int capture_con_virt_addr;
	unsigned int ac97_ext_id;
	struct snd_ac97 *ac97;
	struct snd_rawmidi *rmidi[2];

	spinlock_t reg_lock;
	struct snd_info_entry *proc_entry;

	struct snd_ice1712_eeprom eeprom;

	unsigned int pro_volumes[20];
	unsigned int omni:1;		/* Delta Omni I/O */
	unsigned int dxr_enable:1;	/* Terratec DXR enable for DMX6FIRE */
	unsigned int vt1724:1;
	unsigned int vt1720:1;
	unsigned int has_spdif:1;	/* VT1720/4 - has SPDIF I/O */
	unsigned int force_pdma4:1;	/* VT1720/4 - PDMA4 as non-spdif */
	unsigned int force_rdma1:1;	/* VT1720/4 - RDMA1 as non-spdif */
	unsigned int midi_output:1;	/* VT1720/4: MIDI output triggered */
	unsigned int midi_input:1;	/* VT1720/4: MIDI input triggered */
	unsigned int own_routing:1;	/* VT1720/4: use own routing ctls */
	unsigned int num_total_dacs;	/* total DACs */
	unsigned int num_total_adcs;	/* total ADCs */
	unsigned int cur_rate;		/* current rate */

	struct mutex open_mutex;
	struct snd_pcm_substream *pcm_reserved[4];
	struct snd_pcm_hw_constraint_list *hw_rates; /* card-specific rate constraints */

	unsigned int akm_codecs;
	struct snd_akm4xxx *akm;
	struct snd_ice1712_spdif spdif;

	struct mutex i2c_mutex;	/* I2C mutex for ICE1724 registers */
	struct snd_i2c_bus *i2c;		/* I2C bus */
	struct snd_i2c_device *cs8427;	/* CS8427 I2C device */
	unsigned int cs8427_timeout;	/* CS8427 reset timeout in HZ/100 */

	struct ice1712_gpio {
		unsigned int direction;		/* current direction bits */
		unsigned int write_mask;	/* current mask bits */
		unsigned int saved[2];		/* for ewx_i2c */
		/* operators */
		void (*set_mask)(struct snd_ice1712 *ice, unsigned int data);
		unsigned int (*get_mask)(struct snd_ice1712 *ice);
		void (*set_dir)(struct snd_ice1712 *ice, unsigned int data);
		unsigned int (*get_dir)(struct snd_ice1712 *ice);
		void (*set_data)(struct snd_ice1712 *ice, unsigned int data);
		unsigned int (*get_data)(struct snd_ice1712 *ice);
		/* misc operators - move to another place? */
		void (*set_pro_rate)(struct snd_ice1712 *ice, unsigned int rate);
		void (*i2s_mclk_changed)(struct snd_ice1712 *ice);
	} gpio;
	struct mutex gpio_mutex;

	/* other board-specific data */
	void *spec;

	/* VT172x specific */
	int pro_rate_default;
	int (*is_spdif_master)(struct snd_ice1712 *ice);
	unsigned int (*get_rate)(struct snd_ice1712 *ice);
	void (*set_rate)(struct snd_ice1712 *ice, unsigned int rate);
	unsigned char (*set_mclk)(struct snd_ice1712 *ice, unsigned int rate);
<<<<<<< HEAD
	void (*set_spdif_clock)(struct snd_ice1712 *ice);

=======
	int (*set_spdif_clock)(struct snd_ice1712 *ice, int type);
	int (*get_spdif_master_type)(struct snd_ice1712 *ice);
	char **ext_clock_names;
	int ext_clock_count;
	void (*pro_open)(struct snd_ice1712 *, struct snd_pcm_substream *);
>>>>>>> 9a308bf7
#ifdef CONFIG_PM
	int (*pm_suspend)(struct snd_ice1712 *);
	int (*pm_resume)(struct snd_ice1712 *);
	int pm_suspend_enabled:1;
	int pm_saved_is_spdif_master:1;
	unsigned int pm_saved_spdif_ctrl;
	unsigned char pm_saved_spdif_cfg;
	unsigned int pm_saved_route;
#endif
};


/*
 * gpio access functions
 */
static inline void snd_ice1712_gpio_set_dir(struct snd_ice1712 *ice, unsigned int bits)
{
	ice->gpio.set_dir(ice, bits);
}

static inline unsigned int snd_ice1712_gpio_get_dir(struct snd_ice1712 *ice)
{
	return ice->gpio.get_dir(ice);
}

static inline void snd_ice1712_gpio_set_mask(struct snd_ice1712 *ice, unsigned int bits)
{
	ice->gpio.set_mask(ice, bits);
}

static inline void snd_ice1712_gpio_write(struct snd_ice1712 *ice, unsigned int val)
{
	ice->gpio.set_data(ice, val);
}

static inline unsigned int snd_ice1712_gpio_read(struct snd_ice1712 *ice)
{
	return ice->gpio.get_data(ice);
}

/*
 * save and restore gpio status
 * The access to gpio will be protected by mutex, so don't forget to
 * restore!
 */
static inline void snd_ice1712_save_gpio_status(struct snd_ice1712 *ice)
{
	mutex_lock(&ice->gpio_mutex);
	ice->gpio.saved[0] = ice->gpio.direction;
	ice->gpio.saved[1] = ice->gpio.write_mask;
}

static inline void snd_ice1712_restore_gpio_status(struct snd_ice1712 *ice)
{
	ice->gpio.set_dir(ice, ice->gpio.saved[0]);
	ice->gpio.set_mask(ice, ice->gpio.saved[1]);
	ice->gpio.direction = ice->gpio.saved[0];
	ice->gpio.write_mask = ice->gpio.saved[1];
	mutex_unlock(&ice->gpio_mutex);
}

/* for bit controls */
#define ICE1712_GPIO(xiface, xname, xindex, mask, invert, xaccess) \
{ .iface = xiface, .name = xname, .access = xaccess, .info = snd_ctl_boolean_mono_info, \
  .get = snd_ice1712_gpio_get, .put = snd_ice1712_gpio_put, \
  .private_value = mask | (invert << 24) }

int snd_ice1712_gpio_get(struct snd_kcontrol *kcontrol, struct snd_ctl_elem_value *ucontrol);
int snd_ice1712_gpio_put(struct snd_kcontrol *kcontrol, struct snd_ctl_elem_value *ucontrol);

/*
 * set gpio direction, write mask and data
 */
static inline void snd_ice1712_gpio_write_bits(struct snd_ice1712 *ice,
					       unsigned int mask, unsigned int bits)
{
	unsigned val;

	ice->gpio.direction |= mask;
	snd_ice1712_gpio_set_dir(ice, ice->gpio.direction);
	val = snd_ice1712_gpio_read(ice);
	val &= ~mask;
	val |= mask & bits;
	snd_ice1712_gpio_write(ice, val);
}

static inline int snd_ice1712_gpio_read_bits(struct snd_ice1712 *ice,
					      unsigned int mask)
{
	ice->gpio.direction &= ~mask;
	snd_ice1712_gpio_set_dir(ice, ice->gpio.direction);
	return  snd_ice1712_gpio_read(ice) & mask;
}

/* route access functions */
int snd_ice1724_get_route_val(struct snd_ice1712 *ice, int shift);
int snd_ice1724_put_route_val(struct snd_ice1712 *ice, unsigned int val,
								int shift);

int snd_ice1712_spdif_build_controls(struct snd_ice1712 *ice);

int snd_ice1712_akm4xxx_init(struct snd_akm4xxx *ak,
			     const struct snd_akm4xxx *template,
			     const struct snd_ak4xxx_private *priv,
			     struct snd_ice1712 *ice);
void snd_ice1712_akm4xxx_free(struct snd_ice1712 *ice);
int snd_ice1712_akm4xxx_build_controls(struct snd_ice1712 *ice);

int snd_ice1712_init_cs8427(struct snd_ice1712 *ice, int addr);

static inline void snd_ice1712_write(struct snd_ice1712 *ice, u8 addr, u8 data)
{
	outb(addr, ICEREG(ice, INDEX));
	outb(data, ICEREG(ice, DATA));
}

static inline u8 snd_ice1712_read(struct snd_ice1712 *ice, u8 addr)
{
	outb(addr, ICEREG(ice, INDEX));
	return inb(ICEREG(ice, DATA));
}


/*
 * entry pointer
 */

struct snd_ice1712_card_info {
	unsigned int subvendor;
	char *name;
	char *model;
	char *driver;
	int (*chip_init)(struct snd_ice1712 *);
	int (*build_controls)(struct snd_ice1712 *);
	unsigned int no_mpu401:1;
	unsigned int mpu401_1_info_flags;
	unsigned int mpu401_2_info_flags;
	const char *mpu401_1_name;
	const char *mpu401_2_name;
	const unsigned int eeprom_size;
	const unsigned char *eeprom_data;
};


#endif /* __SOUND_ICE1712_H */<|MERGE_RESOLUTION|>--- conflicted
+++ resolved
@@ -379,16 +379,11 @@
 	unsigned int (*get_rate)(struct snd_ice1712 *ice);
 	void (*set_rate)(struct snd_ice1712 *ice, unsigned int rate);
 	unsigned char (*set_mclk)(struct snd_ice1712 *ice, unsigned int rate);
-<<<<<<< HEAD
-	void (*set_spdif_clock)(struct snd_ice1712 *ice);
-
-=======
 	int (*set_spdif_clock)(struct snd_ice1712 *ice, int type);
 	int (*get_spdif_master_type)(struct snd_ice1712 *ice);
 	char **ext_clock_names;
 	int ext_clock_count;
 	void (*pro_open)(struct snd_ice1712 *, struct snd_pcm_substream *);
->>>>>>> 9a308bf7
 #ifdef CONFIG_PM
 	int (*pm_suspend)(struct snd_ice1712 *);
 	int (*pm_resume)(struct snd_ice1712 *);
