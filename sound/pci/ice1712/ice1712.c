/*
 *   ALSA driver for ICEnsemble ICE1712 (Envy24)
 *
 *	Copyright (c) 2000 Jaroslav Kysela <perex@perex.cz>
 *
 *   This program is free software; you can redistribute it and/or modify
 *   it under the terms of the GNU General Public License as published by
 *   the Free Software Foundation; either version 2 of the License, or
 *   (at your option) any later version.
 *
 *   This program is distributed in the hope that it will be useful,
 *   but WITHOUT ANY WARRANTY; without even the implied warranty of
 *   MERCHANTABILITY or FITNESS FOR A PARTICULAR PURPOSE.  See the
 *   GNU General Public License for more details.
 *
 *   You should have received a copy of the GNU General Public License
 *   along with this program; if not, write to the Free Software
 *   Foundation, Inc., 59 Temple Place, Suite 330, Boston, MA  02111-1307 USA
 *
 */

/*
  NOTES:
  - spdif nonaudio consumer mode does not work (at least with my
    Sony STR-DB830)
*/

/*
 * Changes:
 *
 *  2002.09.09	Takashi Iwai <tiwai@suse.de>
 *	split the code to several files.  each low-level routine
 *	is stored in the local file and called from registration
 *	function from card_info struct.
 *
 *  2002.11.26	James Stafford <jstafford@ampltd.com>
 *	Added support for VT1724 (Envy24HT)
 *	I have left out support for 176.4 and 192 KHz for the moment.
 *  I also haven't done anything with the internal S/PDIF transmitter or the MPU-401
 *
 *  2003.02.20  Taksahi Iwai <tiwai@suse.de>
 *	Split vt1724 part to an independent driver.
 *	The GPIO is accessed through the callback functions now.
 *
 * 2004.03.31 Doug McLain <nostar@comcast.net>
 *    Added support for Event Electronics EZ8 card to hoontech.c.
 */


#include <linux/io.h>
#include <linux/delay.h>
#include <linux/interrupt.h>
#include <linux/init.h>
#include <linux/pci.h>
#include <linux/dma-mapping.h>
#include <linux/slab.h>
#include <linux/moduleparam.h>
#include <linux/mutex.h>

#include <sound/core.h>
#include <sound/cs8427.h>
#include <sound/info.h>
#include <sound/initval.h>
#include <sound/tlv.h>

#include <sound/asoundef.h>

#include "ice1712.h"

/* lowlevel routines */
#include "delta.h"
#include "ews.h"
#include "hoontech.h"

MODULE_AUTHOR("Jaroslav Kysela <perex@perex.cz>");
MODULE_DESCRIPTION("ICEnsemble ICE1712 (Envy24)");
MODULE_LICENSE("GPL");
MODULE_SUPPORTED_DEVICE("{"
	       HOONTECH_DEVICE_DESC
	       DELTA_DEVICE_DESC
	       EWS_DEVICE_DESC
	       "{ICEnsemble,Generic ICE1712},"
	       "{ICEnsemble,Generic Envy24}}");

static int index[SNDRV_CARDS] = SNDRV_DEFAULT_IDX;	/* Index 0-MAX */
static char *id[SNDRV_CARDS] = SNDRV_DEFAULT_STR;	/* ID for this card */
static int enable[SNDRV_CARDS] = SNDRV_DEFAULT_ENABLE_PNP;/* Enable this card */
static char *model[SNDRV_CARDS];
static int omni[SNDRV_CARDS];				/* Delta44 & 66 Omni I/O support */
static int cs8427_timeout[SNDRV_CARDS] = {[0 ... (SNDRV_CARDS-1)] = 500}; /* CS8427 S/PDIF transciever reset timeout value in msec */
static int dxr_enable[SNDRV_CARDS];			/* DXR enable for DMX6FIRE */

module_param_array(index, int, NULL, 0444);
MODULE_PARM_DESC(index, "Index value for ICE1712 soundcard.");
module_param_array(id, charp, NULL, 0444);
MODULE_PARM_DESC(id, "ID string for ICE1712 soundcard.");
module_param_array(enable, bool, NULL, 0444);
MODULE_PARM_DESC(enable, "Enable ICE1712 soundcard.");
module_param_array(omni, bool, NULL, 0444);
MODULE_PARM_DESC(omni, "Enable Midiman M-Audio Delta Omni I/O support.");
module_param_array(cs8427_timeout, int, NULL, 0444);
MODULE_PARM_DESC(cs8427_timeout, "Define reset timeout for cs8427 chip in msec resolution.");
module_param_array(model, charp, NULL, 0444);
MODULE_PARM_DESC(model, "Use the given board model.");
module_param_array(dxr_enable, int, NULL, 0444);
MODULE_PARM_DESC(dxr_enable, "Enable DXR support for Terratec DMX6FIRE.");


static const struct pci_device_id snd_ice1712_ids[] = {
	{ PCI_VENDOR_ID_ICE, PCI_DEVICE_ID_ICE_1712, PCI_ANY_ID, PCI_ANY_ID, 0, 0, 0 },   /* ICE1712 */
	{ 0, }
};

MODULE_DEVICE_TABLE(pci, snd_ice1712_ids);

static int snd_ice1712_build_pro_mixer(struct snd_ice1712 *ice);
static int snd_ice1712_build_controls(struct snd_ice1712 *ice);

static int PRO_RATE_LOCKED;
static int PRO_RATE_RESET = 1;
static unsigned int PRO_RATE_DEFAULT = 44100;

/*
 *  Basic I/O
 */

/* check whether the clock mode is spdif-in */
static inline int is_spdif_master(struct snd_ice1712 *ice)
{
	return (inb(ICEMT(ice, RATE)) & ICE1712_SPDIF_MASTER) ? 1 : 0;
}

static inline int is_pro_rate_locked(struct snd_ice1712 *ice)
{
	return is_spdif_master(ice) || PRO_RATE_LOCKED;
}

static inline void snd_ice1712_ds_write(struct snd_ice1712 *ice, u8 channel, u8 addr, u32 data)
{
	outb((channel << 4) | addr, ICEDS(ice, INDEX));
	outl(data, ICEDS(ice, DATA));
}

static inline u32 snd_ice1712_ds_read(struct snd_ice1712 *ice, u8 channel, u8 addr)
{
	outb((channel << 4) | addr, ICEDS(ice, INDEX));
	return inl(ICEDS(ice, DATA));
}

static void snd_ice1712_ac97_write(struct snd_ac97 *ac97,
				   unsigned short reg,
				   unsigned short val)
{
	struct snd_ice1712 *ice = ac97->private_data;
	int tm;
	unsigned char old_cmd = 0;

	for (tm = 0; tm < 0x10000; tm++) {
		old_cmd = inb(ICEREG(ice, AC97_CMD));
		if (old_cmd & (ICE1712_AC97_WRITE | ICE1712_AC97_READ))
			continue;
		if (!(old_cmd & ICE1712_AC97_READY))
			continue;
		break;
	}
	outb(reg, ICEREG(ice, AC97_INDEX));
	outw(val, ICEREG(ice, AC97_DATA));
	old_cmd &= ~(ICE1712_AC97_PBK_VSR | ICE1712_AC97_CAP_VSR);
	outb(old_cmd | ICE1712_AC97_WRITE, ICEREG(ice, AC97_CMD));
	for (tm = 0; tm < 0x10000; tm++)
		if ((inb(ICEREG(ice, AC97_CMD)) & ICE1712_AC97_WRITE) == 0)
			break;
}

static unsigned short snd_ice1712_ac97_read(struct snd_ac97 *ac97,
					    unsigned short reg)
{
	struct snd_ice1712 *ice = ac97->private_data;
	int tm;
	unsigned char old_cmd = 0;

	for (tm = 0; tm < 0x10000; tm++) {
		old_cmd = inb(ICEREG(ice, AC97_CMD));
		if (old_cmd & (ICE1712_AC97_WRITE | ICE1712_AC97_READ))
			continue;
		if (!(old_cmd & ICE1712_AC97_READY))
			continue;
		break;
	}
	outb(reg, ICEREG(ice, AC97_INDEX));
	outb(old_cmd | ICE1712_AC97_READ, ICEREG(ice, AC97_CMD));
	for (tm = 0; tm < 0x10000; tm++)
		if ((inb(ICEREG(ice, AC97_CMD)) & ICE1712_AC97_READ) == 0)
			break;
	if (tm >= 0x10000)		/* timeout */
		return ~0;
	return inw(ICEREG(ice, AC97_DATA));
}

/*
 * pro ac97 section
 */

static void snd_ice1712_pro_ac97_write(struct snd_ac97 *ac97,
				       unsigned short reg,
				       unsigned short val)
{
	struct snd_ice1712 *ice = ac97->private_data;
	int tm;
	unsigned char old_cmd = 0;

	for (tm = 0; tm < 0x10000; tm++) {
		old_cmd = inb(ICEMT(ice, AC97_CMD));
		if (old_cmd & (ICE1712_AC97_WRITE | ICE1712_AC97_READ))
			continue;
		if (!(old_cmd & ICE1712_AC97_READY))
			continue;
		break;
	}
	outb(reg, ICEMT(ice, AC97_INDEX));
	outw(val, ICEMT(ice, AC97_DATA));
	old_cmd &= ~(ICE1712_AC97_PBK_VSR | ICE1712_AC97_CAP_VSR);
	outb(old_cmd | ICE1712_AC97_WRITE, ICEMT(ice, AC97_CMD));
	for (tm = 0; tm < 0x10000; tm++)
		if ((inb(ICEMT(ice, AC97_CMD)) & ICE1712_AC97_WRITE) == 0)
			break;
}


static unsigned short snd_ice1712_pro_ac97_read(struct snd_ac97 *ac97,
						unsigned short reg)
{
	struct snd_ice1712 *ice = ac97->private_data;
	int tm;
	unsigned char old_cmd = 0;

	for (tm = 0; tm < 0x10000; tm++) {
		old_cmd = inb(ICEMT(ice, AC97_CMD));
		if (old_cmd & (ICE1712_AC97_WRITE | ICE1712_AC97_READ))
			continue;
		if (!(old_cmd & ICE1712_AC97_READY))
			continue;
		break;
	}
	outb(reg, ICEMT(ice, AC97_INDEX));
	outb(old_cmd | ICE1712_AC97_READ, ICEMT(ice, AC97_CMD));
	for (tm = 0; tm < 0x10000; tm++)
		if ((inb(ICEMT(ice, AC97_CMD)) & ICE1712_AC97_READ) == 0)
			break;
	if (tm >= 0x10000)		/* timeout */
		return ~0;
	return inw(ICEMT(ice, AC97_DATA));
}

/*
 * consumer ac97 digital mix
 */
#define snd_ice1712_digmix_route_ac97_info	snd_ctl_boolean_mono_info

static int snd_ice1712_digmix_route_ac97_get(struct snd_kcontrol *kcontrol, struct snd_ctl_elem_value *ucontrol)
{
	struct snd_ice1712 *ice = snd_kcontrol_chip(kcontrol);

	ucontrol->value.integer.value[0] = inb(ICEMT(ice, MONITOR_ROUTECTRL)) & ICE1712_ROUTE_AC97 ? 1 : 0;
	return 0;
}

static int snd_ice1712_digmix_route_ac97_put(struct snd_kcontrol *kcontrol, struct snd_ctl_elem_value *ucontrol)
{
	struct snd_ice1712 *ice = snd_kcontrol_chip(kcontrol);
	unsigned char val, nval;

	spin_lock_irq(&ice->reg_lock);
	val = inb(ICEMT(ice, MONITOR_ROUTECTRL));
	nval = val & ~ICE1712_ROUTE_AC97;
	if (ucontrol->value.integer.value[0])
		nval |= ICE1712_ROUTE_AC97;
	outb(nval, ICEMT(ice, MONITOR_ROUTECTRL));
	spin_unlock_irq(&ice->reg_lock);
	return val != nval;
}

static struct snd_kcontrol_new snd_ice1712_mixer_digmix_route_ac97 __devinitdata = {
	.iface = SNDRV_CTL_ELEM_IFACE_MIXER,
	.name = "Digital Mixer To AC97",
	.info = snd_ice1712_digmix_route_ac97_info,
	.get = snd_ice1712_digmix_route_ac97_get,
	.put = snd_ice1712_digmix_route_ac97_put,
};


/*
 * gpio operations
 */
static void snd_ice1712_set_gpio_dir(struct snd_ice1712 *ice, unsigned int data)
{
	snd_ice1712_write(ice, ICE1712_IREG_GPIO_DIRECTION, data);
	inb(ICEREG(ice, DATA)); /* dummy read for pci-posting */
}

static void snd_ice1712_set_gpio_mask(struct snd_ice1712 *ice, unsigned int data)
{
	snd_ice1712_write(ice, ICE1712_IREG_GPIO_WRITE_MASK, data);
	inb(ICEREG(ice, DATA)); /* dummy read for pci-posting */
}

static unsigned int snd_ice1712_get_gpio_data(struct snd_ice1712 *ice)
{
	return snd_ice1712_read(ice, ICE1712_IREG_GPIO_DATA);
}

static void snd_ice1712_set_gpio_data(struct snd_ice1712 *ice, unsigned int val)
{
	snd_ice1712_write(ice, ICE1712_IREG_GPIO_DATA, val);
	inb(ICEREG(ice, DATA)); /* dummy read for pci-posting */
}

/*
 *
 * CS8427 interface
 *
 */

/*
 * change the input clock selection
 * spdif_clock = 1 - IEC958 input, 0 - Envy24
 */
static int snd_ice1712_cs8427_set_input_clock(struct snd_ice1712 *ice, int spdif_clock)
{
	unsigned char reg[2] = { 0x80 | 4, 0 };   /* CS8427 auto increment | register number 4 + data */
	unsigned char val, nval;
	int res = 0;

	snd_i2c_lock(ice->i2c);
	if (snd_i2c_sendbytes(ice->cs8427, reg, 1) != 1) {
		snd_i2c_unlock(ice->i2c);
		return -EIO;
	}
	if (snd_i2c_readbytes(ice->cs8427, &val, 1) != 1) {
		snd_i2c_unlock(ice->i2c);
		return -EIO;
	}
	nval = val & 0xf0;
	if (spdif_clock)
		nval |= 0x01;
	else
		nval |= 0x04;
	if (val != nval) {
		reg[1] = nval;
		if (snd_i2c_sendbytes(ice->cs8427, reg, 2) != 2) {
			res = -EIO;
		} else {
			res++;
		}
	}
	snd_i2c_unlock(ice->i2c);
	return res;
}

/*
 * spdif callbacks
 */
static void open_cs8427(struct snd_ice1712 *ice, struct snd_pcm_substream *substream)
{
	snd_cs8427_iec958_active(ice->cs8427, 1);
}

static void close_cs8427(struct snd_ice1712 *ice, struct snd_pcm_substream *substream)
{
	snd_cs8427_iec958_active(ice->cs8427, 0);
}

static void setup_cs8427(struct snd_ice1712 *ice, int rate)
{
	snd_cs8427_iec958_pcm(ice->cs8427, rate);
}

/*
 * create and initialize callbacks for cs8427 interface
 */
int __devinit snd_ice1712_init_cs8427(struct snd_ice1712 *ice, int addr)
{
	int err;

	err = snd_cs8427_create(ice->i2c, addr,
		(ice->cs8427_timeout * HZ) / 1000, &ice->cs8427);
	if (err < 0) {
		snd_printk(KERN_ERR "CS8427 initialization failed\n");
		return err;
	}
	ice->spdif.ops.open = open_cs8427;
	ice->spdif.ops.close = close_cs8427;
	ice->spdif.ops.setup_rate = setup_cs8427;
	return 0;
}

static void snd_ice1712_set_input_clock_source(struct snd_ice1712 *ice, int spdif_is_master)
{
	/* change CS8427 clock source too */
	if (ice->cs8427)
		snd_ice1712_cs8427_set_input_clock(ice, spdif_is_master);
	/* notify ak4524 chip as well */
	if (spdif_is_master) {
		unsigned int i;
		for (i = 0; i < ice->akm_codecs; i++) {
			if (ice->akm[i].ops.set_rate_val)
				ice->akm[i].ops.set_rate_val(&ice->akm[i], 0);
		}
	}
}

/*
 *  Interrupt handler
 */

static irqreturn_t snd_ice1712_interrupt(int irq, void *dev_id)
{
	struct snd_ice1712 *ice = dev_id;
	unsigned char status;
	int handled = 0;

	while (1) {
		status = inb(ICEREG(ice, IRQSTAT));
		if (status == 0)
			break;
		handled = 1;
		if (status & ICE1712_IRQ_MPU1) {
			if (ice->rmidi[0])
				snd_mpu401_uart_interrupt(irq, ice->rmidi[0]->private_data);
			outb(ICE1712_IRQ_MPU1, ICEREG(ice, IRQSTAT));
			status &= ~ICE1712_IRQ_MPU1;
		}
		if (status & ICE1712_IRQ_TIMER)
			outb(ICE1712_IRQ_TIMER, ICEREG(ice, IRQSTAT));
		if (status & ICE1712_IRQ_MPU2) {
			if (ice->rmidi[1])
				snd_mpu401_uart_interrupt(irq, ice->rmidi[1]->private_data);
			outb(ICE1712_IRQ_MPU2, ICEREG(ice, IRQSTAT));
			status &= ~ICE1712_IRQ_MPU2;
		}
		if (status & ICE1712_IRQ_PROPCM) {
			unsigned char mtstat = inb(ICEMT(ice, IRQ));
			if (mtstat & ICE1712_MULTI_PBKSTATUS) {
				if (ice->playback_pro_substream)
					snd_pcm_period_elapsed(ice->playback_pro_substream);
				outb(ICE1712_MULTI_PBKSTATUS, ICEMT(ice, IRQ));
			}
			if (mtstat & ICE1712_MULTI_CAPSTATUS) {
				if (ice->capture_pro_substream)
					snd_pcm_period_elapsed(ice->capture_pro_substream);
				outb(ICE1712_MULTI_CAPSTATUS, ICEMT(ice, IRQ));
			}
		}
		if (status & ICE1712_IRQ_FM)
			outb(ICE1712_IRQ_FM, ICEREG(ice, IRQSTAT));
		if (status & ICE1712_IRQ_PBKDS) {
			u32 idx;
			u16 pbkstatus;
			struct snd_pcm_substream *substream;
			pbkstatus = inw(ICEDS(ice, INTSTAT));
			/* printk("pbkstatus = 0x%x\n", pbkstatus); */
			for (idx = 0; idx < 6; idx++) {
				if ((pbkstatus & (3 << (idx * 2))) == 0)
					continue;
				substream = ice->playback_con_substream_ds[idx];
				if (substream != NULL)
					snd_pcm_period_elapsed(substream);
				outw(3 << (idx * 2), ICEDS(ice, INTSTAT));
			}
			outb(ICE1712_IRQ_PBKDS, ICEREG(ice, IRQSTAT));
		}
		if (status & ICE1712_IRQ_CONCAP) {
			if (ice->capture_con_substream)
				snd_pcm_period_elapsed(ice->capture_con_substream);
			outb(ICE1712_IRQ_CONCAP, ICEREG(ice, IRQSTAT));
		}
		if (status & ICE1712_IRQ_CONPBK) {
			if (ice->playback_con_substream)
				snd_pcm_period_elapsed(ice->playback_con_substream);
			outb(ICE1712_IRQ_CONPBK, ICEREG(ice, IRQSTAT));
		}
	}
	return IRQ_RETVAL(handled);
}


/*
 *  PCM part - misc
 */

static int snd_ice1712_hw_params(struct snd_pcm_substream *substream,
				 struct snd_pcm_hw_params *hw_params)
{
	return snd_pcm_lib_malloc_pages(substream, params_buffer_bytes(hw_params));
}

static int snd_ice1712_hw_free(struct snd_pcm_substream *substream)
{
	return snd_pcm_lib_free_pages(substream);
}

/*
 *  PCM part - consumer I/O
 */

static int snd_ice1712_playback_trigger(struct snd_pcm_substream *substream,
					int cmd)
{
	struct snd_ice1712 *ice = snd_pcm_substream_chip(substream);
	int result = 0;
	u32 tmp;

	spin_lock(&ice->reg_lock);
	tmp = snd_ice1712_read(ice, ICE1712_IREG_PBK_CTRL);
	if (cmd == SNDRV_PCM_TRIGGER_START) {
		tmp |= 1;
	} else if (cmd == SNDRV_PCM_TRIGGER_STOP) {
		tmp &= ~1;
	} else if (cmd == SNDRV_PCM_TRIGGER_PAUSE_PUSH) {
		tmp |= 2;
	} else if (cmd == SNDRV_PCM_TRIGGER_PAUSE_RELEASE) {
		tmp &= ~2;
	} else {
		result = -EINVAL;
	}
	snd_ice1712_write(ice, ICE1712_IREG_PBK_CTRL, tmp);
	spin_unlock(&ice->reg_lock);
	return result;
}

static int snd_ice1712_playback_ds_trigger(struct snd_pcm_substream *substream,
					   int cmd)
{
	struct snd_ice1712 *ice = snd_pcm_substream_chip(substream);
	int result = 0;
	u32 tmp;

	spin_lock(&ice->reg_lock);
	tmp = snd_ice1712_ds_read(ice, substream->number * 2, ICE1712_DSC_CONTROL);
	if (cmd == SNDRV_PCM_TRIGGER_START) {
		tmp |= 1;
	} else if (cmd == SNDRV_PCM_TRIGGER_STOP) {
		tmp &= ~1;
	} else if (cmd == SNDRV_PCM_TRIGGER_PAUSE_PUSH) {
		tmp |= 2;
	} else if (cmd == SNDRV_PCM_TRIGGER_PAUSE_RELEASE) {
		tmp &= ~2;
	} else {
		result = -EINVAL;
	}
	snd_ice1712_ds_write(ice, substream->number * 2, ICE1712_DSC_CONTROL, tmp);
	spin_unlock(&ice->reg_lock);
	return result;
}

static int snd_ice1712_capture_trigger(struct snd_pcm_substream *substream,
				       int cmd)
{
	struct snd_ice1712 *ice = snd_pcm_substream_chip(substream);
	int result = 0;
	u8 tmp;

	spin_lock(&ice->reg_lock);
	tmp = snd_ice1712_read(ice, ICE1712_IREG_CAP_CTRL);
	if (cmd == SNDRV_PCM_TRIGGER_START) {
		tmp |= 1;
	} else if (cmd == SNDRV_PCM_TRIGGER_STOP) {
		tmp &= ~1;
	} else {
		result = -EINVAL;
	}
	snd_ice1712_write(ice, ICE1712_IREG_CAP_CTRL, tmp);
	spin_unlock(&ice->reg_lock);
	return result;
}

static int snd_ice1712_playback_prepare(struct snd_pcm_substream *substream)
{
	struct snd_ice1712 *ice = snd_pcm_substream_chip(substream);
	struct snd_pcm_runtime *runtime = substream->runtime;
	u32 period_size, buf_size, rate, tmp;

	period_size = (snd_pcm_lib_period_bytes(substream) >> 2) - 1;
	buf_size = snd_pcm_lib_buffer_bytes(substream) - 1;
	tmp = 0x0000;
	if (snd_pcm_format_width(runtime->format) == 16)
		tmp |= 0x10;
	if (runtime->channels == 2)
		tmp |= 0x08;
	rate = (runtime->rate * 8192) / 375;
	if (rate > 0x000fffff)
		rate = 0x000fffff;
	spin_lock_irq(&ice->reg_lock);
	outb(0, ice->ddma_port + 15);
	outb(ICE1712_DMA_MODE_WRITE | ICE1712_DMA_AUTOINIT, ice->ddma_port + 0x0b);
	outl(runtime->dma_addr, ice->ddma_port + 0);
	outw(buf_size, ice->ddma_port + 4);
	snd_ice1712_write(ice, ICE1712_IREG_PBK_RATE_LO, rate & 0xff);
	snd_ice1712_write(ice, ICE1712_IREG_PBK_RATE_MID, (rate >> 8) & 0xff);
	snd_ice1712_write(ice, ICE1712_IREG_PBK_RATE_HI, (rate >> 16) & 0xff);
	snd_ice1712_write(ice, ICE1712_IREG_PBK_CTRL, tmp);
	snd_ice1712_write(ice, ICE1712_IREG_PBK_COUNT_LO, period_size & 0xff);
	snd_ice1712_write(ice, ICE1712_IREG_PBK_COUNT_HI, period_size >> 8);
	snd_ice1712_write(ice, ICE1712_IREG_PBK_LEFT, 0);
	snd_ice1712_write(ice, ICE1712_IREG_PBK_RIGHT, 0);
	spin_unlock_irq(&ice->reg_lock);
	return 0;
}

static int snd_ice1712_playback_ds_prepare(struct snd_pcm_substream *substream)
{
	struct snd_ice1712 *ice = snd_pcm_substream_chip(substream);
	struct snd_pcm_runtime *runtime = substream->runtime;
	u32 period_size, buf_size, rate, tmp, chn;

	period_size = snd_pcm_lib_period_bytes(substream) - 1;
	buf_size = snd_pcm_lib_buffer_bytes(substream) - 1;
	tmp = 0x0064;
	if (snd_pcm_format_width(runtime->format) == 16)
		tmp &= ~0x04;
	if (runtime->channels == 2)
		tmp |= 0x08;
	rate = (runtime->rate * 8192) / 375;
	if (rate > 0x000fffff)
		rate = 0x000fffff;
	ice->playback_con_active_buf[substream->number] = 0;
	ice->playback_con_virt_addr[substream->number] = runtime->dma_addr;
	chn = substream->number * 2;
	spin_lock_irq(&ice->reg_lock);
	snd_ice1712_ds_write(ice, chn, ICE1712_DSC_ADDR0, runtime->dma_addr);
	snd_ice1712_ds_write(ice, chn, ICE1712_DSC_COUNT0, period_size);
	snd_ice1712_ds_write(ice, chn, ICE1712_DSC_ADDR1, runtime->dma_addr + (runtime->periods > 1 ? period_size + 1 : 0));
	snd_ice1712_ds_write(ice, chn, ICE1712_DSC_COUNT1, period_size);
	snd_ice1712_ds_write(ice, chn, ICE1712_DSC_RATE, rate);
	snd_ice1712_ds_write(ice, chn, ICE1712_DSC_VOLUME, 0);
	snd_ice1712_ds_write(ice, chn, ICE1712_DSC_CONTROL, tmp);
	if (runtime->channels == 2) {
		snd_ice1712_ds_write(ice, chn + 1, ICE1712_DSC_RATE, rate);
		snd_ice1712_ds_write(ice, chn + 1, ICE1712_DSC_VOLUME, 0);
	}
	spin_unlock_irq(&ice->reg_lock);
	return 0;
}

static int snd_ice1712_capture_prepare(struct snd_pcm_substream *substream)
{
	struct snd_ice1712 *ice = snd_pcm_substream_chip(substream);
	struct snd_pcm_runtime *runtime = substream->runtime;
	u32 period_size, buf_size;
	u8 tmp;

	period_size = (snd_pcm_lib_period_bytes(substream) >> 2) - 1;
	buf_size = snd_pcm_lib_buffer_bytes(substream) - 1;
	tmp = 0x06;
	if (snd_pcm_format_width(runtime->format) == 16)
		tmp &= ~0x04;
	if (runtime->channels == 2)
		tmp &= ~0x02;
	spin_lock_irq(&ice->reg_lock);
	outl(ice->capture_con_virt_addr = runtime->dma_addr, ICEREG(ice, CONCAP_ADDR));
	outw(buf_size, ICEREG(ice, CONCAP_COUNT));
	snd_ice1712_write(ice, ICE1712_IREG_CAP_COUNT_HI, period_size >> 8);
	snd_ice1712_write(ice, ICE1712_IREG_CAP_COUNT_LO, period_size & 0xff);
	snd_ice1712_write(ice, ICE1712_IREG_CAP_CTRL, tmp);
	spin_unlock_irq(&ice->reg_lock);
	snd_ac97_set_rate(ice->ac97, AC97_PCM_LR_ADC_RATE, runtime->rate);
	return 0;
}

static snd_pcm_uframes_t snd_ice1712_playback_pointer(struct snd_pcm_substream *substream)
{
	struct snd_ice1712 *ice = snd_pcm_substream_chip(substream);
	struct snd_pcm_runtime *runtime = substream->runtime;
	size_t ptr;

	if (!(snd_ice1712_read(ice, ICE1712_IREG_PBK_CTRL) & 1))
		return 0;
	ptr = runtime->buffer_size - inw(ice->ddma_port + 4);
	if (ptr == runtime->buffer_size)
		ptr = 0;
	return bytes_to_frames(substream->runtime, ptr);
}

static snd_pcm_uframes_t snd_ice1712_playback_ds_pointer(struct snd_pcm_substream *substream)
{
	struct snd_ice1712 *ice = snd_pcm_substream_chip(substream);
	u8 addr;
	size_t ptr;

	if (!(snd_ice1712_ds_read(ice, substream->number * 2, ICE1712_DSC_CONTROL) & 1))
		return 0;
	if (ice->playback_con_active_buf[substream->number])
		addr = ICE1712_DSC_ADDR1;
	else
		addr = ICE1712_DSC_ADDR0;
	ptr = snd_ice1712_ds_read(ice, substream->number * 2, addr) -
		ice->playback_con_virt_addr[substream->number];
	if (ptr == substream->runtime->buffer_size)
		ptr = 0;
	return bytes_to_frames(substream->runtime, ptr);
}

static snd_pcm_uframes_t snd_ice1712_capture_pointer(struct snd_pcm_substream *substream)
{
	struct snd_ice1712 *ice = snd_pcm_substream_chip(substream);
	size_t ptr;

	if (!(snd_ice1712_read(ice, ICE1712_IREG_CAP_CTRL) & 1))
		return 0;
	ptr = inl(ICEREG(ice, CONCAP_ADDR)) - ice->capture_con_virt_addr;
	if (ptr == substream->runtime->buffer_size)
		ptr = 0;
	return bytes_to_frames(substream->runtime, ptr);
}

static const struct snd_pcm_hardware snd_ice1712_playback = {
	.info =			(SNDRV_PCM_INFO_MMAP | SNDRV_PCM_INFO_INTERLEAVED |
				 SNDRV_PCM_INFO_BLOCK_TRANSFER |
				 SNDRV_PCM_INFO_MMAP_VALID |
				 SNDRV_PCM_INFO_PAUSE),
	.formats =		SNDRV_PCM_FMTBIT_U8 | SNDRV_PCM_FMTBIT_S16_LE,
	.rates =		SNDRV_PCM_RATE_CONTINUOUS | SNDRV_PCM_RATE_8000_48000,
	.rate_min =		4000,
	.rate_max =		48000,
	.channels_min =		1,
	.channels_max =		2,
	.buffer_bytes_max =	(64*1024),
	.period_bytes_min =	64,
	.period_bytes_max =	(64*1024),
	.periods_min =		1,
	.periods_max =		1024,
	.fifo_size =		0,
};

static const struct snd_pcm_hardware snd_ice1712_playback_ds = {
	.info =			(SNDRV_PCM_INFO_MMAP | SNDRV_PCM_INFO_INTERLEAVED |
				 SNDRV_PCM_INFO_BLOCK_TRANSFER |
				 SNDRV_PCM_INFO_MMAP_VALID |
				 SNDRV_PCM_INFO_PAUSE),
	.formats =		SNDRV_PCM_FMTBIT_U8 | SNDRV_PCM_FMTBIT_S16_LE,
	.rates =		SNDRV_PCM_RATE_CONTINUOUS | SNDRV_PCM_RATE_8000_48000,
	.rate_min =		4000,
	.rate_max =		48000,
	.channels_min =		1,
	.channels_max =		2,
	.buffer_bytes_max =	(128*1024),
	.period_bytes_min =	64,
	.period_bytes_max =	(128*1024),
	.periods_min =		2,
	.periods_max =		2,
	.fifo_size =		0,
};

static const struct snd_pcm_hardware snd_ice1712_capture = {
	.info =			(SNDRV_PCM_INFO_MMAP | SNDRV_PCM_INFO_INTERLEAVED |
				 SNDRV_PCM_INFO_BLOCK_TRANSFER |
				 SNDRV_PCM_INFO_MMAP_VALID),
	.formats =		SNDRV_PCM_FMTBIT_U8 | SNDRV_PCM_FMTBIT_S16_LE,
	.rates =		SNDRV_PCM_RATE_CONTINUOUS | SNDRV_PCM_RATE_8000_48000,
	.rate_min =		4000,
	.rate_max =		48000,
	.channels_min =		1,
	.channels_max =		2,
	.buffer_bytes_max =	(64*1024),
	.period_bytes_min =	64,
	.period_bytes_max =	(64*1024),
	.periods_min =		1,
	.periods_max =		1024,
	.fifo_size =		0,
};

static int snd_ice1712_playback_open(struct snd_pcm_substream *substream)
{
	struct snd_pcm_runtime *runtime = substream->runtime;
	struct snd_ice1712 *ice = snd_pcm_substream_chip(substream);

	ice->playback_con_substream = substream;
	runtime->hw = snd_ice1712_playback;
	return 0;
}

static int snd_ice1712_playback_ds_open(struct snd_pcm_substream *substream)
{
	struct snd_pcm_runtime *runtime = substream->runtime;
	struct snd_ice1712 *ice = snd_pcm_substream_chip(substream);
	u32 tmp;

	ice->playback_con_substream_ds[substream->number] = substream;
	runtime->hw = snd_ice1712_playback_ds;
	spin_lock_irq(&ice->reg_lock);
	tmp = inw(ICEDS(ice, INTMASK)) & ~(1 << (substream->number * 2));
	outw(tmp, ICEDS(ice, INTMASK));
	spin_unlock_irq(&ice->reg_lock);
	return 0;
}

static int snd_ice1712_capture_open(struct snd_pcm_substream *substream)
{
	struct snd_pcm_runtime *runtime = substream->runtime;
	struct snd_ice1712 *ice = snd_pcm_substream_chip(substream);

	ice->capture_con_substream = substream;
	runtime->hw = snd_ice1712_capture;
	runtime->hw.rates = ice->ac97->rates[AC97_RATES_ADC];
	if (!(runtime->hw.rates & SNDRV_PCM_RATE_8000))
		runtime->hw.rate_min = 48000;
	return 0;
}

static int snd_ice1712_playback_close(struct snd_pcm_substream *substream)
{
	struct snd_ice1712 *ice = snd_pcm_substream_chip(substream);

	ice->playback_con_substream = NULL;
	return 0;
}

static int snd_ice1712_playback_ds_close(struct snd_pcm_substream *substream)
{
	struct snd_ice1712 *ice = snd_pcm_substream_chip(substream);
	u32 tmp;

	spin_lock_irq(&ice->reg_lock);
	tmp = inw(ICEDS(ice, INTMASK)) | (3 << (substream->number * 2));
	outw(tmp, ICEDS(ice, INTMASK));
	spin_unlock_irq(&ice->reg_lock);
	ice->playback_con_substream_ds[substream->number] = NULL;
	return 0;
}

static int snd_ice1712_capture_close(struct snd_pcm_substream *substream)
{
	struct snd_ice1712 *ice = snd_pcm_substream_chip(substream);

	ice->capture_con_substream = NULL;
	return 0;
}

static struct snd_pcm_ops snd_ice1712_playback_ops = {
	.open =		snd_ice1712_playback_open,
	.close =	snd_ice1712_playback_close,
	.ioctl =	snd_pcm_lib_ioctl,
	.hw_params =	snd_ice1712_hw_params,
	.hw_free =	snd_ice1712_hw_free,
	.prepare =	snd_ice1712_playback_prepare,
	.trigger =	snd_ice1712_playback_trigger,
	.pointer =	snd_ice1712_playback_pointer,
};

static struct snd_pcm_ops snd_ice1712_playback_ds_ops = {
	.open =		snd_ice1712_playback_ds_open,
	.close =	snd_ice1712_playback_ds_close,
	.ioctl =	snd_pcm_lib_ioctl,
	.hw_params =	snd_ice1712_hw_params,
	.hw_free =	snd_ice1712_hw_free,
	.prepare =	snd_ice1712_playback_ds_prepare,
	.trigger =	snd_ice1712_playback_ds_trigger,
	.pointer =	snd_ice1712_playback_ds_pointer,
};

static struct snd_pcm_ops snd_ice1712_capture_ops = {
	.open =		snd_ice1712_capture_open,
	.close =	snd_ice1712_capture_close,
	.ioctl =	snd_pcm_lib_ioctl,
	.hw_params =	snd_ice1712_hw_params,
	.hw_free =	snd_ice1712_hw_free,
	.prepare =	snd_ice1712_capture_prepare,
	.trigger =	snd_ice1712_capture_trigger,
	.pointer =	snd_ice1712_capture_pointer,
};

static int __devinit snd_ice1712_pcm(struct snd_ice1712 *ice, int device, struct snd_pcm **rpcm)
{
	struct snd_pcm *pcm;
	int err;

	if (rpcm)
		*rpcm = NULL;
	err = snd_pcm_new(ice->card, "ICE1712 consumer", device, 1, 1, &pcm);
	if (err < 0)
		return err;

	snd_pcm_set_ops(pcm, SNDRV_PCM_STREAM_PLAYBACK, &snd_ice1712_playback_ops);
	snd_pcm_set_ops(pcm, SNDRV_PCM_STREAM_CAPTURE, &snd_ice1712_capture_ops);

	pcm->private_data = ice;
	pcm->info_flags = 0;
	strcpy(pcm->name, "ICE1712 consumer");
	ice->pcm = pcm;

	snd_pcm_lib_preallocate_pages_for_all(pcm, SNDRV_DMA_TYPE_DEV,
					      snd_dma_pci_data(ice->pci), 64*1024, 64*1024);

	if (rpcm)
		*rpcm = pcm;

	printk(KERN_WARNING "Consumer PCM code does not work well at the moment --jk\n");

	return 0;
}

static int __devinit snd_ice1712_pcm_ds(struct snd_ice1712 *ice, int device, struct snd_pcm **rpcm)
{
	struct snd_pcm *pcm;
	int err;

	if (rpcm)
		*rpcm = NULL;
	err = snd_pcm_new(ice->card, "ICE1712 consumer (DS)", device, 6, 0, &pcm);
	if (err < 0)
		return err;

	snd_pcm_set_ops(pcm, SNDRV_PCM_STREAM_PLAYBACK, &snd_ice1712_playback_ds_ops);

	pcm->private_data = ice;
	pcm->info_flags = 0;
	strcpy(pcm->name, "ICE1712 consumer (DS)");
	ice->pcm_ds = pcm;

	snd_pcm_lib_preallocate_pages_for_all(pcm, SNDRV_DMA_TYPE_DEV,
					      snd_dma_pci_data(ice->pci), 64*1024, 128*1024);

	if (rpcm)
		*rpcm = pcm;

	return 0;
}

/*
 *  PCM code - professional part (multitrack)
 */

static unsigned int rates[] = { 8000, 9600, 11025, 12000, 16000, 22050, 24000,
				32000, 44100, 48000, 64000, 88200, 96000 };

static struct snd_pcm_hw_constraint_list hw_constraints_rates = {
	.count = ARRAY_SIZE(rates),
	.list = rates,
	.mask = 0,
};

static int snd_ice1712_pro_trigger(struct snd_pcm_substream *substream,
				   int cmd)
{
	struct snd_ice1712 *ice = snd_pcm_substream_chip(substream);
	switch (cmd) {
	case SNDRV_PCM_TRIGGER_PAUSE_PUSH:
	case SNDRV_PCM_TRIGGER_PAUSE_RELEASE:
	{
		unsigned int what;
		unsigned int old;
		if (substream->stream != SNDRV_PCM_STREAM_PLAYBACK)
			return -EINVAL;
		what = ICE1712_PLAYBACK_PAUSE;
		snd_pcm_trigger_done(substream, substream);
		spin_lock(&ice->reg_lock);
		old = inl(ICEMT(ice, PLAYBACK_CONTROL));
		if (cmd == SNDRV_PCM_TRIGGER_PAUSE_PUSH)
			old |= what;
		else
			old &= ~what;
		outl(old, ICEMT(ice, PLAYBACK_CONTROL));
		spin_unlock(&ice->reg_lock);
		break;
	}
	case SNDRV_PCM_TRIGGER_START:
	case SNDRV_PCM_TRIGGER_STOP:
	{
		unsigned int what = 0;
		unsigned int old;
		struct snd_pcm_substream *s;

		snd_pcm_group_for_each_entry(s, substream) {
			if (s == ice->playback_pro_substream) {
				what |= ICE1712_PLAYBACK_START;
				snd_pcm_trigger_done(s, substream);
			} else if (s == ice->capture_pro_substream) {
				what |= ICE1712_CAPTURE_START_SHADOW;
				snd_pcm_trigger_done(s, substream);
			}
		}
		spin_lock(&ice->reg_lock);
		old = inl(ICEMT(ice, PLAYBACK_CONTROL));
		if (cmd == SNDRV_PCM_TRIGGER_START)
			old |= what;
		else
			old &= ~what;
		outl(old, ICEMT(ice, PLAYBACK_CONTROL));
		spin_unlock(&ice->reg_lock);
		break;
	}
	default:
		return -EINVAL;
	}
	return 0;
}

/*
 */
static void snd_ice1712_set_pro_rate(struct snd_ice1712 *ice, unsigned int rate, int force)
{
	unsigned long flags;
	unsigned char val, old;
	unsigned int i;

	switch (rate) {
	case 8000: val = 6; break;
	case 9600: val = 3; break;
	case 11025: val = 10; break;
	case 12000: val = 2; break;
	case 16000: val = 5; break;
	case 22050: val = 9; break;
	case 24000: val = 1; break;
	case 32000: val = 4; break;
	case 44100: val = 8; break;
	case 48000: val = 0; break;
	case 64000: val = 15; break;
	case 88200: val = 11; break;
	case 96000: val = 7; break;
	default:
		snd_BUG();
		val = 0;
		rate = 48000;
		break;
	}

	spin_lock_irqsave(&ice->reg_lock, flags);
	if (inb(ICEMT(ice, PLAYBACK_CONTROL)) & (ICE1712_CAPTURE_START_SHADOW|
						 ICE1712_PLAYBACK_PAUSE|
						 ICE1712_PLAYBACK_START)) {
__out:
		spin_unlock_irqrestore(&ice->reg_lock, flags);
		return;
	}
	if (!force && is_pro_rate_locked(ice))
		goto __out;

	old = inb(ICEMT(ice, RATE));
	if (!force && old == val)
		goto __out;
	outb(val, ICEMT(ice, RATE));
	spin_unlock_irqrestore(&ice->reg_lock, flags);

	if (ice->gpio.set_pro_rate)
		ice->gpio.set_pro_rate(ice, rate);
	for (i = 0; i < ice->akm_codecs; i++) {
		if (ice->akm[i].ops.set_rate_val)
			ice->akm[i].ops.set_rate_val(&ice->akm[i], rate);
	}
	if (ice->spdif.ops.setup_rate)
		ice->spdif.ops.setup_rate(ice, rate);
}

static int snd_ice1712_playback_pro_prepare(struct snd_pcm_substream *substream)
{
	struct snd_ice1712 *ice = snd_pcm_substream_chip(substream);

	ice->playback_pro_size = snd_pcm_lib_buffer_bytes(substream);
	spin_lock_irq(&ice->reg_lock);
	outl(substream->runtime->dma_addr, ICEMT(ice, PLAYBACK_ADDR));
	outw((ice->playback_pro_size >> 2) - 1, ICEMT(ice, PLAYBACK_SIZE));
	outw((snd_pcm_lib_period_bytes(substream) >> 2) - 1, ICEMT(ice, PLAYBACK_COUNT));
	spin_unlock_irq(&ice->reg_lock);

	return 0;
}

static int snd_ice1712_playback_pro_hw_params(struct snd_pcm_substream *substream,
					      struct snd_pcm_hw_params *hw_params)
{
	struct snd_ice1712 *ice = snd_pcm_substream_chip(substream);

	snd_ice1712_set_pro_rate(ice, params_rate(hw_params), 0);
	return snd_pcm_lib_malloc_pages(substream, params_buffer_bytes(hw_params));
}

static int snd_ice1712_capture_pro_prepare(struct snd_pcm_substream *substream)
{
	struct snd_ice1712 *ice = snd_pcm_substream_chip(substream);

	ice->capture_pro_size = snd_pcm_lib_buffer_bytes(substream);
	spin_lock_irq(&ice->reg_lock);
	outl(substream->runtime->dma_addr, ICEMT(ice, CAPTURE_ADDR));
	outw((ice->capture_pro_size >> 2) - 1, ICEMT(ice, CAPTURE_SIZE));
	outw((snd_pcm_lib_period_bytes(substream) >> 2) - 1, ICEMT(ice, CAPTURE_COUNT));
	spin_unlock_irq(&ice->reg_lock);
	return 0;
}

static int snd_ice1712_capture_pro_hw_params(struct snd_pcm_substream *substream,
					     struct snd_pcm_hw_params *hw_params)
{
	struct snd_ice1712 *ice = snd_pcm_substream_chip(substream);

	snd_ice1712_set_pro_rate(ice, params_rate(hw_params), 0);
	return snd_pcm_lib_malloc_pages(substream, params_buffer_bytes(hw_params));
}

static snd_pcm_uframes_t snd_ice1712_playback_pro_pointer(struct snd_pcm_substream *substream)
{
	struct snd_ice1712 *ice = snd_pcm_substream_chip(substream);
	size_t ptr;

	if (!(inl(ICEMT(ice, PLAYBACK_CONTROL)) & ICE1712_PLAYBACK_START))
		return 0;
	ptr = ice->playback_pro_size - (inw(ICEMT(ice, PLAYBACK_SIZE)) << 2);
	if (ptr == substream->runtime->buffer_size)
		ptr = 0;
	return bytes_to_frames(substream->runtime, ptr);
}

static snd_pcm_uframes_t snd_ice1712_capture_pro_pointer(struct snd_pcm_substream *substream)
{
	struct snd_ice1712 *ice = snd_pcm_substream_chip(substream);
	size_t ptr;

	if (!(inl(ICEMT(ice, PLAYBACK_CONTROL)) & ICE1712_CAPTURE_START_SHADOW))
		return 0;
	ptr = ice->capture_pro_size - (inw(ICEMT(ice, CAPTURE_SIZE)) << 2);
	if (ptr == substream->runtime->buffer_size)
		ptr = 0;
	return bytes_to_frames(substream->runtime, ptr);
}

static const struct snd_pcm_hardware snd_ice1712_playback_pro = {
	.info =			(SNDRV_PCM_INFO_MMAP | SNDRV_PCM_INFO_INTERLEAVED |
				 SNDRV_PCM_INFO_BLOCK_TRANSFER |
				 SNDRV_PCM_INFO_MMAP_VALID |
				 SNDRV_PCM_INFO_PAUSE | SNDRV_PCM_INFO_SYNC_START),
	.formats =		SNDRV_PCM_FMTBIT_S32_LE,
	.rates =		SNDRV_PCM_RATE_KNOT | SNDRV_PCM_RATE_8000_96000,
	.rate_min =		4000,
	.rate_max =		96000,
	.channels_min =		10,
	.channels_max =		10,
	.buffer_bytes_max =	(256*1024),
	.period_bytes_min =	10 * 4 * 2,
	.period_bytes_max =	131040,
	.periods_min =		1,
	.periods_max =		1024,
	.fifo_size =		0,
};

static const struct snd_pcm_hardware snd_ice1712_capture_pro = {
	.info =			(SNDRV_PCM_INFO_MMAP | SNDRV_PCM_INFO_INTERLEAVED |
				 SNDRV_PCM_INFO_BLOCK_TRANSFER |
				 SNDRV_PCM_INFO_MMAP_VALID |
				 SNDRV_PCM_INFO_PAUSE | SNDRV_PCM_INFO_SYNC_START),
	.formats =		SNDRV_PCM_FMTBIT_S32_LE,
	.rates =		SNDRV_PCM_RATE_KNOT | SNDRV_PCM_RATE_8000_96000,
	.rate_min =		4000,
	.rate_max =		96000,
	.channels_min =		12,
	.channels_max =		12,
	.buffer_bytes_max =	(256*1024),
	.period_bytes_min =	12 * 4 * 2,
	.period_bytes_max =	131040,
	.periods_min =		1,
	.periods_max =		1024,
	.fifo_size =		0,
};

static int snd_ice1712_playback_pro_open(struct snd_pcm_substream *substream)
{
	struct snd_pcm_runtime *runtime = substream->runtime;
	struct snd_ice1712 *ice = snd_pcm_substream_chip(substream);

	ice->playback_pro_substream = substream;
	runtime->hw = snd_ice1712_playback_pro;
	snd_pcm_set_sync(substream);
	snd_pcm_hw_constraint_msbits(runtime, 0, 32, 24);
	snd_pcm_hw_constraint_list(runtime, 0, SNDRV_PCM_HW_PARAM_RATE, &hw_constraints_rates);

	if (ice->spdif.ops.open)
		ice->spdif.ops.open(ice, substream);

	return 0;
}

static int snd_ice1712_capture_pro_open(struct snd_pcm_substream *substream)
{
	struct snd_ice1712 *ice = snd_pcm_substream_chip(substream);
	struct snd_pcm_runtime *runtime = substream->runtime;

	ice->capture_pro_substream = substream;
	runtime->hw = snd_ice1712_capture_pro;
	snd_pcm_set_sync(substream);
	snd_pcm_hw_constraint_msbits(runtime, 0, 32, 24);
	snd_pcm_hw_constraint_list(runtime, 0, SNDRV_PCM_HW_PARAM_RATE, &hw_constraints_rates);
	return 0;
}

static int snd_ice1712_playback_pro_close(struct snd_pcm_substream *substream)
{
	struct snd_ice1712 *ice = snd_pcm_substream_chip(substream);

	if (PRO_RATE_RESET)
		snd_ice1712_set_pro_rate(ice, PRO_RATE_DEFAULT, 0);
	ice->playback_pro_substream = NULL;
	if (ice->spdif.ops.close)
		ice->spdif.ops.close(ice, substream);

	return 0;
}

static int snd_ice1712_capture_pro_close(struct snd_pcm_substream *substream)
{
	struct snd_ice1712 *ice = snd_pcm_substream_chip(substream);

	if (PRO_RATE_RESET)
		snd_ice1712_set_pro_rate(ice, PRO_RATE_DEFAULT, 0);
	ice->capture_pro_substream = NULL;
	return 0;
}

static struct snd_pcm_ops snd_ice1712_playback_pro_ops = {
	.open =		snd_ice1712_playback_pro_open,
	.close =	snd_ice1712_playback_pro_close,
	.ioctl =	snd_pcm_lib_ioctl,
	.hw_params =	snd_ice1712_playback_pro_hw_params,
	.hw_free =	snd_ice1712_hw_free,
	.prepare =	snd_ice1712_playback_pro_prepare,
	.trigger =	snd_ice1712_pro_trigger,
	.pointer =	snd_ice1712_playback_pro_pointer,
};

static struct snd_pcm_ops snd_ice1712_capture_pro_ops = {
	.open =		snd_ice1712_capture_pro_open,
	.close =	snd_ice1712_capture_pro_close,
	.ioctl =	snd_pcm_lib_ioctl,
	.hw_params =	snd_ice1712_capture_pro_hw_params,
	.hw_free =	snd_ice1712_hw_free,
	.prepare =	snd_ice1712_capture_pro_prepare,
	.trigger =	snd_ice1712_pro_trigger,
	.pointer =	snd_ice1712_capture_pro_pointer,
};

static int __devinit snd_ice1712_pcm_profi(struct snd_ice1712 *ice, int device, struct snd_pcm **rpcm)
{
	struct snd_pcm *pcm;
	int err;

	if (rpcm)
		*rpcm = NULL;
	err = snd_pcm_new(ice->card, "ICE1712 multi", device, 1, 1, &pcm);
	if (err < 0)
		return err;

	snd_pcm_set_ops(pcm, SNDRV_PCM_STREAM_PLAYBACK, &snd_ice1712_playback_pro_ops);
	snd_pcm_set_ops(pcm, SNDRV_PCM_STREAM_CAPTURE, &snd_ice1712_capture_pro_ops);

	pcm->private_data = ice;
	pcm->info_flags = 0;
	strcpy(pcm->name, "ICE1712 multi");

	snd_pcm_lib_preallocate_pages_for_all(pcm, SNDRV_DMA_TYPE_DEV,
					      snd_dma_pci_data(ice->pci), 256*1024, 256*1024);

	ice->pcm_pro = pcm;
	if (rpcm)
		*rpcm = pcm;

	if (ice->cs8427) {
		/* assign channels to iec958 */
		err = snd_cs8427_iec958_build(ice->cs8427,
					      pcm->streams[0].substream,
					      pcm->streams[1].substream);
		if (err < 0)
			return err;
	}

	err = snd_ice1712_build_pro_mixer(ice);
	if (err < 0)
		return err;
	return 0;
}

/*
 *  Mixer section
 */

static void snd_ice1712_update_volume(struct snd_ice1712 *ice, int index)
{
	unsigned int vol = ice->pro_volumes[index];
	unsigned short val = 0;

	val |= (vol & 0x8000) == 0 ? (96 - (vol & 0x7f)) : 0x7f;
	val |= ((vol & 0x80000000) == 0 ? (96 - ((vol >> 16) & 0x7f)) : 0x7f) << 8;
	outb(index, ICEMT(ice, MONITOR_INDEX));
	outw(val, ICEMT(ice, MONITOR_VOLUME));
}

#define snd_ice1712_pro_mixer_switch_info	snd_ctl_boolean_stereo_info

static int snd_ice1712_pro_mixer_switch_get(struct snd_kcontrol *kcontrol, struct snd_ctl_elem_value *ucontrol)
{
	struct snd_ice1712 *ice = snd_kcontrol_chip(kcontrol);
	int priv_idx = snd_ctl_get_ioffidx(kcontrol, &ucontrol->id) +
		kcontrol->private_value;

	spin_lock_irq(&ice->reg_lock);
	ucontrol->value.integer.value[0] =
		!((ice->pro_volumes[priv_idx] >> 15) & 1);
	ucontrol->value.integer.value[1] =
		!((ice->pro_volumes[priv_idx] >> 31) & 1);
	spin_unlock_irq(&ice->reg_lock);
	return 0;
}

static int snd_ice1712_pro_mixer_switch_put(struct snd_kcontrol *kcontrol, struct snd_ctl_elem_value *ucontrol)
{
	struct snd_ice1712 *ice = snd_kcontrol_chip(kcontrol);
	int priv_idx = snd_ctl_get_ioffidx(kcontrol, &ucontrol->id) +
		kcontrol->private_value;
	unsigned int nval, change;

	nval = (ucontrol->value.integer.value[0] ? 0 : 0x00008000) |
	       (ucontrol->value.integer.value[1] ? 0 : 0x80000000);
	spin_lock_irq(&ice->reg_lock);
	nval |= ice->pro_volumes[priv_idx] & ~0x80008000;
	change = nval != ice->pro_volumes[priv_idx];
	ice->pro_volumes[priv_idx] = nval;
	snd_ice1712_update_volume(ice, priv_idx);
	spin_unlock_irq(&ice->reg_lock);
	return change;
}

static int snd_ice1712_pro_mixer_volume_info(struct snd_kcontrol *kcontrol, struct snd_ctl_elem_info *uinfo)
{
	uinfo->type = SNDRV_CTL_ELEM_TYPE_INTEGER;
	uinfo->count = 2;
	uinfo->value.integer.min = 0;
	uinfo->value.integer.max = 96;
	return 0;
}

static int snd_ice1712_pro_mixer_volume_get(struct snd_kcontrol *kcontrol, struct snd_ctl_elem_value *ucontrol)
{
	struct snd_ice1712 *ice = snd_kcontrol_chip(kcontrol);
	int priv_idx = snd_ctl_get_ioffidx(kcontrol, &ucontrol->id) +
		kcontrol->private_value;

	spin_lock_irq(&ice->reg_lock);
	ucontrol->value.integer.value[0] =
		(ice->pro_volumes[priv_idx] >> 0) & 127;
	ucontrol->value.integer.value[1] =
		(ice->pro_volumes[priv_idx] >> 16) & 127;
	spin_unlock_irq(&ice->reg_lock);
	return 0;
}

static int snd_ice1712_pro_mixer_volume_put(struct snd_kcontrol *kcontrol, struct snd_ctl_elem_value *ucontrol)
{
	struct snd_ice1712 *ice = snd_kcontrol_chip(kcontrol);
	int priv_idx = snd_ctl_get_ioffidx(kcontrol, &ucontrol->id) +
		kcontrol->private_value;
	unsigned int nval, change;

	nval = (ucontrol->value.integer.value[0] & 127) |
	       ((ucontrol->value.integer.value[1] & 127) << 16);
	spin_lock_irq(&ice->reg_lock);
	nval |= ice->pro_volumes[priv_idx] & ~0x007f007f;
	change = nval != ice->pro_volumes[priv_idx];
	ice->pro_volumes[priv_idx] = nval;
	snd_ice1712_update_volume(ice, priv_idx);
	spin_unlock_irq(&ice->reg_lock);
	return change;
}

static const DECLARE_TLV_DB_SCALE(db_scale_playback, -14400, 150, 0);

static struct snd_kcontrol_new snd_ice1712_multi_playback_ctrls[] __devinitdata = {
	{
		.iface = SNDRV_CTL_ELEM_IFACE_MIXER,
		.name = "Multi Playback Switch",
		.info = snd_ice1712_pro_mixer_switch_info,
		.get = snd_ice1712_pro_mixer_switch_get,
		.put = snd_ice1712_pro_mixer_switch_put,
		.private_value = 0,
		.count = 10,
	},
	{
		.iface = SNDRV_CTL_ELEM_IFACE_MIXER,
		.access = (SNDRV_CTL_ELEM_ACCESS_READWRITE |
			   SNDRV_CTL_ELEM_ACCESS_TLV_READ),
		.name = "Multi Playback Volume",
		.info = snd_ice1712_pro_mixer_volume_info,
		.get = snd_ice1712_pro_mixer_volume_get,
		.put = snd_ice1712_pro_mixer_volume_put,
		.private_value = 0,
		.count = 10,
		.tlv = { .p = db_scale_playback }
	},
};

static struct snd_kcontrol_new snd_ice1712_multi_capture_analog_switch __devinitdata = {
	.iface = SNDRV_CTL_ELEM_IFACE_MIXER,
	.name = "H/W Multi Capture Switch",
	.info = snd_ice1712_pro_mixer_switch_info,
	.get = snd_ice1712_pro_mixer_switch_get,
	.put = snd_ice1712_pro_mixer_switch_put,
	.private_value = 10,
};

static struct snd_kcontrol_new snd_ice1712_multi_capture_spdif_switch __devinitdata = {
	.iface = SNDRV_CTL_ELEM_IFACE_MIXER,
	.name = SNDRV_CTL_NAME_IEC958("Multi ", CAPTURE, SWITCH),
	.info = snd_ice1712_pro_mixer_switch_info,
	.get = snd_ice1712_pro_mixer_switch_get,
	.put = snd_ice1712_pro_mixer_switch_put,
	.private_value = 18,
	.count = 2,
};

static struct snd_kcontrol_new snd_ice1712_multi_capture_analog_volume __devinitdata = {
	.iface = SNDRV_CTL_ELEM_IFACE_MIXER,
	.access = (SNDRV_CTL_ELEM_ACCESS_READWRITE |
		   SNDRV_CTL_ELEM_ACCESS_TLV_READ),
	.name = "H/W Multi Capture Volume",
	.info = snd_ice1712_pro_mixer_volume_info,
	.get = snd_ice1712_pro_mixer_volume_get,
	.put = snd_ice1712_pro_mixer_volume_put,
	.private_value = 10,
	.tlv = { .p = db_scale_playback }
};

static struct snd_kcontrol_new snd_ice1712_multi_capture_spdif_volume __devinitdata = {
	.iface = SNDRV_CTL_ELEM_IFACE_MIXER,
	.name = SNDRV_CTL_NAME_IEC958("Multi ", CAPTURE, VOLUME),
	.info = snd_ice1712_pro_mixer_volume_info,
	.get = snd_ice1712_pro_mixer_volume_get,
	.put = snd_ice1712_pro_mixer_volume_put,
	.private_value = 18,
	.count = 2,
};

static int __devinit snd_ice1712_build_pro_mixer(struct snd_ice1712 *ice)
{
	struct snd_card *card = ice->card;
	unsigned int idx;
	int err;

	/* multi-channel mixer */
	for (idx = 0; idx < ARRAY_SIZE(snd_ice1712_multi_playback_ctrls); idx++) {
		err = snd_ctl_add(card, snd_ctl_new1(&snd_ice1712_multi_playback_ctrls[idx], ice));
		if (err < 0)
			return err;
	}

	if (ice->num_total_adcs > 0) {
		struct snd_kcontrol_new tmp = snd_ice1712_multi_capture_analog_switch;
		tmp.count = ice->num_total_adcs;
		err = snd_ctl_add(card, snd_ctl_new1(&tmp, ice));
		if (err < 0)
			return err;
	}

	err = snd_ctl_add(card, snd_ctl_new1(&snd_ice1712_multi_capture_spdif_switch, ice));
	if (err < 0)
		return err;

	if (ice->num_total_adcs > 0) {
		struct snd_kcontrol_new tmp = snd_ice1712_multi_capture_analog_volume;
		tmp.count = ice->num_total_adcs;
		err = snd_ctl_add(card, snd_ctl_new1(&tmp, ice));
		if (err < 0)
			return err;
	}

	err = snd_ctl_add(card, snd_ctl_new1(&snd_ice1712_multi_capture_spdif_volume, ice));
	if (err < 0)
		return err;

	/* initialize volumes */
	for (idx = 0; idx < 10; idx++) {
		ice->pro_volumes[idx] = 0x80008000;	/* mute */
		snd_ice1712_update_volume(ice, idx);
	}
	for (idx = 10; idx < 10 + ice->num_total_adcs; idx++) {
		ice->pro_volumes[idx] = 0x80008000;	/* mute */
		snd_ice1712_update_volume(ice, idx);
	}
	for (idx = 18; idx < 20; idx++) {
		ice->pro_volumes[idx] = 0x80008000;	/* mute */
		snd_ice1712_update_volume(ice, idx);
	}
	return 0;
}

static void snd_ice1712_mixer_free_ac97(struct snd_ac97 *ac97)
{
	struct snd_ice1712 *ice = ac97->private_data;
	ice->ac97 = NULL;
}

static int __devinit snd_ice1712_ac97_mixer(struct snd_ice1712 *ice)
{
	int err, bus_num = 0;
	struct snd_ac97_template ac97;
	struct snd_ac97_bus *pbus;
	static struct snd_ac97_bus_ops con_ops = {
		.write = snd_ice1712_ac97_write,
		.read = snd_ice1712_ac97_read,
	};
	static struct snd_ac97_bus_ops pro_ops = {
		.write = snd_ice1712_pro_ac97_write,
		.read = snd_ice1712_pro_ac97_read,
	};

	if (ice_has_con_ac97(ice)) {
		err = snd_ac97_bus(ice->card, bus_num++, &con_ops, NULL, &pbus);
		if (err < 0)
			return err;
		memset(&ac97, 0, sizeof(ac97));
		ac97.private_data = ice;
		ac97.private_free = snd_ice1712_mixer_free_ac97;
		err = snd_ac97_mixer(pbus, &ac97, &ice->ac97);
		if (err < 0)
			printk(KERN_WARNING "ice1712: cannot initialize ac97 for consumer, skipped\n");
		else {
			err = snd_ctl_add(ice->card, snd_ctl_new1(&snd_ice1712_mixer_digmix_route_ac97, ice));
			if (err < 0)
				return err;
			return 0;
		}
	}

	if (!(ice->eeprom.data[ICE_EEP1_ACLINK] & ICE1712_CFG_PRO_I2S)) {
		err = snd_ac97_bus(ice->card, bus_num, &pro_ops, NULL, &pbus);
		if (err < 0)
			return err;
		memset(&ac97, 0, sizeof(ac97));
		ac97.private_data = ice;
		ac97.private_free = snd_ice1712_mixer_free_ac97;
		err = snd_ac97_mixer(pbus, &ac97, &ice->ac97);
		if (err < 0)
			printk(KERN_WARNING "ice1712: cannot initialize pro ac97, skipped\n");
		else
			return 0;
	}
	/* I2S mixer only */
	strcat(ice->card->mixername, "ICE1712 - multitrack");
	return 0;
}

/*
 *
 */

static inline unsigned int eeprom_double(struct snd_ice1712 *ice, int idx)
{
	return (unsigned int)ice->eeprom.data[idx] | ((unsigned int)ice->eeprom.data[idx + 1] << 8);
}

static void snd_ice1712_proc_read(struct snd_info_entry *entry,
				  struct snd_info_buffer *buffer)
{
	struct snd_ice1712 *ice = entry->private_data;
	unsigned int idx;

	snd_iprintf(buffer, "%s\n\n", ice->card->longname);
	snd_iprintf(buffer, "EEPROM:\n");

	snd_iprintf(buffer, "  Subvendor        : 0x%x\n", ice->eeprom.subvendor);
	snd_iprintf(buffer, "  Size             : %i bytes\n", ice->eeprom.size);
	snd_iprintf(buffer, "  Version          : %i\n", ice->eeprom.version);
	snd_iprintf(buffer, "  Codec            : 0x%x\n", ice->eeprom.data[ICE_EEP1_CODEC]);
	snd_iprintf(buffer, "  ACLink           : 0x%x\n", ice->eeprom.data[ICE_EEP1_ACLINK]);
	snd_iprintf(buffer, "  I2S ID           : 0x%x\n", ice->eeprom.data[ICE_EEP1_I2SID]);
	snd_iprintf(buffer, "  S/PDIF           : 0x%x\n", ice->eeprom.data[ICE_EEP1_SPDIF]);
	snd_iprintf(buffer, "  GPIO mask        : 0x%x\n", ice->eeprom.gpiomask);
	snd_iprintf(buffer, "  GPIO state       : 0x%x\n", ice->eeprom.gpiostate);
	snd_iprintf(buffer, "  GPIO direction   : 0x%x\n", ice->eeprom.gpiodir);
	snd_iprintf(buffer, "  AC'97 main       : 0x%x\n", eeprom_double(ice, ICE_EEP1_AC97_MAIN_LO));
	snd_iprintf(buffer, "  AC'97 pcm        : 0x%x\n", eeprom_double(ice, ICE_EEP1_AC97_PCM_LO));
	snd_iprintf(buffer, "  AC'97 record     : 0x%x\n", eeprom_double(ice, ICE_EEP1_AC97_REC_LO));
	snd_iprintf(buffer, "  AC'97 record src : 0x%x\n", ice->eeprom.data[ICE_EEP1_AC97_RECSRC]);
	for (idx = 0; idx < 4; idx++)
		snd_iprintf(buffer, "  DAC ID #%i        : 0x%x\n", idx, ice->eeprom.data[ICE_EEP1_DAC_ID + idx]);
	for (idx = 0; idx < 4; idx++)
		snd_iprintf(buffer, "  ADC ID #%i        : 0x%x\n", idx, ice->eeprom.data[ICE_EEP1_ADC_ID + idx]);
	for (idx = 0x1c; idx < ice->eeprom.size; idx++)
		snd_iprintf(buffer, "  Extra #%02i        : 0x%x\n", idx, ice->eeprom.data[idx]);

	snd_iprintf(buffer, "\nRegisters:\n");
	snd_iprintf(buffer, "  PSDOUT03         : 0x%04x\n", (unsigned)inw(ICEMT(ice, ROUTE_PSDOUT03)));
	snd_iprintf(buffer, "  CAPTURE          : 0x%08x\n", inl(ICEMT(ice, ROUTE_CAPTURE)));
	snd_iprintf(buffer, "  SPDOUT           : 0x%04x\n", (unsigned)inw(ICEMT(ice, ROUTE_SPDOUT)));
	snd_iprintf(buffer, "  RATE             : 0x%02x\n", (unsigned)inb(ICEMT(ice, RATE)));
	snd_iprintf(buffer, "  GPIO_DATA        : 0x%02x\n", (unsigned)snd_ice1712_get_gpio_data(ice));
	snd_iprintf(buffer, "  GPIO_WRITE_MASK  : 0x%02x\n", (unsigned)snd_ice1712_read(ice, ICE1712_IREG_GPIO_WRITE_MASK));
	snd_iprintf(buffer, "  GPIO_DIRECTION   : 0x%02x\n", (unsigned)snd_ice1712_read(ice, ICE1712_IREG_GPIO_DIRECTION));
}

static void __devinit snd_ice1712_proc_init(struct snd_ice1712 *ice)
{
	struct snd_info_entry *entry;

	if (!snd_card_proc_new(ice->card, "ice1712", &entry))
		snd_info_set_text_ops(entry, ice, snd_ice1712_proc_read);
}

/*
 *
 */

static int snd_ice1712_eeprom_info(struct snd_kcontrol *kcontrol,
				   struct snd_ctl_elem_info *uinfo)
{
	uinfo->type = SNDRV_CTL_ELEM_TYPE_BYTES;
	uinfo->count = sizeof(struct snd_ice1712_eeprom);
	return 0;
}

static int snd_ice1712_eeprom_get(struct snd_kcontrol *kcontrol,
				  struct snd_ctl_elem_value *ucontrol)
{
	struct snd_ice1712 *ice = snd_kcontrol_chip(kcontrol);

	memcpy(ucontrol->value.bytes.data, &ice->eeprom, sizeof(ice->eeprom));
	return 0;
}

static struct snd_kcontrol_new snd_ice1712_eeprom __devinitdata = {
	.iface = SNDRV_CTL_ELEM_IFACE_CARD,
	.name = "ICE1712 EEPROM",
	.access = SNDRV_CTL_ELEM_ACCESS_READ,
	.info = snd_ice1712_eeprom_info,
	.get = snd_ice1712_eeprom_get
};

/*
 */
static int snd_ice1712_spdif_info(struct snd_kcontrol *kcontrol,
				  struct snd_ctl_elem_info *uinfo)
{
	uinfo->type = SNDRV_CTL_ELEM_TYPE_IEC958;
	uinfo->count = 1;
	return 0;
}

static int snd_ice1712_spdif_default_get(struct snd_kcontrol *kcontrol,
					 struct snd_ctl_elem_value *ucontrol)
{
	struct snd_ice1712 *ice = snd_kcontrol_chip(kcontrol);
	if (ice->spdif.ops.default_get)
		ice->spdif.ops.default_get(ice, ucontrol);
	return 0;
}

static int snd_ice1712_spdif_default_put(struct snd_kcontrol *kcontrol,
					 struct snd_ctl_elem_value *ucontrol)
{
	struct snd_ice1712 *ice = snd_kcontrol_chip(kcontrol);
	if (ice->spdif.ops.default_put)
		return ice->spdif.ops.default_put(ice, ucontrol);
	return 0;
}

static struct snd_kcontrol_new snd_ice1712_spdif_default __devinitdata =
{
	.iface =	SNDRV_CTL_ELEM_IFACE_PCM,
	.name =         SNDRV_CTL_NAME_IEC958("", PLAYBACK, DEFAULT),
	.info =		snd_ice1712_spdif_info,
	.get =		snd_ice1712_spdif_default_get,
	.put =		snd_ice1712_spdif_default_put
};

static int snd_ice1712_spdif_maskc_get(struct snd_kcontrol *kcontrol,
				       struct snd_ctl_elem_value *ucontrol)
{
	struct snd_ice1712 *ice = snd_kcontrol_chip(kcontrol);
	if (ice->spdif.ops.default_get) {
		ucontrol->value.iec958.status[0] = IEC958_AES0_NONAUDIO |
						     IEC958_AES0_PROFESSIONAL |
						     IEC958_AES0_CON_NOT_COPYRIGHT |
						     IEC958_AES0_CON_EMPHASIS;
		ucontrol->value.iec958.status[1] = IEC958_AES1_CON_ORIGINAL |
						     IEC958_AES1_CON_CATEGORY;
		ucontrol->value.iec958.status[3] = IEC958_AES3_CON_FS;
	} else {
		ucontrol->value.iec958.status[0] = 0xff;
		ucontrol->value.iec958.status[1] = 0xff;
		ucontrol->value.iec958.status[2] = 0xff;
		ucontrol->value.iec958.status[3] = 0xff;
		ucontrol->value.iec958.status[4] = 0xff;
	}
	return 0;
}

static int snd_ice1712_spdif_maskp_get(struct snd_kcontrol *kcontrol,
				       struct snd_ctl_elem_value *ucontrol)
{
	struct snd_ice1712 *ice = snd_kcontrol_chip(kcontrol);
	if (ice->spdif.ops.default_get) {
		ucontrol->value.iec958.status[0] = IEC958_AES0_NONAUDIO |
						     IEC958_AES0_PROFESSIONAL |
						     IEC958_AES0_PRO_FS |
						     IEC958_AES0_PRO_EMPHASIS;
		ucontrol->value.iec958.status[1] = IEC958_AES1_PRO_MODE;
	} else {
		ucontrol->value.iec958.status[0] = 0xff;
		ucontrol->value.iec958.status[1] = 0xff;
		ucontrol->value.iec958.status[2] = 0xff;
		ucontrol->value.iec958.status[3] = 0xff;
		ucontrol->value.iec958.status[4] = 0xff;
	}
	return 0;
}

static struct snd_kcontrol_new snd_ice1712_spdif_maskc __devinitdata =
{
	.access =	SNDRV_CTL_ELEM_ACCESS_READ,
	.iface =	SNDRV_CTL_ELEM_IFACE_PCM,
	.name =         SNDRV_CTL_NAME_IEC958("", PLAYBACK, CON_MASK),
	.info =		snd_ice1712_spdif_info,
	.get =		snd_ice1712_spdif_maskc_get,
};

static struct snd_kcontrol_new snd_ice1712_spdif_maskp __devinitdata =
{
	.access =	SNDRV_CTL_ELEM_ACCESS_READ,
	.iface =	SNDRV_CTL_ELEM_IFACE_PCM,
	.name =         SNDRV_CTL_NAME_IEC958("", PLAYBACK, PRO_MASK),
	.info =		snd_ice1712_spdif_info,
	.get =		snd_ice1712_spdif_maskp_get,
};

static int snd_ice1712_spdif_stream_get(struct snd_kcontrol *kcontrol,
					struct snd_ctl_elem_value *ucontrol)
{
	struct snd_ice1712 *ice = snd_kcontrol_chip(kcontrol);
	if (ice->spdif.ops.stream_get)
		ice->spdif.ops.stream_get(ice, ucontrol);
	return 0;
}

static int snd_ice1712_spdif_stream_put(struct snd_kcontrol *kcontrol,
					struct snd_ctl_elem_value *ucontrol)
{
	struct snd_ice1712 *ice = snd_kcontrol_chip(kcontrol);
	if (ice->spdif.ops.stream_put)
		return ice->spdif.ops.stream_put(ice, ucontrol);
	return 0;
}

static struct snd_kcontrol_new snd_ice1712_spdif_stream __devinitdata =
{
	.access =	(SNDRV_CTL_ELEM_ACCESS_READWRITE |
			 SNDRV_CTL_ELEM_ACCESS_INACTIVE),
	.iface =	SNDRV_CTL_ELEM_IFACE_PCM,
	.name =         SNDRV_CTL_NAME_IEC958("", PLAYBACK, PCM_STREAM),
	.info =		snd_ice1712_spdif_info,
	.get =		snd_ice1712_spdif_stream_get,
	.put =		snd_ice1712_spdif_stream_put
};

int snd_ice1712_gpio_get(struct snd_kcontrol *kcontrol,
			 struct snd_ctl_elem_value *ucontrol)
{
	struct snd_ice1712 *ice = snd_kcontrol_chip(kcontrol);
	unsigned char mask = kcontrol->private_value & 0xff;
	int invert = (kcontrol->private_value & (1<<24)) ? 1 : 0;

	snd_ice1712_save_gpio_status(ice);
	ucontrol->value.integer.value[0] =
		(snd_ice1712_gpio_read(ice) & mask ? 1 : 0) ^ invert;
	snd_ice1712_restore_gpio_status(ice);
	return 0;
}

int snd_ice1712_gpio_put(struct snd_kcontrol *kcontrol,
			 struct snd_ctl_elem_value *ucontrol)
{
	struct snd_ice1712 *ice = snd_kcontrol_chip(kcontrol);
	unsigned char mask = kcontrol->private_value & 0xff;
	int invert = (kcontrol->private_value & (1<<24)) ? mask : 0;
	unsigned int val, nval;

	if (kcontrol->private_value & (1 << 31))
		return -EPERM;
	nval = (ucontrol->value.integer.value[0] ? mask : 0) ^ invert;
	snd_ice1712_save_gpio_status(ice);
	val = snd_ice1712_gpio_read(ice);
	nval |= val & ~mask;
	if (val != nval)
		snd_ice1712_gpio_write(ice, nval);
	snd_ice1712_restore_gpio_status(ice);
	return val != nval;
}

/*
 *  rate
 */
static int snd_ice1712_pro_internal_clock_info(struct snd_kcontrol *kcontrol,
					       struct snd_ctl_elem_info *uinfo)
{
	static const char * const texts[] = {
		"8000",		/* 0: 6 */
		"9600",		/* 1: 3 */
		"11025",	/* 2: 10 */
		"12000",	/* 3: 2 */
		"16000",	/* 4: 5 */
		"22050",	/* 5: 9 */
		"24000",	/* 6: 1 */
		"32000",	/* 7: 4 */
		"44100",	/* 8: 8 */
		"48000",	/* 9: 0 */
		"64000",	/* 10: 15 */
		"88200",	/* 11: 11 */
		"96000",	/* 12: 7 */
		"IEC958 Input",	/* 13: -- */
	};
	uinfo->type = SNDRV_CTL_ELEM_TYPE_ENUMERATED;
	uinfo->count = 1;
	uinfo->value.enumerated.items = 14;
	if (uinfo->value.enumerated.item >= uinfo->value.enumerated.items)
		uinfo->value.enumerated.item = uinfo->value.enumerated.items - 1;
	strcpy(uinfo->value.enumerated.name, texts[uinfo->value.enumerated.item]);
	return 0;
}

static int snd_ice1712_pro_internal_clock_get(struct snd_kcontrol *kcontrol,
					      struct snd_ctl_elem_value *ucontrol)
{
	struct snd_ice1712 *ice = snd_kcontrol_chip(kcontrol);
	static const unsigned char xlate[16] = {
		9, 6, 3, 1, 7, 4, 0, 12, 8, 5, 2, 11, 255, 255, 255, 10
	};
	unsigned char val;

	spin_lock_irq(&ice->reg_lock);
	if (is_spdif_master(ice)) {
		ucontrol->value.enumerated.item[0] = 13;
	} else {
		val = xlate[inb(ICEMT(ice, RATE)) & 15];
		if (val == 255) {
			snd_BUG();
			val = 0;
		}
		ucontrol->value.enumerated.item[0] = val;
	}
	spin_unlock_irq(&ice->reg_lock);
	return 0;
}

static int snd_ice1712_pro_internal_clock_put(struct snd_kcontrol *kcontrol,
					      struct snd_ctl_elem_value *ucontrol)
{
	struct snd_ice1712 *ice = snd_kcontrol_chip(kcontrol);
	static const unsigned int xrate[13] = {
		8000, 9600, 11025, 12000, 16000, 22050, 24000,
		32000, 44100, 48000, 64000, 88200, 96000
	};
	unsigned char oval;
	int change = 0;

	spin_lock_irq(&ice->reg_lock);
	oval = inb(ICEMT(ice, RATE));
	if (ucontrol->value.enumerated.item[0] == 13) {
		outb(oval | ICE1712_SPDIF_MASTER, ICEMT(ice, RATE));
	} else {
		PRO_RATE_DEFAULT = xrate[ucontrol->value.integer.value[0] % 13];
		spin_unlock_irq(&ice->reg_lock);
		snd_ice1712_set_pro_rate(ice, PRO_RATE_DEFAULT, 1);
		spin_lock_irq(&ice->reg_lock);
	}
	change = inb(ICEMT(ice, RATE)) != oval;
	spin_unlock_irq(&ice->reg_lock);

	if ((oval & ICE1712_SPDIF_MASTER) !=
	    (inb(ICEMT(ice, RATE)) & ICE1712_SPDIF_MASTER))
		snd_ice1712_set_input_clock_source(ice, is_spdif_master(ice));

	return change;
}

static struct snd_kcontrol_new snd_ice1712_pro_internal_clock __devinitdata = {
	.iface = SNDRV_CTL_ELEM_IFACE_MIXER,
	.name = "Multi Track Internal Clock",
	.info = snd_ice1712_pro_internal_clock_info,
	.get = snd_ice1712_pro_internal_clock_get,
	.put = snd_ice1712_pro_internal_clock_put
};

static int snd_ice1712_pro_internal_clock_default_info(struct snd_kcontrol *kcontrol,
						       struct snd_ctl_elem_info *uinfo)
{
	static const char * const texts[] = {
		"8000",		/* 0: 6 */
		"9600",		/* 1: 3 */
		"11025",	/* 2: 10 */
		"12000",	/* 3: 2 */
		"16000",	/* 4: 5 */
		"22050",	/* 5: 9 */
		"24000",	/* 6: 1 */
		"32000",	/* 7: 4 */
		"44100",	/* 8: 8 */
		"48000",	/* 9: 0 */
		"64000",	/* 10: 15 */
		"88200",	/* 11: 11 */
		"96000",	/* 12: 7 */
		/* "IEC958 Input",	13: -- */
	};
	uinfo->type = SNDRV_CTL_ELEM_TYPE_ENUMERATED;
	uinfo->count = 1;
	uinfo->value.enumerated.items = 13;
	if (uinfo->value.enumerated.item >= uinfo->value.enumerated.items)
		uinfo->value.enumerated.item = uinfo->value.enumerated.items - 1;
	strcpy(uinfo->value.enumerated.name, texts[uinfo->value.enumerated.item]);
	return 0;
}

static int snd_ice1712_pro_internal_clock_default_get(struct snd_kcontrol *kcontrol,
						      struct snd_ctl_elem_value *ucontrol)
{
	int val;
	static const unsigned int xrate[13] = {
		8000, 9600, 11025, 12000, 16000, 22050, 24000,
		32000, 44100, 48000, 64000, 88200, 96000
	};

	for (val = 0; val < 13; val++) {
		if (xrate[val] == PRO_RATE_DEFAULT)
			break;
	}

	ucontrol->value.enumerated.item[0] = val;
	return 0;
}

static int snd_ice1712_pro_internal_clock_default_put(struct snd_kcontrol *kcontrol,
						      struct snd_ctl_elem_value *ucontrol)
{
	static const unsigned int xrate[13] = {
		8000, 9600, 11025, 12000, 16000, 22050, 24000,
		32000, 44100, 48000, 64000, 88200, 96000
	};
	unsigned char oval;
	int change = 0;

	oval = PRO_RATE_DEFAULT;
	PRO_RATE_DEFAULT = xrate[ucontrol->value.integer.value[0] % 13];
	change = PRO_RATE_DEFAULT != oval;

	return change;
}

static struct snd_kcontrol_new snd_ice1712_pro_internal_clock_default __devinitdata = {
	.iface = SNDRV_CTL_ELEM_IFACE_MIXER,
	.name = "Multi Track Internal Clock Default",
	.info = snd_ice1712_pro_internal_clock_default_info,
	.get = snd_ice1712_pro_internal_clock_default_get,
	.put = snd_ice1712_pro_internal_clock_default_put
};

#define snd_ice1712_pro_rate_locking_info	snd_ctl_boolean_mono_info

static int snd_ice1712_pro_rate_locking_get(struct snd_kcontrol *kcontrol,
					    struct snd_ctl_elem_value *ucontrol)
{
	ucontrol->value.integer.value[0] = PRO_RATE_LOCKED;
	return 0;
}

static int snd_ice1712_pro_rate_locking_put(struct snd_kcontrol *kcontrol,
					    struct snd_ctl_elem_value *ucontrol)
{
	struct snd_ice1712 *ice = snd_kcontrol_chip(kcontrol);
	int change = 0, nval;

	nval = ucontrol->value.integer.value[0] ? 1 : 0;
	spin_lock_irq(&ice->reg_lock);
	change = PRO_RATE_LOCKED != nval;
	PRO_RATE_LOCKED = nval;
	spin_unlock_irq(&ice->reg_lock);
	return change;
}

static struct snd_kcontrol_new snd_ice1712_pro_rate_locking __devinitdata = {
	.iface = SNDRV_CTL_ELEM_IFACE_MIXER,
	.name = "Multi Track Rate Locking",
	.info = snd_ice1712_pro_rate_locking_info,
	.get = snd_ice1712_pro_rate_locking_get,
	.put = snd_ice1712_pro_rate_locking_put
};

#define snd_ice1712_pro_rate_reset_info		snd_ctl_boolean_mono_info

static int snd_ice1712_pro_rate_reset_get(struct snd_kcontrol *kcontrol,
					  struct snd_ctl_elem_value *ucontrol)
{
	ucontrol->value.integer.value[0] = PRO_RATE_RESET;
	return 0;
}

static int snd_ice1712_pro_rate_reset_put(struct snd_kcontrol *kcontrol,
					  struct snd_ctl_elem_value *ucontrol)
{
	struct snd_ice1712 *ice = snd_kcontrol_chip(kcontrol);
	int change = 0, nval;

	nval = ucontrol->value.integer.value[0] ? 1 : 0;
	spin_lock_irq(&ice->reg_lock);
	change = PRO_RATE_RESET != nval;
	PRO_RATE_RESET = nval;
	spin_unlock_irq(&ice->reg_lock);
	return change;
}

static struct snd_kcontrol_new snd_ice1712_pro_rate_reset __devinitdata = {
	.iface = SNDRV_CTL_ELEM_IFACE_MIXER,
	.name = "Multi Track Rate Reset",
	.info = snd_ice1712_pro_rate_reset_info,
	.get = snd_ice1712_pro_rate_reset_get,
	.put = snd_ice1712_pro_rate_reset_put
};

/*
 * routing
 */
static int snd_ice1712_pro_route_info(struct snd_kcontrol *kcontrol,
				      struct snd_ctl_elem_info *uinfo)
{
	static const char * const texts[] = {
		"PCM Out", /* 0 */
		"H/W In 0", "H/W In 1", "H/W In 2", "H/W In 3", /* 1-4 */
		"H/W In 4", "H/W In 5", "H/W In 6", "H/W In 7", /* 5-8 */
		"IEC958 In L", "IEC958 In R", /* 9-10 */
		"Digital Mixer", /* 11 - optional */
	};

	uinfo->type = SNDRV_CTL_ELEM_TYPE_ENUMERATED;
	uinfo->count = 1;
	uinfo->value.enumerated.items =
		snd_ctl_get_ioffidx(kcontrol, &uinfo->id) < 2 ? 12 : 11;
	if (uinfo->value.enumerated.item >= uinfo->value.enumerated.items)
		uinfo->value.enumerated.item = uinfo->value.enumerated.items - 1;
	strcpy(uinfo->value.enumerated.name, texts[uinfo->value.enumerated.item]);
	return 0;
}

static int snd_ice1712_pro_route_analog_get(struct snd_kcontrol *kcontrol,
					    struct snd_ctl_elem_value *ucontrol)
{
	struct snd_ice1712 *ice = snd_kcontrol_chip(kcontrol);
	int idx = snd_ctl_get_ioffidx(kcontrol, &ucontrol->id);
	unsigned int val, cval;

	spin_lock_irq(&ice->reg_lock);
	val = inw(ICEMT(ice, ROUTE_PSDOUT03));
	cval = inl(ICEMT(ice, ROUTE_CAPTURE));
	spin_unlock_irq(&ice->reg_lock);

	val >>= ((idx % 2) * 8) + ((idx / 2) * 2);
	val &= 3;
	cval >>= ((idx / 2) * 8) + ((idx % 2) * 4);
	if (val == 1 && idx < 2)
		ucontrol->value.enumerated.item[0] = 11;
	else if (val == 2)
		ucontrol->value.enumerated.item[0] = (cval & 7) + 1;
	else if (val == 3)
		ucontrol->value.enumerated.item[0] = ((cval >> 3) & 1) + 9;
	else
		ucontrol->value.enumerated.item[0] = 0;
	return 0;
}

static int snd_ice1712_pro_route_analog_put(struct snd_kcontrol *kcontrol,
					    struct snd_ctl_elem_value *ucontrol)
{
	struct snd_ice1712 *ice = snd_kcontrol_chip(kcontrol);
	int change, shift;
	int idx = snd_ctl_get_ioffidx(kcontrol, &ucontrol->id);
	unsigned int val, old_val, nval;

	/* update PSDOUT */
	if (ucontrol->value.enumerated.item[0] >= 11)
		nval = idx < 2 ? 1 : 0; /* dig mixer (or pcm) */
	else if (ucontrol->value.enumerated.item[0] >= 9)
		nval = 3; /* spdif in */
	else if (ucontrol->value.enumerated.item[0] >= 1)
		nval = 2; /* analog in */
	else
		nval = 0; /* pcm */
	shift = ((idx % 2) * 8) + ((idx / 2) * 2);
	spin_lock_irq(&ice->reg_lock);
	val = old_val = inw(ICEMT(ice, ROUTE_PSDOUT03));
	val &= ~(0x03 << shift);
	val |= nval << shift;
	change = val != old_val;
	if (change)
		outw(val, ICEMT(ice, ROUTE_PSDOUT03));
	spin_unlock_irq(&ice->reg_lock);
	if (nval < 2) /* dig mixer of pcm */
		return change;

	/* update CAPTURE */
	spin_lock_irq(&ice->reg_lock);
	val = old_val = inl(ICEMT(ice, ROUTE_CAPTURE));
	shift = ((idx / 2) * 8) + ((idx % 2) * 4);
	if (nval == 2) { /* analog in */
		nval = ucontrol->value.enumerated.item[0] - 1;
		val &= ~(0x07 << shift);
		val |= nval << shift;
	} else { /* spdif in */
		nval = (ucontrol->value.enumerated.item[0] - 9) << 3;
		val &= ~(0x08 << shift);
		val |= nval << shift;
	}
	if (val != old_val) {
		change = 1;
		outl(val, ICEMT(ice, ROUTE_CAPTURE));
	}
	spin_unlock_irq(&ice->reg_lock);
	return change;
}

static int snd_ice1712_pro_route_spdif_get(struct snd_kcontrol *kcontrol,
					   struct snd_ctl_elem_value *ucontrol)
{
	struct snd_ice1712 *ice = snd_kcontrol_chip(kcontrol);
	int idx = snd_ctl_get_ioffidx(kcontrol, &ucontrol->id);
	unsigned int val, cval;
	val = inw(ICEMT(ice, ROUTE_SPDOUT));
	cval = (val >> (idx * 4 + 8)) & 0x0f;
	val = (val >> (idx * 2)) & 0x03;
	if (val == 1)
		ucontrol->value.enumerated.item[0] = 11;
	else if (val == 2)
		ucontrol->value.enumerated.item[0] = (cval & 7) + 1;
	else if (val == 3)
		ucontrol->value.enumerated.item[0] = ((cval >> 3) & 1) + 9;
	else
		ucontrol->value.enumerated.item[0] = 0;
	return 0;
}

static int snd_ice1712_pro_route_spdif_put(struct snd_kcontrol *kcontrol,
					   struct snd_ctl_elem_value *ucontrol)
{
	struct snd_ice1712 *ice = snd_kcontrol_chip(kcontrol);
	int change, shift;
	int idx = snd_ctl_get_ioffidx(kcontrol, &ucontrol->id);
	unsigned int val, old_val, nval;

	/* update SPDOUT */
	spin_lock_irq(&ice->reg_lock);
	val = old_val = inw(ICEMT(ice, ROUTE_SPDOUT));
	if (ucontrol->value.enumerated.item[0] >= 11)
		nval = 1;
	else if (ucontrol->value.enumerated.item[0] >= 9)
		nval = 3;
	else if (ucontrol->value.enumerated.item[0] >= 1)
		nval = 2;
	else
		nval = 0;
	shift = idx * 2;
	val &= ~(0x03 << shift);
	val |= nval << shift;
	shift = idx * 4 + 8;
	if (nval == 2) {
		nval = ucontrol->value.enumerated.item[0] - 1;
		val &= ~(0x07 << shift);
		val |= nval << shift;
	} else if (nval == 3) {
		nval = (ucontrol->value.enumerated.item[0] - 9) << 3;
		val &= ~(0x08 << shift);
		val |= nval << shift;
	}
	change = val != old_val;
	if (change)
		outw(val, ICEMT(ice, ROUTE_SPDOUT));
	spin_unlock_irq(&ice->reg_lock);
	return change;
}

static struct snd_kcontrol_new snd_ice1712_mixer_pro_analog_route __devinitdata = {
	.iface = SNDRV_CTL_ELEM_IFACE_MIXER,
	.name = "H/W Playback Route",
	.info = snd_ice1712_pro_route_info,
	.get = snd_ice1712_pro_route_analog_get,
	.put = snd_ice1712_pro_route_analog_put,
};

static struct snd_kcontrol_new snd_ice1712_mixer_pro_spdif_route __devinitdata = {
	.iface = SNDRV_CTL_ELEM_IFACE_MIXER,
	.name = SNDRV_CTL_NAME_IEC958("", PLAYBACK, NONE) "Route",
	.info = snd_ice1712_pro_route_info,
	.get = snd_ice1712_pro_route_spdif_get,
	.put = snd_ice1712_pro_route_spdif_put,
	.count = 2,
};


static int snd_ice1712_pro_volume_rate_info(struct snd_kcontrol *kcontrol,
					    struct snd_ctl_elem_info *uinfo)
{
	uinfo->type = SNDRV_CTL_ELEM_TYPE_INTEGER;
	uinfo->count = 1;
	uinfo->value.integer.min = 0;
	uinfo->value.integer.max = 255;
	return 0;
}

static int snd_ice1712_pro_volume_rate_get(struct snd_kcontrol *kcontrol,
					   struct snd_ctl_elem_value *ucontrol)
{
	struct snd_ice1712 *ice = snd_kcontrol_chip(kcontrol);

	ucontrol->value.integer.value[0] = inb(ICEMT(ice, MONITOR_RATE));
	return 0;
}

static int snd_ice1712_pro_volume_rate_put(struct snd_kcontrol *kcontrol,
					   struct snd_ctl_elem_value *ucontrol)
{
	struct snd_ice1712 *ice = snd_kcontrol_chip(kcontrol);
	int change;

	spin_lock_irq(&ice->reg_lock);
	change = inb(ICEMT(ice, MONITOR_RATE)) != ucontrol->value.integer.value[0];
	outb(ucontrol->value.integer.value[0], ICEMT(ice, MONITOR_RATE));
	spin_unlock_irq(&ice->reg_lock);
	return change;
}

static struct snd_kcontrol_new snd_ice1712_mixer_pro_volume_rate __devinitdata = {
	.iface = SNDRV_CTL_ELEM_IFACE_MIXER,
	.name = "Multi Track Volume Rate",
	.info = snd_ice1712_pro_volume_rate_info,
	.get = snd_ice1712_pro_volume_rate_get,
	.put = snd_ice1712_pro_volume_rate_put
};

static int snd_ice1712_pro_peak_info(struct snd_kcontrol *kcontrol,
				     struct snd_ctl_elem_info *uinfo)
{
	uinfo->type = SNDRV_CTL_ELEM_TYPE_INTEGER;
	uinfo->count = 22;
	uinfo->value.integer.min = 0;
	uinfo->value.integer.max = 255;
	return 0;
}

static int snd_ice1712_pro_peak_get(struct snd_kcontrol *kcontrol,
				    struct snd_ctl_elem_value *ucontrol)
{
	struct snd_ice1712 *ice = snd_kcontrol_chip(kcontrol);
	int idx;

	spin_lock_irq(&ice->reg_lock);
	for (idx = 0; idx < 22; idx++) {
		outb(idx, ICEMT(ice, MONITOR_PEAKINDEX));
		ucontrol->value.integer.value[idx] = inb(ICEMT(ice, MONITOR_PEAKDATA));
	}
	spin_unlock_irq(&ice->reg_lock);
	return 0;
}

static struct snd_kcontrol_new snd_ice1712_mixer_pro_peak __devinitdata = {
	.iface = SNDRV_CTL_ELEM_IFACE_MIXER,
	.name = "Multi Track Peak",
	.access = SNDRV_CTL_ELEM_ACCESS_READ | SNDRV_CTL_ELEM_ACCESS_VOLATILE,
	.info = snd_ice1712_pro_peak_info,
	.get = snd_ice1712_pro_peak_get
};

/*
 *
 */

/*
 * list of available boards
 */
static struct snd_ice1712_card_info *card_tables[] __devinitdata = {
	snd_ice1712_hoontech_cards,
	snd_ice1712_delta_cards,
	snd_ice1712_ews_cards,
	NULL,
};

static unsigned char __devinit snd_ice1712_read_i2c(struct snd_ice1712 *ice,
						 unsigned char dev,
						 unsigned char addr)
{
	long t = 0x10000;

	outb(addr, ICEREG(ice, I2C_BYTE_ADDR));
	outb(dev & ~ICE1712_I2C_WRITE, ICEREG(ice, I2C_DEV_ADDR));
	while (t-- > 0 && (inb(ICEREG(ice, I2C_CTRL)) & ICE1712_I2C_BUSY)) ;
	return inb(ICEREG(ice, I2C_DATA));
}

static int __devinit snd_ice1712_read_eeprom(struct snd_ice1712 *ice,
					     const char *modelname)
{
	int dev = 0xa0;		/* EEPROM device address */
	unsigned int i, size;
	struct snd_ice1712_card_info * const *tbl, *c;

	if (!modelname || !*modelname) {
		ice->eeprom.subvendor = 0;
		if ((inb(ICEREG(ice, I2C_CTRL)) & ICE1712_I2C_EEPROM) != 0)
			ice->eeprom.subvendor = (snd_ice1712_read_i2c(ice, dev, 0x00) << 0) |
				(snd_ice1712_read_i2c(ice, dev, 0x01) << 8) |
				(snd_ice1712_read_i2c(ice, dev, 0x02) << 16) |
				(snd_ice1712_read_i2c(ice, dev, 0x03) << 24);
		if (ice->eeprom.subvendor == 0 ||
		    ice->eeprom.subvendor == (unsigned int)-1) {
			/* invalid subvendor from EEPROM, try the PCI subststem ID instead */
			u16 vendor, device;
			pci_read_config_word(ice->pci, PCI_SUBSYSTEM_VENDOR_ID, &vendor);
			pci_read_config_word(ice->pci, PCI_SUBSYSTEM_ID, &device);
			ice->eeprom.subvendor = ((unsigned int)swab16(vendor) << 16) | swab16(device);
			if (ice->eeprom.subvendor == 0 || ice->eeprom.subvendor == (unsigned int)-1) {
				printk(KERN_ERR "ice1712: No valid ID is found\n");
				return -ENXIO;
			}
		}
	}
	for (tbl = card_tables; *tbl; tbl++) {
		for (c = *tbl; c->subvendor; c++) {
			if (modelname && c->model && !strcmp(modelname, c->model)) {
				printk(KERN_INFO "ice1712: Using board model %s\n", c->name);
				ice->eeprom.subvendor = c->subvendor;
			} else if (c->subvendor != ice->eeprom.subvendor)
				continue;
			if (!c->eeprom_size || !c->eeprom_data)
				goto found;
			/* if the EEPROM is given by the driver, use it */
			snd_printdd("using the defined eeprom..\n");
			ice->eeprom.version = 1;
			ice->eeprom.size = c->eeprom_size + 6;
			memcpy(ice->eeprom.data, c->eeprom_data, c->eeprom_size);
			goto read_skipped;
		}
	}
	printk(KERN_WARNING "ice1712: No matching model found for ID 0x%x\n",
	       ice->eeprom.subvendor);

 found:
	ice->eeprom.size = snd_ice1712_read_i2c(ice, dev, 0x04);
	if (ice->eeprom.size < 6)
		ice->eeprom.size = 32; /* FIXME: any cards without the correct size? */
	else if (ice->eeprom.size > 32) {
		snd_printk(KERN_ERR "invalid EEPROM (size = %i)\n", ice->eeprom.size);
		return -EIO;
	}
	ice->eeprom.version = snd_ice1712_read_i2c(ice, dev, 0x05);
	if (ice->eeprom.version != 1) {
		snd_printk(KERN_ERR "invalid EEPROM version %i\n",
			   ice->eeprom.version);
		/* return -EIO; */
	}
	size = ice->eeprom.size - 6;
	for (i = 0; i < size; i++)
		ice->eeprom.data[i] = snd_ice1712_read_i2c(ice, dev, i + 6);

 read_skipped:
	ice->eeprom.gpiomask = ice->eeprom.data[ICE_EEP1_GPIO_MASK];
	ice->eeprom.gpiostate = ice->eeprom.data[ICE_EEP1_GPIO_STATE];
	ice->eeprom.gpiodir = ice->eeprom.data[ICE_EEP1_GPIO_DIR];

	return 0;
}



static int __devinit snd_ice1712_chip_init(struct snd_ice1712 *ice)
{
	outb(ICE1712_RESET | ICE1712_NATIVE, ICEREG(ice, CONTROL));
	udelay(200);
	outb(ICE1712_NATIVE, ICEREG(ice, CONTROL));
	udelay(200);
	if (ice->eeprom.subvendor == ICE1712_SUBDEVICE_DMX6FIRE &&
	    !ice->dxr_enable)
		/*  Set eeprom value to limit active ADCs and DACs to 6;
		 *  Also disable AC97 as no hardware in standard 6fire card/box
		 *  Note: DXR extensions are not currently supported
		 */
		ice->eeprom.data[ICE_EEP1_CODEC] = 0x3a;
	pci_write_config_byte(ice->pci, 0x60, ice->eeprom.data[ICE_EEP1_CODEC]);
	pci_write_config_byte(ice->pci, 0x61, ice->eeprom.data[ICE_EEP1_ACLINK]);
	pci_write_config_byte(ice->pci, 0x62, ice->eeprom.data[ICE_EEP1_I2SID]);
	pci_write_config_byte(ice->pci, 0x63, ice->eeprom.data[ICE_EEP1_SPDIF]);
	if (ice->eeprom.subvendor != ICE1712_SUBDEVICE_STDSP24) {
		ice->gpio.write_mask = ice->eeprom.gpiomask;
		ice->gpio.direction = ice->eeprom.gpiodir;
		snd_ice1712_write(ice, ICE1712_IREG_GPIO_WRITE_MASK,
				  ice->eeprom.gpiomask);
		snd_ice1712_write(ice, ICE1712_IREG_GPIO_DIRECTION,
				  ice->eeprom.gpiodir);
		snd_ice1712_write(ice, ICE1712_IREG_GPIO_DATA,
				  ice->eeprom.gpiostate);
	} else {
		ice->gpio.write_mask = 0xc0;
		ice->gpio.direction = 0xff;
		snd_ice1712_write(ice, ICE1712_IREG_GPIO_WRITE_MASK, 0xc0);
		snd_ice1712_write(ice, ICE1712_IREG_GPIO_DIRECTION, 0xff);
		snd_ice1712_write(ice, ICE1712_IREG_GPIO_DATA,
				  ICE1712_STDSP24_CLOCK_BIT);
	}
	snd_ice1712_write(ice, ICE1712_IREG_PRO_POWERDOWN, 0);
	if (!(ice->eeprom.data[ICE_EEP1_CODEC] & ICE1712_CFG_NO_CON_AC97)) {
		outb(ICE1712_AC97_WARM, ICEREG(ice, AC97_CMD));
		udelay(100);
		outb(0, ICEREG(ice, AC97_CMD));
		udelay(200);
		snd_ice1712_write(ice, ICE1712_IREG_CONSUMER_POWERDOWN, 0);
	}
	snd_ice1712_set_pro_rate(ice, 48000, 1);

	return 0;
}

int __devinit snd_ice1712_spdif_build_controls(struct snd_ice1712 *ice)
{
	int err;
	struct snd_kcontrol *kctl;

	if (snd_BUG_ON(!ice->pcm_pro))
		return -EIO;
	err = snd_ctl_add(ice->card, kctl = snd_ctl_new1(&snd_ice1712_spdif_default, ice));
	if (err < 0)
		return err;
	kctl->id.device = ice->pcm_pro->device;
	err = snd_ctl_add(ice->card, kctl = snd_ctl_new1(&snd_ice1712_spdif_maskc, ice));
	if (err < 0)
		return err;
	kctl->id.device = ice->pcm_pro->device;
	err = snd_ctl_add(ice->card, kctl = snd_ctl_new1(&snd_ice1712_spdif_maskp, ice));
	if (err < 0)
		return err;
	kctl->id.device = ice->pcm_pro->device;
	err = snd_ctl_add(ice->card, kctl = snd_ctl_new1(&snd_ice1712_spdif_stream, ice));
	if (err < 0)
		return err;
	kctl->id.device = ice->pcm_pro->device;
	ice->spdif.stream_ctl = kctl;
	return 0;
}


static int __devinit snd_ice1712_build_controls(struct snd_ice1712 *ice)
{
	int err;

	err = snd_ctl_add(ice->card, snd_ctl_new1(&snd_ice1712_eeprom, ice));
	if (err < 0)
		return err;
	err = snd_ctl_add(ice->card, snd_ctl_new1(&snd_ice1712_pro_internal_clock, ice));
	if (err < 0)
		return err;
	err = snd_ctl_add(ice->card, snd_ctl_new1(&snd_ice1712_pro_internal_clock_default, ice));
	if (err < 0)
		return err;

	err = snd_ctl_add(ice->card, snd_ctl_new1(&snd_ice1712_pro_rate_locking, ice));
	if (err < 0)
		return err;
	err = snd_ctl_add(ice->card, snd_ctl_new1(&snd_ice1712_pro_rate_reset, ice));
	if (err < 0)
		return err;

	if (ice->num_total_dacs > 0) {
		struct snd_kcontrol_new tmp = snd_ice1712_mixer_pro_analog_route;
		tmp.count = ice->num_total_dacs;
		err = snd_ctl_add(ice->card, snd_ctl_new1(&tmp, ice));
		if (err < 0)
			return err;
	}

	err = snd_ctl_add(ice->card, snd_ctl_new1(&snd_ice1712_mixer_pro_spdif_route, ice));
	if (err < 0)
		return err;

	err = snd_ctl_add(ice->card, snd_ctl_new1(&snd_ice1712_mixer_pro_volume_rate, ice));
	if (err < 0)
		return err;
	err = snd_ctl_add(ice->card, snd_ctl_new1(&snd_ice1712_mixer_pro_peak, ice));
	if (err < 0)
		return err;

	return 0;
}

static int snd_ice1712_free(struct snd_ice1712 *ice)
{
	if (!ice->port)
		goto __hw_end;
	/* mask all interrupts */
	outb(0xc0, ICEMT(ice, IRQ));
	outb(0xff, ICEREG(ice, IRQMASK));
	/* --- */
__hw_end:
	if (ice->irq >= 0)
		free_irq(ice->irq, ice);

	if (ice->port)
		pci_release_regions(ice->pci);
	snd_ice1712_akm4xxx_free(ice);
	pci_disable_device(ice->pci);
	kfree(ice->spec);
	kfree(ice);
	return 0;
}

static int snd_ice1712_dev_free(struct snd_device *device)
{
	struct snd_ice1712 *ice = device->device_data;
	return snd_ice1712_free(ice);
}

static int __devinit snd_ice1712_create(struct snd_card *card,
					struct pci_dev *pci,
					const char *modelname,
					int omni,
					int cs8427_timeout,
					int dxr_enable,
					struct snd_ice1712 **r_ice1712)
{
	struct snd_ice1712 *ice;
	int err;
	static struct snd_device_ops ops = {
		.dev_free =	snd_ice1712_dev_free,
	};

	*r_ice1712 = NULL;

	/* enable PCI device */
	err = pci_enable_device(pci);
	if (err < 0)
		return err;
	/* check, if we can restrict PCI DMA transfers to 28 bits */
	if (pci_set_dma_mask(pci, DMA_28BIT_MASK) < 0 ||
	    pci_set_consistent_dma_mask(pci, DMA_28BIT_MASK) < 0) {
		snd_printk(KERN_ERR "architecture does not support 28bit PCI busmaster DMA\n");
		pci_disable_device(pci);
		return -ENXIO;
	}

	ice = kzalloc(sizeof(*ice), GFP_KERNEL);
	if (ice == NULL) {
		pci_disable_device(pci);
		return -ENOMEM;
	}
	ice->omni = omni ? 1 : 0;
	if (cs8427_timeout < 1)
		cs8427_timeout = 1;
	else if (cs8427_timeout > 1000)
		cs8427_timeout = 1000;
	ice->cs8427_timeout = cs8427_timeout;
	ice->dxr_enable = dxr_enable;
	spin_lock_init(&ice->reg_lock);
	mutex_init(&ice->gpio_mutex);
	mutex_init(&ice->i2c_mutex);
	mutex_init(&ice->open_mutex);
	ice->gpio.set_mask = snd_ice1712_set_gpio_mask;
	ice->gpio.set_dir = snd_ice1712_set_gpio_dir;
	ice->gpio.set_data = snd_ice1712_set_gpio_data;
	ice->gpio.get_data = snd_ice1712_get_gpio_data;

	ice->spdif.cs8403_bits =
		ice->spdif.cs8403_stream_bits = (0x01 |	/* consumer format */
						 0x10 |	/* no emphasis */
						 0x20);	/* PCM encoder/decoder */
	ice->card = card;
	ice->pci = pci;
	ice->irq = -1;
	pci_set_master(pci);
	pci_write_config_word(ice->pci, 0x40, 0x807f);
	pci_write_config_word(ice->pci, 0x42, 0x0006);
	snd_ice1712_proc_init(ice);
	synchronize_irq(pci->irq);

	err = pci_request_regions(pci, "ICE1712");
	if (err < 0) {
		kfree(ice);
		pci_disable_device(pci);
		return err;
	}
	ice->port = pci_resource_start(pci, 0);
	ice->ddma_port = pci_resource_start(pci, 1);
	ice->dmapath_port = pci_resource_start(pci, 2);
	ice->profi_port = pci_resource_start(pci, 3);

	if (request_irq(pci->irq, snd_ice1712_interrupt, IRQF_SHARED,
			"ICE1712", ice)) {
		snd_printk(KERN_ERR "unable to grab IRQ %d\n", pci->irq);
		snd_ice1712_free(ice);
		return -EIO;
	}

	ice->irq = pci->irq;

	if (snd_ice1712_read_eeprom(ice, modelname) < 0) {
		snd_ice1712_free(ice);
		return -EIO;
	}
	if (snd_ice1712_chip_init(ice) < 0) {
		snd_ice1712_free(ice);
		return -EIO;
	}

	/* unmask used interrupts */
	outb(((ice->eeprom.data[ICE_EEP1_CODEC] & ICE1712_CFG_2xMPU401) == 0 ?
	      ICE1712_IRQ_MPU2 : 0) |
	     ((ice->eeprom.data[ICE_EEP1_CODEC] & ICE1712_CFG_NO_CON_AC97) ?
	      ICE1712_IRQ_PBKDS | ICE1712_IRQ_CONCAP | ICE1712_IRQ_CONPBK : 0),
	     ICEREG(ice, IRQMASK));
	outb(0x00, ICEMT(ice, IRQ));

	err = snd_device_new(card, SNDRV_DEV_LOWLEVEL, ice, &ops);
	if (err < 0) {
		snd_ice1712_free(ice);
		return err;
	}

	snd_card_set_dev(card, &pci->dev);

	*r_ice1712 = ice;
	return 0;
}


/*
 *
 * Registration
 *
 */

static struct snd_ice1712_card_info no_matched __devinitdata;

static int __devinit snd_ice1712_probe(struct pci_dev *pci,
				       const struct pci_device_id *pci_id)
{
	static int dev;
	struct snd_card *card;
	struct snd_ice1712 *ice;
	int pcm_dev = 0, err;
	struct snd_ice1712_card_info * const *tbl, *c;

	if (dev >= SNDRV_CARDS)
		return -ENODEV;
	if (!enable[dev]) {
		dev++;
		return -ENOENT;
	}

	card = snd_card_new(index[dev], id[dev], THIS_MODULE, 0);
	if (card == NULL)
		return -ENOMEM;

	strcpy(card->driver, "ICE1712");
	strcpy(card->shortname, "ICEnsemble ICE1712");

	err = snd_ice1712_create(card, pci, model[dev], omni[dev],
		cs8427_timeout[dev], dxr_enable[dev], &ice);
	if (err < 0) {
		snd_card_free(card);
		return err;
	}

	for (tbl = card_tables; *tbl; tbl++) {
		for (c = *tbl; c->subvendor; c++) {
			if (c->subvendor == ice->eeprom.subvendor) {
				strcpy(card->shortname, c->name);
				if (c->driver) /* specific driver? */
					strcpy(card->driver, c->driver);
				if (c->chip_init) {
					err = c->chip_init(ice);
					if (err < 0) {
						snd_card_free(card);
						return err;
					}
				}
				goto __found;
			}
		}
	}
	c = &no_matched;
 __found:

	err = snd_ice1712_pcm_profi(ice, pcm_dev++, NULL);
	if (err < 0) {
		snd_card_free(card);
		return err;
	}

<<<<<<< HEAD
	if (ice_has_con_ac97(ice))
=======
	if (ice_has_con_ac97(ice)) {
>>>>>>> 031bb27c
		err = snd_ice1712_pcm(ice, pcm_dev++, NULL);
		if (err < 0) {
			snd_card_free(card);
			return err;
		}
	}

	err = snd_ice1712_ac97_mixer(ice);
	if (err < 0) {
		snd_card_free(card);
		return err;
	}

	err = snd_ice1712_build_controls(ice);
	if (err < 0) {
		snd_card_free(card);
		return err;
	}

	if (c->build_controls) {
		err = c->build_controls(ice);
		if (err < 0) {
			snd_card_free(card);
			return err;
		}
	}

<<<<<<< HEAD
	if (ice_has_con_ac97(ice))
=======
	if (ice_has_con_ac97(ice)) {
>>>>>>> 031bb27c
		err = snd_ice1712_pcm_ds(ice, pcm_dev++, NULL);
		if (err < 0) {
			snd_card_free(card);
			return err;
		}
	}

	if (!c->no_mpu401) {
		err = snd_mpu401_uart_new(card, 0, MPU401_HW_ICE1712,
			ICEREG(ice, MPU1_CTRL),
			(c->mpu401_1_info_flags | MPU401_INFO_INTEGRATED),
			ice->irq, 0, &ice->rmidi[0]);
		if (err < 0) {
			snd_card_free(card);
			return err;
		}
		if (c->mpu401_1_name)
			/*  Prefered name available in card_info */
			snprintf(ice->rmidi[0]->name,
				 sizeof(ice->rmidi[0]->name),
				 "%s %d", c->mpu401_1_name, card->number);

		if (ice->eeprom.data[ICE_EEP1_CODEC] & ICE1712_CFG_2xMPU401) {
			/*  2nd port used  */
			err = snd_mpu401_uart_new(card, 1, MPU401_HW_ICE1712,
				ICEREG(ice, MPU2_CTRL),
				(c->mpu401_2_info_flags | MPU401_INFO_INTEGRATED),
				ice->irq, 0, &ice->rmidi[1]);

			if (err < 0) {
				snd_card_free(card);
				return err;
			}
			if (c->mpu401_2_name)
				/*  Prefered name available in card_info */
				snprintf(ice->rmidi[1]->name,
					 sizeof(ice->rmidi[1]->name),
					 "%s %d", c->mpu401_2_name,
					 card->number);
		}
	}

	snd_ice1712_set_input_clock_source(ice, 0);

	sprintf(card->longname, "%s at 0x%lx, irq %i",
		card->shortname, ice->port, ice->irq);

	err = snd_card_register(card);
	if (err < 0) {
		snd_card_free(card);
		return err;
	}
	pci_set_drvdata(pci, card);
	dev++;
	return 0;
}

static void __devexit snd_ice1712_remove(struct pci_dev *pci)
{
	snd_card_free(pci_get_drvdata(pci));
	pci_set_drvdata(pci, NULL);
}

static struct pci_driver driver = {
	.name = "ICE1712",
	.id_table = snd_ice1712_ids,
	.probe = snd_ice1712_probe,
	.remove = __devexit_p(snd_ice1712_remove),
};

static int __init alsa_card_ice1712_init(void)
{
	return pci_register_driver(&driver);
}

static void __exit alsa_card_ice1712_exit(void)
{
	pci_unregister_driver(&driver);
}

module_init(alsa_card_ice1712_init)
module_exit(alsa_card_ice1712_exit)<|MERGE_RESOLUTION|>--- conflicted
+++ resolved
@@ -2688,11 +2688,7 @@
 		return err;
 	}
 
-<<<<<<< HEAD
-	if (ice_has_con_ac97(ice))
-=======
 	if (ice_has_con_ac97(ice)) {
->>>>>>> 031bb27c
 		err = snd_ice1712_pcm(ice, pcm_dev++, NULL);
 		if (err < 0) {
 			snd_card_free(card);
@@ -2720,11 +2716,7 @@
 		}
 	}
 
-<<<<<<< HEAD
-	if (ice_has_con_ac97(ice))
-=======
 	if (ice_has_con_ac97(ice)) {
->>>>>>> 031bb27c
 		err = snd_ice1712_pcm_ds(ice, pcm_dev++, NULL);
 		if (err < 0) {
 			snd_card_free(card);
