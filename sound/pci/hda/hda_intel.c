--- conflicted
+++ resolved
@@ -2273,10 +2273,7 @@
 	SND_PCI_QUIRK(0x1462, 0x1002, "MSI Wind U115", POS_FIX_LPIB),
 	SND_PCI_QUIRK(0x1565, 0x820f, "Biostar Microtech", POS_FIX_LPIB),
 	SND_PCI_QUIRK(0x1565, 0x8218, "Biostar Microtech", POS_FIX_LPIB),
-<<<<<<< HEAD
-=======
 	SND_PCI_QUIRK(0x8086, 0x2503, "DG965OT AAD63733-203", POS_FIX_LPIB),
->>>>>>> 7407cf35
 	SND_PCI_QUIRK(0x8086, 0xd601, "eMachines T5212", POS_FIX_LPIB),
 	{}
 };
