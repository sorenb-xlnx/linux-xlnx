--- conflicted
+++ resolved
@@ -2347,12 +2347,8 @@
 	card->private_data = chip;
 
 	/* create codec instances */
-<<<<<<< HEAD
-	err = azx_codec_create(chip, model[dev], probe_mask[dev]);
-=======
 	err = azx_codec_create(chip, model[dev], probe_mask[dev],
 			       probe_only[dev]);
->>>>>>> d4d9cd03
 	if (err < 0)
 		goto out_free;
 
