/*
 *
 *  hda_intel.c - Implementation of primary alsa driver code base
 *                for Intel HD Audio.
 *
 *  Copyright(c) 2004 Intel Corporation. All rights reserved.
 *
 *  Copyright (c) 2004 Takashi Iwai <tiwai@suse.de>
 *                     PeiSen Hou <pshou@realtek.com.tw>
 *
 *  This program is free software; you can redistribute it and/or modify it
 *  under the terms of the GNU General Public License as published by the Free
 *  Software Foundation; either version 2 of the License, or (at your option)
 *  any later version.
 *
 *  This program is distributed in the hope that it will be useful, but WITHOUT
 *  ANY WARRANTY; without even the implied warranty of MERCHANTABILITY or
 *  FITNESS FOR A PARTICULAR PURPOSE.  See the GNU General Public License for
 *  more details.
 *
 *  You should have received a copy of the GNU General Public License along with
 *  this program; if not, write to the Free Software Foundation, Inc., 59
 *  Temple Place - Suite 330, Boston, MA  02111-1307, USA.
 *
 *  CONTACTS:
 *
 *  Matt Jared		matt.jared@intel.com
 *  Andy Kopp		andy.kopp@intel.com
 *  Dan Kogan		dan.d.kogan@intel.com
 *
 *  CHANGES:
 *
 *  2004.12.01	Major rewrite by tiwai, merged the work of pshou
 * 
 */

#include <asm/io.h>
#include <linux/delay.h>
#include <linux/interrupt.h>
#include <linux/kernel.h>
#include <linux/module.h>
#include <linux/dma-mapping.h>
#include <linux/moduleparam.h>
#include <linux/init.h>
#include <linux/slab.h>
#include <linux/pci.h>
#include <linux/mutex.h>
#include <linux/reboot.h>
#include <sound/core.h>
#include <sound/initval.h>
#include "hda_codec.h"


static int index[SNDRV_CARDS] = SNDRV_DEFAULT_IDX;
static char *id[SNDRV_CARDS] = SNDRV_DEFAULT_STR;
static int enable[SNDRV_CARDS] = SNDRV_DEFAULT_ENABLE_PNP;
static char *model[SNDRV_CARDS];
static int position_fix[SNDRV_CARDS];
static int bdl_pos_adj[SNDRV_CARDS] = {[0 ... (SNDRV_CARDS-1)] = -1};
static int probe_mask[SNDRV_CARDS] = {[0 ... (SNDRV_CARDS-1)] = -1};
static int probe_only[SNDRV_CARDS];
static int single_cmd;
static int enable_msi = -1;
#ifdef CONFIG_SND_HDA_PATCH_LOADER
static char *patch[SNDRV_CARDS];
#endif
#ifdef CONFIG_SND_HDA_INPUT_BEEP
static int beep_mode[SNDRV_CARDS] = {[0 ... (SNDRV_CARDS-1)] =
					CONFIG_SND_HDA_INPUT_BEEP_MODE};
#endif

module_param_array(index, int, NULL, 0444);
MODULE_PARM_DESC(index, "Index value for Intel HD audio interface.");
module_param_array(id, charp, NULL, 0444);
MODULE_PARM_DESC(id, "ID string for Intel HD audio interface.");
module_param_array(enable, bool, NULL, 0444);
MODULE_PARM_DESC(enable, "Enable Intel HD audio interface.");
module_param_array(model, charp, NULL, 0444);
MODULE_PARM_DESC(model, "Use the given board model.");
module_param_array(position_fix, int, NULL, 0444);
MODULE_PARM_DESC(position_fix, "DMA pointer read method."
		 "(0 = auto, 1 = LPIB, 2 = POSBUF, 3 = VIACOMBO).");
module_param_array(bdl_pos_adj, int, NULL, 0644);
MODULE_PARM_DESC(bdl_pos_adj, "BDL position adjustment offset.");
module_param_array(probe_mask, int, NULL, 0444);
MODULE_PARM_DESC(probe_mask, "Bitmask to probe codecs (default = -1).");
module_param_array(probe_only, int, NULL, 0444);
MODULE_PARM_DESC(probe_only, "Only probing and no codec initialization.");
module_param(single_cmd, bool, 0444);
MODULE_PARM_DESC(single_cmd, "Use single command to communicate with codecs "
		 "(for debugging only).");
module_param(enable_msi, int, 0444);
MODULE_PARM_DESC(enable_msi, "Enable Message Signaled Interrupt (MSI)");
#ifdef CONFIG_SND_HDA_PATCH_LOADER
module_param_array(patch, charp, NULL, 0444);
MODULE_PARM_DESC(patch, "Patch file for Intel HD audio interface.");
#endif
#ifdef CONFIG_SND_HDA_INPUT_BEEP
module_param_array(beep_mode, int, NULL, 0444);
MODULE_PARM_DESC(beep_mode, "Select HDA Beep registration mode "
			    "(0=off, 1=on, 2=mute switch on/off) (default=1).");
#endif

#ifdef CONFIG_SND_HDA_POWER_SAVE
static int power_save = CONFIG_SND_HDA_POWER_SAVE_DEFAULT;
module_param(power_save, int, 0644);
MODULE_PARM_DESC(power_save, "Automatic power-saving timeout "
		 "(in second, 0 = disable).");

/* reset the HD-audio controller in power save mode.
 * this may give more power-saving, but will take longer time to
 * wake up.
 */
static int power_save_controller = 1;
module_param(power_save_controller, bool, 0644);
MODULE_PARM_DESC(power_save_controller, "Reset controller in power save mode.");
#endif

MODULE_LICENSE("GPL");
MODULE_SUPPORTED_DEVICE("{{Intel, ICH6},"
			 "{Intel, ICH6M},"
			 "{Intel, ICH7},"
			 "{Intel, ESB2},"
			 "{Intel, ICH8},"
			 "{Intel, ICH9},"
			 "{Intel, ICH10},"
			 "{Intel, PCH},"
			 "{Intel, CPT},"
			 "{Intel, PBG},"
			 "{Intel, SCH},"
			 "{ATI, SB450},"
			 "{ATI, SB600},"
			 "{ATI, RS600},"
			 "{ATI, RS690},"
			 "{ATI, RS780},"
			 "{ATI, R600},"
			 "{ATI, RV630},"
			 "{ATI, RV610},"
			 "{ATI, RV670},"
			 "{ATI, RV635},"
			 "{ATI, RV620},"
			 "{ATI, RV770},"
			 "{VIA, VT8251},"
			 "{VIA, VT8237A},"
			 "{SiS, SIS966},"
			 "{ULI, M5461}}");
MODULE_DESCRIPTION("Intel HDA driver");

#ifdef CONFIG_SND_VERBOSE_PRINTK
#define SFX	/* nop */
#else
#define SFX	"hda-intel: "
#endif

/*
 * registers
 */
#define ICH6_REG_GCAP			0x00
#define   ICH6_GCAP_64OK	(1 << 0)   /* 64bit address support */
#define   ICH6_GCAP_NSDO	(3 << 1)   /* # of serial data out signals */
#define   ICH6_GCAP_BSS		(31 << 3)  /* # of bidirectional streams */
#define   ICH6_GCAP_ISS		(15 << 8)  /* # of input streams */
#define   ICH6_GCAP_OSS		(15 << 12) /* # of output streams */
#define ICH6_REG_VMIN			0x02
#define ICH6_REG_VMAJ			0x03
#define ICH6_REG_OUTPAY			0x04
#define ICH6_REG_INPAY			0x06
#define ICH6_REG_GCTL			0x08
#define   ICH6_GCTL_RESET	(1 << 0)   /* controller reset */
#define   ICH6_GCTL_FCNTRL	(1 << 1)   /* flush control */
#define   ICH6_GCTL_UNSOL	(1 << 8)   /* accept unsol. response enable */
#define ICH6_REG_WAKEEN			0x0c
#define ICH6_REG_STATESTS		0x0e
#define ICH6_REG_GSTS			0x10
#define   ICH6_GSTS_FSTS	(1 << 1)   /* flush status */
#define ICH6_REG_INTCTL			0x20
#define ICH6_REG_INTSTS			0x24
#define ICH6_REG_WALLCLK		0x30	/* 24Mhz source */
#define ICH6_REG_SYNC			0x34	
#define ICH6_REG_CORBLBASE		0x40
#define ICH6_REG_CORBUBASE		0x44
#define ICH6_REG_CORBWP			0x48
#define ICH6_REG_CORBRP			0x4a
#define   ICH6_CORBRP_RST	(1 << 15)  /* read pointer reset */
#define ICH6_REG_CORBCTL		0x4c
#define   ICH6_CORBCTL_RUN	(1 << 1)   /* enable DMA */
#define   ICH6_CORBCTL_CMEIE	(1 << 0)   /* enable memory error irq */
#define ICH6_REG_CORBSTS		0x4d
#define   ICH6_CORBSTS_CMEI	(1 << 0)   /* memory error indication */
#define ICH6_REG_CORBSIZE		0x4e

#define ICH6_REG_RIRBLBASE		0x50
#define ICH6_REG_RIRBUBASE		0x54
#define ICH6_REG_RIRBWP			0x58
#define   ICH6_RIRBWP_RST	(1 << 15)  /* write pointer reset */
#define ICH6_REG_RINTCNT		0x5a
#define ICH6_REG_RIRBCTL		0x5c
#define   ICH6_RBCTL_IRQ_EN	(1 << 0)   /* enable IRQ */
#define   ICH6_RBCTL_DMA_EN	(1 << 1)   /* enable DMA */
#define   ICH6_RBCTL_OVERRUN_EN	(1 << 2)   /* enable overrun irq */
#define ICH6_REG_RIRBSTS		0x5d
#define   ICH6_RBSTS_IRQ	(1 << 0)   /* response irq */
#define   ICH6_RBSTS_OVERRUN	(1 << 2)   /* overrun irq */
#define ICH6_REG_RIRBSIZE		0x5e

#define ICH6_REG_IC			0x60
#define ICH6_REG_IR			0x64
#define ICH6_REG_IRS			0x68
#define   ICH6_IRS_VALID	(1<<1)
#define   ICH6_IRS_BUSY		(1<<0)

#define ICH6_REG_DPLBASE		0x70
#define ICH6_REG_DPUBASE		0x74
#define   ICH6_DPLBASE_ENABLE	0x1	/* Enable position buffer */

/* SD offset: SDI0=0x80, SDI1=0xa0, ... SDO3=0x160 */
enum { SDI0, SDI1, SDI2, SDI3, SDO0, SDO1, SDO2, SDO3 };

/* stream register offsets from stream base */
#define ICH6_REG_SD_CTL			0x00
#define ICH6_REG_SD_STS			0x03
#define ICH6_REG_SD_LPIB		0x04
#define ICH6_REG_SD_CBL			0x08
#define ICH6_REG_SD_LVI			0x0c
#define ICH6_REG_SD_FIFOW		0x0e
#define ICH6_REG_SD_FIFOSIZE		0x10
#define ICH6_REG_SD_FORMAT		0x12
#define ICH6_REG_SD_BDLPL		0x18
#define ICH6_REG_SD_BDLPU		0x1c

/* PCI space */
#define ICH6_PCIREG_TCSEL	0x44

/*
 * other constants
 */

/* max number of SDs */
/* ICH, ATI and VIA have 4 playback and 4 capture */
#define ICH6_NUM_CAPTURE	4
#define ICH6_NUM_PLAYBACK	4

/* ULI has 6 playback and 5 capture */
#define ULI_NUM_CAPTURE		5
#define ULI_NUM_PLAYBACK	6

/* ATI HDMI has 1 playback and 0 capture */
#define ATIHDMI_NUM_CAPTURE	0
#define ATIHDMI_NUM_PLAYBACK	1

/* TERA has 4 playback and 3 capture */
#define TERA_NUM_CAPTURE	3
#define TERA_NUM_PLAYBACK	4

/* this number is statically defined for simplicity */
#define MAX_AZX_DEV		16

/* max number of fragments - we may use more if allocating more pages for BDL */
#define BDL_SIZE		4096
#define AZX_MAX_BDL_ENTRIES	(BDL_SIZE / 16)
#define AZX_MAX_FRAG		32
/* max buffer size - no h/w limit, you can increase as you like */
#define AZX_MAX_BUF_SIZE	(1024*1024*1024)

/* RIRB int mask: overrun[2], response[0] */
#define RIRB_INT_RESPONSE	0x01
#define RIRB_INT_OVERRUN	0x04
#define RIRB_INT_MASK		0x05

/* STATESTS int mask: S3,SD2,SD1,SD0 */
#define AZX_MAX_CODECS		8
#define AZX_DEFAULT_CODECS	4
#define STATESTS_INT_MASK	((1 << AZX_MAX_CODECS) - 1)

/* SD_CTL bits */
#define SD_CTL_STREAM_RESET	0x01	/* stream reset bit */
#define SD_CTL_DMA_START	0x02	/* stream DMA start bit */
#define SD_CTL_STRIPE		(3 << 16)	/* stripe control */
#define SD_CTL_TRAFFIC_PRIO	(1 << 18)	/* traffic priority */
#define SD_CTL_DIR		(1 << 19)	/* bi-directional stream */
#define SD_CTL_STREAM_TAG_MASK	(0xf << 20)
#define SD_CTL_STREAM_TAG_SHIFT	20

/* SD_CTL and SD_STS */
#define SD_INT_DESC_ERR		0x10	/* descriptor error interrupt */
#define SD_INT_FIFO_ERR		0x08	/* FIFO error interrupt */
#define SD_INT_COMPLETE		0x04	/* completion interrupt */
#define SD_INT_MASK		(SD_INT_DESC_ERR|SD_INT_FIFO_ERR|\
				 SD_INT_COMPLETE)

/* SD_STS */
#define SD_STS_FIFO_READY	0x20	/* FIFO ready */

/* INTCTL and INTSTS */
#define ICH6_INT_ALL_STREAM	0xff	   /* all stream interrupts */
#define ICH6_INT_CTRL_EN	0x40000000 /* controller interrupt enable bit */
#define ICH6_INT_GLOBAL_EN	0x80000000 /* global interrupt enable bit */

/* below are so far hardcoded - should read registers in future */
#define ICH6_MAX_CORB_ENTRIES	256
#define ICH6_MAX_RIRB_ENTRIES	256

/* position fix mode */
enum {
	POS_FIX_AUTO,
	POS_FIX_LPIB,
	POS_FIX_POSBUF,
	POS_FIX_VIACOMBO,
};

/* Defines for ATI HD Audio support in SB450 south bridge */
#define ATI_SB450_HDAUDIO_MISC_CNTR2_ADDR   0x42
#define ATI_SB450_HDAUDIO_ENABLE_SNOOP      0x02

/* Defines for Nvidia HDA support */
#define NVIDIA_HDA_TRANSREG_ADDR      0x4e
#define NVIDIA_HDA_ENABLE_COHBITS     0x0f
#define NVIDIA_HDA_ISTRM_COH          0x4d
#define NVIDIA_HDA_OSTRM_COH          0x4c
#define NVIDIA_HDA_ENABLE_COHBIT      0x01

/* Defines for Intel SCH HDA snoop control */
#define INTEL_SCH_HDA_DEVC      0x78
#define INTEL_SCH_HDA_DEVC_NOSNOOP       (0x1<<11)

/* Define IN stream 0 FIFO size offset in VIA controller */
#define VIA_IN_STREAM0_FIFO_SIZE_OFFSET	0x90
/* Define VIA HD Audio Device ID*/
#define VIA_HDAC_DEVICE_ID		0x3288

/* HD Audio class code */
#define PCI_CLASS_MULTIMEDIA_HD_AUDIO	0x0403

/*
 */

struct azx_dev {
	struct snd_dma_buffer bdl; /* BDL buffer */
	u32 *posbuf;		/* position buffer pointer */

	unsigned int bufsize;	/* size of the play buffer in bytes */
	unsigned int period_bytes; /* size of the period in bytes */
	unsigned int frags;	/* number for period in the play buffer */
	unsigned int fifo_size;	/* FIFO size */
	unsigned long start_wallclk;	/* start + minimum wallclk */
	unsigned long period_wallclk;	/* wallclk for period */

	void __iomem *sd_addr;	/* stream descriptor pointer */

	u32 sd_int_sta_mask;	/* stream int status mask */

	/* pcm support */
	struct snd_pcm_substream *substream;	/* assigned substream,
						 * set in PCM open
						 */
	unsigned int format_val;	/* format value to be set in the
					 * controller and the codec
					 */
	unsigned char stream_tag;	/* assigned stream */
	unsigned char index;		/* stream index */
	int device;			/* last device number assigned to */

	unsigned int opened :1;
	unsigned int running :1;
	unsigned int irq_pending :1;
	/*
	 * For VIA:
	 *  A flag to ensure DMA position is 0
	 *  when link position is not greater than FIFO size
	 */
	unsigned int insufficient :1;
};

/* CORB/RIRB */
struct azx_rb {
	u32 *buf;		/* CORB/RIRB buffer
				 * Each CORB entry is 4byte, RIRB is 8byte
				 */
	dma_addr_t addr;	/* physical address of CORB/RIRB buffer */
	/* for RIRB */
	unsigned short rp, wp;	/* read/write pointers */
	int cmds[AZX_MAX_CODECS];	/* number of pending requests */
	u32 res[AZX_MAX_CODECS];	/* last read value */
};

struct azx {
	struct snd_card *card;
	struct pci_dev *pci;
	int dev_index;

	/* chip type specific */
	int driver_type;
	int playback_streams;
	int playback_index_offset;
	int capture_streams;
	int capture_index_offset;
	int num_streams;

	/* pci resources */
	unsigned long addr;
	void __iomem *remap_addr;
	int irq;

	/* locks */
	spinlock_t reg_lock;
	struct mutex open_mutex;

	/* streams (x num_streams) */
	struct azx_dev *azx_dev;

	/* PCM */
	struct snd_pcm *pcm[HDA_MAX_PCMS];

	/* HD codec */
	unsigned short codec_mask;
	int  codec_probe_mask; /* copied from probe_mask option */
	struct hda_bus *bus;
	unsigned int beep_mode;

	/* CORB/RIRB */
	struct azx_rb corb;
	struct azx_rb rirb;

	/* CORB/RIRB and position buffers */
	struct snd_dma_buffer rb;
	struct snd_dma_buffer posbuf;

	/* flags */
	int position_fix[2]; /* for both playback/capture streams */
	int poll_count;
	unsigned int running :1;
	unsigned int initialized :1;
	unsigned int single_cmd :1;
	unsigned int polling_mode :1;
	unsigned int msi :1;
	unsigned int irq_pending_warned :1;
	unsigned int probing :1; /* codec probing phase */

	/* for debugging */
	unsigned int last_cmd[AZX_MAX_CODECS];

	/* for pending irqs */
	struct work_struct irq_pending_work;

	/* reboot notifier (for mysterious hangup problem at power-down) */
	struct notifier_block reboot_notifier;
};

/* driver types */
enum {
	AZX_DRIVER_ICH,
	AZX_DRIVER_PCH,
	AZX_DRIVER_SCH,
	AZX_DRIVER_ATI,
	AZX_DRIVER_ATIHDMI,
	AZX_DRIVER_VIA,
	AZX_DRIVER_SIS,
	AZX_DRIVER_ULI,
	AZX_DRIVER_NVIDIA,
	AZX_DRIVER_TERA,
	AZX_DRIVER_CTX,
	AZX_DRIVER_GENERIC,
	AZX_NUM_DRIVERS, /* keep this as last entry */
};

static char *driver_short_names[] __devinitdata = {
	[AZX_DRIVER_ICH] = "HDA Intel",
	[AZX_DRIVER_PCH] = "HDA Intel PCH",
	[AZX_DRIVER_SCH] = "HDA Intel MID",
	[AZX_DRIVER_ATI] = "HDA ATI SB",
	[AZX_DRIVER_ATIHDMI] = "HDA ATI HDMI",
	[AZX_DRIVER_VIA] = "HDA VIA VT82xx",
	[AZX_DRIVER_SIS] = "HDA SIS966",
	[AZX_DRIVER_ULI] = "HDA ULI M5461",
	[AZX_DRIVER_NVIDIA] = "HDA NVidia",
	[AZX_DRIVER_TERA] = "HDA Teradici", 
	[AZX_DRIVER_CTX] = "HDA Creative", 
	[AZX_DRIVER_GENERIC] = "HD-Audio Generic",
};

/*
 * macros for easy use
 */
#define azx_writel(chip,reg,value) \
	writel(value, (chip)->remap_addr + ICH6_REG_##reg)
#define azx_readl(chip,reg) \
	readl((chip)->remap_addr + ICH6_REG_##reg)
#define azx_writew(chip,reg,value) \
	writew(value, (chip)->remap_addr + ICH6_REG_##reg)
#define azx_readw(chip,reg) \
	readw((chip)->remap_addr + ICH6_REG_##reg)
#define azx_writeb(chip,reg,value) \
	writeb(value, (chip)->remap_addr + ICH6_REG_##reg)
#define azx_readb(chip,reg) \
	readb((chip)->remap_addr + ICH6_REG_##reg)

#define azx_sd_writel(dev,reg,value) \
	writel(value, (dev)->sd_addr + ICH6_REG_##reg)
#define azx_sd_readl(dev,reg) \
	readl((dev)->sd_addr + ICH6_REG_##reg)
#define azx_sd_writew(dev,reg,value) \
	writew(value, (dev)->sd_addr + ICH6_REG_##reg)
#define azx_sd_readw(dev,reg) \
	readw((dev)->sd_addr + ICH6_REG_##reg)
#define azx_sd_writeb(dev,reg,value) \
	writeb(value, (dev)->sd_addr + ICH6_REG_##reg)
#define azx_sd_readb(dev,reg) \
	readb((dev)->sd_addr + ICH6_REG_##reg)

/* for pcm support */
#define get_azx_dev(substream) (substream->runtime->private_data)

static int azx_acquire_irq(struct azx *chip, int do_disconnect);
static int azx_send_cmd(struct hda_bus *bus, unsigned int val);
/*
 * Interface for HD codec
 */

/*
 * CORB / RIRB interface
 */
static int azx_alloc_cmd_io(struct azx *chip)
{
	int err;

	/* single page (at least 4096 bytes) must suffice for both ringbuffes */
	err = snd_dma_alloc_pages(SNDRV_DMA_TYPE_DEV,
				  snd_dma_pci_data(chip->pci),
				  PAGE_SIZE, &chip->rb);
	if (err < 0) {
		snd_printk(KERN_ERR SFX "cannot allocate CORB/RIRB\n");
		return err;
	}
	return 0;
}

static void azx_init_cmd_io(struct azx *chip)
{
	spin_lock_irq(&chip->reg_lock);
	/* CORB set up */
	chip->corb.addr = chip->rb.addr;
	chip->corb.buf = (u32 *)chip->rb.area;
	azx_writel(chip, CORBLBASE, (u32)chip->corb.addr);
	azx_writel(chip, CORBUBASE, upper_32_bits(chip->corb.addr));

	/* set the corb size to 256 entries (ULI requires explicitly) */
	azx_writeb(chip, CORBSIZE, 0x02);
	/* set the corb write pointer to 0 */
	azx_writew(chip, CORBWP, 0);
	/* reset the corb hw read pointer */
	azx_writew(chip, CORBRP, ICH6_CORBRP_RST);
	/* enable corb dma */
	azx_writeb(chip, CORBCTL, ICH6_CORBCTL_RUN);

	/* RIRB set up */
	chip->rirb.addr = chip->rb.addr + 2048;
	chip->rirb.buf = (u32 *)(chip->rb.area + 2048);
	chip->rirb.wp = chip->rirb.rp = 0;
	memset(chip->rirb.cmds, 0, sizeof(chip->rirb.cmds));
	azx_writel(chip, RIRBLBASE, (u32)chip->rirb.addr);
	azx_writel(chip, RIRBUBASE, upper_32_bits(chip->rirb.addr));

	/* set the rirb size to 256 entries (ULI requires explicitly) */
	azx_writeb(chip, RIRBSIZE, 0x02);
	/* reset the rirb hw write pointer */
	azx_writew(chip, RIRBWP, ICH6_RIRBWP_RST);
	/* set N=1, get RIRB response interrupt for new entry */
	if (chip->driver_type == AZX_DRIVER_CTX)
		azx_writew(chip, RINTCNT, 0xc0);
	else
		azx_writew(chip, RINTCNT, 1);
	/* enable rirb dma and response irq */
	azx_writeb(chip, RIRBCTL, ICH6_RBCTL_DMA_EN | ICH6_RBCTL_IRQ_EN);
	spin_unlock_irq(&chip->reg_lock);
}

static void azx_free_cmd_io(struct azx *chip)
{
	spin_lock_irq(&chip->reg_lock);
	/* disable ringbuffer DMAs */
	azx_writeb(chip, RIRBCTL, 0);
	azx_writeb(chip, CORBCTL, 0);
	spin_unlock_irq(&chip->reg_lock);
}

static unsigned int azx_command_addr(u32 cmd)
{
	unsigned int addr = cmd >> 28;

	if (addr >= AZX_MAX_CODECS) {
		snd_BUG();
		addr = 0;
	}

	return addr;
}

static unsigned int azx_response_addr(u32 res)
{
	unsigned int addr = res & 0xf;

	if (addr >= AZX_MAX_CODECS) {
		snd_BUG();
		addr = 0;
	}

	return addr;
}

/* send a command */
static int azx_corb_send_cmd(struct hda_bus *bus, u32 val)
{
	struct azx *chip = bus->private_data;
	unsigned int addr = azx_command_addr(val);
	unsigned int wp;

	spin_lock_irq(&chip->reg_lock);

	/* add command to corb */
	wp = azx_readb(chip, CORBWP);
	wp++;
	wp %= ICH6_MAX_CORB_ENTRIES;

	chip->rirb.cmds[addr]++;
	chip->corb.buf[wp] = cpu_to_le32(val);
	azx_writel(chip, CORBWP, wp);

	spin_unlock_irq(&chip->reg_lock);

	return 0;
}

#define ICH6_RIRB_EX_UNSOL_EV	(1<<4)

/* retrieve RIRB entry - called from interrupt handler */
static void azx_update_rirb(struct azx *chip)
{
	unsigned int rp, wp;
	unsigned int addr;
	u32 res, res_ex;

	wp = azx_readb(chip, RIRBWP);
	if (wp == chip->rirb.wp)
		return;
	chip->rirb.wp = wp;

	while (chip->rirb.rp != wp) {
		chip->rirb.rp++;
		chip->rirb.rp %= ICH6_MAX_RIRB_ENTRIES;

		rp = chip->rirb.rp << 1; /* an RIRB entry is 8-bytes */
		res_ex = le32_to_cpu(chip->rirb.buf[rp + 1]);
		res = le32_to_cpu(chip->rirb.buf[rp]);
		addr = azx_response_addr(res_ex);
		if (res_ex & ICH6_RIRB_EX_UNSOL_EV)
			snd_hda_queue_unsol_event(chip->bus, res, res_ex);
		else if (chip->rirb.cmds[addr]) {
			chip->rirb.res[addr] = res;
			smp_wmb();
			chip->rirb.cmds[addr]--;
		} else
			snd_printk(KERN_ERR SFX "spurious response %#x:%#x, "
				   "last cmd=%#08x\n",
				   res, res_ex,
				   chip->last_cmd[addr]);
	}
}

/* receive a response */
static unsigned int azx_rirb_get_response(struct hda_bus *bus,
					  unsigned int addr)
{
	struct azx *chip = bus->private_data;
	unsigned long timeout;
	int do_poll = 0;

 again:
	timeout = jiffies + msecs_to_jiffies(1000);
	for (;;) {
		if (chip->polling_mode || do_poll) {
			spin_lock_irq(&chip->reg_lock);
			azx_update_rirb(chip);
			spin_unlock_irq(&chip->reg_lock);
		}
		if (!chip->rirb.cmds[addr]) {
			smp_rmb();
			bus->rirb_error = 0;

			if (!do_poll)
				chip->poll_count = 0;
			return chip->rirb.res[addr]; /* the last value */
		}
		if (time_after(jiffies, timeout))
			break;
		if (bus->needs_damn_long_delay)
			msleep(2); /* temporary workaround */
		else {
			udelay(10);
			cond_resched();
		}
	}

	if (!chip->polling_mode && chip->poll_count < 2) {
		snd_printdd(SFX "azx_get_response timeout, "
			   "polling the codec once: last cmd=0x%08x\n",
			   chip->last_cmd[addr]);
		do_poll = 1;
		chip->poll_count++;
		goto again;
	}


	if (!chip->polling_mode) {
		snd_printk(KERN_WARNING SFX "azx_get_response timeout, "
			   "switching to polling mode: last cmd=0x%08x\n",
			   chip->last_cmd[addr]);
		chip->polling_mode = 1;
		goto again;
	}

	if (chip->msi) {
		snd_printk(KERN_WARNING SFX "No response from codec, "
			   "disabling MSI: last cmd=0x%08x\n",
			   chip->last_cmd[addr]);
		free_irq(chip->irq, chip);
		chip->irq = -1;
		pci_disable_msi(chip->pci);
		chip->msi = 0;
		if (azx_acquire_irq(chip, 1) < 0) {
			bus->rirb_error = 1;
			return -1;
		}
		goto again;
	}

	if (chip->probing) {
		/* If this critical timeout happens during the codec probing
		 * phase, this is likely an access to a non-existing codec
		 * slot.  Better to return an error and reset the system.
		 */
		return -1;
	}

	/* a fatal communication error; need either to reset or to fallback
	 * to the single_cmd mode
	 */
	bus->rirb_error = 1;
	if (bus->allow_bus_reset && !bus->response_reset && !bus->in_reset) {
		bus->response_reset = 1;
		return -1; /* give a chance to retry */
	}

	snd_printk(KERN_ERR "hda_intel: azx_get_response timeout, "
		   "switching to single_cmd mode: last cmd=0x%08x\n",
		   chip->last_cmd[addr]);
	chip->single_cmd = 1;
	bus->response_reset = 0;
	/* release CORB/RIRB */
	azx_free_cmd_io(chip);
	/* disable unsolicited responses */
	azx_writel(chip, GCTL, azx_readl(chip, GCTL) & ~ICH6_GCTL_UNSOL);
	return -1;
}

/*
 * Use the single immediate command instead of CORB/RIRB for simplicity
 *
 * Note: according to Intel, this is not preferred use.  The command was
 *       intended for the BIOS only, and may get confused with unsolicited
 *       responses.  So, we shouldn't use it for normal operation from the
 *       driver.
 *       I left the codes, however, for debugging/testing purposes.
 */

/* receive a response */
static int azx_single_wait_for_response(struct azx *chip, unsigned int addr)
{
	int timeout = 50;

	while (timeout--) {
		/* check IRV busy bit */
		if (azx_readw(chip, IRS) & ICH6_IRS_VALID) {
			/* reuse rirb.res as the response return value */
			chip->rirb.res[addr] = azx_readl(chip, IR);
			return 0;
		}
		udelay(1);
	}
	if (printk_ratelimit())
		snd_printd(SFX "get_response timeout: IRS=0x%x\n",
			   azx_readw(chip, IRS));
	chip->rirb.res[addr] = -1;
	return -EIO;
}

/* send a command */
static int azx_single_send_cmd(struct hda_bus *bus, u32 val)
{
	struct azx *chip = bus->private_data;
	unsigned int addr = azx_command_addr(val);
	int timeout = 50;

	bus->rirb_error = 0;
	while (timeout--) {
		/* check ICB busy bit */
		if (!((azx_readw(chip, IRS) & ICH6_IRS_BUSY))) {
			/* Clear IRV valid bit */
			azx_writew(chip, IRS, azx_readw(chip, IRS) |
				   ICH6_IRS_VALID);
			azx_writel(chip, IC, val);
			azx_writew(chip, IRS, azx_readw(chip, IRS) |
				   ICH6_IRS_BUSY);
			return azx_single_wait_for_response(chip, addr);
		}
		udelay(1);
	}
	if (printk_ratelimit())
		snd_printd(SFX "send_cmd timeout: IRS=0x%x, val=0x%x\n",
			   azx_readw(chip, IRS), val);
	return -EIO;
}

/* receive a response */
static unsigned int azx_single_get_response(struct hda_bus *bus,
					    unsigned int addr)
{
	struct azx *chip = bus->private_data;
	return chip->rirb.res[addr];
}

/*
 * The below are the main callbacks from hda_codec.
 *
 * They are just the skeleton to call sub-callbacks according to the
 * current setting of chip->single_cmd.
 */

/* send a command */
static int azx_send_cmd(struct hda_bus *bus, unsigned int val)
{
	struct azx *chip = bus->private_data;

	chip->last_cmd[azx_command_addr(val)] = val;
	if (chip->single_cmd)
		return azx_single_send_cmd(bus, val);
	else
		return azx_corb_send_cmd(bus, val);
}

/* get a response */
static unsigned int azx_get_response(struct hda_bus *bus,
				     unsigned int addr)
{
	struct azx *chip = bus->private_data;
	if (chip->single_cmd)
		return azx_single_get_response(bus, addr);
	else
		return azx_rirb_get_response(bus, addr);
}

#ifdef CONFIG_SND_HDA_POWER_SAVE
static void azx_power_notify(struct hda_bus *bus);
#endif

/* reset codec link */
static int azx_reset(struct azx *chip, int full_reset)
{
	int count;

	if (!full_reset)
		goto __skip;

	/* clear STATESTS */
	azx_writeb(chip, STATESTS, STATESTS_INT_MASK);

	/* reset controller */
	azx_writel(chip, GCTL, azx_readl(chip, GCTL) & ~ICH6_GCTL_RESET);

	count = 50;
	while (azx_readb(chip, GCTL) && --count)
		msleep(1);

	/* delay for >= 100us for codec PLL to settle per spec
	 * Rev 0.9 section 5.5.1
	 */
	msleep(1);

	/* Bring controller out of reset */
	azx_writeb(chip, GCTL, azx_readb(chip, GCTL) | ICH6_GCTL_RESET);

	count = 50;
	while (!azx_readb(chip, GCTL) && --count)
		msleep(1);

	/* Brent Chartrand said to wait >= 540us for codecs to initialize */
	msleep(1);

      __skip:
	/* check to see if controller is ready */
	if (!azx_readb(chip, GCTL)) {
		snd_printd(SFX "azx_reset: controller not ready!\n");
		return -EBUSY;
	}

	/* Accept unsolicited responses */
	if (!chip->single_cmd)
		azx_writel(chip, GCTL, azx_readl(chip, GCTL) |
			   ICH6_GCTL_UNSOL);

	/* detect codecs */
	if (!chip->codec_mask) {
		chip->codec_mask = azx_readw(chip, STATESTS);
		snd_printdd(SFX "codec_mask = 0x%x\n", chip->codec_mask);
	}

	return 0;
}


/*
 * Lowlevel interface
 */  

/* enable interrupts */
static void azx_int_enable(struct azx *chip)
{
	/* enable controller CIE and GIE */
	azx_writel(chip, INTCTL, azx_readl(chip, INTCTL) |
		   ICH6_INT_CTRL_EN | ICH6_INT_GLOBAL_EN);
}

/* disable interrupts */
static void azx_int_disable(struct azx *chip)
{
	int i;

	/* disable interrupts in stream descriptor */
	for (i = 0; i < chip->num_streams; i++) {
		struct azx_dev *azx_dev = &chip->azx_dev[i];
		azx_sd_writeb(azx_dev, SD_CTL,
			      azx_sd_readb(azx_dev, SD_CTL) & ~SD_INT_MASK);
	}

	/* disable SIE for all streams */
	azx_writeb(chip, INTCTL, 0);

	/* disable controller CIE and GIE */
	azx_writel(chip, INTCTL, azx_readl(chip, INTCTL) &
		   ~(ICH6_INT_CTRL_EN | ICH6_INT_GLOBAL_EN));
}

/* clear interrupts */
static void azx_int_clear(struct azx *chip)
{
	int i;

	/* clear stream status */
	for (i = 0; i < chip->num_streams; i++) {
		struct azx_dev *azx_dev = &chip->azx_dev[i];
		azx_sd_writeb(azx_dev, SD_STS, SD_INT_MASK);
	}

	/* clear STATESTS */
	azx_writeb(chip, STATESTS, STATESTS_INT_MASK);

	/* clear rirb status */
	azx_writeb(chip, RIRBSTS, RIRB_INT_MASK);

	/* clear int status */
	azx_writel(chip, INTSTS, ICH6_INT_CTRL_EN | ICH6_INT_ALL_STREAM);
}

/* start a stream */
static void azx_stream_start(struct azx *chip, struct azx_dev *azx_dev)
{
	/*
	 * Before stream start, initialize parameter
	 */
	azx_dev->insufficient = 1;

	/* enable SIE */
	azx_writel(chip, INTCTL,
		   azx_readl(chip, INTCTL) | (1 << azx_dev->index));
	/* set DMA start and interrupt mask */
	azx_sd_writeb(azx_dev, SD_CTL, azx_sd_readb(azx_dev, SD_CTL) |
		      SD_CTL_DMA_START | SD_INT_MASK);
}

/* stop DMA */
static void azx_stream_clear(struct azx *chip, struct azx_dev *azx_dev)
{
	azx_sd_writeb(azx_dev, SD_CTL, azx_sd_readb(azx_dev, SD_CTL) &
		      ~(SD_CTL_DMA_START | SD_INT_MASK));
	azx_sd_writeb(azx_dev, SD_STS, SD_INT_MASK); /* to be sure */
}

/* stop a stream */
static void azx_stream_stop(struct azx *chip, struct azx_dev *azx_dev)
{
	azx_stream_clear(chip, azx_dev);
	/* disable SIE */
	azx_writel(chip, INTCTL,
		   azx_readl(chip, INTCTL) & ~(1 << azx_dev->index));
}


/*
 * reset and start the controller registers
 */
static void azx_init_chip(struct azx *chip, int full_reset)
{
	if (chip->initialized)
		return;

	/* reset controller */
	azx_reset(chip, full_reset);

	/* initialize interrupts */
	azx_int_clear(chip);
	azx_int_enable(chip);

	/* initialize the codec command I/O */
	if (!chip->single_cmd)
		azx_init_cmd_io(chip);

	/* program the position buffer */
	azx_writel(chip, DPLBASE, (u32)chip->posbuf.addr);
	azx_writel(chip, DPUBASE, upper_32_bits(chip->posbuf.addr));

	chip->initialized = 1;
}

/*
 * initialize the PCI registers
 */
/* update bits in a PCI register byte */
static void update_pci_byte(struct pci_dev *pci, unsigned int reg,
			    unsigned char mask, unsigned char val)
{
	unsigned char data;

	pci_read_config_byte(pci, reg, &data);
	data &= ~mask;
	data |= (val & mask);
	pci_write_config_byte(pci, reg, data);
}

static void azx_init_pci(struct azx *chip)
{
	unsigned short snoop;

	/* Clear bits 0-2 of PCI register TCSEL (at offset 0x44)
	 * TCSEL == Traffic Class Select Register, which sets PCI express QOS
	 * Ensuring these bits are 0 clears playback static on some HD Audio
	 * codecs
	 */
	update_pci_byte(chip->pci, ICH6_PCIREG_TCSEL, 0x07, 0);

	switch (chip->driver_type) {
	case AZX_DRIVER_ATI:
		/* For ATI SB450 azalia HD audio, we need to enable snoop */
		update_pci_byte(chip->pci,
				ATI_SB450_HDAUDIO_MISC_CNTR2_ADDR, 
				0x07, ATI_SB450_HDAUDIO_ENABLE_SNOOP);
		break;
	case AZX_DRIVER_NVIDIA:
		/* For NVIDIA HDA, enable snoop */
		update_pci_byte(chip->pci,
				NVIDIA_HDA_TRANSREG_ADDR,
				0x0f, NVIDIA_HDA_ENABLE_COHBITS);
		update_pci_byte(chip->pci,
				NVIDIA_HDA_ISTRM_COH,
				0x01, NVIDIA_HDA_ENABLE_COHBIT);
		update_pci_byte(chip->pci,
				NVIDIA_HDA_OSTRM_COH,
				0x01, NVIDIA_HDA_ENABLE_COHBIT);
		break;
	case AZX_DRIVER_SCH:
	case AZX_DRIVER_PCH:
		pci_read_config_word(chip->pci, INTEL_SCH_HDA_DEVC, &snoop);
		if (snoop & INTEL_SCH_HDA_DEVC_NOSNOOP) {
			pci_write_config_word(chip->pci, INTEL_SCH_HDA_DEVC,
				snoop & (~INTEL_SCH_HDA_DEVC_NOSNOOP));
			pci_read_config_word(chip->pci,
				INTEL_SCH_HDA_DEVC, &snoop);
			snd_printdd(SFX "HDA snoop disabled, enabling ... %s\n",
				(snoop & INTEL_SCH_HDA_DEVC_NOSNOOP)
				? "Failed" : "OK");
		}
		break;

        }
}


static int azx_position_ok(struct azx *chip, struct azx_dev *azx_dev);

/*
 * interrupt handler
 */
static irqreturn_t azx_interrupt(int irq, void *dev_id)
{
	struct azx *chip = dev_id;
	struct azx_dev *azx_dev;
	u32 status;
	u8 sd_status;
	int i, ok;

	spin_lock(&chip->reg_lock);

	status = azx_readl(chip, INTSTS);
	if (status == 0) {
		spin_unlock(&chip->reg_lock);
		return IRQ_NONE;
	}
	
	for (i = 0; i < chip->num_streams; i++) {
		azx_dev = &chip->azx_dev[i];
		if (status & azx_dev->sd_int_sta_mask) {
			sd_status = azx_sd_readb(azx_dev, SD_STS);
			azx_sd_writeb(azx_dev, SD_STS, SD_INT_MASK);
			if (!azx_dev->substream || !azx_dev->running ||
			    !(sd_status & SD_INT_COMPLETE))
				continue;
			/* check whether this IRQ is really acceptable */
			ok = azx_position_ok(chip, azx_dev);
			if (ok == 1) {
				azx_dev->irq_pending = 0;
				spin_unlock(&chip->reg_lock);
				snd_pcm_period_elapsed(azx_dev->substream);
				spin_lock(&chip->reg_lock);
			} else if (ok == 0 && chip->bus && chip->bus->workq) {
				/* bogus IRQ, process it later */
				azx_dev->irq_pending = 1;
				queue_work(chip->bus->workq,
					   &chip->irq_pending_work);
			}
		}
	}

	/* clear rirb int */
	status = azx_readb(chip, RIRBSTS);
	if (status & RIRB_INT_MASK) {
		if (status & RIRB_INT_RESPONSE) {
			if (chip->driver_type == AZX_DRIVER_CTX)
				udelay(80);
			azx_update_rirb(chip);
		}
		azx_writeb(chip, RIRBSTS, RIRB_INT_MASK);
	}

#if 0
	/* clear state status int */
	if (azx_readb(chip, STATESTS) & 0x04)
		azx_writeb(chip, STATESTS, 0x04);
#endif
	spin_unlock(&chip->reg_lock);
	
	return IRQ_HANDLED;
}


/*
 * set up a BDL entry
 */
static int setup_bdle(struct snd_pcm_substream *substream,
		      struct azx_dev *azx_dev, u32 **bdlp,
		      int ofs, int size, int with_ioc)
{
	u32 *bdl = *bdlp;

	while (size > 0) {
		dma_addr_t addr;
		int chunk;

		if (azx_dev->frags >= AZX_MAX_BDL_ENTRIES)
			return -EINVAL;

		addr = snd_pcm_sgbuf_get_addr(substream, ofs);
		/* program the address field of the BDL entry */
		bdl[0] = cpu_to_le32((u32)addr);
		bdl[1] = cpu_to_le32(upper_32_bits(addr));
		/* program the size field of the BDL entry */
		chunk = snd_pcm_sgbuf_get_chunk_size(substream, ofs, size);
		bdl[2] = cpu_to_le32(chunk);
		/* program the IOC to enable interrupt
		 * only when the whole fragment is processed
		 */
		size -= chunk;
		bdl[3] = (size || !with_ioc) ? 0 : cpu_to_le32(0x01);
		bdl += 4;
		azx_dev->frags++;
		ofs += chunk;
	}
	*bdlp = bdl;
	return ofs;
}

/*
 * set up BDL entries
 */
static int azx_setup_periods(struct azx *chip,
			     struct snd_pcm_substream *substream,
			     struct azx_dev *azx_dev)
{
	u32 *bdl;
	int i, ofs, periods, period_bytes;
	int pos_adj;

	/* reset BDL address */
	azx_sd_writel(azx_dev, SD_BDLPL, 0);
	azx_sd_writel(azx_dev, SD_BDLPU, 0);

	period_bytes = azx_dev->period_bytes;
	periods = azx_dev->bufsize / period_bytes;

	/* program the initial BDL entries */
	bdl = (u32 *)azx_dev->bdl.area;
	ofs = 0;
	azx_dev->frags = 0;
	pos_adj = bdl_pos_adj[chip->dev_index];
	if (pos_adj > 0) {
		struct snd_pcm_runtime *runtime = substream->runtime;
		int pos_align = pos_adj;
		pos_adj = (pos_adj * runtime->rate + 47999) / 48000;
		if (!pos_adj)
			pos_adj = pos_align;
		else
			pos_adj = ((pos_adj + pos_align - 1) / pos_align) *
				pos_align;
		pos_adj = frames_to_bytes(runtime, pos_adj);
		if (pos_adj >= period_bytes) {
			snd_printk(KERN_WARNING SFX "Too big adjustment %d\n",
				   bdl_pos_adj[chip->dev_index]);
			pos_adj = 0;
		} else {
			ofs = setup_bdle(substream, azx_dev,
					 &bdl, ofs, pos_adj,
					 !substream->runtime->no_period_wakeup);
			if (ofs < 0)
				goto error;
		}
	} else
		pos_adj = 0;
	for (i = 0; i < periods; i++) {
		if (i == periods - 1 && pos_adj)
			ofs = setup_bdle(substream, azx_dev, &bdl, ofs,
					 period_bytes - pos_adj, 0);
		else
			ofs = setup_bdle(substream, azx_dev, &bdl, ofs,
					 period_bytes,
					 !substream->runtime->no_period_wakeup);
		if (ofs < 0)
			goto error;
	}
	return 0;

 error:
	snd_printk(KERN_ERR SFX "Too many BDL entries: buffer=%d, period=%d\n",
		   azx_dev->bufsize, period_bytes);
	return -EINVAL;
}

/* reset stream */
static void azx_stream_reset(struct azx *chip, struct azx_dev *azx_dev)
{
	unsigned char val;
	int timeout;

	azx_stream_clear(chip, azx_dev);

	azx_sd_writeb(azx_dev, SD_CTL, azx_sd_readb(azx_dev, SD_CTL) |
		      SD_CTL_STREAM_RESET);
	udelay(3);
	timeout = 300;
	while (!((val = azx_sd_readb(azx_dev, SD_CTL)) & SD_CTL_STREAM_RESET) &&
	       --timeout)
		;
	val &= ~SD_CTL_STREAM_RESET;
	azx_sd_writeb(azx_dev, SD_CTL, val);
	udelay(3);

	timeout = 300;
	/* waiting for hardware to report that the stream is out of reset */
	while (((val = azx_sd_readb(azx_dev, SD_CTL)) & SD_CTL_STREAM_RESET) &&
	       --timeout)
		;

	/* reset first position - may not be synced with hw at this time */
	*azx_dev->posbuf = 0;
}

/*
 * set up the SD for streaming
 */
static int azx_setup_controller(struct azx *chip, struct azx_dev *azx_dev)
{
	/* make sure the run bit is zero for SD */
	azx_stream_clear(chip, azx_dev);
	/* program the stream_tag */
	azx_sd_writel(azx_dev, SD_CTL,
		      (azx_sd_readl(azx_dev, SD_CTL) & ~SD_CTL_STREAM_TAG_MASK)|
		      (azx_dev->stream_tag << SD_CTL_STREAM_TAG_SHIFT));

	/* program the length of samples in cyclic buffer */
	azx_sd_writel(azx_dev, SD_CBL, azx_dev->bufsize);

	/* program the stream format */
	/* this value needs to be the same as the one programmed */
	azx_sd_writew(azx_dev, SD_FORMAT, azx_dev->format_val);

	/* program the stream LVI (last valid index) of the BDL */
	azx_sd_writew(azx_dev, SD_LVI, azx_dev->frags - 1);

	/* program the BDL address */
	/* lower BDL address */
	azx_sd_writel(azx_dev, SD_BDLPL, (u32)azx_dev->bdl.addr);
	/* upper BDL address */
	azx_sd_writel(azx_dev, SD_BDLPU, upper_32_bits(azx_dev->bdl.addr));

	/* enable the position buffer */
	if (chip->position_fix[0] != POS_FIX_LPIB ||
	    chip->position_fix[1] != POS_FIX_LPIB) {
		if (!(azx_readl(chip, DPLBASE) & ICH6_DPLBASE_ENABLE))
			azx_writel(chip, DPLBASE,
				(u32)chip->posbuf.addr | ICH6_DPLBASE_ENABLE);
	}

	/* set the interrupt enable bits in the descriptor control register */
	azx_sd_writel(azx_dev, SD_CTL,
		      azx_sd_readl(azx_dev, SD_CTL) | SD_INT_MASK);

	return 0;
}

/*
 * Probe the given codec address
 */
static int probe_codec(struct azx *chip, int addr)
{
	unsigned int cmd = (addr << 28) | (AC_NODE_ROOT << 20) |
		(AC_VERB_PARAMETERS << 8) | AC_PAR_VENDOR_ID;
	unsigned int res;

	mutex_lock(&chip->bus->cmd_mutex);
	chip->probing = 1;
	azx_send_cmd(chip->bus, cmd);
	res = azx_get_response(chip->bus, addr);
	chip->probing = 0;
	mutex_unlock(&chip->bus->cmd_mutex);
	if (res == -1)
		return -EIO;
	snd_printdd(SFX "codec #%d probed OK\n", addr);
	return 0;
}

static int azx_attach_pcm_stream(struct hda_bus *bus, struct hda_codec *codec,
				 struct hda_pcm *cpcm);
static void azx_stop_chip(struct azx *chip);

static void azx_bus_reset(struct hda_bus *bus)
{
	struct azx *chip = bus->private_data;

	bus->in_reset = 1;
	azx_stop_chip(chip);
	azx_init_chip(chip, 1);
#ifdef CONFIG_PM
	if (chip->initialized) {
		int i;

		for (i = 0; i < HDA_MAX_PCMS; i++)
			snd_pcm_suspend_all(chip->pcm[i]);
		snd_hda_suspend(chip->bus);
		snd_hda_resume(chip->bus);
	}
#endif
	bus->in_reset = 0;
}

/*
 * Codec initialization
 */

/* number of codec slots for each chipset: 0 = default slots (i.e. 4) */
static unsigned int azx_max_codecs[AZX_NUM_DRIVERS] __devinitdata = {
	[AZX_DRIVER_NVIDIA] = 8,
	[AZX_DRIVER_TERA] = 1,
};

static int __devinit azx_codec_create(struct azx *chip, const char *model)
{
	struct hda_bus_template bus_temp;
	int c, codecs, err;
	int max_slots;

	memset(&bus_temp, 0, sizeof(bus_temp));
	bus_temp.private_data = chip;
	bus_temp.modelname = model;
	bus_temp.pci = chip->pci;
	bus_temp.ops.command = azx_send_cmd;
	bus_temp.ops.get_response = azx_get_response;
	bus_temp.ops.attach_pcm = azx_attach_pcm_stream;
	bus_temp.ops.bus_reset = azx_bus_reset;
#ifdef CONFIG_SND_HDA_POWER_SAVE
	bus_temp.power_save = &power_save;
	bus_temp.ops.pm_notify = azx_power_notify;
#endif

	err = snd_hda_bus_new(chip->card, &bus_temp, &chip->bus);
	if (err < 0)
		return err;

	if (chip->driver_type == AZX_DRIVER_NVIDIA)
		chip->bus->needs_damn_long_delay = 1;

	codecs = 0;
	max_slots = azx_max_codecs[chip->driver_type];
	if (!max_slots)
		max_slots = AZX_DEFAULT_CODECS;

	/* First try to probe all given codec slots */
	for (c = 0; c < max_slots; c++) {
		if ((chip->codec_mask & (1 << c)) & chip->codec_probe_mask) {
			if (probe_codec(chip, c) < 0) {
				/* Some BIOSen give you wrong codec addresses
				 * that don't exist
				 */
				snd_printk(KERN_WARNING SFX
					   "Codec #%d probe error; "
					   "disabling it...\n", c);
				chip->codec_mask &= ~(1 << c);
				/* More badly, accessing to a non-existing
				 * codec often screws up the controller chip,
				 * and disturbs the further communications.
				 * Thus if an error occurs during probing,
				 * better to reset the controller chip to
				 * get back to the sanity state.
				 */
				azx_stop_chip(chip);
				azx_init_chip(chip, 1);
			}
		}
	}

	/* Then create codec instances */
	for (c = 0; c < max_slots; c++) {
		if ((chip->codec_mask & (1 << c)) & chip->codec_probe_mask) {
			struct hda_codec *codec;
			err = snd_hda_codec_new(chip->bus, c, &codec);
			if (err < 0)
				continue;
			codec->beep_mode = chip->beep_mode;
			codecs++;
		}
	}
	if (!codecs) {
		snd_printk(KERN_ERR SFX "no codecs initialized\n");
		return -ENXIO;
	}
	return 0;
}

/* configure each codec instance */
static int __devinit azx_codec_configure(struct azx *chip)
{
	struct hda_codec *codec;
	list_for_each_entry(codec, &chip->bus->codec_list, list) {
		snd_hda_codec_configure(codec);
	}
	return 0;
}


/*
 * PCM support
 */

/* assign a stream for the PCM */
static inline struct azx_dev *
azx_assign_device(struct azx *chip, struct snd_pcm_substream *substream)
{
	int dev, i, nums;
	struct azx_dev *res = NULL;

	if (substream->stream == SNDRV_PCM_STREAM_PLAYBACK) {
		dev = chip->playback_index_offset;
		nums = chip->playback_streams;
	} else {
		dev = chip->capture_index_offset;
		nums = chip->capture_streams;
	}
	for (i = 0; i < nums; i++, dev++)
		if (!chip->azx_dev[dev].opened) {
			res = &chip->azx_dev[dev];
			if (res->device == substream->pcm->device)
				break;
		}
	if (res) {
		res->opened = 1;
		res->device = substream->pcm->device;
	}
	return res;
}

/* release the assigned stream */
static inline void azx_release_device(struct azx_dev *azx_dev)
{
	azx_dev->opened = 0;
}

static struct snd_pcm_hardware azx_pcm_hw = {
	.info =			(SNDRV_PCM_INFO_MMAP |
				 SNDRV_PCM_INFO_INTERLEAVED |
				 SNDRV_PCM_INFO_BLOCK_TRANSFER |
				 SNDRV_PCM_INFO_MMAP_VALID |
				 /* No full-resume yet implemented */
				 /* SNDRV_PCM_INFO_RESUME |*/
				 SNDRV_PCM_INFO_PAUSE |
				 SNDRV_PCM_INFO_SYNC_START |
				 SNDRV_PCM_INFO_NO_PERIOD_WAKEUP),
	.formats =		SNDRV_PCM_FMTBIT_S16_LE,
	.rates =		SNDRV_PCM_RATE_48000,
	.rate_min =		48000,
	.rate_max =		48000,
	.channels_min =		2,
	.channels_max =		2,
	.buffer_bytes_max =	AZX_MAX_BUF_SIZE,
	.period_bytes_min =	128,
	.period_bytes_max =	AZX_MAX_BUF_SIZE / 2,
	.periods_min =		2,
	.periods_max =		AZX_MAX_FRAG,
	.fifo_size =		0,
};

struct azx_pcm {
	struct azx *chip;
	struct hda_codec *codec;
	struct hda_pcm_stream *hinfo[2];
};

static int azx_pcm_open(struct snd_pcm_substream *substream)
{
	struct azx_pcm *apcm = snd_pcm_substream_chip(substream);
	struct hda_pcm_stream *hinfo = apcm->hinfo[substream->stream];
	struct azx *chip = apcm->chip;
	struct azx_dev *azx_dev;
	struct snd_pcm_runtime *runtime = substream->runtime;
	unsigned long flags;
	int err;

	mutex_lock(&chip->open_mutex);
	azx_dev = azx_assign_device(chip, substream);
	if (azx_dev == NULL) {
		mutex_unlock(&chip->open_mutex);
		return -EBUSY;
	}
	runtime->hw = azx_pcm_hw;
	runtime->hw.channels_min = hinfo->channels_min;
	runtime->hw.channels_max = hinfo->channels_max;
	runtime->hw.formats = hinfo->formats;
	runtime->hw.rates = hinfo->rates;
	snd_pcm_limit_hw_rates(runtime);
	snd_pcm_hw_constraint_integer(runtime, SNDRV_PCM_HW_PARAM_PERIODS);
	snd_pcm_hw_constraint_step(runtime, 0, SNDRV_PCM_HW_PARAM_BUFFER_BYTES,
				   128);
	snd_pcm_hw_constraint_step(runtime, 0, SNDRV_PCM_HW_PARAM_PERIOD_BYTES,
				   128);
	snd_hda_power_up(apcm->codec);
	err = hinfo->ops.open(hinfo, apcm->codec, substream);
	if (err < 0) {
		azx_release_device(azx_dev);
		snd_hda_power_down(apcm->codec);
		mutex_unlock(&chip->open_mutex);
		return err;
	}
	snd_pcm_limit_hw_rates(runtime);
	/* sanity check */
	if (snd_BUG_ON(!runtime->hw.channels_min) ||
	    snd_BUG_ON(!runtime->hw.channels_max) ||
	    snd_BUG_ON(!runtime->hw.formats) ||
	    snd_BUG_ON(!runtime->hw.rates)) {
		azx_release_device(azx_dev);
		hinfo->ops.close(hinfo, apcm->codec, substream);
		snd_hda_power_down(apcm->codec);
		mutex_unlock(&chip->open_mutex);
		return -EINVAL;
	}
	spin_lock_irqsave(&chip->reg_lock, flags);
	azx_dev->substream = substream;
	azx_dev->running = 0;
	spin_unlock_irqrestore(&chip->reg_lock, flags);

	runtime->private_data = azx_dev;
	snd_pcm_set_sync(substream);
	mutex_unlock(&chip->open_mutex);
	return 0;
}

static int azx_pcm_close(struct snd_pcm_substream *substream)
{
	struct azx_pcm *apcm = snd_pcm_substream_chip(substream);
	struct hda_pcm_stream *hinfo = apcm->hinfo[substream->stream];
	struct azx *chip = apcm->chip;
	struct azx_dev *azx_dev = get_azx_dev(substream);
	unsigned long flags;

	mutex_lock(&chip->open_mutex);
	spin_lock_irqsave(&chip->reg_lock, flags);
	azx_dev->substream = NULL;
	azx_dev->running = 0;
	spin_unlock_irqrestore(&chip->reg_lock, flags);
	azx_release_device(azx_dev);
	hinfo->ops.close(hinfo, apcm->codec, substream);
	snd_hda_power_down(apcm->codec);
	mutex_unlock(&chip->open_mutex);
	return 0;
}

static int azx_pcm_hw_params(struct snd_pcm_substream *substream,
			     struct snd_pcm_hw_params *hw_params)
{
	struct azx_dev *azx_dev = get_azx_dev(substream);

	azx_dev->bufsize = 0;
	azx_dev->period_bytes = 0;
	azx_dev->format_val = 0;
	return snd_pcm_lib_malloc_pages(substream,
					params_buffer_bytes(hw_params));
}

static int azx_pcm_hw_free(struct snd_pcm_substream *substream)
{
	struct azx_pcm *apcm = snd_pcm_substream_chip(substream);
	struct azx_dev *azx_dev = get_azx_dev(substream);
	struct hda_pcm_stream *hinfo = apcm->hinfo[substream->stream];

	/* reset BDL address */
	azx_sd_writel(azx_dev, SD_BDLPL, 0);
	azx_sd_writel(azx_dev, SD_BDLPU, 0);
	azx_sd_writel(azx_dev, SD_CTL, 0);
	azx_dev->bufsize = 0;
	azx_dev->period_bytes = 0;
	azx_dev->format_val = 0;

	snd_hda_codec_cleanup(apcm->codec, hinfo, substream);

	return snd_pcm_lib_free_pages(substream);
}

static int azx_pcm_prepare(struct snd_pcm_substream *substream)
{
	struct azx_pcm *apcm = snd_pcm_substream_chip(substream);
	struct azx *chip = apcm->chip;
	struct azx_dev *azx_dev = get_azx_dev(substream);
	struct hda_pcm_stream *hinfo = apcm->hinfo[substream->stream];
	struct snd_pcm_runtime *runtime = substream->runtime;
	unsigned int bufsize, period_bytes, format_val, stream_tag;
	int err;

	azx_stream_reset(chip, azx_dev);
	format_val = snd_hda_calc_stream_format(runtime->rate,
						runtime->channels,
						runtime->format,
						hinfo->maxbps,
						apcm->codec->spdif_ctls);
	if (!format_val) {
		snd_printk(KERN_ERR SFX
			   "invalid format_val, rate=%d, ch=%d, format=%d\n",
			   runtime->rate, runtime->channels, runtime->format);
		return -EINVAL;
	}

	bufsize = snd_pcm_lib_buffer_bytes(substream);
	period_bytes = snd_pcm_lib_period_bytes(substream);

	snd_printdd(SFX "azx_pcm_prepare: bufsize=0x%x, format=0x%x\n",
		    bufsize, format_val);

	if (bufsize != azx_dev->bufsize ||
	    period_bytes != azx_dev->period_bytes ||
	    format_val != azx_dev->format_val) {
		azx_dev->bufsize = bufsize;
		azx_dev->period_bytes = period_bytes;
		azx_dev->format_val = format_val;
		err = azx_setup_periods(chip, substream, azx_dev);
		if (err < 0)
			return err;
	}

	/* wallclk has 24Mhz clock source */
	azx_dev->period_wallclk = (((runtime->period_size * 24000) /
						runtime->rate) * 1000);
	azx_setup_controller(chip, azx_dev);
	if (substream->stream == SNDRV_PCM_STREAM_PLAYBACK)
		azx_dev->fifo_size = azx_sd_readw(azx_dev, SD_FIFOSIZE) + 1;
	else
		azx_dev->fifo_size = 0;

	stream_tag = azx_dev->stream_tag;
	/* CA-IBG chips need the playback stream starting from 1 */
	if (chip->driver_type == AZX_DRIVER_CTX &&
	    stream_tag > chip->capture_streams)
		stream_tag -= chip->capture_streams;
	return snd_hda_codec_prepare(apcm->codec, hinfo, stream_tag,
				     azx_dev->format_val, substream);
}

static int azx_pcm_trigger(struct snd_pcm_substream *substream, int cmd)
{
	struct azx_pcm *apcm = snd_pcm_substream_chip(substream);
	struct azx *chip = apcm->chip;
	struct azx_dev *azx_dev;
	struct snd_pcm_substream *s;
	int rstart = 0, start, nsync = 0, sbits = 0;
	int nwait, timeout;

	switch (cmd) {
	case SNDRV_PCM_TRIGGER_START:
		rstart = 1;
	case SNDRV_PCM_TRIGGER_PAUSE_RELEASE:
	case SNDRV_PCM_TRIGGER_RESUME:
		start = 1;
		break;
	case SNDRV_PCM_TRIGGER_PAUSE_PUSH:
	case SNDRV_PCM_TRIGGER_SUSPEND:
	case SNDRV_PCM_TRIGGER_STOP:
		start = 0;
		break;
	default:
		return -EINVAL;
	}

	snd_pcm_group_for_each_entry(s, substream) {
		if (s->pcm->card != substream->pcm->card)
			continue;
		azx_dev = get_azx_dev(s);
		sbits |= 1 << azx_dev->index;
		nsync++;
		snd_pcm_trigger_done(s, substream);
	}

	spin_lock(&chip->reg_lock);
	if (nsync > 1) {
		/* first, set SYNC bits of corresponding streams */
		azx_writel(chip, SYNC, azx_readl(chip, SYNC) | sbits);
	}
	snd_pcm_group_for_each_entry(s, substream) {
		if (s->pcm->card != substream->pcm->card)
			continue;
		azx_dev = get_azx_dev(s);
		if (start) {
			azx_dev->start_wallclk = azx_readl(chip, WALLCLK);
			if (!rstart)
				azx_dev->start_wallclk -=
						azx_dev->period_wallclk;
			azx_stream_start(chip, azx_dev);
		} else {
			azx_stream_stop(chip, azx_dev);
		}
		azx_dev->running = start;
	}
	spin_unlock(&chip->reg_lock);
	if (start) {
		if (nsync == 1)
			return 0;
		/* wait until all FIFOs get ready */
		for (timeout = 5000; timeout; timeout--) {
			nwait = 0;
			snd_pcm_group_for_each_entry(s, substream) {
				if (s->pcm->card != substream->pcm->card)
					continue;
				azx_dev = get_azx_dev(s);
				if (!(azx_sd_readb(azx_dev, SD_STS) &
				      SD_STS_FIFO_READY))
					nwait++;
			}
			if (!nwait)
				break;
			cpu_relax();
		}
	} else {
		/* wait until all RUN bits are cleared */
		for (timeout = 5000; timeout; timeout--) {
			nwait = 0;
			snd_pcm_group_for_each_entry(s, substream) {
				if (s->pcm->card != substream->pcm->card)
					continue;
				azx_dev = get_azx_dev(s);
				if (azx_sd_readb(azx_dev, SD_CTL) &
				    SD_CTL_DMA_START)
					nwait++;
			}
			if (!nwait)
				break;
			cpu_relax();
		}
	}
	if (nsync > 1) {
		spin_lock(&chip->reg_lock);
		/* reset SYNC bits */
		azx_writel(chip, SYNC, azx_readl(chip, SYNC) & ~sbits);
		spin_unlock(&chip->reg_lock);
	}
	return 0;
}

/* get the current DMA position with correction on VIA chips */
static unsigned int azx_via_get_position(struct azx *chip,
					 struct azx_dev *azx_dev)
{
	unsigned int link_pos, mini_pos, bound_pos;
	unsigned int mod_link_pos, mod_dma_pos, mod_mini_pos;
	unsigned int fifo_size;

	link_pos = azx_sd_readl(azx_dev, SD_LPIB);
	if (azx_dev->index >= 4) {
		/* Playback, no problem using link position */
		return link_pos;
	}

	/* Capture */
	/* For new chipset,
	 * use mod to get the DMA position just like old chipset
	 */
	mod_dma_pos = le32_to_cpu(*azx_dev->posbuf);
	mod_dma_pos %= azx_dev->period_bytes;

	/* azx_dev->fifo_size can't get FIFO size of in stream.
	 * Get from base address + offset.
	 */
	fifo_size = readw(chip->remap_addr + VIA_IN_STREAM0_FIFO_SIZE_OFFSET);

	if (azx_dev->insufficient) {
		/* Link position never gather than FIFO size */
		if (link_pos <= fifo_size)
			return 0;

		azx_dev->insufficient = 0;
	}

	if (link_pos <= fifo_size)
		mini_pos = azx_dev->bufsize + link_pos - fifo_size;
	else
		mini_pos = link_pos - fifo_size;

	/* Find nearest previous boudary */
	mod_mini_pos = mini_pos % azx_dev->period_bytes;
	mod_link_pos = link_pos % azx_dev->period_bytes;
	if (mod_link_pos >= fifo_size)
		bound_pos = link_pos - mod_link_pos;
	else if (mod_dma_pos >= mod_mini_pos)
		bound_pos = mini_pos - mod_mini_pos;
	else {
		bound_pos = mini_pos - mod_mini_pos + azx_dev->period_bytes;
		if (bound_pos >= azx_dev->bufsize)
			bound_pos = 0;
	}

	/* Calculate real DMA position we want */
	return bound_pos + mod_dma_pos;
}

static unsigned int azx_get_position(struct azx *chip,
				     struct azx_dev *azx_dev)
{
	unsigned int pos;
	int stream = azx_dev->substream->stream;

	switch (chip->position_fix[stream]) {
	case POS_FIX_LPIB:
		/* read LPIB */
		pos = azx_sd_readl(azx_dev, SD_LPIB);
		break;
	case POS_FIX_VIACOMBO:
		pos = azx_via_get_position(chip, azx_dev);
		break;
	default:
		/* use the position buffer */
		pos = le32_to_cpu(*azx_dev->posbuf);
	}

	if (pos >= azx_dev->bufsize)
		pos = 0;
	return pos;
}

static snd_pcm_uframes_t azx_pcm_pointer(struct snd_pcm_substream *substream)
{
	struct azx_pcm *apcm = snd_pcm_substream_chip(substream);
	struct azx *chip = apcm->chip;
	struct azx_dev *azx_dev = get_azx_dev(substream);
	return bytes_to_frames(substream->runtime,
			       azx_get_position(chip, azx_dev));
}

/*
 * Check whether the current DMA position is acceptable for updating
 * periods.  Returns non-zero if it's OK.
 *
 * Many HD-audio controllers appear pretty inaccurate about
 * the update-IRQ timing.  The IRQ is issued before actually the
 * data is processed.  So, we need to process it afterwords in a
 * workqueue.
 */
static int azx_position_ok(struct azx *chip, struct azx_dev *azx_dev)
{
	u32 wallclk;
	unsigned int pos;
	int stream;

	wallclk = azx_readl(chip, WALLCLK) - azx_dev->start_wallclk;
	if (wallclk < (azx_dev->period_wallclk * 2) / 3)
		return -1;	/* bogus (too early) interrupt */

	stream = azx_dev->substream->stream;
	pos = azx_get_position(chip, azx_dev);
	if (chip->position_fix[stream] == POS_FIX_AUTO) {
		if (!pos) {
			printk(KERN_WARNING
			       "hda-intel: Invalid position buffer, "
			       "using LPIB read method instead.\n");
			chip->position_fix[stream] = POS_FIX_LPIB;
			pos = azx_get_position(chip, azx_dev);
		} else
			chip->position_fix[stream] = POS_FIX_POSBUF;
	}

	if (WARN_ONCE(!azx_dev->period_bytes,
		      "hda-intel: zero azx_dev->period_bytes"))
		return -1; /* this shouldn't happen! */
	if (wallclk < (azx_dev->period_wallclk * 5) / 4 &&
	    pos % azx_dev->period_bytes > azx_dev->period_bytes / 2)
		/* NG - it's below the first next period boundary */
		return bdl_pos_adj[chip->dev_index] ? 0 : -1;
	azx_dev->start_wallclk += wallclk;
	return 1; /* OK, it's fine */
}

/*
 * The work for pending PCM period updates.
 */
static void azx_irq_pending_work(struct work_struct *work)
{
	struct azx *chip = container_of(work, struct azx, irq_pending_work);
	int i, pending, ok;

	if (!chip->irq_pending_warned) {
		printk(KERN_WARNING
		       "hda-intel: IRQ timing workaround is activated "
		       "for card #%d. Suggest a bigger bdl_pos_adj.\n",
		       chip->card->number);
		chip->irq_pending_warned = 1;
	}

	for (;;) {
		pending = 0;
		spin_lock_irq(&chip->reg_lock);
		for (i = 0; i < chip->num_streams; i++) {
			struct azx_dev *azx_dev = &chip->azx_dev[i];
			if (!azx_dev->irq_pending ||
			    !azx_dev->substream ||
			    !azx_dev->running)
				continue;
			ok = azx_position_ok(chip, azx_dev);
			if (ok > 0) {
				azx_dev->irq_pending = 0;
				spin_unlock(&chip->reg_lock);
				snd_pcm_period_elapsed(azx_dev->substream);
				spin_lock(&chip->reg_lock);
			} else if (ok < 0) {
				pending = 0;	/* too early */
			} else
				pending++;
		}
		spin_unlock_irq(&chip->reg_lock);
		if (!pending)
			return;
		msleep(1);
	}
}

/* clear irq_pending flags and assure no on-going workq */
static void azx_clear_irq_pending(struct azx *chip)
{
	int i;

	spin_lock_irq(&chip->reg_lock);
	for (i = 0; i < chip->num_streams; i++)
		chip->azx_dev[i].irq_pending = 0;
	spin_unlock_irq(&chip->reg_lock);
}

static struct snd_pcm_ops azx_pcm_ops = {
	.open = azx_pcm_open,
	.close = azx_pcm_close,
	.ioctl = snd_pcm_lib_ioctl,
	.hw_params = azx_pcm_hw_params,
	.hw_free = azx_pcm_hw_free,
	.prepare = azx_pcm_prepare,
	.trigger = azx_pcm_trigger,
	.pointer = azx_pcm_pointer,
	.page = snd_pcm_sgbuf_ops_page,
};

static void azx_pcm_free(struct snd_pcm *pcm)
{
	struct azx_pcm *apcm = pcm->private_data;
	if (apcm) {
		apcm->chip->pcm[pcm->device] = NULL;
		kfree(apcm);
	}
}

static int
azx_attach_pcm_stream(struct hda_bus *bus, struct hda_codec *codec,
		      struct hda_pcm *cpcm)
{
	struct azx *chip = bus->private_data;
	struct snd_pcm *pcm;
	struct azx_pcm *apcm;
	int pcm_dev = cpcm->device;
	int s, err;

	if (pcm_dev >= HDA_MAX_PCMS) {
		snd_printk(KERN_ERR SFX "Invalid PCM device number %d\n",
			   pcm_dev);
		return -EINVAL;
	}
	if (chip->pcm[pcm_dev]) {
		snd_printk(KERN_ERR SFX "PCM %d already exists\n", pcm_dev);
		return -EBUSY;
	}
	err = snd_pcm_new(chip->card, cpcm->name, pcm_dev,
			  cpcm->stream[SNDRV_PCM_STREAM_PLAYBACK].substreams,
			  cpcm->stream[SNDRV_PCM_STREAM_CAPTURE].substreams,
			  &pcm);
	if (err < 0)
		return err;
	strlcpy(pcm->name, cpcm->name, sizeof(pcm->name));
	apcm = kzalloc(sizeof(*apcm), GFP_KERNEL);
	if (apcm == NULL)
		return -ENOMEM;
	apcm->chip = chip;
	apcm->codec = codec;
	pcm->private_data = apcm;
	pcm->private_free = azx_pcm_free;
	if (cpcm->pcm_type == HDA_PCM_TYPE_MODEM)
		pcm->dev_class = SNDRV_PCM_CLASS_MODEM;
	chip->pcm[pcm_dev] = pcm;
	cpcm->pcm = pcm;
	for (s = 0; s < 2; s++) {
		apcm->hinfo[s] = &cpcm->stream[s];
		if (cpcm->stream[s].substreams)
			snd_pcm_set_ops(pcm, s, &azx_pcm_ops);
	}
	/* buffer pre-allocation */
	snd_pcm_lib_preallocate_pages_for_all(pcm, SNDRV_DMA_TYPE_DEV_SG,
					      snd_dma_pci_data(chip->pci),
					      1024 * 64, 32 * 1024 * 1024);
	return 0;
}

/*
 * mixer creation - all stuff is implemented in hda module
 */
static int __devinit azx_mixer_create(struct azx *chip)
{
	return snd_hda_build_controls(chip->bus);
}


/*
 * initialize SD streams
 */
static int __devinit azx_init_stream(struct azx *chip)
{
	int i;

	/* initialize each stream (aka device)
	 * assign the starting bdl address to each stream (device)
	 * and initialize
	 */
	for (i = 0; i < chip->num_streams; i++) {
		struct azx_dev *azx_dev = &chip->azx_dev[i];
		azx_dev->posbuf = (u32 __iomem *)(chip->posbuf.area + i * 8);
		/* offset: SDI0=0x80, SDI1=0xa0, ... SDO3=0x160 */
		azx_dev->sd_addr = chip->remap_addr + (0x20 * i + 0x80);
		/* int mask: SDI0=0x01, SDI1=0x02, ... SDO3=0x80 */
		azx_dev->sd_int_sta_mask = 1 << i;
		/* stream tag: must be non-zero and unique */
		azx_dev->index = i;
		azx_dev->stream_tag = i + 1;
	}

	return 0;
}

static int azx_acquire_irq(struct azx *chip, int do_disconnect)
{
	if (request_irq(chip->pci->irq, azx_interrupt,
			chip->msi ? 0 : IRQF_SHARED,
			"hda_intel", chip)) {
		printk(KERN_ERR "hda-intel: unable to grab IRQ %d, "
		       "disabling device\n", chip->pci->irq);
		if (do_disconnect)
			snd_card_disconnect(chip->card);
		return -1;
	}
	chip->irq = chip->pci->irq;
	pci_intx(chip->pci, !chip->msi);
	return 0;
}


static void azx_stop_chip(struct azx *chip)
{
	if (!chip->initialized)
		return;

	/* disable interrupts */
	azx_int_disable(chip);
	azx_int_clear(chip);

	/* disable CORB/RIRB */
	azx_free_cmd_io(chip);

	/* disable position buffer */
	azx_writel(chip, DPLBASE, 0);
	azx_writel(chip, DPUBASE, 0);

	chip->initialized = 0;
}

#ifdef CONFIG_SND_HDA_POWER_SAVE
/* power-up/down the controller */
static void azx_power_notify(struct hda_bus *bus)
{
	struct azx *chip = bus->private_data;
	struct hda_codec *c;
	int power_on = 0;

	list_for_each_entry(c, &bus->codec_list, list) {
		if (c->power_on) {
			power_on = 1;
			break;
		}
	}
	if (power_on)
		azx_init_chip(chip, 1);
	else if (chip->running && power_save_controller &&
		 !bus->power_keep_link_on)
		azx_stop_chip(chip);
}
#endif /* CONFIG_SND_HDA_POWER_SAVE */

#ifdef CONFIG_PM
/*
 * power management
 */

static int snd_hda_codecs_inuse(struct hda_bus *bus)
{
	struct hda_codec *codec;

	list_for_each_entry(codec, &bus->codec_list, list) {
		if (snd_hda_codec_needs_resume(codec))
			return 1;
	}
	return 0;
}

static int azx_suspend(struct pci_dev *pci, pm_message_t state)
{
	struct snd_card *card = pci_get_drvdata(pci);
	struct azx *chip = card->private_data;
	int i;

	snd_power_change_state(card, SNDRV_CTL_POWER_D3hot);
	azx_clear_irq_pending(chip);
	for (i = 0; i < HDA_MAX_PCMS; i++)
		snd_pcm_suspend_all(chip->pcm[i]);
	if (chip->initialized)
		snd_hda_suspend(chip->bus);
	azx_stop_chip(chip);
	if (chip->irq >= 0) {
		free_irq(chip->irq, chip);
		chip->irq = -1;
	}
	if (chip->msi)
		pci_disable_msi(chip->pci);
	pci_disable_device(pci);
	pci_save_state(pci);
	pci_set_power_state(pci, pci_choose_state(pci, state));
	return 0;
}

static int azx_resume(struct pci_dev *pci)
{
	struct snd_card *card = pci_get_drvdata(pci);
	struct azx *chip = card->private_data;

	pci_set_power_state(pci, PCI_D0);
	pci_restore_state(pci);
	if (pci_enable_device(pci) < 0) {
		printk(KERN_ERR "hda-intel: pci_enable_device failed, "
		       "disabling device\n");
		snd_card_disconnect(card);
		return -EIO;
	}
	pci_set_master(pci);
	if (chip->msi)
		if (pci_enable_msi(pci) < 0)
			chip->msi = 0;
	if (azx_acquire_irq(chip, 1) < 0)
		return -EIO;
	azx_init_pci(chip);

	if (snd_hda_codecs_inuse(chip->bus))
		azx_init_chip(chip, 1);

	snd_hda_resume(chip->bus);
	snd_power_change_state(card, SNDRV_CTL_POWER_D0);
	return 0;
}
#endif /* CONFIG_PM */


/*
 * reboot notifier for hang-up problem at power-down
 */
static int azx_halt(struct notifier_block *nb, unsigned long event, void *buf)
{
	struct azx *chip = container_of(nb, struct azx, reboot_notifier);
	snd_hda_bus_reboot_notify(chip->bus);
	azx_stop_chip(chip);
	return NOTIFY_OK;
}

static void azx_notifier_register(struct azx *chip)
{
	chip->reboot_notifier.notifier_call = azx_halt;
	register_reboot_notifier(&chip->reboot_notifier);
}

static void azx_notifier_unregister(struct azx *chip)
{
	if (chip->reboot_notifier.notifier_call)
		unregister_reboot_notifier(&chip->reboot_notifier);
}

/*
 * destructor
 */
static int azx_free(struct azx *chip)
{
	int i;

	azx_notifier_unregister(chip);

	if (chip->initialized) {
		azx_clear_irq_pending(chip);
		for (i = 0; i < chip->num_streams; i++)
			azx_stream_stop(chip, &chip->azx_dev[i]);
		azx_stop_chip(chip);
	}

	if (chip->irq >= 0)
		free_irq(chip->irq, (void*)chip);
	if (chip->msi)
		pci_disable_msi(chip->pci);
	if (chip->remap_addr)
		iounmap(chip->remap_addr);

	if (chip->azx_dev) {
		for (i = 0; i < chip->num_streams; i++)
			if (chip->azx_dev[i].bdl.area)
				snd_dma_free_pages(&chip->azx_dev[i].bdl);
	}
	if (chip->rb.area)
		snd_dma_free_pages(&chip->rb);
	if (chip->posbuf.area)
		snd_dma_free_pages(&chip->posbuf);
	pci_release_regions(chip->pci);
	pci_disable_device(chip->pci);
	kfree(chip->azx_dev);
	kfree(chip);

	return 0;
}

static int azx_dev_free(struct snd_device *device)
{
	return azx_free(device->device_data);
}

/*
 * white/black-listing for position_fix
 */
static struct snd_pci_quirk position_fix_list[] __devinitdata = {
	SND_PCI_QUIRK(0x1025, 0x009f, "Acer Aspire 5110", POS_FIX_LPIB),
<<<<<<< HEAD
	SND_PCI_QUIRK(0x1028, 0x01cc, "Dell D820", POS_FIX_LPIB),
	SND_PCI_QUIRK(0x1028, 0x01de, "Dell Precision 390", POS_FIX_LPIB),
	SND_PCI_QUIRK(0x1028, 0x01f6, "Dell Latitude 131L", POS_FIX_LPIB),
=======
	SND_PCI_QUIRK(0x1025, 0x026f, "Acer Aspire 5538", POS_FIX_LPIB),
	SND_PCI_QUIRK(0x1028, 0x01cc, "Dell D820", POS_FIX_LPIB),
	SND_PCI_QUIRK(0x1028, 0x01de, "Dell Precision 390", POS_FIX_LPIB),
	SND_PCI_QUIRK(0x1028, 0x01f6, "Dell Latitude 131L", POS_FIX_LPIB),
	SND_PCI_QUIRK(0x1028, 0x0470, "Dell Inspiron 1120", POS_FIX_LPIB),
>>>>>>> 3cbea436
	SND_PCI_QUIRK(0x103c, 0x306d, "HP dv3", POS_FIX_LPIB),
	SND_PCI_QUIRK(0x1043, 0x813d, "ASUS P5AD2", POS_FIX_LPIB),
	SND_PCI_QUIRK(0x1043, 0x81b3, "ASUS", POS_FIX_LPIB),
	SND_PCI_QUIRK(0x1043, 0x81e7, "ASUS M2V", POS_FIX_LPIB),
	SND_PCI_QUIRK(0x104d, 0x9069, "Sony VPCS11V9E", POS_FIX_LPIB),
	SND_PCI_QUIRK(0x1106, 0x3288, "ASUS M2V-MX SE", POS_FIX_LPIB),
	SND_PCI_QUIRK(0x1179, 0xff10, "Toshiba A100-259", POS_FIX_LPIB),
	SND_PCI_QUIRK(0x1297, 0x3166, "Shuttle", POS_FIX_LPIB),
	SND_PCI_QUIRK(0x1458, 0xa022, "ga-ma770-ud3", POS_FIX_LPIB),
	SND_PCI_QUIRK(0x1462, 0x1002, "MSI Wind U115", POS_FIX_LPIB),
	SND_PCI_QUIRK(0x1565, 0x820f, "Biostar Microtech", POS_FIX_LPIB),
	SND_PCI_QUIRK(0x1565, 0x8218, "Biostar Microtech", POS_FIX_LPIB),
	SND_PCI_QUIRK(0x1849, 0x0888, "775Dual-VSTA", POS_FIX_LPIB),
	SND_PCI_QUIRK(0x8086, 0x2503, "DG965OT AAD63733-203", POS_FIX_LPIB),
	SND_PCI_QUIRK(0x8086, 0xd601, "eMachines T5212", POS_FIX_LPIB),
	{}
};

static int __devinit check_position_fix(struct azx *chip, int fix)
{
	const struct snd_pci_quirk *q;

	switch (fix) {
	case POS_FIX_LPIB:
	case POS_FIX_POSBUF:
	case POS_FIX_VIACOMBO:
		return fix;
	}

	q = snd_pci_quirk_lookup(chip->pci, position_fix_list);
	if (q) {
		printk(KERN_INFO
		       "hda_intel: position_fix set to %d "
		       "for device %04x:%04x\n",
		       q->value, q->subvendor, q->subdevice);
		return q->value;
	}

	/* Check VIA/ATI HD Audio Controller exist */
	switch (chip->driver_type) {
	case AZX_DRIVER_VIA:
	case AZX_DRIVER_ATI:
		/* Use link position directly, avoid any transfer problem. */
		return POS_FIX_VIACOMBO;
	}

	return POS_FIX_AUTO;
}

/*
 * black-lists for probe_mask
 */
static struct snd_pci_quirk probe_mask_list[] __devinitdata = {
	/* Thinkpad often breaks the controller communication when accessing
	 * to the non-working (or non-existing) modem codec slot.
	 */
	SND_PCI_QUIRK(0x1014, 0x05b7, "Thinkpad Z60", 0x01),
	SND_PCI_QUIRK(0x17aa, 0x2010, "Thinkpad X/T/R60", 0x01),
	SND_PCI_QUIRK(0x17aa, 0x20ac, "Thinkpad X/T/R61", 0x01),
	/* broken BIOS */
	SND_PCI_QUIRK(0x1028, 0x20ac, "Dell Studio Desktop", 0x01),
	/* including bogus ALC268 in slot#2 that conflicts with ALC888 */
	SND_PCI_QUIRK(0x17c0, 0x4085, "Medion MD96630", 0x01),
	/* forced codec slots */
	SND_PCI_QUIRK(0x1043, 0x1262, "ASUS W5Fm", 0x103),
	SND_PCI_QUIRK(0x1046, 0x1262, "ASUS W5F", 0x103),
	{}
};

#define AZX_FORCE_CODEC_MASK	0x100

static void __devinit check_probe_mask(struct azx *chip, int dev)
{
	const struct snd_pci_quirk *q;

	chip->codec_probe_mask = probe_mask[dev];
	if (chip->codec_probe_mask == -1) {
		q = snd_pci_quirk_lookup(chip->pci, probe_mask_list);
		if (q) {
			printk(KERN_INFO
			       "hda_intel: probe_mask set to 0x%x "
			       "for device %04x:%04x\n",
			       q->value, q->subvendor, q->subdevice);
			chip->codec_probe_mask = q->value;
		}
	}

	/* check forced option */
	if (chip->codec_probe_mask != -1 &&
	    (chip->codec_probe_mask & AZX_FORCE_CODEC_MASK)) {
		chip->codec_mask = chip->codec_probe_mask & 0xff;
		printk(KERN_INFO "hda_intel: codec_mask forced to 0x%x\n",
		       chip->codec_mask);
	}
}

/*
 * white/black-list for enable_msi
 */
static struct snd_pci_quirk msi_black_list[] __devinitdata = {
	SND_PCI_QUIRK(0x1043, 0x81f2, "ASUS", 0), /* Athlon64 X2 + nvidia */
	SND_PCI_QUIRK(0x1043, 0x81f6, "ASUS", 0), /* nvidia */
	SND_PCI_QUIRK(0x1043, 0x822d, "ASUS", 0), /* Athlon64 X2 + nvidia MCP55 */
	SND_PCI_QUIRK(0x1849, 0x0888, "ASRock", 0), /* Athlon64 X2 + nvidia */
	SND_PCI_QUIRK(0xa0a0, 0x0575, "Aopen MZ915-M", 0), /* ICH6 */
	{}
};

static void __devinit check_msi(struct azx *chip)
{
	const struct snd_pci_quirk *q;

	if (enable_msi >= 0) {
		chip->msi = !!enable_msi;
		return;
	}
	chip->msi = 1;	/* enable MSI as default */
	q = snd_pci_quirk_lookup(chip->pci, msi_black_list);
	if (q) {
		printk(KERN_INFO
		       "hda_intel: msi for device %04x:%04x set to %d\n",
		       q->subvendor, q->subdevice, q->value);
		chip->msi = q->value;
		return;
	}

	/* NVidia chipsets seem to cause troubles with MSI */
	if (chip->driver_type == AZX_DRIVER_NVIDIA) {
		printk(KERN_INFO "hda_intel: Disable MSI for Nvidia chipset\n");
		chip->msi = 0;
	}
}


/*
 * constructor
 */
static int __devinit azx_create(struct snd_card *card, struct pci_dev *pci,
				int dev, int driver_type,
				struct azx **rchip)
{
	struct azx *chip;
	int i, err;
	unsigned short gcap;
	static struct snd_device_ops ops = {
		.dev_free = azx_dev_free,
	};

	*rchip = NULL;

	err = pci_enable_device(pci);
	if (err < 0)
		return err;

	chip = kzalloc(sizeof(*chip), GFP_KERNEL);
	if (!chip) {
		snd_printk(KERN_ERR SFX "cannot allocate chip\n");
		pci_disable_device(pci);
		return -ENOMEM;
	}

	spin_lock_init(&chip->reg_lock);
	mutex_init(&chip->open_mutex);
	chip->card = card;
	chip->pci = pci;
	chip->irq = -1;
	chip->driver_type = driver_type;
	check_msi(chip);
	chip->dev_index = dev;
	INIT_WORK(&chip->irq_pending_work, azx_irq_pending_work);

	chip->position_fix[0] = chip->position_fix[1] =
		check_position_fix(chip, position_fix[dev]);
	check_probe_mask(chip, dev);

	chip->single_cmd = single_cmd;

	if (bdl_pos_adj[dev] < 0) {
		switch (chip->driver_type) {
		case AZX_DRIVER_ICH:
		case AZX_DRIVER_PCH:
			bdl_pos_adj[dev] = 1;
			break;
		default:
			bdl_pos_adj[dev] = 32;
			break;
		}
	}

#if BITS_PER_LONG != 64
	/* Fix up base address on ULI M5461 */
	if (chip->driver_type == AZX_DRIVER_ULI) {
		u16 tmp3;
		pci_read_config_word(pci, 0x40, &tmp3);
		pci_write_config_word(pci, 0x40, tmp3 | 0x10);
		pci_write_config_dword(pci, PCI_BASE_ADDRESS_1, 0);
	}
#endif

	err = pci_request_regions(pci, "ICH HD audio");
	if (err < 0) {
		kfree(chip);
		pci_disable_device(pci);
		return err;
	}

	chip->addr = pci_resource_start(pci, 0);
	chip->remap_addr = pci_ioremap_bar(pci, 0);
	if (chip->remap_addr == NULL) {
		snd_printk(KERN_ERR SFX "ioremap error\n");
		err = -ENXIO;
		goto errout;
	}

	if (chip->msi)
		if (pci_enable_msi(pci) < 0)
			chip->msi = 0;

	if (azx_acquire_irq(chip, 0) < 0) {
		err = -EBUSY;
		goto errout;
	}

	pci_set_master(pci);
	synchronize_irq(chip->irq);

	gcap = azx_readw(chip, GCAP);
	snd_printdd(SFX "chipset global capabilities = 0x%x\n", gcap);

	/* disable SB600 64bit support for safety */
	if ((chip->driver_type == AZX_DRIVER_ATI) ||
	    (chip->driver_type == AZX_DRIVER_ATIHDMI)) {
		struct pci_dev *p_smbus;
		p_smbus = pci_get_device(PCI_VENDOR_ID_ATI,
					 PCI_DEVICE_ID_ATI_SBX00_SMBUS,
					 NULL);
		if (p_smbus) {
			if (p_smbus->revision < 0x30)
				gcap &= ~ICH6_GCAP_64OK;
			pci_dev_put(p_smbus);
		}
	}

	/* disable 64bit DMA address for Teradici */
	/* it does not work with device 6549:1200 subsys e4a2:040b */
	if (chip->driver_type == AZX_DRIVER_TERA)
		gcap &= ~ICH6_GCAP_64OK;

	/* allow 64bit DMA address if supported by H/W */
	if ((gcap & ICH6_GCAP_64OK) && !pci_set_dma_mask(pci, DMA_BIT_MASK(64)))
		pci_set_consistent_dma_mask(pci, DMA_BIT_MASK(64));
	else {
		pci_set_dma_mask(pci, DMA_BIT_MASK(32));
		pci_set_consistent_dma_mask(pci, DMA_BIT_MASK(32));
	}

	/* read number of streams from GCAP register instead of using
	 * hardcoded value
	 */
	chip->capture_streams = (gcap >> 8) & 0x0f;
	chip->playback_streams = (gcap >> 12) & 0x0f;
	if (!chip->playback_streams && !chip->capture_streams) {
		/* gcap didn't give any info, switching to old method */

		switch (chip->driver_type) {
		case AZX_DRIVER_ULI:
			chip->playback_streams = ULI_NUM_PLAYBACK;
			chip->capture_streams = ULI_NUM_CAPTURE;
			break;
		case AZX_DRIVER_ATIHDMI:
			chip->playback_streams = ATIHDMI_NUM_PLAYBACK;
			chip->capture_streams = ATIHDMI_NUM_CAPTURE;
			break;
		case AZX_DRIVER_GENERIC:
		default:
			chip->playback_streams = ICH6_NUM_PLAYBACK;
			chip->capture_streams = ICH6_NUM_CAPTURE;
			break;
		}
	}
	chip->capture_index_offset = 0;
	chip->playback_index_offset = chip->capture_streams;
	chip->num_streams = chip->playback_streams + chip->capture_streams;
	chip->azx_dev = kcalloc(chip->num_streams, sizeof(*chip->azx_dev),
				GFP_KERNEL);
	if (!chip->azx_dev) {
		snd_printk(KERN_ERR SFX "cannot malloc azx_dev\n");
		goto errout;
	}

	for (i = 0; i < chip->num_streams; i++) {
		/* allocate memory for the BDL for each stream */
		err = snd_dma_alloc_pages(SNDRV_DMA_TYPE_DEV,
					  snd_dma_pci_data(chip->pci),
					  BDL_SIZE, &chip->azx_dev[i].bdl);
		if (err < 0) {
			snd_printk(KERN_ERR SFX "cannot allocate BDL\n");
			goto errout;
		}
	}
	/* allocate memory for the position buffer */
	err = snd_dma_alloc_pages(SNDRV_DMA_TYPE_DEV,
				  snd_dma_pci_data(chip->pci),
				  chip->num_streams * 8, &chip->posbuf);
	if (err < 0) {
		snd_printk(KERN_ERR SFX "cannot allocate posbuf\n");
		goto errout;
	}
	/* allocate CORB/RIRB */
	err = azx_alloc_cmd_io(chip);
	if (err < 0)
		goto errout;

	/* initialize streams */
	azx_init_stream(chip);

	/* initialize chip */
	azx_init_pci(chip);
	azx_init_chip(chip, (probe_only[dev] & 2) == 0);

	/* codec detection */
	if (!chip->codec_mask) {
		snd_printk(KERN_ERR SFX "no codecs found!\n");
		err = -ENODEV;
		goto errout;
	}

	err = snd_device_new(card, SNDRV_DEV_LOWLEVEL, chip, &ops);
	if (err <0) {
		snd_printk(KERN_ERR SFX "Error creating device [card]!\n");
		goto errout;
	}

	strcpy(card->driver, "HDA-Intel");
	strlcpy(card->shortname, driver_short_names[chip->driver_type],
		sizeof(card->shortname));
	snprintf(card->longname, sizeof(card->longname),
		 "%s at 0x%lx irq %i",
		 card->shortname, chip->addr, chip->irq);

	*rchip = chip;
	return 0;

 errout:
	azx_free(chip);
	return err;
}

static void power_down_all_codecs(struct azx *chip)
{
#ifdef CONFIG_SND_HDA_POWER_SAVE
	/* The codecs were powered up in snd_hda_codec_new().
	 * Now all initialization done, so turn them down if possible
	 */
	struct hda_codec *codec;
	list_for_each_entry(codec, &chip->bus->codec_list, list) {
		snd_hda_power_down(codec);
	}
#endif
}

static int __devinit azx_probe(struct pci_dev *pci,
			       const struct pci_device_id *pci_id)
{
	static int dev;
	struct snd_card *card;
	struct azx *chip;
	int err;

	if (dev >= SNDRV_CARDS)
		return -ENODEV;
	if (!enable[dev]) {
		dev++;
		return -ENOENT;
	}

	err = snd_card_create(index[dev], id[dev], THIS_MODULE, 0, &card);
	if (err < 0) {
		snd_printk(KERN_ERR SFX "Error creating card!\n");
		return err;
	}

	/* set this here since it's referred in snd_hda_load_patch() */
	snd_card_set_dev(card, &pci->dev);

	err = azx_create(card, pci, dev, pci_id->driver_data, &chip);
	if (err < 0)
		goto out_free;
	card->private_data = chip;

#ifdef CONFIG_SND_HDA_INPUT_BEEP
	chip->beep_mode = beep_mode[dev];
#endif

	/* create codec instances */
	err = azx_codec_create(chip, model[dev]);
	if (err < 0)
		goto out_free;
#ifdef CONFIG_SND_HDA_PATCH_LOADER
	if (patch[dev]) {
		snd_printk(KERN_ERR SFX "Applying patch firmware '%s'\n",
			   patch[dev]);
		err = snd_hda_load_patch(chip->bus, patch[dev]);
		if (err < 0)
			goto out_free;
	}
#endif
	if ((probe_only[dev] & 1) == 0) {
		err = azx_codec_configure(chip);
		if (err < 0)
			goto out_free;
	}

	/* create PCM streams */
	err = snd_hda_build_pcms(chip->bus);
	if (err < 0)
		goto out_free;

	/* create mixer controls */
	err = azx_mixer_create(chip);
	if (err < 0)
		goto out_free;

	err = snd_card_register(card);
	if (err < 0)
		goto out_free;

	pci_set_drvdata(pci, card);
	chip->running = 1;
	power_down_all_codecs(chip);
	azx_notifier_register(chip);

	dev++;
	return err;
out_free:
	snd_card_free(card);
	return err;
}

static void __devexit azx_remove(struct pci_dev *pci)
{
	snd_card_free(pci_get_drvdata(pci));
	pci_set_drvdata(pci, NULL);
}

/* PCI IDs */
static DEFINE_PCI_DEVICE_TABLE(azx_ids) = {
	/* CPT */
	{ PCI_DEVICE(0x8086, 0x1c20), .driver_data = AZX_DRIVER_PCH },
	/* PBG */
	{ PCI_DEVICE(0x8086, 0x1d20), .driver_data = AZX_DRIVER_PCH },
	/* SCH */
	{ PCI_DEVICE(0x8086, 0x811b), .driver_data = AZX_DRIVER_SCH },
	/* Generic Intel */
	{ PCI_DEVICE(PCI_VENDOR_ID_INTEL, PCI_ANY_ID),
	  .class = PCI_CLASS_MULTIMEDIA_HD_AUDIO << 8,
	  .class_mask = 0xffffff,
	  .driver_data = AZX_DRIVER_ICH },
	/* ATI SB 450/600 */
	{ PCI_DEVICE(0x1002, 0x437b), .driver_data = AZX_DRIVER_ATI },
	{ PCI_DEVICE(0x1002, 0x4383), .driver_data = AZX_DRIVER_ATI },
	/* ATI HDMI */
	{ PCI_DEVICE(0x1002, 0x793b), .driver_data = AZX_DRIVER_ATIHDMI },
	{ PCI_DEVICE(0x1002, 0x7919), .driver_data = AZX_DRIVER_ATIHDMI },
	{ PCI_DEVICE(0x1002, 0x960f), .driver_data = AZX_DRIVER_ATIHDMI },
	{ PCI_DEVICE(0x1002, 0x970f), .driver_data = AZX_DRIVER_ATIHDMI },
	{ PCI_DEVICE(0x1002, 0xaa00), .driver_data = AZX_DRIVER_ATIHDMI },
	{ PCI_DEVICE(0x1002, 0xaa08), .driver_data = AZX_DRIVER_ATIHDMI },
	{ PCI_DEVICE(0x1002, 0xaa10), .driver_data = AZX_DRIVER_ATIHDMI },
	{ PCI_DEVICE(0x1002, 0xaa18), .driver_data = AZX_DRIVER_ATIHDMI },
	{ PCI_DEVICE(0x1002, 0xaa20), .driver_data = AZX_DRIVER_ATIHDMI },
	{ PCI_DEVICE(0x1002, 0xaa28), .driver_data = AZX_DRIVER_ATIHDMI },
	{ PCI_DEVICE(0x1002, 0xaa30), .driver_data = AZX_DRIVER_ATIHDMI },
	{ PCI_DEVICE(0x1002, 0xaa38), .driver_data = AZX_DRIVER_ATIHDMI },
	{ PCI_DEVICE(0x1002, 0xaa40), .driver_data = AZX_DRIVER_ATIHDMI },
	{ PCI_DEVICE(0x1002, 0xaa48), .driver_data = AZX_DRIVER_ATIHDMI },
	/* VIA VT8251/VT8237A */
	{ PCI_DEVICE(0x1106, 0x3288), .driver_data = AZX_DRIVER_VIA },
	/* SIS966 */
	{ PCI_DEVICE(0x1039, 0x7502), .driver_data = AZX_DRIVER_SIS },
	/* ULI M5461 */
	{ PCI_DEVICE(0x10b9, 0x5461), .driver_data = AZX_DRIVER_ULI },
	/* NVIDIA MCP */
	{ PCI_DEVICE(PCI_VENDOR_ID_NVIDIA, PCI_ANY_ID),
	  .class = PCI_CLASS_MULTIMEDIA_HD_AUDIO << 8,
	  .class_mask = 0xffffff,
	  .driver_data = AZX_DRIVER_NVIDIA },
	/* Teradici */
	{ PCI_DEVICE(0x6549, 0x1200), .driver_data = AZX_DRIVER_TERA },
	/* Creative X-Fi (CA0110-IBG) */
#if !defined(CONFIG_SND_CTXFI) && !defined(CONFIG_SND_CTXFI_MODULE)
	/* the following entry conflicts with snd-ctxfi driver,
	 * as ctxfi driver mutates from HD-audio to native mode with
	 * a special command sequence.
	 */
	{ PCI_DEVICE(PCI_VENDOR_ID_CREATIVE, PCI_ANY_ID),
	  .class = PCI_CLASS_MULTIMEDIA_HD_AUDIO << 8,
	  .class_mask = 0xffffff,
	  .driver_data = AZX_DRIVER_CTX },
#else
	/* this entry seems still valid -- i.e. without emu20kx chip */
	{ PCI_DEVICE(0x1102, 0x0009), .driver_data = AZX_DRIVER_CTX },
#endif
	/* Vortex86MX */
	{ PCI_DEVICE(0x17f3, 0x3010), .driver_data = AZX_DRIVER_GENERIC },
<<<<<<< HEAD
=======
	/* VMware HDAudio */
	{ PCI_DEVICE(0x15ad, 0x1977), .driver_data = AZX_DRIVER_GENERIC },
>>>>>>> 3cbea436
	/* AMD/ATI Generic, PCI class code and Vendor ID for HD Audio */
	{ PCI_DEVICE(PCI_VENDOR_ID_ATI, PCI_ANY_ID),
	  .class = PCI_CLASS_MULTIMEDIA_HD_AUDIO << 8,
	  .class_mask = 0xffffff,
	  .driver_data = AZX_DRIVER_GENERIC },
	{ PCI_DEVICE(PCI_VENDOR_ID_AMD, PCI_ANY_ID),
	  .class = PCI_CLASS_MULTIMEDIA_HD_AUDIO << 8,
	  .class_mask = 0xffffff,
	  .driver_data = AZX_DRIVER_GENERIC },
	{ 0, }
};
MODULE_DEVICE_TABLE(pci, azx_ids);

/* pci_driver definition */
static struct pci_driver driver = {
	.name = "HDA Intel",
	.id_table = azx_ids,
	.probe = azx_probe,
	.remove = __devexit_p(azx_remove),
#ifdef CONFIG_PM
	.suspend = azx_suspend,
	.resume = azx_resume,
#endif
};

static int __init alsa_card_azx_init(void)
{
	return pci_register_driver(&driver);
}

static void __exit alsa_card_azx_exit(void)
{
	pci_unregister_driver(&driver);
}

module_init(alsa_card_azx_init)
module_exit(alsa_card_azx_exit)<|MERGE_RESOLUTION|>--- conflicted
+++ resolved
@@ -2299,17 +2299,11 @@
  */
 static struct snd_pci_quirk position_fix_list[] __devinitdata = {
 	SND_PCI_QUIRK(0x1025, 0x009f, "Acer Aspire 5110", POS_FIX_LPIB),
-<<<<<<< HEAD
-	SND_PCI_QUIRK(0x1028, 0x01cc, "Dell D820", POS_FIX_LPIB),
-	SND_PCI_QUIRK(0x1028, 0x01de, "Dell Precision 390", POS_FIX_LPIB),
-	SND_PCI_QUIRK(0x1028, 0x01f6, "Dell Latitude 131L", POS_FIX_LPIB),
-=======
 	SND_PCI_QUIRK(0x1025, 0x026f, "Acer Aspire 5538", POS_FIX_LPIB),
 	SND_PCI_QUIRK(0x1028, 0x01cc, "Dell D820", POS_FIX_LPIB),
 	SND_PCI_QUIRK(0x1028, 0x01de, "Dell Precision 390", POS_FIX_LPIB),
 	SND_PCI_QUIRK(0x1028, 0x01f6, "Dell Latitude 131L", POS_FIX_LPIB),
 	SND_PCI_QUIRK(0x1028, 0x0470, "Dell Inspiron 1120", POS_FIX_LPIB),
->>>>>>> 3cbea436
 	SND_PCI_QUIRK(0x103c, 0x306d, "HP dv3", POS_FIX_LPIB),
 	SND_PCI_QUIRK(0x1043, 0x813d, "ASUS P5AD2", POS_FIX_LPIB),
 	SND_PCI_QUIRK(0x1043, 0x81b3, "ASUS", POS_FIX_LPIB),
@@ -2815,11 +2809,8 @@
 #endif
 	/* Vortex86MX */
 	{ PCI_DEVICE(0x17f3, 0x3010), .driver_data = AZX_DRIVER_GENERIC },
-<<<<<<< HEAD
-=======
 	/* VMware HDAudio */
 	{ PCI_DEVICE(0x15ad, 0x1977), .driver_data = AZX_DRIVER_GENERIC },
->>>>>>> 3cbea436
 	/* AMD/ATI Generic, PCI class code and Vendor ID for HD Audio */
 	{ PCI_DEVICE(PCI_VENDOR_ID_ATI, PCI_ANY_ID),
 	  .class = PCI_CLASS_MULTIMEDIA_HD_AUDIO << 8,
