/*
 *
 *  hda_intel.c - Implementation of primary alsa driver code base
 *                for Intel HD Audio.
 *
 *  Copyright(c) 2004 Intel Corporation. All rights reserved.
 *
 *  Copyright (c) 2004 Takashi Iwai <tiwai@suse.de>
 *                     PeiSen Hou <pshou@realtek.com.tw>
 *
 *  This program is free software; you can redistribute it and/or modify it
 *  under the terms of the GNU General Public License as published by the Free
 *  Software Foundation; either version 2 of the License, or (at your option)
 *  any later version.
 *
 *  This program is distributed in the hope that it will be useful, but WITHOUT
 *  ANY WARRANTY; without even the implied warranty of MERCHANTABILITY or
 *  FITNESS FOR A PARTICULAR PURPOSE.  See the GNU General Public License for
 *  more details.
 *
 *  You should have received a copy of the GNU General Public License along with
 *  this program; if not, write to the Free Software Foundation, Inc., 59
 *  Temple Place - Suite 330, Boston, MA  02111-1307, USA.
 *
 *  CONTACTS:
 *
 *  Matt Jared		matt.jared@intel.com
 *  Andy Kopp		andy.kopp@intel.com
 *  Dan Kogan		dan.d.kogan@intel.com
 *
 *  CHANGES:
 *
 *  2004.12.01	Major rewrite by tiwai, merged the work of pshou
 * 
 */

#include <asm/io.h>
#include <linux/delay.h>
#include <linux/interrupt.h>
#include <linux/kernel.h>
#include <linux/module.h>
#include <linux/dma-mapping.h>
#include <linux/moduleparam.h>
#include <linux/init.h>
#include <linux/slab.h>
#include <linux/pci.h>
#include <linux/mutex.h>
#include <linux/reboot.h>
#include <sound/core.h>
#include <sound/initval.h>
#include "hda_codec.h"


static int index[SNDRV_CARDS] = SNDRV_DEFAULT_IDX;
static char *id[SNDRV_CARDS] = SNDRV_DEFAULT_STR;
static int enable[SNDRV_CARDS] = SNDRV_DEFAULT_ENABLE_PNP;
static char *model[SNDRV_CARDS];
static int position_fix[SNDRV_CARDS];
static int bdl_pos_adj[SNDRV_CARDS] = {[0 ... (SNDRV_CARDS-1)] = -1};
static int probe_mask[SNDRV_CARDS] = {[0 ... (SNDRV_CARDS-1)] = -1};
static int probe_only[SNDRV_CARDS];
static int single_cmd;
static int enable_msi = -1;
#ifdef CONFIG_SND_HDA_PATCH_LOADER
static char *patch[SNDRV_CARDS];
#endif
#ifdef CONFIG_SND_HDA_INPUT_BEEP
static int beep_mode[SNDRV_CARDS] = {[0 ... (SNDRV_CARDS-1)] =
					CONFIG_SND_HDA_INPUT_BEEP_MODE};
#endif

module_param_array(index, int, NULL, 0444);
MODULE_PARM_DESC(index, "Index value for Intel HD audio interface.");
module_param_array(id, charp, NULL, 0444);
MODULE_PARM_DESC(id, "ID string for Intel HD audio interface.");
module_param_array(enable, bool, NULL, 0444);
MODULE_PARM_DESC(enable, "Enable Intel HD audio interface.");
module_param_array(model, charp, NULL, 0444);
MODULE_PARM_DESC(model, "Use the given board model.");
module_param_array(position_fix, int, NULL, 0444);
MODULE_PARM_DESC(position_fix, "DMA pointer read method."
		 "(0 = auto, 1 = LPIB, 2 = POSBUF, 3 = VIACOMBO).");
module_param_array(bdl_pos_adj, int, NULL, 0644);
MODULE_PARM_DESC(bdl_pos_adj, "BDL position adjustment offset.");
module_param_array(probe_mask, int, NULL, 0444);
MODULE_PARM_DESC(probe_mask, "Bitmask to probe codecs (default = -1).");
module_param_array(probe_only, int, NULL, 0444);
MODULE_PARM_DESC(probe_only, "Only probing and no codec initialization.");
module_param(single_cmd, bool, 0444);
MODULE_PARM_DESC(single_cmd, "Use single command to communicate with codecs "
		 "(for debugging only).");
module_param(enable_msi, int, 0444);
MODULE_PARM_DESC(enable_msi, "Enable Message Signaled Interrupt (MSI)");
#ifdef CONFIG_SND_HDA_PATCH_LOADER
module_param_array(patch, charp, NULL, 0444);
MODULE_PARM_DESC(patch, "Patch file for Intel HD audio interface.");
#endif
#ifdef CONFIG_SND_HDA_INPUT_BEEP
module_param_array(beep_mode, int, NULL, 0444);
MODULE_PARM_DESC(beep_mode, "Select HDA Beep registration mode "
			    "(0=off, 1=on, 2=mute switch on/off) (default=1).");
#endif

#ifdef CONFIG_SND_HDA_POWER_SAVE
static int power_save = CONFIG_SND_HDA_POWER_SAVE_DEFAULT;
module_param(power_save, int, 0644);
MODULE_PARM_DESC(power_save, "Automatic power-saving timeout "
		 "(in second, 0 = disable).");

/* reset the HD-audio controller in power save mode.
 * this may give more power-saving, but will take longer time to
 * wake up.
 */
static int power_save_controller = 1;
module_param(power_save_controller, bool, 0644);
MODULE_PARM_DESC(power_save_controller, "Reset controller in power save mode.");
#endif

MODULE_LICENSE("GPL");
MODULE_SUPPORTED_DEVICE("{{Intel, ICH6},"
			 "{Intel, ICH6M},"
			 "{Intel, ICH7},"
			 "{Intel, ESB2},"
			 "{Intel, ICH8},"
			 "{Intel, ICH9},"
			 "{Intel, ICH10},"
			 "{Intel, PCH},"
			 "{Intel, CPT},"
			 "{Intel, PPT},"
			 "{Intel, PBG},"
			 "{Intel, SCH},"
			 "{ATI, SB450},"
			 "{ATI, SB600},"
			 "{ATI, RS600},"
			 "{ATI, RS690},"
			 "{ATI, RS780},"
			 "{ATI, R600},"
			 "{ATI, RV630},"
			 "{ATI, RV610},"
			 "{ATI, RV670},"
			 "{ATI, RV635},"
			 "{ATI, RV620},"
			 "{ATI, RV770},"
			 "{VIA, VT8251},"
			 "{VIA, VT8237A},"
			 "{SiS, SIS966},"
			 "{ULI, M5461}}");
MODULE_DESCRIPTION("Intel HDA driver");

#ifdef CONFIG_SND_VERBOSE_PRINTK
#define SFX	/* nop */
#else
#define SFX	"hda-intel: "
#endif

/*
 * registers
 */
#define ICH6_REG_GCAP			0x00
#define   ICH6_GCAP_64OK	(1 << 0)   /* 64bit address support */
#define   ICH6_GCAP_NSDO	(3 << 1)   /* # of serial data out signals */
#define   ICH6_GCAP_BSS		(31 << 3)  /* # of bidirectional streams */
#define   ICH6_GCAP_ISS		(15 << 8)  /* # of input streams */
#define   ICH6_GCAP_OSS		(15 << 12) /* # of output streams */
#define ICH6_REG_VMIN			0x02
#define ICH6_REG_VMAJ			0x03
#define ICH6_REG_OUTPAY			0x04
#define ICH6_REG_INPAY			0x06
#define ICH6_REG_GCTL			0x08
#define   ICH6_GCTL_RESET	(1 << 0)   /* controller reset */
#define   ICH6_GCTL_FCNTRL	(1 << 1)   /* flush control */
#define   ICH6_GCTL_UNSOL	(1 << 8)   /* accept unsol. response enable */
#define ICH6_REG_WAKEEN			0x0c
#define ICH6_REG_STATESTS		0x0e
#define ICH6_REG_GSTS			0x10
#define   ICH6_GSTS_FSTS	(1 << 1)   /* flush status */
#define ICH6_REG_INTCTL			0x20
#define ICH6_REG_INTSTS			0x24
#define ICH6_REG_WALLCLK		0x30	/* 24Mhz source */
#define ICH6_REG_OLD_SSYNC		0x34	/* SSYNC for old ICH */
#define ICH6_REG_SSYNC			0x38
#define ICH6_REG_CORBLBASE		0x40
#define ICH6_REG_CORBUBASE		0x44
#define ICH6_REG_CORBWP			0x48
#define ICH6_REG_CORBRP			0x4a
#define   ICH6_CORBRP_RST	(1 << 15)  /* read pointer reset */
#define ICH6_REG_CORBCTL		0x4c
#define   ICH6_CORBCTL_RUN	(1 << 1)   /* enable DMA */
#define   ICH6_CORBCTL_CMEIE	(1 << 0)   /* enable memory error irq */
#define ICH6_REG_CORBSTS		0x4d
#define   ICH6_CORBSTS_CMEI	(1 << 0)   /* memory error indication */
#define ICH6_REG_CORBSIZE		0x4e

#define ICH6_REG_RIRBLBASE		0x50
#define ICH6_REG_RIRBUBASE		0x54
#define ICH6_REG_RIRBWP			0x58
#define   ICH6_RIRBWP_RST	(1 << 15)  /* write pointer reset */
#define ICH6_REG_RINTCNT		0x5a
#define ICH6_REG_RIRBCTL		0x5c
#define   ICH6_RBCTL_IRQ_EN	(1 << 0)   /* enable IRQ */
#define   ICH6_RBCTL_DMA_EN	(1 << 1)   /* enable DMA */
#define   ICH6_RBCTL_OVERRUN_EN	(1 << 2)   /* enable overrun irq */
#define ICH6_REG_RIRBSTS		0x5d
#define   ICH6_RBSTS_IRQ	(1 << 0)   /* response irq */
#define   ICH6_RBSTS_OVERRUN	(1 << 2)   /* overrun irq */
#define ICH6_REG_RIRBSIZE		0x5e

#define ICH6_REG_IC			0x60
#define ICH6_REG_IR			0x64
#define ICH6_REG_IRS			0x68
#define   ICH6_IRS_VALID	(1<<1)
#define   ICH6_IRS_BUSY		(1<<0)

#define ICH6_REG_DPLBASE		0x70
#define ICH6_REG_DPUBASE		0x74
#define   ICH6_DPLBASE_ENABLE	0x1	/* Enable position buffer */

/* SD offset: SDI0=0x80, SDI1=0xa0, ... SDO3=0x160 */
enum { SDI0, SDI1, SDI2, SDI3, SDO0, SDO1, SDO2, SDO3 };

/* stream register offsets from stream base */
#define ICH6_REG_SD_CTL			0x00
#define ICH6_REG_SD_STS			0x03
#define ICH6_REG_SD_LPIB		0x04
#define ICH6_REG_SD_CBL			0x08
#define ICH6_REG_SD_LVI			0x0c
#define ICH6_REG_SD_FIFOW		0x0e
#define ICH6_REG_SD_FIFOSIZE		0x10
#define ICH6_REG_SD_FORMAT		0x12
#define ICH6_REG_SD_BDLPL		0x18
#define ICH6_REG_SD_BDLPU		0x1c

/* PCI space */
#define ICH6_PCIREG_TCSEL	0x44

/*
 * other constants
 */

/* max number of SDs */
/* ICH, ATI and VIA have 4 playback and 4 capture */
#define ICH6_NUM_CAPTURE	4
#define ICH6_NUM_PLAYBACK	4

/* ULI has 6 playback and 5 capture */
#define ULI_NUM_CAPTURE		5
#define ULI_NUM_PLAYBACK	6

/* ATI HDMI has 1 playback and 0 capture */
#define ATIHDMI_NUM_CAPTURE	0
#define ATIHDMI_NUM_PLAYBACK	1

/* TERA has 4 playback and 3 capture */
#define TERA_NUM_CAPTURE	3
#define TERA_NUM_PLAYBACK	4

/* this number is statically defined for simplicity */
#define MAX_AZX_DEV		16

/* max number of fragments - we may use more if allocating more pages for BDL */
#define BDL_SIZE		4096
#define AZX_MAX_BDL_ENTRIES	(BDL_SIZE / 16)
#define AZX_MAX_FRAG		32
/* max buffer size - no h/w limit, you can increase as you like */
#define AZX_MAX_BUF_SIZE	(1024*1024*1024)

/* RIRB int mask: overrun[2], response[0] */
#define RIRB_INT_RESPONSE	0x01
#define RIRB_INT_OVERRUN	0x04
#define RIRB_INT_MASK		0x05

/* STATESTS int mask: S3,SD2,SD1,SD0 */
#define AZX_MAX_CODECS		8
#define AZX_DEFAULT_CODECS	4
#define STATESTS_INT_MASK	((1 << AZX_MAX_CODECS) - 1)

/* SD_CTL bits */
#define SD_CTL_STREAM_RESET	0x01	/* stream reset bit */
#define SD_CTL_DMA_START	0x02	/* stream DMA start bit */
#define SD_CTL_STRIPE		(3 << 16)	/* stripe control */
#define SD_CTL_TRAFFIC_PRIO	(1 << 18)	/* traffic priority */
#define SD_CTL_DIR		(1 << 19)	/* bi-directional stream */
#define SD_CTL_STREAM_TAG_MASK	(0xf << 20)
#define SD_CTL_STREAM_TAG_SHIFT	20

/* SD_CTL and SD_STS */
#define SD_INT_DESC_ERR		0x10	/* descriptor error interrupt */
#define SD_INT_FIFO_ERR		0x08	/* FIFO error interrupt */
#define SD_INT_COMPLETE		0x04	/* completion interrupt */
#define SD_INT_MASK		(SD_INT_DESC_ERR|SD_INT_FIFO_ERR|\
				 SD_INT_COMPLETE)

/* SD_STS */
#define SD_STS_FIFO_READY	0x20	/* FIFO ready */

/* INTCTL and INTSTS */
#define ICH6_INT_ALL_STREAM	0xff	   /* all stream interrupts */
#define ICH6_INT_CTRL_EN	0x40000000 /* controller interrupt enable bit */
#define ICH6_INT_GLOBAL_EN	0x80000000 /* global interrupt enable bit */

/* below are so far hardcoded - should read registers in future */
#define ICH6_MAX_CORB_ENTRIES	256
#define ICH6_MAX_RIRB_ENTRIES	256

/* position fix mode */
enum {
	POS_FIX_AUTO,
	POS_FIX_LPIB,
	POS_FIX_POSBUF,
	POS_FIX_VIACOMBO,
};

/* Defines for ATI HD Audio support in SB450 south bridge */
#define ATI_SB450_HDAUDIO_MISC_CNTR2_ADDR   0x42
#define ATI_SB450_HDAUDIO_ENABLE_SNOOP      0x02

/* Defines for Nvidia HDA support */
#define NVIDIA_HDA_TRANSREG_ADDR      0x4e
#define NVIDIA_HDA_ENABLE_COHBITS     0x0f
#define NVIDIA_HDA_ISTRM_COH          0x4d
#define NVIDIA_HDA_OSTRM_COH          0x4c
#define NVIDIA_HDA_ENABLE_COHBIT      0x01

/* Defines for Intel SCH HDA snoop control */
#define INTEL_SCH_HDA_DEVC      0x78
#define INTEL_SCH_HDA_DEVC_NOSNOOP       (0x1<<11)

/* Define IN stream 0 FIFO size offset in VIA controller */
#define VIA_IN_STREAM0_FIFO_SIZE_OFFSET	0x90
/* Define VIA HD Audio Device ID*/
#define VIA_HDAC_DEVICE_ID		0x3288

/* HD Audio class code */
#define PCI_CLASS_MULTIMEDIA_HD_AUDIO	0x0403

/*
 */

struct azx_dev {
	struct snd_dma_buffer bdl; /* BDL buffer */
	u32 *posbuf;		/* position buffer pointer */

	unsigned int bufsize;	/* size of the play buffer in bytes */
	unsigned int period_bytes; /* size of the period in bytes */
	unsigned int frags;	/* number for period in the play buffer */
	unsigned int fifo_size;	/* FIFO size */
	unsigned long start_wallclk;	/* start + minimum wallclk */
	unsigned long period_wallclk;	/* wallclk for period */

	void __iomem *sd_addr;	/* stream descriptor pointer */

	u32 sd_int_sta_mask;	/* stream int status mask */

	/* pcm support */
	struct snd_pcm_substream *substream;	/* assigned substream,
						 * set in PCM open
						 */
	unsigned int format_val;	/* format value to be set in the
					 * controller and the codec
					 */
	unsigned char stream_tag;	/* assigned stream */
	unsigned char index;		/* stream index */
	int device;			/* last device number assigned to */

	unsigned int opened :1;
	unsigned int running :1;
	unsigned int irq_pending :1;
	/*
	 * For VIA:
	 *  A flag to ensure DMA position is 0
	 *  when link position is not greater than FIFO size
	 */
	unsigned int insufficient :1;
};

/* CORB/RIRB */
struct azx_rb {
	u32 *buf;		/* CORB/RIRB buffer
				 * Each CORB entry is 4byte, RIRB is 8byte
				 */
	dma_addr_t addr;	/* physical address of CORB/RIRB buffer */
	/* for RIRB */
	unsigned short rp, wp;	/* read/write pointers */
	int cmds[AZX_MAX_CODECS];	/* number of pending requests */
	u32 res[AZX_MAX_CODECS];	/* last read value */
};

struct azx {
	struct snd_card *card;
	struct pci_dev *pci;
	int dev_index;

	/* chip type specific */
	int driver_type;
	unsigned int driver_caps;
	int playback_streams;
	int playback_index_offset;
	int capture_streams;
	int capture_index_offset;
	int num_streams;

	/* pci resources */
	unsigned long addr;
	void __iomem *remap_addr;
	int irq;

	/* locks */
	spinlock_t reg_lock;
	struct mutex open_mutex;

	/* streams (x num_streams) */
	struct azx_dev *azx_dev;

	/* PCM */
	struct snd_pcm *pcm[HDA_MAX_PCMS];

	/* HD codec */
	unsigned short codec_mask;
	int  codec_probe_mask; /* copied from probe_mask option */
	struct hda_bus *bus;
	unsigned int beep_mode;

	/* CORB/RIRB */
	struct azx_rb corb;
	struct azx_rb rirb;

	/* CORB/RIRB and position buffers */
	struct snd_dma_buffer rb;
	struct snd_dma_buffer posbuf;

	/* flags */
	int position_fix[2]; /* for both playback/capture streams */
	int poll_count;
	unsigned int running :1;
	unsigned int initialized :1;
	unsigned int single_cmd :1;
	unsigned int polling_mode :1;
	unsigned int msi :1;
	unsigned int irq_pending_warned :1;
	unsigned int probing :1; /* codec probing phase */

	/* for debugging */
	unsigned int last_cmd[AZX_MAX_CODECS];

	/* for pending irqs */
	struct work_struct irq_pending_work;

	/* reboot notifier (for mysterious hangup problem at power-down) */
	struct notifier_block reboot_notifier;
};

/* driver types */
enum {
	AZX_DRIVER_ICH,
	AZX_DRIVER_PCH,
	AZX_DRIVER_SCH,
	AZX_DRIVER_ATI,
	AZX_DRIVER_ATIHDMI,
	AZX_DRIVER_VIA,
	AZX_DRIVER_SIS,
	AZX_DRIVER_ULI,
	AZX_DRIVER_NVIDIA,
	AZX_DRIVER_TERA,
	AZX_DRIVER_CTX,
	AZX_DRIVER_GENERIC,
	AZX_NUM_DRIVERS, /* keep this as last entry */
};

/* driver quirks (capabilities) */
/* bits 0-7 are used for indicating driver type */
#define AZX_DCAPS_NO_TCSEL	(1 << 8)	/* No Intel TCSEL bit */
#define AZX_DCAPS_NO_MSI	(1 << 9)	/* No MSI support */
#define AZX_DCAPS_ATI_SNOOP	(1 << 10)	/* ATI snoop enable */
#define AZX_DCAPS_NVIDIA_SNOOP	(1 << 11)	/* Nvidia snoop enable */
#define AZX_DCAPS_SCH_SNOOP	(1 << 12)	/* SCH/PCH snoop enable */
#define AZX_DCAPS_RIRB_DELAY	(1 << 13)	/* Long delay in read loop */
#define AZX_DCAPS_RIRB_PRE_DELAY (1 << 14)	/* Put a delay before read */
#define AZX_DCAPS_CTX_WORKAROUND (1 << 15)	/* X-Fi workaround */
#define AZX_DCAPS_POSFIX_LPIB	(1 << 16)	/* Use LPIB as default */
#define AZX_DCAPS_POSFIX_VIA	(1 << 17)	/* Use VIACOMBO as default */
#define AZX_DCAPS_NO_64BIT	(1 << 18)	/* No 64bit address */
#define AZX_DCAPS_SYNC_WRITE	(1 << 19)	/* sync each cmd write */
<<<<<<< HEAD
=======
#define AZX_DCAPS_OLD_SSYNC	(1 << 20)	/* Old SSYNC reg for ICH */
>>>>>>> b55ebc27

/* quirks for ATI SB / AMD Hudson */
#define AZX_DCAPS_PRESET_ATI_SB \
	(AZX_DCAPS_ATI_SNOOP | AZX_DCAPS_NO_TCSEL | \
	 AZX_DCAPS_SYNC_WRITE | AZX_DCAPS_POSFIX_LPIB)

/* quirks for ATI/AMD HDMI */
#define AZX_DCAPS_PRESET_ATI_HDMI \
	(AZX_DCAPS_NO_TCSEL | AZX_DCAPS_SYNC_WRITE | AZX_DCAPS_POSFIX_LPIB)

/* quirks for Nvidia */
#define AZX_DCAPS_PRESET_NVIDIA \
	(AZX_DCAPS_NVIDIA_SNOOP | AZX_DCAPS_RIRB_DELAY | AZX_DCAPS_NO_MSI)

static char *driver_short_names[] __devinitdata = {
	[AZX_DRIVER_ICH] = "HDA Intel",
	[AZX_DRIVER_PCH] = "HDA Intel PCH",
	[AZX_DRIVER_SCH] = "HDA Intel MID",
	[AZX_DRIVER_ATI] = "HDA ATI SB",
	[AZX_DRIVER_ATIHDMI] = "HDA ATI HDMI",
	[AZX_DRIVER_VIA] = "HDA VIA VT82xx",
	[AZX_DRIVER_SIS] = "HDA SIS966",
	[AZX_DRIVER_ULI] = "HDA ULI M5461",
	[AZX_DRIVER_NVIDIA] = "HDA NVidia",
	[AZX_DRIVER_TERA] = "HDA Teradici", 
	[AZX_DRIVER_CTX] = "HDA Creative", 
	[AZX_DRIVER_GENERIC] = "HD-Audio Generic",
};

/*
 * macros for easy use
 */
#define azx_writel(chip,reg,value) \
	writel(value, (chip)->remap_addr + ICH6_REG_##reg)
#define azx_readl(chip,reg) \
	readl((chip)->remap_addr + ICH6_REG_##reg)
#define azx_writew(chip,reg,value) \
	writew(value, (chip)->remap_addr + ICH6_REG_##reg)
#define azx_readw(chip,reg) \
	readw((chip)->remap_addr + ICH6_REG_##reg)
#define azx_writeb(chip,reg,value) \
	writeb(value, (chip)->remap_addr + ICH6_REG_##reg)
#define azx_readb(chip,reg) \
	readb((chip)->remap_addr + ICH6_REG_##reg)

#define azx_sd_writel(dev,reg,value) \
	writel(value, (dev)->sd_addr + ICH6_REG_##reg)
#define azx_sd_readl(dev,reg) \
	readl((dev)->sd_addr + ICH6_REG_##reg)
#define azx_sd_writew(dev,reg,value) \
	writew(value, (dev)->sd_addr + ICH6_REG_##reg)
#define azx_sd_readw(dev,reg) \
	readw((dev)->sd_addr + ICH6_REG_##reg)
#define azx_sd_writeb(dev,reg,value) \
	writeb(value, (dev)->sd_addr + ICH6_REG_##reg)
#define azx_sd_readb(dev,reg) \
	readb((dev)->sd_addr + ICH6_REG_##reg)

/* for pcm support */
#define get_azx_dev(substream) (substream->runtime->private_data)

static int azx_acquire_irq(struct azx *chip, int do_disconnect);
static int azx_send_cmd(struct hda_bus *bus, unsigned int val);
/*
 * Interface for HD codec
 */

/*
 * CORB / RIRB interface
 */
static int azx_alloc_cmd_io(struct azx *chip)
{
	int err;

	/* single page (at least 4096 bytes) must suffice for both ringbuffes */
	err = snd_dma_alloc_pages(SNDRV_DMA_TYPE_DEV,
				  snd_dma_pci_data(chip->pci),
				  PAGE_SIZE, &chip->rb);
	if (err < 0) {
		snd_printk(KERN_ERR SFX "cannot allocate CORB/RIRB\n");
		return err;
	}
	return 0;
}

static void azx_init_cmd_io(struct azx *chip)
{
	spin_lock_irq(&chip->reg_lock);
	/* CORB set up */
	chip->corb.addr = chip->rb.addr;
	chip->corb.buf = (u32 *)chip->rb.area;
	azx_writel(chip, CORBLBASE, (u32)chip->corb.addr);
	azx_writel(chip, CORBUBASE, upper_32_bits(chip->corb.addr));

	/* set the corb size to 256 entries (ULI requires explicitly) */
	azx_writeb(chip, CORBSIZE, 0x02);
	/* set the corb write pointer to 0 */
	azx_writew(chip, CORBWP, 0);
	/* reset the corb hw read pointer */
	azx_writew(chip, CORBRP, ICH6_CORBRP_RST);
	/* enable corb dma */
	azx_writeb(chip, CORBCTL, ICH6_CORBCTL_RUN);

	/* RIRB set up */
	chip->rirb.addr = chip->rb.addr + 2048;
	chip->rirb.buf = (u32 *)(chip->rb.area + 2048);
	chip->rirb.wp = chip->rirb.rp = 0;
	memset(chip->rirb.cmds, 0, sizeof(chip->rirb.cmds));
	azx_writel(chip, RIRBLBASE, (u32)chip->rirb.addr);
	azx_writel(chip, RIRBUBASE, upper_32_bits(chip->rirb.addr));

	/* set the rirb size to 256 entries (ULI requires explicitly) */
	azx_writeb(chip, RIRBSIZE, 0x02);
	/* reset the rirb hw write pointer */
	azx_writew(chip, RIRBWP, ICH6_RIRBWP_RST);
	/* set N=1, get RIRB response interrupt for new entry */
	if (chip->driver_caps & AZX_DCAPS_CTX_WORKAROUND)
		azx_writew(chip, RINTCNT, 0xc0);
	else
		azx_writew(chip, RINTCNT, 1);
	/* enable rirb dma and response irq */
	azx_writeb(chip, RIRBCTL, ICH6_RBCTL_DMA_EN | ICH6_RBCTL_IRQ_EN);
	spin_unlock_irq(&chip->reg_lock);
}

static void azx_free_cmd_io(struct azx *chip)
{
	spin_lock_irq(&chip->reg_lock);
	/* disable ringbuffer DMAs */
	azx_writeb(chip, RIRBCTL, 0);
	azx_writeb(chip, CORBCTL, 0);
	spin_unlock_irq(&chip->reg_lock);
}

static unsigned int azx_command_addr(u32 cmd)
{
	unsigned int addr = cmd >> 28;

	if (addr >= AZX_MAX_CODECS) {
		snd_BUG();
		addr = 0;
	}

	return addr;
}

static unsigned int azx_response_addr(u32 res)
{
	unsigned int addr = res & 0xf;

	if (addr >= AZX_MAX_CODECS) {
		snd_BUG();
		addr = 0;
	}

	return addr;
}

/* send a command */
static int azx_corb_send_cmd(struct hda_bus *bus, u32 val)
{
	struct azx *chip = bus->private_data;
	unsigned int addr = azx_command_addr(val);
	unsigned int wp;

	spin_lock_irq(&chip->reg_lock);

	/* add command to corb */
	wp = azx_readb(chip, CORBWP);
	wp++;
	wp %= ICH6_MAX_CORB_ENTRIES;

	chip->rirb.cmds[addr]++;
	chip->corb.buf[wp] = cpu_to_le32(val);
	azx_writel(chip, CORBWP, wp);

	spin_unlock_irq(&chip->reg_lock);

	return 0;
}

#define ICH6_RIRB_EX_UNSOL_EV	(1<<4)

/* retrieve RIRB entry - called from interrupt handler */
static void azx_update_rirb(struct azx *chip)
{
	unsigned int rp, wp;
	unsigned int addr;
	u32 res, res_ex;

	wp = azx_readb(chip, RIRBWP);
	if (wp == chip->rirb.wp)
		return;
	chip->rirb.wp = wp;

	while (chip->rirb.rp != wp) {
		chip->rirb.rp++;
		chip->rirb.rp %= ICH6_MAX_RIRB_ENTRIES;

		rp = chip->rirb.rp << 1; /* an RIRB entry is 8-bytes */
		res_ex = le32_to_cpu(chip->rirb.buf[rp + 1]);
		res = le32_to_cpu(chip->rirb.buf[rp]);
		addr = azx_response_addr(res_ex);
		if (res_ex & ICH6_RIRB_EX_UNSOL_EV)
			snd_hda_queue_unsol_event(chip->bus, res, res_ex);
		else if (chip->rirb.cmds[addr]) {
			chip->rirb.res[addr] = res;
			smp_wmb();
			chip->rirb.cmds[addr]--;
		} else
			snd_printk(KERN_ERR SFX "spurious response %#x:%#x, "
				   "last cmd=%#08x\n",
				   res, res_ex,
				   chip->last_cmd[addr]);
	}
}

/* receive a response */
static unsigned int azx_rirb_get_response(struct hda_bus *bus,
					  unsigned int addr)
{
	struct azx *chip = bus->private_data;
	unsigned long timeout;
	int do_poll = 0;

 again:
	timeout = jiffies + msecs_to_jiffies(1000);
	for (;;) {
		if (chip->polling_mode || do_poll) {
			spin_lock_irq(&chip->reg_lock);
			azx_update_rirb(chip);
			spin_unlock_irq(&chip->reg_lock);
		}
		if (!chip->rirb.cmds[addr]) {
			smp_rmb();
			bus->rirb_error = 0;

			if (!do_poll)
				chip->poll_count = 0;
			return chip->rirb.res[addr]; /* the last value */
		}
		if (time_after(jiffies, timeout))
			break;
		if (bus->needs_damn_long_delay)
			msleep(2); /* temporary workaround */
		else {
			udelay(10);
			cond_resched();
		}
	}

	if (!chip->polling_mode && chip->poll_count < 2) {
		snd_printdd(SFX "azx_get_response timeout, "
			   "polling the codec once: last cmd=0x%08x\n",
			   chip->last_cmd[addr]);
		do_poll = 1;
		chip->poll_count++;
		goto again;
	}


	if (!chip->polling_mode) {
		snd_printk(KERN_WARNING SFX "azx_get_response timeout, "
			   "switching to polling mode: last cmd=0x%08x\n",
			   chip->last_cmd[addr]);
		chip->polling_mode = 1;
		goto again;
	}

	if (chip->msi) {
		snd_printk(KERN_WARNING SFX "No response from codec, "
			   "disabling MSI: last cmd=0x%08x\n",
			   chip->last_cmd[addr]);
		free_irq(chip->irq, chip);
		chip->irq = -1;
		pci_disable_msi(chip->pci);
		chip->msi = 0;
		if (azx_acquire_irq(chip, 1) < 0) {
			bus->rirb_error = 1;
			return -1;
		}
		goto again;
	}

	if (chip->probing) {
		/* If this critical timeout happens during the codec probing
		 * phase, this is likely an access to a non-existing codec
		 * slot.  Better to return an error and reset the system.
		 */
		return -1;
	}

	/* a fatal communication error; need either to reset or to fallback
	 * to the single_cmd mode
	 */
	bus->rirb_error = 1;
	if (bus->allow_bus_reset && !bus->response_reset && !bus->in_reset) {
		bus->response_reset = 1;
		return -1; /* give a chance to retry */
	}

	snd_printk(KERN_ERR "hda_intel: azx_get_response timeout, "
		   "switching to single_cmd mode: last cmd=0x%08x\n",
		   chip->last_cmd[addr]);
	chip->single_cmd = 1;
	bus->response_reset = 0;
	/* release CORB/RIRB */
	azx_free_cmd_io(chip);
	/* disable unsolicited responses */
	azx_writel(chip, GCTL, azx_readl(chip, GCTL) & ~ICH6_GCTL_UNSOL);
	return -1;
}

/*
 * Use the single immediate command instead of CORB/RIRB for simplicity
 *
 * Note: according to Intel, this is not preferred use.  The command was
 *       intended for the BIOS only, and may get confused with unsolicited
 *       responses.  So, we shouldn't use it for normal operation from the
 *       driver.
 *       I left the codes, however, for debugging/testing purposes.
 */

/* receive a response */
static int azx_single_wait_for_response(struct azx *chip, unsigned int addr)
{
	int timeout = 50;

	while (timeout--) {
		/* check IRV busy bit */
		if (azx_readw(chip, IRS) & ICH6_IRS_VALID) {
			/* reuse rirb.res as the response return value */
			chip->rirb.res[addr] = azx_readl(chip, IR);
			return 0;
		}
		udelay(1);
	}
	if (printk_ratelimit())
		snd_printd(SFX "get_response timeout: IRS=0x%x\n",
			   azx_readw(chip, IRS));
	chip->rirb.res[addr] = -1;
	return -EIO;
}

/* send a command */
static int azx_single_send_cmd(struct hda_bus *bus, u32 val)
{
	struct azx *chip = bus->private_data;
	unsigned int addr = azx_command_addr(val);
	int timeout = 50;

	bus->rirb_error = 0;
	while (timeout--) {
		/* check ICB busy bit */
		if (!((azx_readw(chip, IRS) & ICH6_IRS_BUSY))) {
			/* Clear IRV valid bit */
			azx_writew(chip, IRS, azx_readw(chip, IRS) |
				   ICH6_IRS_VALID);
			azx_writel(chip, IC, val);
			azx_writew(chip, IRS, azx_readw(chip, IRS) |
				   ICH6_IRS_BUSY);
			return azx_single_wait_for_response(chip, addr);
		}
		udelay(1);
	}
	if (printk_ratelimit())
		snd_printd(SFX "send_cmd timeout: IRS=0x%x, val=0x%x\n",
			   azx_readw(chip, IRS), val);
	return -EIO;
}

/* receive a response */
static unsigned int azx_single_get_response(struct hda_bus *bus,
					    unsigned int addr)
{
	struct azx *chip = bus->private_data;
	return chip->rirb.res[addr];
}

/*
 * The below are the main callbacks from hda_codec.
 *
 * They are just the skeleton to call sub-callbacks according to the
 * current setting of chip->single_cmd.
 */

/* send a command */
static int azx_send_cmd(struct hda_bus *bus, unsigned int val)
{
	struct azx *chip = bus->private_data;

	chip->last_cmd[azx_command_addr(val)] = val;
	if (chip->single_cmd)
		return azx_single_send_cmd(bus, val);
	else
		return azx_corb_send_cmd(bus, val);
}

/* get a response */
static unsigned int azx_get_response(struct hda_bus *bus,
				     unsigned int addr)
{
	struct azx *chip = bus->private_data;
	if (chip->single_cmd)
		return azx_single_get_response(bus, addr);
	else
		return azx_rirb_get_response(bus, addr);
}

#ifdef CONFIG_SND_HDA_POWER_SAVE
static void azx_power_notify(struct hda_bus *bus);
#endif

/* reset codec link */
static int azx_reset(struct azx *chip, int full_reset)
{
	int count;

	if (!full_reset)
		goto __skip;

	/* clear STATESTS */
	azx_writeb(chip, STATESTS, STATESTS_INT_MASK);

	/* reset controller */
	azx_writel(chip, GCTL, azx_readl(chip, GCTL) & ~ICH6_GCTL_RESET);

	count = 50;
	while (azx_readb(chip, GCTL) && --count)
		msleep(1);

	/* delay for >= 100us for codec PLL to settle per spec
	 * Rev 0.9 section 5.5.1
	 */
	msleep(1);

	/* Bring controller out of reset */
	azx_writeb(chip, GCTL, azx_readb(chip, GCTL) | ICH6_GCTL_RESET);

	count = 50;
	while (!azx_readb(chip, GCTL) && --count)
		msleep(1);

	/* Brent Chartrand said to wait >= 540us for codecs to initialize */
	msleep(1);

      __skip:
	/* check to see if controller is ready */
	if (!azx_readb(chip, GCTL)) {
		snd_printd(SFX "azx_reset: controller not ready!\n");
		return -EBUSY;
	}

	/* Accept unsolicited responses */
	if (!chip->single_cmd)
		azx_writel(chip, GCTL, azx_readl(chip, GCTL) |
			   ICH6_GCTL_UNSOL);

	/* detect codecs */
	if (!chip->codec_mask) {
		chip->codec_mask = azx_readw(chip, STATESTS);
		snd_printdd(SFX "codec_mask = 0x%x\n", chip->codec_mask);
	}

	return 0;
}


/*
 * Lowlevel interface
 */  

/* enable interrupts */
static void azx_int_enable(struct azx *chip)
{
	/* enable controller CIE and GIE */
	azx_writel(chip, INTCTL, azx_readl(chip, INTCTL) |
		   ICH6_INT_CTRL_EN | ICH6_INT_GLOBAL_EN);
}

/* disable interrupts */
static void azx_int_disable(struct azx *chip)
{
	int i;

	/* disable interrupts in stream descriptor */
	for (i = 0; i < chip->num_streams; i++) {
		struct azx_dev *azx_dev = &chip->azx_dev[i];
		azx_sd_writeb(azx_dev, SD_CTL,
			      azx_sd_readb(azx_dev, SD_CTL) & ~SD_INT_MASK);
	}

	/* disable SIE for all streams */
	azx_writeb(chip, INTCTL, 0);

	/* disable controller CIE and GIE */
	azx_writel(chip, INTCTL, azx_readl(chip, INTCTL) &
		   ~(ICH6_INT_CTRL_EN | ICH6_INT_GLOBAL_EN));
}

/* clear interrupts */
static void azx_int_clear(struct azx *chip)
{
	int i;

	/* clear stream status */
	for (i = 0; i < chip->num_streams; i++) {
		struct azx_dev *azx_dev = &chip->azx_dev[i];
		azx_sd_writeb(azx_dev, SD_STS, SD_INT_MASK);
	}

	/* clear STATESTS */
	azx_writeb(chip, STATESTS, STATESTS_INT_MASK);

	/* clear rirb status */
	azx_writeb(chip, RIRBSTS, RIRB_INT_MASK);

	/* clear int status */
	azx_writel(chip, INTSTS, ICH6_INT_CTRL_EN | ICH6_INT_ALL_STREAM);
}

/* start a stream */
static void azx_stream_start(struct azx *chip, struct azx_dev *azx_dev)
{
	/*
	 * Before stream start, initialize parameter
	 */
	azx_dev->insufficient = 1;

	/* enable SIE */
	azx_writel(chip, INTCTL,
		   azx_readl(chip, INTCTL) | (1 << azx_dev->index));
	/* set DMA start and interrupt mask */
	azx_sd_writeb(azx_dev, SD_CTL, azx_sd_readb(azx_dev, SD_CTL) |
		      SD_CTL_DMA_START | SD_INT_MASK);
}

/* stop DMA */
static void azx_stream_clear(struct azx *chip, struct azx_dev *azx_dev)
{
	azx_sd_writeb(azx_dev, SD_CTL, azx_sd_readb(azx_dev, SD_CTL) &
		      ~(SD_CTL_DMA_START | SD_INT_MASK));
	azx_sd_writeb(azx_dev, SD_STS, SD_INT_MASK); /* to be sure */
}

/* stop a stream */
static void azx_stream_stop(struct azx *chip, struct azx_dev *azx_dev)
{
	azx_stream_clear(chip, azx_dev);
	/* disable SIE */
	azx_writel(chip, INTCTL,
		   azx_readl(chip, INTCTL) & ~(1 << azx_dev->index));
}


/*
 * reset and start the controller registers
 */
static void azx_init_chip(struct azx *chip, int full_reset)
{
	if (chip->initialized)
		return;

	/* reset controller */
	azx_reset(chip, full_reset);

	/* initialize interrupts */
	azx_int_clear(chip);
	azx_int_enable(chip);

	/* initialize the codec command I/O */
	if (!chip->single_cmd)
		azx_init_cmd_io(chip);

	/* program the position buffer */
	azx_writel(chip, DPLBASE, (u32)chip->posbuf.addr);
	azx_writel(chip, DPUBASE, upper_32_bits(chip->posbuf.addr));

	chip->initialized = 1;
}

/*
 * initialize the PCI registers
 */
/* update bits in a PCI register byte */
static void update_pci_byte(struct pci_dev *pci, unsigned int reg,
			    unsigned char mask, unsigned char val)
{
	unsigned char data;

	pci_read_config_byte(pci, reg, &data);
	data &= ~mask;
	data |= (val & mask);
	pci_write_config_byte(pci, reg, data);
}

static void azx_init_pci(struct azx *chip)
{
	unsigned short snoop;

	/* Clear bits 0-2 of PCI register TCSEL (at offset 0x44)
	 * TCSEL == Traffic Class Select Register, which sets PCI express QOS
	 * Ensuring these bits are 0 clears playback static on some HD Audio
	 * codecs.
	 * The PCI register TCSEL is defined in the Intel manuals.
	 */
	if (!(chip->driver_caps & AZX_DCAPS_NO_TCSEL)) {
		snd_printdd(SFX "Clearing TCSEL\n");
		update_pci_byte(chip->pci, ICH6_PCIREG_TCSEL, 0x07, 0);
	}

	/* For ATI SB450/600/700/800/900 and AMD Hudson azalia HD audio,
	 * we need to enable snoop.
	 */
	if (chip->driver_caps & AZX_DCAPS_ATI_SNOOP) {
		snd_printdd(SFX "Enabling ATI snoop\n");
		update_pci_byte(chip->pci,
				ATI_SB450_HDAUDIO_MISC_CNTR2_ADDR, 
				0x07, ATI_SB450_HDAUDIO_ENABLE_SNOOP);
	}

	/* For NVIDIA HDA, enable snoop */
	if (chip->driver_caps & AZX_DCAPS_NVIDIA_SNOOP) {
		snd_printdd(SFX "Enabling Nvidia snoop\n");
		update_pci_byte(chip->pci,
				NVIDIA_HDA_TRANSREG_ADDR,
				0x0f, NVIDIA_HDA_ENABLE_COHBITS);
		update_pci_byte(chip->pci,
				NVIDIA_HDA_ISTRM_COH,
				0x01, NVIDIA_HDA_ENABLE_COHBIT);
		update_pci_byte(chip->pci,
				NVIDIA_HDA_OSTRM_COH,
				0x01, NVIDIA_HDA_ENABLE_COHBIT);
	}

	/* Enable SCH/PCH snoop if needed */
	if (chip->driver_caps & AZX_DCAPS_SCH_SNOOP) {
		pci_read_config_word(chip->pci, INTEL_SCH_HDA_DEVC, &snoop);
		if (snoop & INTEL_SCH_HDA_DEVC_NOSNOOP) {
			pci_write_config_word(chip->pci, INTEL_SCH_HDA_DEVC,
				snoop & (~INTEL_SCH_HDA_DEVC_NOSNOOP));
			pci_read_config_word(chip->pci,
				INTEL_SCH_HDA_DEVC, &snoop);
			snd_printdd(SFX "HDA snoop disabled, enabling ... %s\n",
				(snoop & INTEL_SCH_HDA_DEVC_NOSNOOP)
				? "Failed" : "OK");
		}
        }
}


static int azx_position_ok(struct azx *chip, struct azx_dev *azx_dev);

/*
 * interrupt handler
 */
static irqreturn_t azx_interrupt(int irq, void *dev_id)
{
	struct azx *chip = dev_id;
	struct azx_dev *azx_dev;
	u32 status;
	u8 sd_status;
	int i, ok;

	spin_lock(&chip->reg_lock);

	status = azx_readl(chip, INTSTS);
	if (status == 0) {
		spin_unlock(&chip->reg_lock);
		return IRQ_NONE;
	}
	
	for (i = 0; i < chip->num_streams; i++) {
		azx_dev = &chip->azx_dev[i];
		if (status & azx_dev->sd_int_sta_mask) {
			sd_status = azx_sd_readb(azx_dev, SD_STS);
			azx_sd_writeb(azx_dev, SD_STS, SD_INT_MASK);
			if (!azx_dev->substream || !azx_dev->running ||
			    !(sd_status & SD_INT_COMPLETE))
				continue;
			/* check whether this IRQ is really acceptable */
			ok = azx_position_ok(chip, azx_dev);
			if (ok == 1) {
				azx_dev->irq_pending = 0;
				spin_unlock(&chip->reg_lock);
				snd_pcm_period_elapsed(azx_dev->substream);
				spin_lock(&chip->reg_lock);
			} else if (ok == 0 && chip->bus && chip->bus->workq) {
				/* bogus IRQ, process it later */
				azx_dev->irq_pending = 1;
				queue_work(chip->bus->workq,
					   &chip->irq_pending_work);
			}
		}
	}

	/* clear rirb int */
	status = azx_readb(chip, RIRBSTS);
	if (status & RIRB_INT_MASK) {
		if (status & RIRB_INT_RESPONSE) {
			if (chip->driver_caps & AZX_DCAPS_RIRB_PRE_DELAY)
				udelay(80);
			azx_update_rirb(chip);
		}
		azx_writeb(chip, RIRBSTS, RIRB_INT_MASK);
	}

#if 0
	/* clear state status int */
	if (azx_readb(chip, STATESTS) & 0x04)
		azx_writeb(chip, STATESTS, 0x04);
#endif
	spin_unlock(&chip->reg_lock);
	
	return IRQ_HANDLED;
}


/*
 * set up a BDL entry
 */
static int setup_bdle(struct snd_pcm_substream *substream,
		      struct azx_dev *azx_dev, u32 **bdlp,
		      int ofs, int size, int with_ioc)
{
	u32 *bdl = *bdlp;

	while (size > 0) {
		dma_addr_t addr;
		int chunk;

		if (azx_dev->frags >= AZX_MAX_BDL_ENTRIES)
			return -EINVAL;

		addr = snd_pcm_sgbuf_get_addr(substream, ofs);
		/* program the address field of the BDL entry */
		bdl[0] = cpu_to_le32((u32)addr);
		bdl[1] = cpu_to_le32(upper_32_bits(addr));
		/* program the size field of the BDL entry */
		chunk = snd_pcm_sgbuf_get_chunk_size(substream, ofs, size);
		bdl[2] = cpu_to_le32(chunk);
		/* program the IOC to enable interrupt
		 * only when the whole fragment is processed
		 */
		size -= chunk;
		bdl[3] = (size || !with_ioc) ? 0 : cpu_to_le32(0x01);
		bdl += 4;
		azx_dev->frags++;
		ofs += chunk;
	}
	*bdlp = bdl;
	return ofs;
}

/*
 * set up BDL entries
 */
static int azx_setup_periods(struct azx *chip,
			     struct snd_pcm_substream *substream,
			     struct azx_dev *azx_dev)
{
	u32 *bdl;
	int i, ofs, periods, period_bytes;
	int pos_adj;

	/* reset BDL address */
	azx_sd_writel(azx_dev, SD_BDLPL, 0);
	azx_sd_writel(azx_dev, SD_BDLPU, 0);

	period_bytes = azx_dev->period_bytes;
	periods = azx_dev->bufsize / period_bytes;

	/* program the initial BDL entries */
	bdl = (u32 *)azx_dev->bdl.area;
	ofs = 0;
	azx_dev->frags = 0;
	pos_adj = bdl_pos_adj[chip->dev_index];
	if (pos_adj > 0) {
		struct snd_pcm_runtime *runtime = substream->runtime;
		int pos_align = pos_adj;
		pos_adj = (pos_adj * runtime->rate + 47999) / 48000;
		if (!pos_adj)
			pos_adj = pos_align;
		else
			pos_adj = ((pos_adj + pos_align - 1) / pos_align) *
				pos_align;
		pos_adj = frames_to_bytes(runtime, pos_adj);
		if (pos_adj >= period_bytes) {
			snd_printk(KERN_WARNING SFX "Too big adjustment %d\n",
				   bdl_pos_adj[chip->dev_index]);
			pos_adj = 0;
		} else {
			ofs = setup_bdle(substream, azx_dev,
					 &bdl, ofs, pos_adj,
					 !substream->runtime->no_period_wakeup);
			if (ofs < 0)
				goto error;
		}
	} else
		pos_adj = 0;
	for (i = 0; i < periods; i++) {
		if (i == periods - 1 && pos_adj)
			ofs = setup_bdle(substream, azx_dev, &bdl, ofs,
					 period_bytes - pos_adj, 0);
		else
			ofs = setup_bdle(substream, azx_dev, &bdl, ofs,
					 period_bytes,
					 !substream->runtime->no_period_wakeup);
		if (ofs < 0)
			goto error;
	}
	return 0;

 error:
	snd_printk(KERN_ERR SFX "Too many BDL entries: buffer=%d, period=%d\n",
		   azx_dev->bufsize, period_bytes);
	return -EINVAL;
}

/* reset stream */
static void azx_stream_reset(struct azx *chip, struct azx_dev *azx_dev)
{
	unsigned char val;
	int timeout;

	azx_stream_clear(chip, azx_dev);

	azx_sd_writeb(azx_dev, SD_CTL, azx_sd_readb(azx_dev, SD_CTL) |
		      SD_CTL_STREAM_RESET);
	udelay(3);
	timeout = 300;
	while (!((val = azx_sd_readb(azx_dev, SD_CTL)) & SD_CTL_STREAM_RESET) &&
	       --timeout)
		;
	val &= ~SD_CTL_STREAM_RESET;
	azx_sd_writeb(azx_dev, SD_CTL, val);
	udelay(3);

	timeout = 300;
	/* waiting for hardware to report that the stream is out of reset */
	while (((val = azx_sd_readb(azx_dev, SD_CTL)) & SD_CTL_STREAM_RESET) &&
	       --timeout)
		;

	/* reset first position - may not be synced with hw at this time */
	*azx_dev->posbuf = 0;
}

/*
 * set up the SD for streaming
 */
static int azx_setup_controller(struct azx *chip, struct azx_dev *azx_dev)
{
	/* make sure the run bit is zero for SD */
	azx_stream_clear(chip, azx_dev);
	/* program the stream_tag */
	azx_sd_writel(azx_dev, SD_CTL,
		      (azx_sd_readl(azx_dev, SD_CTL) & ~SD_CTL_STREAM_TAG_MASK)|
		      (azx_dev->stream_tag << SD_CTL_STREAM_TAG_SHIFT));

	/* program the length of samples in cyclic buffer */
	azx_sd_writel(azx_dev, SD_CBL, azx_dev->bufsize);

	/* program the stream format */
	/* this value needs to be the same as the one programmed */
	azx_sd_writew(azx_dev, SD_FORMAT, azx_dev->format_val);

	/* program the stream LVI (last valid index) of the BDL */
	azx_sd_writew(azx_dev, SD_LVI, azx_dev->frags - 1);

	/* program the BDL address */
	/* lower BDL address */
	azx_sd_writel(azx_dev, SD_BDLPL, (u32)azx_dev->bdl.addr);
	/* upper BDL address */
	azx_sd_writel(azx_dev, SD_BDLPU, upper_32_bits(azx_dev->bdl.addr));

	/* enable the position buffer */
	if (chip->position_fix[0] != POS_FIX_LPIB ||
	    chip->position_fix[1] != POS_FIX_LPIB) {
		if (!(azx_readl(chip, DPLBASE) & ICH6_DPLBASE_ENABLE))
			azx_writel(chip, DPLBASE,
				(u32)chip->posbuf.addr | ICH6_DPLBASE_ENABLE);
	}

	/* set the interrupt enable bits in the descriptor control register */
	azx_sd_writel(azx_dev, SD_CTL,
		      azx_sd_readl(azx_dev, SD_CTL) | SD_INT_MASK);

	return 0;
}

/*
 * Probe the given codec address
 */
static int probe_codec(struct azx *chip, int addr)
{
	unsigned int cmd = (addr << 28) | (AC_NODE_ROOT << 20) |
		(AC_VERB_PARAMETERS << 8) | AC_PAR_VENDOR_ID;
	unsigned int res;

	mutex_lock(&chip->bus->cmd_mutex);
	chip->probing = 1;
	azx_send_cmd(chip->bus, cmd);
	res = azx_get_response(chip->bus, addr);
	chip->probing = 0;
	mutex_unlock(&chip->bus->cmd_mutex);
	if (res == -1)
		return -EIO;
	snd_printdd(SFX "codec #%d probed OK\n", addr);
	return 0;
}

static int azx_attach_pcm_stream(struct hda_bus *bus, struct hda_codec *codec,
				 struct hda_pcm *cpcm);
static void azx_stop_chip(struct azx *chip);

static void azx_bus_reset(struct hda_bus *bus)
{
	struct azx *chip = bus->private_data;

	bus->in_reset = 1;
	azx_stop_chip(chip);
	azx_init_chip(chip, 1);
#ifdef CONFIG_PM
	if (chip->initialized) {
		int i;

		for (i = 0; i < HDA_MAX_PCMS; i++)
			snd_pcm_suspend_all(chip->pcm[i]);
		snd_hda_suspend(chip->bus);
		snd_hda_resume(chip->bus);
	}
#endif
	bus->in_reset = 0;
}

/*
 * Codec initialization
 */

/* number of codec slots for each chipset: 0 = default slots (i.e. 4) */
static unsigned int azx_max_codecs[AZX_NUM_DRIVERS] __devinitdata = {
	[AZX_DRIVER_NVIDIA] = 8,
	[AZX_DRIVER_TERA] = 1,
};

static int __devinit azx_codec_create(struct azx *chip, const char *model)
{
	struct hda_bus_template bus_temp;
	int c, codecs, err;
	int max_slots;

	memset(&bus_temp, 0, sizeof(bus_temp));
	bus_temp.private_data = chip;
	bus_temp.modelname = model;
	bus_temp.pci = chip->pci;
	bus_temp.ops.command = azx_send_cmd;
	bus_temp.ops.get_response = azx_get_response;
	bus_temp.ops.attach_pcm = azx_attach_pcm_stream;
	bus_temp.ops.bus_reset = azx_bus_reset;
#ifdef CONFIG_SND_HDA_POWER_SAVE
	bus_temp.power_save = &power_save;
	bus_temp.ops.pm_notify = azx_power_notify;
#endif

	err = snd_hda_bus_new(chip->card, &bus_temp, &chip->bus);
	if (err < 0)
		return err;

	if (chip->driver_caps & AZX_DCAPS_RIRB_DELAY) {
		snd_printd(SFX "Enable delay in RIRB handling\n");
		chip->bus->needs_damn_long_delay = 1;
	}

	codecs = 0;
	max_slots = azx_max_codecs[chip->driver_type];
	if (!max_slots)
		max_slots = AZX_DEFAULT_CODECS;

	/* First try to probe all given codec slots */
	for (c = 0; c < max_slots; c++) {
		if ((chip->codec_mask & (1 << c)) & chip->codec_probe_mask) {
			if (probe_codec(chip, c) < 0) {
				/* Some BIOSen give you wrong codec addresses
				 * that don't exist
				 */
				snd_printk(KERN_WARNING SFX
					   "Codec #%d probe error; "
					   "disabling it...\n", c);
				chip->codec_mask &= ~(1 << c);
				/* More badly, accessing to a non-existing
				 * codec often screws up the controller chip,
				 * and disturbs the further communications.
				 * Thus if an error occurs during probing,
				 * better to reset the controller chip to
				 * get back to the sanity state.
				 */
				azx_stop_chip(chip);
				azx_init_chip(chip, 1);
			}
		}
	}

	/* AMD chipsets often cause the communication stalls upon certain
	 * sequence like the pin-detection.  It seems that forcing the synced
	 * access works around the stall.  Grrr...
	 */
	if (chip->driver_caps & AZX_DCAPS_SYNC_WRITE) {
		snd_printd(SFX "Enable sync_write for stable communication\n");
		chip->bus->sync_write = 1;
		chip->bus->allow_bus_reset = 1;
	}

	/* Then create codec instances */
	for (c = 0; c < max_slots; c++) {
		if ((chip->codec_mask & (1 << c)) & chip->codec_probe_mask) {
			struct hda_codec *codec;
			err = snd_hda_codec_new(chip->bus, c, &codec);
			if (err < 0)
				continue;
			codec->beep_mode = chip->beep_mode;
			codecs++;
		}
	}
	if (!codecs) {
		snd_printk(KERN_ERR SFX "no codecs initialized\n");
		return -ENXIO;
	}
	return 0;
}

/* configure each codec instance */
static int __devinit azx_codec_configure(struct azx *chip)
{
	struct hda_codec *codec;
	list_for_each_entry(codec, &chip->bus->codec_list, list) {
		snd_hda_codec_configure(codec);
	}
	return 0;
}


/*
 * PCM support
 */

/* assign a stream for the PCM */
static inline struct azx_dev *
azx_assign_device(struct azx *chip, struct snd_pcm_substream *substream)
{
	int dev, i, nums;
	struct azx_dev *res = NULL;

	if (substream->stream == SNDRV_PCM_STREAM_PLAYBACK) {
		dev = chip->playback_index_offset;
		nums = chip->playback_streams;
	} else {
		dev = chip->capture_index_offset;
		nums = chip->capture_streams;
	}
	for (i = 0; i < nums; i++, dev++)
		if (!chip->azx_dev[dev].opened) {
			res = &chip->azx_dev[dev];
			if (res->device == substream->pcm->device)
				break;
		}
	if (res) {
		res->opened = 1;
		res->device = substream->pcm->device;
	}
	return res;
}

/* release the assigned stream */
static inline void azx_release_device(struct azx_dev *azx_dev)
{
	azx_dev->opened = 0;
}

static struct snd_pcm_hardware azx_pcm_hw = {
	.info =			(SNDRV_PCM_INFO_MMAP |
				 SNDRV_PCM_INFO_INTERLEAVED |
				 SNDRV_PCM_INFO_BLOCK_TRANSFER |
				 SNDRV_PCM_INFO_MMAP_VALID |
				 /* No full-resume yet implemented */
				 /* SNDRV_PCM_INFO_RESUME |*/
				 SNDRV_PCM_INFO_PAUSE |
				 SNDRV_PCM_INFO_SYNC_START |
				 SNDRV_PCM_INFO_NO_PERIOD_WAKEUP),
	.formats =		SNDRV_PCM_FMTBIT_S16_LE,
	.rates =		SNDRV_PCM_RATE_48000,
	.rate_min =		48000,
	.rate_max =		48000,
	.channels_min =		2,
	.channels_max =		2,
	.buffer_bytes_max =	AZX_MAX_BUF_SIZE,
	.period_bytes_min =	128,
	.period_bytes_max =	AZX_MAX_BUF_SIZE / 2,
	.periods_min =		2,
	.periods_max =		AZX_MAX_FRAG,
	.fifo_size =		0,
};

struct azx_pcm {
	struct azx *chip;
	struct hda_codec *codec;
	struct hda_pcm_stream *hinfo[2];
};

static int azx_pcm_open(struct snd_pcm_substream *substream)
{
	struct azx_pcm *apcm = snd_pcm_substream_chip(substream);
	struct hda_pcm_stream *hinfo = apcm->hinfo[substream->stream];
	struct azx *chip = apcm->chip;
	struct azx_dev *azx_dev;
	struct snd_pcm_runtime *runtime = substream->runtime;
	unsigned long flags;
	int err;

	mutex_lock(&chip->open_mutex);
	azx_dev = azx_assign_device(chip, substream);
	if (azx_dev == NULL) {
		mutex_unlock(&chip->open_mutex);
		return -EBUSY;
	}
	runtime->hw = azx_pcm_hw;
	runtime->hw.channels_min = hinfo->channels_min;
	runtime->hw.channels_max = hinfo->channels_max;
	runtime->hw.formats = hinfo->formats;
	runtime->hw.rates = hinfo->rates;
	snd_pcm_limit_hw_rates(runtime);
	snd_pcm_hw_constraint_integer(runtime, SNDRV_PCM_HW_PARAM_PERIODS);
	snd_pcm_hw_constraint_step(runtime, 0, SNDRV_PCM_HW_PARAM_BUFFER_BYTES,
				   128);
	snd_pcm_hw_constraint_step(runtime, 0, SNDRV_PCM_HW_PARAM_PERIOD_BYTES,
				   128);
	snd_hda_power_up(apcm->codec);
	err = hinfo->ops.open(hinfo, apcm->codec, substream);
	if (err < 0) {
		azx_release_device(azx_dev);
		snd_hda_power_down(apcm->codec);
		mutex_unlock(&chip->open_mutex);
		return err;
	}
	snd_pcm_limit_hw_rates(runtime);
	/* sanity check */
	if (snd_BUG_ON(!runtime->hw.channels_min) ||
	    snd_BUG_ON(!runtime->hw.channels_max) ||
	    snd_BUG_ON(!runtime->hw.formats) ||
	    snd_BUG_ON(!runtime->hw.rates)) {
		azx_release_device(azx_dev);
		hinfo->ops.close(hinfo, apcm->codec, substream);
		snd_hda_power_down(apcm->codec);
		mutex_unlock(&chip->open_mutex);
		return -EINVAL;
	}
	spin_lock_irqsave(&chip->reg_lock, flags);
	azx_dev->substream = substream;
	azx_dev->running = 0;
	spin_unlock_irqrestore(&chip->reg_lock, flags);

	runtime->private_data = azx_dev;
	snd_pcm_set_sync(substream);
	mutex_unlock(&chip->open_mutex);
	return 0;
}

static int azx_pcm_close(struct snd_pcm_substream *substream)
{
	struct azx_pcm *apcm = snd_pcm_substream_chip(substream);
	struct hda_pcm_stream *hinfo = apcm->hinfo[substream->stream];
	struct azx *chip = apcm->chip;
	struct azx_dev *azx_dev = get_azx_dev(substream);
	unsigned long flags;

	mutex_lock(&chip->open_mutex);
	spin_lock_irqsave(&chip->reg_lock, flags);
	azx_dev->substream = NULL;
	azx_dev->running = 0;
	spin_unlock_irqrestore(&chip->reg_lock, flags);
	azx_release_device(azx_dev);
	hinfo->ops.close(hinfo, apcm->codec, substream);
	snd_hda_power_down(apcm->codec);
	mutex_unlock(&chip->open_mutex);
	return 0;
}

static int azx_pcm_hw_params(struct snd_pcm_substream *substream,
			     struct snd_pcm_hw_params *hw_params)
{
	struct azx_dev *azx_dev = get_azx_dev(substream);

	azx_dev->bufsize = 0;
	azx_dev->period_bytes = 0;
	azx_dev->format_val = 0;
	return snd_pcm_lib_malloc_pages(substream,
					params_buffer_bytes(hw_params));
}

static int azx_pcm_hw_free(struct snd_pcm_substream *substream)
{
	struct azx_pcm *apcm = snd_pcm_substream_chip(substream);
	struct azx_dev *azx_dev = get_azx_dev(substream);
	struct hda_pcm_stream *hinfo = apcm->hinfo[substream->stream];

	/* reset BDL address */
	azx_sd_writel(azx_dev, SD_BDLPL, 0);
	azx_sd_writel(azx_dev, SD_BDLPU, 0);
	azx_sd_writel(azx_dev, SD_CTL, 0);
	azx_dev->bufsize = 0;
	azx_dev->period_bytes = 0;
	azx_dev->format_val = 0;

	snd_hda_codec_cleanup(apcm->codec, hinfo, substream);

	return snd_pcm_lib_free_pages(substream);
}

static int azx_pcm_prepare(struct snd_pcm_substream *substream)
{
	struct azx_pcm *apcm = snd_pcm_substream_chip(substream);
	struct azx *chip = apcm->chip;
	struct azx_dev *azx_dev = get_azx_dev(substream);
	struct hda_pcm_stream *hinfo = apcm->hinfo[substream->stream];
	struct snd_pcm_runtime *runtime = substream->runtime;
	unsigned int bufsize, period_bytes, format_val, stream_tag;
	int err;
	struct hda_spdif_out *spdif =
		snd_hda_spdif_out_of_nid(apcm->codec, hinfo->nid);
	unsigned short ctls = spdif ? spdif->ctls : 0;

	azx_stream_reset(chip, azx_dev);
	format_val = snd_hda_calc_stream_format(runtime->rate,
						runtime->channels,
						runtime->format,
						hinfo->maxbps,
						ctls);
	if (!format_val) {
		snd_printk(KERN_ERR SFX
			   "invalid format_val, rate=%d, ch=%d, format=%d\n",
			   runtime->rate, runtime->channels, runtime->format);
		return -EINVAL;
	}

	bufsize = snd_pcm_lib_buffer_bytes(substream);
	period_bytes = snd_pcm_lib_period_bytes(substream);

	snd_printdd(SFX "azx_pcm_prepare: bufsize=0x%x, format=0x%x\n",
		    bufsize, format_val);

	if (bufsize != azx_dev->bufsize ||
	    period_bytes != azx_dev->period_bytes ||
	    format_val != azx_dev->format_val) {
		azx_dev->bufsize = bufsize;
		azx_dev->period_bytes = period_bytes;
		azx_dev->format_val = format_val;
		err = azx_setup_periods(chip, substream, azx_dev);
		if (err < 0)
			return err;
	}

	/* wallclk has 24Mhz clock source */
	azx_dev->period_wallclk = (((runtime->period_size * 24000) /
						runtime->rate) * 1000);
	azx_setup_controller(chip, azx_dev);
	if (substream->stream == SNDRV_PCM_STREAM_PLAYBACK)
		azx_dev->fifo_size = azx_sd_readw(azx_dev, SD_FIFOSIZE) + 1;
	else
		azx_dev->fifo_size = 0;

	stream_tag = azx_dev->stream_tag;
	/* CA-IBG chips need the playback stream starting from 1 */
	if ((chip->driver_caps & AZX_DCAPS_CTX_WORKAROUND) &&
	    stream_tag > chip->capture_streams)
		stream_tag -= chip->capture_streams;
	return snd_hda_codec_prepare(apcm->codec, hinfo, stream_tag,
				     azx_dev->format_val, substream);
}

static int azx_pcm_trigger(struct snd_pcm_substream *substream, int cmd)
{
	struct azx_pcm *apcm = snd_pcm_substream_chip(substream);
	struct azx *chip = apcm->chip;
	struct azx_dev *azx_dev;
	struct snd_pcm_substream *s;
	int rstart = 0, start, nsync = 0, sbits = 0;
	int nwait, timeout;

	switch (cmd) {
	case SNDRV_PCM_TRIGGER_START:
		rstart = 1;
	case SNDRV_PCM_TRIGGER_PAUSE_RELEASE:
	case SNDRV_PCM_TRIGGER_RESUME:
		start = 1;
		break;
	case SNDRV_PCM_TRIGGER_PAUSE_PUSH:
	case SNDRV_PCM_TRIGGER_SUSPEND:
	case SNDRV_PCM_TRIGGER_STOP:
		start = 0;
		break;
	default:
		return -EINVAL;
	}

	snd_pcm_group_for_each_entry(s, substream) {
		if (s->pcm->card != substream->pcm->card)
			continue;
		azx_dev = get_azx_dev(s);
		sbits |= 1 << azx_dev->index;
		nsync++;
		snd_pcm_trigger_done(s, substream);
	}

	spin_lock(&chip->reg_lock);
	if (nsync > 1) {
		/* first, set SYNC bits of corresponding streams */
		if (chip->driver_caps & AZX_DCAPS_OLD_SSYNC)
			azx_writel(chip, OLD_SSYNC,
				   azx_readl(chip, OLD_SSYNC) | sbits);
		else
			azx_writel(chip, SSYNC, azx_readl(chip, SSYNC) | sbits);
	}
	snd_pcm_group_for_each_entry(s, substream) {
		if (s->pcm->card != substream->pcm->card)
			continue;
		azx_dev = get_azx_dev(s);
		if (start) {
			azx_dev->start_wallclk = azx_readl(chip, WALLCLK);
			if (!rstart)
				azx_dev->start_wallclk -=
						azx_dev->period_wallclk;
			azx_stream_start(chip, azx_dev);
		} else {
			azx_stream_stop(chip, azx_dev);
		}
		azx_dev->running = start;
	}
	spin_unlock(&chip->reg_lock);
	if (start) {
		if (nsync == 1)
			return 0;
		/* wait until all FIFOs get ready */
		for (timeout = 5000; timeout; timeout--) {
			nwait = 0;
			snd_pcm_group_for_each_entry(s, substream) {
				if (s->pcm->card != substream->pcm->card)
					continue;
				azx_dev = get_azx_dev(s);
				if (!(azx_sd_readb(azx_dev, SD_STS) &
				      SD_STS_FIFO_READY))
					nwait++;
			}
			if (!nwait)
				break;
			cpu_relax();
		}
	} else {
		/* wait until all RUN bits are cleared */
		for (timeout = 5000; timeout; timeout--) {
			nwait = 0;
			snd_pcm_group_for_each_entry(s, substream) {
				if (s->pcm->card != substream->pcm->card)
					continue;
				azx_dev = get_azx_dev(s);
				if (azx_sd_readb(azx_dev, SD_CTL) &
				    SD_CTL_DMA_START)
					nwait++;
			}
			if (!nwait)
				break;
			cpu_relax();
		}
	}
	if (nsync > 1) {
		spin_lock(&chip->reg_lock);
		/* reset SYNC bits */
		if (chip->driver_caps & AZX_DCAPS_OLD_SSYNC)
			azx_writel(chip, OLD_SSYNC,
				   azx_readl(chip, OLD_SSYNC) & ~sbits);
		else
			azx_writel(chip, SSYNC, azx_readl(chip, SSYNC) & ~sbits);
		spin_unlock(&chip->reg_lock);
	}
	return 0;
}

/* get the current DMA position with correction on VIA chips */
static unsigned int azx_via_get_position(struct azx *chip,
					 struct azx_dev *azx_dev)
{
	unsigned int link_pos, mini_pos, bound_pos;
	unsigned int mod_link_pos, mod_dma_pos, mod_mini_pos;
	unsigned int fifo_size;

	link_pos = azx_sd_readl(azx_dev, SD_LPIB);
	if (azx_dev->substream->stream == SNDRV_PCM_STREAM_PLAYBACK) {
		/* Playback, no problem using link position */
		return link_pos;
	}

	/* Capture */
	/* For new chipset,
	 * use mod to get the DMA position just like old chipset
	 */
	mod_dma_pos = le32_to_cpu(*azx_dev->posbuf);
	mod_dma_pos %= azx_dev->period_bytes;

	/* azx_dev->fifo_size can't get FIFO size of in stream.
	 * Get from base address + offset.
	 */
	fifo_size = readw(chip->remap_addr + VIA_IN_STREAM0_FIFO_SIZE_OFFSET);

	if (azx_dev->insufficient) {
		/* Link position never gather than FIFO size */
		if (link_pos <= fifo_size)
			return 0;

		azx_dev->insufficient = 0;
	}

	if (link_pos <= fifo_size)
		mini_pos = azx_dev->bufsize + link_pos - fifo_size;
	else
		mini_pos = link_pos - fifo_size;

	/* Find nearest previous boudary */
	mod_mini_pos = mini_pos % azx_dev->period_bytes;
	mod_link_pos = link_pos % azx_dev->period_bytes;
	if (mod_link_pos >= fifo_size)
		bound_pos = link_pos - mod_link_pos;
	else if (mod_dma_pos >= mod_mini_pos)
		bound_pos = mini_pos - mod_mini_pos;
	else {
		bound_pos = mini_pos - mod_mini_pos + azx_dev->period_bytes;
		if (bound_pos >= azx_dev->bufsize)
			bound_pos = 0;
	}

	/* Calculate real DMA position we want */
	return bound_pos + mod_dma_pos;
}

static unsigned int azx_get_position(struct azx *chip,
				     struct azx_dev *azx_dev)
{
	unsigned int pos;
	int stream = azx_dev->substream->stream;

	switch (chip->position_fix[stream]) {
	case POS_FIX_LPIB:
		/* read LPIB */
		pos = azx_sd_readl(azx_dev, SD_LPIB);
		break;
	case POS_FIX_VIACOMBO:
		pos = azx_via_get_position(chip, azx_dev);
		break;
	default:
		/* use the position buffer */
		pos = le32_to_cpu(*azx_dev->posbuf);
		if (chip->position_fix[stream] == POS_FIX_AUTO) {
			if (!pos || pos == (u32)-1) {
				printk(KERN_WARNING
				       "hda-intel: Invalid position buffer, "
				       "using LPIB read method instead.\n");
				chip->position_fix[stream] = POS_FIX_LPIB;
				pos = azx_sd_readl(azx_dev, SD_LPIB);
			} else
				chip->position_fix[stream] = POS_FIX_POSBUF;
		}
		break;
	}

	if (pos >= azx_dev->bufsize)
		pos = 0;
	return pos;
}

static snd_pcm_uframes_t azx_pcm_pointer(struct snd_pcm_substream *substream)
{
	struct azx_pcm *apcm = snd_pcm_substream_chip(substream);
	struct azx *chip = apcm->chip;
	struct azx_dev *azx_dev = get_azx_dev(substream);
	return bytes_to_frames(substream->runtime,
			       azx_get_position(chip, azx_dev));
}

/*
 * Check whether the current DMA position is acceptable for updating
 * periods.  Returns non-zero if it's OK.
 *
 * Many HD-audio controllers appear pretty inaccurate about
 * the update-IRQ timing.  The IRQ is issued before actually the
 * data is processed.  So, we need to process it afterwords in a
 * workqueue.
 */
static int azx_position_ok(struct azx *chip, struct azx_dev *azx_dev)
{
	u32 wallclk;
	unsigned int pos;
	int stream;

	wallclk = azx_readl(chip, WALLCLK) - azx_dev->start_wallclk;
	if (wallclk < (azx_dev->period_wallclk * 2) / 3)
		return -1;	/* bogus (too early) interrupt */

	stream = azx_dev->substream->stream;
	pos = azx_get_position(chip, azx_dev);

	if (WARN_ONCE(!azx_dev->period_bytes,
		      "hda-intel: zero azx_dev->period_bytes"))
		return -1; /* this shouldn't happen! */
	if (wallclk < (azx_dev->period_wallclk * 5) / 4 &&
	    pos % azx_dev->period_bytes > azx_dev->period_bytes / 2)
		/* NG - it's below the first next period boundary */
		return bdl_pos_adj[chip->dev_index] ? 0 : -1;
	azx_dev->start_wallclk += wallclk;
	return 1; /* OK, it's fine */
}

/*
 * The work for pending PCM period updates.
 */
static void azx_irq_pending_work(struct work_struct *work)
{
	struct azx *chip = container_of(work, struct azx, irq_pending_work);
	int i, pending, ok;

	if (!chip->irq_pending_warned) {
		printk(KERN_WARNING
		       "hda-intel: IRQ timing workaround is activated "
		       "for card #%d. Suggest a bigger bdl_pos_adj.\n",
		       chip->card->number);
		chip->irq_pending_warned = 1;
	}

	for (;;) {
		pending = 0;
		spin_lock_irq(&chip->reg_lock);
		for (i = 0; i < chip->num_streams; i++) {
			struct azx_dev *azx_dev = &chip->azx_dev[i];
			if (!azx_dev->irq_pending ||
			    !azx_dev->substream ||
			    !azx_dev->running)
				continue;
			ok = azx_position_ok(chip, azx_dev);
			if (ok > 0) {
				azx_dev->irq_pending = 0;
				spin_unlock(&chip->reg_lock);
				snd_pcm_period_elapsed(azx_dev->substream);
				spin_lock(&chip->reg_lock);
			} else if (ok < 0) {
				pending = 0;	/* too early */
			} else
				pending++;
		}
		spin_unlock_irq(&chip->reg_lock);
		if (!pending)
			return;
		msleep(1);
	}
}

/* clear irq_pending flags and assure no on-going workq */
static void azx_clear_irq_pending(struct azx *chip)
{
	int i;

	spin_lock_irq(&chip->reg_lock);
	for (i = 0; i < chip->num_streams; i++)
		chip->azx_dev[i].irq_pending = 0;
	spin_unlock_irq(&chip->reg_lock);
}

static struct snd_pcm_ops azx_pcm_ops = {
	.open = azx_pcm_open,
	.close = azx_pcm_close,
	.ioctl = snd_pcm_lib_ioctl,
	.hw_params = azx_pcm_hw_params,
	.hw_free = azx_pcm_hw_free,
	.prepare = azx_pcm_prepare,
	.trigger = azx_pcm_trigger,
	.pointer = azx_pcm_pointer,
	.page = snd_pcm_sgbuf_ops_page,
};

static void azx_pcm_free(struct snd_pcm *pcm)
{
	struct azx_pcm *apcm = pcm->private_data;
	if (apcm) {
		apcm->chip->pcm[pcm->device] = NULL;
		kfree(apcm);
	}
}

#define MAX_PREALLOC_SIZE	(32 * 1024 * 1024)

static int
azx_attach_pcm_stream(struct hda_bus *bus, struct hda_codec *codec,
		      struct hda_pcm *cpcm)
{
	struct azx *chip = bus->private_data;
	struct snd_pcm *pcm;
	struct azx_pcm *apcm;
	int pcm_dev = cpcm->device;
	unsigned int size;
	int s, err;

	if (pcm_dev >= HDA_MAX_PCMS) {
		snd_printk(KERN_ERR SFX "Invalid PCM device number %d\n",
			   pcm_dev);
		return -EINVAL;
	}
	if (chip->pcm[pcm_dev]) {
		snd_printk(KERN_ERR SFX "PCM %d already exists\n", pcm_dev);
		return -EBUSY;
	}
	err = snd_pcm_new(chip->card, cpcm->name, pcm_dev,
			  cpcm->stream[SNDRV_PCM_STREAM_PLAYBACK].substreams,
			  cpcm->stream[SNDRV_PCM_STREAM_CAPTURE].substreams,
			  &pcm);
	if (err < 0)
		return err;
	strlcpy(pcm->name, cpcm->name, sizeof(pcm->name));
	apcm = kzalloc(sizeof(*apcm), GFP_KERNEL);
	if (apcm == NULL)
		return -ENOMEM;
	apcm->chip = chip;
	apcm->codec = codec;
	pcm->private_data = apcm;
	pcm->private_free = azx_pcm_free;
	if (cpcm->pcm_type == HDA_PCM_TYPE_MODEM)
		pcm->dev_class = SNDRV_PCM_CLASS_MODEM;
	chip->pcm[pcm_dev] = pcm;
	cpcm->pcm = pcm;
	for (s = 0; s < 2; s++) {
		apcm->hinfo[s] = &cpcm->stream[s];
		if (cpcm->stream[s].substreams)
			snd_pcm_set_ops(pcm, s, &azx_pcm_ops);
	}
	/* buffer pre-allocation */
	size = CONFIG_SND_HDA_PREALLOC_SIZE * 1024;
	if (size > MAX_PREALLOC_SIZE)
		size = MAX_PREALLOC_SIZE;
	snd_pcm_lib_preallocate_pages_for_all(pcm, SNDRV_DMA_TYPE_DEV_SG,
					      snd_dma_pci_data(chip->pci),
					      size, MAX_PREALLOC_SIZE);
	return 0;
}

/*
 * mixer creation - all stuff is implemented in hda module
 */
static int __devinit azx_mixer_create(struct azx *chip)
{
	return snd_hda_build_controls(chip->bus);
}


/*
 * initialize SD streams
 */
static int __devinit azx_init_stream(struct azx *chip)
{
	int i;

	/* initialize each stream (aka device)
	 * assign the starting bdl address to each stream (device)
	 * and initialize
	 */
	for (i = 0; i < chip->num_streams; i++) {
		struct azx_dev *azx_dev = &chip->azx_dev[i];
		azx_dev->posbuf = (u32 __iomem *)(chip->posbuf.area + i * 8);
		/* offset: SDI0=0x80, SDI1=0xa0, ... SDO3=0x160 */
		azx_dev->sd_addr = chip->remap_addr + (0x20 * i + 0x80);
		/* int mask: SDI0=0x01, SDI1=0x02, ... SDO3=0x80 */
		azx_dev->sd_int_sta_mask = 1 << i;
		/* stream tag: must be non-zero and unique */
		azx_dev->index = i;
		azx_dev->stream_tag = i + 1;
	}

	return 0;
}

static int azx_acquire_irq(struct azx *chip, int do_disconnect)
{
	if (request_irq(chip->pci->irq, azx_interrupt,
			chip->msi ? 0 : IRQF_SHARED,
			KBUILD_MODNAME, chip)) {
		printk(KERN_ERR "hda-intel: unable to grab IRQ %d, "
		       "disabling device\n", chip->pci->irq);
		if (do_disconnect)
			snd_card_disconnect(chip->card);
		return -1;
	}
	chip->irq = chip->pci->irq;
	pci_intx(chip->pci, !chip->msi);
	return 0;
}


static void azx_stop_chip(struct azx *chip)
{
	if (!chip->initialized)
		return;

	/* disable interrupts */
	azx_int_disable(chip);
	azx_int_clear(chip);

	/* disable CORB/RIRB */
	azx_free_cmd_io(chip);

	/* disable position buffer */
	azx_writel(chip, DPLBASE, 0);
	azx_writel(chip, DPUBASE, 0);

	chip->initialized = 0;
}

#ifdef CONFIG_SND_HDA_POWER_SAVE
/* power-up/down the controller */
static void azx_power_notify(struct hda_bus *bus)
{
	struct azx *chip = bus->private_data;
	struct hda_codec *c;
	int power_on = 0;

	list_for_each_entry(c, &bus->codec_list, list) {
		if (c->power_on) {
			power_on = 1;
			break;
		}
	}
	if (power_on)
		azx_init_chip(chip, 1);
	else if (chip->running && power_save_controller &&
		 !bus->power_keep_link_on)
		azx_stop_chip(chip);
}
#endif /* CONFIG_SND_HDA_POWER_SAVE */

#ifdef CONFIG_PM
/*
 * power management
 */

static int snd_hda_codecs_inuse(struct hda_bus *bus)
{
	struct hda_codec *codec;

	list_for_each_entry(codec, &bus->codec_list, list) {
		if (snd_hda_codec_needs_resume(codec))
			return 1;
	}
	return 0;
}

static int azx_suspend(struct pci_dev *pci, pm_message_t state)
{
	struct snd_card *card = pci_get_drvdata(pci);
	struct azx *chip = card->private_data;
	int i;

	snd_power_change_state(card, SNDRV_CTL_POWER_D3hot);
	azx_clear_irq_pending(chip);
	for (i = 0; i < HDA_MAX_PCMS; i++)
		snd_pcm_suspend_all(chip->pcm[i]);
	if (chip->initialized)
		snd_hda_suspend(chip->bus);
	azx_stop_chip(chip);
	if (chip->irq >= 0) {
		free_irq(chip->irq, chip);
		chip->irq = -1;
	}
	if (chip->msi)
		pci_disable_msi(chip->pci);
	pci_disable_device(pci);
	pci_save_state(pci);
	pci_set_power_state(pci, pci_choose_state(pci, state));
	return 0;
}

static int azx_resume(struct pci_dev *pci)
{
	struct snd_card *card = pci_get_drvdata(pci);
	struct azx *chip = card->private_data;

	pci_set_power_state(pci, PCI_D0);
	pci_restore_state(pci);
	if (pci_enable_device(pci) < 0) {
		printk(KERN_ERR "hda-intel: pci_enable_device failed, "
		       "disabling device\n");
		snd_card_disconnect(card);
		return -EIO;
	}
	pci_set_master(pci);
	if (chip->msi)
		if (pci_enable_msi(pci) < 0)
			chip->msi = 0;
	if (azx_acquire_irq(chip, 1) < 0)
		return -EIO;
	azx_init_pci(chip);

	if (snd_hda_codecs_inuse(chip->bus))
		azx_init_chip(chip, 1);

	snd_hda_resume(chip->bus);
	snd_power_change_state(card, SNDRV_CTL_POWER_D0);
	return 0;
}
#endif /* CONFIG_PM */


/*
 * reboot notifier for hang-up problem at power-down
 */
static int azx_halt(struct notifier_block *nb, unsigned long event, void *buf)
{
	struct azx *chip = container_of(nb, struct azx, reboot_notifier);
	snd_hda_bus_reboot_notify(chip->bus);
	azx_stop_chip(chip);
	return NOTIFY_OK;
}

static void azx_notifier_register(struct azx *chip)
{
	chip->reboot_notifier.notifier_call = azx_halt;
	register_reboot_notifier(&chip->reboot_notifier);
}

static void azx_notifier_unregister(struct azx *chip)
{
	if (chip->reboot_notifier.notifier_call)
		unregister_reboot_notifier(&chip->reboot_notifier);
}

/*
 * destructor
 */
static int azx_free(struct azx *chip)
{
	int i;

	azx_notifier_unregister(chip);

	if (chip->initialized) {
		azx_clear_irq_pending(chip);
		for (i = 0; i < chip->num_streams; i++)
			azx_stream_stop(chip, &chip->azx_dev[i]);
		azx_stop_chip(chip);
	}

	if (chip->irq >= 0)
		free_irq(chip->irq, (void*)chip);
	if (chip->msi)
		pci_disable_msi(chip->pci);
	if (chip->remap_addr)
		iounmap(chip->remap_addr);

	if (chip->azx_dev) {
		for (i = 0; i < chip->num_streams; i++)
			if (chip->azx_dev[i].bdl.area)
				snd_dma_free_pages(&chip->azx_dev[i].bdl);
	}
	if (chip->rb.area)
		snd_dma_free_pages(&chip->rb);
	if (chip->posbuf.area)
		snd_dma_free_pages(&chip->posbuf);
	pci_release_regions(chip->pci);
	pci_disable_device(chip->pci);
	kfree(chip->azx_dev);
	kfree(chip);

	return 0;
}

static int azx_dev_free(struct snd_device *device)
{
	return azx_free(device->device_data);
}

/*
 * white/black-listing for position_fix
 */
static struct snd_pci_quirk position_fix_list[] __devinitdata = {
	SND_PCI_QUIRK(0x1028, 0x01cc, "Dell D820", POS_FIX_LPIB),
	SND_PCI_QUIRK(0x1028, 0x01de, "Dell Precision 390", POS_FIX_LPIB),
	SND_PCI_QUIRK(0x103c, 0x306d, "HP dv3", POS_FIX_LPIB),
	SND_PCI_QUIRK(0x1043, 0x813d, "ASUS P5AD2", POS_FIX_LPIB),
	SND_PCI_QUIRK(0x1043, 0x81b3, "ASUS", POS_FIX_LPIB),
	SND_PCI_QUIRK(0x1043, 0x81e7, "ASUS M2V", POS_FIX_LPIB),
	SND_PCI_QUIRK(0x104d, 0x9069, "Sony VPCS11V9E", POS_FIX_LPIB),
	SND_PCI_QUIRK(0x1106, 0x3288, "ASUS M2V-MX SE", POS_FIX_LPIB),
	SND_PCI_QUIRK(0x1297, 0x3166, "Shuttle", POS_FIX_LPIB),
	SND_PCI_QUIRK(0x1458, 0xa022, "ga-ma770-ud3", POS_FIX_LPIB),
	SND_PCI_QUIRK(0x1462, 0x1002, "MSI Wind U115", POS_FIX_LPIB),
	SND_PCI_QUIRK(0x1565, 0x8218, "Biostar Microtech", POS_FIX_LPIB),
	SND_PCI_QUIRK(0x1849, 0x0888, "775Dual-VSTA", POS_FIX_LPIB),
	SND_PCI_QUIRK(0x8086, 0x2503, "DG965OT AAD63733-203", POS_FIX_LPIB),
	{}
};

static int __devinit check_position_fix(struct azx *chip, int fix)
{
	const struct snd_pci_quirk *q;

	switch (fix) {
	case POS_FIX_LPIB:
	case POS_FIX_POSBUF:
	case POS_FIX_VIACOMBO:
		return fix;
	}

	q = snd_pci_quirk_lookup(chip->pci, position_fix_list);
	if (q) {
		printk(KERN_INFO
		       "hda_intel: position_fix set to %d "
		       "for device %04x:%04x\n",
		       q->value, q->subvendor, q->subdevice);
		return q->value;
	}

	/* Check VIA/ATI HD Audio Controller exist */
	if (chip->driver_caps & AZX_DCAPS_POSFIX_VIA) {
		snd_printd(SFX "Using VIACOMBO position fix\n");
		return POS_FIX_VIACOMBO;
	}
	if (chip->driver_caps & AZX_DCAPS_POSFIX_LPIB) {
		snd_printd(SFX "Using LPIB position fix\n");
		return POS_FIX_LPIB;
	}
	return POS_FIX_AUTO;
}

/*
 * black-lists for probe_mask
 */
static struct snd_pci_quirk probe_mask_list[] __devinitdata = {
	/* Thinkpad often breaks the controller communication when accessing
	 * to the non-working (or non-existing) modem codec slot.
	 */
	SND_PCI_QUIRK(0x1014, 0x05b7, "Thinkpad Z60", 0x01),
	SND_PCI_QUIRK(0x17aa, 0x2010, "Thinkpad X/T/R60", 0x01),
	SND_PCI_QUIRK(0x17aa, 0x20ac, "Thinkpad X/T/R61", 0x01),
	/* broken BIOS */
	SND_PCI_QUIRK(0x1028, 0x20ac, "Dell Studio Desktop", 0x01),
	/* including bogus ALC268 in slot#2 that conflicts with ALC888 */
	SND_PCI_QUIRK(0x17c0, 0x4085, "Medion MD96630", 0x01),
	/* forced codec slots */
	SND_PCI_QUIRK(0x1043, 0x1262, "ASUS W5Fm", 0x103),
	SND_PCI_QUIRK(0x1046, 0x1262, "ASUS W5F", 0x103),
	{}
};

#define AZX_FORCE_CODEC_MASK	0x100

static void __devinit check_probe_mask(struct azx *chip, int dev)
{
	const struct snd_pci_quirk *q;

	chip->codec_probe_mask = probe_mask[dev];
	if (chip->codec_probe_mask == -1) {
		q = snd_pci_quirk_lookup(chip->pci, probe_mask_list);
		if (q) {
			printk(KERN_INFO
			       "hda_intel: probe_mask set to 0x%x "
			       "for device %04x:%04x\n",
			       q->value, q->subvendor, q->subdevice);
			chip->codec_probe_mask = q->value;
		}
	}

	/* check forced option */
	if (chip->codec_probe_mask != -1 &&
	    (chip->codec_probe_mask & AZX_FORCE_CODEC_MASK)) {
		chip->codec_mask = chip->codec_probe_mask & 0xff;
		printk(KERN_INFO "hda_intel: codec_mask forced to 0x%x\n",
		       chip->codec_mask);
	}
}

/*
 * white/black-list for enable_msi
 */
static struct snd_pci_quirk msi_black_list[] __devinitdata = {
	SND_PCI_QUIRK(0x1043, 0x81f2, "ASUS", 0), /* Athlon64 X2 + nvidia */
	SND_PCI_QUIRK(0x1043, 0x81f6, "ASUS", 0), /* nvidia */
	SND_PCI_QUIRK(0x1043, 0x822d, "ASUS", 0), /* Athlon64 X2 + nvidia MCP55 */
	SND_PCI_QUIRK(0x1849, 0x0888, "ASRock", 0), /* Athlon64 X2 + nvidia */
	SND_PCI_QUIRK(0xa0a0, 0x0575, "Aopen MZ915-M", 0), /* ICH6 */
	{}
};

static void __devinit check_msi(struct azx *chip)
{
	const struct snd_pci_quirk *q;

	if (enable_msi >= 0) {
		chip->msi = !!enable_msi;
		return;
	}
	chip->msi = 1;	/* enable MSI as default */
	q = snd_pci_quirk_lookup(chip->pci, msi_black_list);
	if (q) {
		printk(KERN_INFO
		       "hda_intel: msi for device %04x:%04x set to %d\n",
		       q->subvendor, q->subdevice, q->value);
		chip->msi = q->value;
		return;
	}

	/* NVidia chipsets seem to cause troubles with MSI */
	if (chip->driver_caps & AZX_DCAPS_NO_MSI) {
		printk(KERN_INFO "hda_intel: Disabling MSI\n");
		chip->msi = 0;
	}
}


/*
 * constructor
 */
static int __devinit azx_create(struct snd_card *card, struct pci_dev *pci,
				int dev, unsigned int driver_caps,
				struct azx **rchip)
{
	struct azx *chip;
	int i, err;
	unsigned short gcap;
	static struct snd_device_ops ops = {
		.dev_free = azx_dev_free,
	};

	*rchip = NULL;

	err = pci_enable_device(pci);
	if (err < 0)
		return err;

	chip = kzalloc(sizeof(*chip), GFP_KERNEL);
	if (!chip) {
		snd_printk(KERN_ERR SFX "cannot allocate chip\n");
		pci_disable_device(pci);
		return -ENOMEM;
	}

	spin_lock_init(&chip->reg_lock);
	mutex_init(&chip->open_mutex);
	chip->card = card;
	chip->pci = pci;
	chip->irq = -1;
	chip->driver_caps = driver_caps;
	chip->driver_type = driver_caps & 0xff;
	check_msi(chip);
	chip->dev_index = dev;
	INIT_WORK(&chip->irq_pending_work, azx_irq_pending_work);

	chip->position_fix[0] = chip->position_fix[1] =
		check_position_fix(chip, position_fix[dev]);
	check_probe_mask(chip, dev);

	chip->single_cmd = single_cmd;

	if (bdl_pos_adj[dev] < 0) {
		switch (chip->driver_type) {
		case AZX_DRIVER_ICH:
		case AZX_DRIVER_PCH:
			bdl_pos_adj[dev] = 1;
			break;
		default:
			bdl_pos_adj[dev] = 32;
			break;
		}
	}

#if BITS_PER_LONG != 64
	/* Fix up base address on ULI M5461 */
	if (chip->driver_type == AZX_DRIVER_ULI) {
		u16 tmp3;
		pci_read_config_word(pci, 0x40, &tmp3);
		pci_write_config_word(pci, 0x40, tmp3 | 0x10);
		pci_write_config_dword(pci, PCI_BASE_ADDRESS_1, 0);
	}
#endif

	err = pci_request_regions(pci, "ICH HD audio");
	if (err < 0) {
		kfree(chip);
		pci_disable_device(pci);
		return err;
	}

	chip->addr = pci_resource_start(pci, 0);
	chip->remap_addr = pci_ioremap_bar(pci, 0);
	if (chip->remap_addr == NULL) {
		snd_printk(KERN_ERR SFX "ioremap error\n");
		err = -ENXIO;
		goto errout;
	}

	if (chip->msi)
		if (pci_enable_msi(pci) < 0)
			chip->msi = 0;

	if (azx_acquire_irq(chip, 0) < 0) {
		err = -EBUSY;
		goto errout;
	}

	pci_set_master(pci);
	synchronize_irq(chip->irq);

	gcap = azx_readw(chip, GCAP);
	snd_printdd(SFX "chipset global capabilities = 0x%x\n", gcap);

	/* disable SB600 64bit support for safety */
	if (chip->pci->vendor == PCI_VENDOR_ID_ATI) {
		struct pci_dev *p_smbus;
		p_smbus = pci_get_device(PCI_VENDOR_ID_ATI,
					 PCI_DEVICE_ID_ATI_SBX00_SMBUS,
					 NULL);
		if (p_smbus) {
			if (p_smbus->revision < 0x30)
				gcap &= ~ICH6_GCAP_64OK;
			pci_dev_put(p_smbus);
		}
	}

	/* disable 64bit DMA address on some devices */
	if (chip->driver_caps & AZX_DCAPS_NO_64BIT) {
		snd_printd(SFX "Disabling 64bit DMA\n");
		gcap &= ~ICH6_GCAP_64OK;
	}

	/* allow 64bit DMA address if supported by H/W */
	if ((gcap & ICH6_GCAP_64OK) && !pci_set_dma_mask(pci, DMA_BIT_MASK(64)))
		pci_set_consistent_dma_mask(pci, DMA_BIT_MASK(64));
	else {
		pci_set_dma_mask(pci, DMA_BIT_MASK(32));
		pci_set_consistent_dma_mask(pci, DMA_BIT_MASK(32));
	}

	/* read number of streams from GCAP register instead of using
	 * hardcoded value
	 */
	chip->capture_streams = (gcap >> 8) & 0x0f;
	chip->playback_streams = (gcap >> 12) & 0x0f;
	if (!chip->playback_streams && !chip->capture_streams) {
		/* gcap didn't give any info, switching to old method */

		switch (chip->driver_type) {
		case AZX_DRIVER_ULI:
			chip->playback_streams = ULI_NUM_PLAYBACK;
			chip->capture_streams = ULI_NUM_CAPTURE;
			break;
		case AZX_DRIVER_ATIHDMI:
			chip->playback_streams = ATIHDMI_NUM_PLAYBACK;
			chip->capture_streams = ATIHDMI_NUM_CAPTURE;
			break;
		case AZX_DRIVER_GENERIC:
		default:
			chip->playback_streams = ICH6_NUM_PLAYBACK;
			chip->capture_streams = ICH6_NUM_CAPTURE;
			break;
		}
	}
	chip->capture_index_offset = 0;
	chip->playback_index_offset = chip->capture_streams;
	chip->num_streams = chip->playback_streams + chip->capture_streams;
	chip->azx_dev = kcalloc(chip->num_streams, sizeof(*chip->azx_dev),
				GFP_KERNEL);
	if (!chip->azx_dev) {
		snd_printk(KERN_ERR SFX "cannot malloc azx_dev\n");
		goto errout;
	}

	for (i = 0; i < chip->num_streams; i++) {
		/* allocate memory for the BDL for each stream */
		err = snd_dma_alloc_pages(SNDRV_DMA_TYPE_DEV,
					  snd_dma_pci_data(chip->pci),
					  BDL_SIZE, &chip->azx_dev[i].bdl);
		if (err < 0) {
			snd_printk(KERN_ERR SFX "cannot allocate BDL\n");
			goto errout;
		}
	}
	/* allocate memory for the position buffer */
	err = snd_dma_alloc_pages(SNDRV_DMA_TYPE_DEV,
				  snd_dma_pci_data(chip->pci),
				  chip->num_streams * 8, &chip->posbuf);
	if (err < 0) {
		snd_printk(KERN_ERR SFX "cannot allocate posbuf\n");
		goto errout;
	}
	/* allocate CORB/RIRB */
	err = azx_alloc_cmd_io(chip);
	if (err < 0)
		goto errout;

	/* initialize streams */
	azx_init_stream(chip);

	/* initialize chip */
	azx_init_pci(chip);
	azx_init_chip(chip, (probe_only[dev] & 2) == 0);

	/* codec detection */
	if (!chip->codec_mask) {
		snd_printk(KERN_ERR SFX "no codecs found!\n");
		err = -ENODEV;
		goto errout;
	}

	err = snd_device_new(card, SNDRV_DEV_LOWLEVEL, chip, &ops);
	if (err <0) {
		snd_printk(KERN_ERR SFX "Error creating device [card]!\n");
		goto errout;
	}

	strcpy(card->driver, "HDA-Intel");
	strlcpy(card->shortname, driver_short_names[chip->driver_type],
		sizeof(card->shortname));
	snprintf(card->longname, sizeof(card->longname),
		 "%s at 0x%lx irq %i",
		 card->shortname, chip->addr, chip->irq);

	*rchip = chip;
	return 0;

 errout:
	azx_free(chip);
	return err;
}

static void power_down_all_codecs(struct azx *chip)
{
#ifdef CONFIG_SND_HDA_POWER_SAVE
	/* The codecs were powered up in snd_hda_codec_new().
	 * Now all initialization done, so turn them down if possible
	 */
	struct hda_codec *codec;
	list_for_each_entry(codec, &chip->bus->codec_list, list) {
		snd_hda_power_down(codec);
	}
#endif
}

static int __devinit azx_probe(struct pci_dev *pci,
			       const struct pci_device_id *pci_id)
{
	static int dev;
	struct snd_card *card;
	struct azx *chip;
	int err;

	if (dev >= SNDRV_CARDS)
		return -ENODEV;
	if (!enable[dev]) {
		dev++;
		return -ENOENT;
	}

	err = snd_card_create(index[dev], id[dev], THIS_MODULE, 0, &card);
	if (err < 0) {
		snd_printk(KERN_ERR SFX "Error creating card!\n");
		return err;
	}

	/* set this here since it's referred in snd_hda_load_patch() */
	snd_card_set_dev(card, &pci->dev);

	err = azx_create(card, pci, dev, pci_id->driver_data, &chip);
	if (err < 0)
		goto out_free;
	card->private_data = chip;

#ifdef CONFIG_SND_HDA_INPUT_BEEP
	chip->beep_mode = beep_mode[dev];
#endif

	/* create codec instances */
	err = azx_codec_create(chip, model[dev]);
	if (err < 0)
		goto out_free;
#ifdef CONFIG_SND_HDA_PATCH_LOADER
	if (patch[dev] && *patch[dev]) {
		snd_printk(KERN_ERR SFX "Applying patch firmware '%s'\n",
			   patch[dev]);
		err = snd_hda_load_patch(chip->bus, patch[dev]);
		if (err < 0)
			goto out_free;
	}
#endif
	if ((probe_only[dev] & 1) == 0) {
		err = azx_codec_configure(chip);
		if (err < 0)
			goto out_free;
	}

	/* create PCM streams */
	err = snd_hda_build_pcms(chip->bus);
	if (err < 0)
		goto out_free;

	/* create mixer controls */
	err = azx_mixer_create(chip);
	if (err < 0)
		goto out_free;

	err = snd_card_register(card);
	if (err < 0)
		goto out_free;

	pci_set_drvdata(pci, card);
	chip->running = 1;
	power_down_all_codecs(chip);
	azx_notifier_register(chip);

	dev++;
	return err;
out_free:
	snd_card_free(card);
	return err;
}

static void __devexit azx_remove(struct pci_dev *pci)
{
	snd_card_free(pci_get_drvdata(pci));
	pci_set_drvdata(pci, NULL);
}

/* PCI IDs */
static DEFINE_PCI_DEVICE_TABLE(azx_ids) = {
	/* CPT */
	{ PCI_DEVICE(0x8086, 0x1c20),
	  .driver_data = AZX_DRIVER_PCH | AZX_DCAPS_SCH_SNOOP },
	/* PBG */
	{ PCI_DEVICE(0x8086, 0x1d20),
	  .driver_data = AZX_DRIVER_PCH | AZX_DCAPS_SCH_SNOOP },
	/* Panther Point */
	{ PCI_DEVICE(0x8086, 0x1e20),
	  .driver_data = AZX_DRIVER_PCH | AZX_DCAPS_SCH_SNOOP },
	/* SCH */
	{ PCI_DEVICE(0x8086, 0x811b),
	  .driver_data = AZX_DRIVER_SCH | AZX_DCAPS_SCH_SNOOP },
<<<<<<< HEAD
=======
	{ PCI_DEVICE(0x8086, 0x2668),
	  .driver_data = AZX_DRIVER_ICH | AZX_DCAPS_OLD_SSYNC },  /* ICH6 */
	{ PCI_DEVICE(0x8086, 0x27d8),
	  .driver_data = AZX_DRIVER_ICH | AZX_DCAPS_OLD_SSYNC },  /* ICH7 */
	{ PCI_DEVICE(0x8086, 0x269a),
	  .driver_data = AZX_DRIVER_ICH | AZX_DCAPS_OLD_SSYNC },  /* ESB2 */
	{ PCI_DEVICE(0x8086, 0x284b),
	  .driver_data = AZX_DRIVER_ICH | AZX_DCAPS_OLD_SSYNC },  /* ICH8 */
	{ PCI_DEVICE(0x8086, 0x293e),
	  .driver_data = AZX_DRIVER_ICH | AZX_DCAPS_OLD_SSYNC },  /* ICH9 */
	{ PCI_DEVICE(0x8086, 0x293f),
	  .driver_data = AZX_DRIVER_ICH | AZX_DCAPS_OLD_SSYNC },  /* ICH9 */
	{ PCI_DEVICE(0x8086, 0x3a3e),
	  .driver_data = AZX_DRIVER_ICH | AZX_DCAPS_OLD_SSYNC },  /* ICH10 */
	{ PCI_DEVICE(0x8086, 0x3a6e),
	  .driver_data = AZX_DRIVER_ICH | AZX_DCAPS_OLD_SSYNC },  /* ICH10 */
>>>>>>> b55ebc27
	/* Generic Intel */
	{ PCI_DEVICE(PCI_VENDOR_ID_INTEL, PCI_ANY_ID),
	  .class = PCI_CLASS_MULTIMEDIA_HD_AUDIO << 8,
	  .class_mask = 0xffffff,
	  .driver_data = AZX_DRIVER_ICH },
	/* ATI SB 450/600/700/800/900 */
	{ PCI_DEVICE(0x1002, 0x437b),
	  .driver_data = AZX_DRIVER_ATI | AZX_DCAPS_PRESET_ATI_SB },
	{ PCI_DEVICE(0x1002, 0x4383),
	  .driver_data = AZX_DRIVER_ATI | AZX_DCAPS_PRESET_ATI_SB },
	/* AMD Hudson */
	{ PCI_DEVICE(0x1022, 0x780d),
	  .driver_data = AZX_DRIVER_GENERIC | AZX_DCAPS_PRESET_ATI_SB },
	/* ATI HDMI */
	{ PCI_DEVICE(0x1002, 0x793b),
	  .driver_data = AZX_DRIVER_ATIHDMI | AZX_DCAPS_PRESET_ATI_HDMI },
	{ PCI_DEVICE(0x1002, 0x7919),
	  .driver_data = AZX_DRIVER_ATIHDMI | AZX_DCAPS_PRESET_ATI_HDMI },
	{ PCI_DEVICE(0x1002, 0x960f),
	  .driver_data = AZX_DRIVER_ATIHDMI | AZX_DCAPS_PRESET_ATI_HDMI },
	{ PCI_DEVICE(0x1002, 0x970f),
	  .driver_data = AZX_DRIVER_ATIHDMI | AZX_DCAPS_PRESET_ATI_HDMI },
	{ PCI_DEVICE(0x1002, 0xaa00),
	  .driver_data = AZX_DRIVER_ATIHDMI | AZX_DCAPS_PRESET_ATI_HDMI },
	{ PCI_DEVICE(0x1002, 0xaa08),
	  .driver_data = AZX_DRIVER_ATIHDMI | AZX_DCAPS_PRESET_ATI_HDMI },
	{ PCI_DEVICE(0x1002, 0xaa10),
	  .driver_data = AZX_DRIVER_ATIHDMI | AZX_DCAPS_PRESET_ATI_HDMI },
	{ PCI_DEVICE(0x1002, 0xaa18),
	  .driver_data = AZX_DRIVER_ATIHDMI | AZX_DCAPS_PRESET_ATI_HDMI },
	{ PCI_DEVICE(0x1002, 0xaa20),
	  .driver_data = AZX_DRIVER_ATIHDMI | AZX_DCAPS_PRESET_ATI_HDMI },
	{ PCI_DEVICE(0x1002, 0xaa28),
	  .driver_data = AZX_DRIVER_ATIHDMI | AZX_DCAPS_PRESET_ATI_HDMI },
	{ PCI_DEVICE(0x1002, 0xaa30),
	  .driver_data = AZX_DRIVER_ATIHDMI | AZX_DCAPS_PRESET_ATI_HDMI },
	{ PCI_DEVICE(0x1002, 0xaa38),
	  .driver_data = AZX_DRIVER_ATIHDMI | AZX_DCAPS_PRESET_ATI_HDMI },
	{ PCI_DEVICE(0x1002, 0xaa40),
	  .driver_data = AZX_DRIVER_ATIHDMI | AZX_DCAPS_PRESET_ATI_HDMI },
	{ PCI_DEVICE(0x1002, 0xaa48),
	  .driver_data = AZX_DRIVER_ATIHDMI | AZX_DCAPS_PRESET_ATI_HDMI },
	/* VIA VT8251/VT8237A */
	{ PCI_DEVICE(0x1106, 0x3288),
	  .driver_data = AZX_DRIVER_VIA | AZX_DCAPS_POSFIX_VIA },
	/* SIS966 */
	{ PCI_DEVICE(0x1039, 0x7502), .driver_data = AZX_DRIVER_SIS },
	/* ULI M5461 */
	{ PCI_DEVICE(0x10b9, 0x5461), .driver_data = AZX_DRIVER_ULI },
	/* NVIDIA MCP */
	{ PCI_DEVICE(PCI_VENDOR_ID_NVIDIA, PCI_ANY_ID),
	  .class = PCI_CLASS_MULTIMEDIA_HD_AUDIO << 8,
	  .class_mask = 0xffffff,
	  .driver_data = AZX_DRIVER_NVIDIA | AZX_DCAPS_PRESET_NVIDIA },
	/* Teradici */
	{ PCI_DEVICE(0x6549, 0x1200),
	  .driver_data = AZX_DRIVER_TERA | AZX_DCAPS_NO_64BIT },
	/* Creative X-Fi (CA0110-IBG) */
#if !defined(CONFIG_SND_CTXFI) && !defined(CONFIG_SND_CTXFI_MODULE)
	/* the following entry conflicts with snd-ctxfi driver,
	 * as ctxfi driver mutates from HD-audio to native mode with
	 * a special command sequence.
	 */
	{ PCI_DEVICE(PCI_VENDOR_ID_CREATIVE, PCI_ANY_ID),
	  .class = PCI_CLASS_MULTIMEDIA_HD_AUDIO << 8,
	  .class_mask = 0xffffff,
	  .driver_data = AZX_DRIVER_CTX | AZX_DCAPS_CTX_WORKAROUND |
	  AZX_DCAPS_RIRB_PRE_DELAY },
#else
	/* this entry seems still valid -- i.e. without emu20kx chip */
	{ PCI_DEVICE(0x1102, 0x0009),
	  .driver_data = AZX_DRIVER_CTX | AZX_DCAPS_CTX_WORKAROUND |
	  AZX_DCAPS_RIRB_PRE_DELAY },
#endif
	/* Vortex86MX */
	{ PCI_DEVICE(0x17f3, 0x3010), .driver_data = AZX_DRIVER_GENERIC },
	/* VMware HDAudio */
	{ PCI_DEVICE(0x15ad, 0x1977), .driver_data = AZX_DRIVER_GENERIC },
	/* AMD/ATI Generic, PCI class code and Vendor ID for HD Audio */
	{ PCI_DEVICE(PCI_VENDOR_ID_ATI, PCI_ANY_ID),
	  .class = PCI_CLASS_MULTIMEDIA_HD_AUDIO << 8,
	  .class_mask = 0xffffff,
	  .driver_data = AZX_DRIVER_GENERIC | AZX_DCAPS_PRESET_ATI_HDMI },
	{ PCI_DEVICE(PCI_VENDOR_ID_AMD, PCI_ANY_ID),
	  .class = PCI_CLASS_MULTIMEDIA_HD_AUDIO << 8,
	  .class_mask = 0xffffff,
	  .driver_data = AZX_DRIVER_GENERIC | AZX_DCAPS_PRESET_ATI_HDMI },
	{ 0, }
};
MODULE_DEVICE_TABLE(pci, azx_ids);

/* pci_driver definition */
static struct pci_driver driver = {
	.name = KBUILD_MODNAME,
	.id_table = azx_ids,
	.probe = azx_probe,
	.remove = __devexit_p(azx_remove),
#ifdef CONFIG_PM
	.suspend = azx_suspend,
	.resume = azx_resume,
#endif
};

static int __init alsa_card_azx_init(void)
{
	return pci_register_driver(&driver);
}

static void __exit alsa_card_azx_exit(void)
{
	pci_unregister_driver(&driver);
}

module_init(alsa_card_azx_init)
module_exit(alsa_card_azx_exit)<|MERGE_RESOLUTION|>--- conflicted
+++ resolved
@@ -480,10 +480,7 @@
 #define AZX_DCAPS_POSFIX_VIA	(1 << 17)	/* Use VIACOMBO as default */
 #define AZX_DCAPS_NO_64BIT	(1 << 18)	/* No 64bit address */
 #define AZX_DCAPS_SYNC_WRITE	(1 << 19)	/* sync each cmd write */
-<<<<<<< HEAD
-=======
 #define AZX_DCAPS_OLD_SSYNC	(1 << 20)	/* Old SSYNC reg for ICH */
->>>>>>> b55ebc27
 
 /* quirks for ATI SB / AMD Hudson */
 #define AZX_DCAPS_PRESET_ATI_SB \
@@ -2830,8 +2827,6 @@
 	/* SCH */
 	{ PCI_DEVICE(0x8086, 0x811b),
 	  .driver_data = AZX_DRIVER_SCH | AZX_DCAPS_SCH_SNOOP },
-<<<<<<< HEAD
-=======
 	{ PCI_DEVICE(0x8086, 0x2668),
 	  .driver_data = AZX_DRIVER_ICH | AZX_DCAPS_OLD_SSYNC },  /* ICH6 */
 	{ PCI_DEVICE(0x8086, 0x27d8),
@@ -2848,7 +2843,6 @@
 	  .driver_data = AZX_DRIVER_ICH | AZX_DCAPS_OLD_SSYNC },  /* ICH10 */
 	{ PCI_DEVICE(0x8086, 0x3a6e),
 	  .driver_data = AZX_DRIVER_ICH | AZX_DCAPS_OLD_SSYNC },  /* ICH10 */
->>>>>>> b55ebc27
 	/* Generic Intel */
 	{ PCI_DEVICE(PCI_VENDOR_ID_INTEL, PCI_ANY_ID),
 	  .class = PCI_CLASS_MULTIMEDIA_HD_AUDIO << 8,
