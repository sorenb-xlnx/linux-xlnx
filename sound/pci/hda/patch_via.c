--- conflicted
+++ resolved
@@ -1339,12 +1339,7 @@
 	for (i = 0; i < spec->num_adc_nids; i++) {
 		nid = spec->adc_nids[i];
 		while (nid) {
-<<<<<<< HEAD
-			type = (get_wcaps(codec, nid) & AC_WCAP_TYPE)
-				>> AC_WCAP_TYPE_SHIFT;
-=======
 			type = get_wcaps_type(get_wcaps(codec, nid));
->>>>>>> 2dde2049
 			if (type == AC_WID_PIN)
 				break;
 			n = snd_hda_get_connections(codec, nid, conn,
