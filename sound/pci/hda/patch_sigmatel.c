/*
 * Universal Interface for Intel High Definition Audio Codec
 *
 * HD audio interface patch for SigmaTel STAC92xx
 *
 * Copyright (c) 2005 Embedded Alley Solutions, Inc.
 * Matt Porter <mporter@embeddedalley.com>
 *
 * Based on patch_cmedia.c and patch_realtek.c
 * Copyright (c) 2004 Takashi Iwai <tiwai@suse.de>
 *
 *  This driver is free software; you can redistribute it and/or modify
 *  it under the terms of the GNU General Public License as published by
 *  the Free Software Foundation; either version 2 of the License, or
 *  (at your option) any later version.
 *
 *  This driver is distributed in the hope that it will be useful,
 *  but WITHOUT ANY WARRANTY; without even the implied warranty of
 *  MERCHANTABILITY or FITNESS FOR A PARTICULAR PURPOSE.  See the
 *  GNU General Public License for more details.
 *
 *  You should have received a copy of the GNU General Public License
 *  along with this program; if not, write to the Free Software
 *  Foundation, Inc., 59 Temple Place, Suite 330, Boston, MA  02111-1307 USA
 */

#include <linux/init.h>
#include <linux/delay.h>
#include <linux/slab.h>
#include <linux/pci.h>
#include <sound/core.h>
#include <sound/asoundef.h>
#include "hda_codec.h"
#include "hda_local.h"
#include "hda_patch.h"
#include "hda_beep.h"

#define NUM_CONTROL_ALLOC	32

#define STAC_VREF_EVENT		0x00
#define STAC_INSERT_EVENT	0x10
#define STAC_PWR_EVENT		0x20
#define STAC_HP_EVENT		0x30
#define STAC_VREF_EVENT		0x40

enum {
	STAC_REF,
	STAC_9200_OQO,
	STAC_9200_DELL_D21,
	STAC_9200_DELL_D22,
	STAC_9200_DELL_D23,
	STAC_9200_DELL_M21,
	STAC_9200_DELL_M22,
	STAC_9200_DELL_M23,
	STAC_9200_DELL_M24,
	STAC_9200_DELL_M25,
	STAC_9200_DELL_M26,
	STAC_9200_DELL_M27,
	STAC_9200_GATEWAY,
	STAC_9200_PANASONIC,
	STAC_9200_MODELS
};

enum {
	STAC_9205_REF,
	STAC_9205_DELL_M42,
	STAC_9205_DELL_M43,
	STAC_9205_DELL_M44,
	STAC_9205_MODELS
};

enum {
	STAC_92HD73XX_REF,
	STAC_DELL_M6,
	STAC_DELL_EQ,
	STAC_92HD73XX_MODELS
};

enum {
	STAC_92HD83XXX_REF,
	STAC_92HD83XXX_MODELS
};

enum {
	STAC_92HD71BXX_REF,
	STAC_DELL_M4_1,
	STAC_DELL_M4_2,
	STAC_HP_M4,
	STAC_92HD71BXX_MODELS
};

enum {
	STAC_925x_REF,
	STAC_M2_2,
	STAC_MA6,
	STAC_PA6,
	STAC_925x_MODELS
};

enum {
	STAC_D945_REF,
	STAC_D945GTP3,
	STAC_D945GTP5,
	STAC_INTEL_MAC_V1,
	STAC_INTEL_MAC_V2,
	STAC_INTEL_MAC_V3,
	STAC_INTEL_MAC_V4,
	STAC_INTEL_MAC_V5,
	STAC_INTEL_MAC_AUTO, /* This model is selected if no module parameter
			      * is given, one of the above models will be
			      * chosen according to the subsystem id. */
	/* for backward compatibility */
	STAC_MACMINI,
	STAC_MACBOOK,
	STAC_MACBOOK_PRO_V1,
	STAC_MACBOOK_PRO_V2,
	STAC_IMAC_INTEL,
	STAC_IMAC_INTEL_20,
	STAC_ECS_202,
	STAC_922X_DELL_D81,
	STAC_922X_DELL_D82,
	STAC_922X_DELL_M81,
	STAC_922X_DELL_M82,
	STAC_922X_MODELS
};

enum {
	STAC_D965_REF,
	STAC_D965_3ST,
	STAC_D965_5ST,
	STAC_DELL_3ST,
	STAC_DELL_BIOS,
	STAC_927X_MODELS
};

struct sigmatel_spec {
	struct snd_kcontrol_new *mixers[4];
	unsigned int num_mixers;

	int board_config;
	unsigned int surr_switch: 1;
	unsigned int line_switch: 1;
	unsigned int mic_switch: 1;
	unsigned int alt_switch: 1;
	unsigned int hp_detect: 1;
	unsigned int spdif_mute: 1;

	/* gpio lines */
	unsigned int eapd_mask;
	unsigned int gpio_mask;
	unsigned int gpio_dir;
	unsigned int gpio_data;
	unsigned int gpio_mute;

	/* stream */
	unsigned int stream_delay;

	/* analog loopback */
	unsigned char aloopback_mask;
	unsigned char aloopback_shift;

	/* power management */
	unsigned int num_pwrs;
	unsigned int *pwr_mapping;
	hda_nid_t *pwr_nids;
	hda_nid_t *dac_list;

	/* playback */
	struct hda_input_mux *mono_mux;
	struct hda_input_mux *amp_mux;
	unsigned int cur_mmux;
	struct hda_multi_out multiout;
	hda_nid_t dac_nids[5];

	/* capture */
	hda_nid_t *adc_nids;
	unsigned int num_adcs;
	hda_nid_t *mux_nids;
	unsigned int num_muxes;
	hda_nid_t *dmic_nids;
	unsigned int num_dmics;
	hda_nid_t *dmux_nids;
	unsigned int num_dmuxes;
	hda_nid_t *smux_nids;
	unsigned int num_smuxes;
	const char **spdif_labels;

	hda_nid_t dig_in_nid;
	hda_nid_t mono_nid;
	hda_nid_t anabeep_nid;
	hda_nid_t digbeep_nid;

	/* pin widgets */
	hda_nid_t *pin_nids;
	unsigned int num_pins;
	unsigned int *pin_configs;
	unsigned int *bios_pin_configs;

	/* codec specific stuff */
	struct hda_verb *init;
	struct snd_kcontrol_new *mixer;

	/* capture source */
	struct hda_input_mux *dinput_mux;
	unsigned int cur_dmux[2];
	struct hda_input_mux *input_mux;
	unsigned int cur_mux[3];
	struct hda_input_mux *sinput_mux;
	unsigned int cur_smux[2];
	unsigned int cur_amux;
	hda_nid_t *amp_nids;
	unsigned int num_amps;
	unsigned int powerdown_adcs;

	/* i/o switches */
	unsigned int io_switch[2];
	unsigned int clfe_swap;
	unsigned int hp_switch; /* NID of HP as line-out */
	unsigned int aloopback;

	struct hda_pcm pcm_rec[2];	/* PCM information */

	/* dynamic controls and input_mux */
	struct auto_pin_cfg autocfg;
	unsigned int num_kctl_alloc, num_kctl_used;
	struct snd_kcontrol_new *kctl_alloc;
	struct hda_input_mux private_dimux;
	struct hda_input_mux private_imux;
	struct hda_input_mux private_smux;
	struct hda_input_mux private_amp_mux;
	struct hda_input_mux private_mono_mux;
};

static hda_nid_t stac9200_adc_nids[1] = {
        0x03,
};

static hda_nid_t stac9200_mux_nids[1] = {
        0x0c,
};

static hda_nid_t stac9200_dac_nids[1] = {
        0x02,
};

static hda_nid_t stac92hd73xx_pwr_nids[8] = {
	0x0a, 0x0b, 0x0c, 0xd, 0x0e,
	0x0f, 0x10, 0x11
};

static hda_nid_t stac92hd73xx_slave_dig_outs[2] = {
	0x26, 0,
};

static hda_nid_t stac92hd73xx_adc_nids[2] = {
	0x1a, 0x1b
};

#define DELL_M6_AMP 2
static hda_nid_t stac92hd73xx_amp_nids[3] = {
	0x0b, 0x0c, 0x0e
};

#define STAC92HD73XX_NUM_DMICS	2
static hda_nid_t stac92hd73xx_dmic_nids[STAC92HD73XX_NUM_DMICS + 1] = {
	0x13, 0x14, 0
};

#define STAC92HD73_DAC_COUNT 5
static hda_nid_t stac92hd73xx_dac_nids[STAC92HD73_DAC_COUNT] = {
	0x15, 0x16, 0x17, 0x18, 0x19,
};

static hda_nid_t stac92hd73xx_mux_nids[4] = {
	0x28, 0x29, 0x2a, 0x2b,
};

static hda_nid_t stac92hd73xx_dmux_nids[2] = {
	0x20, 0x21,
};

static hda_nid_t stac92hd73xx_smux_nids[2] = {
	0x22, 0x23,
};

#define STAC92HD83XXX_NUM_DMICS	2
static hda_nid_t stac92hd83xxx_dmic_nids[STAC92HD83XXX_NUM_DMICS + 1] = {
	0x11, 0x12, 0
};

#define STAC92HD81_DAC_COUNT 2
#define STAC92HD83_DAC_COUNT 3
static hda_nid_t stac92hd83xxx_dac_nids[STAC92HD73_DAC_COUNT] = {
	0x13, 0x14, 0x22,
};

static hda_nid_t stac92hd83xxx_dmux_nids[2] = {
	0x17, 0x18,
};

static hda_nid_t stac92hd83xxx_adc_nids[2] = {
	0x15, 0x16,
};

static hda_nid_t stac92hd83xxx_pwr_nids[4] = {
	0xa, 0xb, 0xd, 0xe,
};

static hda_nid_t stac92hd83xxx_slave_dig_outs[2] = {
	0x1e, 0,
};

static unsigned int stac92hd83xxx_pwr_mapping[4] = {
	0x03, 0x0c, 0x10, 0x40,
};

static hda_nid_t stac92hd71bxx_pwr_nids[3] = {
	0x0a, 0x0d, 0x0f
};

static hda_nid_t stac92hd71bxx_adc_nids[2] = {
	0x12, 0x13,
};

static hda_nid_t stac92hd71bxx_mux_nids[2] = {
	0x1a, 0x1b
};

static hda_nid_t stac92hd71bxx_dmux_nids[2] = {
	0x1c, 0x1d,
};

static hda_nid_t stac92hd71bxx_smux_nids[2] = {
	0x24, 0x25,
};

static hda_nid_t stac92hd71bxx_dac_nids[1] = {
	0x10, /*0x11, */
};

#define STAC92HD71BXX_NUM_DMICS	2
static hda_nid_t stac92hd71bxx_dmic_nids[STAC92HD71BXX_NUM_DMICS + 1] = {
	0x18, 0x19, 0
};

static hda_nid_t stac92hd71bxx_slave_dig_outs[2] = {
	0x22, 0
};

static hda_nid_t stac925x_adc_nids[1] = {
        0x03,
};

static hda_nid_t stac925x_mux_nids[1] = {
        0x0f,
};

static hda_nid_t stac925x_dac_nids[1] = {
        0x02,
};

#define STAC925X_NUM_DMICS	1
static hda_nid_t stac925x_dmic_nids[STAC925X_NUM_DMICS + 1] = {
	0x15, 0
};

static hda_nid_t stac925x_dmux_nids[1] = {
	0x14,
};

static hda_nid_t stac922x_adc_nids[2] = {
        0x06, 0x07,
};

static hda_nid_t stac922x_mux_nids[2] = {
        0x12, 0x13,
};

static hda_nid_t stac927x_adc_nids[3] = {
        0x07, 0x08, 0x09
};

static hda_nid_t stac927x_mux_nids[3] = {
        0x15, 0x16, 0x17
};

static hda_nid_t stac927x_smux_nids[1] = {
	0x21,
};

static hda_nid_t stac927x_dac_nids[6] = {
	0x02, 0x03, 0x04, 0x05, 0x06, 0
};

static hda_nid_t stac927x_dmux_nids[1] = {
	0x1b,
};

#define STAC927X_NUM_DMICS 2
static hda_nid_t stac927x_dmic_nids[STAC927X_NUM_DMICS + 1] = {
	0x13, 0x14, 0
};

static const char *stac927x_spdif_labels[5] = {
	"Digital Playback", "ADAT", "Analog Mux 1",
	"Analog Mux 2", "Analog Mux 3"
};

static hda_nid_t stac9205_adc_nids[2] = {
        0x12, 0x13
};

static hda_nid_t stac9205_mux_nids[2] = {
        0x19, 0x1a
};

static hda_nid_t stac9205_dmux_nids[1] = {
	0x1d,
};

static hda_nid_t stac9205_smux_nids[1] = {
	0x21,
};

#define STAC9205_NUM_DMICS	2
static hda_nid_t stac9205_dmic_nids[STAC9205_NUM_DMICS + 1] = {
        0x17, 0x18, 0
};

static hda_nid_t stac9200_pin_nids[8] = {
	0x08, 0x09, 0x0d, 0x0e, 
	0x0f, 0x10, 0x11, 0x12,
};

static hda_nid_t stac925x_pin_nids[8] = {
	0x07, 0x08, 0x0a, 0x0b, 
	0x0c, 0x0d, 0x10, 0x11,
};

static hda_nid_t stac922x_pin_nids[10] = {
	0x0a, 0x0b, 0x0c, 0x0d, 0x0e,
	0x0f, 0x10, 0x11, 0x15, 0x1b,
};

static hda_nid_t stac92hd73xx_pin_nids[13] = {
	0x0a, 0x0b, 0x0c, 0x0d, 0x0e,
	0x0f, 0x10, 0x11, 0x12, 0x13,
	0x14, 0x22, 0x23
};

static hda_nid_t stac92hd83xxx_pin_nids[14] = {
	0x0a, 0x0b, 0x0c, 0x0d, 0x0e,
	0x0f, 0x10, 0x11, 0x12, 0x13,
	0x1d, 0x1e, 0x1f, 0x20
};
static hda_nid_t stac92hd71bxx_pin_nids[11] = {
	0x0a, 0x0b, 0x0c, 0x0d, 0x0e,
	0x0f, 0x14, 0x18, 0x19, 0x1e,
	0x1f,
};

static hda_nid_t stac927x_pin_nids[14] = {
	0x0a, 0x0b, 0x0c, 0x0d, 0x0e,
	0x0f, 0x10, 0x11, 0x12, 0x13,
	0x14, 0x21, 0x22, 0x23,
};

static hda_nid_t stac9205_pin_nids[12] = {
	0x0a, 0x0b, 0x0c, 0x0d, 0x0e,
	0x0f, 0x14, 0x16, 0x17, 0x18,
	0x21, 0x22,
};

#define stac92xx_amp_volume_info snd_hda_mixer_amp_volume_info

static int stac92xx_amp_volume_get(struct snd_kcontrol *kcontrol,
				 struct snd_ctl_elem_value *ucontrol)
{
	struct hda_codec *codec = snd_kcontrol_chip(kcontrol);
	struct sigmatel_spec *spec = codec->spec;
	hda_nid_t nid = spec->amp_nids[spec->cur_amux];

	kcontrol->private_value ^= get_amp_nid(kcontrol);
	kcontrol->private_value |= nid;

	return snd_hda_mixer_amp_volume_get(kcontrol, ucontrol);
}

static int stac92xx_amp_volume_put(struct snd_kcontrol *kcontrol,
				 struct snd_ctl_elem_value *ucontrol)
{
	struct hda_codec *codec = snd_kcontrol_chip(kcontrol);
	struct sigmatel_spec *spec = codec->spec;
	hda_nid_t nid = spec->amp_nids[spec->cur_amux];

	kcontrol->private_value ^= get_amp_nid(kcontrol);
	kcontrol->private_value |= nid;

	return snd_hda_mixer_amp_volume_put(kcontrol, ucontrol);
}

static int stac92xx_dmux_enum_info(struct snd_kcontrol *kcontrol,
				   struct snd_ctl_elem_info *uinfo)
{
	struct hda_codec *codec = snd_kcontrol_chip(kcontrol);
	struct sigmatel_spec *spec = codec->spec;
	return snd_hda_input_mux_info(spec->dinput_mux, uinfo);
}

static int stac92xx_dmux_enum_get(struct snd_kcontrol *kcontrol,
				  struct snd_ctl_elem_value *ucontrol)
{
	struct hda_codec *codec = snd_kcontrol_chip(kcontrol);
	struct sigmatel_spec *spec = codec->spec;
	unsigned int dmux_idx = snd_ctl_get_ioffidx(kcontrol, &ucontrol->id);

	ucontrol->value.enumerated.item[0] = spec->cur_dmux[dmux_idx];
	return 0;
}

static int stac92xx_dmux_enum_put(struct snd_kcontrol *kcontrol,
				  struct snd_ctl_elem_value *ucontrol)
{
	struct hda_codec *codec = snd_kcontrol_chip(kcontrol);
	struct sigmatel_spec *spec = codec->spec;
	unsigned int dmux_idx = snd_ctl_get_ioffidx(kcontrol, &ucontrol->id);

	return snd_hda_input_mux_put(codec, spec->dinput_mux, ucontrol,
			spec->dmux_nids[dmux_idx], &spec->cur_dmux[dmux_idx]);
}

static int stac92xx_smux_enum_info(struct snd_kcontrol *kcontrol,
				   struct snd_ctl_elem_info *uinfo)
{
	struct hda_codec *codec = snd_kcontrol_chip(kcontrol);
	struct sigmatel_spec *spec = codec->spec;
	return snd_hda_input_mux_info(spec->sinput_mux, uinfo);
}

static int stac92xx_smux_enum_get(struct snd_kcontrol *kcontrol,
				  struct snd_ctl_elem_value *ucontrol)
{
	struct hda_codec *codec = snd_kcontrol_chip(kcontrol);
	struct sigmatel_spec *spec = codec->spec;
	unsigned int smux_idx = snd_ctl_get_ioffidx(kcontrol, &ucontrol->id);

	ucontrol->value.enumerated.item[0] = spec->cur_smux[smux_idx];
	return 0;
}

static int stac92xx_smux_enum_put(struct snd_kcontrol *kcontrol,
				  struct snd_ctl_elem_value *ucontrol)
{
	struct hda_codec *codec = snd_kcontrol_chip(kcontrol);
	struct sigmatel_spec *spec = codec->spec;
	struct hda_input_mux *smux = &spec->private_smux;
	unsigned int smux_idx = snd_ctl_get_ioffidx(kcontrol, &ucontrol->id);
	int err, val;
	hda_nid_t nid;

	err = snd_hda_input_mux_put(codec, spec->sinput_mux, ucontrol,
			spec->smux_nids[smux_idx], &spec->cur_smux[smux_idx]);
	if (err < 0)
		return err;

	if (spec->spdif_mute) {
		if (smux_idx == 0)
			nid = spec->multiout.dig_out_nid;
		else
			nid = codec->slave_dig_outs[smux_idx - 1];
		if (spec->cur_smux[smux_idx] == smux->num_items - 1)
			val = AMP_OUT_MUTE;
<<<<<<< HEAD
		if (smux_idx == 0)
			nid = spec->multiout.dig_out_nid;
		else
			nid = codec->slave_dig_outs[smux_idx - 1];
=======
		else
			val = AMP_OUT_UNMUTE;
>>>>>>> 031bb27c
		/* un/mute SPDIF out */
		snd_hda_codec_write_cache(codec, nid, 0,
			AC_VERB_SET_AMP_GAIN_MUTE, val);
	}
	return 0;
}

static int stac92xx_mux_enum_info(struct snd_kcontrol *kcontrol, struct snd_ctl_elem_info *uinfo)
{
	struct hda_codec *codec = snd_kcontrol_chip(kcontrol);
	struct sigmatel_spec *spec = codec->spec;
	return snd_hda_input_mux_info(spec->input_mux, uinfo);
}

static int stac92xx_mux_enum_get(struct snd_kcontrol *kcontrol, struct snd_ctl_elem_value *ucontrol)
{
	struct hda_codec *codec = snd_kcontrol_chip(kcontrol);
	struct sigmatel_spec *spec = codec->spec;
	unsigned int adc_idx = snd_ctl_get_ioffidx(kcontrol, &ucontrol->id);

	ucontrol->value.enumerated.item[0] = spec->cur_mux[adc_idx];
	return 0;
}

static int stac92xx_mux_enum_put(struct snd_kcontrol *kcontrol, struct snd_ctl_elem_value *ucontrol)
{
	struct hda_codec *codec = snd_kcontrol_chip(kcontrol);
	struct sigmatel_spec *spec = codec->spec;
	unsigned int adc_idx = snd_ctl_get_ioffidx(kcontrol, &ucontrol->id);

	return snd_hda_input_mux_put(codec, spec->input_mux, ucontrol,
				     spec->mux_nids[adc_idx], &spec->cur_mux[adc_idx]);
}

static int stac92xx_mono_mux_enum_info(struct snd_kcontrol *kcontrol,
	struct snd_ctl_elem_info *uinfo)
{
	struct hda_codec *codec = snd_kcontrol_chip(kcontrol);
	struct sigmatel_spec *spec = codec->spec;
	return snd_hda_input_mux_info(spec->mono_mux, uinfo);
}

static int stac92xx_mono_mux_enum_get(struct snd_kcontrol *kcontrol,
	struct snd_ctl_elem_value *ucontrol)
{
	struct hda_codec *codec = snd_kcontrol_chip(kcontrol);
	struct sigmatel_spec *spec = codec->spec;

	ucontrol->value.enumerated.item[0] = spec->cur_mmux;
	return 0;
}

static int stac92xx_mono_mux_enum_put(struct snd_kcontrol *kcontrol,
	struct snd_ctl_elem_value *ucontrol)
{
	struct hda_codec *codec = snd_kcontrol_chip(kcontrol);
	struct sigmatel_spec *spec = codec->spec;

	return snd_hda_input_mux_put(codec, spec->mono_mux, ucontrol,
				     spec->mono_nid, &spec->cur_mmux);
}

static int stac92xx_amp_mux_enum_info(struct snd_kcontrol *kcontrol,
	struct snd_ctl_elem_info *uinfo)
{
	struct hda_codec *codec = snd_kcontrol_chip(kcontrol);
	struct sigmatel_spec *spec = codec->spec;
	return snd_hda_input_mux_info(spec->amp_mux, uinfo);
}

static int stac92xx_amp_mux_enum_get(struct snd_kcontrol *kcontrol,
	struct snd_ctl_elem_value *ucontrol)
{
	struct hda_codec *codec = snd_kcontrol_chip(kcontrol);
	struct sigmatel_spec *spec = codec->spec;

	ucontrol->value.enumerated.item[0] = spec->cur_amux;
	return 0;
}

static int stac92xx_amp_mux_enum_put(struct snd_kcontrol *kcontrol,
	struct snd_ctl_elem_value *ucontrol)
{
	struct hda_codec *codec = snd_kcontrol_chip(kcontrol);
	struct sigmatel_spec *spec = codec->spec;
	struct snd_kcontrol *ctl =
		snd_hda_find_mixer_ctl(codec, "Amp Capture Volume");
	if (!ctl)
		return -EINVAL;

	snd_ctl_notify(codec->bus->card, SNDRV_CTL_EVENT_MASK_VALUE |
		SNDRV_CTL_EVENT_MASK_INFO, &ctl->id);

	return snd_hda_input_mux_put(codec, spec->amp_mux, ucontrol,
				     0, &spec->cur_amux);
}

#define stac92xx_aloopback_info snd_ctl_boolean_mono_info

static int stac92xx_aloopback_get(struct snd_kcontrol *kcontrol,
	struct snd_ctl_elem_value *ucontrol)
{
	struct hda_codec *codec = snd_kcontrol_chip(kcontrol);
	unsigned int idx = snd_ctl_get_ioffidx(kcontrol, &ucontrol->id);
	struct sigmatel_spec *spec = codec->spec;

	ucontrol->value.integer.value[0] = !!(spec->aloopback &
					      (spec->aloopback_mask << idx));
	return 0;
}

static int stac92xx_aloopback_put(struct snd_kcontrol *kcontrol,
		struct snd_ctl_elem_value *ucontrol)
{
	struct hda_codec *codec = snd_kcontrol_chip(kcontrol);
	struct sigmatel_spec *spec = codec->spec;
	unsigned int idx = snd_ctl_get_ioffidx(kcontrol, &ucontrol->id);
	unsigned int dac_mode;
	unsigned int val, idx_val;

	idx_val = spec->aloopback_mask << idx;
	if (ucontrol->value.integer.value[0])
		val = spec->aloopback | idx_val;
	else
		val = spec->aloopback & ~idx_val;
	if (spec->aloopback == val)
		return 0;

	spec->aloopback = val;

	/* Only return the bits defined by the shift value of the
	 * first two bytes of the mask
	 */
	dac_mode = snd_hda_codec_read(codec, codec->afg, 0,
				      kcontrol->private_value & 0xFFFF, 0x0);
	dac_mode >>= spec->aloopback_shift;

	if (spec->aloopback & idx_val) {
		snd_hda_power_up(codec);
		dac_mode |= idx_val;
	} else {
		snd_hda_power_down(codec);
		dac_mode &= ~idx_val;
	}

	snd_hda_codec_write_cache(codec, codec->afg, 0,
		kcontrol->private_value >> 16, dac_mode);

	return 1;
}

static struct hda_verb stac9200_core_init[] = {
	/* set dac0mux for dac converter */
	{ 0x07, AC_VERB_SET_CONNECT_SEL, 0x00},
	{}
};

static struct hda_verb stac9200_eapd_init[] = {
	/* set dac0mux for dac converter */
	{0x07, AC_VERB_SET_CONNECT_SEL, 0x00},
	{0x08, AC_VERB_SET_EAPD_BTLENABLE, 0x02},
	{}
};

static struct hda_verb stac92hd73xx_6ch_core_init[] = {
	/* set master volume and direct control */
	{ 0x1f, AC_VERB_SET_VOLUME_KNOB_CONTROL, 0xff},
	/* setup audio connections */
	{ 0x0f, AC_VERB_SET_CONNECT_SEL, 0x00},
	{ 0x10, AC_VERB_SET_CONNECT_SEL, 0x01},
	{ 0x11, AC_VERB_SET_CONNECT_SEL, 0x02},
	/* setup adcs to point to mixer */
	{ 0x20, AC_VERB_SET_CONNECT_SEL, 0x0b},
	{ 0x21, AC_VERB_SET_CONNECT_SEL, 0x0b},
	{ 0x0f, AC_VERB_SET_PIN_WIDGET_CONTROL, PIN_OUT},
	{ 0x10, AC_VERB_SET_PIN_WIDGET_CONTROL, PIN_OUT},
	{ 0x11, AC_VERB_SET_PIN_WIDGET_CONTROL, PIN_OUT},
	/* setup import muxs */
	{ 0x28, AC_VERB_SET_CONNECT_SEL, 0x01},
	{ 0x29, AC_VERB_SET_CONNECT_SEL, 0x01},
	{ 0x2a, AC_VERB_SET_CONNECT_SEL, 0x01},
	{ 0x2b, AC_VERB_SET_CONNECT_SEL, 0x00},
	{}
};

static struct hda_verb dell_eq_core_init[] = {
	/* set master volume to max value without distortion
	 * and direct control */
	{ 0x1f, AC_VERB_SET_VOLUME_KNOB_CONTROL, 0xec},
	/* setup audio connections */
	{ 0x0d, AC_VERB_SET_CONNECT_SEL, 0x00},
	{ 0x0a, AC_VERB_SET_CONNECT_SEL, 0x02},
	{ 0x0f, AC_VERB_SET_CONNECT_SEL, 0x01},
	/* setup adcs to point to mixer */
	{ 0x20, AC_VERB_SET_CONNECT_SEL, 0x0b},
	{ 0x21, AC_VERB_SET_CONNECT_SEL, 0x0b},
	/* setup import muxs */
	{ 0x28, AC_VERB_SET_CONNECT_SEL, 0x01},
	{ 0x29, AC_VERB_SET_CONNECT_SEL, 0x01},
	{ 0x2a, AC_VERB_SET_CONNECT_SEL, 0x01},
	{ 0x2b, AC_VERB_SET_CONNECT_SEL, 0x00},
	{}
};

static struct hda_verb dell_m6_core_init[] = {
	{ 0x1f, AC_VERB_SET_VOLUME_KNOB_CONTROL, 0xff},
	/* setup audio connections */
	{ 0x0d, AC_VERB_SET_CONNECT_SEL, 0x00},
	{ 0x0a, AC_VERB_SET_CONNECT_SEL, 0x01},
	{ 0x0f, AC_VERB_SET_CONNECT_SEL, 0x02},
	/* setup adcs to point to mixer */
	{ 0x20, AC_VERB_SET_CONNECT_SEL, 0x0b},
	{ 0x21, AC_VERB_SET_CONNECT_SEL, 0x0b},
	/* setup import muxs */
	{ 0x28, AC_VERB_SET_CONNECT_SEL, 0x01},
	{ 0x29, AC_VERB_SET_CONNECT_SEL, 0x01},
	{ 0x2a, AC_VERB_SET_CONNECT_SEL, 0x01},
	{ 0x2b, AC_VERB_SET_CONNECT_SEL, 0x00},
	{}
};

static struct hda_verb stac92hd73xx_8ch_core_init[] = {
	/* set master volume and direct control */
	{ 0x1f, AC_VERB_SET_VOLUME_KNOB_CONTROL, 0xff},
	/* setup audio connections */
	{ 0x0f, AC_VERB_SET_CONNECT_SEL, 0x00},
	{ 0x10, AC_VERB_SET_CONNECT_SEL, 0x01},
	{ 0x11, AC_VERB_SET_CONNECT_SEL, 0x02},
	/* connect hp ports to dac3 */
	{ 0x0a, AC_VERB_SET_CONNECT_SEL, 0x03},
	{ 0x0d, AC_VERB_SET_CONNECT_SEL, 0x03},
	/* setup adcs to point to mixer */
	{ 0x20, AC_VERB_SET_CONNECT_SEL, 0x0b},
	{ 0x21, AC_VERB_SET_CONNECT_SEL, 0x0b},
	{ 0x0f, AC_VERB_SET_PIN_WIDGET_CONTROL, PIN_OUT},
	{ 0x10, AC_VERB_SET_PIN_WIDGET_CONTROL, PIN_OUT},
	{ 0x11, AC_VERB_SET_PIN_WIDGET_CONTROL, PIN_OUT},
	/* setup import muxs */
	{ 0x28, AC_VERB_SET_CONNECT_SEL, 0x01},
	{ 0x29, AC_VERB_SET_CONNECT_SEL, 0x01},
	{ 0x2a, AC_VERB_SET_CONNECT_SEL, 0x01},
	{ 0x2b, AC_VERB_SET_CONNECT_SEL, 0x03},
	{}
};

static struct hda_verb stac92hd73xx_10ch_core_init[] = {
	/* set master volume and direct control */
	{ 0x1f, AC_VERB_SET_VOLUME_KNOB_CONTROL, 0xff},
	/* setup audio connections */
	{ 0x0f, AC_VERB_SET_CONNECT_SEL, 0x00 },
	{ 0x10, AC_VERB_SET_CONNECT_SEL, 0x01 },
	{ 0x11, AC_VERB_SET_CONNECT_SEL, 0x02 },
	/* dac3 is connected to import3 mux */
	{ 0x18, AC_VERB_SET_AMP_GAIN_MUTE, 0xb07f},
	/* connect hp ports to dac4 */
	{ 0x0a, AC_VERB_SET_CONNECT_SEL, 0x04},
	{ 0x0d, AC_VERB_SET_CONNECT_SEL, 0x04},
	/* setup adcs to point to mixer */
	{ 0x20, AC_VERB_SET_CONNECT_SEL, 0x0b},
	{ 0x21, AC_VERB_SET_CONNECT_SEL, 0x0b},
	{ 0x0f, AC_VERB_SET_PIN_WIDGET_CONTROL, PIN_OUT},
	{ 0x10, AC_VERB_SET_PIN_WIDGET_CONTROL, PIN_OUT},
	{ 0x11, AC_VERB_SET_PIN_WIDGET_CONTROL, PIN_OUT},
	/* setup import muxs */
	{ 0x28, AC_VERB_SET_CONNECT_SEL, 0x01},
	{ 0x29, AC_VERB_SET_CONNECT_SEL, 0x01},
	{ 0x2a, AC_VERB_SET_CONNECT_SEL, 0x01},
	{ 0x2b, AC_VERB_SET_CONNECT_SEL, 0x03},
	{}
};

static struct hda_verb stac92hd83xxx_core_init[] = {
	/* start of config #1 */
	{ 0xe, AC_VERB_SET_CONNECT_SEL, 0x3},

	/* start of config #2 */
	{ 0xa, AC_VERB_SET_CONNECT_SEL, 0x0},
	{ 0xb, AC_VERB_SET_CONNECT_SEL, 0x0},
	{ 0xd, AC_VERB_SET_CONNECT_SEL, 0x1},

	/* power state controls amps */
	{ 0x01, AC_VERB_SET_EAPD, 1 << 2},
};

static struct hda_verb stac92hd71bxx_core_init[] = {
	/* set master volume and direct control */
	{ 0x28, AC_VERB_SET_VOLUME_KNOB_CONTROL, 0xff},
	/* connect headphone jack to dac1 */
	{ 0x0a, AC_VERB_SET_CONNECT_SEL, 0x01},
	/* unmute right and left channels for nodes 0x0a, 0xd, 0x0f */
	{ 0x0a, AC_VERB_SET_AMP_GAIN_MUTE, AMP_IN_UNMUTE(0)},
	{ 0x0d, AC_VERB_SET_AMP_GAIN_MUTE, AMP_IN_UNMUTE(0)},
	{ 0x0f, AC_VERB_SET_AMP_GAIN_MUTE, AMP_IN_UNMUTE(0)},
};

#define HD_DISABLE_PORTF 2
static struct hda_verb stac92hd71bxx_analog_core_init[] = {
	/* start of config #1 */

	/* connect port 0f to audio mixer */
	{ 0x0f, AC_VERB_SET_CONNECT_SEL, 0x2},
	/* unmute right and left channels for node 0x0f */
	{ 0x0f, AC_VERB_SET_AMP_GAIN_MUTE, AMP_IN_UNMUTE(0)},
	/* start of config #2 */

	/* set master volume and direct control */
	{ 0x28, AC_VERB_SET_VOLUME_KNOB_CONTROL, 0xff},
	/* connect headphone jack to dac1 */
	{ 0x0a, AC_VERB_SET_CONNECT_SEL, 0x01},
	/* unmute right and left channels for nodes 0x0a, 0xd */
	{ 0x0a, AC_VERB_SET_AMP_GAIN_MUTE, AMP_IN_UNMUTE(0)},
	{ 0x0d, AC_VERB_SET_AMP_GAIN_MUTE, AMP_IN_UNMUTE(0)},
	{}
};

static struct hda_verb stac925x_core_init[] = {
	/* set dac0mux for dac converter */
	{ 0x06, AC_VERB_SET_CONNECT_SEL, 0x00},
	{}
};

static struct hda_verb stac922x_core_init[] = {
	/* set master volume and direct control */	
	{ 0x16, AC_VERB_SET_VOLUME_KNOB_CONTROL, 0xff},
	{}
};

static struct hda_verb d965_core_init[] = {
	/* set master volume and direct control */	
	{ 0x24, AC_VERB_SET_VOLUME_KNOB_CONTROL, 0xff},
	/* unmute node 0x1b */
	{ 0x1b, AC_VERB_SET_AMP_GAIN_MUTE, 0xb000},
	/* select node 0x03 as DAC */	
	{ 0x0b, AC_VERB_SET_CONNECT_SEL, 0x01},
	{}
};

static struct hda_verb stac927x_core_init[] = {
	/* set master volume and direct control */	
	{ 0x24, AC_VERB_SET_VOLUME_KNOB_CONTROL, 0xff},
	/* enable analog pc beep path */
	{ 0x01, AC_VERB_SET_DIGI_CONVERT_2, 1 << 5},
	{}
};

static struct hda_verb stac9205_core_init[] = {
	/* set master volume and direct control */	
	{ 0x24, AC_VERB_SET_VOLUME_KNOB_CONTROL, 0xff},
	/* enable analog pc beep path */
	{ 0x01, AC_VERB_SET_DIGI_CONVERT_2, 1 << 5},
	{}
};

#define STAC_MONO_MUX \
	{ \
		.iface = SNDRV_CTL_ELEM_IFACE_MIXER, \
		.name = "Mono Mux", \
		.count = 1, \
		.info = stac92xx_mono_mux_enum_info, \
		.get = stac92xx_mono_mux_enum_get, \
		.put = stac92xx_mono_mux_enum_put, \
	}

#define STAC_AMP_MUX \
	{ \
		.iface = SNDRV_CTL_ELEM_IFACE_MIXER, \
		.name = "Amp Selector Capture Switch", \
		.count = 1, \
		.info = stac92xx_amp_mux_enum_info, \
		.get = stac92xx_amp_mux_enum_get, \
		.put = stac92xx_amp_mux_enum_put, \
	}

#define STAC_AMP_VOL(xname, nid, chs, idx, dir) \
	{ \
		.iface = SNDRV_CTL_ELEM_IFACE_MIXER, \
		.name = xname, \
		.index = 0, \
		.access = SNDRV_CTL_ELEM_ACCESS_READWRITE | \
			SNDRV_CTL_ELEM_ACCESS_TLV_READ | \
			SNDRV_CTL_ELEM_ACCESS_TLV_CALLBACK, \
		.info = stac92xx_amp_volume_info, \
		.get = stac92xx_amp_volume_get, \
		.put = stac92xx_amp_volume_put, \
		.tlv = { .c = snd_hda_mixer_amp_tlv }, \
		.private_value = HDA_COMPOSE_AMP_VAL(nid, chs, idx, dir) \
	}

#define STAC_INPUT_SOURCE(cnt) \
	{ \
		.iface = SNDRV_CTL_ELEM_IFACE_MIXER, \
		.name = "Input Source", \
		.count = cnt, \
		.info = stac92xx_mux_enum_info, \
		.get = stac92xx_mux_enum_get, \
		.put = stac92xx_mux_enum_put, \
	}

#define STAC_ANALOG_LOOPBACK(verb_read, verb_write, cnt) \
	{ \
		.iface = SNDRV_CTL_ELEM_IFACE_MIXER, \
		.name  = "Analog Loopback", \
		.count = cnt, \
		.info  = stac92xx_aloopback_info, \
		.get   = stac92xx_aloopback_get, \
		.put   = stac92xx_aloopback_put, \
		.private_value = verb_read | (verb_write << 16), \
	}

static struct snd_kcontrol_new stac9200_mixer[] = {
	HDA_CODEC_VOLUME("Master Playback Volume", 0xb, 0, HDA_OUTPUT),
	HDA_CODEC_MUTE("Master Playback Switch", 0xb, 0, HDA_OUTPUT),
	STAC_INPUT_SOURCE(1),
	HDA_CODEC_VOLUME("Capture Volume", 0x0a, 0, HDA_OUTPUT),
	HDA_CODEC_MUTE("Capture Switch", 0x0a, 0, HDA_OUTPUT),
	{ } /* end */
};

#define DELL_M6_MIXER 6
static struct snd_kcontrol_new stac92hd73xx_6ch_mixer[] = {
	/* start of config #1 */
	HDA_CODEC_VOLUME("Front Mic Mixer Capture Volume", 0x1d, 0, HDA_INPUT),
	HDA_CODEC_MUTE("Front Mic Mixer Capture Switch", 0x1d, 0, HDA_INPUT),

	HDA_CODEC_VOLUME("Line In Mixer Capture Volume", 0x1d, 0x2, HDA_INPUT),
	HDA_CODEC_MUTE("Line In Mixer Capture Switch", 0x1d, 0x2, HDA_INPUT),

	HDA_CODEC_VOLUME("CD Mixer Capture Volume", 0x1d, 0x4, HDA_INPUT),
	HDA_CODEC_MUTE("CD Mixer Capture Switch", 0x1d, 0x4, HDA_INPUT),

	/* start of config #2 */
	HDA_CODEC_VOLUME("Mic Mixer Capture Volume", 0x1d, 0x1, HDA_INPUT),
	HDA_CODEC_MUTE("Mic Mixer Capture Switch", 0x1d, 0x1, HDA_INPUT),

	HDA_CODEC_VOLUME("DAC Mixer Capture Volume", 0x1d, 0x3, HDA_INPUT),
	HDA_CODEC_MUTE("DAC Mixer Capture Switch", 0x1d, 0x3, HDA_INPUT),

	STAC_ANALOG_LOOPBACK(0xFA0, 0x7A1, 3),

	HDA_CODEC_VOLUME_IDX("Capture Volume", 0x0, 0x20, 0x0, HDA_OUTPUT),
	HDA_CODEC_MUTE_IDX("Capture Switch", 0x0, 0x20, 0x0, HDA_OUTPUT),

	HDA_CODEC_VOLUME_IDX("Capture Volume", 0x1, 0x21, 0x0, HDA_OUTPUT),
	HDA_CODEC_MUTE_IDX("Capture Switch", 0x1, 0x21, 0x0, HDA_OUTPUT),

	{ } /* end */
};

static struct snd_kcontrol_new stac92hd73xx_8ch_mixer[] = {
	STAC_ANALOG_LOOPBACK(0xFA0, 0x7A1, 4),

	HDA_CODEC_VOLUME_IDX("Capture Volume", 0x0, 0x20, 0x0, HDA_OUTPUT),
	HDA_CODEC_MUTE_IDX("Capture Switch", 0x0, 0x20, 0x0, HDA_OUTPUT),

	HDA_CODEC_VOLUME_IDX("Capture Volume", 0x1, 0x21, 0x0, HDA_OUTPUT),
	HDA_CODEC_MUTE_IDX("Capture Switch", 0x1, 0x21, 0x0, HDA_OUTPUT),

	HDA_CODEC_VOLUME("Front Mic Mixer Capture Volume", 0x1d, 0, HDA_INPUT),
	HDA_CODEC_MUTE("Front Mic Mixer Capture Switch", 0x1d, 0, HDA_INPUT),

	HDA_CODEC_VOLUME("Mic Mixer Capture Volume", 0x1d, 0x1, HDA_INPUT),
	HDA_CODEC_MUTE("Mic Mixer Capture Switch", 0x1d, 0x1, HDA_INPUT),

	HDA_CODEC_VOLUME("Line In Mixer Capture Volume", 0x1d, 0x2, HDA_INPUT),
	HDA_CODEC_MUTE("Line In Mixer Capture Switch", 0x1d, 0x2, HDA_INPUT),

	HDA_CODEC_VOLUME("DAC Mixer Capture Volume", 0x1d, 0x3, HDA_INPUT),
	HDA_CODEC_MUTE("DAC Mixer Capture Switch", 0x1d, 0x3, HDA_INPUT),

	HDA_CODEC_VOLUME("CD Mixer Capture Volume", 0x1d, 0x4, HDA_INPUT),
	HDA_CODEC_MUTE("CD Mixer Capture Switch", 0x1d, 0x4, HDA_INPUT),
	{ } /* end */
};

static struct snd_kcontrol_new stac92hd73xx_10ch_mixer[] = {
	STAC_ANALOG_LOOPBACK(0xFA0, 0x7A1, 5),

	HDA_CODEC_VOLUME_IDX("Capture Volume", 0x0, 0x20, 0x0, HDA_OUTPUT),
	HDA_CODEC_MUTE_IDX("Capture Switch", 0x0, 0x20, 0x0, HDA_OUTPUT),

	HDA_CODEC_VOLUME_IDX("Capture Volume", 0x1, 0x21, 0x0, HDA_OUTPUT),
	HDA_CODEC_MUTE_IDX("Capture Switch", 0x1, 0x21, 0x0, HDA_OUTPUT),

	HDA_CODEC_VOLUME("Front Mic Mixer Capture Volume", 0x1d, 0, HDA_INPUT),
	HDA_CODEC_MUTE("Front Mic Mixer Capture Switch", 0x1d, 0, HDA_INPUT),

	HDA_CODEC_VOLUME("Mic Mixer Capture Volume", 0x1d, 0x1, HDA_INPUT),
	HDA_CODEC_MUTE("Mic Mixer Capture Switch", 0x1d, 0x1, HDA_INPUT),

	HDA_CODEC_VOLUME("Line In Mixer Capture Volume", 0x1d, 0x2, HDA_INPUT),
	HDA_CODEC_MUTE("Line In Mixer Capture Switch", 0x1d, 0x2, HDA_INPUT),

	HDA_CODEC_VOLUME("DAC Mixer Capture Volume", 0x1d, 0x3, HDA_INPUT),
	HDA_CODEC_MUTE("DAC Mixer Capture Switch", 0x1d, 0x3, HDA_INPUT),

	HDA_CODEC_VOLUME("CD Mixer Capture Volume", 0x1d, 0x4, HDA_INPUT),
	HDA_CODEC_MUTE("CD Mixer Capture Switch", 0x1d, 0x4, HDA_INPUT),
	{ } /* end */
};


static struct snd_kcontrol_new stac92hd83xxx_mixer[] = {
	HDA_CODEC_VOLUME_IDX("Capture Volume", 0x0, 0x17, 0x0, HDA_OUTPUT),
	HDA_CODEC_MUTE_IDX("Capture Switch", 0x0, 0x17, 0x0, HDA_OUTPUT),

	HDA_CODEC_VOLUME_IDX("Capture Volume", 0x1, 0x18, 0x0, HDA_OUTPUT),
	HDA_CODEC_MUTE_IDX("Capture Switch", 0x1, 0x18, 0x0, HDA_OUTPUT),

	HDA_CODEC_VOLUME("DAC0 Capture Volume", 0x1b, 0, HDA_INPUT),
	HDA_CODEC_MUTE("DAC0 Capture Switch", 0x1b, 0, HDA_INPUT),

	HDA_CODEC_VOLUME("DAC1 Capture Volume", 0x1b, 0x1, HDA_INPUT),
	HDA_CODEC_MUTE("DAC1 Capture Switch", 0x1b, 0x1, HDA_INPUT),

	HDA_CODEC_VOLUME("Front Mic Capture Volume", 0x1b, 0x2, HDA_INPUT),
	HDA_CODEC_MUTE("Front Mic Capture Switch", 0x1b, 0x2, HDA_INPUT),

	HDA_CODEC_VOLUME("Line In Capture Volume", 0x1b, 0x3, HDA_INPUT),
	HDA_CODEC_MUTE("Line In Capture Switch", 0x1b, 0x3, HDA_INPUT),

	/*
	HDA_CODEC_VOLUME("Mic Capture Volume", 0x1b, 0x4, HDA_INPUT),
	HDA_CODEC_MUTE("Mic Capture Switch", 0x1b 0x4, HDA_INPUT),
	*/
	{ } /* end */
};

static struct snd_kcontrol_new stac92hd71bxx_analog_mixer[] = {
	STAC_INPUT_SOURCE(2),
	STAC_ANALOG_LOOPBACK(0xFA0, 0x7A0, 2),

	HDA_CODEC_VOLUME_IDX("Capture Volume", 0x0, 0x1c, 0x0, HDA_OUTPUT),
	HDA_CODEC_MUTE_IDX("Capture Switch", 0x0, 0x1c, 0x0, HDA_OUTPUT),

	HDA_CODEC_VOLUME_IDX("Capture Volume", 0x1, 0x1d, 0x0, HDA_OUTPUT),
	HDA_CODEC_MUTE_IDX("Capture Switch", 0x1, 0x1d, 0x0, HDA_OUTPUT),
	/* analog pc-beep replaced with digital beep support */
	/*
	HDA_CODEC_VOLUME("PC Beep Volume", 0x17, 0x2, HDA_INPUT),
	HDA_CODEC_MUTE("PC Beep Switch", 0x17, 0x2, HDA_INPUT),
	*/

	HDA_CODEC_MUTE("Import0 Mux Capture Switch", 0x17, 0x0, HDA_INPUT),
	HDA_CODEC_VOLUME("Import0 Mux Capture Volume", 0x17, 0x0, HDA_INPUT),

	HDA_CODEC_MUTE("Import1 Mux Capture Switch", 0x17, 0x1, HDA_INPUT),
	HDA_CODEC_VOLUME("Import1 Mux Capture Volume", 0x17, 0x1, HDA_INPUT),
<<<<<<< HEAD

	HDA_CODEC_MUTE("DAC0 Capture Switch", 0x17, 0x3, HDA_INPUT),
	HDA_CODEC_VOLUME("DAC0 Capture Volume", 0x17, 0x3, HDA_INPUT),

=======

	HDA_CODEC_MUTE("DAC0 Capture Switch", 0x17, 0x3, HDA_INPUT),
	HDA_CODEC_VOLUME("DAC0 Capture Volume", 0x17, 0x3, HDA_INPUT),

>>>>>>> 031bb27c
	HDA_CODEC_MUTE("DAC1 Capture Switch", 0x17, 0x4, HDA_INPUT),
	HDA_CODEC_VOLUME("DAC1 Capture Volume", 0x17, 0x4, HDA_INPUT),
	{ } /* end */
};

static struct snd_kcontrol_new stac92hd71bxx_mixer[] = {
	STAC_INPUT_SOURCE(2),
	STAC_ANALOG_LOOPBACK(0xFA0, 0x7A0, 2),

	HDA_CODEC_VOLUME_IDX("Capture Volume", 0x0, 0x1c, 0x0, HDA_OUTPUT),
	HDA_CODEC_MUTE_IDX("Capture Switch", 0x0, 0x1c, 0x0, HDA_OUTPUT),

	HDA_CODEC_VOLUME_IDX("Capture Volume", 0x1, 0x1d, 0x0, HDA_OUTPUT),
	HDA_CODEC_MUTE_IDX("Capture Switch", 0x1, 0x1d, 0x0, HDA_OUTPUT),
	{ } /* end */
};

static struct snd_kcontrol_new stac925x_mixer[] = {
	STAC_INPUT_SOURCE(1),
	HDA_CODEC_VOLUME("Capture Volume", 0x09, 0, HDA_OUTPUT),
	HDA_CODEC_MUTE("Capture Switch", 0x14, 0, HDA_OUTPUT),
	{ } /* end */
};

static struct snd_kcontrol_new stac9205_mixer[] = {
	STAC_INPUT_SOURCE(2),
	STAC_ANALOG_LOOPBACK(0xFE0, 0x7E0, 1),

	HDA_CODEC_VOLUME_IDX("Capture Volume", 0x0, 0x1b, 0x0, HDA_INPUT),
	HDA_CODEC_MUTE_IDX("Capture Switch", 0x0, 0x1d, 0x0, HDA_OUTPUT),

	HDA_CODEC_VOLUME_IDX("Capture Volume", 0x1, 0x1c, 0x0, HDA_INPUT),
	HDA_CODEC_MUTE_IDX("Capture Switch", 0x1, 0x1e, 0x0, HDA_OUTPUT),
	{ } /* end */
};

/* This needs to be generated dynamically based on sequence */
static struct snd_kcontrol_new stac922x_mixer[] = {
	STAC_INPUT_SOURCE(2),
	HDA_CODEC_VOLUME_IDX("Capture Volume", 0x0, 0x17, 0x0, HDA_INPUT),
	HDA_CODEC_MUTE_IDX("Capture Switch", 0x0, 0x17, 0x0, HDA_INPUT),

	HDA_CODEC_VOLUME_IDX("Capture Volume", 0x1, 0x18, 0x0, HDA_INPUT),
	HDA_CODEC_MUTE_IDX("Capture Switch", 0x1, 0x18, 0x0, HDA_INPUT),
	{ } /* end */
};


static struct snd_kcontrol_new stac927x_mixer[] = {
	STAC_INPUT_SOURCE(3),
	STAC_ANALOG_LOOPBACK(0xFEB, 0x7EB, 1),

	HDA_CODEC_VOLUME_IDX("Capture Volume", 0x0, 0x18, 0x0, HDA_INPUT),
	HDA_CODEC_MUTE_IDX("Capture Switch", 0x0, 0x1b, 0x0, HDA_OUTPUT),

	HDA_CODEC_VOLUME_IDX("Capture Volume", 0x1, 0x19, 0x0, HDA_INPUT),
	HDA_CODEC_MUTE_IDX("Capture Switch", 0x1, 0x1c, 0x0, HDA_OUTPUT),

	HDA_CODEC_VOLUME_IDX("Capture Volume", 0x2, 0x1A, 0x0, HDA_INPUT),
	HDA_CODEC_MUTE_IDX("Capture Switch", 0x2, 0x1d, 0x0, HDA_OUTPUT),
	{ } /* end */
};

static struct snd_kcontrol_new stac_dmux_mixer = {
	.iface = SNDRV_CTL_ELEM_IFACE_MIXER,
	.name = "Digital Input Source",
	/* count set later */
	.info = stac92xx_dmux_enum_info,
	.get = stac92xx_dmux_enum_get,
	.put = stac92xx_dmux_enum_put,
};

static struct snd_kcontrol_new stac_smux_mixer = {
	.iface = SNDRV_CTL_ELEM_IFACE_MIXER,
	.name = "IEC958 Playback Source",
	/* count set later */
	.info = stac92xx_smux_enum_info,
	.get = stac92xx_smux_enum_get,
	.put = stac92xx_smux_enum_put,
};

static const char *slave_vols[] = {
	"Front Playback Volume",
	"Surround Playback Volume",
	"Center Playback Volume",
	"LFE Playback Volume",
	"Side Playback Volume",
	"Headphone Playback Volume",
	"Headphone Playback Volume",
	"Speaker Playback Volume",
	"External Speaker Playback Volume",
	"Speaker2 Playback Volume",
	NULL
};

static const char *slave_sws[] = {
	"Front Playback Switch",
	"Surround Playback Switch",
	"Center Playback Switch",
	"LFE Playback Switch",
	"Side Playback Switch",
	"Headphone Playback Switch",
	"Headphone Playback Switch",
	"Speaker Playback Switch",
	"External Speaker Playback Switch",
	"Speaker2 Playback Switch",
	"IEC958 Playback Switch",
	NULL
};

static int stac92xx_build_controls(struct hda_codec *codec)
{
	struct sigmatel_spec *spec = codec->spec;
	int err;
	int i;

	err = snd_hda_add_new_ctls(codec, spec->mixer);
	if (err < 0)
		return err;

	for (i = 0; i < spec->num_mixers; i++) {
		err = snd_hda_add_new_ctls(codec, spec->mixers[i]);
		if (err < 0)
			return err;
	}
	if (spec->num_dmuxes > 0) {
		stac_dmux_mixer.count = spec->num_dmuxes;
		err = snd_ctl_add(codec->bus->card,
				  snd_ctl_new1(&stac_dmux_mixer, codec));
		if (err < 0)
			return err;
	}
	if (spec->num_smuxes > 0) {
		int wcaps = get_wcaps(codec, spec->multiout.dig_out_nid);
		struct hda_input_mux *smux = &spec->private_smux;
		/* check for mute support on SPDIF out */
		if (wcaps & AC_WCAP_OUT_AMP) {
			smux->items[smux->num_items].label = "Off";
			smux->items[smux->num_items].index = 0;
			smux->num_items++;
			spec->spdif_mute = 1;
		}
		stac_smux_mixer.count = spec->num_smuxes;
		err = snd_ctl_add(codec->bus->card,
				  snd_ctl_new1(&stac_smux_mixer, codec));
		if (err < 0)
			return err;
	}

	if (spec->multiout.dig_out_nid) {
		err = snd_hda_create_spdif_out_ctls(codec, spec->multiout.dig_out_nid);
		if (err < 0)
			return err;
		err = snd_hda_create_spdif_share_sw(codec,
						    &spec->multiout);
		if (err < 0)
			return err;
		spec->multiout.share_spdif = 1;
	}
	if (spec->dig_in_nid && !(spec->gpio_dir & 0x01)) {
		err = snd_hda_create_spdif_in_ctls(codec, spec->dig_in_nid);
		if (err < 0)
			return err;
	}

	/* if we have no master control, let's create it */
	if (!snd_hda_find_mixer_ctl(codec, "Master Playback Volume")) {
		unsigned int vmaster_tlv[4];
		snd_hda_set_vmaster_tlv(codec, spec->multiout.dac_nids[0],
					HDA_OUTPUT, vmaster_tlv);
		err = snd_hda_add_vmaster(codec, "Master Playback Volume",
					  vmaster_tlv, slave_vols);
		if (err < 0)
			return err;
	}
	if (!snd_hda_find_mixer_ctl(codec, "Master Playback Switch")) {
		err = snd_hda_add_vmaster(codec, "Master Playback Switch",
					  NULL, slave_sws);
		if (err < 0)
			return err;
	}

	return 0;	
}

static unsigned int ref9200_pin_configs[8] = {
	0x01c47010, 0x01447010, 0x0221401f, 0x01114010,
	0x02a19020, 0x01a19021, 0x90100140, 0x01813122,
};

/* 
    STAC 9200 pin configs for
    102801A8
    102801DE
    102801E8
*/
static unsigned int dell9200_d21_pin_configs[8] = {
	0x400001f0, 0x400001f1, 0x02214030, 0x01014010, 
	0x02a19020, 0x01a19021, 0x90100140, 0x01813122,
};

/* 
    STAC 9200 pin configs for
    102801C0
    102801C1
*/
static unsigned int dell9200_d22_pin_configs[8] = {
	0x400001f0, 0x400001f1, 0x0221401f, 0x01014010, 
	0x01813020, 0x02a19021, 0x90100140, 0x400001f2,
};

/* 
    STAC 9200 pin configs for
    102801C4 (Dell Dimension E310)
    102801C5
    102801C7
    102801D9
    102801DA
    102801E3
*/
static unsigned int dell9200_d23_pin_configs[8] = {
	0x400001f0, 0x400001f1, 0x0221401f, 0x01014010, 
	0x01813020, 0x01a19021, 0x90100140, 0x400001f2, 
};


/* 
    STAC 9200-32 pin configs for
    102801B5 (Dell Inspiron 630m)
    102801D8 (Dell Inspiron 640m)
*/
static unsigned int dell9200_m21_pin_configs[8] = {
	0x40c003fa, 0x03441340, 0x0321121f, 0x90170310,
	0x408003fb, 0x03a11020, 0x401003fc, 0x403003fd,
};

/* 
    STAC 9200-32 pin configs for
    102801C2 (Dell Latitude D620)
    102801C8 
    102801CC (Dell Latitude D820)
    102801D4 
    102801D6 
*/
static unsigned int dell9200_m22_pin_configs[8] = {
	0x40c003fa, 0x0144131f, 0x0321121f, 0x90170310, 
	0x90a70321, 0x03a11020, 0x401003fb, 0x40f000fc,
};

/* 
    STAC 9200-32 pin configs for
    102801CE (Dell XPS M1710)
    102801CF (Dell Precision M90)
*/
static unsigned int dell9200_m23_pin_configs[8] = {
	0x40c003fa, 0x01441340, 0x0421421f, 0x90170310,
	0x408003fb, 0x04a1102e, 0x90170311, 0x403003fc,
};

/*
    STAC 9200-32 pin configs for 
    102801C9
    102801CA
    102801CB (Dell Latitude 120L)
    102801D3
*/
static unsigned int dell9200_m24_pin_configs[8] = {
	0x40c003fa, 0x404003fb, 0x0321121f, 0x90170310, 
	0x408003fc, 0x03a11020, 0x401003fd, 0x403003fe, 
};

/*
    STAC 9200-32 pin configs for
    102801BD (Dell Inspiron E1505n)
    102801EE
    102801EF
*/
static unsigned int dell9200_m25_pin_configs[8] = {
	0x40c003fa, 0x01441340, 0x0421121f, 0x90170310, 
	0x408003fb, 0x04a11020, 0x401003fc, 0x403003fd,
};

/*
    STAC 9200-32 pin configs for
    102801F5 (Dell Inspiron 1501)
    102801F6
*/
static unsigned int dell9200_m26_pin_configs[8] = {
	0x40c003fa, 0x404003fb, 0x0421121f, 0x90170310, 
	0x408003fc, 0x04a11020, 0x401003fd, 0x403003fe,
};

/*
    STAC 9200-32
    102801CD (Dell Inspiron E1705/9400)
*/
static unsigned int dell9200_m27_pin_configs[8] = {
	0x40c003fa, 0x01441340, 0x0421121f, 0x90170310,
	0x90170310, 0x04a11020, 0x90170310, 0x40f003fc,
};

static unsigned int oqo9200_pin_configs[8] = {
	0x40c000f0, 0x404000f1, 0x0221121f, 0x02211210,
	0x90170111, 0x90a70120, 0x400000f2, 0x400000f3,
};


static unsigned int *stac9200_brd_tbl[STAC_9200_MODELS] = {
	[STAC_REF] = ref9200_pin_configs,
	[STAC_9200_OQO] = oqo9200_pin_configs,
	[STAC_9200_DELL_D21] = dell9200_d21_pin_configs,
	[STAC_9200_DELL_D22] = dell9200_d22_pin_configs,
	[STAC_9200_DELL_D23] = dell9200_d23_pin_configs,
	[STAC_9200_DELL_M21] = dell9200_m21_pin_configs,
	[STAC_9200_DELL_M22] = dell9200_m22_pin_configs,
	[STAC_9200_DELL_M23] = dell9200_m23_pin_configs,
	[STAC_9200_DELL_M24] = dell9200_m24_pin_configs,
	[STAC_9200_DELL_M25] = dell9200_m25_pin_configs,
	[STAC_9200_DELL_M26] = dell9200_m26_pin_configs,
	[STAC_9200_DELL_M27] = dell9200_m27_pin_configs,
	[STAC_9200_PANASONIC] = ref9200_pin_configs,
};

static const char *stac9200_models[STAC_9200_MODELS] = {
	[STAC_REF] = "ref",
	[STAC_9200_OQO] = "oqo",
	[STAC_9200_DELL_D21] = "dell-d21",
	[STAC_9200_DELL_D22] = "dell-d22",
	[STAC_9200_DELL_D23] = "dell-d23",
	[STAC_9200_DELL_M21] = "dell-m21",
	[STAC_9200_DELL_M22] = "dell-m22",
	[STAC_9200_DELL_M23] = "dell-m23",
	[STAC_9200_DELL_M24] = "dell-m24",
	[STAC_9200_DELL_M25] = "dell-m25",
	[STAC_9200_DELL_M26] = "dell-m26",
	[STAC_9200_DELL_M27] = "dell-m27",
	[STAC_9200_GATEWAY] = "gateway",
	[STAC_9200_PANASONIC] = "panasonic",
};

static struct snd_pci_quirk stac9200_cfg_tbl[] = {
	/* SigmaTel reference board */
	SND_PCI_QUIRK(PCI_VENDOR_ID_INTEL, 0x2668,
		      "DFI LanParty", STAC_REF),
	/* Dell laptops have BIOS problem */
	SND_PCI_QUIRK(PCI_VENDOR_ID_DELL, 0x01a8,
		      "unknown Dell", STAC_9200_DELL_D21),
	SND_PCI_QUIRK(PCI_VENDOR_ID_DELL, 0x01b5,
		      "Dell Inspiron 630m", STAC_9200_DELL_M21),
	SND_PCI_QUIRK(PCI_VENDOR_ID_DELL, 0x01bd,
		      "Dell Inspiron E1505n", STAC_9200_DELL_M25),
	SND_PCI_QUIRK(PCI_VENDOR_ID_DELL, 0x01c0,
		      "unknown Dell", STAC_9200_DELL_D22),
	SND_PCI_QUIRK(PCI_VENDOR_ID_DELL, 0x01c1,
		      "unknown Dell", STAC_9200_DELL_D22),
	SND_PCI_QUIRK(PCI_VENDOR_ID_DELL, 0x01c2,
		      "Dell Latitude D620", STAC_9200_DELL_M22),
	SND_PCI_QUIRK(PCI_VENDOR_ID_DELL, 0x01c5,
		      "unknown Dell", STAC_9200_DELL_D23),
	SND_PCI_QUIRK(PCI_VENDOR_ID_DELL, 0x01c7,
		      "unknown Dell", STAC_9200_DELL_D23),
	SND_PCI_QUIRK(PCI_VENDOR_ID_DELL, 0x01c8,
		      "unknown Dell", STAC_9200_DELL_M22),
	SND_PCI_QUIRK(PCI_VENDOR_ID_DELL, 0x01c9,
		      "unknown Dell", STAC_9200_DELL_M24),
	SND_PCI_QUIRK(PCI_VENDOR_ID_DELL, 0x01ca,
		      "unknown Dell", STAC_9200_DELL_M24),
	SND_PCI_QUIRK(PCI_VENDOR_ID_DELL, 0x01cb,
		      "Dell Latitude 120L", STAC_9200_DELL_M24),
	SND_PCI_QUIRK(PCI_VENDOR_ID_DELL, 0x01cc,
		      "Dell Latitude D820", STAC_9200_DELL_M22),
	SND_PCI_QUIRK(PCI_VENDOR_ID_DELL, 0x01cd,
		      "Dell Inspiron E1705/9400", STAC_9200_DELL_M27),
	SND_PCI_QUIRK(PCI_VENDOR_ID_DELL, 0x01ce,
		      "Dell XPS M1710", STAC_9200_DELL_M23),
	SND_PCI_QUIRK(PCI_VENDOR_ID_DELL, 0x01cf,
		      "Dell Precision M90", STAC_9200_DELL_M23),
	SND_PCI_QUIRK(PCI_VENDOR_ID_DELL, 0x01d3,
		      "unknown Dell", STAC_9200_DELL_M22),
	SND_PCI_QUIRK(PCI_VENDOR_ID_DELL, 0x01d4,
		      "unknown Dell", STAC_9200_DELL_M22),
	SND_PCI_QUIRK(PCI_VENDOR_ID_DELL, 0x01d6,
		      "unknown Dell", STAC_9200_DELL_M22),
	SND_PCI_QUIRK(PCI_VENDOR_ID_DELL, 0x01d8,
		      "Dell Inspiron 640m", STAC_9200_DELL_M21),
	SND_PCI_QUIRK(PCI_VENDOR_ID_DELL, 0x01d9,
		      "unknown Dell", STAC_9200_DELL_D23),
	SND_PCI_QUIRK(PCI_VENDOR_ID_DELL, 0x01da,
		      "unknown Dell", STAC_9200_DELL_D23),
	SND_PCI_QUIRK(PCI_VENDOR_ID_DELL, 0x01de,
		      "unknown Dell", STAC_9200_DELL_D21),
	SND_PCI_QUIRK(PCI_VENDOR_ID_DELL, 0x01e3,
		      "unknown Dell", STAC_9200_DELL_D23),
	SND_PCI_QUIRK(PCI_VENDOR_ID_DELL, 0x01e8,
		      "unknown Dell", STAC_9200_DELL_D21),
	SND_PCI_QUIRK(PCI_VENDOR_ID_DELL, 0x01ee,
		      "unknown Dell", STAC_9200_DELL_M25),
	SND_PCI_QUIRK(PCI_VENDOR_ID_DELL, 0x01ef,
		      "unknown Dell", STAC_9200_DELL_M25),
	SND_PCI_QUIRK(PCI_VENDOR_ID_DELL, 0x01f5,
		      "Dell Inspiron 1501", STAC_9200_DELL_M26),
	SND_PCI_QUIRK(PCI_VENDOR_ID_DELL, 0x01f6,
		      "unknown Dell", STAC_9200_DELL_M26),
	/* Panasonic */
	SND_PCI_QUIRK(0x10f7, 0x8338, "Panasonic CF-74", STAC_9200_PANASONIC),
	/* Gateway machines needs EAPD to be set on resume */
	SND_PCI_QUIRK(0x107b, 0x0205, "Gateway S-7110M", STAC_9200_GATEWAY),
	SND_PCI_QUIRK(0x107b, 0x0317, "Gateway MT3423, MX341*",
		      STAC_9200_GATEWAY),
	SND_PCI_QUIRK(0x107b, 0x0318, "Gateway ML3019, MT3707",
		      STAC_9200_GATEWAY),
	/* OQO Mobile */
	SND_PCI_QUIRK(0x1106, 0x3288, "OQO Model 2", STAC_9200_OQO),
	{} /* terminator */
};

static unsigned int ref925x_pin_configs[8] = {
	0x40c003f0, 0x424503f2, 0x01813022, 0x02a19021,
	0x90a70320, 0x02214210, 0x01019020, 0x9033032e,
};

static unsigned int stac925x_MA6_pin_configs[8] = {
	0x40c003f0, 0x424503f2, 0x01813022, 0x02a19021,
	0x90a70320, 0x90100211, 0x400003f1, 0x9033032e,
};

static unsigned int stac925x_PA6_pin_configs[8] = {
	0x40c003f0, 0x424503f2, 0x01813022, 0x02a19021,
	0x50a103f0, 0x90100211, 0x400003f1, 0x9033032e,
};

static unsigned int stac925xM2_2_pin_configs[8] = {
	0x40c003f3, 0x424503f2, 0x04180011, 0x02a19020,
	0x50a103f0, 0x90100212, 0x400003f1, 0x9033032e,
};

static unsigned int *stac925x_brd_tbl[STAC_925x_MODELS] = {
	[STAC_REF] = ref925x_pin_configs,
	[STAC_M2_2] = stac925xM2_2_pin_configs,
	[STAC_MA6] = stac925x_MA6_pin_configs,
	[STAC_PA6] = stac925x_PA6_pin_configs,
};

static const char *stac925x_models[STAC_925x_MODELS] = {
	[STAC_REF] = "ref",
	[STAC_M2_2] = "m2-2",
	[STAC_MA6] = "m6",
	[STAC_PA6] = "pa6",
};

static struct snd_pci_quirk stac925x_cfg_tbl[] = {
	/* SigmaTel reference board */
	SND_PCI_QUIRK(PCI_VENDOR_ID_INTEL, 0x2668, "DFI LanParty", STAC_REF),
	SND_PCI_QUIRK(0x8384, 0x7632, "Stac9202 Reference Board", STAC_REF),
	SND_PCI_QUIRK(0x107b, 0x0316, "Gateway M255", STAC_REF),
	SND_PCI_QUIRK(0x107b, 0x0366, "Gateway MP6954", STAC_REF),
	SND_PCI_QUIRK(0x107b, 0x0461, "Gateway NX560XL", STAC_MA6),
	SND_PCI_QUIRK(0x107b, 0x0681, "Gateway NX860", STAC_PA6),
	SND_PCI_QUIRK(0x1002, 0x437b, "Gateway MX6453", STAC_M2_2),
	{} /* terminator */
};

static unsigned int ref92hd73xx_pin_configs[13] = {
	0x02214030, 0x02a19040, 0x01a19020, 0x02214030,
	0x0181302e, 0x01014010, 0x01014020, 0x01014030,
	0x02319040, 0x90a000f0, 0x90a000f0, 0x01452050,
	0x01452050,
};

static unsigned int dell_m6_pin_configs[13] = {
	0x0321101f, 0x4f00000f, 0x4f0000f0, 0x90170110,
	0x03a11020, 0x0321101f, 0x4f0000f0, 0x4f0000f0,
	0x4f0000f0, 0x90a60160, 0x4f0000f0, 0x4f0000f0,
	0x4f0000f0,
};

static unsigned int *stac92hd73xx_brd_tbl[STAC_92HD73XX_MODELS] = {
	[STAC_92HD73XX_REF]	= ref92hd73xx_pin_configs,
	[STAC_DELL_M6]	= dell_m6_pin_configs,
	[STAC_DELL_EQ]	= dell_m6_pin_configs,
};

static const char *stac92hd73xx_models[STAC_92HD73XX_MODELS] = {
	[STAC_92HD73XX_REF] = "ref",
	[STAC_DELL_M6] = "dell-m6",
	[STAC_DELL_EQ] = "dell-eq",
};

static struct snd_pci_quirk stac92hd73xx_cfg_tbl[] = {
	/* SigmaTel reference board */
	SND_PCI_QUIRK(PCI_VENDOR_ID_INTEL, 0x2668,
				"DFI LanParty", STAC_92HD73XX_REF),
	SND_PCI_QUIRK(PCI_VENDOR_ID_DELL, 0x0254,
				"unknown Dell", STAC_DELL_M6),
	SND_PCI_QUIRK(PCI_VENDOR_ID_DELL, 0x0255,
				"unknown Dell", STAC_DELL_M6),
	SND_PCI_QUIRK(PCI_VENDOR_ID_DELL, 0x0256,
				"unknown Dell", STAC_DELL_M6),
	SND_PCI_QUIRK(PCI_VENDOR_ID_DELL, 0x0257,
				"unknown Dell", STAC_DELL_M6),
	SND_PCI_QUIRK(PCI_VENDOR_ID_DELL, 0x025e,
				"unknown Dell", STAC_DELL_M6),
	SND_PCI_QUIRK(PCI_VENDOR_ID_DELL, 0x025f,
				"unknown Dell", STAC_DELL_M6),
	SND_PCI_QUIRK(PCI_VENDOR_ID_DELL, 0x0271,
				"unknown Dell", STAC_DELL_M6),
	{} /* terminator */
};

static unsigned int ref92hd83xxx_pin_configs[14] = {
	0x02214030, 0x02211010, 0x02a19020, 0x02170130,
	0x01014050, 0x01819040, 0x01014020, 0x90a3014e,
	0x40f000f0, 0x40f000f0, 0x40f000f0, 0x40f000f0,
	0x01451160, 0x98560170,
};

static unsigned int *stac92hd83xxx_brd_tbl[STAC_92HD83XXX_MODELS] = {
	[STAC_92HD83XXX_REF] = ref92hd83xxx_pin_configs,
};

static const char *stac92hd83xxx_models[STAC_92HD83XXX_MODELS] = {
	[STAC_92HD83XXX_REF] = "ref",
};

static struct snd_pci_quirk stac92hd83xxx_cfg_tbl[] = {
	/* SigmaTel reference board */
	SND_PCI_QUIRK(PCI_VENDOR_ID_INTEL, 0x2668,
		      "DFI LanParty", STAC_92HD71BXX_REF),
};

static unsigned int ref92hd71bxx_pin_configs[11] = {
	0x02214030, 0x02a19040, 0x01a19020, 0x01014010,
	0x0181302e, 0x01014010, 0x01019020, 0x90a000f0,
	0x90a000f0, 0x01452050, 0x01452050,
};

static unsigned int dell_m4_1_pin_configs[11] = {
	0x0421101f, 0x04a11221, 0x40f000f0, 0x90170110,
	0x23a1902e, 0x23014250, 0x40f000f0, 0x90a000f0,
	0x40f000f0, 0x4f0000f0, 0x4f0000f0,
};

static unsigned int dell_m4_2_pin_configs[11] = {
	0x0421101f, 0x04a11221, 0x90a70330, 0x90170110,
	0x23a1902e, 0x23014250, 0x40f000f0, 0x40f000f0,
	0x40f000f0, 0x044413b0, 0x044413b0,
};

static unsigned int *stac92hd71bxx_brd_tbl[STAC_92HD71BXX_MODELS] = {
	[STAC_92HD71BXX_REF] = ref92hd71bxx_pin_configs,
	[STAC_DELL_M4_1]	= dell_m4_1_pin_configs,
	[STAC_DELL_M4_2]	= dell_m4_2_pin_configs,
	[STAC_HP_M4]		= NULL,
};

static const char *stac92hd71bxx_models[STAC_92HD71BXX_MODELS] = {
	[STAC_92HD71BXX_REF] = "ref",
	[STAC_DELL_M4_1] = "dell-m4-1",
	[STAC_DELL_M4_2] = "dell-m4-2",
	[STAC_HP_M4] = "hp-m4",
};

static struct snd_pci_quirk stac92hd71bxx_cfg_tbl[] = {
	/* SigmaTel reference board */
	SND_PCI_QUIRK(PCI_VENDOR_ID_INTEL, 0x2668,
		      "DFI LanParty", STAC_92HD71BXX_REF),
<<<<<<< HEAD
=======
	SND_PCI_QUIRK(PCI_VENDOR_ID_HP, 0x30f2,
		      "HP dv5", STAC_HP_M4),
	SND_PCI_QUIRK(PCI_VENDOR_ID_HP, 0x30f4,
		      "HP dv7", STAC_HP_M4),
>>>>>>> 031bb27c
	SND_PCI_QUIRK(PCI_VENDOR_ID_HP, 0x361a,
				"unknown HP", STAC_HP_M4),
	SND_PCI_QUIRK(PCI_VENDOR_ID_DELL, 0x0233,
				"unknown Dell", STAC_DELL_M4_1),
	SND_PCI_QUIRK(PCI_VENDOR_ID_DELL, 0x0234,
				"unknown Dell", STAC_DELL_M4_1),
	SND_PCI_QUIRK(PCI_VENDOR_ID_DELL, 0x0250,
				"unknown Dell", STAC_DELL_M4_1),
	SND_PCI_QUIRK(PCI_VENDOR_ID_DELL, 0x024f,
				"unknown Dell", STAC_DELL_M4_1),
	SND_PCI_QUIRK(PCI_VENDOR_ID_DELL, 0x024d,
				"unknown Dell", STAC_DELL_M4_1),
	SND_PCI_QUIRK(PCI_VENDOR_ID_DELL, 0x0251,
				"unknown Dell", STAC_DELL_M4_1),
	SND_PCI_QUIRK(PCI_VENDOR_ID_DELL, 0x0277,
				"unknown Dell", STAC_DELL_M4_1),
	SND_PCI_QUIRK(PCI_VENDOR_ID_DELL, 0x0263,
				"unknown Dell", STAC_DELL_M4_2),
	SND_PCI_QUIRK(PCI_VENDOR_ID_DELL, 0x0265,
				"unknown Dell", STAC_DELL_M4_2),
	SND_PCI_QUIRK(PCI_VENDOR_ID_DELL, 0x0262,
				"unknown Dell", STAC_DELL_M4_2),
	SND_PCI_QUIRK(PCI_VENDOR_ID_DELL, 0x0264,
				"unknown Dell", STAC_DELL_M4_2),
	{} /* terminator */
};

static unsigned int ref922x_pin_configs[10] = {
	0x01014010, 0x01016011, 0x01012012, 0x0221401f,
	0x01813122, 0x01011014, 0x01441030, 0x01c41030,
	0x40000100, 0x40000100,
};

/*
    STAC 922X pin configs for
    102801A7
    102801AB
    102801A9
    102801D1
    102801D2
*/
static unsigned int dell_922x_d81_pin_configs[10] = {
	0x02214030, 0x01a19021, 0x01111012, 0x01114010,
	0x02a19020, 0x01117011, 0x400001f0, 0x400001f1,
	0x01813122, 0x400001f2,
};

/*
    STAC 922X pin configs for
    102801AC
    102801D0
*/
static unsigned int dell_922x_d82_pin_configs[10] = {
	0x02214030, 0x01a19021, 0x01111012, 0x01114010,
	0x02a19020, 0x01117011, 0x01451140, 0x400001f0,
	0x01813122, 0x400001f1,
};

/*
    STAC 922X pin configs for
    102801BF
*/
static unsigned int dell_922x_m81_pin_configs[10] = {
	0x0321101f, 0x01112024, 0x01111222, 0x91174220,
	0x03a11050, 0x01116221, 0x90a70330, 0x01452340, 
	0x40C003f1, 0x405003f0,
};

/*
    STAC 9221 A1 pin configs for
    102801D7 (Dell XPS M1210)
*/
static unsigned int dell_922x_m82_pin_configs[10] = {
	0x02211211, 0x408103ff, 0x02a1123e, 0x90100310, 
	0x408003f1, 0x0221121f, 0x03451340, 0x40c003f2, 
	0x508003f3, 0x405003f4, 
};

static unsigned int d945gtp3_pin_configs[10] = {
	0x0221401f, 0x01a19022, 0x01813021, 0x01014010,
	0x40000100, 0x40000100, 0x40000100, 0x40000100,
	0x02a19120, 0x40000100,
};

static unsigned int d945gtp5_pin_configs[10] = {
	0x0221401f, 0x01011012, 0x01813024, 0x01014010,
	0x01a19021, 0x01016011, 0x01452130, 0x40000100,
	0x02a19320, 0x40000100,
};

static unsigned int intel_mac_v1_pin_configs[10] = {
	0x0121e21f, 0x400000ff, 0x9017e110, 0x400000fd,
	0x400000fe, 0x0181e020, 0x1145e030, 0x11c5e240,
	0x400000fc, 0x400000fb,
};

static unsigned int intel_mac_v2_pin_configs[10] = {
	0x0121e21f, 0x90a7012e, 0x9017e110, 0x400000fd,
	0x400000fe, 0x0181e020, 0x1145e230, 0x500000fa,
	0x400000fc, 0x400000fb,
};

static unsigned int intel_mac_v3_pin_configs[10] = {
	0x0121e21f, 0x90a7012e, 0x9017e110, 0x400000fd,
	0x400000fe, 0x0181e020, 0x1145e230, 0x11c5e240,
	0x400000fc, 0x400000fb,
};

static unsigned int intel_mac_v4_pin_configs[10] = {
	0x0321e21f, 0x03a1e02e, 0x9017e110, 0x9017e11f,
	0x400000fe, 0x0381e020, 0x1345e230, 0x13c5e240,
	0x400000fc, 0x400000fb,
};

static unsigned int intel_mac_v5_pin_configs[10] = {
	0x0321e21f, 0x03a1e02e, 0x9017e110, 0x9017e11f,
	0x400000fe, 0x0381e020, 0x1345e230, 0x13c5e240,
	0x400000fc, 0x400000fb,
};

static unsigned int ecs202_pin_configs[10] = {
	0x0221401f, 0x02a19020, 0x01a19020, 0x01114010,
	0x408000f0, 0x01813022, 0x074510a0, 0x40c400f1,
	0x9037012e, 0x40e000f2,
};

static unsigned int *stac922x_brd_tbl[STAC_922X_MODELS] = {
	[STAC_D945_REF] = ref922x_pin_configs,
	[STAC_D945GTP3] = d945gtp3_pin_configs,
	[STAC_D945GTP5] = d945gtp5_pin_configs,
	[STAC_INTEL_MAC_V1] = intel_mac_v1_pin_configs,
	[STAC_INTEL_MAC_V2] = intel_mac_v2_pin_configs,
	[STAC_INTEL_MAC_V3] = intel_mac_v3_pin_configs,
	[STAC_INTEL_MAC_V4] = intel_mac_v4_pin_configs,
	[STAC_INTEL_MAC_V5] = intel_mac_v5_pin_configs,
	[STAC_INTEL_MAC_AUTO] = intel_mac_v3_pin_configs,
	/* for backward compatibility */
	[STAC_MACMINI] = intel_mac_v3_pin_configs,
	[STAC_MACBOOK] = intel_mac_v5_pin_configs,
	[STAC_MACBOOK_PRO_V1] = intel_mac_v3_pin_configs,
	[STAC_MACBOOK_PRO_V2] = intel_mac_v3_pin_configs,
	[STAC_IMAC_INTEL] = intel_mac_v2_pin_configs,
	[STAC_IMAC_INTEL_20] = intel_mac_v3_pin_configs,
	[STAC_ECS_202] = ecs202_pin_configs,
	[STAC_922X_DELL_D81] = dell_922x_d81_pin_configs,
	[STAC_922X_DELL_D82] = dell_922x_d82_pin_configs,	
	[STAC_922X_DELL_M81] = dell_922x_m81_pin_configs,
	[STAC_922X_DELL_M82] = dell_922x_m82_pin_configs,	
};

static const char *stac922x_models[STAC_922X_MODELS] = {
	[STAC_D945_REF]	= "ref",
	[STAC_D945GTP5]	= "5stack",
	[STAC_D945GTP3]	= "3stack",
	[STAC_INTEL_MAC_V1] = "intel-mac-v1",
	[STAC_INTEL_MAC_V2] = "intel-mac-v2",
	[STAC_INTEL_MAC_V3] = "intel-mac-v3",
	[STAC_INTEL_MAC_V4] = "intel-mac-v4",
	[STAC_INTEL_MAC_V5] = "intel-mac-v5",
	[STAC_INTEL_MAC_AUTO] = "intel-mac-auto",
	/* for backward compatibility */
	[STAC_MACMINI]	= "macmini",
	[STAC_MACBOOK]	= "macbook",
	[STAC_MACBOOK_PRO_V1]	= "macbook-pro-v1",
	[STAC_MACBOOK_PRO_V2]	= "macbook-pro",
	[STAC_IMAC_INTEL] = "imac-intel",
	[STAC_IMAC_INTEL_20] = "imac-intel-20",
	[STAC_ECS_202] = "ecs202",
	[STAC_922X_DELL_D81] = "dell-d81",
	[STAC_922X_DELL_D82] = "dell-d82",
	[STAC_922X_DELL_M81] = "dell-m81",
	[STAC_922X_DELL_M82] = "dell-m82",
};

static struct snd_pci_quirk stac922x_cfg_tbl[] = {
	/* SigmaTel reference board */
	SND_PCI_QUIRK(PCI_VENDOR_ID_INTEL, 0x2668,
		      "DFI LanParty", STAC_D945_REF),
	/* Intel 945G based systems */
	SND_PCI_QUIRK(PCI_VENDOR_ID_INTEL, 0x0101,
		      "Intel D945G", STAC_D945GTP3),
	SND_PCI_QUIRK(PCI_VENDOR_ID_INTEL, 0x0202,
		      "Intel D945G", STAC_D945GTP3),
	SND_PCI_QUIRK(PCI_VENDOR_ID_INTEL, 0x0606,
		      "Intel D945G", STAC_D945GTP3),
	SND_PCI_QUIRK(PCI_VENDOR_ID_INTEL, 0x0601,
		      "Intel D945G", STAC_D945GTP3),
	SND_PCI_QUIRK(PCI_VENDOR_ID_INTEL, 0x0111,
		      "Intel D945G", STAC_D945GTP3),
	SND_PCI_QUIRK(PCI_VENDOR_ID_INTEL, 0x1115,
		      "Intel D945G", STAC_D945GTP3),
	SND_PCI_QUIRK(PCI_VENDOR_ID_INTEL, 0x1116,
		      "Intel D945G", STAC_D945GTP3),
	SND_PCI_QUIRK(PCI_VENDOR_ID_INTEL, 0x1117,
		      "Intel D945G", STAC_D945GTP3),
	SND_PCI_QUIRK(PCI_VENDOR_ID_INTEL, 0x1118,
		      "Intel D945G", STAC_D945GTP3),
	SND_PCI_QUIRK(PCI_VENDOR_ID_INTEL, 0x1119,
		      "Intel D945G", STAC_D945GTP3),
	SND_PCI_QUIRK(PCI_VENDOR_ID_INTEL, 0x8826,
		      "Intel D945G", STAC_D945GTP3),
	SND_PCI_QUIRK(PCI_VENDOR_ID_INTEL, 0x5049,
		      "Intel D945G", STAC_D945GTP3),
	SND_PCI_QUIRK(PCI_VENDOR_ID_INTEL, 0x5055,
		      "Intel D945G", STAC_D945GTP3),
	SND_PCI_QUIRK(PCI_VENDOR_ID_INTEL, 0x5048,
		      "Intel D945G", STAC_D945GTP3),
	SND_PCI_QUIRK(PCI_VENDOR_ID_INTEL, 0x0110,
		      "Intel D945G", STAC_D945GTP3),
	/* Intel D945G 5-stack systems */
	SND_PCI_QUIRK(PCI_VENDOR_ID_INTEL, 0x0404,
		      "Intel D945G", STAC_D945GTP5),
	SND_PCI_QUIRK(PCI_VENDOR_ID_INTEL, 0x0303,
		      "Intel D945G", STAC_D945GTP5),
	SND_PCI_QUIRK(PCI_VENDOR_ID_INTEL, 0x0013,
		      "Intel D945G", STAC_D945GTP5),
	SND_PCI_QUIRK(PCI_VENDOR_ID_INTEL, 0x0417,
		      "Intel D945G", STAC_D945GTP5),
	/* Intel 945P based systems */
	SND_PCI_QUIRK(PCI_VENDOR_ID_INTEL, 0x0b0b,
		      "Intel D945P", STAC_D945GTP3),
	SND_PCI_QUIRK(PCI_VENDOR_ID_INTEL, 0x0112,
		      "Intel D945P", STAC_D945GTP3),
	SND_PCI_QUIRK(PCI_VENDOR_ID_INTEL, 0x0d0d,
		      "Intel D945P", STAC_D945GTP3),
	SND_PCI_QUIRK(PCI_VENDOR_ID_INTEL, 0x0909,
		      "Intel D945P", STAC_D945GTP3),
	SND_PCI_QUIRK(PCI_VENDOR_ID_INTEL, 0x0505,
		      "Intel D945P", STAC_D945GTP3),
	SND_PCI_QUIRK(PCI_VENDOR_ID_INTEL, 0x0707,
		      "Intel D945P", STAC_D945GTP5),
	/* other systems  */
	/* Apple Intel Mac (Mac Mini, MacBook, MacBook Pro...) */
	SND_PCI_QUIRK(0x8384, 0x7680,
		      "Mac", STAC_INTEL_MAC_AUTO),
	/* Dell systems  */
	SND_PCI_QUIRK(PCI_VENDOR_ID_DELL, 0x01a7,
		      "unknown Dell", STAC_922X_DELL_D81),
	SND_PCI_QUIRK(PCI_VENDOR_ID_DELL, 0x01a9,
		      "unknown Dell", STAC_922X_DELL_D81),
	SND_PCI_QUIRK(PCI_VENDOR_ID_DELL, 0x01ab,
		      "unknown Dell", STAC_922X_DELL_D81),
	SND_PCI_QUIRK(PCI_VENDOR_ID_DELL, 0x01ac,
		      "unknown Dell", STAC_922X_DELL_D82),
	SND_PCI_QUIRK(PCI_VENDOR_ID_DELL, 0x01bf,
		      "unknown Dell", STAC_922X_DELL_M81),
	SND_PCI_QUIRK(PCI_VENDOR_ID_DELL, 0x01d0,
		      "unknown Dell", STAC_922X_DELL_D82),
	SND_PCI_QUIRK(PCI_VENDOR_ID_DELL, 0x01d1,
		      "unknown Dell", STAC_922X_DELL_D81),
	SND_PCI_QUIRK(PCI_VENDOR_ID_DELL, 0x01d2,
		      "unknown Dell", STAC_922X_DELL_D81),
	SND_PCI_QUIRK(PCI_VENDOR_ID_DELL, 0x01d7,
		      "Dell XPS M1210", STAC_922X_DELL_M82),
	/* ECS/PC Chips boards */
	SND_PCI_QUIRK(0x1019, 0x2144,
		      "ECS/PC chips", STAC_ECS_202),
	SND_PCI_QUIRK(0x1019, 0x2608,
		      "ECS/PC chips", STAC_ECS_202),
	SND_PCI_QUIRK(0x1019, 0x2633,
		      "ECS/PC chips P17G/1333", STAC_ECS_202),
	SND_PCI_QUIRK(0x1019, 0x2811,
		      "ECS/PC chips", STAC_ECS_202),
	SND_PCI_QUIRK(0x1019, 0x2812,
		      "ECS/PC chips", STAC_ECS_202),
	SND_PCI_QUIRK(0x1019, 0x2813,
		      "ECS/PC chips", STAC_ECS_202),
	SND_PCI_QUIRK(0x1019, 0x2814,
		      "ECS/PC chips", STAC_ECS_202),
	SND_PCI_QUIRK(0x1019, 0x2815,
		      "ECS/PC chips", STAC_ECS_202),
	SND_PCI_QUIRK(0x1019, 0x2816,
		      "ECS/PC chips", STAC_ECS_202),
	SND_PCI_QUIRK(0x1019, 0x2817,
		      "ECS/PC chips", STAC_ECS_202),
	SND_PCI_QUIRK(0x1019, 0x2818,
		      "ECS/PC chips", STAC_ECS_202),
	SND_PCI_QUIRK(0x1019, 0x2819,
		      "ECS/PC chips", STAC_ECS_202),
	SND_PCI_QUIRK(0x1019, 0x2820,
		      "ECS/PC chips", STAC_ECS_202),
	{} /* terminator */
};

static unsigned int ref927x_pin_configs[14] = {
	0x02214020, 0x02a19080, 0x0181304e, 0x01014010,
	0x01a19040, 0x01011012, 0x01016011, 0x0101201f, 
	0x183301f0, 0x18a001f0, 0x18a001f0, 0x01442070,
	0x01c42190, 0x40000100,
};

static unsigned int d965_3st_pin_configs[14] = {
	0x0221401f, 0x02a19120, 0x40000100, 0x01014011,
	0x01a19021, 0x01813024, 0x40000100, 0x40000100,
	0x40000100, 0x40000100, 0x40000100, 0x40000100,
	0x40000100, 0x40000100
};

static unsigned int d965_5st_pin_configs[14] = {
	0x02214020, 0x02a19080, 0x0181304e, 0x01014010,
	0x01a19040, 0x01011012, 0x01016011, 0x40000100,
	0x40000100, 0x40000100, 0x40000100, 0x01442070,
	0x40000100, 0x40000100
};

static unsigned int dell_3st_pin_configs[14] = {
	0x02211230, 0x02a11220, 0x01a19040, 0x01114210,
	0x01111212, 0x01116211, 0x01813050, 0x01112214,
	0x403003fa, 0x90a60040, 0x90a60040, 0x404003fb,
	0x40c003fc, 0x40000100
};

static unsigned int *stac927x_brd_tbl[STAC_927X_MODELS] = {
	[STAC_D965_REF]  = ref927x_pin_configs,
	[STAC_D965_3ST]  = d965_3st_pin_configs,
	[STAC_D965_5ST]  = d965_5st_pin_configs,
	[STAC_DELL_3ST]  = dell_3st_pin_configs,
	[STAC_DELL_BIOS] = NULL,
};

static const char *stac927x_models[STAC_927X_MODELS] = {
	[STAC_D965_REF]		= "ref",
	[STAC_D965_3ST]		= "3stack",
	[STAC_D965_5ST]		= "5stack",
	[STAC_DELL_3ST]		= "dell-3stack",
	[STAC_DELL_BIOS]	= "dell-bios",
};

static struct snd_pci_quirk stac927x_cfg_tbl[] = {
	/* SigmaTel reference board */
	SND_PCI_QUIRK(PCI_VENDOR_ID_INTEL, 0x2668,
		      "DFI LanParty", STAC_D965_REF),
	 /* Intel 946 based systems */
	SND_PCI_QUIRK(PCI_VENDOR_ID_INTEL, 0x3d01, "Intel D946", STAC_D965_3ST),
	SND_PCI_QUIRK(PCI_VENDOR_ID_INTEL, 0xa301, "Intel D946", STAC_D965_3ST),
	/* 965 based 3 stack systems */
	SND_PCI_QUIRK(PCI_VENDOR_ID_INTEL, 0x2116, "Intel D965", STAC_D965_3ST),
	SND_PCI_QUIRK(PCI_VENDOR_ID_INTEL, 0x2115, "Intel D965", STAC_D965_3ST),
	SND_PCI_QUIRK(PCI_VENDOR_ID_INTEL, 0x2114, "Intel D965", STAC_D965_3ST),
	SND_PCI_QUIRK(PCI_VENDOR_ID_INTEL, 0x2113, "Intel D965", STAC_D965_3ST),
	SND_PCI_QUIRK(PCI_VENDOR_ID_INTEL, 0x2112, "Intel D965", STAC_D965_3ST),
	SND_PCI_QUIRK(PCI_VENDOR_ID_INTEL, 0x2111, "Intel D965", STAC_D965_3ST),
	SND_PCI_QUIRK(PCI_VENDOR_ID_INTEL, 0x2110, "Intel D965", STAC_D965_3ST),
	SND_PCI_QUIRK(PCI_VENDOR_ID_INTEL, 0x2009, "Intel D965", STAC_D965_3ST),
	SND_PCI_QUIRK(PCI_VENDOR_ID_INTEL, 0x2008, "Intel D965", STAC_D965_3ST),
	SND_PCI_QUIRK(PCI_VENDOR_ID_INTEL, 0x2007, "Intel D965", STAC_D965_3ST),
	SND_PCI_QUIRK(PCI_VENDOR_ID_INTEL, 0x2006, "Intel D965", STAC_D965_3ST),
	SND_PCI_QUIRK(PCI_VENDOR_ID_INTEL, 0x2005, "Intel D965", STAC_D965_3ST),
	SND_PCI_QUIRK(PCI_VENDOR_ID_INTEL, 0x2004, "Intel D965", STAC_D965_3ST),
	SND_PCI_QUIRK(PCI_VENDOR_ID_INTEL, 0x2003, "Intel D965", STAC_D965_3ST),
	SND_PCI_QUIRK(PCI_VENDOR_ID_INTEL, 0x2002, "Intel D965", STAC_D965_3ST),
	SND_PCI_QUIRK(PCI_VENDOR_ID_INTEL, 0x2001, "Intel D965", STAC_D965_3ST),
	/* Dell 3 stack systems */
	SND_PCI_QUIRK(PCI_VENDOR_ID_DELL,  0x01f7, "Dell XPS M1730", STAC_DELL_3ST),
	SND_PCI_QUIRK(PCI_VENDOR_ID_DELL,  0x01dd, "Dell Dimension E520", STAC_DELL_3ST),
	SND_PCI_QUIRK(PCI_VENDOR_ID_DELL,  0x01ed, "Dell     ", STAC_DELL_3ST),
	SND_PCI_QUIRK(PCI_VENDOR_ID_DELL,  0x01f4, "Dell     ", STAC_DELL_3ST),
	/* Dell 3 stack systems with verb table in BIOS */
	SND_PCI_QUIRK(PCI_VENDOR_ID_DELL,  0x01f3, "Dell Inspiron 1420", STAC_DELL_BIOS),
	SND_PCI_QUIRK(PCI_VENDOR_ID_DELL,  0x0227, "Dell Vostro 1400  ", STAC_DELL_BIOS),
	SND_PCI_QUIRK(PCI_VENDOR_ID_DELL,  0x022e, "Dell     ", STAC_DELL_BIOS),
	SND_PCI_QUIRK(PCI_VENDOR_ID_DELL,  0x022f, "Dell Inspiron 1525", STAC_DELL_3ST),
	SND_PCI_QUIRK(PCI_VENDOR_ID_DELL,  0x0242, "Dell     ", STAC_DELL_BIOS),
	SND_PCI_QUIRK(PCI_VENDOR_ID_DELL,  0x0243, "Dell     ", STAC_DELL_BIOS),
	SND_PCI_QUIRK(PCI_VENDOR_ID_DELL,  0x02ff, "Dell     ", STAC_DELL_BIOS),
	SND_PCI_QUIRK(PCI_VENDOR_ID_DELL,  0x0209, "Dell XPS 1330", STAC_DELL_BIOS),
	/* 965 based 5 stack systems */
	SND_PCI_QUIRK(PCI_VENDOR_ID_INTEL, 0x2301, "Intel D965", STAC_D965_5ST),
	SND_PCI_QUIRK(PCI_VENDOR_ID_INTEL, 0x2302, "Intel D965", STAC_D965_5ST),
	SND_PCI_QUIRK(PCI_VENDOR_ID_INTEL, 0x2303, "Intel D965", STAC_D965_5ST),
	SND_PCI_QUIRK(PCI_VENDOR_ID_INTEL, 0x2304, "Intel D965", STAC_D965_5ST),
	SND_PCI_QUIRK(PCI_VENDOR_ID_INTEL, 0x2305, "Intel D965", STAC_D965_5ST),
	SND_PCI_QUIRK(PCI_VENDOR_ID_INTEL, 0x2501, "Intel D965", STAC_D965_5ST),
	SND_PCI_QUIRK(PCI_VENDOR_ID_INTEL, 0x2502, "Intel D965", STAC_D965_5ST),
	SND_PCI_QUIRK(PCI_VENDOR_ID_INTEL, 0x2503, "Intel D965", STAC_D965_5ST),
	SND_PCI_QUIRK(PCI_VENDOR_ID_INTEL, 0x2504, "Intel D965", STAC_D965_5ST),
	{} /* terminator */
};

static unsigned int ref9205_pin_configs[12] = {
	0x40000100, 0x40000100, 0x01016011, 0x01014010,
	0x01813122, 0x01a19021, 0x01019020, 0x40000100,
	0x90a000f0, 0x90a000f0, 0x01441030, 0x01c41030
};

/*
    STAC 9205 pin configs for
    102801F1
    102801F2
    102801FC
    102801FD
    10280204
    1028021F
    10280228 (Dell Vostro 1500)
*/
static unsigned int dell_9205_m42_pin_configs[12] = {
	0x0321101F, 0x03A11020, 0x400003FA, 0x90170310,
	0x400003FB, 0x400003FC, 0x400003FD, 0x40F000F9,
	0x90A60330, 0x400003FF, 0x0144131F, 0x40C003FE,
};

/*
    STAC 9205 pin configs for
    102801F9
    102801FA
    102801FE
    102801FF (Dell Precision M4300)
    10280206
    10280200
    10280201
*/
static unsigned int dell_9205_m43_pin_configs[12] = {
	0x0321101f, 0x03a11020, 0x90a70330, 0x90170310,
	0x400000fe, 0x400000ff, 0x400000fd, 0x40f000f9,
	0x400000fa, 0x400000fc, 0x0144131f, 0x40c003f8,
};

static unsigned int dell_9205_m44_pin_configs[12] = {
	0x0421101f, 0x04a11020, 0x400003fa, 0x90170310,
	0x400003fb, 0x400003fc, 0x400003fd, 0x400003f9,
	0x90a60330, 0x400003ff, 0x01441340, 0x40c003fe,
};

static unsigned int *stac9205_brd_tbl[STAC_9205_MODELS] = {
	[STAC_9205_REF] = ref9205_pin_configs,
	[STAC_9205_DELL_M42] = dell_9205_m42_pin_configs,
	[STAC_9205_DELL_M43] = dell_9205_m43_pin_configs,
	[STAC_9205_DELL_M44] = dell_9205_m44_pin_configs,
};

static const char *stac9205_models[STAC_9205_MODELS] = {
	[STAC_9205_REF] = "ref",
	[STAC_9205_DELL_M42] = "dell-m42",
	[STAC_9205_DELL_M43] = "dell-m43",
	[STAC_9205_DELL_M44] = "dell-m44",
};

static struct snd_pci_quirk stac9205_cfg_tbl[] = {
	/* SigmaTel reference board */
	SND_PCI_QUIRK(PCI_VENDOR_ID_INTEL, 0x2668,
		      "DFI LanParty", STAC_9205_REF),
	SND_PCI_QUIRK(PCI_VENDOR_ID_DELL, 0x01f1,
		      "unknown Dell", STAC_9205_DELL_M42),
	SND_PCI_QUIRK(PCI_VENDOR_ID_DELL, 0x01f2,
		      "unknown Dell", STAC_9205_DELL_M42),
	SND_PCI_QUIRK(PCI_VENDOR_ID_DELL, 0x01f8,
		      "Dell Precision", STAC_9205_DELL_M43),
	SND_PCI_QUIRK(PCI_VENDOR_ID_DELL, 0x01f9,
		      "Dell Precision", STAC_9205_DELL_M43),
	SND_PCI_QUIRK(PCI_VENDOR_ID_DELL, 0x01fa,
		      "Dell Precision", STAC_9205_DELL_M43),
	SND_PCI_QUIRK(PCI_VENDOR_ID_DELL, 0x01fc,
		      "unknown Dell", STAC_9205_DELL_M42),
	SND_PCI_QUIRK(PCI_VENDOR_ID_DELL, 0x01fd,
		      "unknown Dell", STAC_9205_DELL_M42),
	SND_PCI_QUIRK(PCI_VENDOR_ID_DELL, 0x01fe,
		      "Dell Precision", STAC_9205_DELL_M43),
	SND_PCI_QUIRK(PCI_VENDOR_ID_DELL, 0x01ff,
		      "Dell Precision M4300", STAC_9205_DELL_M43),
	SND_PCI_QUIRK(PCI_VENDOR_ID_DELL, 0x0204,
		      "unknown Dell", STAC_9205_DELL_M42),
	SND_PCI_QUIRK(PCI_VENDOR_ID_DELL, 0x0206,
		      "Dell Precision", STAC_9205_DELL_M43),
	SND_PCI_QUIRK(PCI_VENDOR_ID_DELL, 0x021b,
		      "Dell Precision", STAC_9205_DELL_M43),
	SND_PCI_QUIRK(PCI_VENDOR_ID_DELL, 0x021c,
		      "Dell Precision", STAC_9205_DELL_M43),
	SND_PCI_QUIRK(PCI_VENDOR_ID_DELL, 0x021f,
		      "Dell Inspiron", STAC_9205_DELL_M44),
	SND_PCI_QUIRK(PCI_VENDOR_ID_DELL, 0x0228,
		      "Dell Vostro 1500", STAC_9205_DELL_M42),
	{} /* terminator */
};

static int stac92xx_save_bios_config_regs(struct hda_codec *codec)
{
	int i;
	struct sigmatel_spec *spec = codec->spec;
	
	if (! spec->bios_pin_configs) {
		spec->bios_pin_configs = kcalloc(spec->num_pins,
		                                 sizeof(*spec->bios_pin_configs), GFP_KERNEL);
		if (! spec->bios_pin_configs)
			return -ENOMEM;
	}
	
	for (i = 0; i < spec->num_pins; i++) {
		hda_nid_t nid = spec->pin_nids[i];
		unsigned int pin_cfg;
		
		pin_cfg = snd_hda_codec_read(codec, nid, 0, 
			AC_VERB_GET_CONFIG_DEFAULT, 0x00);	
		snd_printdd(KERN_INFO "hda_codec: pin nid %2.2x bios pin config %8.8x\n",
					nid, pin_cfg);
		spec->bios_pin_configs[i] = pin_cfg;
	}
	
	return 0;
}

static void stac92xx_set_config_reg(struct hda_codec *codec,
				    hda_nid_t pin_nid, unsigned int pin_config)
{
	int i;
	snd_hda_codec_write(codec, pin_nid, 0,
			    AC_VERB_SET_CONFIG_DEFAULT_BYTES_0,
			    pin_config & 0x000000ff);
	snd_hda_codec_write(codec, pin_nid, 0,
			    AC_VERB_SET_CONFIG_DEFAULT_BYTES_1,
			    (pin_config & 0x0000ff00) >> 8);
	snd_hda_codec_write(codec, pin_nid, 0,
			    AC_VERB_SET_CONFIG_DEFAULT_BYTES_2,
			    (pin_config & 0x00ff0000) >> 16);
	snd_hda_codec_write(codec, pin_nid, 0,
			    AC_VERB_SET_CONFIG_DEFAULT_BYTES_3,
			    pin_config >> 24);
	i = snd_hda_codec_read(codec, pin_nid, 0,
			       AC_VERB_GET_CONFIG_DEFAULT,
			       0x00);	
	snd_printdd(KERN_INFO "hda_codec: pin nid %2.2x pin config %8.8x\n",
		    pin_nid, i);
}

static void stac92xx_set_config_regs(struct hda_codec *codec)
{
	int i;
	struct sigmatel_spec *spec = codec->spec;

 	if (!spec->pin_configs)
 		return;

	for (i = 0; i < spec->num_pins; i++)
		stac92xx_set_config_reg(codec, spec->pin_nids[i],
					spec->pin_configs[i]);
}

/*
 * Analog playback callbacks
 */
static int stac92xx_playback_pcm_open(struct hda_pcm_stream *hinfo,
				      struct hda_codec *codec,
				      struct snd_pcm_substream *substream)
{
	struct sigmatel_spec *spec = codec->spec;
	if (spec->stream_delay)
		msleep(spec->stream_delay);
	return snd_hda_multi_out_analog_open(codec, &spec->multiout, substream,
					     hinfo);
}

static int stac92xx_playback_pcm_prepare(struct hda_pcm_stream *hinfo,
					 struct hda_codec *codec,
					 unsigned int stream_tag,
					 unsigned int format,
					 struct snd_pcm_substream *substream)
{
	struct sigmatel_spec *spec = codec->spec;
	return snd_hda_multi_out_analog_prepare(codec, &spec->multiout, stream_tag, format, substream);
}

static int stac92xx_playback_pcm_cleanup(struct hda_pcm_stream *hinfo,
					struct hda_codec *codec,
					struct snd_pcm_substream *substream)
{
	struct sigmatel_spec *spec = codec->spec;
	return snd_hda_multi_out_analog_cleanup(codec, &spec->multiout);
}

/*
 * Digital playback callbacks
 */
static int stac92xx_dig_playback_pcm_open(struct hda_pcm_stream *hinfo,
					  struct hda_codec *codec,
					  struct snd_pcm_substream *substream)
{
	struct sigmatel_spec *spec = codec->spec;
	return snd_hda_multi_out_dig_open(codec, &spec->multiout);
}

static int stac92xx_dig_playback_pcm_close(struct hda_pcm_stream *hinfo,
					   struct hda_codec *codec,
					   struct snd_pcm_substream *substream)
{
	struct sigmatel_spec *spec = codec->spec;
	return snd_hda_multi_out_dig_close(codec, &spec->multiout);
}

static int stac92xx_dig_playback_pcm_prepare(struct hda_pcm_stream *hinfo,
					 struct hda_codec *codec,
					 unsigned int stream_tag,
					 unsigned int format,
					 struct snd_pcm_substream *substream)
{
	struct sigmatel_spec *spec = codec->spec;
	return snd_hda_multi_out_dig_prepare(codec, &spec->multiout,
					     stream_tag, format, substream);
}


/*
 * Analog capture callbacks
 */
static int stac92xx_capture_pcm_prepare(struct hda_pcm_stream *hinfo,
					struct hda_codec *codec,
					unsigned int stream_tag,
					unsigned int format,
					struct snd_pcm_substream *substream)
{
	struct sigmatel_spec *spec = codec->spec;
	hda_nid_t nid = spec->adc_nids[substream->number];

	if (spec->powerdown_adcs) {
		msleep(40);
		snd_hda_codec_write_cache(codec, nid, 0,
			AC_VERB_SET_POWER_STATE, AC_PWRST_D0);
	}
	snd_hda_codec_setup_stream(codec, nid, stream_tag, 0, format);
	return 0;
}

static int stac92xx_capture_pcm_cleanup(struct hda_pcm_stream *hinfo,
					struct hda_codec *codec,
					struct snd_pcm_substream *substream)
{
	struct sigmatel_spec *spec = codec->spec;
	hda_nid_t nid = spec->adc_nids[substream->number];

	snd_hda_codec_cleanup_stream(codec, nid);
	if (spec->powerdown_adcs)
		snd_hda_codec_write_cache(codec, nid, 0,
			AC_VERB_SET_POWER_STATE, AC_PWRST_D3);
	return 0;
}

static struct hda_pcm_stream stac92xx_pcm_digital_playback = {
	.substreams = 1,
	.channels_min = 2,
	.channels_max = 2,
	/* NID is set in stac92xx_build_pcms */
	.ops = {
		.open = stac92xx_dig_playback_pcm_open,
		.close = stac92xx_dig_playback_pcm_close,
		.prepare = stac92xx_dig_playback_pcm_prepare
	},
};

static struct hda_pcm_stream stac92xx_pcm_digital_capture = {
	.substreams = 1,
	.channels_min = 2,
	.channels_max = 2,
	/* NID is set in stac92xx_build_pcms */
};

static struct hda_pcm_stream stac92xx_pcm_analog_playback = {
	.substreams = 1,
	.channels_min = 2,
	.channels_max = 8,
	.nid = 0x02, /* NID to query formats and rates */
	.ops = {
		.open = stac92xx_playback_pcm_open,
		.prepare = stac92xx_playback_pcm_prepare,
		.cleanup = stac92xx_playback_pcm_cleanup
	},
};

static struct hda_pcm_stream stac92xx_pcm_analog_alt_playback = {
	.substreams = 1,
	.channels_min = 2,
	.channels_max = 2,
	.nid = 0x06, /* NID to query formats and rates */
	.ops = {
		.open = stac92xx_playback_pcm_open,
		.prepare = stac92xx_playback_pcm_prepare,
		.cleanup = stac92xx_playback_pcm_cleanup
	},
};

static struct hda_pcm_stream stac92xx_pcm_analog_capture = {
	.channels_min = 2,
	.channels_max = 2,
	/* NID + .substreams is set in stac92xx_build_pcms */
	.ops = {
		.prepare = stac92xx_capture_pcm_prepare,
		.cleanup = stac92xx_capture_pcm_cleanup
	},
};

static int stac92xx_build_pcms(struct hda_codec *codec)
{
	struct sigmatel_spec *spec = codec->spec;
	struct hda_pcm *info = spec->pcm_rec;

	codec->num_pcms = 1;
	codec->pcm_info = info;

	info->name = "STAC92xx Analog";
	info->stream[SNDRV_PCM_STREAM_PLAYBACK] = stac92xx_pcm_analog_playback;
	info->stream[SNDRV_PCM_STREAM_CAPTURE] = stac92xx_pcm_analog_capture;
	info->stream[SNDRV_PCM_STREAM_CAPTURE].nid = spec->adc_nids[0];
	info->stream[SNDRV_PCM_STREAM_CAPTURE].substreams = spec->num_adcs;

	if (spec->alt_switch) {
		codec->num_pcms++;
		info++;
		info->name = "STAC92xx Analog Alt";
		info->stream[SNDRV_PCM_STREAM_PLAYBACK] = stac92xx_pcm_analog_alt_playback;
	}

	if (spec->multiout.dig_out_nid || spec->dig_in_nid) {
		codec->num_pcms++;
		info++;
		info->name = "STAC92xx Digital";
		info->pcm_type = HDA_PCM_TYPE_SPDIF;
		if (spec->multiout.dig_out_nid) {
			info->stream[SNDRV_PCM_STREAM_PLAYBACK] = stac92xx_pcm_digital_playback;
			info->stream[SNDRV_PCM_STREAM_PLAYBACK].nid = spec->multiout.dig_out_nid;
		}
		if (spec->dig_in_nid) {
			info->stream[SNDRV_PCM_STREAM_CAPTURE] = stac92xx_pcm_digital_capture;
			info->stream[SNDRV_PCM_STREAM_CAPTURE].nid = spec->dig_in_nid;
		}
	}

	return 0;
}

static unsigned int stac92xx_get_vref(struct hda_codec *codec, hda_nid_t nid)
{
	unsigned int pincap = snd_hda_param_read(codec, nid,
						 AC_PAR_PIN_CAP);
	pincap = (pincap & AC_PINCAP_VREF) >> AC_PINCAP_VREF_SHIFT;
	if (pincap & AC_PINCAP_VREF_100)
		return AC_PINCTL_VREF_100;
	if (pincap & AC_PINCAP_VREF_80)
		return AC_PINCTL_VREF_80;
	if (pincap & AC_PINCAP_VREF_50)
		return AC_PINCTL_VREF_50;
	if (pincap & AC_PINCAP_VREF_GRD)
		return AC_PINCTL_VREF_GRD;
	return 0;
}

static void stac92xx_auto_set_pinctl(struct hda_codec *codec, hda_nid_t nid, int pin_type)

{
	snd_hda_codec_write_cache(codec, nid, 0,
				  AC_VERB_SET_PIN_WIDGET_CONTROL, pin_type);
}

#define stac92xx_hp_switch_info		snd_ctl_boolean_mono_info

static int stac92xx_hp_switch_get(struct snd_kcontrol *kcontrol,
			struct snd_ctl_elem_value *ucontrol)
{
	struct hda_codec *codec = snd_kcontrol_chip(kcontrol);
	struct sigmatel_spec *spec = codec->spec;

	ucontrol->value.integer.value[0] = !!spec->hp_switch;
	return 0;
}

static int stac92xx_hp_switch_put(struct snd_kcontrol *kcontrol,
			struct snd_ctl_elem_value *ucontrol)
{
	struct hda_codec *codec = snd_kcontrol_chip(kcontrol);
	struct sigmatel_spec *spec = codec->spec;
	int nid = kcontrol->private_value;
 
	spec->hp_switch = ucontrol->value.integer.value[0] ? nid : 0;

	/* check to be sure that the ports are upto date with
	 * switch changes
	 */
	codec->patch_ops.unsol_event(codec, STAC_HP_EVENT << 26);

	return 1;
}

#define stac92xx_io_switch_info		snd_ctl_boolean_mono_info

static int stac92xx_io_switch_get(struct snd_kcontrol *kcontrol, struct snd_ctl_elem_value *ucontrol)
{
	struct hda_codec *codec = snd_kcontrol_chip(kcontrol);
	struct sigmatel_spec *spec = codec->spec;
	int io_idx = kcontrol-> private_value & 0xff;

	ucontrol->value.integer.value[0] = spec->io_switch[io_idx];
	return 0;
}

static int stac92xx_io_switch_put(struct snd_kcontrol *kcontrol, struct snd_ctl_elem_value *ucontrol)
{
        struct hda_codec *codec = snd_kcontrol_chip(kcontrol);
	struct sigmatel_spec *spec = codec->spec;
        hda_nid_t nid = kcontrol->private_value >> 8;
	int io_idx = kcontrol-> private_value & 0xff;
	unsigned short val = !!ucontrol->value.integer.value[0];

	spec->io_switch[io_idx] = val;

	if (val)
		stac92xx_auto_set_pinctl(codec, nid, AC_PINCTL_OUT_EN);
	else {
		unsigned int pinctl = AC_PINCTL_IN_EN;
		if (io_idx) /* set VREF for mic */
			pinctl |= stac92xx_get_vref(codec, nid);
		stac92xx_auto_set_pinctl(codec, nid, pinctl);
	}

	/* check the auto-mute again: we need to mute/unmute the speaker
	 * appropriately according to the pin direction
	 */
	if (spec->hp_detect)
		codec->patch_ops.unsol_event(codec, STAC_HP_EVENT << 26);

        return 1;
}

#define stac92xx_clfe_switch_info snd_ctl_boolean_mono_info

static int stac92xx_clfe_switch_get(struct snd_kcontrol *kcontrol,
		struct snd_ctl_elem_value *ucontrol)
{
	struct hda_codec *codec = snd_kcontrol_chip(kcontrol);
	struct sigmatel_spec *spec = codec->spec;

	ucontrol->value.integer.value[0] = spec->clfe_swap;
	return 0;
}

static int stac92xx_clfe_switch_put(struct snd_kcontrol *kcontrol,
		struct snd_ctl_elem_value *ucontrol)
{
	struct hda_codec *codec = snd_kcontrol_chip(kcontrol);
	struct sigmatel_spec *spec = codec->spec;
	hda_nid_t nid = kcontrol->private_value & 0xff;
	unsigned int val = !!ucontrol->value.integer.value[0];

	if (spec->clfe_swap == val)
		return 0;

	spec->clfe_swap = val;

	snd_hda_codec_write_cache(codec, nid, 0, AC_VERB_SET_EAPD_BTLENABLE,
		spec->clfe_swap ? 0x4 : 0x0);

	return 1;
}

#define STAC_CODEC_HP_SWITCH(xname) \
	{ .iface = SNDRV_CTL_ELEM_IFACE_MIXER, \
	  .name = xname, \
	  .index = 0, \
	  .info = stac92xx_hp_switch_info, \
	  .get = stac92xx_hp_switch_get, \
	  .put = stac92xx_hp_switch_put, \
	}

#define STAC_CODEC_IO_SWITCH(xname, xpval) \
	{ .iface = SNDRV_CTL_ELEM_IFACE_MIXER, \
	  .name = xname, \
	  .index = 0, \
          .info = stac92xx_io_switch_info, \
          .get = stac92xx_io_switch_get, \
          .put = stac92xx_io_switch_put, \
          .private_value = xpval, \
	}

#define STAC_CODEC_CLFE_SWITCH(xname, xpval) \
	{ .iface = SNDRV_CTL_ELEM_IFACE_MIXER, \
	  .name = xname, \
	  .index = 0, \
	  .info = stac92xx_clfe_switch_info, \
	  .get = stac92xx_clfe_switch_get, \
	  .put = stac92xx_clfe_switch_put, \
	  .private_value = xpval, \
	}

enum {
	STAC_CTL_WIDGET_VOL,
	STAC_CTL_WIDGET_MUTE,
	STAC_CTL_WIDGET_MONO_MUX,
	STAC_CTL_WIDGET_AMP_MUX,
	STAC_CTL_WIDGET_AMP_VOL,
	STAC_CTL_WIDGET_HP_SWITCH,
	STAC_CTL_WIDGET_IO_SWITCH,
	STAC_CTL_WIDGET_CLFE_SWITCH
};

static struct snd_kcontrol_new stac92xx_control_templates[] = {
	HDA_CODEC_VOLUME(NULL, 0, 0, 0),
	HDA_CODEC_MUTE(NULL, 0, 0, 0),
	STAC_MONO_MUX,
	STAC_AMP_MUX,
	STAC_AMP_VOL(NULL, 0, 0, 0, 0),
	STAC_CODEC_HP_SWITCH(NULL),
	STAC_CODEC_IO_SWITCH(NULL, 0),
	STAC_CODEC_CLFE_SWITCH(NULL, 0),
};

/* add dynamic controls */
<<<<<<< HEAD
static int stac92xx_add_control_idx(struct sigmatel_spec *spec, int type,
		int idx, const char *name, unsigned long val)
=======
static int stac92xx_add_control_temp(struct sigmatel_spec *spec,
				     struct snd_kcontrol_new *ktemp,
				     int idx, const char *name,
				     unsigned long val)
>>>>>>> 031bb27c
{
	struct snd_kcontrol_new *knew;

	if (spec->num_kctl_used >= spec->num_kctl_alloc) {
		int num = spec->num_kctl_alloc + NUM_CONTROL_ALLOC;

		knew = kcalloc(num + 1, sizeof(*knew), GFP_KERNEL); /* array + terminator */
		if (! knew)
			return -ENOMEM;
		if (spec->kctl_alloc) {
			memcpy(knew, spec->kctl_alloc, sizeof(*knew) * spec->num_kctl_alloc);
			kfree(spec->kctl_alloc);
		}
		spec->kctl_alloc = knew;
		spec->num_kctl_alloc = num;
	}

	knew = &spec->kctl_alloc[spec->num_kctl_used];
<<<<<<< HEAD
	*knew = stac92xx_control_templates[type];
=======
	*knew = *ktemp;
>>>>>>> 031bb27c
	knew->index = idx;
	knew->name = kstrdup(name, GFP_KERNEL);
	if (!knew->name)
		return -ENOMEM;
	knew->private_value = val;
	spec->num_kctl_used++;
	return 0;
}

<<<<<<< HEAD

/* add dynamic controls */
static int stac92xx_add_control(struct sigmatel_spec *spec, int type,
		const char *name, unsigned long val)
=======
static inline int stac92xx_add_control_idx(struct sigmatel_spec *spec,
					   int type, int idx, const char *name,
					   unsigned long val)
{
	return stac92xx_add_control_temp(spec,
					 &stac92xx_control_templates[type],
					 idx, name, val);
}


/* add dynamic controls */
static inline int stac92xx_add_control(struct sigmatel_spec *spec, int type,
				       const char *name, unsigned long val)
>>>>>>> 031bb27c
{
	return stac92xx_add_control_idx(spec, type, 0, name, val);
}

/* flag inputs as additional dynamic lineouts */
static int stac92xx_add_dyn_out_pins(struct hda_codec *codec, struct auto_pin_cfg *cfg)
{
	struct sigmatel_spec *spec = codec->spec;
	unsigned int wcaps, wtype;
	int i, num_dacs = 0;
	
	/* use the wcaps cache to count all DACs available for line-outs */
	for (i = 0; i < codec->num_nodes; i++) {
		wcaps = codec->wcaps[i];
		wtype = (wcaps & AC_WCAP_TYPE) >> AC_WCAP_TYPE_SHIFT;

		if (wtype == AC_WID_AUD_OUT && !(wcaps & AC_WCAP_DIGITAL))
			num_dacs++;
	}

	snd_printdd("%s: total dac count=%d\n", __func__, num_dacs);
	
	switch (cfg->line_outs) {
	case 3:
		/* add line-in as side */
		if (cfg->input_pins[AUTO_PIN_LINE] && num_dacs > 3) {
			cfg->line_out_pins[cfg->line_outs] =
				cfg->input_pins[AUTO_PIN_LINE];
			spec->line_switch = 1;
			cfg->line_outs++;
		}
		break;
	case 2:
		/* add line-in as clfe and mic as side */
		if (cfg->input_pins[AUTO_PIN_LINE] && num_dacs > 2) {
			cfg->line_out_pins[cfg->line_outs] =
				cfg->input_pins[AUTO_PIN_LINE];
			spec->line_switch = 1;
			cfg->line_outs++;
		}
		if (cfg->input_pins[AUTO_PIN_MIC] && num_dacs > 3) {
			cfg->line_out_pins[cfg->line_outs] =
				cfg->input_pins[AUTO_PIN_MIC];
			spec->mic_switch = 1;
			cfg->line_outs++;
		}
		break;
	case 1:
		/* add line-in as surr and mic as clfe */
		if (cfg->input_pins[AUTO_PIN_LINE] && num_dacs > 1) {
			cfg->line_out_pins[cfg->line_outs] =
				cfg->input_pins[AUTO_PIN_LINE];
			spec->line_switch = 1;
			cfg->line_outs++;
		}
		if (cfg->input_pins[AUTO_PIN_MIC] && num_dacs > 2) {
			cfg->line_out_pins[cfg->line_outs] =
				cfg->input_pins[AUTO_PIN_MIC];
			spec->mic_switch = 1;
			cfg->line_outs++;
		}
		break;
	}

	return 0;
}


static int is_in_dac_nids(struct sigmatel_spec *spec, hda_nid_t nid)
{
	int i;
	
	for (i = 0; i < spec->multiout.num_dacs; i++) {
		if (spec->multiout.dac_nids[i] == nid)
			return 1;
	}

	return 0;
}

/*
 * Fill in the dac_nids table from the parsed pin configuration
 * This function only works when every pin in line_out_pins[]
 * contains atleast one DAC in its connection list. Some 92xx
 * codecs are not connected directly to a DAC, such as the 9200
 * and 9202/925x. For those, dac_nids[] must be hard-coded.
 */
static int stac92xx_auto_fill_dac_nids(struct hda_codec *codec,
				       struct auto_pin_cfg *cfg)
{
	struct sigmatel_spec *spec = codec->spec;
	int i, j, conn_len = 0; 
	hda_nid_t nid, conn[HDA_MAX_CONNECTIONS];
	unsigned int wcaps, wtype;
	
	for (i = 0; i < cfg->line_outs; i++) {
		nid = cfg->line_out_pins[i];
		conn_len = snd_hda_get_connections(codec, nid, conn,
						   HDA_MAX_CONNECTIONS);
		for (j = 0; j < conn_len; j++) {
			wcaps = snd_hda_param_read(codec, conn[j],
						   AC_PAR_AUDIO_WIDGET_CAP);
			wtype = (wcaps & AC_WCAP_TYPE) >> AC_WCAP_TYPE_SHIFT;
			if (wtype != AC_WID_AUD_OUT ||
			    (wcaps & AC_WCAP_DIGITAL))
				continue;
			/* conn[j] is a DAC routed to this line-out */
			if (!is_in_dac_nids(spec, conn[j]))
				break;
		}

		if (j == conn_len) {
			if (spec->multiout.num_dacs > 0) {
				/* we have already working output pins,
				 * so let's drop the broken ones again
				 */
				cfg->line_outs = spec->multiout.num_dacs;
				break;
			}
			/* error out, no available DAC found */
			snd_printk(KERN_ERR
				   "%s: No available DAC for pin 0x%x\n",
				   __func__, nid);
			return -ENODEV;
		}

		spec->multiout.dac_nids[i] = conn[j];
		spec->multiout.num_dacs++;
		if (conn_len > 1) {
			/* select this DAC in the pin's input mux */
			snd_hda_codec_write_cache(codec, nid, 0,
						  AC_VERB_SET_CONNECT_SEL, j);

		}
	}

	snd_printd("dac_nids=%d (0x%x/0x%x/0x%x/0x%x/0x%x)\n",
		   spec->multiout.num_dacs,
		   spec->multiout.dac_nids[0],
		   spec->multiout.dac_nids[1],
		   spec->multiout.dac_nids[2],
		   spec->multiout.dac_nids[3],
		   spec->multiout.dac_nids[4]);
	return 0;
}

/* create volume control/switch for the given prefx type */
static int create_controls(struct sigmatel_spec *spec, const char *pfx, hda_nid_t nid, int chs)
{
	char name[32];
	int err;

	sprintf(name, "%s Playback Volume", pfx);
	err = stac92xx_add_control(spec, STAC_CTL_WIDGET_VOL, name,
				   HDA_COMPOSE_AMP_VAL(nid, chs, 0, HDA_OUTPUT));
	if (err < 0)
		return err;
	sprintf(name, "%s Playback Switch", pfx);
	err = stac92xx_add_control(spec, STAC_CTL_WIDGET_MUTE, name,
				   HDA_COMPOSE_AMP_VAL(nid, chs, 0, HDA_OUTPUT));
	if (err < 0)
		return err;
	return 0;
}

static int add_spec_dacs(struct sigmatel_spec *spec, hda_nid_t nid)
{
	if (!spec->multiout.hp_nid)
		spec->multiout.hp_nid = nid;
	else if (spec->multiout.num_dacs > 4) {
		printk(KERN_WARNING "stac92xx: No space for DAC 0x%x\n", nid);
		return 1;
	} else {
		spec->multiout.dac_nids[spec->multiout.num_dacs] = nid;
		spec->multiout.num_dacs++;
	}
	return 0;
}

static int check_in_dac_nids(struct sigmatel_spec *spec, hda_nid_t nid)
{
	if (is_in_dac_nids(spec, nid))
		return 1;
	if (spec->multiout.hp_nid == nid)
		return 1;
	return 0;
}

/* add playback controls from the parsed DAC table */
static int stac92xx_auto_create_multi_out_ctls(struct hda_codec *codec,
					       const struct auto_pin_cfg *cfg)
{
	static const char *chname[4] = {
		"Front", "Surround", NULL /*CLFE*/, "Side"
	};
	hda_nid_t nid = 0;
	int i, err;

	struct sigmatel_spec *spec = codec->spec;
	unsigned int wid_caps, pincap;


	for (i = 0; i < cfg->line_outs && i < spec->multiout.num_dacs; i++) {
		if (!spec->multiout.dac_nids[i])
			continue;

		nid = spec->multiout.dac_nids[i];

		if (i == 2) {
			/* Center/LFE */
			err = create_controls(spec, "Center", nid, 1);
			if (err < 0)
				return err;
			err = create_controls(spec, "LFE", nid, 2);
			if (err < 0)
				return err;

			wid_caps = get_wcaps(codec, nid);

			if (wid_caps & AC_WCAP_LR_SWAP) {
				err = stac92xx_add_control(spec,
					STAC_CTL_WIDGET_CLFE_SWITCH,
					"Swap Center/LFE Playback Switch", nid);

				if (err < 0)
					return err;
			}

		} else {
			err = create_controls(spec, chname[i], nid, 3);
			if (err < 0)
				return err;
		}
	}

	if ((spec->multiout.num_dacs - cfg->line_outs) > 0 &&
			cfg->hp_outs && !spec->multiout.hp_nid)
		spec->multiout.hp_nid = nid;

	if (cfg->hp_outs > 1) {
		err = stac92xx_add_control(spec,
			STAC_CTL_WIDGET_HP_SWITCH,
			"Headphone as Line Out Switch",
			cfg->hp_pins[cfg->hp_outs - 1]);
		if (err < 0)
			return err;
	}

	if (spec->line_switch) {
		nid = cfg->input_pins[AUTO_PIN_LINE];
		pincap = snd_hda_param_read(codec, nid,
						AC_PAR_PIN_CAP);
		if (pincap & AC_PINCAP_OUT) {
			err = stac92xx_add_control(spec,
				STAC_CTL_WIDGET_IO_SWITCH,
				"Line In as Output Switch", nid << 8);
			if (err < 0)
				return err;
		}
	}

	if (spec->mic_switch) {
		unsigned int def_conf;
		unsigned int mic_pin = AUTO_PIN_MIC;
again:
		nid = cfg->input_pins[mic_pin];
		def_conf = snd_hda_codec_read(codec, nid, 0,
						AC_VERB_GET_CONFIG_DEFAULT, 0);
		/* some laptops have an internal analog microphone
		 * which can't be used as a output */
		if (get_defcfg_connect(def_conf) != AC_JACK_PORT_FIXED) {
			pincap = snd_hda_param_read(codec, nid,
							AC_PAR_PIN_CAP);
			if (pincap & AC_PINCAP_OUT) {
				err = stac92xx_add_control(spec,
					STAC_CTL_WIDGET_IO_SWITCH,
					"Mic as Output Switch", (nid << 8) | 1);
				nid = snd_hda_codec_read(codec, nid, 0,
					 AC_VERB_GET_CONNECT_LIST, 0) & 0xff;
				if (!check_in_dac_nids(spec, nid))
					add_spec_dacs(spec, nid);
				if (err < 0)
					return err;
			}
		} else if (mic_pin == AUTO_PIN_MIC) {
			mic_pin = AUTO_PIN_FRONT_MIC;
			goto again;
		}
	}

	return 0;
}

/* add playback controls for Speaker and HP outputs */
static int stac92xx_auto_create_hp_ctls(struct hda_codec *codec,
					struct auto_pin_cfg *cfg)
{
	struct sigmatel_spec *spec = codec->spec;
	hda_nid_t nid;
	int i, old_num_dacs, err;

	old_num_dacs = spec->multiout.num_dacs;
	for (i = 0; i < cfg->hp_outs; i++) {
		unsigned int wid_caps = get_wcaps(codec, cfg->hp_pins[i]);
		if (wid_caps & AC_WCAP_UNSOL_CAP)
			spec->hp_detect = 1;
		nid = snd_hda_codec_read(codec, cfg->hp_pins[i], 0,
					 AC_VERB_GET_CONNECT_LIST, 0) & 0xff;
		if (check_in_dac_nids(spec, nid))
			nid = 0;
		if (! nid)
			continue;
		add_spec_dacs(spec, nid);
	}
	for (i = 0; i < cfg->speaker_outs; i++) {
		nid = snd_hda_codec_read(codec, cfg->speaker_pins[i], 0,
					 AC_VERB_GET_CONNECT_LIST, 0) & 0xff;
		if (check_in_dac_nids(spec, nid))
			nid = 0;
		if (! nid)
			continue;
		add_spec_dacs(spec, nid);
	}
	for (i = 0; i < cfg->line_outs; i++) {
		nid = snd_hda_codec_read(codec, cfg->line_out_pins[i], 0,
					AC_VERB_GET_CONNECT_LIST, 0) & 0xff;
		if (check_in_dac_nids(spec, nid))
			nid = 0;
		if (! nid)
			continue;
		add_spec_dacs(spec, nid);
	}
	for (i = old_num_dacs; i < spec->multiout.num_dacs; i++) {
		static const char *pfxs[] = {
			"Speaker", "External Speaker", "Speaker2",
		};
		err = create_controls(spec, pfxs[i - old_num_dacs],
				      spec->multiout.dac_nids[i], 3);
		if (err < 0)
			return err;
	}
	if (spec->multiout.hp_nid) {
		err = create_controls(spec, "Headphone",
				      spec->multiout.hp_nid, 3);
		if (err < 0)
			return err;
	}

	return 0;
}

/* labels for mono mux outputs */
static const char *stac92xx_mono_labels[4] = {
	"DAC0", "DAC1", "Mixer", "DAC2"
};

/* create mono mux for mono out on capable codecs */
static int stac92xx_auto_create_mono_output_ctls(struct hda_codec *codec)
{
	struct sigmatel_spec *spec = codec->spec;
	struct hda_input_mux *mono_mux = &spec->private_mono_mux;
	int i, num_cons;
	hda_nid_t con_lst[ARRAY_SIZE(stac92xx_mono_labels)];

	num_cons = snd_hda_get_connections(codec,
				spec->mono_nid,
				con_lst,
				HDA_MAX_NUM_INPUTS);
	if (!num_cons || num_cons > ARRAY_SIZE(stac92xx_mono_labels))
		return -EINVAL;

	for (i = 0; i < num_cons; i++) {
		mono_mux->items[mono_mux->num_items].label =
					stac92xx_mono_labels[i];
		mono_mux->items[mono_mux->num_items].index = i;
		mono_mux->num_items++;
	}

	return stac92xx_add_control(spec, STAC_CTL_WIDGET_MONO_MUX,
				"Mono Mux", spec->mono_nid);
}

/* labels for amp mux outputs */
static const char *stac92xx_amp_labels[3] = {
	"Front Microphone", "Microphone", "Line In",
};

/* create amp out controls mux on capable codecs */
static int stac92xx_auto_create_amp_output_ctls(struct hda_codec *codec)
{
	struct sigmatel_spec *spec = codec->spec;
	struct hda_input_mux *amp_mux = &spec->private_amp_mux;
	int i, err;

	for (i = 0; i < spec->num_amps; i++) {
		amp_mux->items[amp_mux->num_items].label =
					stac92xx_amp_labels[i];
		amp_mux->items[amp_mux->num_items].index = i;
		amp_mux->num_items++;
	}

	if (spec->num_amps > 1) {
		err = stac92xx_add_control(spec, STAC_CTL_WIDGET_AMP_MUX,
			"Amp Selector Capture Switch", 0);
		if (err < 0)
			return err;
	}
	return stac92xx_add_control(spec, STAC_CTL_WIDGET_AMP_VOL,
		"Amp Capture Volume",
		HDA_COMPOSE_AMP_VAL(spec->amp_nids[0], 3, 0, HDA_INPUT));
}


/* create PC beep volume controls */
static int stac92xx_auto_create_beep_ctls(struct hda_codec *codec,
						hda_nid_t nid)
{
	struct sigmatel_spec *spec = codec->spec;
	u32 caps = query_amp_caps(codec, nid, HDA_OUTPUT);
	int err;

	/* check for mute support for the the amp */
	if ((caps & AC_AMPCAP_MUTE) >> AC_AMPCAP_MUTE_SHIFT) {
		err = stac92xx_add_control(spec, STAC_CTL_WIDGET_MUTE,
			"PC Beep Playback Switch",
			HDA_COMPOSE_AMP_VAL(nid, 1, 0, HDA_OUTPUT));
			if (err < 0)
				return err;
	}

	/* check to see if there is volume support for the amp */
	if ((caps & AC_AMPCAP_NUM_STEPS) >> AC_AMPCAP_NUM_STEPS_SHIFT) {
		err = stac92xx_add_control(spec, STAC_CTL_WIDGET_VOL,
			"PC Beep Playback Volume",
			HDA_COMPOSE_AMP_VAL(nid, 1, 0, HDA_OUTPUT));
			if (err < 0)
				return err;
	}
	return 0;
}

<<<<<<< HEAD
=======
#ifdef CONFIG_SND_HDA_INPUT_BEEP
#define stac92xx_dig_beep_switch_info snd_ctl_boolean_mono_info

static int stac92xx_dig_beep_switch_get(struct snd_kcontrol *kcontrol,
					struct snd_ctl_elem_value *ucontrol)
{
	struct hda_codec *codec = snd_kcontrol_chip(kcontrol);
	ucontrol->value.integer.value[0] = codec->beep->enabled;
	return 0;
}

static int stac92xx_dig_beep_switch_put(struct snd_kcontrol *kcontrol,
					struct snd_ctl_elem_value *ucontrol)
{
	struct hda_codec *codec = snd_kcontrol_chip(kcontrol);
	int enabled = !!ucontrol->value.integer.value[0];
	if (codec->beep->enabled != enabled) {
		codec->beep->enabled = enabled;
		return 1;
	}
	return 0;
}

static struct snd_kcontrol_new stac92xx_dig_beep_ctrl = {
	.iface = SNDRV_CTL_ELEM_IFACE_MIXER,
	.info = stac92xx_dig_beep_switch_info,
	.get = stac92xx_dig_beep_switch_get,
	.put = stac92xx_dig_beep_switch_put,
};

static int stac92xx_beep_switch_ctl(struct hda_codec *codec)
{
	return stac92xx_add_control_temp(codec->spec, &stac92xx_dig_beep_ctrl,
					 0, "PC Beep Playback Switch", 0);
}
#endif

>>>>>>> 031bb27c
static int stac92xx_auto_create_mux_input_ctls(struct hda_codec *codec)
{
	struct sigmatel_spec *spec = codec->spec;
	int wcaps, nid, i, err = 0;

	for (i = 0; i < spec->num_muxes; i++) {
		nid = spec->mux_nids[i];
		wcaps = get_wcaps(codec, nid);

		if (wcaps & AC_WCAP_OUT_AMP) {
			err = stac92xx_add_control_idx(spec,
				STAC_CTL_WIDGET_VOL, i, "Mux Capture Volume",
				HDA_COMPOSE_AMP_VAL(nid, 3, 0, HDA_OUTPUT));
			if (err < 0)
				return err;
		}
	}
	return 0;
};

static const char *stac92xx_spdif_labels[3] = {
	"Digital Playback", "Analog Mux 1", "Analog Mux 2",
};

static int stac92xx_auto_create_spdif_mux_ctls(struct hda_codec *codec)
{
	struct sigmatel_spec *spec = codec->spec;
	struct hda_input_mux *spdif_mux = &spec->private_smux;
	const char **labels = spec->spdif_labels;
	int i, num_cons;
	hda_nid_t con_lst[HDA_MAX_NUM_INPUTS];

	num_cons = snd_hda_get_connections(codec,
				spec->smux_nids[0],
				con_lst,
				HDA_MAX_NUM_INPUTS);
	if (!num_cons)
		return -EINVAL;

	if (!labels)
		labels = stac92xx_spdif_labels;

	for (i = 0; i < num_cons; i++) {
		spdif_mux->items[spdif_mux->num_items].label = labels[i];
		spdif_mux->items[spdif_mux->num_items].index = i;
		spdif_mux->num_items++;
	}

	return 0;
}

/* labels for dmic mux inputs */
static const char *stac92xx_dmic_labels[5] = {
	"Analog Inputs", "Digital Mic 1", "Digital Mic 2",
	"Digital Mic 3", "Digital Mic 4"
};

/* create playback/capture controls for input pins on dmic capable codecs */
static int stac92xx_auto_create_dmic_input_ctls(struct hda_codec *codec,
						const struct auto_pin_cfg *cfg)
{
	struct sigmatel_spec *spec = codec->spec;
	struct hda_input_mux *dimux = &spec->private_dimux;
	hda_nid_t con_lst[HDA_MAX_NUM_INPUTS];
	int err, i, j;
	char name[32];

	dimux->items[dimux->num_items].label = stac92xx_dmic_labels[0];
	dimux->items[dimux->num_items].index = 0;
	dimux->num_items++;

	for (i = 0; i < spec->num_dmics; i++) {
		hda_nid_t nid;
		int index;
		int num_cons;
		unsigned int wcaps;
		unsigned int def_conf;

		def_conf = snd_hda_codec_read(codec,
					      spec->dmic_nids[i],
					      0,
					      AC_VERB_GET_CONFIG_DEFAULT,
					      0);
		if (get_defcfg_connect(def_conf) == AC_JACK_PORT_NONE)
			continue;

		nid = spec->dmic_nids[i];
		num_cons = snd_hda_get_connections(codec,
				spec->dmux_nids[0],
				con_lst,
				HDA_MAX_NUM_INPUTS);
		for (j = 0; j < num_cons; j++)
			if (con_lst[j] == nid) {
				index = j;
				goto found;
			}
		continue;
found:
		wcaps = get_wcaps(codec, nid) &
			(AC_WCAP_OUT_AMP | AC_WCAP_IN_AMP);

		if (wcaps) {
			sprintf(name, "%s Capture Volume",
				stac92xx_dmic_labels[dimux->num_items]);

			err = stac92xx_add_control(spec,
				STAC_CTL_WIDGET_VOL,
				name,
				HDA_COMPOSE_AMP_VAL(nid, 3, 0,
				(wcaps & AC_WCAP_OUT_AMP) ?
				HDA_OUTPUT : HDA_INPUT));
			if (err < 0)
				return err;
		}

		dimux->items[dimux->num_items].label =
			stac92xx_dmic_labels[dimux->num_items];
		dimux->items[dimux->num_items].index = index;
		dimux->num_items++;
	}

	return 0;
}

/* create playback/capture controls for input pins */
static int stac92xx_auto_create_analog_input_ctls(struct hda_codec *codec, const struct auto_pin_cfg *cfg)
{
	struct sigmatel_spec *spec = codec->spec;
	struct hda_input_mux *imux = &spec->private_imux;
	hda_nid_t con_lst[HDA_MAX_NUM_INPUTS];
	int i, j, k;

	for (i = 0; i < AUTO_PIN_LAST; i++) {
		int index;

		if (!cfg->input_pins[i])
			continue;
		index = -1;
		for (j = 0; j < spec->num_muxes; j++) {
			int num_cons;
			num_cons = snd_hda_get_connections(codec,
							   spec->mux_nids[j],
							   con_lst,
							   HDA_MAX_NUM_INPUTS);
			for (k = 0; k < num_cons; k++)
				if (con_lst[k] == cfg->input_pins[i]) {
					index = k;
					goto found;
				}
		}
		continue;
	found:
		imux->items[imux->num_items].label = auto_pin_cfg_labels[i];
		imux->items[imux->num_items].index = index;
		imux->num_items++;
	}

	if (imux->num_items) {
		/*
		 * Set the current input for the muxes.
		 * The STAC9221 has two input muxes with identical source
		 * NID lists.  Hopefully this won't get confused.
		 */
		for (i = 0; i < spec->num_muxes; i++) {
			snd_hda_codec_write_cache(codec, spec->mux_nids[i], 0,
						  AC_VERB_SET_CONNECT_SEL,
						  imux->items[0].index);
		}
	}

	return 0;
}

static void stac92xx_auto_init_multi_out(struct hda_codec *codec)
{
	struct sigmatel_spec *spec = codec->spec;
	int i;

	for (i = 0; i < spec->autocfg.line_outs; i++) {
		hda_nid_t nid = spec->autocfg.line_out_pins[i];
		stac92xx_auto_set_pinctl(codec, nid, AC_PINCTL_OUT_EN);
	}
}

static void stac92xx_auto_init_hp_out(struct hda_codec *codec)
{
	struct sigmatel_spec *spec = codec->spec;
	int i;

	for (i = 0; i < spec->autocfg.hp_outs; i++) {
		hda_nid_t pin;
		pin = spec->autocfg.hp_pins[i];
		if (pin) /* connect to front */
			stac92xx_auto_set_pinctl(codec, pin, AC_PINCTL_OUT_EN | AC_PINCTL_HP_EN);
	}
	for (i = 0; i < spec->autocfg.speaker_outs; i++) {
		hda_nid_t pin;
		pin = spec->autocfg.speaker_pins[i];
		if (pin) /* connect to front */
			stac92xx_auto_set_pinctl(codec, pin, AC_PINCTL_OUT_EN);
	}
}

static int stac92xx_parse_auto_config(struct hda_codec *codec, hda_nid_t dig_out, hda_nid_t dig_in)
{
	struct sigmatel_spec *spec = codec->spec;
	int err;
	int hp_speaker_swap = 0;

	if ((err = snd_hda_parse_pin_def_config(codec,
						&spec->autocfg,
						spec->dmic_nids)) < 0)
		return err;
	if (! spec->autocfg.line_outs)
		return 0; /* can't find valid pin config */

	/* If we have no real line-out pin and multiple hp-outs, HPs should
	 * be set up as multi-channel outputs.
	 */
	if (spec->autocfg.line_out_type == AUTO_PIN_SPEAKER_OUT &&
	    spec->autocfg.hp_outs > 1) {
		/* Copy hp_outs to line_outs, backup line_outs in
		 * speaker_outs so that the following routines can handle
		 * HP pins as primary outputs.
		 */
		memcpy(spec->autocfg.speaker_pins, spec->autocfg.line_out_pins,
		       sizeof(spec->autocfg.line_out_pins));
		spec->autocfg.speaker_outs = spec->autocfg.line_outs;
		memcpy(spec->autocfg.line_out_pins, spec->autocfg.hp_pins,
		       sizeof(spec->autocfg.hp_pins));
		spec->autocfg.line_outs = spec->autocfg.hp_outs;
		hp_speaker_swap = 1;
	}
	if (spec->autocfg.mono_out_pin) {
		int dir = get_wcaps(codec, spec->autocfg.mono_out_pin) &
			(AC_WCAP_OUT_AMP | AC_WCAP_IN_AMP);
		u32 caps = query_amp_caps(codec,
				spec->autocfg.mono_out_pin, dir);
		hda_nid_t conn_list[1];

		/* get the mixer node and then the mono mux if it exists */
		if (snd_hda_get_connections(codec,
				spec->autocfg.mono_out_pin, conn_list, 1) &&
				snd_hda_get_connections(codec, conn_list[0],
				conn_list, 1)) {

				int wcaps = get_wcaps(codec, conn_list[0]);
				int wid_type = (wcaps & AC_WCAP_TYPE)
					>> AC_WCAP_TYPE_SHIFT;
				/* LR swap check, some stac925x have a mux that
 				 * changes the DACs output path instead of the
 				 * mono-mux path.
 				 */
				if (wid_type == AC_WID_AUD_SEL &&
						!(wcaps & AC_WCAP_LR_SWAP))
					spec->mono_nid = conn_list[0];
		}
		if (dir) {
			hda_nid_t nid = spec->autocfg.mono_out_pin;

			/* most mono outs have a least a mute/unmute switch */
			dir = (dir & AC_WCAP_OUT_AMP) ? HDA_OUTPUT : HDA_INPUT;
			err = stac92xx_add_control(spec, STAC_CTL_WIDGET_MUTE,
				"Mono Playback Switch",
				HDA_COMPOSE_AMP_VAL(nid, 1, 0, dir));
			if (err < 0)
				return err;
			/* check for volume support for the amp */
			if ((caps & AC_AMPCAP_NUM_STEPS)
					>> AC_AMPCAP_NUM_STEPS_SHIFT) {
				err = stac92xx_add_control(spec,
					STAC_CTL_WIDGET_VOL,
					"Mono Playback Volume",
				HDA_COMPOSE_AMP_VAL(nid, 1, 0, dir));
				if (err < 0)
					return err;
			}
		}

		stac92xx_auto_set_pinctl(codec, spec->autocfg.mono_out_pin,
					 AC_PINCTL_OUT_EN);
	}

	if ((err = stac92xx_add_dyn_out_pins(codec, &spec->autocfg)) < 0)
		return err;
	if (spec->multiout.num_dacs == 0)
		if ((err = stac92xx_auto_fill_dac_nids(codec, &spec->autocfg)) < 0)
			return err;

	err = stac92xx_auto_create_multi_out_ctls(codec, &spec->autocfg);

	if (err < 0)
		return err;

	/* setup analog beep controls */
	if (spec->anabeep_nid > 0) {
		err = stac92xx_auto_create_beep_ctls(codec,
			spec->anabeep_nid);
		if (err < 0)
			return err;
	}

	/* setup digital beep controls and input device */
#ifdef CONFIG_SND_HDA_INPUT_BEEP
	if (spec->digbeep_nid > 0) {
		hda_nid_t nid = spec->digbeep_nid;
<<<<<<< HEAD
=======
		unsigned int caps;
>>>>>>> 031bb27c

		err = stac92xx_auto_create_beep_ctls(codec, nid);
		if (err < 0)
			return err;
		err = snd_hda_attach_beep_device(codec, nid);
		if (err < 0)
			return err;
<<<<<<< HEAD
=======
		/* if no beep switch is available, make its own one */
		caps = query_amp_caps(codec, nid, HDA_OUTPUT);
		if (codec->beep &&
		    !((caps & AC_AMPCAP_MUTE) >> AC_AMPCAP_MUTE_SHIFT)) {
			err = stac92xx_beep_switch_ctl(codec);
			if (err < 0)
				return err;
		}
>>>>>>> 031bb27c
	}
#endif

	if (hp_speaker_swap == 1) {
		/* Restore the hp_outs and line_outs */
		memcpy(spec->autocfg.hp_pins, spec->autocfg.line_out_pins,
		       sizeof(spec->autocfg.line_out_pins));
		spec->autocfg.hp_outs = spec->autocfg.line_outs;
		memcpy(spec->autocfg.line_out_pins, spec->autocfg.speaker_pins,
		       sizeof(spec->autocfg.speaker_pins));
		spec->autocfg.line_outs = spec->autocfg.speaker_outs;
		memset(spec->autocfg.speaker_pins, 0,
		       sizeof(spec->autocfg.speaker_pins));
		spec->autocfg.speaker_outs = 0;
	}

	err = stac92xx_auto_create_hp_ctls(codec, &spec->autocfg);

	if (err < 0)
		return err;

	err = stac92xx_auto_create_analog_input_ctls(codec, &spec->autocfg);

	if (err < 0)
		return err;

	if (spec->mono_nid > 0) {
		err = stac92xx_auto_create_mono_output_ctls(codec);
		if (err < 0)
			return err;
	}
	if (spec->num_amps > 0) {
		err = stac92xx_auto_create_amp_output_ctls(codec);
		if (err < 0)
			return err;
	}
	if (spec->num_dmics > 0 && !spec->dinput_mux)
		if ((err = stac92xx_auto_create_dmic_input_ctls(codec,
						&spec->autocfg)) < 0)
			return err;
	if (spec->num_muxes > 0) {
		err = stac92xx_auto_create_mux_input_ctls(codec);
		if (err < 0)
			return err;
	}
	if (spec->num_smuxes > 0) {
		err = stac92xx_auto_create_spdif_mux_ctls(codec);
		if (err < 0)
			return err;
	}

	spec->multiout.max_channels = spec->multiout.num_dacs * 2;
	if (spec->multiout.max_channels > 2)
		spec->surr_switch = 1;

	if (spec->autocfg.dig_out_pin)
		spec->multiout.dig_out_nid = dig_out;
	if (dig_in && spec->autocfg.dig_in_pin)
		spec->dig_in_nid = dig_in;

	if (spec->kctl_alloc)
		spec->mixers[spec->num_mixers++] = spec->kctl_alloc;

	spec->input_mux = &spec->private_imux;
	spec->dinput_mux = &spec->private_dimux;
	spec->sinput_mux = &spec->private_smux;
	spec->mono_mux = &spec->private_mono_mux;
	spec->amp_mux = &spec->private_amp_mux;
	return 1;
}

/* add playback controls for HP output */
static int stac9200_auto_create_hp_ctls(struct hda_codec *codec,
					struct auto_pin_cfg *cfg)
{
	struct sigmatel_spec *spec = codec->spec;
	hda_nid_t pin = cfg->hp_pins[0];
	unsigned int wid_caps;

	if (! pin)
		return 0;

	wid_caps = get_wcaps(codec, pin);
	if (wid_caps & AC_WCAP_UNSOL_CAP)
		spec->hp_detect = 1;

	return 0;
}

/* add playback controls for LFE output */
static int stac9200_auto_create_lfe_ctls(struct hda_codec *codec,
					struct auto_pin_cfg *cfg)
{
	struct sigmatel_spec *spec = codec->spec;
	int err;
	hda_nid_t lfe_pin = 0x0;
	int i;

	/*
	 * search speaker outs and line outs for a mono speaker pin
	 * with an amp.  If one is found, add LFE controls
	 * for it.
	 */
	for (i = 0; i < spec->autocfg.speaker_outs && lfe_pin == 0x0; i++) {
		hda_nid_t pin = spec->autocfg.speaker_pins[i];
		unsigned int wcaps = get_wcaps(codec, pin);
		wcaps &= (AC_WCAP_STEREO | AC_WCAP_OUT_AMP);
		if (wcaps == AC_WCAP_OUT_AMP)
			/* found a mono speaker with an amp, must be lfe */
			lfe_pin = pin;
	}

	/* if speaker_outs is 0, then speakers may be in line_outs */
	if (lfe_pin == 0 && spec->autocfg.speaker_outs == 0) {
		for (i = 0; i < spec->autocfg.line_outs && lfe_pin == 0x0; i++) {
			hda_nid_t pin = spec->autocfg.line_out_pins[i];
			unsigned int defcfg;
			defcfg = snd_hda_codec_read(codec, pin, 0,
						 AC_VERB_GET_CONFIG_DEFAULT,
						 0x00);
			if (get_defcfg_device(defcfg) == AC_JACK_SPEAKER) {
				unsigned int wcaps = get_wcaps(codec, pin);
				wcaps &= (AC_WCAP_STEREO | AC_WCAP_OUT_AMP);
				if (wcaps == AC_WCAP_OUT_AMP)
					/* found a mono speaker with an amp,
					   must be lfe */
					lfe_pin = pin;
			}
		}
	}

	if (lfe_pin) {
		err = create_controls(spec, "LFE", lfe_pin, 1);
		if (err < 0)
			return err;
	}

	return 0;
}

static int stac9200_parse_auto_config(struct hda_codec *codec)
{
	struct sigmatel_spec *spec = codec->spec;
	int err;

	if ((err = snd_hda_parse_pin_def_config(codec, &spec->autocfg, NULL)) < 0)
		return err;

	if ((err = stac92xx_auto_create_analog_input_ctls(codec, &spec->autocfg)) < 0)
		return err;

	if ((err = stac9200_auto_create_hp_ctls(codec, &spec->autocfg)) < 0)
		return err;

	if ((err = stac9200_auto_create_lfe_ctls(codec, &spec->autocfg)) < 0)
		return err;

	if (spec->num_muxes > 0) {
		err = stac92xx_auto_create_mux_input_ctls(codec);
		if (err < 0)
			return err;
	}

	if (spec->autocfg.dig_out_pin)
		spec->multiout.dig_out_nid = 0x05;
	if (spec->autocfg.dig_in_pin)
		spec->dig_in_nid = 0x04;

	if (spec->kctl_alloc)
		spec->mixers[spec->num_mixers++] = spec->kctl_alloc;

	spec->input_mux = &spec->private_imux;
	spec->dinput_mux = &spec->private_dimux;

	return 1;
}

/*
 * Early 2006 Intel Macintoshes with STAC9220X5 codecs seem to have a
 * funky external mute control using GPIO pins.
 */

static void stac_gpio_set(struct hda_codec *codec, unsigned int mask,
			  unsigned int dir_mask, unsigned int data)
{
	unsigned int gpiostate, gpiomask, gpiodir;

	gpiostate = snd_hda_codec_read(codec, codec->afg, 0,
				       AC_VERB_GET_GPIO_DATA, 0);
	gpiostate = (gpiostate & ~dir_mask) | (data & dir_mask);

	gpiomask = snd_hda_codec_read(codec, codec->afg, 0,
				      AC_VERB_GET_GPIO_MASK, 0);
	gpiomask |= mask;

	gpiodir = snd_hda_codec_read(codec, codec->afg, 0,
				     AC_VERB_GET_GPIO_DIRECTION, 0);
	gpiodir |= dir_mask;

	/* Configure GPIOx as CMOS */
	snd_hda_codec_write(codec, codec->afg, 0, 0x7e7, 0);

	snd_hda_codec_write(codec, codec->afg, 0,
			    AC_VERB_SET_GPIO_MASK, gpiomask);
	snd_hda_codec_read(codec, codec->afg, 0,
			   AC_VERB_SET_GPIO_DIRECTION, gpiodir); /* sync */

	msleep(1);

	snd_hda_codec_read(codec, codec->afg, 0,
			   AC_VERB_SET_GPIO_DATA, gpiostate); /* sync */
}

static void enable_pin_detect(struct hda_codec *codec, hda_nid_t nid,
			      unsigned int event)
{
	if (get_wcaps(codec, nid) & AC_WCAP_UNSOL_CAP)
		snd_hda_codec_write_cache(codec, nid, 0,
					  AC_VERB_SET_UNSOLICITED_ENABLE,
					  (AC_USRSP_EN | event));
}

static int is_nid_hp_pin(struct auto_pin_cfg *cfg, hda_nid_t nid)
{
	int i;
	for (i = 0; i < cfg->hp_outs; i++)
		if (cfg->hp_pins[i] == nid)
			return 1; /* nid is a HP-Out */

	return 0; /* nid is not a HP-Out */
};

static void stac92xx_power_down(struct hda_codec *codec)
{
	struct sigmatel_spec *spec = codec->spec;

	/* power down inactive DACs */
	hda_nid_t *dac;
	for (dac = spec->dac_list; *dac; dac++)
		if (!is_in_dac_nids(spec, *dac) &&
			spec->multiout.hp_nid != *dac)
			snd_hda_codec_write_cache(codec, *dac, 0,
					AC_VERB_SET_POWER_STATE, AC_PWRST_D3);
}

static int stac92xx_init(struct hda_codec *codec)
{
	struct sigmatel_spec *spec = codec->spec;
	struct auto_pin_cfg *cfg = &spec->autocfg;
	int i;

	snd_hda_sequence_write(codec, spec->init);

	/* power down adcs initially */
	if (spec->powerdown_adcs)
		for (i = 0; i < spec->num_adcs; i++)
			snd_hda_codec_write_cache(codec,
				spec->adc_nids[i], 0,
				AC_VERB_SET_POWER_STATE, AC_PWRST_D3);
	/* set up pins */
	if (spec->hp_detect) {
		/* Enable unsolicited responses on the HP widget */
		for (i = 0; i < cfg->hp_outs; i++)
			enable_pin_detect(codec, cfg->hp_pins[i],
					  STAC_HP_EVENT);
		/* force to enable the first line-out; the others are set up
		 * in unsol_event
		 */
		stac92xx_auto_set_pinctl(codec, spec->autocfg.line_out_pins[0],
					 AC_PINCTL_OUT_EN);
		stac92xx_auto_init_hp_out(codec);
		/* fake event to set up pins */
		codec->patch_ops.unsol_event(codec, STAC_HP_EVENT << 26);
	} else {
		stac92xx_auto_init_multi_out(codec);
		stac92xx_auto_init_hp_out(codec);
	}
	for (i = 0; i < AUTO_PIN_LAST; i++) {
		hda_nid_t nid = cfg->input_pins[i];
		if (nid) {
<<<<<<< HEAD
			unsigned int pinctl = snd_hda_codec_read(codec, nid,
				0, AC_VERB_GET_PIN_WIDGET_CONTROL, 0);
			/* if PINCTL already set then skip */
			if (pinctl & AC_PINCAP_IN)
				continue;
			pinctl = AC_PINCTL_IN_EN;
			if (i == AUTO_PIN_MIC || i == AUTO_PIN_FRONT_MIC)
				pinctl |= stac92xx_get_vref(codec, nid);
=======
			unsigned int pinctl;
			if (i == AUTO_PIN_MIC || i == AUTO_PIN_FRONT_MIC) {
				/* for mic pins, force to initialize */
				pinctl = stac92xx_get_vref(codec, nid);
			} else {
				pinctl = snd_hda_codec_read(codec, nid, 0,
					AC_VERB_GET_PIN_WIDGET_CONTROL, 0);
				/* if PINCTL already set then skip */
				if (pinctl & AC_PINCTL_IN_EN)
					continue;
			}
			pinctl |= AC_PINCTL_IN_EN;
>>>>>>> 031bb27c
			stac92xx_auto_set_pinctl(codec, nid, pinctl);
		}
	}
	for (i = 0; i < spec->num_dmics; i++)
		stac92xx_auto_set_pinctl(codec, spec->dmic_nids[i],
					AC_PINCTL_IN_EN);
	for (i = 0; i < spec->num_pwrs; i++)  {
		int event = is_nid_hp_pin(cfg, spec->pwr_nids[i])
					? STAC_HP_EVENT : STAC_PWR_EVENT;
		int pinctl = snd_hda_codec_read(codec, spec->pwr_nids[i],
					0, AC_VERB_GET_PIN_WIDGET_CONTROL, 0);
		int def_conf = snd_hda_codec_read(codec, spec->pwr_nids[i],
					0, AC_VERB_GET_CONFIG_DEFAULT, 0);
		def_conf = get_defcfg_connect(def_conf);
		/* outputs are only ports capable of power management
		 * any attempts on powering down a input port cause the
		 * referenced VREF to act quirky.
		 */
		if (pinctl & AC_PINCTL_IN_EN)
			continue;
		/* skip any ports that don't have jacks since presence
 		 * detection is useless */
		if (def_conf && def_conf != AC_JACK_PORT_FIXED)
			continue;
		enable_pin_detect(codec, spec->pwr_nids[i], event | i);
		codec->patch_ops.unsol_event(codec, (event | i) << 26);
	}
	if (spec->dac_list)
		stac92xx_power_down(codec);
	if (cfg->dig_out_pin)
		stac92xx_auto_set_pinctl(codec, cfg->dig_out_pin,
					 AC_PINCTL_OUT_EN);
	if (cfg->dig_in_pin)
		stac92xx_auto_set_pinctl(codec, cfg->dig_in_pin,
					 AC_PINCTL_IN_EN);

	stac_gpio_set(codec, spec->gpio_mask,
					spec->gpio_dir, spec->gpio_data);

	return 0;
}

static void stac92xx_free(struct hda_codec *codec)
{
	struct sigmatel_spec *spec = codec->spec;
	int i;

	if (! spec)
		return;

	if (spec->kctl_alloc) {
		for (i = 0; i < spec->num_kctl_used; i++)
			kfree(spec->kctl_alloc[i].name);
		kfree(spec->kctl_alloc);
	}

	if (spec->bios_pin_configs)
		kfree(spec->bios_pin_configs);

	kfree(spec);
	snd_hda_detach_beep_device(codec);
}

static void stac92xx_set_pinctl(struct hda_codec *codec, hda_nid_t nid,
				unsigned int flag)
{
	unsigned int pin_ctl = snd_hda_codec_read(codec, nid,
			0, AC_VERB_GET_PIN_WIDGET_CONTROL, 0x00);

	if (pin_ctl & AC_PINCTL_IN_EN) {
		/*
		 * we need to check the current set-up direction of
		 * shared input pins since they can be switched via
		 * "xxx as Output" mixer switch
		 */
		struct sigmatel_spec *spec = codec->spec;
		struct auto_pin_cfg *cfg = &spec->autocfg;
		if ((nid == cfg->input_pins[AUTO_PIN_LINE] &&
		     spec->line_switch) ||
		    (nid == cfg->input_pins[AUTO_PIN_MIC] &&
		     spec->mic_switch))
			return;
	}

	/* if setting pin direction bits, clear the current
	   direction bits first */
	if (flag & (AC_PINCTL_IN_EN | AC_PINCTL_OUT_EN))
		pin_ctl &= ~(AC_PINCTL_IN_EN | AC_PINCTL_OUT_EN);
	
	snd_hda_codec_write_cache(codec, nid, 0,
			AC_VERB_SET_PIN_WIDGET_CONTROL,
			pin_ctl | flag);
}

static void stac92xx_reset_pinctl(struct hda_codec *codec, hda_nid_t nid,
				  unsigned int flag)
{
	unsigned int pin_ctl = snd_hda_codec_read(codec, nid,
			0, AC_VERB_GET_PIN_WIDGET_CONTROL, 0x00);
	snd_hda_codec_write_cache(codec, nid, 0,
			AC_VERB_SET_PIN_WIDGET_CONTROL,
			pin_ctl & ~flag);
}

static int get_hp_pin_presence(struct hda_codec *codec, hda_nid_t nid)
{
	if (!nid)
		return 0;
	if (snd_hda_codec_read(codec, nid, 0, AC_VERB_GET_PIN_SENSE, 0x00)
	    & (1 << 31)) {
		unsigned int pinctl;
		pinctl = snd_hda_codec_read(codec, nid, 0,
					    AC_VERB_GET_PIN_WIDGET_CONTROL, 0);
		if (pinctl & AC_PINCTL_IN_EN)
			return 0; /* mic- or line-input */
		else
			return 1; /* HP-output */
	}
	return 0;
}

/* return non-zero if the hp-pin of the given array index isn't
 * a jack-detection target
 */
static int no_hp_sensing(struct sigmatel_spec *spec, int i)
{
	struct auto_pin_cfg *cfg = &spec->autocfg;

	/* ignore sensing of shared line and mic jacks */
	if (spec->line_switch &&
	    cfg->hp_pins[i] == cfg->input_pins[AUTO_PIN_LINE])
		return 1;
	if (spec->mic_switch &&
	    cfg->hp_pins[i] == cfg->input_pins[AUTO_PIN_MIC])
		return 1;
	/* ignore if the pin is set as line-out */
	if (cfg->hp_pins[i] == spec->hp_switch)
		return 1;
	return 0;
}

static void stac92xx_hp_detect(struct hda_codec *codec, unsigned int res)
{
	struct sigmatel_spec *spec = codec->spec;
	struct auto_pin_cfg *cfg = &spec->autocfg;
	int i, presence;

	presence = 0;
	if (spec->gpio_mute)
		presence = !(snd_hda_codec_read(codec, codec->afg, 0,
			AC_VERB_GET_GPIO_DATA, 0) & spec->gpio_mute);

	for (i = 0; i < cfg->hp_outs; i++) {
		if (presence)
			break;
		if (no_hp_sensing(spec, i))
			continue;
		presence = get_hp_pin_presence(codec, cfg->hp_pins[i]);
	}

	if (presence) {
		/* disable lineouts */
		if (spec->hp_switch)
			stac92xx_reset_pinctl(codec, spec->hp_switch,
					      AC_PINCTL_OUT_EN);
		for (i = 0; i < cfg->line_outs; i++)
			stac92xx_reset_pinctl(codec, cfg->line_out_pins[i],
						AC_PINCTL_OUT_EN);
		for (i = 0; i < cfg->speaker_outs; i++)
			stac92xx_reset_pinctl(codec, cfg->speaker_pins[i],
						AC_PINCTL_OUT_EN);
		if (spec->eapd_mask)
			stac_gpio_set(codec, spec->gpio_mask,
				spec->gpio_dir, spec->gpio_data &
				~spec->eapd_mask);
	} else {
		/* enable lineouts */
		if (spec->hp_switch)
			stac92xx_set_pinctl(codec, spec->hp_switch,
					    AC_PINCTL_OUT_EN);
		for (i = 0; i < cfg->line_outs; i++)
			stac92xx_set_pinctl(codec, cfg->line_out_pins[i],
						AC_PINCTL_OUT_EN);
		for (i = 0; i < cfg->speaker_outs; i++)
			stac92xx_set_pinctl(codec, cfg->speaker_pins[i],
						AC_PINCTL_OUT_EN);
		if (spec->eapd_mask)
			stac_gpio_set(codec, spec->gpio_mask,
				spec->gpio_dir, spec->gpio_data |
				spec->eapd_mask);
	}
	/* toggle hp outs */
	for (i = 0; i < cfg->hp_outs; i++) {
		unsigned int val = AC_PINCTL_OUT_EN | AC_PINCTL_HP_EN;
		if (no_hp_sensing(spec, i))
			continue;
		if (presence)
			stac92xx_set_pinctl(codec, cfg->hp_pins[i], val);
		else
			stac92xx_reset_pinctl(codec, cfg->hp_pins[i], val);
	}
} 

static void stac92xx_pin_sense(struct hda_codec *codec, int idx)
{
	struct sigmatel_spec *spec = codec->spec;
	hda_nid_t nid = spec->pwr_nids[idx];
	int presence, val;
	val = snd_hda_codec_read(codec, codec->afg, 0, 0x0fec, 0x0)
							& 0x000000ff;
	presence = get_hp_pin_presence(codec, nid);

	/* several codecs have two power down bits */
	if (spec->pwr_mapping)
		idx = spec->pwr_mapping[idx];
	else
		idx = 1 << idx;

	if (presence)
		val &= ~idx;
	else
		val |= idx;

	/* power down unused output ports */
	snd_hda_codec_write(codec, codec->afg, 0, 0x7ec, val);
};

static void stac92xx_unsol_event(struct hda_codec *codec, unsigned int res)
{
	struct sigmatel_spec *spec = codec->spec;
	int idx = res >> 26 & 0x0f;

	switch ((res >> 26) & 0x70) {
	case STAC_HP_EVENT:
		stac92xx_hp_detect(codec, res);
		/* fallthru */
	case STAC_PWR_EVENT:
		if (spec->num_pwrs > 0)
			stac92xx_pin_sense(codec, idx);
		break;
	case STAC_VREF_EVENT: {
		int data = snd_hda_codec_read(codec, codec->afg, 0,
			AC_VERB_GET_GPIO_DATA, 0);
		/* toggle VREF state based on GPIOx status */
		snd_hda_codec_write(codec, codec->afg, 0, 0x7e0,
			!!(data & (1 << idx)));
		break;
		}
	}
}

#ifdef SND_HDA_NEEDS_RESUME
static int stac92xx_resume(struct hda_codec *codec)
{
	struct sigmatel_spec *spec = codec->spec;

	stac92xx_set_config_regs(codec);
	snd_hda_sequence_write(codec, spec->init);
	stac_gpio_set(codec, spec->gpio_mask,
		spec->gpio_dir, spec->gpio_data);
	snd_hda_codec_resume_amp(codec);
	snd_hda_codec_resume_cache(codec);
	/* power down inactive DACs */
	if (spec->dac_list)
		stac92xx_power_down(codec);
	/* invoke unsolicited event to reset the HP state */
	if (spec->hp_detect)
		codec->patch_ops.unsol_event(codec, STAC_HP_EVENT << 26);
	return 0;
}
#endif

static struct hda_codec_ops stac92xx_patch_ops = {
	.build_controls = stac92xx_build_controls,
	.build_pcms = stac92xx_build_pcms,
	.init = stac92xx_init,
	.free = stac92xx_free,
	.unsol_event = stac92xx_unsol_event,
#ifdef SND_HDA_NEEDS_RESUME
	.resume = stac92xx_resume,
#endif
};

static int patch_stac9200(struct hda_codec *codec)
{
	struct sigmatel_spec *spec;
	int err;

	spec  = kzalloc(sizeof(*spec), GFP_KERNEL);
	if (spec == NULL)
		return -ENOMEM;

	codec->spec = spec;
	spec->num_pins = ARRAY_SIZE(stac9200_pin_nids);
	spec->pin_nids = stac9200_pin_nids;
	spec->board_config = snd_hda_check_board_config(codec, STAC_9200_MODELS,
							stac9200_models,
							stac9200_cfg_tbl);
	if (spec->board_config < 0) {
		snd_printdd(KERN_INFO "hda_codec: Unknown model for STAC9200, using BIOS defaults\n");
		err = stac92xx_save_bios_config_regs(codec);
		if (err < 0) {
			stac92xx_free(codec);
			return err;
		}
		spec->pin_configs = spec->bios_pin_configs;
	} else {
		spec->pin_configs = stac9200_brd_tbl[spec->board_config];
		stac92xx_set_config_regs(codec);
	}

	spec->multiout.max_channels = 2;
	spec->multiout.num_dacs = 1;
	spec->multiout.dac_nids = stac9200_dac_nids;
	spec->adc_nids = stac9200_adc_nids;
	spec->mux_nids = stac9200_mux_nids;
	spec->num_muxes = 1;
	spec->num_dmics = 0;
	spec->num_adcs = 1;
	spec->num_pwrs = 0;

	if (spec->board_config == STAC_9200_GATEWAY ||
	    spec->board_config == STAC_9200_OQO)
		spec->init = stac9200_eapd_init;
	else
		spec->init = stac9200_core_init;
	spec->mixer = stac9200_mixer;

	if (spec->board_config == STAC_9200_PANASONIC) {
		spec->gpio_mask = spec->gpio_dir = 0x09;
		spec->gpio_data = 0x00;
	}

	err = stac9200_parse_auto_config(codec);
	if (err < 0) {
		stac92xx_free(codec);
		return err;
	}

	codec->patch_ops = stac92xx_patch_ops;

	return 0;
}

static int patch_stac925x(struct hda_codec *codec)
{
	struct sigmatel_spec *spec;
	int err;

	spec  = kzalloc(sizeof(*spec), GFP_KERNEL);
	if (spec == NULL)
		return -ENOMEM;

	codec->spec = spec;
	spec->num_pins = ARRAY_SIZE(stac925x_pin_nids);
	spec->pin_nids = stac925x_pin_nids;
	spec->board_config = snd_hda_check_board_config(codec, STAC_925x_MODELS,
							stac925x_models,
							stac925x_cfg_tbl);
 again:
	if (spec->board_config < 0) {
		snd_printdd(KERN_INFO "hda_codec: Unknown model for STAC925x," 
				      "using BIOS defaults\n");
		err = stac92xx_save_bios_config_regs(codec);
		if (err < 0) {
			stac92xx_free(codec);
			return err;
		}
		spec->pin_configs = spec->bios_pin_configs;
	} else if (stac925x_brd_tbl[spec->board_config] != NULL){
		spec->pin_configs = stac925x_brd_tbl[spec->board_config];
		stac92xx_set_config_regs(codec);
	}

	spec->multiout.max_channels = 2;
	spec->multiout.num_dacs = 1;
	spec->multiout.dac_nids = stac925x_dac_nids;
	spec->adc_nids = stac925x_adc_nids;
	spec->mux_nids = stac925x_mux_nids;
	spec->num_muxes = 1;
	spec->num_adcs = 1;
	spec->num_pwrs = 0;
	switch (codec->vendor_id) {
	case 0x83847632: /* STAC9202  */
	case 0x83847633: /* STAC9202D */
	case 0x83847636: /* STAC9251  */
	case 0x83847637: /* STAC9251D */
		spec->num_dmics = STAC925X_NUM_DMICS;
		spec->dmic_nids = stac925x_dmic_nids;
		spec->num_dmuxes = ARRAY_SIZE(stac925x_dmux_nids);
		spec->dmux_nids = stac925x_dmux_nids;
		break;
	default:
		spec->num_dmics = 0;
		break;
	}

	spec->init = stac925x_core_init;
	spec->mixer = stac925x_mixer;

	err = stac92xx_parse_auto_config(codec, 0x8, 0x7);
	if (!err) {
		if (spec->board_config < 0) {
			printk(KERN_WARNING "hda_codec: No auto-config is "
			       "available, default to model=ref\n");
			spec->board_config = STAC_925x_REF;
			goto again;
		}
		err = -EINVAL;
	}
	if (err < 0) {
		stac92xx_free(codec);
		return err;
	}

	codec->patch_ops = stac92xx_patch_ops;

	return 0;
}

static struct hda_input_mux stac92hd73xx_dmux = {
	.num_items = 4,
	.items = {
		{ "Analog Inputs", 0x0b },
		{ "Digital Mic 1", 0x09 },
		{ "Digital Mic 2", 0x0a },
		{ "CD", 0x08 },
	}
};

static int patch_stac92hd73xx(struct hda_codec *codec)
{
	struct sigmatel_spec *spec;
	hda_nid_t conn[STAC92HD73_DAC_COUNT + 2];
	int err = 0;

	spec  = kzalloc(sizeof(*spec), GFP_KERNEL);
	if (spec == NULL)
		return -ENOMEM;

	codec->spec = spec;
	codec->slave_dig_outs = stac92hd73xx_slave_dig_outs;
	spec->num_pins = ARRAY_SIZE(stac92hd73xx_pin_nids);
	spec->pin_nids = stac92hd73xx_pin_nids;
	spec->board_config = snd_hda_check_board_config(codec,
							STAC_92HD73XX_MODELS,
							stac92hd73xx_models,
							stac92hd73xx_cfg_tbl);
again:
	if (spec->board_config < 0) {
		snd_printdd(KERN_INFO "hda_codec: Unknown model for"
			" STAC92HD73XX, using BIOS defaults\n");
		err = stac92xx_save_bios_config_regs(codec);
		if (err < 0) {
			stac92xx_free(codec);
			return err;
		}
		spec->pin_configs = spec->bios_pin_configs;
	} else {
		spec->pin_configs = stac92hd73xx_brd_tbl[spec->board_config];
		stac92xx_set_config_regs(codec);
	}

	spec->multiout.num_dacs = snd_hda_get_connections(codec, 0x0a,
			conn, STAC92HD73_DAC_COUNT + 2) - 1;

	if (spec->multiout.num_dacs < 0) {
		printk(KERN_WARNING "hda_codec: Could not determine "
		       "number of channels defaulting to DAC count\n");
		spec->multiout.num_dacs = STAC92HD73_DAC_COUNT;
	}

	switch (spec->multiout.num_dacs) {
	case 0x3: /* 6 Channel */
		spec->mixer = stac92hd73xx_6ch_mixer;
		spec->init = stac92hd73xx_6ch_core_init;
		break;
	case 0x4: /* 8 Channel */
		spec->mixer = stac92hd73xx_8ch_mixer;
		spec->init = stac92hd73xx_8ch_core_init;
		break;
	case 0x5: /* 10 Channel */
		spec->mixer = stac92hd73xx_10ch_mixer;
		spec->init = stac92hd73xx_10ch_core_init;
	};

	spec->multiout.dac_nids = stac92hd73xx_dac_nids;
	spec->aloopback_mask = 0x01;
	spec->aloopback_shift = 8;

	spec->digbeep_nid = 0x1c;
	spec->mux_nids = stac92hd73xx_mux_nids;
	spec->adc_nids = stac92hd73xx_adc_nids;
	spec->dmic_nids = stac92hd73xx_dmic_nids;
	spec->dmux_nids = stac92hd73xx_dmux_nids;
	spec->smux_nids = stac92hd73xx_smux_nids;
	spec->amp_nids = stac92hd73xx_amp_nids;
	spec->num_amps = ARRAY_SIZE(stac92hd73xx_amp_nids);

	spec->num_muxes = ARRAY_SIZE(stac92hd73xx_mux_nids);
	spec->num_adcs = ARRAY_SIZE(stac92hd73xx_adc_nids);
	spec->num_dmuxes = ARRAY_SIZE(stac92hd73xx_dmux_nids);
	memcpy(&spec->private_dimux, &stac92hd73xx_dmux,
			sizeof(stac92hd73xx_dmux));

	switch (spec->board_config) {
	case STAC_DELL_EQ:
		spec->init = dell_eq_core_init;
<<<<<<< HEAD
=======
		/* fallthru */
	case STAC_DELL_M6:
>>>>>>> 031bb27c
		spec->num_smuxes = 0;
		spec->mixer = &stac92hd73xx_6ch_mixer[DELL_M6_MIXER];
		spec->amp_nids = &stac92hd73xx_amp_nids[DELL_M6_AMP];
		spec->num_amps = 1;
<<<<<<< HEAD
=======

		if (!spec->init)
			spec->init = dell_m6_core_init;
>>>>>>> 031bb27c
		switch (codec->subsystem_id) {
		case 0x1028025e: /* Analog Mics */
		case 0x1028025f:
			stac92xx_set_config_reg(codec, 0x0b, 0x90A70170);
			spec->num_dmics = 0;
			spec->private_dimux.num_items = 1;
			break;
		case 0x10280271: /* Digital Mics */
		case 0x10280272:
		case 0x10280254:
		case 0x10280255:
			stac92xx_set_config_reg(codec, 0x13, 0x90A60160);
			spec->num_dmics = 1;
			spec->private_dimux.num_items = 2;
			break;
		case 0x10280256: /* Both */
		case 0x10280057:
			stac92xx_set_config_reg(codec, 0x0b, 0x90A70170);
			stac92xx_set_config_reg(codec, 0x13, 0x90A60160);
			spec->num_dmics = 1;
			spec->private_dimux.num_items = 2;
			break;
		}
		break;
	default:
		spec->num_dmics = STAC92HD73XX_NUM_DMICS;
		spec->num_smuxes = ARRAY_SIZE(stac92hd73xx_smux_nids);
	}
	if (spec->board_config > STAC_92HD73XX_REF) {
		/* GPIO0 High = Enable EAPD */
		spec->eapd_mask = spec->gpio_mask = spec->gpio_dir = 0x1;
		spec->gpio_data = 0x01;
	}
	spec->dinput_mux = &spec->private_dimux;

	spec->num_pwrs = ARRAY_SIZE(stac92hd73xx_pwr_nids);
	spec->pwr_nids = stac92hd73xx_pwr_nids;

	err = stac92xx_parse_auto_config(codec, 0x25, 0x27);

	if (!err) {
		if (spec->board_config < 0) {
			printk(KERN_WARNING "hda_codec: No auto-config is "
			       "available, default to model=ref\n");
			spec->board_config = STAC_92HD73XX_REF;
			goto again;
		}
		err = -EINVAL;
	}

	if (err < 0) {
		stac92xx_free(codec);
		return err;
	}

	codec->patch_ops = stac92xx_patch_ops;

	return 0;
}

static struct hda_input_mux stac92hd83xxx_dmux = {
	.num_items = 3,
	.items = {
		{ "Analog Inputs", 0x03 },
		{ "Digital Mic 1", 0x04 },
		{ "Digital Mic 2", 0x05 },
	}
};

static int patch_stac92hd83xxx(struct hda_codec *codec)
{
	struct sigmatel_spec *spec;
	int err;

	spec  = kzalloc(sizeof(*spec), GFP_KERNEL);
	if (spec == NULL)
		return -ENOMEM;

	codec->spec = spec;
	codec->slave_dig_outs = stac92hd83xxx_slave_dig_outs;
	spec->mono_nid = 0x19;
	spec->digbeep_nid = 0x21;
	spec->dmic_nids = stac92hd83xxx_dmic_nids;
	spec->dmux_nids = stac92hd83xxx_dmux_nids;
	spec->adc_nids = stac92hd83xxx_adc_nids;
	spec->pwr_nids = stac92hd83xxx_pwr_nids;
	spec->pwr_mapping = stac92hd83xxx_pwr_mapping;
	spec->num_pwrs = ARRAY_SIZE(stac92hd83xxx_pwr_nids);
	spec->multiout.dac_nids = stac92hd83xxx_dac_nids;

	spec->init = stac92hd83xxx_core_init;
	switch (codec->vendor_id) {
	case 0x111d7605:
		spec->multiout.num_dacs = STAC92HD81_DAC_COUNT;
		break;
	default:
		spec->num_pwrs--;
		spec->init++; /* switch to config #2 */
		spec->multiout.num_dacs = STAC92HD83_DAC_COUNT;
	}

	spec->mixer = stac92hd83xxx_mixer;
	spec->num_pins = ARRAY_SIZE(stac92hd83xxx_pin_nids);
	spec->num_dmuxes = ARRAY_SIZE(stac92hd83xxx_dmux_nids);
	spec->num_adcs = ARRAY_SIZE(stac92hd83xxx_adc_nids);
	spec->num_dmics = STAC92HD83XXX_NUM_DMICS;
	spec->dinput_mux = &stac92hd83xxx_dmux;
	spec->pin_nids = stac92hd83xxx_pin_nids;
	spec->board_config = snd_hda_check_board_config(codec,
							STAC_92HD83XXX_MODELS,
							stac92hd83xxx_models,
							stac92hd83xxx_cfg_tbl);
again:
	if (spec->board_config < 0) {
		snd_printdd(KERN_INFO "hda_codec: Unknown model for"
			" STAC92HD83XXX, using BIOS defaults\n");
		err = stac92xx_save_bios_config_regs(codec);
		if (err < 0) {
			stac92xx_free(codec);
			return err;
		}
		spec->pin_configs = spec->bios_pin_configs;
	} else {
		spec->pin_configs = stac92hd83xxx_brd_tbl[spec->board_config];
		stac92xx_set_config_regs(codec);
	}

	err = stac92xx_parse_auto_config(codec, 0x1d, 0);
	if (!err) {
		if (spec->board_config < 0) {
			printk(KERN_WARNING "hda_codec: No auto-config is "
			       "available, default to model=ref\n");
			spec->board_config = STAC_92HD83XXX_REF;
			goto again;
		}
		err = -EINVAL;
	}

	if (err < 0) {
		stac92xx_free(codec);
		return err;
	}

	codec->patch_ops = stac92xx_patch_ops;

	return 0;
}

#ifdef SND_HDA_NEEDS_RESUME
static void stac92hd71xx_set_power_state(struct hda_codec *codec, int pwr)
{
	struct sigmatel_spec *spec = codec->spec;
	int i;
	snd_hda_codec_write_cache(codec, codec->afg, 0,
		AC_VERB_SET_POWER_STATE, pwr);

	msleep(1);
	for (i = 0; i < spec->num_adcs; i++) {
		snd_hda_codec_write_cache(codec,
			spec->adc_nids[i], 0,
			AC_VERB_SET_POWER_STATE, pwr);
	}
};

static int stac92hd71xx_resume(struct hda_codec *codec)
{
	stac92hd71xx_set_power_state(codec, AC_PWRST_D0);
	return stac92xx_resume(codec);
}

static int stac92hd71xx_suspend(struct hda_codec *codec, pm_message_t state)
{
	stac92hd71xx_set_power_state(codec, AC_PWRST_D3);
	return 0;
};

#endif

static struct hda_codec_ops stac92hd71bxx_patch_ops = {
	.build_controls = stac92xx_build_controls,
	.build_pcms = stac92xx_build_pcms,
	.init = stac92xx_init,
	.free = stac92xx_free,
	.unsol_event = stac92xx_unsol_event,
#ifdef SND_HDA_NEEDS_RESUME
	.resume = stac92hd71xx_resume,
	.suspend = stac92hd71xx_suspend,
#endif
};

static struct hda_input_mux stac92hd71bxx_dmux = {
	.num_items = 4,
	.items = {
		{ "Analog Inputs", 0x00 },
		{ "Mixer", 0x01 },
		{ "Digital Mic 1", 0x02 },
		{ "Digital Mic 2", 0x03 },
	}
};

static int patch_stac92hd71bxx(struct hda_codec *codec)
{
	struct sigmatel_spec *spec;
	int err = 0;

	spec  = kzalloc(sizeof(*spec), GFP_KERNEL);
	if (spec == NULL)
		return -ENOMEM;

	codec->spec = spec;
	codec->patch_ops = stac92xx_patch_ops;
	spec->num_pins = ARRAY_SIZE(stac92hd71bxx_pin_nids);
	spec->num_pwrs = ARRAY_SIZE(stac92hd71bxx_pwr_nids);
	spec->pin_nids = stac92hd71bxx_pin_nids;
	memcpy(&spec->private_dimux, &stac92hd71bxx_dmux,
			sizeof(stac92hd71bxx_dmux));
	spec->board_config = snd_hda_check_board_config(codec,
							STAC_92HD71BXX_MODELS,
							stac92hd71bxx_models,
							stac92hd71bxx_cfg_tbl);
again:
	if (spec->board_config < 0) {
		snd_printdd(KERN_INFO "hda_codec: Unknown model for"
			" STAC92HD71BXX, using BIOS defaults\n");
		err = stac92xx_save_bios_config_regs(codec);
		if (err < 0) {
			stac92xx_free(codec);
			return err;
		}
		spec->pin_configs = spec->bios_pin_configs;
	} else {
		spec->pin_configs = stac92hd71bxx_brd_tbl[spec->board_config];
		stac92xx_set_config_regs(codec);
	}

	if (spec->board_config > STAC_92HD71BXX_REF) {
		/* GPIO0 = EAPD */
		spec->gpio_mask = 0x01;
		spec->gpio_dir = 0x01;
		spec->gpio_data = 0x01;
	}

	switch (codec->vendor_id) {
	case 0x111d76b6: /* 4 Port without Analog Mixer */
	case 0x111d76b7:
	case 0x111d76b4: /* 6 Port without Analog Mixer */
	case 0x111d76b5:
		spec->mixer = stac92hd71bxx_mixer;
		spec->init = stac92hd71bxx_core_init;
		codec->slave_dig_outs = stac92hd71bxx_slave_dig_outs;
		break;
	case 0x111d7608: /* 5 Port with Analog Mixer */
<<<<<<< HEAD
		switch (codec->subsystem_id) {
		case 0x103c361a:
			/* Enable VREF power saving on GPIO1 detect */
			snd_hda_codec_write(codec, codec->afg, 0,
=======
		switch (spec->board_config) {
		case STAC_HP_M4:
			/* Enable VREF power saving on GPIO1 detect */
			snd_hda_codec_write_cache(codec, codec->afg, 0,
>>>>>>> 031bb27c
				AC_VERB_SET_GPIO_UNSOLICITED_RSP_MASK, 0x02);
			snd_hda_codec_write_cache(codec, codec->afg, 0,
					AC_VERB_SET_UNSOLICITED_ENABLE,
					(AC_USRSP_EN | STAC_VREF_EVENT | 0x01));
			spec->gpio_mask |= 0x02;
			break;
		}
		if ((codec->revision_id & 0xf) == 0 ||
				(codec->revision_id & 0xf) == 1) {
#ifdef SND_HDA_NEEDS_RESUME
			codec->patch_ops = stac92hd71bxx_patch_ops;
#endif
			spec->stream_delay = 40; /* 40 milliseconds */
		}

		/* no output amps */
		spec->num_pwrs = 0;
		spec->mixer = stac92hd71bxx_analog_mixer;
		spec->dinput_mux = &spec->private_dimux;

		/* disable VSW */
		spec->init = &stac92hd71bxx_analog_core_init[HD_DISABLE_PORTF];
		stac92xx_set_config_reg(codec, 0xf, 0x40f000f0);
		break;
	case 0x111d7603: /* 6 Port with Analog Mixer */
		if ((codec->revision_id & 0xf) == 1) {
#ifdef SND_HDA_NEEDS_RESUME
			codec->patch_ops = stac92hd71bxx_patch_ops;
#endif
			spec->stream_delay = 40; /* 40 milliseconds */
		}

		/* no output amps */
		spec->num_pwrs = 0;
		/* fallthru */
	default:
		spec->dinput_mux = &spec->private_dimux;
		spec->mixer = stac92hd71bxx_analog_mixer;
		spec->init = stac92hd71bxx_analog_core_init;
		codec->slave_dig_outs = stac92hd71bxx_slave_dig_outs;
	}

	spec->aloopback_mask = 0x50;
	spec->aloopback_shift = 0;

<<<<<<< HEAD
	if (spec->board_config > STAC_92HD71BXX_REF) {
		/* GPIO0 = EAPD */
		spec->gpio_mask = 0x01;
		spec->gpio_dir = 0x01;
		spec->gpio_data = 0x01;
	}

=======
>>>>>>> 031bb27c
	spec->powerdown_adcs = 1;
	spec->digbeep_nid = 0x26;
	spec->mux_nids = stac92hd71bxx_mux_nids;
	spec->adc_nids = stac92hd71bxx_adc_nids;
	spec->dmic_nids = stac92hd71bxx_dmic_nids;
	spec->dmux_nids = stac92hd71bxx_dmux_nids;
	spec->smux_nids = stac92hd71bxx_smux_nids;
	spec->pwr_nids = stac92hd71bxx_pwr_nids;

	spec->num_muxes = ARRAY_SIZE(stac92hd71bxx_mux_nids);
	spec->num_adcs = ARRAY_SIZE(stac92hd71bxx_adc_nids);

	switch (spec->board_config) {
	case STAC_HP_M4:
		spec->num_dmics = 0;
		spec->num_smuxes = 0;
		spec->num_dmuxes = 0;

		/* enable internal microphone */
		stac92xx_set_config_reg(codec, 0x0e, 0x01813040);
		stac92xx_auto_set_pinctl(codec, 0x0e,
			AC_PINCTL_IN_EN | AC_PINCTL_VREF_80);
		break;
	default:
		spec->num_dmics = STAC92HD71BXX_NUM_DMICS;
		spec->num_smuxes = ARRAY_SIZE(stac92hd71bxx_smux_nids);
		spec->num_dmuxes = ARRAY_SIZE(stac92hd71bxx_dmux_nids);
	};

	spec->multiout.num_dacs = 1;
	spec->multiout.hp_nid = 0x11;
	spec->multiout.dac_nids = stac92hd71bxx_dac_nids;
	if (spec->dinput_mux)
		spec->private_dimux.num_items +=
			spec->num_dmics -
				(ARRAY_SIZE(stac92hd71bxx_dmic_nids) - 1);

	err = stac92xx_parse_auto_config(codec, 0x21, 0x23);
	if (!err) {
		if (spec->board_config < 0) {
			printk(KERN_WARNING "hda_codec: No auto-config is "
			       "available, default to model=ref\n");
			spec->board_config = STAC_92HD71BXX_REF;
			goto again;
		}
		err = -EINVAL;
	}

	if (err < 0) {
		stac92xx_free(codec);
		return err;
	}

	return 0;
};

static int patch_stac922x(struct hda_codec *codec)
{
	struct sigmatel_spec *spec;
	int err;

	spec  = kzalloc(sizeof(*spec), GFP_KERNEL);
	if (spec == NULL)
		return -ENOMEM;

	codec->spec = spec;
	spec->num_pins = ARRAY_SIZE(stac922x_pin_nids);
	spec->pin_nids = stac922x_pin_nids;
	spec->board_config = snd_hda_check_board_config(codec, STAC_922X_MODELS,
							stac922x_models,
							stac922x_cfg_tbl);
	if (spec->board_config == STAC_INTEL_MAC_AUTO) {
		spec->gpio_mask = spec->gpio_dir = 0x03;
		spec->gpio_data = 0x03;
		/* Intel Macs have all same PCI SSID, so we need to check
		 * codec SSID to distinguish the exact models
		 */
		printk(KERN_INFO "hda_codec: STAC922x, Apple subsys_id=%x\n", codec->subsystem_id);
		switch (codec->subsystem_id) {

		case 0x106b0800:
			spec->board_config = STAC_INTEL_MAC_V1;
			break;
		case 0x106b0600:
		case 0x106b0700:
			spec->board_config = STAC_INTEL_MAC_V2;
			break;
		case 0x106b0e00:
		case 0x106b0f00:
		case 0x106b1600:
		case 0x106b1700:
		case 0x106b0200:
		case 0x106b1e00:
			spec->board_config = STAC_INTEL_MAC_V3;
			break;
		case 0x106b1a00:
		case 0x00000100:
			spec->board_config = STAC_INTEL_MAC_V4;
			break;
		case 0x106b0a00:
		case 0x106b2200:
			spec->board_config = STAC_INTEL_MAC_V5;
			break;
		default:
			spec->board_config = STAC_INTEL_MAC_V3;
			break;
		}
	}

 again:
	if (spec->board_config < 0) {
		snd_printdd(KERN_INFO "hda_codec: Unknown model for STAC922x, "
			"using BIOS defaults\n");
		err = stac92xx_save_bios_config_regs(codec);
		if (err < 0) {
			stac92xx_free(codec);
			return err;
		}
		spec->pin_configs = spec->bios_pin_configs;
	} else if (stac922x_brd_tbl[spec->board_config] != NULL) {
		spec->pin_configs = stac922x_brd_tbl[spec->board_config];
		stac92xx_set_config_regs(codec);
	}

	spec->adc_nids = stac922x_adc_nids;
	spec->mux_nids = stac922x_mux_nids;
	spec->num_muxes = ARRAY_SIZE(stac922x_mux_nids);
	spec->num_adcs = ARRAY_SIZE(stac922x_adc_nids);
	spec->num_dmics = 0;
	spec->num_pwrs = 0;

	spec->init = stac922x_core_init;
	spec->mixer = stac922x_mixer;

	spec->multiout.dac_nids = spec->dac_nids;
	
	err = stac92xx_parse_auto_config(codec, 0x08, 0x09);
	if (!err) {
		if (spec->board_config < 0) {
			printk(KERN_WARNING "hda_codec: No auto-config is "
			       "available, default to model=ref\n");
			spec->board_config = STAC_D945_REF;
			goto again;
		}
		err = -EINVAL;
	}
	if (err < 0) {
		stac92xx_free(codec);
		return err;
	}

	codec->patch_ops = stac92xx_patch_ops;

	/* Fix Mux capture level; max to 2 */
	snd_hda_override_amp_caps(codec, 0x12, HDA_OUTPUT,
				  (0 << AC_AMPCAP_OFFSET_SHIFT) |
				  (2 << AC_AMPCAP_NUM_STEPS_SHIFT) |
				  (0x27 << AC_AMPCAP_STEP_SIZE_SHIFT) |
				  (0 << AC_AMPCAP_MUTE_SHIFT));

	return 0;
}

static int patch_stac927x(struct hda_codec *codec)
{
	struct sigmatel_spec *spec;
	int err;

	spec  = kzalloc(sizeof(*spec), GFP_KERNEL);
	if (spec == NULL)
		return -ENOMEM;

	codec->spec = spec;
	spec->num_pins = ARRAY_SIZE(stac927x_pin_nids);
	spec->pin_nids = stac927x_pin_nids;
	spec->board_config = snd_hda_check_board_config(codec, STAC_927X_MODELS,
							stac927x_models,
							stac927x_cfg_tbl);
 again:
	if (spec->board_config < 0 || !stac927x_brd_tbl[spec->board_config]) {
		if (spec->board_config < 0)
			snd_printdd(KERN_INFO "hda_codec: Unknown model for"
				    "STAC927x, using BIOS defaults\n");
		err = stac92xx_save_bios_config_regs(codec);
		if (err < 0) {
			stac92xx_free(codec);
			return err;
		}
		spec->pin_configs = spec->bios_pin_configs;
	} else {
		spec->pin_configs = stac927x_brd_tbl[spec->board_config];
		stac92xx_set_config_regs(codec);
	}

	spec->digbeep_nid = 0x23;
	spec->adc_nids = stac927x_adc_nids;
	spec->num_adcs = ARRAY_SIZE(stac927x_adc_nids);
	spec->mux_nids = stac927x_mux_nids;
	spec->num_muxes = ARRAY_SIZE(stac927x_mux_nids);
	spec->smux_nids = stac927x_smux_nids;
	spec->num_smuxes = ARRAY_SIZE(stac927x_smux_nids);
	spec->spdif_labels = stac927x_spdif_labels;
	spec->dac_list = stac927x_dac_nids;
	spec->multiout.dac_nids = spec->dac_nids;

	switch (spec->board_config) {
	case STAC_D965_3ST:
	case STAC_D965_5ST:
		/* GPIO0 High = Enable EAPD */
		spec->eapd_mask = spec->gpio_mask = spec->gpio_dir = 0x01;
		spec->gpio_data = 0x01;
		spec->num_dmics = 0;

		spec->init = d965_core_init;
		spec->mixer = stac927x_mixer;
		break;
	case STAC_DELL_BIOS:
		switch (codec->subsystem_id) {
		case 0x10280209:
		case 0x1028022e:
			/* correct the device field to SPDIF out */
			stac92xx_set_config_reg(codec, 0x21, 0x01442070);
			break;
		};
		/* configure the analog microphone on some laptops */
		stac92xx_set_config_reg(codec, 0x0c, 0x90a79130);
		/* correct the front output jack as a hp out */
		stac92xx_set_config_reg(codec, 0x0f, 0x0227011f);
		/* correct the front input jack as a mic */
		stac92xx_set_config_reg(codec, 0x0e, 0x02a79130);
		/* fallthru */
	case STAC_DELL_3ST:
		/* GPIO2 High = Enable EAPD */
		spec->eapd_mask = spec->gpio_mask = spec->gpio_dir = 0x04;
		spec->gpio_data = 0x04;
		spec->dmic_nids = stac927x_dmic_nids;
		spec->num_dmics = STAC927X_NUM_DMICS;

		spec->init = d965_core_init;
		spec->mixer = stac927x_mixer;
		spec->dmux_nids = stac927x_dmux_nids;
		spec->num_dmuxes = ARRAY_SIZE(stac927x_dmux_nids);
		break;
	default:
		if (spec->board_config > STAC_D965_REF) {
			/* GPIO0 High = Enable EAPD */
			spec->eapd_mask = spec->gpio_mask = 0x01;
			spec->gpio_dir = spec->gpio_data = 0x01;
		}
		spec->num_dmics = 0;

		spec->init = stac927x_core_init;
		spec->mixer = stac927x_mixer;
	}

	spec->num_pwrs = 0;
	spec->aloopback_mask = 0x40;
	spec->aloopback_shift = 0;

	err = stac92xx_parse_auto_config(codec, 0x1e, 0x20);
	if (!err) {
		if (spec->board_config < 0) {
			printk(KERN_WARNING "hda_codec: No auto-config is "
			       "available, default to model=ref\n");
			spec->board_config = STAC_D965_REF;
			goto again;
		}
		err = -EINVAL;
	}
	if (err < 0) {
		stac92xx_free(codec);
		return err;
	}

	codec->patch_ops = stac92xx_patch_ops;

	/*
	 * !!FIXME!!
	 * The STAC927x seem to require fairly long delays for certain
	 * command sequences.  With too short delays (even if the answer
	 * is set to RIRB properly), it results in the silence output
	 * on some hardwares like Dell.
	 *
	 * The below flag enables the longer delay (see get_response
	 * in hda_intel.c).
	 */
	codec->bus->needs_damn_long_delay = 1;

	return 0;
}

static int patch_stac9205(struct hda_codec *codec)
{
	struct sigmatel_spec *spec;
	int err;

	spec  = kzalloc(sizeof(*spec), GFP_KERNEL);
	if (spec == NULL)
		return -ENOMEM;

	codec->spec = spec;
	spec->num_pins = ARRAY_SIZE(stac9205_pin_nids);
	spec->pin_nids = stac9205_pin_nids;
	spec->board_config = snd_hda_check_board_config(codec, STAC_9205_MODELS,
							stac9205_models,
							stac9205_cfg_tbl);
 again:
	if (spec->board_config < 0) {
		snd_printdd(KERN_INFO "hda_codec: Unknown model for STAC9205, using BIOS defaults\n");
		err = stac92xx_save_bios_config_regs(codec);
		if (err < 0) {
			stac92xx_free(codec);
			return err;
		}
		spec->pin_configs = spec->bios_pin_configs;
	} else {
		spec->pin_configs = stac9205_brd_tbl[spec->board_config];
		stac92xx_set_config_regs(codec);
	}

	spec->digbeep_nid = 0x23;
	spec->adc_nids = stac9205_adc_nids;
	spec->num_adcs = ARRAY_SIZE(stac9205_adc_nids);
	spec->mux_nids = stac9205_mux_nids;
	spec->num_muxes = ARRAY_SIZE(stac9205_mux_nids);
	spec->smux_nids = stac9205_smux_nids;
	spec->num_smuxes = ARRAY_SIZE(stac9205_smux_nids);
	spec->dmic_nids = stac9205_dmic_nids;
	spec->num_dmics = STAC9205_NUM_DMICS;
	spec->dmux_nids = stac9205_dmux_nids;
	spec->num_dmuxes = ARRAY_SIZE(stac9205_dmux_nids);
	spec->num_pwrs = 0;

	spec->init = stac9205_core_init;
	spec->mixer = stac9205_mixer;

	spec->aloopback_mask = 0x40;
	spec->aloopback_shift = 0;
	spec->multiout.dac_nids = spec->dac_nids;
	
	switch (spec->board_config){
	case STAC_9205_DELL_M43:
		/* Enable SPDIF in/out */
		stac92xx_set_config_reg(codec, 0x1f, 0x01441030);
		stac92xx_set_config_reg(codec, 0x20, 0x1c410030);

		/* Enable unsol response for GPIO4/Dock HP connection */
		snd_hda_codec_write_cache(codec, codec->afg, 0,
			AC_VERB_SET_GPIO_UNSOLICITED_RSP_MASK, 0x10);
		snd_hda_codec_write_cache(codec, codec->afg, 0,
					  AC_VERB_SET_UNSOLICITED_ENABLE,
					  (AC_USRSP_EN | STAC_HP_EVENT));

		spec->gpio_dir = 0x0b;
		spec->eapd_mask = 0x01;
		spec->gpio_mask = 0x1b;
		spec->gpio_mute = 0x10;
		/* GPIO0 High = EAPD, GPIO1 Low = Headphone Mute,
		 * GPIO3 Low = DRM
		 */
		spec->gpio_data = 0x01;
		break;
	case STAC_9205_REF:
		/* SPDIF-In enabled */
		break;
	default:
		/* GPIO0 High = EAPD */
		spec->eapd_mask = spec->gpio_mask = spec->gpio_dir = 0x1;
		spec->gpio_data = 0x01;
		break;
	}

	err = stac92xx_parse_auto_config(codec, 0x1f, 0x20);
	if (!err) {
		if (spec->board_config < 0) {
			printk(KERN_WARNING "hda_codec: No auto-config is "
			       "available, default to model=ref\n");
			spec->board_config = STAC_9205_REF;
			goto again;
		}
		err = -EINVAL;
	}
	if (err < 0) {
		stac92xx_free(codec);
		return err;
	}

	codec->patch_ops = stac92xx_patch_ops;

	return 0;
}

/*
 * STAC9872 hack
 */

/* static config for Sony VAIO FE550G and Sony VAIO AR */
static hda_nid_t vaio_dacs[] = { 0x2 };
#define VAIO_HP_DAC	0x5
static hda_nid_t vaio_adcs[] = { 0x8 /*,0x6*/ };
static hda_nid_t vaio_mux_nids[] = { 0x15 };

static struct hda_input_mux vaio_mux = {
	.num_items = 3,
	.items = {
		/* { "HP", 0x0 }, */
		{ "Mic Jack", 0x1 },
		{ "Internal Mic", 0x2 },
		{ "PCM", 0x3 },
	}
};

static struct hda_verb vaio_init[] = {
	{0x0a, AC_VERB_SET_PIN_WIDGET_CONTROL, PIN_HP }, /* HP <- 0x2 */
	{0x0a, AC_VERB_SET_UNSOLICITED_ENABLE, AC_USRSP_EN | STAC_HP_EVENT},
	{0x0f, AC_VERB_SET_PIN_WIDGET_CONTROL, PIN_OUT }, /* Speaker <- 0x5 */
	{0x0d, AC_VERB_SET_PIN_WIDGET_CONTROL, PIN_VREF80 }, /* Mic? (<- 0x2) */
	{0x0e, AC_VERB_SET_PIN_WIDGET_CONTROL, PIN_IN }, /* CD */
	{0x14, AC_VERB_SET_PIN_WIDGET_CONTROL, PIN_VREF80 }, /* Mic? */
	{0x15, AC_VERB_SET_CONNECT_SEL, 0x1}, /* mic-sel: 0a,0d,14,02 */
	{0x02, AC_VERB_SET_AMP_GAIN_MUTE, AMP_OUT_MUTE}, /* HP */
	{0x05, AC_VERB_SET_AMP_GAIN_MUTE, AMP_OUT_MUTE}, /* Speaker */
	{0x09, AC_VERB_SET_AMP_GAIN_MUTE, AMP_IN_MUTE(0)}, /* capture sw/vol -> 0x8 */
	{0x07, AC_VERB_SET_AMP_GAIN_MUTE, AMP_IN_UNMUTE(0)}, /* CD-in -> 0x6 */
	{0x15, AC_VERB_SET_AMP_GAIN_MUTE, AMP_OUT_UNMUTE}, /* Mic-in -> 0x9 */
	{}
};

static struct hda_verb vaio_ar_init[] = {
	{0x0a, AC_VERB_SET_PIN_WIDGET_CONTROL, PIN_HP }, /* HP <- 0x2 */
	{0x0f, AC_VERB_SET_PIN_WIDGET_CONTROL, PIN_OUT }, /* Speaker <- 0x5 */
	{0x0d, AC_VERB_SET_PIN_WIDGET_CONTROL, PIN_VREF80 }, /* Mic? (<- 0x2) */
	{0x0e, AC_VERB_SET_PIN_WIDGET_CONTROL, PIN_IN }, /* CD */
/*	{0x11, AC_VERB_SET_PIN_WIDGET_CONTROL, PIN_OUT },*/ /* Optical Out */
	{0x14, AC_VERB_SET_PIN_WIDGET_CONTROL, PIN_VREF80 }, /* Mic? */
	{0x15, AC_VERB_SET_CONNECT_SEL, 0x1}, /* mic-sel: 0a,0d,14,02 */
	{0x02, AC_VERB_SET_AMP_GAIN_MUTE, AMP_OUT_MUTE}, /* HP */
	{0x05, AC_VERB_SET_AMP_GAIN_MUTE, AMP_OUT_MUTE}, /* Speaker */
/*	{0x10, AC_VERB_SET_AMP_GAIN_MUTE, AMP_OUT_MUTE},*/ /* Optical Out */
	{0x09, AC_VERB_SET_AMP_GAIN_MUTE, AMP_IN_MUTE(0)}, /* capture sw/vol -> 0x8 */
	{0x07, AC_VERB_SET_AMP_GAIN_MUTE, AMP_IN_UNMUTE(0)}, /* CD-in -> 0x6 */
	{0x15, AC_VERB_SET_AMP_GAIN_MUTE, AMP_OUT_UNMUTE}, /* Mic-in -> 0x9 */
	{}
};

/* bind volumes of both NID 0x02 and 0x05 */
static struct hda_bind_ctls vaio_bind_master_vol = {
	.ops = &snd_hda_bind_vol,
	.values = {
		HDA_COMPOSE_AMP_VAL(0x02, 3, 0, HDA_OUTPUT),
		HDA_COMPOSE_AMP_VAL(0x05, 3, 0, HDA_OUTPUT),
		0
	},
};

/* bind volumes of both NID 0x02 and 0x05 */
static struct hda_bind_ctls vaio_bind_master_sw = {
	.ops = &snd_hda_bind_sw,
	.values = {
		HDA_COMPOSE_AMP_VAL(0x02, 3, 0, HDA_OUTPUT),
		HDA_COMPOSE_AMP_VAL(0x05, 3, 0, HDA_OUTPUT),
		0,
	},
};

static struct snd_kcontrol_new vaio_mixer[] = {
	HDA_BIND_VOL("Master Playback Volume", &vaio_bind_master_vol),
	HDA_BIND_SW("Master Playback Switch", &vaio_bind_master_sw),
	/* HDA_CODEC_VOLUME("CD Capture Volume", 0x07, 0, HDA_INPUT), */
	HDA_CODEC_VOLUME("Capture Volume", 0x09, 0, HDA_INPUT),
	HDA_CODEC_MUTE("Capture Switch", 0x09, 0, HDA_INPUT),
	{
		.iface = SNDRV_CTL_ELEM_IFACE_MIXER,
		.name = "Capture Source",
		.count = 1,
		.info = stac92xx_mux_enum_info,
		.get = stac92xx_mux_enum_get,
		.put = stac92xx_mux_enum_put,
	},
	{}
};

static struct snd_kcontrol_new vaio_ar_mixer[] = {
	HDA_BIND_VOL("Master Playback Volume", &vaio_bind_master_vol),
	HDA_BIND_SW("Master Playback Switch", &vaio_bind_master_sw),
	/* HDA_CODEC_VOLUME("CD Capture Volume", 0x07, 0, HDA_INPUT), */
	HDA_CODEC_VOLUME("Capture Volume", 0x09, 0, HDA_INPUT),
	HDA_CODEC_MUTE("Capture Switch", 0x09, 0, HDA_INPUT),
	/*HDA_CODEC_MUTE("Optical Out Switch", 0x10, 0, HDA_OUTPUT),
	HDA_CODEC_VOLUME("Optical Out Volume", 0x10, 0, HDA_OUTPUT),*/
	{
		.iface = SNDRV_CTL_ELEM_IFACE_MIXER,
		.name = "Capture Source",
		.count = 1,
		.info = stac92xx_mux_enum_info,
		.get = stac92xx_mux_enum_get,
		.put = stac92xx_mux_enum_put,
	},
	{}
};

static struct hda_codec_ops stac9872_patch_ops = {
	.build_controls = stac92xx_build_controls,
	.build_pcms = stac92xx_build_pcms,
	.init = stac92xx_init,
	.free = stac92xx_free,
#ifdef SND_HDA_NEEDS_RESUME
	.resume = stac92xx_resume,
#endif
};

static int stac9872_vaio_init(struct hda_codec *codec)
{
	int err;

	err = stac92xx_init(codec);
	if (err < 0)
		return err;
	if (codec->patch_ops.unsol_event)
		codec->patch_ops.unsol_event(codec, STAC_HP_EVENT << 26);
	return 0;
}

static void stac9872_vaio_hp_detect(struct hda_codec *codec, unsigned int res)
{
	if (get_hp_pin_presence(codec, 0x0a)) {
		stac92xx_reset_pinctl(codec, 0x0f, AC_PINCTL_OUT_EN);
		stac92xx_set_pinctl(codec, 0x0a, AC_PINCTL_OUT_EN);
	} else {
		stac92xx_reset_pinctl(codec, 0x0a, AC_PINCTL_OUT_EN);
		stac92xx_set_pinctl(codec, 0x0f, AC_PINCTL_OUT_EN);
	}
} 

static void stac9872_vaio_unsol_event(struct hda_codec *codec, unsigned int res)
{
	switch (res >> 26) {
	case STAC_HP_EVENT:
		stac9872_vaio_hp_detect(codec, res);
		break;
	}
}

static struct hda_codec_ops stac9872_vaio_patch_ops = {
	.build_controls = stac92xx_build_controls,
	.build_pcms = stac92xx_build_pcms,
	.init = stac9872_vaio_init,
	.free = stac92xx_free,
	.unsol_event = stac9872_vaio_unsol_event,
#ifdef CONFIG_PM
	.resume = stac92xx_resume,
#endif
};

enum { /* FE and SZ series. id=0x83847661 and subsys=0x104D0700 or 104D1000. */
       CXD9872RD_VAIO,
       /* Unknown. id=0x83847662 and subsys=0x104D1200 or 104D1000. */
       STAC9872AK_VAIO, 
       /* Unknown. id=0x83847661 and subsys=0x104D1200. */
       STAC9872K_VAIO,
       /* AR Series. id=0x83847664 and subsys=104D1300 */
       CXD9872AKD_VAIO,
       STAC_9872_MODELS,
};

static const char *stac9872_models[STAC_9872_MODELS] = {
	[CXD9872RD_VAIO]	= "vaio",
	[CXD9872AKD_VAIO]	= "vaio-ar",
};

static struct snd_pci_quirk stac9872_cfg_tbl[] = {
	SND_PCI_QUIRK(0x104d, 0x81e6, "Sony VAIO F/S", CXD9872RD_VAIO),
	SND_PCI_QUIRK(0x104d, 0x81ef, "Sony VAIO F/S", CXD9872RD_VAIO),
	SND_PCI_QUIRK(0x104d, 0x81fd, "Sony VAIO AR", CXD9872AKD_VAIO),
	SND_PCI_QUIRK(0x104d, 0x8205, "Sony VAIO AR", CXD9872AKD_VAIO),
	{}
};

static int patch_stac9872(struct hda_codec *codec)
{
	struct sigmatel_spec *spec;
	int board_config;

	board_config = snd_hda_check_board_config(codec, STAC_9872_MODELS,
						  stac9872_models,
						  stac9872_cfg_tbl);
	if (board_config < 0)
		/* unknown config, let generic-parser do its job... */
		return snd_hda_parse_generic_codec(codec);
	
	spec  = kzalloc(sizeof(*spec), GFP_KERNEL);
	if (spec == NULL)
		return -ENOMEM;

	codec->spec = spec;
	switch (board_config) {
	case CXD9872RD_VAIO:
	case STAC9872AK_VAIO:
	case STAC9872K_VAIO:
		spec->mixer = vaio_mixer;
		spec->init = vaio_init;
		spec->multiout.max_channels = 2;
		spec->multiout.num_dacs = ARRAY_SIZE(vaio_dacs);
		spec->multiout.dac_nids = vaio_dacs;
		spec->multiout.hp_nid = VAIO_HP_DAC;
		spec->num_adcs = ARRAY_SIZE(vaio_adcs);
		spec->adc_nids = vaio_adcs;
		spec->num_pwrs = 0;
		spec->input_mux = &vaio_mux;
		spec->mux_nids = vaio_mux_nids;
		codec->patch_ops = stac9872_vaio_patch_ops;
		break;
	
	case CXD9872AKD_VAIO:
		spec->mixer = vaio_ar_mixer;
		spec->init = vaio_ar_init;
		spec->multiout.max_channels = 2;
		spec->multiout.num_dacs = ARRAY_SIZE(vaio_dacs);
		spec->multiout.dac_nids = vaio_dacs;
		spec->multiout.hp_nid = VAIO_HP_DAC;
		spec->num_adcs = ARRAY_SIZE(vaio_adcs);
		spec->num_pwrs = 0;
		spec->adc_nids = vaio_adcs;
		spec->input_mux = &vaio_mux;
		spec->mux_nids = vaio_mux_nids;
		codec->patch_ops = stac9872_patch_ops;
		break;
	}

	return 0;
}


/*
 * patch entries
 */
struct hda_codec_preset snd_hda_preset_sigmatel[] = {
 	{ .id = 0x83847690, .name = "STAC9200", .patch = patch_stac9200 },
 	{ .id = 0x83847882, .name = "STAC9220 A1", .patch = patch_stac922x },
 	{ .id = 0x83847680, .name = "STAC9221 A1", .patch = patch_stac922x },
 	{ .id = 0x83847880, .name = "STAC9220 A2", .patch = patch_stac922x },
 	{ .id = 0x83847681, .name = "STAC9220D/9223D A2", .patch = patch_stac922x },
 	{ .id = 0x83847682, .name = "STAC9221 A2", .patch = patch_stac922x },
 	{ .id = 0x83847683, .name = "STAC9221D A2", .patch = patch_stac922x },
 	{ .id = 0x83847618, .name = "STAC9227", .patch = patch_stac927x },
 	{ .id = 0x83847619, .name = "STAC9227", .patch = patch_stac927x },
 	{ .id = 0x83847616, .name = "STAC9228", .patch = patch_stac927x },
 	{ .id = 0x83847617, .name = "STAC9228", .patch = patch_stac927x },
 	{ .id = 0x83847614, .name = "STAC9229", .patch = patch_stac927x },
 	{ .id = 0x83847615, .name = "STAC9229", .patch = patch_stac927x },
 	{ .id = 0x83847620, .name = "STAC9274", .patch = patch_stac927x },
 	{ .id = 0x83847621, .name = "STAC9274D", .patch = patch_stac927x },
 	{ .id = 0x83847622, .name = "STAC9273X", .patch = patch_stac927x },
 	{ .id = 0x83847623, .name = "STAC9273D", .patch = patch_stac927x },
 	{ .id = 0x83847624, .name = "STAC9272X", .patch = patch_stac927x },
 	{ .id = 0x83847625, .name = "STAC9272D", .patch = patch_stac927x },
 	{ .id = 0x83847626, .name = "STAC9271X", .patch = patch_stac927x },
 	{ .id = 0x83847627, .name = "STAC9271D", .patch = patch_stac927x },
 	{ .id = 0x83847628, .name = "STAC9274X5NH", .patch = patch_stac927x },
 	{ .id = 0x83847629, .name = "STAC9274D5NH", .patch = patch_stac927x },
	{ .id = 0x83847632, .name = "STAC9202",  .patch = patch_stac925x },
	{ .id = 0x83847633, .name = "STAC9202D", .patch = patch_stac925x },
	{ .id = 0x83847634, .name = "STAC9250", .patch = patch_stac925x },
	{ .id = 0x83847635, .name = "STAC9250D", .patch = patch_stac925x },
	{ .id = 0x83847636, .name = "STAC9251", .patch = patch_stac925x },
	{ .id = 0x83847637, .name = "STAC9250D", .patch = patch_stac925x },
	{ .id = 0x83847645, .name = "92HD206X", .patch = patch_stac927x },
	{ .id = 0x83847646, .name = "92HD206D", .patch = patch_stac927x },
 	/* The following does not take into account .id=0x83847661 when subsys =
 	 * 104D0C00 which is STAC9225s. Because of this, some SZ Notebooks are
 	 * currently not fully supported.
 	 */
 	{ .id = 0x83847661, .name = "CXD9872RD/K", .patch = patch_stac9872 },
 	{ .id = 0x83847662, .name = "STAC9872AK", .patch = patch_stac9872 },
 	{ .id = 0x83847664, .name = "CXD9872AKD", .patch = patch_stac9872 },
 	{ .id = 0x838476a0, .name = "STAC9205", .patch = patch_stac9205 },
 	{ .id = 0x838476a1, .name = "STAC9205D", .patch = patch_stac9205 },
 	{ .id = 0x838476a2, .name = "STAC9204", .patch = patch_stac9205 },
 	{ .id = 0x838476a3, .name = "STAC9204D", .patch = patch_stac9205 },
 	{ .id = 0x838476a4, .name = "STAC9255", .patch = patch_stac9205 },
 	{ .id = 0x838476a5, .name = "STAC9255D", .patch = patch_stac9205 },
 	{ .id = 0x838476a6, .name = "STAC9254", .patch = patch_stac9205 },
 	{ .id = 0x838476a7, .name = "STAC9254D", .patch = patch_stac9205 },
	{ .id = 0x111d7603, .name = "92HD75B3X5", .patch = patch_stac92hd71bxx},
	{ .id = 0x111d7604, .name = "92HD83C1X5", .patch = patch_stac92hd83xxx},
	{ .id = 0x111d7605, .name = "92HD81B1X5", .patch = patch_stac92hd83xxx},
	{ .id = 0x111d7608, .name = "92HD75B2X5", .patch = patch_stac92hd71bxx},
	{ .id = 0x111d7674, .name = "92HD73D1X5", .patch = patch_stac92hd73xx },
	{ .id = 0x111d7675, .name = "92HD73C1X5", .patch = patch_stac92hd73xx },
	{ .id = 0x111d7676, .name = "92HD73E1X5", .patch = patch_stac92hd73xx },
	{ .id = 0x111d76b0, .name = "92HD71B8X", .patch = patch_stac92hd71bxx },
	{ .id = 0x111d76b1, .name = "92HD71B8X", .patch = patch_stac92hd71bxx },
	{ .id = 0x111d76b2, .name = "92HD71B7X", .patch = patch_stac92hd71bxx },
	{ .id = 0x111d76b3, .name = "92HD71B7X", .patch = patch_stac92hd71bxx },
	{ .id = 0x111d76b4, .name = "92HD71B6X", .patch = patch_stac92hd71bxx },
	{ .id = 0x111d76b5, .name = "92HD71B6X", .patch = patch_stac92hd71bxx },
	{ .id = 0x111d76b6, .name = "92HD71B5X", .patch = patch_stac92hd71bxx },
	{ .id = 0x111d76b7, .name = "92HD71B5X", .patch = patch_stac92hd71bxx },
	{} /* terminator */
};<|MERGE_RESOLUTION|>--- conflicted
+++ resolved
@@ -41,7 +41,6 @@
 #define STAC_INSERT_EVENT	0x10
 #define STAC_PWR_EVENT		0x20
 #define STAC_HP_EVENT		0x30
-#define STAC_VREF_EVENT		0x40
 
 enum {
 	STAC_REF,
@@ -570,15 +569,8 @@
 			nid = codec->slave_dig_outs[smux_idx - 1];
 		if (spec->cur_smux[smux_idx] == smux->num_items - 1)
 			val = AMP_OUT_MUTE;
-<<<<<<< HEAD
-		if (smux_idx == 0)
-			nid = spec->multiout.dig_out_nid;
-		else
-			nid = codec->slave_dig_outs[smux_idx - 1];
-=======
 		else
 			val = AMP_OUT_UNMUTE;
->>>>>>> 031bb27c
 		/* un/mute SPDIF out */
 		snd_hda_codec_write_cache(codec, nid, 0,
 			AC_VERB_SET_AMP_GAIN_MUTE, val);
@@ -1126,17 +1118,10 @@
 
 	HDA_CODEC_MUTE("Import1 Mux Capture Switch", 0x17, 0x1, HDA_INPUT),
 	HDA_CODEC_VOLUME("Import1 Mux Capture Volume", 0x17, 0x1, HDA_INPUT),
-<<<<<<< HEAD
 
 	HDA_CODEC_MUTE("DAC0 Capture Switch", 0x17, 0x3, HDA_INPUT),
 	HDA_CODEC_VOLUME("DAC0 Capture Volume", 0x17, 0x3, HDA_INPUT),
 
-=======
-
-	HDA_CODEC_MUTE("DAC0 Capture Switch", 0x17, 0x3, HDA_INPUT),
-	HDA_CODEC_VOLUME("DAC0 Capture Volume", 0x17, 0x3, HDA_INPUT),
-
->>>>>>> 031bb27c
 	HDA_CODEC_MUTE("DAC1 Capture Switch", 0x17, 0x4, HDA_INPUT),
 	HDA_CODEC_VOLUME("DAC1 Capture Volume", 0x17, 0x4, HDA_INPUT),
 	{ } /* end */
@@ -1703,13 +1688,10 @@
 	/* SigmaTel reference board */
 	SND_PCI_QUIRK(PCI_VENDOR_ID_INTEL, 0x2668,
 		      "DFI LanParty", STAC_92HD71BXX_REF),
-<<<<<<< HEAD
-=======
 	SND_PCI_QUIRK(PCI_VENDOR_ID_HP, 0x30f2,
 		      "HP dv5", STAC_HP_M4),
 	SND_PCI_QUIRK(PCI_VENDOR_ID_HP, 0x30f4,
 		      "HP dv7", STAC_HP_M4),
->>>>>>> 031bb27c
 	SND_PCI_QUIRK(PCI_VENDOR_ID_HP, 0x361a,
 				"unknown HP", STAC_HP_M4),
 	SND_PCI_QUIRK(PCI_VENDOR_ID_DELL, 0x0233,
@@ -2611,15 +2593,10 @@
 };
 
 /* add dynamic controls */
-<<<<<<< HEAD
-static int stac92xx_add_control_idx(struct sigmatel_spec *spec, int type,
-		int idx, const char *name, unsigned long val)
-=======
 static int stac92xx_add_control_temp(struct sigmatel_spec *spec,
 				     struct snd_kcontrol_new *ktemp,
 				     int idx, const char *name,
 				     unsigned long val)
->>>>>>> 031bb27c
 {
 	struct snd_kcontrol_new *knew;
 
@@ -2638,11 +2615,7 @@
 	}
 
 	knew = &spec->kctl_alloc[spec->num_kctl_used];
-<<<<<<< HEAD
-	*knew = stac92xx_control_templates[type];
-=======
 	*knew = *ktemp;
->>>>>>> 031bb27c
 	knew->index = idx;
 	knew->name = kstrdup(name, GFP_KERNEL);
 	if (!knew->name)
@@ -2652,12 +2625,6 @@
 	return 0;
 }
 
-<<<<<<< HEAD
-
-/* add dynamic controls */
-static int stac92xx_add_control(struct sigmatel_spec *spec, int type,
-		const char *name, unsigned long val)
-=======
 static inline int stac92xx_add_control_idx(struct sigmatel_spec *spec,
 					   int type, int idx, const char *name,
 					   unsigned long val)
@@ -2671,7 +2638,6 @@
 /* add dynamic controls */
 static inline int stac92xx_add_control(struct sigmatel_spec *spec, int type,
 				       const char *name, unsigned long val)
->>>>>>> 031bb27c
 {
 	return stac92xx_add_control_idx(spec, type, 0, name, val);
 }
@@ -3113,8 +3079,6 @@
 	return 0;
 }
 
-<<<<<<< HEAD
-=======
 #ifdef CONFIG_SND_HDA_INPUT_BEEP
 #define stac92xx_dig_beep_switch_info snd_ctl_boolean_mono_info
 
@@ -3152,7 +3116,6 @@
 }
 #endif
 
->>>>>>> 031bb27c
 static int stac92xx_auto_create_mux_input_ctls(struct hda_codec *codec)
 {
 	struct sigmatel_spec *spec = codec->spec;
@@ -3459,10 +3422,7 @@
 #ifdef CONFIG_SND_HDA_INPUT_BEEP
 	if (spec->digbeep_nid > 0) {
 		hda_nid_t nid = spec->digbeep_nid;
-<<<<<<< HEAD
-=======
 		unsigned int caps;
->>>>>>> 031bb27c
 
 		err = stac92xx_auto_create_beep_ctls(codec, nid);
 		if (err < 0)
@@ -3470,8 +3430,6 @@
 		err = snd_hda_attach_beep_device(codec, nid);
 		if (err < 0)
 			return err;
-<<<<<<< HEAD
-=======
 		/* if no beep switch is available, make its own one */
 		caps = query_amp_caps(codec, nid, HDA_OUTPUT);
 		if (codec->beep &&
@@ -3480,7 +3438,6 @@
 			if (err < 0)
 				return err;
 		}
->>>>>>> 031bb27c
 	}
 #endif
 
@@ -3761,16 +3718,6 @@
 	for (i = 0; i < AUTO_PIN_LAST; i++) {
 		hda_nid_t nid = cfg->input_pins[i];
 		if (nid) {
-<<<<<<< HEAD
-			unsigned int pinctl = snd_hda_codec_read(codec, nid,
-				0, AC_VERB_GET_PIN_WIDGET_CONTROL, 0);
-			/* if PINCTL already set then skip */
-			if (pinctl & AC_PINCAP_IN)
-				continue;
-			pinctl = AC_PINCTL_IN_EN;
-			if (i == AUTO_PIN_MIC || i == AUTO_PIN_FRONT_MIC)
-				pinctl |= stac92xx_get_vref(codec, nid);
-=======
 			unsigned int pinctl;
 			if (i == AUTO_PIN_MIC || i == AUTO_PIN_FRONT_MIC) {
 				/* for mic pins, force to initialize */
@@ -3783,7 +3730,6 @@
 					continue;
 			}
 			pinctl |= AC_PINCTL_IN_EN;
->>>>>>> 031bb27c
 			stac92xx_auto_set_pinctl(codec, nid, pinctl);
 		}
 	}
@@ -4292,21 +4238,15 @@
 	switch (spec->board_config) {
 	case STAC_DELL_EQ:
 		spec->init = dell_eq_core_init;
-<<<<<<< HEAD
-=======
 		/* fallthru */
 	case STAC_DELL_M6:
->>>>>>> 031bb27c
 		spec->num_smuxes = 0;
 		spec->mixer = &stac92hd73xx_6ch_mixer[DELL_M6_MIXER];
 		spec->amp_nids = &stac92hd73xx_amp_nids[DELL_M6_AMP];
 		spec->num_amps = 1;
-<<<<<<< HEAD
-=======
 
 		if (!spec->init)
 			spec->init = dell_m6_core_init;
->>>>>>> 031bb27c
 		switch (codec->subsystem_id) {
 		case 0x1028025e: /* Analog Mics */
 		case 0x1028025f:
@@ -4559,17 +4499,10 @@
 		codec->slave_dig_outs = stac92hd71bxx_slave_dig_outs;
 		break;
 	case 0x111d7608: /* 5 Port with Analog Mixer */
-<<<<<<< HEAD
-		switch (codec->subsystem_id) {
-		case 0x103c361a:
-			/* Enable VREF power saving on GPIO1 detect */
-			snd_hda_codec_write(codec, codec->afg, 0,
-=======
 		switch (spec->board_config) {
 		case STAC_HP_M4:
 			/* Enable VREF power saving on GPIO1 detect */
 			snd_hda_codec_write_cache(codec, codec->afg, 0,
->>>>>>> 031bb27c
 				AC_VERB_SET_GPIO_UNSOLICITED_RSP_MASK, 0x02);
 			snd_hda_codec_write_cache(codec, codec->afg, 0,
 					AC_VERB_SET_UNSOLICITED_ENABLE,
@@ -4615,16 +4548,6 @@
 	spec->aloopback_mask = 0x50;
 	spec->aloopback_shift = 0;
 
-<<<<<<< HEAD
-	if (spec->board_config > STAC_92HD71BXX_REF) {
-		/* GPIO0 = EAPD */
-		spec->gpio_mask = 0x01;
-		spec->gpio_dir = 0x01;
-		spec->gpio_data = 0x01;
-	}
-
-=======
->>>>>>> 031bb27c
 	spec->powerdown_adcs = 1;
 	spec->digbeep_nid = 0x26;
 	spec->mux_nids = stac92hd71bxx_mux_nids;
