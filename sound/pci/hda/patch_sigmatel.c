/*
 * Universal Interface for Intel High Definition Audio Codec
 *
 * HD audio interface patch for SigmaTel STAC92xx
 *
 * Copyright (c) 2005 Embedded Alley Solutions, Inc.
 * Matt Porter <mporter@embeddedalley.com>
 *
 * Based on patch_cmedia.c and patch_realtek.c
 * Copyright (c) 2004 Takashi Iwai <tiwai@suse.de>
 *
 *  This driver is free software; you can redistribute it and/or modify
 *  it under the terms of the GNU General Public License as published by
 *  the Free Software Foundation; either version 2 of the License, or
 *  (at your option) any later version.
 *
 *  This driver is distributed in the hope that it will be useful,
 *  but WITHOUT ANY WARRANTY; without even the implied warranty of
 *  MERCHANTABILITY or FITNESS FOR A PARTICULAR PURPOSE.  See the
 *  GNU General Public License for more details.
 *
 *  You should have received a copy of the GNU General Public License
 *  along with this program; if not, write to the Free Software
 *  Foundation, Inc., 59 Temple Place, Suite 330, Boston, MA  02111-1307 USA
 */

#include <linux/init.h>
#include <linux/delay.h>
#include <linux/slab.h>
#include <linux/pci.h>
#include <sound/core.h>
#include <sound/asoundef.h>
#include <sound/jack.h>
#include "hda_codec.h"
#include "hda_local.h"
#include "hda_beep.h"

enum {
	STAC_VREF_EVENT	= 1,
	STAC_INSERT_EVENT,
	STAC_PWR_EVENT,
	STAC_HP_EVENT,
};

enum {
	STAC_AUTO,
	STAC_REF,
	STAC_9200_OQO,
	STAC_9200_DELL_D21,
	STAC_9200_DELL_D22,
	STAC_9200_DELL_D23,
	STAC_9200_DELL_M21,
	STAC_9200_DELL_M22,
	STAC_9200_DELL_M23,
	STAC_9200_DELL_M24,
	STAC_9200_DELL_M25,
	STAC_9200_DELL_M26,
	STAC_9200_DELL_M27,
	STAC_9200_M4,
	STAC_9200_M4_2,
	STAC_9200_PANASONIC,
	STAC_9200_MODELS
};

enum {
	STAC_9205_AUTO,
	STAC_9205_REF,
	STAC_9205_DELL_M42,
	STAC_9205_DELL_M43,
	STAC_9205_DELL_M44,
	STAC_9205_EAPD,
	STAC_9205_MODELS
};

enum {
	STAC_92HD73XX_AUTO,
	STAC_92HD73XX_NO_JD, /* no jack-detection */
	STAC_92HD73XX_REF,
	STAC_DELL_M6_AMIC,
	STAC_DELL_M6_DMIC,
	STAC_DELL_M6_BOTH,
	STAC_DELL_EQ,
	STAC_92HD73XX_MODELS
};

enum {
	STAC_92HD83XXX_AUTO,
	STAC_92HD83XXX_REF,
	STAC_92HD83XXX_PWR_REF,
	STAC_DELL_S14,
	STAC_92HD83XXX_MODELS
};

enum {
	STAC_92HD71BXX_AUTO,
	STAC_92HD71BXX_REF,
	STAC_DELL_M4_1,
	STAC_DELL_M4_2,
	STAC_DELL_M4_3,
	STAC_HP_M4,
	STAC_HP_DV5,
	STAC_HP_HDX,
	STAC_HP_DV4_1222NR,
	STAC_92HD71BXX_MODELS
};

enum {
	STAC_925x_AUTO,
	STAC_925x_REF,
	STAC_M1,
	STAC_M1_2,
	STAC_M2,
	STAC_M2_2,
	STAC_M3,
	STAC_M5,
	STAC_M6,
	STAC_925x_MODELS
};

enum {
	STAC_922X_AUTO,
	STAC_D945_REF,
	STAC_D945GTP3,
	STAC_D945GTP5,
	STAC_INTEL_MAC_V1,
	STAC_INTEL_MAC_V2,
	STAC_INTEL_MAC_V3,
	STAC_INTEL_MAC_V4,
	STAC_INTEL_MAC_V5,
	STAC_INTEL_MAC_AUTO, /* This model is selected if no module parameter
			      * is given, one of the above models will be
			      * chosen according to the subsystem id. */
	/* for backward compatibility */
	STAC_MACMINI,
	STAC_MACBOOK,
	STAC_MACBOOK_PRO_V1,
	STAC_MACBOOK_PRO_V2,
	STAC_IMAC_INTEL,
	STAC_IMAC_INTEL_20,
	STAC_ECS_202,
	STAC_922X_DELL_D81,
	STAC_922X_DELL_D82,
	STAC_922X_DELL_M81,
	STAC_922X_DELL_M82,
	STAC_922X_MODELS
};

enum {
	STAC_927X_AUTO,
	STAC_D965_REF_NO_JD, /* no jack-detection */
	STAC_D965_REF,
	STAC_D965_3ST,
	STAC_D965_5ST,
	STAC_D965_5ST_NO_FP,
	STAC_DELL_3ST,
	STAC_DELL_BIOS,
	STAC_927X_MODELS
};

enum {
	STAC_9872_AUTO,
	STAC_9872_VAIO,
	STAC_9872_MODELS
};

struct sigmatel_event {
	hda_nid_t nid;
	unsigned char type;
	unsigned char tag;
	int data;
};

struct sigmatel_jack {
	hda_nid_t nid;
	int type;
	struct snd_jack *jack;
};

struct sigmatel_spec {
	struct snd_kcontrol_new *mixers[4];
	unsigned int num_mixers;

	int board_config;
	unsigned int eapd_switch: 1;
	unsigned int surr_switch: 1;
	unsigned int alt_switch: 1;
	unsigned int hp_detect: 1;
	unsigned int spdif_mute: 1;
	unsigned int check_volume_offset:1;

	/* gpio lines */
	unsigned int eapd_mask;
	unsigned int gpio_mask;
	unsigned int gpio_dir;
	unsigned int gpio_data;
	unsigned int gpio_mute;
	unsigned int gpio_led;

	/* stream */
	unsigned int stream_delay;

	/* analog loopback */
	struct snd_kcontrol_new *aloopback_ctl;
	unsigned char aloopback_mask;
	unsigned char aloopback_shift;

	/* power management */
	unsigned int num_pwrs;
	unsigned int *pwr_mapping;
	hda_nid_t *pwr_nids;
	hda_nid_t *dac_list;

	/* jack detection */
	struct snd_array jacks;

	/* events */
	struct snd_array events;

	/* playback */
	struct hda_input_mux *mono_mux;
	struct hda_input_mux *amp_mux;
	unsigned int cur_mmux;
	struct hda_multi_out multiout;
	hda_nid_t dac_nids[5];
	hda_nid_t hp_dacs[5];
	hda_nid_t speaker_dacs[5];

	int volume_offset;

	/* capture */
	hda_nid_t *adc_nids;
	unsigned int num_adcs;
	hda_nid_t *mux_nids;
	unsigned int num_muxes;
	hda_nid_t *dmic_nids;
	unsigned int num_dmics;
	hda_nid_t *dmux_nids;
	unsigned int num_dmuxes;
	hda_nid_t *smux_nids;
	unsigned int num_smuxes;
	const char **spdif_labels;

	hda_nid_t dig_in_nid;
	hda_nid_t mono_nid;
	hda_nid_t anabeep_nid;
	hda_nid_t digbeep_nid;

	/* pin widgets */
	hda_nid_t *pin_nids;
	unsigned int num_pins;

	/* codec specific stuff */
	struct hda_verb *init;
	struct snd_kcontrol_new *mixer;

	/* capture source */
	struct hda_input_mux *dinput_mux;
	unsigned int cur_dmux[2];
	struct hda_input_mux *input_mux;
	unsigned int cur_mux[3];
	struct hda_input_mux *sinput_mux;
	unsigned int cur_smux[2];
	unsigned int cur_amux;
	hda_nid_t *amp_nids;
	unsigned int num_amps;
	unsigned int powerdown_adcs;

	/* i/o switches */
	unsigned int io_switch[2];
	unsigned int clfe_swap;
	hda_nid_t line_switch;	/* shared line-in for input and output */
	hda_nid_t mic_switch;	/* shared mic-in for input and output */
	hda_nid_t hp_switch; /* NID of HP as line-out */
	unsigned int aloopback;

	struct hda_pcm pcm_rec[2];	/* PCM information */

	/* dynamic controls and input_mux */
	struct auto_pin_cfg autocfg;
	struct snd_array kctls;
	struct hda_input_mux private_dimux;
	struct hda_input_mux private_imux;
	struct hda_input_mux private_smux;
	struct hda_input_mux private_amp_mux;
	struct hda_input_mux private_mono_mux;
};

static hda_nid_t stac9200_adc_nids[1] = {
        0x03,
};

static hda_nid_t stac9200_mux_nids[1] = {
        0x0c,
};

static hda_nid_t stac9200_dac_nids[1] = {
        0x02,
};

static hda_nid_t stac92hd73xx_pwr_nids[8] = {
	0x0a, 0x0b, 0x0c, 0xd, 0x0e,
	0x0f, 0x10, 0x11
};

static hda_nid_t stac92hd73xx_slave_dig_outs[2] = {
	0x26, 0,
};

static hda_nid_t stac92hd73xx_adc_nids[2] = {
	0x1a, 0x1b
};

#define DELL_M6_AMP 2
static hda_nid_t stac92hd73xx_amp_nids[3] = {
	0x0b, 0x0c, 0x0e
};

#define STAC92HD73XX_NUM_DMICS	2
static hda_nid_t stac92hd73xx_dmic_nids[STAC92HD73XX_NUM_DMICS + 1] = {
	0x13, 0x14, 0
};

#define STAC92HD73_DAC_COUNT 5

static hda_nid_t stac92hd73xx_mux_nids[4] = {
	0x28, 0x29, 0x2a, 0x2b,
};

static hda_nid_t stac92hd73xx_dmux_nids[2] = {
	0x20, 0x21,
};

static hda_nid_t stac92hd73xx_smux_nids[2] = {
	0x22, 0x23,
};

#define STAC92HD83XXX_NUM_DMICS	2
static hda_nid_t stac92hd83xxx_dmic_nids[STAC92HD83XXX_NUM_DMICS + 1] = {
	0x11, 0x12, 0
};

#define STAC92HD83_DAC_COUNT 3

static hda_nid_t stac92hd83xxx_dmux_nids[2] = {
	0x17, 0x18,
};

static hda_nid_t stac92hd83xxx_adc_nids[2] = {
	0x15, 0x16,
};

static hda_nid_t stac92hd83xxx_pwr_nids[4] = {
	0xa, 0xb, 0xd, 0xe,
};

static hda_nid_t stac92hd83xxx_slave_dig_outs[2] = {
	0x1e, 0,
};

static unsigned int stac92hd83xxx_pwr_mapping[4] = {
	0x03, 0x0c, 0x20, 0x40,
};

static hda_nid_t stac92hd83xxx_amp_nids[1] = {
	0xc,
};

static hda_nid_t stac92hd71bxx_pwr_nids[3] = {
	0x0a, 0x0d, 0x0f
};

static hda_nid_t stac92hd71bxx_adc_nids[2] = {
	0x12, 0x13,
};

static hda_nid_t stac92hd71bxx_mux_nids[2] = {
	0x1a, 0x1b
};

static hda_nid_t stac92hd71bxx_dmux_nids[2] = {
	0x1c, 0x1d,
};

static hda_nid_t stac92hd71bxx_smux_nids[2] = {
	0x24, 0x25,
};

#define STAC92HD71BXX_NUM_DMICS	2
static hda_nid_t stac92hd71bxx_dmic_nids[STAC92HD71BXX_NUM_DMICS + 1] = {
	0x18, 0x19, 0
};

static hda_nid_t stac92hd71bxx_slave_dig_outs[2] = {
	0x22, 0
};

static hda_nid_t stac925x_adc_nids[1] = {
        0x03,
};

static hda_nid_t stac925x_mux_nids[1] = {
        0x0f,
};

static hda_nid_t stac925x_dac_nids[1] = {
        0x02,
};

#define STAC925X_NUM_DMICS	1
static hda_nid_t stac925x_dmic_nids[STAC925X_NUM_DMICS + 1] = {
	0x15, 0
};

static hda_nid_t stac925x_dmux_nids[1] = {
	0x14,
};

static hda_nid_t stac922x_adc_nids[2] = {
        0x06, 0x07,
};

static hda_nid_t stac922x_mux_nids[2] = {
        0x12, 0x13,
};

static hda_nid_t stac927x_slave_dig_outs[2] = {
	0x1f, 0,
};

static hda_nid_t stac927x_adc_nids[3] = {
        0x07, 0x08, 0x09
};

static hda_nid_t stac927x_mux_nids[3] = {
        0x15, 0x16, 0x17
};

static hda_nid_t stac927x_smux_nids[1] = {
	0x21,
};

static hda_nid_t stac927x_dac_nids[6] = {
	0x02, 0x03, 0x04, 0x05, 0x06, 0
};

static hda_nid_t stac927x_dmux_nids[1] = {
	0x1b,
};

#define STAC927X_NUM_DMICS 2
static hda_nid_t stac927x_dmic_nids[STAC927X_NUM_DMICS + 1] = {
	0x13, 0x14, 0
};

static const char *stac927x_spdif_labels[5] = {
	"Digital Playback", "ADAT", "Analog Mux 1",
	"Analog Mux 2", "Analog Mux 3"
};

static hda_nid_t stac9205_adc_nids[2] = {
        0x12, 0x13
};

static hda_nid_t stac9205_mux_nids[2] = {
        0x19, 0x1a
};

static hda_nid_t stac9205_dmux_nids[1] = {
	0x1d,
};

static hda_nid_t stac9205_smux_nids[1] = {
	0x21,
};

#define STAC9205_NUM_DMICS	2
static hda_nid_t stac9205_dmic_nids[STAC9205_NUM_DMICS + 1] = {
        0x17, 0x18, 0
};

static hda_nid_t stac9200_pin_nids[8] = {
	0x08, 0x09, 0x0d, 0x0e, 
	0x0f, 0x10, 0x11, 0x12,
};

static hda_nid_t stac925x_pin_nids[8] = {
	0x07, 0x08, 0x0a, 0x0b, 
	0x0c, 0x0d, 0x10, 0x11,
};

static hda_nid_t stac922x_pin_nids[10] = {
	0x0a, 0x0b, 0x0c, 0x0d, 0x0e,
	0x0f, 0x10, 0x11, 0x15, 0x1b,
};

static hda_nid_t stac92hd73xx_pin_nids[13] = {
	0x0a, 0x0b, 0x0c, 0x0d, 0x0e,
	0x0f, 0x10, 0x11, 0x12, 0x13,
	0x14, 0x22, 0x23
};

static hda_nid_t stac92hd83xxx_pin_nids[10] = {
	0x0a, 0x0b, 0x0c, 0x0d, 0x0e,
	0x0f, 0x10, 0x11, 0x1f, 0x20,
};

#define STAC92HD71BXX_NUM_PINS 13
static hda_nid_t stac92hd71bxx_pin_nids_4port[STAC92HD71BXX_NUM_PINS] = {
	0x0a, 0x0b, 0x0c, 0x0d, 0x00,
	0x00, 0x14, 0x18, 0x19, 0x1e,
	0x1f, 0x20, 0x27
};
static hda_nid_t stac92hd71bxx_pin_nids_6port[STAC92HD71BXX_NUM_PINS] = {
	0x0a, 0x0b, 0x0c, 0x0d, 0x0e,
	0x0f, 0x14, 0x18, 0x19, 0x1e,
	0x1f, 0x20, 0x27
};

static hda_nid_t stac927x_pin_nids[14] = {
	0x0a, 0x0b, 0x0c, 0x0d, 0x0e,
	0x0f, 0x10, 0x11, 0x12, 0x13,
	0x14, 0x21, 0x22, 0x23,
};

static hda_nid_t stac9205_pin_nids[12] = {
	0x0a, 0x0b, 0x0c, 0x0d, 0x0e,
	0x0f, 0x14, 0x16, 0x17, 0x18,
	0x21, 0x22,
};

#define stac92xx_amp_volume_info snd_hda_mixer_amp_volume_info

static int stac92xx_amp_volume_get(struct snd_kcontrol *kcontrol,
				 struct snd_ctl_elem_value *ucontrol)
{
	struct hda_codec *codec = snd_kcontrol_chip(kcontrol);
	struct sigmatel_spec *spec = codec->spec;
	hda_nid_t nid = spec->amp_nids[spec->cur_amux];

	kcontrol->private_value ^= get_amp_nid(kcontrol);
	kcontrol->private_value |= nid;

	return snd_hda_mixer_amp_volume_get(kcontrol, ucontrol);
}

static int stac92xx_amp_volume_put(struct snd_kcontrol *kcontrol,
				 struct snd_ctl_elem_value *ucontrol)
{
	struct hda_codec *codec = snd_kcontrol_chip(kcontrol);
	struct sigmatel_spec *spec = codec->spec;
	hda_nid_t nid = spec->amp_nids[spec->cur_amux];

	kcontrol->private_value ^= get_amp_nid(kcontrol);
	kcontrol->private_value |= nid;

	return snd_hda_mixer_amp_volume_put(kcontrol, ucontrol);
}

static int stac92xx_dmux_enum_info(struct snd_kcontrol *kcontrol,
				   struct snd_ctl_elem_info *uinfo)
{
	struct hda_codec *codec = snd_kcontrol_chip(kcontrol);
	struct sigmatel_spec *spec = codec->spec;
	return snd_hda_input_mux_info(spec->dinput_mux, uinfo);
}

static int stac92xx_dmux_enum_get(struct snd_kcontrol *kcontrol,
				  struct snd_ctl_elem_value *ucontrol)
{
	struct hda_codec *codec = snd_kcontrol_chip(kcontrol);
	struct sigmatel_spec *spec = codec->spec;
	unsigned int dmux_idx = snd_ctl_get_ioffidx(kcontrol, &ucontrol->id);

	ucontrol->value.enumerated.item[0] = spec->cur_dmux[dmux_idx];
	return 0;
}

static int stac92xx_dmux_enum_put(struct snd_kcontrol *kcontrol,
				  struct snd_ctl_elem_value *ucontrol)
{
	struct hda_codec *codec = snd_kcontrol_chip(kcontrol);
	struct sigmatel_spec *spec = codec->spec;
	unsigned int dmux_idx = snd_ctl_get_ioffidx(kcontrol, &ucontrol->id);

	return snd_hda_input_mux_put(codec, spec->dinput_mux, ucontrol,
			spec->dmux_nids[dmux_idx], &spec->cur_dmux[dmux_idx]);
}

static int stac92xx_smux_enum_info(struct snd_kcontrol *kcontrol,
				   struct snd_ctl_elem_info *uinfo)
{
	struct hda_codec *codec = snd_kcontrol_chip(kcontrol);
	struct sigmatel_spec *spec = codec->spec;
	return snd_hda_input_mux_info(spec->sinput_mux, uinfo);
}

static int stac92xx_smux_enum_get(struct snd_kcontrol *kcontrol,
				  struct snd_ctl_elem_value *ucontrol)
{
	struct hda_codec *codec = snd_kcontrol_chip(kcontrol);
	struct sigmatel_spec *spec = codec->spec;
	unsigned int smux_idx = snd_ctl_get_ioffidx(kcontrol, &ucontrol->id);

	ucontrol->value.enumerated.item[0] = spec->cur_smux[smux_idx];
	return 0;
}

static int stac92xx_smux_enum_put(struct snd_kcontrol *kcontrol,
				  struct snd_ctl_elem_value *ucontrol)
{
	struct hda_codec *codec = snd_kcontrol_chip(kcontrol);
	struct sigmatel_spec *spec = codec->spec;
	struct hda_input_mux *smux = &spec->private_smux;
	unsigned int smux_idx = snd_ctl_get_ioffidx(kcontrol, &ucontrol->id);
	int err, val;
	hda_nid_t nid;

	err = snd_hda_input_mux_put(codec, spec->sinput_mux, ucontrol,
			spec->smux_nids[smux_idx], &spec->cur_smux[smux_idx]);
	if (err < 0)
		return err;

	if (spec->spdif_mute) {
		if (smux_idx == 0)
			nid = spec->multiout.dig_out_nid;
		else
			nid = codec->slave_dig_outs[smux_idx - 1];
		if (spec->cur_smux[smux_idx] == smux->num_items - 1)
			val = HDA_AMP_MUTE;
		else
			val = 0;
		/* un/mute SPDIF out */
		snd_hda_codec_amp_stereo(codec, nid, HDA_OUTPUT, 0,
					 HDA_AMP_MUTE, val);
	}
	return 0;
}

static unsigned int stac92xx_vref_set(struct hda_codec *codec,
					hda_nid_t nid, unsigned int new_vref)
{
	int error;
	unsigned int pincfg;
	pincfg = snd_hda_codec_read(codec, nid, 0,
				AC_VERB_GET_PIN_WIDGET_CONTROL, 0);

	pincfg &= 0xff;
	pincfg &= ~(AC_PINCTL_VREFEN | AC_PINCTL_IN_EN | AC_PINCTL_OUT_EN);
	pincfg |= new_vref;

	if (new_vref == AC_PINCTL_VREF_HIZ)
		pincfg |= AC_PINCTL_OUT_EN;
	else
		pincfg |= AC_PINCTL_IN_EN;

	error = snd_hda_codec_write_cache(codec, nid, 0,
					AC_VERB_SET_PIN_WIDGET_CONTROL, pincfg);
	if (error < 0)
		return error;
	else
		return 1;
}

static unsigned int stac92xx_vref_get(struct hda_codec *codec, hda_nid_t nid)
{
	unsigned int vref;
	vref = snd_hda_codec_read(codec, nid, 0,
				AC_VERB_GET_PIN_WIDGET_CONTROL, 0);
	vref &= AC_PINCTL_VREFEN;
	return vref;
}

static int stac92xx_mux_enum_info(struct snd_kcontrol *kcontrol, struct snd_ctl_elem_info *uinfo)
{
	struct hda_codec *codec = snd_kcontrol_chip(kcontrol);
	struct sigmatel_spec *spec = codec->spec;
	return snd_hda_input_mux_info(spec->input_mux, uinfo);
}

static int stac92xx_mux_enum_get(struct snd_kcontrol *kcontrol, struct snd_ctl_elem_value *ucontrol)
{
	struct hda_codec *codec = snd_kcontrol_chip(kcontrol);
	struct sigmatel_spec *spec = codec->spec;
	unsigned int adc_idx = snd_ctl_get_ioffidx(kcontrol, &ucontrol->id);

	ucontrol->value.enumerated.item[0] = spec->cur_mux[adc_idx];
	return 0;
}

static int stac92xx_mux_enum_put(struct snd_kcontrol *kcontrol, struct snd_ctl_elem_value *ucontrol)
{
	struct hda_codec *codec = snd_kcontrol_chip(kcontrol);
	struct sigmatel_spec *spec = codec->spec;
	unsigned int adc_idx = snd_ctl_get_ioffidx(kcontrol, &ucontrol->id);

	return snd_hda_input_mux_put(codec, spec->input_mux, ucontrol,
				     spec->mux_nids[adc_idx], &spec->cur_mux[adc_idx]);
}

static int stac92xx_mono_mux_enum_info(struct snd_kcontrol *kcontrol,
	struct snd_ctl_elem_info *uinfo)
{
	struct hda_codec *codec = snd_kcontrol_chip(kcontrol);
	struct sigmatel_spec *spec = codec->spec;
	return snd_hda_input_mux_info(spec->mono_mux, uinfo);
}

static int stac92xx_mono_mux_enum_get(struct snd_kcontrol *kcontrol,
	struct snd_ctl_elem_value *ucontrol)
{
	struct hda_codec *codec = snd_kcontrol_chip(kcontrol);
	struct sigmatel_spec *spec = codec->spec;

	ucontrol->value.enumerated.item[0] = spec->cur_mmux;
	return 0;
}

static int stac92xx_mono_mux_enum_put(struct snd_kcontrol *kcontrol,
	struct snd_ctl_elem_value *ucontrol)
{
	struct hda_codec *codec = snd_kcontrol_chip(kcontrol);
	struct sigmatel_spec *spec = codec->spec;

	return snd_hda_input_mux_put(codec, spec->mono_mux, ucontrol,
				     spec->mono_nid, &spec->cur_mmux);
}

static int stac92xx_amp_mux_enum_info(struct snd_kcontrol *kcontrol,
	struct snd_ctl_elem_info *uinfo)
{
	struct hda_codec *codec = snd_kcontrol_chip(kcontrol);
	struct sigmatel_spec *spec = codec->spec;
	return snd_hda_input_mux_info(spec->amp_mux, uinfo);
}

static int stac92xx_amp_mux_enum_get(struct snd_kcontrol *kcontrol,
	struct snd_ctl_elem_value *ucontrol)
{
	struct hda_codec *codec = snd_kcontrol_chip(kcontrol);
	struct sigmatel_spec *spec = codec->spec;

	ucontrol->value.enumerated.item[0] = spec->cur_amux;
	return 0;
}

static int stac92xx_amp_mux_enum_put(struct snd_kcontrol *kcontrol,
	struct snd_ctl_elem_value *ucontrol)
{
	struct hda_codec *codec = snd_kcontrol_chip(kcontrol);
	struct sigmatel_spec *spec = codec->spec;
	struct snd_kcontrol *ctl =
		snd_hda_find_mixer_ctl(codec, "Amp Capture Volume");
	if (!ctl)
		return -EINVAL;

	snd_ctl_notify(codec->bus->card, SNDRV_CTL_EVENT_MASK_VALUE |
		SNDRV_CTL_EVENT_MASK_INFO, &ctl->id);

	return snd_hda_input_mux_put(codec, spec->amp_mux, ucontrol,
				     0, &spec->cur_amux);
}

#define stac92xx_aloopback_info snd_ctl_boolean_mono_info

static int stac92xx_aloopback_get(struct snd_kcontrol *kcontrol,
	struct snd_ctl_elem_value *ucontrol)
{
	struct hda_codec *codec = snd_kcontrol_chip(kcontrol);
	unsigned int idx = snd_ctl_get_ioffidx(kcontrol, &ucontrol->id);
	struct sigmatel_spec *spec = codec->spec;

	ucontrol->value.integer.value[0] = !!(spec->aloopback &
					      (spec->aloopback_mask << idx));
	return 0;
}

static int stac92xx_aloopback_put(struct snd_kcontrol *kcontrol,
		struct snd_ctl_elem_value *ucontrol)
{
	struct hda_codec *codec = snd_kcontrol_chip(kcontrol);
	struct sigmatel_spec *spec = codec->spec;
	unsigned int idx = snd_ctl_get_ioffidx(kcontrol, &ucontrol->id);
	unsigned int dac_mode;
	unsigned int val, idx_val;

	idx_val = spec->aloopback_mask << idx;
	if (ucontrol->value.integer.value[0])
		val = spec->aloopback | idx_val;
	else
		val = spec->aloopback & ~idx_val;
	if (spec->aloopback == val)
		return 0;

	spec->aloopback = val;

	/* Only return the bits defined by the shift value of the
	 * first two bytes of the mask
	 */
	dac_mode = snd_hda_codec_read(codec, codec->afg, 0,
				      kcontrol->private_value & 0xFFFF, 0x0);
	dac_mode >>= spec->aloopback_shift;

	if (spec->aloopback & idx_val) {
		snd_hda_power_up(codec);
		dac_mode |= idx_val;
	} else {
		snd_hda_power_down(codec);
		dac_mode &= ~idx_val;
	}

	snd_hda_codec_write_cache(codec, codec->afg, 0,
		kcontrol->private_value >> 16, dac_mode);

	return 1;
}

static struct hda_verb stac9200_core_init[] = {
	/* set dac0mux for dac converter */
	{ 0x07, AC_VERB_SET_CONNECT_SEL, 0x00},
	{}
};

static struct hda_verb stac9200_eapd_init[] = {
	/* set dac0mux for dac converter */
	{0x07, AC_VERB_SET_CONNECT_SEL, 0x00},
	{0x08, AC_VERB_SET_EAPD_BTLENABLE, 0x02},
	{}
};

static struct hda_verb stac92hd73xx_6ch_core_init[] = {
	/* set master volume and direct control */
	{ 0x1f, AC_VERB_SET_VOLUME_KNOB_CONTROL, 0xff},
	/* setup adcs to point to mixer */
	{ 0x20, AC_VERB_SET_CONNECT_SEL, 0x0b},
	{ 0x21, AC_VERB_SET_CONNECT_SEL, 0x0b},
	{ 0x0f, AC_VERB_SET_PIN_WIDGET_CONTROL, PIN_OUT},
	{ 0x10, AC_VERB_SET_PIN_WIDGET_CONTROL, PIN_OUT},
	{ 0x11, AC_VERB_SET_PIN_WIDGET_CONTROL, PIN_OUT},
	/* setup import muxs */
	{ 0x28, AC_VERB_SET_CONNECT_SEL, 0x01},
	{ 0x29, AC_VERB_SET_CONNECT_SEL, 0x01},
	{ 0x2a, AC_VERB_SET_CONNECT_SEL, 0x01},
	{ 0x2b, AC_VERB_SET_CONNECT_SEL, 0x00},
	{}
};

static struct hda_verb dell_eq_core_init[] = {
	/* set master volume to max value without distortion
	 * and direct control */
	{ 0x1f, AC_VERB_SET_VOLUME_KNOB_CONTROL, 0xec},
	/* setup adcs to point to mixer */
	{ 0x20, AC_VERB_SET_CONNECT_SEL, 0x0b},
	{ 0x21, AC_VERB_SET_CONNECT_SEL, 0x0b},
	/* setup import muxs */
	{ 0x28, AC_VERB_SET_CONNECT_SEL, 0x01},
	{ 0x29, AC_VERB_SET_CONNECT_SEL, 0x01},
	{ 0x2a, AC_VERB_SET_CONNECT_SEL, 0x01},
	{ 0x2b, AC_VERB_SET_CONNECT_SEL, 0x00},
	{}
};

static struct hda_verb dell_m6_core_init[] = {
	{ 0x1f, AC_VERB_SET_VOLUME_KNOB_CONTROL, 0xff},
	/* setup adcs to point to mixer */
	{ 0x20, AC_VERB_SET_CONNECT_SEL, 0x0b},
	{ 0x21, AC_VERB_SET_CONNECT_SEL, 0x0b},
	/* setup import muxs */
	{ 0x28, AC_VERB_SET_CONNECT_SEL, 0x01},
	{ 0x29, AC_VERB_SET_CONNECT_SEL, 0x01},
	{ 0x2a, AC_VERB_SET_CONNECT_SEL, 0x01},
	{ 0x2b, AC_VERB_SET_CONNECT_SEL, 0x00},
	{}
};

static struct hda_verb stac92hd73xx_8ch_core_init[] = {
	/* set master volume and direct control */
	{ 0x1f, AC_VERB_SET_VOLUME_KNOB_CONTROL, 0xff},
	/* setup adcs to point to mixer */
	{ 0x20, AC_VERB_SET_CONNECT_SEL, 0x0b},
	{ 0x21, AC_VERB_SET_CONNECT_SEL, 0x0b},
	{ 0x0f, AC_VERB_SET_PIN_WIDGET_CONTROL, PIN_OUT},
	{ 0x10, AC_VERB_SET_PIN_WIDGET_CONTROL, PIN_OUT},
	{ 0x11, AC_VERB_SET_PIN_WIDGET_CONTROL, PIN_OUT},
	/* setup import muxs */
	{ 0x28, AC_VERB_SET_CONNECT_SEL, 0x01},
	{ 0x29, AC_VERB_SET_CONNECT_SEL, 0x01},
	{ 0x2a, AC_VERB_SET_CONNECT_SEL, 0x01},
	{ 0x2b, AC_VERB_SET_CONNECT_SEL, 0x03},
	{}
};

static struct hda_verb stac92hd73xx_10ch_core_init[] = {
	/* set master volume and direct control */
	{ 0x1f, AC_VERB_SET_VOLUME_KNOB_CONTROL, 0xff},
	/* dac3 is connected to import3 mux */
	{ 0x18, AC_VERB_SET_AMP_GAIN_MUTE, 0xb07f},
	/* setup adcs to point to mixer */
	{ 0x20, AC_VERB_SET_CONNECT_SEL, 0x0b},
	{ 0x21, AC_VERB_SET_CONNECT_SEL, 0x0b},
	{ 0x0f, AC_VERB_SET_PIN_WIDGET_CONTROL, PIN_OUT},
	{ 0x10, AC_VERB_SET_PIN_WIDGET_CONTROL, PIN_OUT},
	{ 0x11, AC_VERB_SET_PIN_WIDGET_CONTROL, PIN_OUT},
	/* setup import muxs */
	{ 0x28, AC_VERB_SET_CONNECT_SEL, 0x01},
	{ 0x29, AC_VERB_SET_CONNECT_SEL, 0x01},
	{ 0x2a, AC_VERB_SET_CONNECT_SEL, 0x01},
	{ 0x2b, AC_VERB_SET_CONNECT_SEL, 0x03},
	{}
};

static struct hda_verb stac92hd83xxx_core_init[] = {
	{ 0xa, AC_VERB_SET_CONNECT_SEL, 0x1},
	{ 0xb, AC_VERB_SET_CONNECT_SEL, 0x1},
	{ 0xd, AC_VERB_SET_CONNECT_SEL, 0x0},

	/* power state controls amps */
	{ 0x01, AC_VERB_SET_EAPD, 1 << 2},
	{}
};

static struct hda_verb stac92hd71bxx_core_init[] = {
	/* set master volume and direct control */
	{ 0x28, AC_VERB_SET_VOLUME_KNOB_CONTROL, 0xff},
	{}
};

#define HD_DISABLE_PORTF 1
static struct hda_verb stac92hd71bxx_analog_core_init[] = {
	/* start of config #1 */

	/* connect port 0f to audio mixer */
	{ 0x0f, AC_VERB_SET_CONNECT_SEL, 0x2},
	/* start of config #2 */

	/* set master volume and direct control */
	{ 0x28, AC_VERB_SET_VOLUME_KNOB_CONTROL, 0xff},
	{}
};

static struct hda_verb stac92hd71bxx_unmute_core_init[] = {
	/* unmute right and left channels for nodes 0x0f, 0xa, 0x0d */
	{ 0x0f, AC_VERB_SET_AMP_GAIN_MUTE, AMP_IN_UNMUTE(0)},
	{ 0x0a, AC_VERB_SET_AMP_GAIN_MUTE, AMP_IN_UNMUTE(0)},
	{ 0x0d, AC_VERB_SET_AMP_GAIN_MUTE, AMP_IN_UNMUTE(0)},
	{}
};

static struct hda_verb stac925x_core_init[] = {
	/* set dac0mux for dac converter */
	{ 0x06, AC_VERB_SET_CONNECT_SEL, 0x00},
	/* mute the master volume */
	{ 0x0e, AC_VERB_SET_AMP_GAIN_MUTE, AMP_OUT_MUTE },
	{}
};

static struct hda_verb stac922x_core_init[] = {
	/* set master volume and direct control */	
	{ 0x16, AC_VERB_SET_VOLUME_KNOB_CONTROL, 0xff},
	{}
};

static struct hda_verb d965_core_init[] = {
	/* set master volume and direct control */	
	{ 0x24, AC_VERB_SET_VOLUME_KNOB_CONTROL, 0xff},
	/* unmute node 0x1b */
	{ 0x1b, AC_VERB_SET_AMP_GAIN_MUTE, 0xb000},
	/* select node 0x03 as DAC */	
	{ 0x0b, AC_VERB_SET_CONNECT_SEL, 0x01},
	{}
};

static struct hda_verb stac927x_core_init[] = {
	/* set master volume and direct control */	
	{ 0x24, AC_VERB_SET_VOLUME_KNOB_CONTROL, 0xff},
	/* enable analog pc beep path */
	{ 0x01, AC_VERB_SET_DIGI_CONVERT_2, 1 << 5},
	{}
};

static struct hda_verb stac9205_core_init[] = {
	/* set master volume and direct control */	
	{ 0x24, AC_VERB_SET_VOLUME_KNOB_CONTROL, 0xff},
	/* enable analog pc beep path */
	{ 0x01, AC_VERB_SET_DIGI_CONVERT_2, 1 << 5},
	{}
};

#define STAC_MONO_MUX \
	{ \
		.iface = SNDRV_CTL_ELEM_IFACE_MIXER, \
		.name = "Mono Mux", \
		.count = 1, \
		.info = stac92xx_mono_mux_enum_info, \
		.get = stac92xx_mono_mux_enum_get, \
		.put = stac92xx_mono_mux_enum_put, \
	}

#define STAC_AMP_MUX \
	{ \
		.iface = SNDRV_CTL_ELEM_IFACE_MIXER, \
		.name = "Amp Selector Capture Switch", \
		.count = 1, \
		.info = stac92xx_amp_mux_enum_info, \
		.get = stac92xx_amp_mux_enum_get, \
		.put = stac92xx_amp_mux_enum_put, \
	}

#define STAC_AMP_VOL(xname, nid, chs, idx, dir) \
	{ \
		.iface = SNDRV_CTL_ELEM_IFACE_MIXER, \
		.name = xname, \
		.index = 0, \
		.access = SNDRV_CTL_ELEM_ACCESS_READWRITE | \
			SNDRV_CTL_ELEM_ACCESS_TLV_READ | \
			SNDRV_CTL_ELEM_ACCESS_TLV_CALLBACK, \
		.info = stac92xx_amp_volume_info, \
		.get = stac92xx_amp_volume_get, \
		.put = stac92xx_amp_volume_put, \
		.tlv = { .c = snd_hda_mixer_amp_tlv }, \
		.private_value = HDA_COMPOSE_AMP_VAL(nid, chs, idx, dir) \
	}

#define STAC_ANALOG_LOOPBACK(verb_read, verb_write, cnt) \
	{ \
		.iface = SNDRV_CTL_ELEM_IFACE_MIXER, \
		.name  = "Analog Loopback", \
		.count = cnt, \
		.info  = stac92xx_aloopback_info, \
		.get   = stac92xx_aloopback_get, \
		.put   = stac92xx_aloopback_put, \
		.private_value = verb_read | (verb_write << 16), \
	}

#define DC_BIAS(xname, idx, nid) \
	{ \
		.iface = SNDRV_CTL_ELEM_IFACE_MIXER, \
		.name = xname, \
		.index = idx, \
		.info = stac92xx_dc_bias_info, \
		.get = stac92xx_dc_bias_get, \
		.put = stac92xx_dc_bias_put, \
		.private_value = nid, \
	}

static struct snd_kcontrol_new stac9200_mixer[] = {
	HDA_CODEC_VOLUME("Master Playback Volume", 0xb, 0, HDA_OUTPUT),
	HDA_CODEC_MUTE("Master Playback Switch", 0xb, 0, HDA_OUTPUT),
	HDA_CODEC_VOLUME("Capture Volume", 0x0a, 0, HDA_OUTPUT),
	HDA_CODEC_MUTE("Capture Switch", 0x0a, 0, HDA_OUTPUT),
	{ } /* end */
};

#define DELL_M6_MIXER 6
static struct snd_kcontrol_new stac92hd73xx_6ch_mixer[] = {
	/* start of config #1 */
	HDA_CODEC_VOLUME("Front Mic Mixer Capture Volume", 0x1d, 0, HDA_INPUT),
	HDA_CODEC_MUTE("Front Mic Mixer Capture Switch", 0x1d, 0, HDA_INPUT),

	HDA_CODEC_VOLUME("Line In Mixer Capture Volume", 0x1d, 0x2, HDA_INPUT),
	HDA_CODEC_MUTE("Line In Mixer Capture Switch", 0x1d, 0x2, HDA_INPUT),

	HDA_CODEC_VOLUME("CD Mixer Capture Volume", 0x1d, 0x4, HDA_INPUT),
	HDA_CODEC_MUTE("CD Mixer Capture Switch", 0x1d, 0x4, HDA_INPUT),

	/* start of config #2 */
	HDA_CODEC_VOLUME("Mic Mixer Capture Volume", 0x1d, 0x1, HDA_INPUT),
	HDA_CODEC_MUTE("Mic Mixer Capture Switch", 0x1d, 0x1, HDA_INPUT),

	HDA_CODEC_VOLUME("DAC Mixer Capture Volume", 0x1d, 0x3, HDA_INPUT),
	HDA_CODEC_MUTE("DAC Mixer Capture Switch", 0x1d, 0x3, HDA_INPUT),

	HDA_CODEC_VOLUME_IDX("Capture Volume", 0x0, 0x20, 0x0, HDA_OUTPUT),
	HDA_CODEC_MUTE_IDX("Capture Switch", 0x0, 0x20, 0x0, HDA_OUTPUT),

	HDA_CODEC_VOLUME_IDX("Capture Volume", 0x1, 0x21, 0x0, HDA_OUTPUT),
	HDA_CODEC_MUTE_IDX("Capture Switch", 0x1, 0x21, 0x0, HDA_OUTPUT),

	{ } /* end */
};

static struct snd_kcontrol_new stac92hd73xx_6ch_loopback[] = {
	STAC_ANALOG_LOOPBACK(0xFA0, 0x7A1, 3),
	{}
};

static struct snd_kcontrol_new stac92hd73xx_8ch_loopback[] = {
	STAC_ANALOG_LOOPBACK(0xFA0, 0x7A1, 4),
	{}
};

static struct snd_kcontrol_new stac92hd73xx_10ch_loopback[] = {
	STAC_ANALOG_LOOPBACK(0xFA0, 0x7A1, 5),
	{}
};

static struct snd_kcontrol_new stac92hd73xx_8ch_mixer[] = {
	HDA_CODEC_VOLUME_IDX("Capture Volume", 0x0, 0x20, 0x0, HDA_OUTPUT),
	HDA_CODEC_MUTE_IDX("Capture Switch", 0x0, 0x20, 0x0, HDA_OUTPUT),

	HDA_CODEC_VOLUME_IDX("Capture Volume", 0x1, 0x21, 0x0, HDA_OUTPUT),
	HDA_CODEC_MUTE_IDX("Capture Switch", 0x1, 0x21, 0x0, HDA_OUTPUT),

	HDA_CODEC_VOLUME("Front Mic Mixer Capture Volume", 0x1d, 0, HDA_INPUT),
	HDA_CODEC_MUTE("Front Mic Mixer Capture Switch", 0x1d, 0, HDA_INPUT),

	HDA_CODEC_VOLUME("Mic Mixer Capture Volume", 0x1d, 0x1, HDA_INPUT),
	HDA_CODEC_MUTE("Mic Mixer Capture Switch", 0x1d, 0x1, HDA_INPUT),

	HDA_CODEC_VOLUME("Line In Mixer Capture Volume", 0x1d, 0x2, HDA_INPUT),
	HDA_CODEC_MUTE("Line In Mixer Capture Switch", 0x1d, 0x2, HDA_INPUT),

	HDA_CODEC_VOLUME("DAC Mixer Capture Volume", 0x1d, 0x3, HDA_INPUT),
	HDA_CODEC_MUTE("DAC Mixer Capture Switch", 0x1d, 0x3, HDA_INPUT),

	HDA_CODEC_VOLUME("CD Mixer Capture Volume", 0x1d, 0x4, HDA_INPUT),
	HDA_CODEC_MUTE("CD Mixer Capture Switch", 0x1d, 0x4, HDA_INPUT),
	{ } /* end */
};

static struct snd_kcontrol_new stac92hd73xx_10ch_mixer[] = {
	HDA_CODEC_VOLUME_IDX("Capture Volume", 0x0, 0x20, 0x0, HDA_OUTPUT),
	HDA_CODEC_MUTE_IDX("Capture Switch", 0x0, 0x20, 0x0, HDA_OUTPUT),

	HDA_CODEC_VOLUME_IDX("Capture Volume", 0x1, 0x21, 0x0, HDA_OUTPUT),
	HDA_CODEC_MUTE_IDX("Capture Switch", 0x1, 0x21, 0x0, HDA_OUTPUT),

	HDA_CODEC_VOLUME("Front Mic Mixer Capture Volume", 0x1d, 0, HDA_INPUT),
	HDA_CODEC_MUTE("Front Mic Mixer Capture Switch", 0x1d, 0, HDA_INPUT),

	HDA_CODEC_VOLUME("Mic Mixer Capture Volume", 0x1d, 0x1, HDA_INPUT),
	HDA_CODEC_MUTE("Mic Mixer Capture Switch", 0x1d, 0x1, HDA_INPUT),

	HDA_CODEC_VOLUME("Line In Mixer Capture Volume", 0x1d, 0x2, HDA_INPUT),
	HDA_CODEC_MUTE("Line In Mixer Capture Switch", 0x1d, 0x2, HDA_INPUT),

	HDA_CODEC_VOLUME("DAC Mixer Capture Volume", 0x1d, 0x3, HDA_INPUT),
	HDA_CODEC_MUTE("DAC Mixer Capture Switch", 0x1d, 0x3, HDA_INPUT),

	HDA_CODEC_VOLUME("CD Mixer Capture Volume", 0x1d, 0x4, HDA_INPUT),
	HDA_CODEC_MUTE("CD Mixer Capture Switch", 0x1d, 0x4, HDA_INPUT),
	{ } /* end */
};


static struct snd_kcontrol_new stac92hd83xxx_mixer[] = {
	HDA_CODEC_VOLUME_IDX("Capture Volume", 0x0, 0x17, 0x0, HDA_OUTPUT),
	HDA_CODEC_MUTE_IDX("Capture Switch", 0x0, 0x17, 0x0, HDA_OUTPUT),

	HDA_CODEC_VOLUME_IDX("Capture Volume", 0x1, 0x18, 0x0, HDA_OUTPUT),
	HDA_CODEC_MUTE_IDX("Capture Switch", 0x1, 0x18, 0x0, HDA_OUTPUT),

	HDA_CODEC_VOLUME("DAC0 Capture Volume", 0x1b, 0x3, HDA_INPUT),
	HDA_CODEC_MUTE("DAC0 Capture Switch", 0x1b, 0x3, HDA_INPUT),

	HDA_CODEC_VOLUME("DAC1 Capture Volume", 0x1b, 0x4, HDA_INPUT),
	HDA_CODEC_MUTE("DAC1 Capture Switch", 0x1b, 0x4, HDA_INPUT),

	HDA_CODEC_VOLUME("Front Mic Capture Volume", 0x1b, 0x0, HDA_INPUT),
	HDA_CODEC_MUTE("Front Mic Capture Switch", 0x1b, 0x0, HDA_INPUT),

	HDA_CODEC_VOLUME("Line In Capture Volume", 0x1b, 0x2, HDA_INPUT),
	HDA_CODEC_MUTE("Line In Capture Switch", 0x1b, 0x2, HDA_INPUT),

	/*
	HDA_CODEC_VOLUME("Mic Capture Volume", 0x1b, 0x1, HDA_INPUT),
	HDA_CODEC_MUTE("Mic Capture Switch", 0x1b 0x1, HDA_INPUT),
	*/
	{ } /* end */
};

static struct snd_kcontrol_new stac92hd71bxx_analog_mixer[] = {
	HDA_CODEC_VOLUME_IDX("Capture Volume", 0x0, 0x1c, 0x0, HDA_OUTPUT),
	HDA_CODEC_MUTE_IDX("Capture Switch", 0x0, 0x1c, 0x0, HDA_OUTPUT),

	HDA_CODEC_VOLUME_IDX("Capture Volume", 0x1, 0x1d, 0x0, HDA_OUTPUT),
	HDA_CODEC_MUTE_IDX("Capture Switch", 0x1, 0x1d, 0x0, HDA_OUTPUT),
	/* analog pc-beep replaced with digital beep support */
	/*
	HDA_CODEC_VOLUME("PC Beep Volume", 0x17, 0x2, HDA_INPUT),
	HDA_CODEC_MUTE("PC Beep Switch", 0x17, 0x2, HDA_INPUT),
	*/

	HDA_CODEC_MUTE("Import0 Mux Capture Switch", 0x17, 0x0, HDA_INPUT),
	HDA_CODEC_VOLUME("Import0 Mux Capture Volume", 0x17, 0x0, HDA_INPUT),

	HDA_CODEC_MUTE("Import1 Mux Capture Switch", 0x17, 0x1, HDA_INPUT),
	HDA_CODEC_VOLUME("Import1 Mux Capture Volume", 0x17, 0x1, HDA_INPUT),

	HDA_CODEC_MUTE("DAC0 Capture Switch", 0x17, 0x3, HDA_INPUT),
	HDA_CODEC_VOLUME("DAC0 Capture Volume", 0x17, 0x3, HDA_INPUT),

	HDA_CODEC_MUTE("DAC1 Capture Switch", 0x17, 0x4, HDA_INPUT),
	HDA_CODEC_VOLUME("DAC1 Capture Volume", 0x17, 0x4, HDA_INPUT),
	{ } /* end */
};

static struct snd_kcontrol_new stac92hd71bxx_loopback[] = {
	STAC_ANALOG_LOOPBACK(0xFA0, 0x7A0, 2)
};

static struct snd_kcontrol_new stac92hd71bxx_mixer[] = {
	HDA_CODEC_VOLUME_IDX("Capture Volume", 0x0, 0x1c, 0x0, HDA_OUTPUT),
	HDA_CODEC_MUTE_IDX("Capture Switch", 0x0, 0x1c, 0x0, HDA_OUTPUT),

	HDA_CODEC_VOLUME_IDX("Capture Volume", 0x1, 0x1d, 0x0, HDA_OUTPUT),
	HDA_CODEC_MUTE_IDX("Capture Switch", 0x1, 0x1d, 0x0, HDA_OUTPUT),
	{ } /* end */
};

static struct snd_kcontrol_new stac925x_mixer[] = {
	HDA_CODEC_VOLUME("Master Playback Volume", 0x0e, 0, HDA_OUTPUT),
	HDA_CODEC_MUTE("Master Playback Switch", 0x0e, 0, HDA_OUTPUT),
	HDA_CODEC_VOLUME("Capture Volume", 0x09, 0, HDA_OUTPUT),
	HDA_CODEC_MUTE("Capture Switch", 0x14, 0, HDA_OUTPUT),
	{ } /* end */
};

static struct snd_kcontrol_new stac9205_mixer[] = {
	HDA_CODEC_VOLUME_IDX("Capture Volume", 0x0, 0x1b, 0x0, HDA_INPUT),
	HDA_CODEC_MUTE_IDX("Capture Switch", 0x0, 0x1d, 0x0, HDA_OUTPUT),

	HDA_CODEC_VOLUME_IDX("Capture Volume", 0x1, 0x1c, 0x0, HDA_INPUT),
	HDA_CODEC_MUTE_IDX("Capture Switch", 0x1, 0x1e, 0x0, HDA_OUTPUT),
	{ } /* end */
};

static struct snd_kcontrol_new stac9205_loopback[] = {
	STAC_ANALOG_LOOPBACK(0xFE0, 0x7E0, 1),
	{}
};

/* This needs to be generated dynamically based on sequence */
static struct snd_kcontrol_new stac922x_mixer[] = {
	HDA_CODEC_VOLUME_IDX("Capture Volume", 0x0, 0x17, 0x0, HDA_INPUT),
	HDA_CODEC_MUTE_IDX("Capture Switch", 0x0, 0x17, 0x0, HDA_INPUT),

	HDA_CODEC_VOLUME_IDX("Capture Volume", 0x1, 0x18, 0x0, HDA_INPUT),
	HDA_CODEC_MUTE_IDX("Capture Switch", 0x1, 0x18, 0x0, HDA_INPUT),
	{ } /* end */
};


static struct snd_kcontrol_new stac927x_mixer[] = {
	HDA_CODEC_VOLUME_IDX("Capture Volume", 0x0, 0x18, 0x0, HDA_INPUT),
	HDA_CODEC_MUTE_IDX("Capture Switch", 0x0, 0x1b, 0x0, HDA_OUTPUT),

	HDA_CODEC_VOLUME_IDX("Capture Volume", 0x1, 0x19, 0x0, HDA_INPUT),
	HDA_CODEC_MUTE_IDX("Capture Switch", 0x1, 0x1c, 0x0, HDA_OUTPUT),

	HDA_CODEC_VOLUME_IDX("Capture Volume", 0x2, 0x1A, 0x0, HDA_INPUT),
	HDA_CODEC_MUTE_IDX("Capture Switch", 0x2, 0x1d, 0x0, HDA_OUTPUT),
	{ } /* end */
};

static struct snd_kcontrol_new stac927x_loopback[] = {
	STAC_ANALOG_LOOPBACK(0xFEB, 0x7EB, 1),
	{}
};

static struct snd_kcontrol_new stac_dmux_mixer = {
	.iface = SNDRV_CTL_ELEM_IFACE_MIXER,
	.name = "Digital Input Source",
	/* count set later */
	.info = stac92xx_dmux_enum_info,
	.get = stac92xx_dmux_enum_get,
	.put = stac92xx_dmux_enum_put,
};

static struct snd_kcontrol_new stac_smux_mixer = {
	.iface = SNDRV_CTL_ELEM_IFACE_MIXER,
	.name = "IEC958 Playback Source",
	/* count set later */
	.info = stac92xx_smux_enum_info,
	.get = stac92xx_smux_enum_get,
	.put = stac92xx_smux_enum_put,
};

static const char *slave_vols[] = {
	"Front Playback Volume",
	"Surround Playback Volume",
	"Center Playback Volume",
	"LFE Playback Volume",
	"Side Playback Volume",
	"Headphone Playback Volume",
	"Speaker Playback Volume",
	NULL
};

static const char *slave_sws[] = {
	"Front Playback Switch",
	"Surround Playback Switch",
	"Center Playback Switch",
	"LFE Playback Switch",
	"Side Playback Switch",
	"Headphone Playback Switch",
	"Speaker Playback Switch",
	"IEC958 Playback Switch",
	NULL
};

static void stac92xx_free_kctls(struct hda_codec *codec);
static int stac92xx_add_jack(struct hda_codec *codec, hda_nid_t nid, int type);

static int stac92xx_build_controls(struct hda_codec *codec)
{
	struct sigmatel_spec *spec = codec->spec;
	struct auto_pin_cfg *cfg = &spec->autocfg;
	hda_nid_t nid;
	int err;
	int i;

	err = snd_hda_add_new_ctls(codec, spec->mixer);
	if (err < 0)
		return err;

	for (i = 0; i < spec->num_mixers; i++) {
		err = snd_hda_add_new_ctls(codec, spec->mixers[i]);
		if (err < 0)
			return err;
	}
	if (spec->num_dmuxes > 0) {
		stac_dmux_mixer.count = spec->num_dmuxes;
		err = snd_hda_ctl_add(codec,
				  snd_ctl_new1(&stac_dmux_mixer, codec));
		if (err < 0)
			return err;
	}
	if (spec->num_smuxes > 0) {
		int wcaps = get_wcaps(codec, spec->multiout.dig_out_nid);
		struct hda_input_mux *smux = &spec->private_smux;
		/* check for mute support on SPDIF out */
		if (wcaps & AC_WCAP_OUT_AMP) {
			smux->items[smux->num_items].label = "Off";
			smux->items[smux->num_items].index = 0;
			smux->num_items++;
			spec->spdif_mute = 1;
		}
		stac_smux_mixer.count = spec->num_smuxes;
		err = snd_hda_ctl_add(codec,
				  snd_ctl_new1(&stac_smux_mixer, codec));
		if (err < 0)
			return err;
	}

	if (spec->multiout.dig_out_nid) {
		err = snd_hda_create_spdif_out_ctls(codec, spec->multiout.dig_out_nid);
		if (err < 0)
			return err;
		err = snd_hda_create_spdif_share_sw(codec,
						    &spec->multiout);
		if (err < 0)
			return err;
		spec->multiout.share_spdif = 1;
	}
	if (spec->dig_in_nid && !(spec->gpio_dir & 0x01)) {
		err = snd_hda_create_spdif_in_ctls(codec, spec->dig_in_nid);
		if (err < 0)
			return err;
	}

	/* if we have no master control, let's create it */
	if (!snd_hda_find_mixer_ctl(codec, "Master Playback Volume")) {
		unsigned int vmaster_tlv[4];
		snd_hda_set_vmaster_tlv(codec, spec->multiout.dac_nids[0],
					HDA_OUTPUT, vmaster_tlv);
		/* correct volume offset */
		vmaster_tlv[2] += vmaster_tlv[3] * spec->volume_offset;
		err = snd_hda_add_vmaster(codec, "Master Playback Volume",
					  vmaster_tlv, slave_vols);
		if (err < 0)
			return err;
	}
	if (!snd_hda_find_mixer_ctl(codec, "Master Playback Switch")) {
		err = snd_hda_add_vmaster(codec, "Master Playback Switch",
					  NULL, slave_sws);
		if (err < 0)
			return err;
	}

	if (spec->aloopback_ctl &&
	    snd_hda_get_bool_hint(codec, "loopback") == 1) {
		err = snd_hda_add_new_ctls(codec, spec->aloopback_ctl);
		if (err < 0)
			return err;
	}

	stac92xx_free_kctls(codec); /* no longer needed */

	/* create jack input elements */
	if (spec->hp_detect) {
		for (i = 0; i < cfg->hp_outs; i++) {
			int type = SND_JACK_HEADPHONE;
			nid = cfg->hp_pins[i];
			/* jack detection */
			if (cfg->hp_outs == i)
				type |= SND_JACK_LINEOUT;
			err = stac92xx_add_jack(codec, nid, type);
			if (err < 0)
				return err;
		}
	}
	for (i = 0; i < cfg->line_outs; i++) {
		err = stac92xx_add_jack(codec, cfg->line_out_pins[i],
					SND_JACK_LINEOUT);
		if (err < 0)
			return err;
	}
	for (i = 0; i < AUTO_PIN_LAST; i++) {
		nid = cfg->input_pins[i];
		if (nid) {
			err = stac92xx_add_jack(codec, nid,
						SND_JACK_MICROPHONE);
			if (err < 0)
				return err;
		}
	}

	return 0;	
}

static unsigned int ref9200_pin_configs[8] = {
	0x01c47010, 0x01447010, 0x0221401f, 0x01114010,
	0x02a19020, 0x01a19021, 0x90100140, 0x01813122,
};

static unsigned int gateway9200_m4_pin_configs[8] = {
	0x400000fe, 0x404500f4, 0x400100f0, 0x90110010,
	0x400100f1, 0x02a1902e, 0x500000f2, 0x500000f3,
};
static unsigned int gateway9200_m4_2_pin_configs[8] = {
	0x400000fe, 0x404500f4, 0x400100f0, 0x90110010,
	0x400100f1, 0x02a1902e, 0x500000f2, 0x500000f3,
};

/*
    STAC 9200 pin configs for
    102801A8
    102801DE
    102801E8
*/
static unsigned int dell9200_d21_pin_configs[8] = {
	0x400001f0, 0x400001f1, 0x02214030, 0x01014010, 
	0x02a19020, 0x01a19021, 0x90100140, 0x01813122,
};

/* 
    STAC 9200 pin configs for
    102801C0
    102801C1
*/
static unsigned int dell9200_d22_pin_configs[8] = {
	0x400001f0, 0x400001f1, 0x0221401f, 0x01014010, 
	0x01813020, 0x02a19021, 0x90100140, 0x400001f2,
};

/* 
    STAC 9200 pin configs for
    102801C4 (Dell Dimension E310)
    102801C5
    102801C7
    102801D9
    102801DA
    102801E3
*/
static unsigned int dell9200_d23_pin_configs[8] = {
	0x400001f0, 0x400001f1, 0x0221401f, 0x01014010, 
	0x01813020, 0x01a19021, 0x90100140, 0x400001f2, 
};


/* 
    STAC 9200-32 pin configs for
    102801B5 (Dell Inspiron 630m)
    102801D8 (Dell Inspiron 640m)
*/
static unsigned int dell9200_m21_pin_configs[8] = {
	0x40c003fa, 0x03441340, 0x0321121f, 0x90170310,
	0x408003fb, 0x03a11020, 0x401003fc, 0x403003fd,
};

/* 
    STAC 9200-32 pin configs for
    102801C2 (Dell Latitude D620)
    102801C8 
    102801CC (Dell Latitude D820)
    102801D4 
    102801D6 
*/
static unsigned int dell9200_m22_pin_configs[8] = {
	0x40c003fa, 0x0144131f, 0x0321121f, 0x90170310, 
	0x90a70321, 0x03a11020, 0x401003fb, 0x40f000fc,
};

/* 
    STAC 9200-32 pin configs for
    102801CE (Dell XPS M1710)
    102801CF (Dell Precision M90)
*/
static unsigned int dell9200_m23_pin_configs[8] = {
	0x40c003fa, 0x01441340, 0x0421421f, 0x90170310,
	0x408003fb, 0x04a1102e, 0x90170311, 0x403003fc,
};

/*
    STAC 9200-32 pin configs for 
    102801C9
    102801CA
    102801CB (Dell Latitude 120L)
    102801D3
*/
static unsigned int dell9200_m24_pin_configs[8] = {
	0x40c003fa, 0x404003fb, 0x0321121f, 0x90170310, 
	0x408003fc, 0x03a11020, 0x401003fd, 0x403003fe, 
};

/*
    STAC 9200-32 pin configs for
    102801BD (Dell Inspiron E1505n)
    102801EE
    102801EF
*/
static unsigned int dell9200_m25_pin_configs[8] = {
	0x40c003fa, 0x01441340, 0x0421121f, 0x90170310, 
	0x408003fb, 0x04a11020, 0x401003fc, 0x403003fd,
};

/*
    STAC 9200-32 pin configs for
    102801F5 (Dell Inspiron 1501)
    102801F6
*/
static unsigned int dell9200_m26_pin_configs[8] = {
	0x40c003fa, 0x404003fb, 0x0421121f, 0x90170310, 
	0x408003fc, 0x04a11020, 0x401003fd, 0x403003fe,
};

/*
    STAC 9200-32
    102801CD (Dell Inspiron E1705/9400)
*/
static unsigned int dell9200_m27_pin_configs[8] = {
	0x40c003fa, 0x01441340, 0x0421121f, 0x90170310,
	0x90170310, 0x04a11020, 0x90170310, 0x40f003fc,
};

static unsigned int oqo9200_pin_configs[8] = {
	0x40c000f0, 0x404000f1, 0x0221121f, 0x02211210,
	0x90170111, 0x90a70120, 0x400000f2, 0x400000f3,
};


static unsigned int *stac9200_brd_tbl[STAC_9200_MODELS] = {
	[STAC_REF] = ref9200_pin_configs,
	[STAC_9200_OQO] = oqo9200_pin_configs,
	[STAC_9200_DELL_D21] = dell9200_d21_pin_configs,
	[STAC_9200_DELL_D22] = dell9200_d22_pin_configs,
	[STAC_9200_DELL_D23] = dell9200_d23_pin_configs,
	[STAC_9200_DELL_M21] = dell9200_m21_pin_configs,
	[STAC_9200_DELL_M22] = dell9200_m22_pin_configs,
	[STAC_9200_DELL_M23] = dell9200_m23_pin_configs,
	[STAC_9200_DELL_M24] = dell9200_m24_pin_configs,
	[STAC_9200_DELL_M25] = dell9200_m25_pin_configs,
	[STAC_9200_DELL_M26] = dell9200_m26_pin_configs,
	[STAC_9200_DELL_M27] = dell9200_m27_pin_configs,
	[STAC_9200_M4] = gateway9200_m4_pin_configs,
	[STAC_9200_M4_2] = gateway9200_m4_2_pin_configs,
	[STAC_9200_PANASONIC] = ref9200_pin_configs,
};

static const char *stac9200_models[STAC_9200_MODELS] = {
	[STAC_AUTO] = "auto",
	[STAC_REF] = "ref",
	[STAC_9200_OQO] = "oqo",
	[STAC_9200_DELL_D21] = "dell-d21",
	[STAC_9200_DELL_D22] = "dell-d22",
	[STAC_9200_DELL_D23] = "dell-d23",
	[STAC_9200_DELL_M21] = "dell-m21",
	[STAC_9200_DELL_M22] = "dell-m22",
	[STAC_9200_DELL_M23] = "dell-m23",
	[STAC_9200_DELL_M24] = "dell-m24",
	[STAC_9200_DELL_M25] = "dell-m25",
	[STAC_9200_DELL_M26] = "dell-m26",
	[STAC_9200_DELL_M27] = "dell-m27",
	[STAC_9200_M4] = "gateway-m4",
	[STAC_9200_M4_2] = "gateway-m4-2",
	[STAC_9200_PANASONIC] = "panasonic",
};

static struct snd_pci_quirk stac9200_cfg_tbl[] = {
	/* SigmaTel reference board */
	SND_PCI_QUIRK(PCI_VENDOR_ID_INTEL, 0x2668,
		      "DFI LanParty", STAC_REF),
	SND_PCI_QUIRK(PCI_VENDOR_ID_DFI, 0x3101,
		      "DFI LanParty", STAC_REF),
	/* Dell laptops have BIOS problem */
	SND_PCI_QUIRK(PCI_VENDOR_ID_DELL, 0x01a8,
		      "unknown Dell", STAC_9200_DELL_D21),
	SND_PCI_QUIRK(PCI_VENDOR_ID_DELL, 0x01b5,
		      "Dell Inspiron 630m", STAC_9200_DELL_M21),
	SND_PCI_QUIRK(PCI_VENDOR_ID_DELL, 0x01bd,
		      "Dell Inspiron E1505n", STAC_9200_DELL_M25),
	SND_PCI_QUIRK(PCI_VENDOR_ID_DELL, 0x01c0,
		      "unknown Dell", STAC_9200_DELL_D22),
	SND_PCI_QUIRK(PCI_VENDOR_ID_DELL, 0x01c1,
		      "unknown Dell", STAC_9200_DELL_D22),
	SND_PCI_QUIRK(PCI_VENDOR_ID_DELL, 0x01c2,
		      "Dell Latitude D620", STAC_9200_DELL_M22),
	SND_PCI_QUIRK(PCI_VENDOR_ID_DELL, 0x01c5,
		      "unknown Dell", STAC_9200_DELL_D23),
	SND_PCI_QUIRK(PCI_VENDOR_ID_DELL, 0x01c7,
		      "unknown Dell", STAC_9200_DELL_D23),
	SND_PCI_QUIRK(PCI_VENDOR_ID_DELL, 0x01c8,
		      "unknown Dell", STAC_9200_DELL_M22),
	SND_PCI_QUIRK(PCI_VENDOR_ID_DELL, 0x01c9,
		      "unknown Dell", STAC_9200_DELL_M24),
	SND_PCI_QUIRK(PCI_VENDOR_ID_DELL, 0x01ca,
		      "unknown Dell", STAC_9200_DELL_M24),
	SND_PCI_QUIRK(PCI_VENDOR_ID_DELL, 0x01cb,
		      "Dell Latitude 120L", STAC_9200_DELL_M24),
	SND_PCI_QUIRK(PCI_VENDOR_ID_DELL, 0x01cc,
		      "Dell Latitude D820", STAC_9200_DELL_M22),
	SND_PCI_QUIRK(PCI_VENDOR_ID_DELL, 0x01cd,
		      "Dell Inspiron E1705/9400", STAC_9200_DELL_M27),
	SND_PCI_QUIRK(PCI_VENDOR_ID_DELL, 0x01ce,
		      "Dell XPS M1710", STAC_9200_DELL_M23),
	SND_PCI_QUIRK(PCI_VENDOR_ID_DELL, 0x01cf,
		      "Dell Precision M90", STAC_9200_DELL_M23),
	SND_PCI_QUIRK(PCI_VENDOR_ID_DELL, 0x01d3,
		      "unknown Dell", STAC_9200_DELL_M22),
	SND_PCI_QUIRK(PCI_VENDOR_ID_DELL, 0x01d4,
		      "unknown Dell", STAC_9200_DELL_M22),
	SND_PCI_QUIRK(PCI_VENDOR_ID_DELL, 0x01d6,
		      "unknown Dell", STAC_9200_DELL_M22),
	SND_PCI_QUIRK(PCI_VENDOR_ID_DELL, 0x01d8,
		      "Dell Inspiron 640m", STAC_9200_DELL_M21),
	SND_PCI_QUIRK(PCI_VENDOR_ID_DELL, 0x01d9,
		      "unknown Dell", STAC_9200_DELL_D23),
	SND_PCI_QUIRK(PCI_VENDOR_ID_DELL, 0x01da,
		      "unknown Dell", STAC_9200_DELL_D23),
	SND_PCI_QUIRK(PCI_VENDOR_ID_DELL, 0x01de,
		      "unknown Dell", STAC_9200_DELL_D21),
	SND_PCI_QUIRK(PCI_VENDOR_ID_DELL, 0x01e3,
		      "unknown Dell", STAC_9200_DELL_D23),
	SND_PCI_QUIRK(PCI_VENDOR_ID_DELL, 0x01e8,
		      "unknown Dell", STAC_9200_DELL_D21),
	SND_PCI_QUIRK(PCI_VENDOR_ID_DELL, 0x01ee,
		      "unknown Dell", STAC_9200_DELL_M25),
	SND_PCI_QUIRK(PCI_VENDOR_ID_DELL, 0x01ef,
		      "unknown Dell", STAC_9200_DELL_M25),
	SND_PCI_QUIRK(PCI_VENDOR_ID_DELL, 0x01f5,
		      "Dell Inspiron 1501", STAC_9200_DELL_M26),
	SND_PCI_QUIRK(PCI_VENDOR_ID_DELL, 0x01f6,
		      "unknown Dell", STAC_9200_DELL_M26),
	/* Panasonic */
	SND_PCI_QUIRK(0x10f7, 0x8338, "Panasonic CF-74", STAC_9200_PANASONIC),
	/* Gateway machines needs EAPD to be set on resume */
	SND_PCI_QUIRK(0x107b, 0x0205, "Gateway S-7110M", STAC_9200_M4),
	SND_PCI_QUIRK(0x107b, 0x0317, "Gateway MT3423, MX341*", STAC_9200_M4_2),
	SND_PCI_QUIRK(0x107b, 0x0318, "Gateway ML3019, MT3707", STAC_9200_M4_2),
	/* OQO Mobile */
	SND_PCI_QUIRK(0x1106, 0x3288, "OQO Model 2", STAC_9200_OQO),
	{} /* terminator */
};

static unsigned int ref925x_pin_configs[8] = {
	0x40c003f0, 0x424503f2, 0x01813022, 0x02a19021,
	0x90a70320, 0x02214210, 0x01019020, 0x9033032e,
};

static unsigned int stac925xM1_pin_configs[8] = {
	0x40c003f4, 0x424503f2, 0x400000f3, 0x02a19020,
	0x40a000f0, 0x90100210, 0x400003f1, 0x9033032e,
};

static unsigned int stac925xM1_2_pin_configs[8] = {
	0x40c003f4, 0x424503f2, 0x400000f3, 0x02a19020,
	0x40a000f0, 0x90100210, 0x400003f1, 0x9033032e,
};

static unsigned int stac925xM2_pin_configs[8] = {
	0x40c003f4, 0x424503f2, 0x400000f3, 0x02a19020,
	0x40a000f0, 0x90100210, 0x400003f1, 0x9033032e,
};

static unsigned int stac925xM2_2_pin_configs[8] = {
	0x40c003f4, 0x424503f2, 0x400000f3, 0x02a19020,
	0x40a000f0, 0x90100210, 0x400003f1, 0x9033032e,
};

static unsigned int stac925xM3_pin_configs[8] = {
	0x40c003f4, 0x424503f2, 0x400000f3, 0x02a19020,
	0x40a000f0, 0x90100210, 0x400003f1, 0x503303f3,
};

static unsigned int stac925xM5_pin_configs[8] = {
	0x40c003f4, 0x424503f2, 0x400000f3, 0x02a19020,
	0x40a000f0, 0x90100210, 0x400003f1, 0x9033032e,
};

static unsigned int stac925xM6_pin_configs[8] = {
	0x40c003f4, 0x424503f2, 0x400000f3, 0x02a19020,
	0x40a000f0, 0x90100210, 0x400003f1, 0x90330320,
};

static unsigned int *stac925x_brd_tbl[STAC_925x_MODELS] = {
	[STAC_REF] = ref925x_pin_configs,
	[STAC_M1] = stac925xM1_pin_configs,
	[STAC_M1_2] = stac925xM1_2_pin_configs,
	[STAC_M2] = stac925xM2_pin_configs,
	[STAC_M2_2] = stac925xM2_2_pin_configs,
	[STAC_M3] = stac925xM3_pin_configs,
	[STAC_M5] = stac925xM5_pin_configs,
	[STAC_M6] = stac925xM6_pin_configs,
};

static const char *stac925x_models[STAC_925x_MODELS] = {
	[STAC_925x_AUTO] = "auto",
	[STAC_REF] = "ref",
	[STAC_M1] = "m1",
	[STAC_M1_2] = "m1-2",
	[STAC_M2] = "m2",
	[STAC_M2_2] = "m2-2",
	[STAC_M3] = "m3",
	[STAC_M5] = "m5",
	[STAC_M6] = "m6",
};

static struct snd_pci_quirk stac925x_codec_id_cfg_tbl[] = {
	SND_PCI_QUIRK(0x107b, 0x0316, "Gateway M255", STAC_M2),
	SND_PCI_QUIRK(0x107b, 0x0366, "Gateway MP6954", STAC_M5),
	SND_PCI_QUIRK(0x107b, 0x0461, "Gateway NX560XL", STAC_M1),
	SND_PCI_QUIRK(0x107b, 0x0681, "Gateway NX860", STAC_M2),
	SND_PCI_QUIRK(0x107b, 0x0367, "Gateway MX6453", STAC_M1_2),
	/* Not sure about the brand name for those */
	SND_PCI_QUIRK(0x107b, 0x0281, "Gateway mobile", STAC_M1),
	SND_PCI_QUIRK(0x107b, 0x0507, "Gateway mobile", STAC_M3),
	SND_PCI_QUIRK(0x107b, 0x0281, "Gateway mobile", STAC_M6),
	SND_PCI_QUIRK(0x107b, 0x0685, "Gateway mobile", STAC_M2_2),
	{} /* terminator */
};

static struct snd_pci_quirk stac925x_cfg_tbl[] = {
	/* SigmaTel reference board */
	SND_PCI_QUIRK(PCI_VENDOR_ID_INTEL, 0x2668, "DFI LanParty", STAC_REF),
	SND_PCI_QUIRK(PCI_VENDOR_ID_DFI, 0x3101, "DFI LanParty", STAC_REF),
	SND_PCI_QUIRK(0x8384, 0x7632, "Stac9202 Reference Board", STAC_REF),

	/* Default table for unknown ID */
	SND_PCI_QUIRK(0x1002, 0x437b, "Gateway mobile", STAC_M2_2),

	{} /* terminator */
};

static unsigned int ref92hd73xx_pin_configs[13] = {
	0x02214030, 0x02a19040, 0x01a19020, 0x02214030,
	0x0181302e, 0x01014010, 0x01014020, 0x01014030,
	0x02319040, 0x90a000f0, 0x90a000f0, 0x01452050,
	0x01452050,
};

static unsigned int dell_m6_pin_configs[13] = {
	0x0321101f, 0x4f00000f, 0x4f0000f0, 0x90170110,
	0x03a11020, 0x0321101f, 0x4f0000f0, 0x4f0000f0,
	0x4f0000f0, 0x90a60160, 0x4f0000f0, 0x4f0000f0,
	0x4f0000f0,
};

static unsigned int *stac92hd73xx_brd_tbl[STAC_92HD73XX_MODELS] = {
	[STAC_92HD73XX_REF]	= ref92hd73xx_pin_configs,
	[STAC_DELL_M6_AMIC]	= dell_m6_pin_configs,
	[STAC_DELL_M6_DMIC]	= dell_m6_pin_configs,
	[STAC_DELL_M6_BOTH]	= dell_m6_pin_configs,
	[STAC_DELL_EQ]	= dell_m6_pin_configs,
};

static const char *stac92hd73xx_models[STAC_92HD73XX_MODELS] = {
	[STAC_92HD73XX_AUTO] = "auto",
	[STAC_92HD73XX_NO_JD] = "no-jd",
	[STAC_92HD73XX_REF] = "ref",
	[STAC_DELL_M6_AMIC] = "dell-m6-amic",
	[STAC_DELL_M6_DMIC] = "dell-m6-dmic",
	[STAC_DELL_M6_BOTH] = "dell-m6",
	[STAC_DELL_EQ] = "dell-eq",
};

static struct snd_pci_quirk stac92hd73xx_cfg_tbl[] = {
	/* SigmaTel reference board */
	SND_PCI_QUIRK(PCI_VENDOR_ID_INTEL, 0x2668,
				"DFI LanParty", STAC_92HD73XX_REF),
	SND_PCI_QUIRK(PCI_VENDOR_ID_DFI, 0x3101,
				"DFI LanParty", STAC_92HD73XX_REF),
	SND_PCI_QUIRK(PCI_VENDOR_ID_DELL, 0x0254,
				"Dell Studio 1535", STAC_DELL_M6_DMIC),
	SND_PCI_QUIRK(PCI_VENDOR_ID_DELL, 0x0255,
				"unknown Dell", STAC_DELL_M6_DMIC),
	SND_PCI_QUIRK(PCI_VENDOR_ID_DELL, 0x0256,
				"unknown Dell", STAC_DELL_M6_BOTH),
	SND_PCI_QUIRK(PCI_VENDOR_ID_DELL, 0x0257,
				"unknown Dell", STAC_DELL_M6_BOTH),
	SND_PCI_QUIRK(PCI_VENDOR_ID_DELL, 0x025e,
				"unknown Dell", STAC_DELL_M6_AMIC),
	SND_PCI_QUIRK(PCI_VENDOR_ID_DELL, 0x025f,
				"unknown Dell", STAC_DELL_M6_AMIC),
	SND_PCI_QUIRK(PCI_VENDOR_ID_DELL, 0x0271,
				"unknown Dell", STAC_DELL_M6_DMIC),
	SND_PCI_QUIRK(PCI_VENDOR_ID_DELL, 0x0272,
				"unknown Dell", STAC_DELL_M6_DMIC),
	SND_PCI_QUIRK(PCI_VENDOR_ID_DELL, 0x029f,
				"Dell Studio 1537", STAC_DELL_M6_DMIC),
	SND_PCI_QUIRK(PCI_VENDOR_ID_DELL, 0x02a0,
				"Dell Studio 17", STAC_DELL_M6_DMIC),
	{} /* terminator */
};

static unsigned int ref92hd83xxx_pin_configs[10] = {
	0x02214030, 0x02211010, 0x02a19020, 0x02170130,
	0x01014050, 0x01819040, 0x01014020, 0x90a3014e,
	0x01451160, 0x98560170,
};

static unsigned int dell_s14_pin_configs[10] = {
	0x02214030, 0x02211010, 0x02a19020, 0x01014050,
	0x40f000f0, 0x01819040, 0x40f000f0, 0x90a60160,
	0x40f000f0, 0x40f000f0,
};

static unsigned int *stac92hd83xxx_brd_tbl[STAC_92HD83XXX_MODELS] = {
	[STAC_92HD83XXX_REF] = ref92hd83xxx_pin_configs,
	[STAC_92HD83XXX_PWR_REF] = ref92hd83xxx_pin_configs,
	[STAC_DELL_S14] = dell_s14_pin_configs,
};

static const char *stac92hd83xxx_models[STAC_92HD83XXX_MODELS] = {
	[STAC_92HD83XXX_AUTO] = "auto",
	[STAC_92HD83XXX_REF] = "ref",
	[STAC_92HD83XXX_PWR_REF] = "mic-ref",
	[STAC_DELL_S14] = "dell-s14",
};

static struct snd_pci_quirk stac92hd83xxx_cfg_tbl[] = {
	/* SigmaTel reference board */
	SND_PCI_QUIRK(PCI_VENDOR_ID_INTEL, 0x2668,
		      "DFI LanParty", STAC_92HD83XXX_REF),
	SND_PCI_QUIRK(PCI_VENDOR_ID_DFI, 0x3101,
		      "DFI LanParty", STAC_92HD83XXX_REF),
	SND_PCI_QUIRK(PCI_VENDOR_ID_DELL, 0x02ba,
		      "unknown Dell", STAC_DELL_S14),
	{} /* terminator */
};

static unsigned int ref92hd71bxx_pin_configs[STAC92HD71BXX_NUM_PINS] = {
	0x02214030, 0x02a19040, 0x01a19020, 0x01014010,
	0x0181302e, 0x01014010, 0x01019020, 0x90a000f0,
	0x90a000f0, 0x01452050, 0x01452050, 0x00000000,
	0x00000000
};

static unsigned int dell_m4_1_pin_configs[STAC92HD71BXX_NUM_PINS] = {
	0x0421101f, 0x04a11221, 0x40f000f0, 0x90170110,
	0x23a1902e, 0x23014250, 0x40f000f0, 0x90a000f0,
	0x40f000f0, 0x4f0000f0, 0x4f0000f0, 0x00000000,
	0x00000000
};

static unsigned int dell_m4_2_pin_configs[STAC92HD71BXX_NUM_PINS] = {
	0x0421101f, 0x04a11221, 0x90a70330, 0x90170110,
	0x23a1902e, 0x23014250, 0x40f000f0, 0x40f000f0,
	0x40f000f0, 0x044413b0, 0x044413b0, 0x00000000,
	0x00000000
};

static unsigned int dell_m4_3_pin_configs[STAC92HD71BXX_NUM_PINS] = {
	0x0421101f, 0x04a11221, 0x90a70330, 0x90170110,
	0x40f000f0, 0x40f000f0, 0x40f000f0, 0x90a000f0,
	0x40f000f0, 0x044413b0, 0x044413b0, 0x00000000,
	0x00000000
};

static unsigned int *stac92hd71bxx_brd_tbl[STAC_92HD71BXX_MODELS] = {
	[STAC_92HD71BXX_REF] = ref92hd71bxx_pin_configs,
	[STAC_DELL_M4_1]	= dell_m4_1_pin_configs,
	[STAC_DELL_M4_2]	= dell_m4_2_pin_configs,
	[STAC_DELL_M4_3]	= dell_m4_3_pin_configs,
	[STAC_HP_M4]		= NULL,
	[STAC_HP_DV5]		= NULL,
	[STAC_HP_HDX]           = NULL,
	[STAC_HP_DV4_1222NR]	= NULL,
};

static const char *stac92hd71bxx_models[STAC_92HD71BXX_MODELS] = {
	[STAC_92HD71BXX_AUTO] = "auto",
	[STAC_92HD71BXX_REF] = "ref",
	[STAC_DELL_M4_1] = "dell-m4-1",
	[STAC_DELL_M4_2] = "dell-m4-2",
	[STAC_DELL_M4_3] = "dell-m4-3",
	[STAC_HP_M4] = "hp-m4",
	[STAC_HP_DV5] = "hp-dv5",
	[STAC_HP_HDX] = "hp-hdx",
	[STAC_HP_DV4_1222NR] = "hp-dv4-1222nr",
};

static struct snd_pci_quirk stac92hd71bxx_cfg_tbl[] = {
	/* SigmaTel reference board */
	SND_PCI_QUIRK(PCI_VENDOR_ID_INTEL, 0x2668,
		      "DFI LanParty", STAC_92HD71BXX_REF),
	SND_PCI_QUIRK(PCI_VENDOR_ID_DFI, 0x3101,
		      "DFI LanParty", STAC_92HD71BXX_REF),
	SND_PCI_QUIRK(PCI_VENDOR_ID_HP, 0x30fb,
		      "HP dv4-1222nr", STAC_HP_DV4_1222NR),
	SND_PCI_QUIRK_MASK(PCI_VENDOR_ID_HP, 0xfff0, 0x3080,
		      "HP", STAC_HP_DV5),
	SND_PCI_QUIRK_MASK(PCI_VENDOR_ID_HP, 0xfff0, 0x30f0,
		      "HP dv4-7", STAC_HP_DV5),
	SND_PCI_QUIRK_MASK(PCI_VENDOR_ID_HP, 0xfff0, 0x3600,
		      "HP dv4-7", STAC_HP_DV5),
	SND_PCI_QUIRK(PCI_VENDOR_ID_HP, 0x3610,
		      "HP HDX", STAC_HP_HDX),  /* HDX18 */
	SND_PCI_QUIRK(PCI_VENDOR_ID_HP, 0x361a,
		      "HP mini 1000", STAC_HP_M4),
	SND_PCI_QUIRK(PCI_VENDOR_ID_HP, 0x361b,
		      "HP HDX", STAC_HP_HDX),  /* HDX16 */
	SND_PCI_QUIRK(PCI_VENDOR_ID_DELL, 0x0233,
				"unknown Dell", STAC_DELL_M4_1),
	SND_PCI_QUIRK(PCI_VENDOR_ID_DELL, 0x0234,
				"unknown Dell", STAC_DELL_M4_1),
	SND_PCI_QUIRK(PCI_VENDOR_ID_DELL, 0x0250,
				"unknown Dell", STAC_DELL_M4_1),
	SND_PCI_QUIRK(PCI_VENDOR_ID_DELL, 0x024f,
				"unknown Dell", STAC_DELL_M4_1),
	SND_PCI_QUIRK(PCI_VENDOR_ID_DELL, 0x024d,
				"unknown Dell", STAC_DELL_M4_1),
	SND_PCI_QUIRK(PCI_VENDOR_ID_DELL, 0x0251,
				"unknown Dell", STAC_DELL_M4_1),
	SND_PCI_QUIRK(PCI_VENDOR_ID_DELL, 0x0277,
				"unknown Dell", STAC_DELL_M4_1),
	SND_PCI_QUIRK(PCI_VENDOR_ID_DELL, 0x0263,
				"unknown Dell", STAC_DELL_M4_2),
	SND_PCI_QUIRK(PCI_VENDOR_ID_DELL, 0x0265,
				"unknown Dell", STAC_DELL_M4_2),
	SND_PCI_QUIRK(PCI_VENDOR_ID_DELL, 0x0262,
				"unknown Dell", STAC_DELL_M4_2),
	SND_PCI_QUIRK(PCI_VENDOR_ID_DELL, 0x0264,
				"unknown Dell", STAC_DELL_M4_2),
	SND_PCI_QUIRK(PCI_VENDOR_ID_DELL, 0x02aa,
				"unknown Dell", STAC_DELL_M4_3),
	{} /* terminator */
};

static unsigned int ref922x_pin_configs[10] = {
	0x01014010, 0x01016011, 0x01012012, 0x0221401f,
	0x01813122, 0x01011014, 0x01441030, 0x01c41030,
	0x40000100, 0x40000100,
};

/*
    STAC 922X pin configs for
    102801A7
    102801AB
    102801A9
    102801D1
    102801D2
*/
static unsigned int dell_922x_d81_pin_configs[10] = {
	0x02214030, 0x01a19021, 0x01111012, 0x01114010,
	0x02a19020, 0x01117011, 0x400001f0, 0x400001f1,
	0x01813122, 0x400001f2,
};

/*
    STAC 922X pin configs for
    102801AC
    102801D0
*/
static unsigned int dell_922x_d82_pin_configs[10] = {
	0x02214030, 0x01a19021, 0x01111012, 0x01114010,
	0x02a19020, 0x01117011, 0x01451140, 0x400001f0,
	0x01813122, 0x400001f1,
};

/*
    STAC 922X pin configs for
    102801BF
*/
static unsigned int dell_922x_m81_pin_configs[10] = {
	0x0321101f, 0x01112024, 0x01111222, 0x91174220,
	0x03a11050, 0x01116221, 0x90a70330, 0x01452340, 
	0x40C003f1, 0x405003f0,
};

/*
    STAC 9221 A1 pin configs for
    102801D7 (Dell XPS M1210)
*/
static unsigned int dell_922x_m82_pin_configs[10] = {
	0x02211211, 0x408103ff, 0x02a1123e, 0x90100310, 
	0x408003f1, 0x0221121f, 0x03451340, 0x40c003f2, 
	0x508003f3, 0x405003f4, 
};

static unsigned int d945gtp3_pin_configs[10] = {
	0x0221401f, 0x01a19022, 0x01813021, 0x01014010,
	0x40000100, 0x40000100, 0x40000100, 0x40000100,
	0x02a19120, 0x40000100,
};

static unsigned int d945gtp5_pin_configs[10] = {
	0x0221401f, 0x01011012, 0x01813024, 0x01014010,
	0x01a19021, 0x01016011, 0x01452130, 0x40000100,
	0x02a19320, 0x40000100,
};

static unsigned int intel_mac_v1_pin_configs[10] = {
	0x0121e21f, 0x400000ff, 0x9017e110, 0x400000fd,
	0x400000fe, 0x0181e020, 0x1145e030, 0x11c5e240,
	0x400000fc, 0x400000fb,
};

static unsigned int intel_mac_v2_pin_configs[10] = {
	0x0121e21f, 0x90a7012e, 0x9017e110, 0x400000fd,
	0x400000fe, 0x0181e020, 0x1145e230, 0x500000fa,
	0x400000fc, 0x400000fb,
};

static unsigned int intel_mac_v3_pin_configs[10] = {
	0x0121e21f, 0x90a7012e, 0x9017e110, 0x400000fd,
	0x400000fe, 0x0181e020, 0x1145e230, 0x11c5e240,
	0x400000fc, 0x400000fb,
};

static unsigned int intel_mac_v4_pin_configs[10] = {
	0x0321e21f, 0x03a1e02e, 0x9017e110, 0x9017e11f,
	0x400000fe, 0x0381e020, 0x1345e230, 0x13c5e240,
	0x400000fc, 0x400000fb,
};

static unsigned int intel_mac_v5_pin_configs[10] = {
	0x0321e21f, 0x03a1e02e, 0x9017e110, 0x9017e11f,
	0x400000fe, 0x0381e020, 0x1345e230, 0x13c5e240,
	0x400000fc, 0x400000fb,
};

static unsigned int ecs202_pin_configs[10] = {
	0x0221401f, 0x02a19020, 0x01a19020, 0x01114010,
	0x408000f0, 0x01813022, 0x074510a0, 0x40c400f1,
	0x9037012e, 0x40e000f2,
};

static unsigned int *stac922x_brd_tbl[STAC_922X_MODELS] = {
	[STAC_D945_REF] = ref922x_pin_configs,
	[STAC_D945GTP3] = d945gtp3_pin_configs,
	[STAC_D945GTP5] = d945gtp5_pin_configs,
	[STAC_INTEL_MAC_V1] = intel_mac_v1_pin_configs,
	[STAC_INTEL_MAC_V2] = intel_mac_v2_pin_configs,
	[STAC_INTEL_MAC_V3] = intel_mac_v3_pin_configs,
	[STAC_INTEL_MAC_V4] = intel_mac_v4_pin_configs,
	[STAC_INTEL_MAC_V5] = intel_mac_v5_pin_configs,
	[STAC_INTEL_MAC_AUTO] = intel_mac_v3_pin_configs,
	/* for backward compatibility */
	[STAC_MACMINI] = intel_mac_v3_pin_configs,
	[STAC_MACBOOK] = intel_mac_v5_pin_configs,
	[STAC_MACBOOK_PRO_V1] = intel_mac_v3_pin_configs,
	[STAC_MACBOOK_PRO_V2] = intel_mac_v3_pin_configs,
	[STAC_IMAC_INTEL] = intel_mac_v2_pin_configs,
	[STAC_IMAC_INTEL_20] = intel_mac_v3_pin_configs,
	[STAC_ECS_202] = ecs202_pin_configs,
	[STAC_922X_DELL_D81] = dell_922x_d81_pin_configs,
	[STAC_922X_DELL_D82] = dell_922x_d82_pin_configs,	
	[STAC_922X_DELL_M81] = dell_922x_m81_pin_configs,
	[STAC_922X_DELL_M82] = dell_922x_m82_pin_configs,	
};

static const char *stac922x_models[STAC_922X_MODELS] = {
	[STAC_922X_AUTO] = "auto",
	[STAC_D945_REF]	= "ref",
	[STAC_D945GTP5]	= "5stack",
	[STAC_D945GTP3]	= "3stack",
	[STAC_INTEL_MAC_V1] = "intel-mac-v1",
	[STAC_INTEL_MAC_V2] = "intel-mac-v2",
	[STAC_INTEL_MAC_V3] = "intel-mac-v3",
	[STAC_INTEL_MAC_V4] = "intel-mac-v4",
	[STAC_INTEL_MAC_V5] = "intel-mac-v5",
	[STAC_INTEL_MAC_AUTO] = "intel-mac-auto",
	/* for backward compatibility */
	[STAC_MACMINI]	= "macmini",
	[STAC_MACBOOK]	= "macbook",
	[STAC_MACBOOK_PRO_V1]	= "macbook-pro-v1",
	[STAC_MACBOOK_PRO_V2]	= "macbook-pro",
	[STAC_IMAC_INTEL] = "imac-intel",
	[STAC_IMAC_INTEL_20] = "imac-intel-20",
	[STAC_ECS_202] = "ecs202",
	[STAC_922X_DELL_D81] = "dell-d81",
	[STAC_922X_DELL_D82] = "dell-d82",
	[STAC_922X_DELL_M81] = "dell-m81",
	[STAC_922X_DELL_M82] = "dell-m82",
};

static struct snd_pci_quirk stac922x_cfg_tbl[] = {
	/* SigmaTel reference board */
	SND_PCI_QUIRK(PCI_VENDOR_ID_INTEL, 0x2668,
		      "DFI LanParty", STAC_D945_REF),
	SND_PCI_QUIRK(PCI_VENDOR_ID_DFI, 0x3101,
		      "DFI LanParty", STAC_D945_REF),
	/* Intel 945G based systems */
	SND_PCI_QUIRK(PCI_VENDOR_ID_INTEL, 0x0101,
		      "Intel D945G", STAC_D945GTP3),
	SND_PCI_QUIRK(PCI_VENDOR_ID_INTEL, 0x0202,
		      "Intel D945G", STAC_D945GTP3),
	SND_PCI_QUIRK(PCI_VENDOR_ID_INTEL, 0x0606,
		      "Intel D945G", STAC_D945GTP3),
	SND_PCI_QUIRK(PCI_VENDOR_ID_INTEL, 0x0601,
		      "Intel D945G", STAC_D945GTP3),
	SND_PCI_QUIRK(PCI_VENDOR_ID_INTEL, 0x0111,
		      "Intel D945G", STAC_D945GTP3),
	SND_PCI_QUIRK(PCI_VENDOR_ID_INTEL, 0x1115,
		      "Intel D945G", STAC_D945GTP3),
	SND_PCI_QUIRK(PCI_VENDOR_ID_INTEL, 0x1116,
		      "Intel D945G", STAC_D945GTP3),
	SND_PCI_QUIRK(PCI_VENDOR_ID_INTEL, 0x1117,
		      "Intel D945G", STAC_D945GTP3),
	SND_PCI_QUIRK(PCI_VENDOR_ID_INTEL, 0x1118,
		      "Intel D945G", STAC_D945GTP3),
	SND_PCI_QUIRK(PCI_VENDOR_ID_INTEL, 0x1119,
		      "Intel D945G", STAC_D945GTP3),
	SND_PCI_QUIRK(PCI_VENDOR_ID_INTEL, 0x8826,
		      "Intel D945G", STAC_D945GTP3),
	SND_PCI_QUIRK(PCI_VENDOR_ID_INTEL, 0x5049,
		      "Intel D945G", STAC_D945GTP3),
	SND_PCI_QUIRK(PCI_VENDOR_ID_INTEL, 0x5055,
		      "Intel D945G", STAC_D945GTP3),
	SND_PCI_QUIRK(PCI_VENDOR_ID_INTEL, 0x5048,
		      "Intel D945G", STAC_D945GTP3),
	SND_PCI_QUIRK(PCI_VENDOR_ID_INTEL, 0x0110,
		      "Intel D945G", STAC_D945GTP3),
	/* Intel D945G 5-stack systems */
	SND_PCI_QUIRK(PCI_VENDOR_ID_INTEL, 0x0404,
		      "Intel D945G", STAC_D945GTP5),
	SND_PCI_QUIRK(PCI_VENDOR_ID_INTEL, 0x0303,
		      "Intel D945G", STAC_D945GTP5),
	SND_PCI_QUIRK(PCI_VENDOR_ID_INTEL, 0x0013,
		      "Intel D945G", STAC_D945GTP5),
	SND_PCI_QUIRK(PCI_VENDOR_ID_INTEL, 0x0417,
		      "Intel D945G", STAC_D945GTP5),
	/* Intel 945P based systems */
	SND_PCI_QUIRK(PCI_VENDOR_ID_INTEL, 0x0b0b,
		      "Intel D945P", STAC_D945GTP3),
	SND_PCI_QUIRK(PCI_VENDOR_ID_INTEL, 0x0112,
		      "Intel D945P", STAC_D945GTP3),
	SND_PCI_QUIRK(PCI_VENDOR_ID_INTEL, 0x0d0d,
		      "Intel D945P", STAC_D945GTP3),
	SND_PCI_QUIRK(PCI_VENDOR_ID_INTEL, 0x0909,
		      "Intel D945P", STAC_D945GTP3),
	SND_PCI_QUIRK(PCI_VENDOR_ID_INTEL, 0x0505,
		      "Intel D945P", STAC_D945GTP3),
	SND_PCI_QUIRK(PCI_VENDOR_ID_INTEL, 0x0707,
		      "Intel D945P", STAC_D945GTP5),
	/* other intel */
	SND_PCI_QUIRK(PCI_VENDOR_ID_INTEL, 0x0204,
		      "Intel D945", STAC_D945_REF),
	/* other systems  */
	/* Apple Intel Mac (Mac Mini, MacBook, MacBook Pro...) */
	SND_PCI_QUIRK(0x8384, 0x7680,
		      "Mac", STAC_INTEL_MAC_AUTO),
	/* Dell systems  */
	SND_PCI_QUIRK(PCI_VENDOR_ID_DELL, 0x01a7,
		      "unknown Dell", STAC_922X_DELL_D81),
	SND_PCI_QUIRK(PCI_VENDOR_ID_DELL, 0x01a9,
		      "unknown Dell", STAC_922X_DELL_D81),
	SND_PCI_QUIRK(PCI_VENDOR_ID_DELL, 0x01ab,
		      "unknown Dell", STAC_922X_DELL_D81),
	SND_PCI_QUIRK(PCI_VENDOR_ID_DELL, 0x01ac,
		      "unknown Dell", STAC_922X_DELL_D82),
	SND_PCI_QUIRK(PCI_VENDOR_ID_DELL, 0x01bf,
		      "unknown Dell", STAC_922X_DELL_M81),
	SND_PCI_QUIRK(PCI_VENDOR_ID_DELL, 0x01d0,
		      "unknown Dell", STAC_922X_DELL_D82),
	SND_PCI_QUIRK(PCI_VENDOR_ID_DELL, 0x01d1,
		      "unknown Dell", STAC_922X_DELL_D81),
	SND_PCI_QUIRK(PCI_VENDOR_ID_DELL, 0x01d2,
		      "unknown Dell", STAC_922X_DELL_D81),
	SND_PCI_QUIRK(PCI_VENDOR_ID_DELL, 0x01d7,
		      "Dell XPS M1210", STAC_922X_DELL_M82),
	/* ECS/PC Chips boards */
	SND_PCI_QUIRK_MASK(0x1019, 0xf000, 0x2000,
		      "ECS/PC chips", STAC_ECS_202),
	{} /* terminator */
};

static unsigned int ref927x_pin_configs[14] = {
	0x02214020, 0x02a19080, 0x0181304e, 0x01014010,
	0x01a19040, 0x01011012, 0x01016011, 0x0101201f, 
	0x183301f0, 0x18a001f0, 0x18a001f0, 0x01442070,
	0x01c42190, 0x40000100,
};

static unsigned int d965_3st_pin_configs[14] = {
	0x0221401f, 0x02a19120, 0x40000100, 0x01014011,
	0x01a19021, 0x01813024, 0x40000100, 0x40000100,
	0x40000100, 0x40000100, 0x40000100, 0x40000100,
	0x40000100, 0x40000100
};

static unsigned int d965_5st_pin_configs[14] = {
	0x02214020, 0x02a19080, 0x0181304e, 0x01014010,
	0x01a19040, 0x01011012, 0x01016011, 0x40000100,
	0x40000100, 0x40000100, 0x40000100, 0x01442070,
	0x40000100, 0x40000100
};

static unsigned int d965_5st_no_fp_pin_configs[14] = {
	0x40000100, 0x40000100, 0x0181304e, 0x01014010,
	0x01a19040, 0x01011012, 0x01016011, 0x40000100,
	0x40000100, 0x40000100, 0x40000100, 0x01442070,
	0x40000100, 0x40000100
};

static unsigned int dell_3st_pin_configs[14] = {
	0x02211230, 0x02a11220, 0x01a19040, 0x01114210,
	0x01111212, 0x01116211, 0x01813050, 0x01112214,
	0x403003fa, 0x90a60040, 0x90a60040, 0x404003fb,
	0x40c003fc, 0x40000100
};

static unsigned int *stac927x_brd_tbl[STAC_927X_MODELS] = {
	[STAC_D965_REF_NO_JD] = ref927x_pin_configs,
	[STAC_D965_REF]  = ref927x_pin_configs,
	[STAC_D965_3ST]  = d965_3st_pin_configs,
	[STAC_D965_5ST]  = d965_5st_pin_configs,
	[STAC_D965_5ST_NO_FP]  = d965_5st_no_fp_pin_configs,
	[STAC_DELL_3ST]  = dell_3st_pin_configs,
	[STAC_DELL_BIOS] = NULL,
};

static const char *stac927x_models[STAC_927X_MODELS] = {
	[STAC_927X_AUTO]	= "auto",
	[STAC_D965_REF_NO_JD]	= "ref-no-jd",
	[STAC_D965_REF]		= "ref",
	[STAC_D965_3ST]		= "3stack",
	[STAC_D965_5ST]		= "5stack",
	[STAC_D965_5ST_NO_FP]	= "5stack-no-fp",
	[STAC_DELL_3ST]		= "dell-3stack",
	[STAC_DELL_BIOS]	= "dell-bios",
};

static struct snd_pci_quirk stac927x_cfg_tbl[] = {
	/* SigmaTel reference board */
	SND_PCI_QUIRK(PCI_VENDOR_ID_INTEL, 0x2668,
		      "DFI LanParty", STAC_D965_REF),
	SND_PCI_QUIRK(PCI_VENDOR_ID_DFI, 0x3101,
		      "DFI LanParty", STAC_D965_REF),
	 /* Intel 946 based systems */
	SND_PCI_QUIRK(PCI_VENDOR_ID_INTEL, 0x3d01, "Intel D946", STAC_D965_3ST),
	SND_PCI_QUIRK(PCI_VENDOR_ID_INTEL, 0xa301, "Intel D946", STAC_D965_3ST),
	/* 965 based 3 stack systems */
	SND_PCI_QUIRK_MASK(PCI_VENDOR_ID_INTEL, 0xff00, 0x2100,
			   "Intel D965", STAC_D965_3ST),
	SND_PCI_QUIRK_MASK(PCI_VENDOR_ID_INTEL, 0xff00, 0x2000,
			   "Intel D965", STAC_D965_3ST),
	/* Dell 3 stack systems */
	SND_PCI_QUIRK(PCI_VENDOR_ID_DELL,  0x01f7, "Dell XPS M1730", STAC_DELL_3ST),
	SND_PCI_QUIRK(PCI_VENDOR_ID_DELL,  0x01dd, "Dell Dimension E520", STAC_DELL_3ST),
	SND_PCI_QUIRK(PCI_VENDOR_ID_DELL,  0x01ed, "Dell     ", STAC_DELL_3ST),
	SND_PCI_QUIRK(PCI_VENDOR_ID_DELL,  0x01f4, "Dell     ", STAC_DELL_3ST),
	/* Dell 3 stack systems with verb table in BIOS */
	SND_PCI_QUIRK(PCI_VENDOR_ID_DELL,  0x01f3, "Dell Inspiron 1420", STAC_DELL_BIOS),
	SND_PCI_QUIRK(PCI_VENDOR_ID_DELL,  0x0227, "Dell Vostro 1400  ", STAC_DELL_BIOS),
	SND_PCI_QUIRK(PCI_VENDOR_ID_DELL,  0x022e, "Dell     ", STAC_DELL_BIOS),
	SND_PCI_QUIRK(PCI_VENDOR_ID_DELL,  0x022f, "Dell Inspiron 1525", STAC_DELL_3ST),
	SND_PCI_QUIRK(PCI_VENDOR_ID_DELL,  0x0242, "Dell     ", STAC_DELL_BIOS),
	SND_PCI_QUIRK(PCI_VENDOR_ID_DELL,  0x0243, "Dell     ", STAC_DELL_BIOS),
	SND_PCI_QUIRK(PCI_VENDOR_ID_DELL,  0x02ff, "Dell     ", STAC_DELL_BIOS),
	SND_PCI_QUIRK(PCI_VENDOR_ID_DELL,  0x0209, "Dell XPS 1330", STAC_DELL_BIOS),
	/* 965 based 5 stack systems */
	SND_PCI_QUIRK_MASK(PCI_VENDOR_ID_INTEL, 0xff00, 0x2300,
			   "Intel D965", STAC_D965_5ST),
	SND_PCI_QUIRK_MASK(PCI_VENDOR_ID_INTEL, 0xff00, 0x2500,
			   "Intel D965", STAC_D965_5ST),
	{} /* terminator */
};

static unsigned int ref9205_pin_configs[12] = {
	0x40000100, 0x40000100, 0x01016011, 0x01014010,
	0x01813122, 0x01a19021, 0x01019020, 0x40000100,
	0x90a000f0, 0x90a000f0, 0x01441030, 0x01c41030
};

/*
    STAC 9205 pin configs for
    102801F1
    102801F2
    102801FC
    102801FD
    10280204
    1028021F
    10280228 (Dell Vostro 1500)
*/
static unsigned int dell_9205_m42_pin_configs[12] = {
	0x0321101F, 0x03A11020, 0x400003FA, 0x90170310,
	0x400003FB, 0x400003FC, 0x400003FD, 0x40F000F9,
	0x90A60330, 0x400003FF, 0x0144131F, 0x40C003FE,
};

/*
    STAC 9205 pin configs for
    102801F9
    102801FA
    102801FE
    102801FF (Dell Precision M4300)
    10280206
    10280200
    10280201
*/
static unsigned int dell_9205_m43_pin_configs[12] = {
	0x0321101f, 0x03a11020, 0x90a70330, 0x90170310,
	0x400000fe, 0x400000ff, 0x400000fd, 0x40f000f9,
	0x400000fa, 0x400000fc, 0x0144131f, 0x40c003f8,
};

static unsigned int dell_9205_m44_pin_configs[12] = {
	0x0421101f, 0x04a11020, 0x400003fa, 0x90170310,
	0x400003fb, 0x400003fc, 0x400003fd, 0x400003f9,
	0x90a60330, 0x400003ff, 0x01441340, 0x40c003fe,
};

static unsigned int *stac9205_brd_tbl[STAC_9205_MODELS] = {
	[STAC_9205_REF] = ref9205_pin_configs,
	[STAC_9205_DELL_M42] = dell_9205_m42_pin_configs,
	[STAC_9205_DELL_M43] = dell_9205_m43_pin_configs,
	[STAC_9205_DELL_M44] = dell_9205_m44_pin_configs,
	[STAC_9205_EAPD] = NULL,
};

static const char *stac9205_models[STAC_9205_MODELS] = {
	[STAC_9205_AUTO] = "auto",
	[STAC_9205_REF] = "ref",
	[STAC_9205_DELL_M42] = "dell-m42",
	[STAC_9205_DELL_M43] = "dell-m43",
	[STAC_9205_DELL_M44] = "dell-m44",
	[STAC_9205_EAPD] = "eapd",
};

static struct snd_pci_quirk stac9205_cfg_tbl[] = {
	/* SigmaTel reference board */
	SND_PCI_QUIRK(PCI_VENDOR_ID_INTEL, 0x2668,
		      "DFI LanParty", STAC_9205_REF),
	SND_PCI_QUIRK(PCI_VENDOR_ID_INTEL, 0xfb30,
		      "SigmaTel", STAC_9205_REF),
	SND_PCI_QUIRK(PCI_VENDOR_ID_DFI, 0x3101,
		      "DFI LanParty", STAC_9205_REF),
	/* Dell */
	SND_PCI_QUIRK(PCI_VENDOR_ID_DELL, 0x01f1,
		      "unknown Dell", STAC_9205_DELL_M42),
	SND_PCI_QUIRK(PCI_VENDOR_ID_DELL, 0x01f2,
		      "unknown Dell", STAC_9205_DELL_M42),
	SND_PCI_QUIRK(PCI_VENDOR_ID_DELL, 0x01f8,
		      "Dell Precision", STAC_9205_DELL_M43),
	SND_PCI_QUIRK(PCI_VENDOR_ID_DELL, 0x01f9,
		      "Dell Precision", STAC_9205_DELL_M43),
	SND_PCI_QUIRK(PCI_VENDOR_ID_DELL, 0x01fa,
		      "Dell Precision", STAC_9205_DELL_M43),
	SND_PCI_QUIRK(PCI_VENDOR_ID_DELL, 0x01fc,
		      "unknown Dell", STAC_9205_DELL_M42),
	SND_PCI_QUIRK(PCI_VENDOR_ID_DELL, 0x01fd,
		      "unknown Dell", STAC_9205_DELL_M42),
	SND_PCI_QUIRK(PCI_VENDOR_ID_DELL, 0x01fe,
		      "Dell Precision", STAC_9205_DELL_M43),
	SND_PCI_QUIRK(PCI_VENDOR_ID_DELL, 0x01ff,
		      "Dell Precision M4300", STAC_9205_DELL_M43),
	SND_PCI_QUIRK(PCI_VENDOR_ID_DELL, 0x0204,
		      "unknown Dell", STAC_9205_DELL_M42),
	SND_PCI_QUIRK(PCI_VENDOR_ID_DELL, 0x0206,
		      "Dell Precision", STAC_9205_DELL_M43),
	SND_PCI_QUIRK(PCI_VENDOR_ID_DELL, 0x021b,
		      "Dell Precision", STAC_9205_DELL_M43),
	SND_PCI_QUIRK(PCI_VENDOR_ID_DELL, 0x021c,
		      "Dell Precision", STAC_9205_DELL_M43),
	SND_PCI_QUIRK(PCI_VENDOR_ID_DELL, 0x021f,
		      "Dell Inspiron", STAC_9205_DELL_M44),
	SND_PCI_QUIRK(PCI_VENDOR_ID_DELL, 0x0228,
		      "Dell Vostro 1500", STAC_9205_DELL_M42),
	/* Gateway */
	SND_PCI_QUIRK(0x107b, 0x0560, "Gateway T6834c", STAC_9205_EAPD),
	SND_PCI_QUIRK(0x107b, 0x0565, "Gateway T1616", STAC_9205_EAPD),
	{} /* terminator */
};

static void stac92xx_set_config_regs(struct hda_codec *codec,
				     unsigned int *pincfgs)
{
	int i;
	struct sigmatel_spec *spec = codec->spec;

	if (!pincfgs)
		return;

	for (i = 0; i < spec->num_pins; i++)
		if (spec->pin_nids[i] && pincfgs[i])
			snd_hda_codec_set_pincfg(codec, spec->pin_nids[i],
						 pincfgs[i]);
}

/*
 * Analog playback callbacks
 */
static int stac92xx_playback_pcm_open(struct hda_pcm_stream *hinfo,
				      struct hda_codec *codec,
				      struct snd_pcm_substream *substream)
{
	struct sigmatel_spec *spec = codec->spec;
	if (spec->stream_delay)
		msleep(spec->stream_delay);
	return snd_hda_multi_out_analog_open(codec, &spec->multiout, substream,
					     hinfo);
}

static int stac92xx_playback_pcm_prepare(struct hda_pcm_stream *hinfo,
					 struct hda_codec *codec,
					 unsigned int stream_tag,
					 unsigned int format,
					 struct snd_pcm_substream *substream)
{
	struct sigmatel_spec *spec = codec->spec;
	return snd_hda_multi_out_analog_prepare(codec, &spec->multiout, stream_tag, format, substream);
}

static int stac92xx_playback_pcm_cleanup(struct hda_pcm_stream *hinfo,
					struct hda_codec *codec,
					struct snd_pcm_substream *substream)
{
	struct sigmatel_spec *spec = codec->spec;
	return snd_hda_multi_out_analog_cleanup(codec, &spec->multiout);
}

/*
 * Digital playback callbacks
 */
static int stac92xx_dig_playback_pcm_open(struct hda_pcm_stream *hinfo,
					  struct hda_codec *codec,
					  struct snd_pcm_substream *substream)
{
	struct sigmatel_spec *spec = codec->spec;
	return snd_hda_multi_out_dig_open(codec, &spec->multiout);
}

static int stac92xx_dig_playback_pcm_close(struct hda_pcm_stream *hinfo,
					   struct hda_codec *codec,
					   struct snd_pcm_substream *substream)
{
	struct sigmatel_spec *spec = codec->spec;
	return snd_hda_multi_out_dig_close(codec, &spec->multiout);
}

static int stac92xx_dig_playback_pcm_prepare(struct hda_pcm_stream *hinfo,
					 struct hda_codec *codec,
					 unsigned int stream_tag,
					 unsigned int format,
					 struct snd_pcm_substream *substream)
{
	struct sigmatel_spec *spec = codec->spec;
	return snd_hda_multi_out_dig_prepare(codec, &spec->multiout,
					     stream_tag, format, substream);
}

static int stac92xx_dig_playback_pcm_cleanup(struct hda_pcm_stream *hinfo,
					struct hda_codec *codec,
					struct snd_pcm_substream *substream)
{
	struct sigmatel_spec *spec = codec->spec;
	return snd_hda_multi_out_dig_cleanup(codec, &spec->multiout);
}


/*
 * Analog capture callbacks
 */
static int stac92xx_capture_pcm_prepare(struct hda_pcm_stream *hinfo,
					struct hda_codec *codec,
					unsigned int stream_tag,
					unsigned int format,
					struct snd_pcm_substream *substream)
{
	struct sigmatel_spec *spec = codec->spec;
	hda_nid_t nid = spec->adc_nids[substream->number];

	if (spec->powerdown_adcs) {
		msleep(40);
		snd_hda_codec_write(codec, nid, 0,
			AC_VERB_SET_POWER_STATE, AC_PWRST_D0);
	}
	snd_hda_codec_setup_stream(codec, nid, stream_tag, 0, format);
	return 0;
}

static int stac92xx_capture_pcm_cleanup(struct hda_pcm_stream *hinfo,
					struct hda_codec *codec,
					struct snd_pcm_substream *substream)
{
	struct sigmatel_spec *spec = codec->spec;
	hda_nid_t nid = spec->adc_nids[substream->number];

	snd_hda_codec_cleanup_stream(codec, nid);
	if (spec->powerdown_adcs)
		snd_hda_codec_write(codec, nid, 0,
			AC_VERB_SET_POWER_STATE, AC_PWRST_D3);
	return 0;
}

static struct hda_pcm_stream stac92xx_pcm_digital_playback = {
	.substreams = 1,
	.channels_min = 2,
	.channels_max = 2,
	/* NID is set in stac92xx_build_pcms */
	.ops = {
		.open = stac92xx_dig_playback_pcm_open,
		.close = stac92xx_dig_playback_pcm_close,
		.prepare = stac92xx_dig_playback_pcm_prepare,
		.cleanup = stac92xx_dig_playback_pcm_cleanup
	},
};

static struct hda_pcm_stream stac92xx_pcm_digital_capture = {
	.substreams = 1,
	.channels_min = 2,
	.channels_max = 2,
	/* NID is set in stac92xx_build_pcms */
};

static struct hda_pcm_stream stac92xx_pcm_analog_playback = {
	.substreams = 1,
	.channels_min = 2,
	.channels_max = 8,
	.nid = 0x02, /* NID to query formats and rates */
	.ops = {
		.open = stac92xx_playback_pcm_open,
		.prepare = stac92xx_playback_pcm_prepare,
		.cleanup = stac92xx_playback_pcm_cleanup
	},
};

static struct hda_pcm_stream stac92xx_pcm_analog_alt_playback = {
	.substreams = 1,
	.channels_min = 2,
	.channels_max = 2,
	.nid = 0x06, /* NID to query formats and rates */
	.ops = {
		.open = stac92xx_playback_pcm_open,
		.prepare = stac92xx_playback_pcm_prepare,
		.cleanup = stac92xx_playback_pcm_cleanup
	},
};

static struct hda_pcm_stream stac92xx_pcm_analog_capture = {
	.channels_min = 2,
	.channels_max = 2,
	/* NID + .substreams is set in stac92xx_build_pcms */
	.ops = {
		.prepare = stac92xx_capture_pcm_prepare,
		.cleanup = stac92xx_capture_pcm_cleanup
	},
};

static int stac92xx_build_pcms(struct hda_codec *codec)
{
	struct sigmatel_spec *spec = codec->spec;
	struct hda_pcm *info = spec->pcm_rec;

	codec->num_pcms = 1;
	codec->pcm_info = info;

	info->name = "STAC92xx Analog";
	info->stream[SNDRV_PCM_STREAM_PLAYBACK] = stac92xx_pcm_analog_playback;
	info->stream[SNDRV_PCM_STREAM_PLAYBACK].nid =
		spec->multiout.dac_nids[0];
	info->stream[SNDRV_PCM_STREAM_CAPTURE] = stac92xx_pcm_analog_capture;
	info->stream[SNDRV_PCM_STREAM_CAPTURE].nid = spec->adc_nids[0];
	info->stream[SNDRV_PCM_STREAM_CAPTURE].substreams = spec->num_adcs;

	if (spec->alt_switch) {
		codec->num_pcms++;
		info++;
		info->name = "STAC92xx Analog Alt";
		info->stream[SNDRV_PCM_STREAM_PLAYBACK] = stac92xx_pcm_analog_alt_playback;
	}

	if (spec->multiout.dig_out_nid || spec->dig_in_nid) {
		codec->num_pcms++;
		info++;
		info->name = "STAC92xx Digital";
		info->pcm_type = spec->autocfg.dig_out_type[0];
		if (spec->multiout.dig_out_nid) {
			info->stream[SNDRV_PCM_STREAM_PLAYBACK] = stac92xx_pcm_digital_playback;
			info->stream[SNDRV_PCM_STREAM_PLAYBACK].nid = spec->multiout.dig_out_nid;
		}
		if (spec->dig_in_nid) {
			info->stream[SNDRV_PCM_STREAM_CAPTURE] = stac92xx_pcm_digital_capture;
			info->stream[SNDRV_PCM_STREAM_CAPTURE].nid = spec->dig_in_nid;
		}
	}

	return 0;
}

static unsigned int stac92xx_get_default_vref(struct hda_codec *codec,
					hda_nid_t nid)
{
	unsigned int pincap = snd_hda_query_pin_caps(codec, nid);
	pincap = (pincap & AC_PINCAP_VREF) >> AC_PINCAP_VREF_SHIFT;
	if (pincap & AC_PINCAP_VREF_100)
		return AC_PINCTL_VREF_100;
	if (pincap & AC_PINCAP_VREF_80)
		return AC_PINCTL_VREF_80;
	if (pincap & AC_PINCAP_VREF_50)
		return AC_PINCTL_VREF_50;
	if (pincap & AC_PINCAP_VREF_GRD)
		return AC_PINCTL_VREF_GRD;
	return 0;
}

static void stac92xx_auto_set_pinctl(struct hda_codec *codec, hda_nid_t nid, int pin_type)

{
	snd_hda_codec_write_cache(codec, nid, 0,
				  AC_VERB_SET_PIN_WIDGET_CONTROL, pin_type);
}

#define stac92xx_hp_switch_info		snd_ctl_boolean_mono_info

static int stac92xx_hp_switch_get(struct snd_kcontrol *kcontrol,
			struct snd_ctl_elem_value *ucontrol)
{
	struct hda_codec *codec = snd_kcontrol_chip(kcontrol);
	struct sigmatel_spec *spec = codec->spec;

	ucontrol->value.integer.value[0] = !!spec->hp_switch;
	return 0;
}

static void stac_issue_unsol_event(struct hda_codec *codec, hda_nid_t nid,
				   unsigned char type);

static int stac92xx_hp_switch_put(struct snd_kcontrol *kcontrol,
			struct snd_ctl_elem_value *ucontrol)
{
	struct hda_codec *codec = snd_kcontrol_chip(kcontrol);
	struct sigmatel_spec *spec = codec->spec;
	int nid = kcontrol->private_value;
 
	spec->hp_switch = ucontrol->value.integer.value[0] ? nid : 0;

	/* check to be sure that the ports are upto date with
	 * switch changes
	 */
	stac_issue_unsol_event(codec, nid, STAC_HP_EVENT);

	return 1;
}

static int stac92xx_dc_bias_info(struct snd_kcontrol *kcontrol,
				struct snd_ctl_elem_info *uinfo)
{
	int i;
	static char *texts[] = {
		"Mic In", "Line In", "Line Out"
	};

	struct hda_codec *codec = snd_kcontrol_chip(kcontrol);
	struct sigmatel_spec *spec = codec->spec;
	hda_nid_t nid = kcontrol->private_value;

	if (nid == spec->mic_switch || nid == spec->line_switch)
		i = 3;
	else
		i = 2;

	uinfo->type = SNDRV_CTL_ELEM_TYPE_ENUMERATED;
	uinfo->value.enumerated.items = i;
	uinfo->count = 1;
	if (uinfo->value.enumerated.item >= i)
		uinfo->value.enumerated.item = i-1;
	strcpy(uinfo->value.enumerated.name,
		texts[uinfo->value.enumerated.item]);

	return 0;
}

static int stac92xx_dc_bias_get(struct snd_kcontrol *kcontrol,
				struct snd_ctl_elem_value *ucontrol)
{
	struct hda_codec *codec = snd_kcontrol_chip(kcontrol);
	hda_nid_t nid = kcontrol->private_value;
	unsigned int vref = stac92xx_vref_get(codec, nid);

	if (vref == stac92xx_get_default_vref(codec, nid))
		ucontrol->value.enumerated.item[0] = 0;
	else if (vref == AC_PINCTL_VREF_GRD)
		ucontrol->value.enumerated.item[0] = 1;
	else if (vref == AC_PINCTL_VREF_HIZ)
		ucontrol->value.enumerated.item[0] = 2;

	return 0;
}

static int stac92xx_dc_bias_put(struct snd_kcontrol *kcontrol,
				struct snd_ctl_elem_value *ucontrol)
{
	struct hda_codec *codec = snd_kcontrol_chip(kcontrol);
	unsigned int new_vref = 0;
	int error;
	hda_nid_t nid = kcontrol->private_value;

	if (ucontrol->value.enumerated.item[0] == 0)
		new_vref = stac92xx_get_default_vref(codec, nid);
	else if (ucontrol->value.enumerated.item[0] == 1)
		new_vref = AC_PINCTL_VREF_GRD;
	else if (ucontrol->value.enumerated.item[0] == 2)
		new_vref = AC_PINCTL_VREF_HIZ;
	else
		return 0;

	if (new_vref != stac92xx_vref_get(codec, nid)) {
		error = stac92xx_vref_set(codec, nid, new_vref);
		return error;
	}

	return 0;
}

static int stac92xx_io_switch_info(struct snd_kcontrol *kcontrol,
				struct snd_ctl_elem_info *uinfo)
{
	static char *texts[2];
	struct hda_codec *codec = snd_kcontrol_chip(kcontrol);
	struct sigmatel_spec *spec = codec->spec;

	if (kcontrol->private_value == spec->line_switch)
		texts[0] = "Line In";
	else
		texts[0] = "Mic In";
	texts[1] = "Line Out";
	uinfo->type = SNDRV_CTL_ELEM_TYPE_ENUMERATED;
	uinfo->value.enumerated.items = 2;
	uinfo->count = 1;

	if (uinfo->value.enumerated.item >= 2)
		uinfo->value.enumerated.item = 1;
	strcpy(uinfo->value.enumerated.name,
		texts[uinfo->value.enumerated.item]);

	return 0;
}

static int stac92xx_io_switch_get(struct snd_kcontrol *kcontrol, struct snd_ctl_elem_value *ucontrol)
{
	struct hda_codec *codec = snd_kcontrol_chip(kcontrol);
	struct sigmatel_spec *spec = codec->spec;
	hda_nid_t nid = kcontrol->private_value;
	int io_idx = (nid == spec->mic_switch) ? 1 : 0;

	ucontrol->value.enumerated.item[0] = spec->io_switch[io_idx];
	return 0;
}

static int stac92xx_io_switch_put(struct snd_kcontrol *kcontrol, struct snd_ctl_elem_value *ucontrol)
{
        struct hda_codec *codec = snd_kcontrol_chip(kcontrol);
	struct sigmatel_spec *spec = codec->spec;
	hda_nid_t nid = kcontrol->private_value;
	int io_idx = (nid == spec->mic_switch) ? 1 : 0;
	unsigned short val = !!ucontrol->value.enumerated.item[0];

	spec->io_switch[io_idx] = val;

	if (val)
		stac92xx_auto_set_pinctl(codec, nid, AC_PINCTL_OUT_EN);
	else {
		unsigned int pinctl = AC_PINCTL_IN_EN;
		if (io_idx) /* set VREF for mic */
			pinctl |= stac92xx_get_default_vref(codec, nid);
		stac92xx_auto_set_pinctl(codec, nid, pinctl);
	}

	/* check the auto-mute again: we need to mute/unmute the speaker
	 * appropriately according to the pin direction
	 */
	if (spec->hp_detect)
		stac_issue_unsol_event(codec, nid, STAC_HP_EVENT);

        return 1;
}

#define stac92xx_clfe_switch_info snd_ctl_boolean_mono_info

static int stac92xx_clfe_switch_get(struct snd_kcontrol *kcontrol,
		struct snd_ctl_elem_value *ucontrol)
{
	struct hda_codec *codec = snd_kcontrol_chip(kcontrol);
	struct sigmatel_spec *spec = codec->spec;

	ucontrol->value.integer.value[0] = spec->clfe_swap;
	return 0;
}

static int stac92xx_clfe_switch_put(struct snd_kcontrol *kcontrol,
		struct snd_ctl_elem_value *ucontrol)
{
	struct hda_codec *codec = snd_kcontrol_chip(kcontrol);
	struct sigmatel_spec *spec = codec->spec;
	hda_nid_t nid = kcontrol->private_value & 0xff;
	unsigned int val = !!ucontrol->value.integer.value[0];

	if (spec->clfe_swap == val)
		return 0;

	spec->clfe_swap = val;

	snd_hda_codec_write_cache(codec, nid, 0, AC_VERB_SET_EAPD_BTLENABLE,
		spec->clfe_swap ? 0x4 : 0x0);

	return 1;
}

#define STAC_CODEC_HP_SWITCH(xname) \
	{ .iface = SNDRV_CTL_ELEM_IFACE_MIXER, \
	  .name = xname, \
	  .index = 0, \
	  .info = stac92xx_hp_switch_info, \
	  .get = stac92xx_hp_switch_get, \
	  .put = stac92xx_hp_switch_put, \
	}

#define STAC_CODEC_IO_SWITCH(xname, xpval) \
	{ .iface = SNDRV_CTL_ELEM_IFACE_MIXER, \
	  .name = xname, \
	  .index = 0, \
          .info = stac92xx_io_switch_info, \
          .get = stac92xx_io_switch_get, \
          .put = stac92xx_io_switch_put, \
          .private_value = xpval, \
	}

#define STAC_CODEC_CLFE_SWITCH(xname, xpval) \
	{ .iface = SNDRV_CTL_ELEM_IFACE_MIXER, \
	  .name = xname, \
	  .index = 0, \
	  .info = stac92xx_clfe_switch_info, \
	  .get = stac92xx_clfe_switch_get, \
	  .put = stac92xx_clfe_switch_put, \
	  .private_value = xpval, \
	}

enum {
	STAC_CTL_WIDGET_VOL,
	STAC_CTL_WIDGET_MUTE,
	STAC_CTL_WIDGET_MONO_MUX,
	STAC_CTL_WIDGET_AMP_MUX,
	STAC_CTL_WIDGET_AMP_VOL,
	STAC_CTL_WIDGET_HP_SWITCH,
	STAC_CTL_WIDGET_IO_SWITCH,
	STAC_CTL_WIDGET_CLFE_SWITCH,
	STAC_CTL_WIDGET_DC_BIAS
};

static struct snd_kcontrol_new stac92xx_control_templates[] = {
	HDA_CODEC_VOLUME(NULL, 0, 0, 0),
	HDA_CODEC_MUTE(NULL, 0, 0, 0),
	STAC_MONO_MUX,
	STAC_AMP_MUX,
	STAC_AMP_VOL(NULL, 0, 0, 0, 0),
	STAC_CODEC_HP_SWITCH(NULL),
	STAC_CODEC_IO_SWITCH(NULL, 0),
	STAC_CODEC_CLFE_SWITCH(NULL, 0),
	DC_BIAS(NULL, 0, 0),
};

/* add dynamic controls */
static struct snd_kcontrol_new *
stac_control_new(struct sigmatel_spec *spec,
		 struct snd_kcontrol_new *ktemp,
		 const char *name)
{
	struct snd_kcontrol_new *knew;

	snd_array_init(&spec->kctls, sizeof(*knew), 32);
	knew = snd_array_new(&spec->kctls);
	if (!knew)
		return NULL;
	*knew = *ktemp;
	knew->name = kstrdup(name, GFP_KERNEL);
	if (!knew->name) {
		/* roolback */
		memset(knew, 0, sizeof(*knew));
		spec->kctls.alloced--;
		return NULL;
	}
	return knew;
}

static int stac92xx_add_control_temp(struct sigmatel_spec *spec,
				     struct snd_kcontrol_new *ktemp,
				     int idx, const char *name,
				     unsigned long val)
{
	struct snd_kcontrol_new *knew = stac_control_new(spec, ktemp, name);
	if (!knew)
		return -ENOMEM;
	knew->index = idx;
	knew->private_value = val;
	return 0;
}

static inline int stac92xx_add_control_idx(struct sigmatel_spec *spec,
					   int type, int idx, const char *name,
					   unsigned long val)
{
	return stac92xx_add_control_temp(spec,
					 &stac92xx_control_templates[type],
					 idx, name, val);
}


/* add dynamic controls */
static inline int stac92xx_add_control(struct sigmatel_spec *spec, int type,
				       const char *name, unsigned long val)
{
	return stac92xx_add_control_idx(spec, type, 0, name, val);
}

static struct snd_kcontrol_new stac_input_src_temp = {
	.iface = SNDRV_CTL_ELEM_IFACE_MIXER,
	.name = "Input Source",
	.info = stac92xx_mux_enum_info,
	.get = stac92xx_mux_enum_get,
	.put = stac92xx_mux_enum_put,
};

static inline int stac92xx_add_jack_mode_control(struct hda_codec *codec,
						hda_nid_t nid, int idx)
{
	int def_conf = snd_hda_codec_get_pincfg(codec, nid);
	int control = 0;
	struct sigmatel_spec *spec = codec->spec;
	char name[22];

	if (!((get_defcfg_connect(def_conf)) & AC_JACK_PORT_FIXED)) {
		if (stac92xx_get_default_vref(codec, nid) == AC_PINCTL_VREF_GRD
			&& nid == spec->line_switch)
			control = STAC_CTL_WIDGET_IO_SWITCH;
		else if (snd_hda_query_pin_caps(codec, nid)
			& (AC_PINCAP_VREF_GRD << AC_PINCAP_VREF_SHIFT))
			control = STAC_CTL_WIDGET_DC_BIAS;
		else if (nid == spec->mic_switch)
			control = STAC_CTL_WIDGET_IO_SWITCH;
	}

	if (control) {
		strcpy(name, auto_pin_cfg_labels[idx]);
		return stac92xx_add_control(codec->spec, control,
					strcat(name, " Jack Mode"), nid);
	}

	return 0;
}

static int stac92xx_add_input_source(struct sigmatel_spec *spec)
{
	struct snd_kcontrol_new *knew;
	struct hda_input_mux *imux = &spec->private_imux;

	if (!spec->num_adcs || imux->num_items <= 1)
		return 0; /* no need for input source control */
	knew = stac_control_new(spec, &stac_input_src_temp,
				stac_input_src_temp.name);
	if (!knew)
		return -ENOMEM;
	knew->count = spec->num_adcs;
	return 0;
}

/* check whether the line-input can be used as line-out */
static hda_nid_t check_line_out_switch(struct hda_codec *codec)
{
	struct sigmatel_spec *spec = codec->spec;
	struct auto_pin_cfg *cfg = &spec->autocfg;
	hda_nid_t nid;
	unsigned int pincap;

	if (cfg->line_out_type != AUTO_PIN_LINE_OUT)
		return 0;
	nid = cfg->input_pins[AUTO_PIN_LINE];
	pincap = snd_hda_query_pin_caps(codec, nid);
	if (pincap & AC_PINCAP_OUT)
		return nid;
	return 0;
}

/* check whether the mic-input can be used as line-out */
static hda_nid_t check_mic_out_switch(struct hda_codec *codec)
{
	struct sigmatel_spec *spec = codec->spec;
	struct auto_pin_cfg *cfg = &spec->autocfg;
	unsigned int def_conf, pincap;
	unsigned int mic_pin;

	if (cfg->line_out_type != AUTO_PIN_LINE_OUT)
		return 0;
	mic_pin = AUTO_PIN_MIC;
	for (;;) {
		hda_nid_t nid = cfg->input_pins[mic_pin];
		def_conf = snd_hda_codec_get_pincfg(codec, nid);
		/* some laptops have an internal analog microphone
		 * which can't be used as a output */
		if (get_defcfg_connect(def_conf) != AC_JACK_PORT_FIXED) {
			pincap = snd_hda_query_pin_caps(codec, nid);
			if (pincap & AC_PINCAP_OUT)
				return nid;
		}
		if (mic_pin == AUTO_PIN_MIC)
			mic_pin = AUTO_PIN_FRONT_MIC;
		else
			break;
	}
	return 0;
}

static int is_in_dac_nids(struct sigmatel_spec *spec, hda_nid_t nid)
{
	int i;
	
	for (i = 0; i < spec->multiout.num_dacs; i++) {
		if (spec->multiout.dac_nids[i] == nid)
			return 1;
	}

	return 0;
}

static int check_all_dac_nids(struct sigmatel_spec *spec, hda_nid_t nid)
{
	int i;
	if (is_in_dac_nids(spec, nid))
		return 1;
	for (i = 0; i < spec->autocfg.hp_outs; i++)
		if (spec->hp_dacs[i] == nid)
			return 1;
	for (i = 0; i < spec->autocfg.speaker_outs; i++)
		if (spec->speaker_dacs[i] == nid)
			return 1;
	return 0;
}

static hda_nid_t get_unassigned_dac(struct hda_codec *codec, hda_nid_t nid)
{
	struct sigmatel_spec *spec = codec->spec;
	int j, conn_len;
	hda_nid_t conn[HDA_MAX_CONNECTIONS];
	unsigned int wcaps, wtype;

	conn_len = snd_hda_get_connections(codec, nid, conn,
					   HDA_MAX_CONNECTIONS);
	for (j = 0; j < conn_len; j++) {
		wcaps = get_wcaps(codec, conn[j]);
		wtype = get_wcaps_type(wcaps);
		/* we check only analog outputs */
		if (wtype != AC_WID_AUD_OUT || (wcaps & AC_WCAP_DIGITAL))
			continue;
		/* if this route has a free DAC, assign it */
		if (!check_all_dac_nids(spec, conn[j])) {
			if (conn_len > 1) {
				/* select this DAC in the pin's input mux */
				snd_hda_codec_write_cache(codec, nid, 0,
						  AC_VERB_SET_CONNECT_SEL, j);
			}
			return conn[j];
		}
	}
	/* if all DACs are already assigned, connect to the primary DAC */
	if (conn_len > 1) {
		for (j = 0; j < conn_len; j++) {
			if (conn[j] == spec->multiout.dac_nids[0]) {
				snd_hda_codec_write_cache(codec, nid, 0,
						  AC_VERB_SET_CONNECT_SEL, j);
				break;
			}
		}
	}
	return 0;
}

static int add_spec_dacs(struct sigmatel_spec *spec, hda_nid_t nid);
static int add_spec_extra_dacs(struct sigmatel_spec *spec, hda_nid_t nid);

/*
 * Fill in the dac_nids table from the parsed pin configuration
 * This function only works when every pin in line_out_pins[]
 * contains atleast one DAC in its connection list. Some 92xx
 * codecs are not connected directly to a DAC, such as the 9200
 * and 9202/925x. For those, dac_nids[] must be hard-coded.
 */
static int stac92xx_auto_fill_dac_nids(struct hda_codec *codec)
{
	struct sigmatel_spec *spec = codec->spec;
	struct auto_pin_cfg *cfg = &spec->autocfg;
	int i;
	hda_nid_t nid, dac;
	
	for (i = 0; i < cfg->line_outs; i++) {
		nid = cfg->line_out_pins[i];
		dac = get_unassigned_dac(codec, nid);
		if (!dac) {
			if (spec->multiout.num_dacs > 0) {
				/* we have already working output pins,
				 * so let's drop the broken ones again
				 */
				cfg->line_outs = spec->multiout.num_dacs;
				break;
			}
			/* error out, no available DAC found */
			snd_printk(KERN_ERR
				   "%s: No available DAC for pin 0x%x\n",
				   __func__, nid);
			return -ENODEV;
		}
		add_spec_dacs(spec, dac);
	}

	for (i = 0; i < cfg->hp_outs; i++) {
		nid = cfg->hp_pins[i];
		dac = get_unassigned_dac(codec, nid);
		if (dac) {
			if (!spec->multiout.hp_nid)
				spec->multiout.hp_nid = dac;
			else
				add_spec_extra_dacs(spec, dac);
		}
		spec->hp_dacs[i] = dac;
	}

	for (i = 0; i < cfg->speaker_outs; i++) {
		nid = cfg->speaker_pins[i];
		dac = get_unassigned_dac(codec, nid);
		if (dac)
			add_spec_extra_dacs(spec, dac);
		spec->speaker_dacs[i] = dac;
	}

	/* add line-in as output */
	nid = check_line_out_switch(codec);
	if (nid) {
		dac = get_unassigned_dac(codec, nid);
		if (dac) {
			snd_printdd("STAC: Add line-in 0x%x as output %d\n",
				    nid, cfg->line_outs);
			cfg->line_out_pins[cfg->line_outs] = nid;
			cfg->line_outs++;
			spec->line_switch = nid;
			add_spec_dacs(spec, dac);
		}
	}
	/* add mic as output */
	nid = check_mic_out_switch(codec);
	if (nid) {
		dac = get_unassigned_dac(codec, nid);
		if (dac) {
			snd_printdd("STAC: Add mic-in 0x%x as output %d\n",
				    nid, cfg->line_outs);
			cfg->line_out_pins[cfg->line_outs] = nid;
			cfg->line_outs++;
			spec->mic_switch = nid;
			add_spec_dacs(spec, dac);
		}
	}

	snd_printd("stac92xx: dac_nids=%d (0x%x/0x%x/0x%x/0x%x/0x%x)\n",
		   spec->multiout.num_dacs,
		   spec->multiout.dac_nids[0],
		   spec->multiout.dac_nids[1],
		   spec->multiout.dac_nids[2],
		   spec->multiout.dac_nids[3],
		   spec->multiout.dac_nids[4]);

	return 0;
}

/* create volume control/switch for the given prefx type */
static int create_controls_idx(struct hda_codec *codec, const char *pfx,
			       int idx, hda_nid_t nid, int chs)
{
	struct sigmatel_spec *spec = codec->spec;
	char name[32];
	int err;

	if (!spec->check_volume_offset) {
		unsigned int caps, step, nums, db_scale;
		caps = query_amp_caps(codec, nid, HDA_OUTPUT);
		step = (caps & AC_AMPCAP_STEP_SIZE) >>
			AC_AMPCAP_STEP_SIZE_SHIFT;
		step = (step + 1) * 25; /* in .01dB unit */
		nums = (caps & AC_AMPCAP_NUM_STEPS) >>
			AC_AMPCAP_NUM_STEPS_SHIFT;
		db_scale = nums * step;
		/* if dB scale is over -64dB, and finer enough,
		 * let's reduce it to half
		 */
		if (db_scale > 6400 && nums >= 0x1f)
			spec->volume_offset = nums / 2;
		spec->check_volume_offset = 1;
	}

	sprintf(name, "%s Playback Volume", pfx);
	err = stac92xx_add_control_idx(spec, STAC_CTL_WIDGET_VOL, idx, name,
		HDA_COMPOSE_AMP_VAL_OFS(nid, chs, 0, HDA_OUTPUT,
					spec->volume_offset));
	if (err < 0)
		return err;
	sprintf(name, "%s Playback Switch", pfx);
	err = stac92xx_add_control_idx(spec, STAC_CTL_WIDGET_MUTE, idx, name,
				   HDA_COMPOSE_AMP_VAL(nid, chs, 0, HDA_OUTPUT));
	if (err < 0)
		return err;
	return 0;
}

#define create_controls(codec, pfx, nid, chs) \
	create_controls_idx(codec, pfx, 0, nid, chs)

static int add_spec_dacs(struct sigmatel_spec *spec, hda_nid_t nid)
{
	if (spec->multiout.num_dacs > 4) {
		printk(KERN_WARNING "stac92xx: No space for DAC 0x%x\n", nid);
		return 1;
	} else {
		spec->multiout.dac_nids[spec->multiout.num_dacs] = nid;
		spec->multiout.num_dacs++;
	}
	return 0;
}

static int add_spec_extra_dacs(struct sigmatel_spec *spec, hda_nid_t nid)
{
	int i;
	for (i = 0; i < ARRAY_SIZE(spec->multiout.extra_out_nid); i++) {
		if (!spec->multiout.extra_out_nid[i]) {
			spec->multiout.extra_out_nid[i] = nid;
			return 0;
		}
	}
	printk(KERN_WARNING "stac92xx: No space for extra DAC 0x%x\n", nid);
	return 1;
}

/* Create output controls
 * The mixer elements are named depending on the given type (AUTO_PIN_XXX_OUT)
 */
static int create_multi_out_ctls(struct hda_codec *codec, int num_outs,
				 const hda_nid_t *pins,
				 const hda_nid_t *dac_nids,
				 int type)
{
	struct sigmatel_spec *spec = codec->spec;
	static const char *chname[4] = {
		"Front", "Surround", NULL /*CLFE*/, "Side"
	};
	hda_nid_t nid;
	int i, err;
	unsigned int wid_caps;

	for (i = 0; i < num_outs && i < ARRAY_SIZE(chname); i++) {
		if (type == AUTO_PIN_HP_OUT && !spec->hp_detect) {
			wid_caps = get_wcaps(codec, pins[i]);
			if (wid_caps & AC_WCAP_UNSOL_CAP)
				spec->hp_detect = 1;
		}
		nid = dac_nids[i];
		if (!nid)
			continue;
		if (type != AUTO_PIN_HP_OUT && i == 2) {
			/* Center/LFE */
			err = create_controls(codec, "Center", nid, 1);
			if (err < 0)
				return err;
			err = create_controls(codec, "LFE", nid, 2);
			if (err < 0)
				return err;

			wid_caps = get_wcaps(codec, nid);

			if (wid_caps & AC_WCAP_LR_SWAP) {
				err = stac92xx_add_control(spec,
					STAC_CTL_WIDGET_CLFE_SWITCH,
					"Swap Center/LFE Playback Switch", nid);

				if (err < 0)
					return err;
			}

		} else {
			const char *name;
			int idx;
			switch (type) {
			case AUTO_PIN_HP_OUT:
				name = "Headphone";
				idx = i;
				break;
			case AUTO_PIN_SPEAKER_OUT:
				name = "Speaker";
				idx = i;
				break;
			default:
				name = chname[i];
				idx = 0;
				break;
			}
			err = create_controls_idx(codec, name, idx, nid, 3);
			if (err < 0)
				return err;
		}
	}
	return 0;
}

/* add playback controls from the parsed DAC table */
static int stac92xx_auto_create_multi_out_ctls(struct hda_codec *codec,
					       const struct auto_pin_cfg *cfg)
{
	struct sigmatel_spec *spec = codec->spec;
	hda_nid_t nid;
	int err;
	int idx;

	err = create_multi_out_ctls(codec, cfg->line_outs, cfg->line_out_pins,
				    spec->multiout.dac_nids,
				    cfg->line_out_type);
	if (err < 0)
		return err;

	if (cfg->hp_outs > 1 && cfg->line_out_type == AUTO_PIN_LINE_OUT) {
		err = stac92xx_add_control(spec,
			STAC_CTL_WIDGET_HP_SWITCH,
			"Headphone as Line Out Switch",
			cfg->hp_pins[cfg->hp_outs - 1]);
		if (err < 0)
			return err;
	}

	for (idx = AUTO_PIN_MIC; idx <= AUTO_PIN_FRONT_LINE; idx++) {
		nid = cfg->input_pins[idx];
		if (nid) {
			err = stac92xx_add_jack_mode_control(codec, nid, idx);
			if (err < 0)
				return err;
		}
	}

	return 0;
}

/* add playback controls for Speaker and HP outputs */
static int stac92xx_auto_create_hp_ctls(struct hda_codec *codec,
					struct auto_pin_cfg *cfg)
{
	struct sigmatel_spec *spec = codec->spec;
	int err;

	err = create_multi_out_ctls(codec, cfg->hp_outs, cfg->hp_pins,
				    spec->hp_dacs, AUTO_PIN_HP_OUT);
	if (err < 0)
		return err;

	err = create_multi_out_ctls(codec, cfg->speaker_outs, cfg->speaker_pins,
				    spec->speaker_dacs, AUTO_PIN_SPEAKER_OUT);
	if (err < 0)
		return err;

	return 0;
}

/* labels for mono mux outputs */
static const char *stac92xx_mono_labels[4] = {
	"DAC0", "DAC1", "Mixer", "DAC2"
};

/* create mono mux for mono out on capable codecs */
static int stac92xx_auto_create_mono_output_ctls(struct hda_codec *codec)
{
	struct sigmatel_spec *spec = codec->spec;
	struct hda_input_mux *mono_mux = &spec->private_mono_mux;
	int i, num_cons;
	hda_nid_t con_lst[ARRAY_SIZE(stac92xx_mono_labels)];

	num_cons = snd_hda_get_connections(codec,
				spec->mono_nid,
				con_lst,
				HDA_MAX_NUM_INPUTS);
	if (num_cons <= 0 || num_cons > ARRAY_SIZE(stac92xx_mono_labels))
		return -EINVAL;

	for (i = 0; i < num_cons; i++) {
		mono_mux->items[mono_mux->num_items].label =
					stac92xx_mono_labels[i];
		mono_mux->items[mono_mux->num_items].index = i;
		mono_mux->num_items++;
	}

	return stac92xx_add_control(spec, STAC_CTL_WIDGET_MONO_MUX,
				"Mono Mux", spec->mono_nid);
}

/* labels for amp mux outputs */
static const char *stac92xx_amp_labels[3] = {
	"Front Microphone", "Microphone", "Line In",
};

/* create amp out controls mux on capable codecs */
static int stac92xx_auto_create_amp_output_ctls(struct hda_codec *codec)
{
	struct sigmatel_spec *spec = codec->spec;
	struct hda_input_mux *amp_mux = &spec->private_amp_mux;
	int i, err;

	for (i = 0; i < spec->num_amps; i++) {
		amp_mux->items[amp_mux->num_items].label =
					stac92xx_amp_labels[i];
		amp_mux->items[amp_mux->num_items].index = i;
		amp_mux->num_items++;
	}

	if (spec->num_amps > 1) {
		err = stac92xx_add_control(spec, STAC_CTL_WIDGET_AMP_MUX,
			"Amp Selector Capture Switch", 0);
		if (err < 0)
			return err;
	}
	return stac92xx_add_control(spec, STAC_CTL_WIDGET_AMP_VOL,
		"Amp Capture Volume",
		HDA_COMPOSE_AMP_VAL(spec->amp_nids[0], 3, 0, HDA_INPUT));
}


/* create PC beep volume controls */
static int stac92xx_auto_create_beep_ctls(struct hda_codec *codec,
						hda_nid_t nid)
{
	struct sigmatel_spec *spec = codec->spec;
	u32 caps = query_amp_caps(codec, nid, HDA_OUTPUT);
	int err;

	/* check for mute support for the the amp */
	if ((caps & AC_AMPCAP_MUTE) >> AC_AMPCAP_MUTE_SHIFT) {
		err = stac92xx_add_control(spec, STAC_CTL_WIDGET_MUTE,
			"PC Beep Playback Switch",
			HDA_COMPOSE_AMP_VAL(nid, 1, 0, HDA_OUTPUT));
			if (err < 0)
				return err;
	}

	/* check to see if there is volume support for the amp */
	if ((caps & AC_AMPCAP_NUM_STEPS) >> AC_AMPCAP_NUM_STEPS_SHIFT) {
		err = stac92xx_add_control(spec, STAC_CTL_WIDGET_VOL,
			"PC Beep Playback Volume",
			HDA_COMPOSE_AMP_VAL(nid, 1, 0, HDA_OUTPUT));
			if (err < 0)
				return err;
	}
	return 0;
}

#ifdef CONFIG_SND_HDA_INPUT_BEEP
#define stac92xx_dig_beep_switch_info snd_ctl_boolean_mono_info

static int stac92xx_dig_beep_switch_get(struct snd_kcontrol *kcontrol,
					struct snd_ctl_elem_value *ucontrol)
{
	struct hda_codec *codec = snd_kcontrol_chip(kcontrol);
	ucontrol->value.integer.value[0] = codec->beep->enabled;
	return 0;
}

static int stac92xx_dig_beep_switch_put(struct snd_kcontrol *kcontrol,
					struct snd_ctl_elem_value *ucontrol)
{
	struct hda_codec *codec = snd_kcontrol_chip(kcontrol);
	int enabled = !!ucontrol->value.integer.value[0];
	if (codec->beep->enabled != enabled) {
		codec->beep->enabled = enabled;
		return 1;
	}
	return 0;
}

static struct snd_kcontrol_new stac92xx_dig_beep_ctrl = {
	.iface = SNDRV_CTL_ELEM_IFACE_MIXER,
	.info = stac92xx_dig_beep_switch_info,
	.get = stac92xx_dig_beep_switch_get,
	.put = stac92xx_dig_beep_switch_put,
};

static int stac92xx_beep_switch_ctl(struct hda_codec *codec)
{
	return stac92xx_add_control_temp(codec->spec, &stac92xx_dig_beep_ctrl,
					 0, "PC Beep Playback Switch", 0);
}
#endif

static int stac92xx_auto_create_mux_input_ctls(struct hda_codec *codec)
{
	struct sigmatel_spec *spec = codec->spec;
	int wcaps, nid, i, err = 0;

	for (i = 0; i < spec->num_muxes; i++) {
		nid = spec->mux_nids[i];
		wcaps = get_wcaps(codec, nid);

		if (wcaps & AC_WCAP_OUT_AMP) {
			err = stac92xx_add_control_idx(spec,
				STAC_CTL_WIDGET_VOL, i, "Mux Capture Volume",
				HDA_COMPOSE_AMP_VAL(nid, 3, 0, HDA_OUTPUT));
			if (err < 0)
				return err;
		}
	}
	return 0;
};

static const char *stac92xx_spdif_labels[3] = {
	"Digital Playback", "Analog Mux 1", "Analog Mux 2",
};

static int stac92xx_auto_create_spdif_mux_ctls(struct hda_codec *codec)
{
	struct sigmatel_spec *spec = codec->spec;
	struct hda_input_mux *spdif_mux = &spec->private_smux;
	const char **labels = spec->spdif_labels;
	int i, num_cons;
	hda_nid_t con_lst[HDA_MAX_NUM_INPUTS];

	num_cons = snd_hda_get_connections(codec,
				spec->smux_nids[0],
				con_lst,
				HDA_MAX_NUM_INPUTS);
	if (num_cons <= 0)
		return -EINVAL;

	if (!labels)
		labels = stac92xx_spdif_labels;

	for (i = 0; i < num_cons; i++) {
		spdif_mux->items[spdif_mux->num_items].label = labels[i];
		spdif_mux->items[spdif_mux->num_items].index = i;
		spdif_mux->num_items++;
	}

	return 0;
}

/* labels for dmic mux inputs */
static const char *stac92xx_dmic_labels[5] = {
	"Analog Inputs", "Digital Mic 1", "Digital Mic 2",
	"Digital Mic 3", "Digital Mic 4"
};

/* create playback/capture controls for input pins on dmic capable codecs */
static int stac92xx_auto_create_dmic_input_ctls(struct hda_codec *codec,
						const struct auto_pin_cfg *cfg)
{
	struct sigmatel_spec *spec = codec->spec;
	struct hda_input_mux *dimux = &spec->private_dimux;
	hda_nid_t con_lst[HDA_MAX_NUM_INPUTS];
	int err, i, j;
	char name[32];

	dimux->items[dimux->num_items].label = stac92xx_dmic_labels[0];
	dimux->items[dimux->num_items].index = 0;
	dimux->num_items++;

	for (i = 0; i < spec->num_dmics; i++) {
		hda_nid_t nid;
		int index;
		int num_cons;
		unsigned int wcaps;
		unsigned int def_conf;

		def_conf = snd_hda_codec_get_pincfg(codec, spec->dmic_nids[i]);
		if (get_defcfg_connect(def_conf) == AC_JACK_PORT_NONE)
			continue;

		nid = spec->dmic_nids[i];
		num_cons = snd_hda_get_connections(codec,
				spec->dmux_nids[0],
				con_lst,
				HDA_MAX_NUM_INPUTS);
		for (j = 0; j < num_cons; j++)
			if (con_lst[j] == nid) {
				index = j;
				goto found;
			}
		continue;
found:
		wcaps = get_wcaps(codec, nid) &
			(AC_WCAP_OUT_AMP | AC_WCAP_IN_AMP);

		if (wcaps) {
			sprintf(name, "%s Capture Volume",
				stac92xx_dmic_labels[dimux->num_items]);

			err = stac92xx_add_control(spec,
				STAC_CTL_WIDGET_VOL,
				name,
				HDA_COMPOSE_AMP_VAL(nid, 3, 0,
				(wcaps & AC_WCAP_OUT_AMP) ?
				HDA_OUTPUT : HDA_INPUT));
			if (err < 0)
				return err;
		}

		dimux->items[dimux->num_items].label =
			stac92xx_dmic_labels[dimux->num_items];
		dimux->items[dimux->num_items].index = index;
		dimux->num_items++;
	}

	return 0;
}

/* create playback/capture controls for input pins */
static int stac92xx_auto_create_analog_input_ctls(struct hda_codec *codec, const struct auto_pin_cfg *cfg)
{
	struct sigmatel_spec *spec = codec->spec;
	struct hda_input_mux *imux = &spec->private_imux;
	hda_nid_t con_lst[HDA_MAX_NUM_INPUTS];
	int i, j, k;

	for (i = 0; i < AUTO_PIN_LAST; i++) {
		int index;

		if (!cfg->input_pins[i])
			continue;
		index = -1;
		for (j = 0; j < spec->num_muxes; j++) {
			int num_cons;
			num_cons = snd_hda_get_connections(codec,
							   spec->mux_nids[j],
							   con_lst,
							   HDA_MAX_NUM_INPUTS);
			for (k = 0; k < num_cons; k++)
				if (con_lst[k] == cfg->input_pins[i]) {
					index = k;
					goto found;
				}
		}
		continue;
	found:
		imux->items[imux->num_items].label = auto_pin_cfg_labels[i];
		imux->items[imux->num_items].index = index;
		imux->num_items++;
	}

	if (imux->num_items) {
		/*
		 * Set the current input for the muxes.
		 * The STAC9221 has two input muxes with identical source
		 * NID lists.  Hopefully this won't get confused.
		 */
		for (i = 0; i < spec->num_muxes; i++) {
			snd_hda_codec_write_cache(codec, spec->mux_nids[i], 0,
						  AC_VERB_SET_CONNECT_SEL,
						  imux->items[0].index);
		}
	}

	return 0;
}

static void stac92xx_auto_init_multi_out(struct hda_codec *codec)
{
	struct sigmatel_spec *spec = codec->spec;
	int i;

	for (i = 0; i < spec->autocfg.line_outs; i++) {
		hda_nid_t nid = spec->autocfg.line_out_pins[i];
		stac92xx_auto_set_pinctl(codec, nid, AC_PINCTL_OUT_EN);
	}
}

static void stac92xx_auto_init_hp_out(struct hda_codec *codec)
{
	struct sigmatel_spec *spec = codec->spec;
	int i;

	for (i = 0; i < spec->autocfg.hp_outs; i++) {
		hda_nid_t pin;
		pin = spec->autocfg.hp_pins[i];
		if (pin) /* connect to front */
			stac92xx_auto_set_pinctl(codec, pin, AC_PINCTL_OUT_EN | AC_PINCTL_HP_EN);
	}
	for (i = 0; i < spec->autocfg.speaker_outs; i++) {
		hda_nid_t pin;
		pin = spec->autocfg.speaker_pins[i];
		if (pin) /* connect to front */
			stac92xx_auto_set_pinctl(codec, pin, AC_PINCTL_OUT_EN);
	}
}

static int stac92xx_parse_auto_config(struct hda_codec *codec, hda_nid_t dig_out, hda_nid_t dig_in)
{
	struct sigmatel_spec *spec = codec->spec;
	int hp_swap = 0;
	int err;

	if ((err = snd_hda_parse_pin_def_config(codec,
						&spec->autocfg,
						spec->dmic_nids)) < 0)
		return err;
	if (! spec->autocfg.line_outs)
		return 0; /* can't find valid pin config */

	/* If we have no real line-out pin and multiple hp-outs, HPs should
	 * be set up as multi-channel outputs.
	 */
	if (spec->autocfg.line_out_type == AUTO_PIN_SPEAKER_OUT &&
	    spec->autocfg.hp_outs > 1) {
		/* Copy hp_outs to line_outs, backup line_outs in
		 * speaker_outs so that the following routines can handle
		 * HP pins as primary outputs.
		 */
		snd_printdd("stac92xx: Enabling multi-HPs workaround\n");
		memcpy(spec->autocfg.speaker_pins, spec->autocfg.line_out_pins,
		       sizeof(spec->autocfg.line_out_pins));
		spec->autocfg.speaker_outs = spec->autocfg.line_outs;
		memcpy(spec->autocfg.line_out_pins, spec->autocfg.hp_pins,
		       sizeof(spec->autocfg.hp_pins));
		spec->autocfg.line_outs = spec->autocfg.hp_outs;
		spec->autocfg.line_out_type = AUTO_PIN_HP_OUT;
		spec->autocfg.hp_outs = 0;
		hp_swap = 1;
	}
	if (spec->autocfg.mono_out_pin) {
		int dir = get_wcaps(codec, spec->autocfg.mono_out_pin) &
			(AC_WCAP_OUT_AMP | AC_WCAP_IN_AMP);
		u32 caps = query_amp_caps(codec,
				spec->autocfg.mono_out_pin, dir);
		hda_nid_t conn_list[1];

		/* get the mixer node and then the mono mux if it exists */
		if (snd_hda_get_connections(codec,
				spec->autocfg.mono_out_pin, conn_list, 1) &&
				snd_hda_get_connections(codec, conn_list[0],
				conn_list, 1) > 0) {

				int wcaps = get_wcaps(codec, conn_list[0]);
				int wid_type = get_wcaps_type(wcaps);
				/* LR swap check, some stac925x have a mux that
 				 * changes the DACs output path instead of the
 				 * mono-mux path.
 				 */
				if (wid_type == AC_WID_AUD_SEL &&
						!(wcaps & AC_WCAP_LR_SWAP))
					spec->mono_nid = conn_list[0];
		}
		if (dir) {
			hda_nid_t nid = spec->autocfg.mono_out_pin;

			/* most mono outs have a least a mute/unmute switch */
			dir = (dir & AC_WCAP_OUT_AMP) ? HDA_OUTPUT : HDA_INPUT;
			err = stac92xx_add_control(spec, STAC_CTL_WIDGET_MUTE,
				"Mono Playback Switch",
				HDA_COMPOSE_AMP_VAL(nid, 1, 0, dir));
			if (err < 0)
				return err;
			/* check for volume support for the amp */
			if ((caps & AC_AMPCAP_NUM_STEPS)
					>> AC_AMPCAP_NUM_STEPS_SHIFT) {
				err = stac92xx_add_control(spec,
					STAC_CTL_WIDGET_VOL,
					"Mono Playback Volume",
				HDA_COMPOSE_AMP_VAL(nid, 1, 0, dir));
				if (err < 0)
					return err;
			}
		}

		stac92xx_auto_set_pinctl(codec, spec->autocfg.mono_out_pin,
					 AC_PINCTL_OUT_EN);
	}

	if (!spec->multiout.num_dacs) {
		err = stac92xx_auto_fill_dac_nids(codec);
		if (err < 0)
			return err;
		err = stac92xx_auto_create_multi_out_ctls(codec,
							  &spec->autocfg);
		if (err < 0)
			return err;
	}

	/* setup analog beep controls */
	if (spec->anabeep_nid > 0) {
		err = stac92xx_auto_create_beep_ctls(codec,
			spec->anabeep_nid);
		if (err < 0)
			return err;
	}

	/* setup digital beep controls and input device */
#ifdef CONFIG_SND_HDA_INPUT_BEEP
	if (spec->digbeep_nid > 0) {
		hda_nid_t nid = spec->digbeep_nid;
		unsigned int caps;

		err = stac92xx_auto_create_beep_ctls(codec, nid);
		if (err < 0)
			return err;
		err = snd_hda_attach_beep_device(codec, nid);
		if (err < 0)
			return err;
		/* IDT/STAC codecs have linear beep tone parameter */
		codec->beep->linear_tone = 1;
		/* if no beep switch is available, make its own one */
		caps = query_amp_caps(codec, nid, HDA_OUTPUT);
		if (codec->beep &&
		    !((caps & AC_AMPCAP_MUTE) >> AC_AMPCAP_MUTE_SHIFT)) {
			err = stac92xx_beep_switch_ctl(codec);
			if (err < 0)
				return err;
		}
	}
#endif

	err = stac92xx_auto_create_hp_ctls(codec, &spec->autocfg);
	if (err < 0)
		return err;

	/* All output parsing done, now restore the swapped hp pins */
	if (hp_swap) {
		memcpy(spec->autocfg.hp_pins, spec->autocfg.line_out_pins,
		       sizeof(spec->autocfg.hp_pins));
		spec->autocfg.hp_outs = spec->autocfg.line_outs;
		spec->autocfg.line_out_type = AUTO_PIN_HP_OUT;
		spec->autocfg.line_outs = 0;
	}

	err = stac92xx_auto_create_analog_input_ctls(codec, &spec->autocfg);
	if (err < 0)
		return err;

	if (spec->mono_nid > 0) {
		err = stac92xx_auto_create_mono_output_ctls(codec);
		if (err < 0)
			return err;
	}
	if (spec->num_amps > 0) {
		err = stac92xx_auto_create_amp_output_ctls(codec);
		if (err < 0)
			return err;
	}
	if (spec->num_dmics > 0 && !spec->dinput_mux)
		if ((err = stac92xx_auto_create_dmic_input_ctls(codec,
						&spec->autocfg)) < 0)
			return err;
	if (spec->num_muxes > 0) {
		err = stac92xx_auto_create_mux_input_ctls(codec);
		if (err < 0)
			return err;
	}
	if (spec->num_smuxes > 0) {
		err = stac92xx_auto_create_spdif_mux_ctls(codec);
		if (err < 0)
			return err;
	}

	err = stac92xx_add_input_source(spec);
	if (err < 0)
		return err;

	spec->multiout.max_channels = spec->multiout.num_dacs * 2;
	if (spec->multiout.max_channels > 2)
		spec->surr_switch = 1;

	if (spec->autocfg.dig_outs)
		spec->multiout.dig_out_nid = dig_out;
	if (dig_in && spec->autocfg.dig_in_pin)
		spec->dig_in_nid = dig_in;

	if (spec->kctls.list)
		spec->mixers[spec->num_mixers++] = spec->kctls.list;

	spec->input_mux = &spec->private_imux;
	if (!spec->dinput_mux)
		spec->dinput_mux = &spec->private_dimux;
	spec->sinput_mux = &spec->private_smux;
	spec->mono_mux = &spec->private_mono_mux;
	spec->amp_mux = &spec->private_amp_mux;
	return 1;
}

/* add playback controls for HP output */
static int stac9200_auto_create_hp_ctls(struct hda_codec *codec,
					struct auto_pin_cfg *cfg)
{
	struct sigmatel_spec *spec = codec->spec;
	hda_nid_t pin = cfg->hp_pins[0];
	unsigned int wid_caps;

	if (! pin)
		return 0;

	wid_caps = get_wcaps(codec, pin);
	if (wid_caps & AC_WCAP_UNSOL_CAP)
		spec->hp_detect = 1;

	return 0;
}

/* add playback controls for LFE output */
static int stac9200_auto_create_lfe_ctls(struct hda_codec *codec,
					struct auto_pin_cfg *cfg)
{
	struct sigmatel_spec *spec = codec->spec;
	int err;
	hda_nid_t lfe_pin = 0x0;
	int i;

	/*
	 * search speaker outs and line outs for a mono speaker pin
	 * with an amp.  If one is found, add LFE controls
	 * for it.
	 */
	for (i = 0; i < spec->autocfg.speaker_outs && lfe_pin == 0x0; i++) {
		hda_nid_t pin = spec->autocfg.speaker_pins[i];
		unsigned int wcaps = get_wcaps(codec, pin);
		wcaps &= (AC_WCAP_STEREO | AC_WCAP_OUT_AMP);
		if (wcaps == AC_WCAP_OUT_AMP)
			/* found a mono speaker with an amp, must be lfe */
			lfe_pin = pin;
	}

	/* if speaker_outs is 0, then speakers may be in line_outs */
	if (lfe_pin == 0 && spec->autocfg.speaker_outs == 0) {
		for (i = 0; i < spec->autocfg.line_outs && lfe_pin == 0x0; i++) {
			hda_nid_t pin = spec->autocfg.line_out_pins[i];
			unsigned int defcfg;
			defcfg = snd_hda_codec_get_pincfg(codec, pin);
			if (get_defcfg_device(defcfg) == AC_JACK_SPEAKER) {
				unsigned int wcaps = get_wcaps(codec, pin);
				wcaps &= (AC_WCAP_STEREO | AC_WCAP_OUT_AMP);
				if (wcaps == AC_WCAP_OUT_AMP)
					/* found a mono speaker with an amp,
					   must be lfe */
					lfe_pin = pin;
			}
		}
	}

	if (lfe_pin) {
		err = create_controls(codec, "LFE", lfe_pin, 1);
		if (err < 0)
			return err;
	}

	return 0;
}

static int stac9200_parse_auto_config(struct hda_codec *codec)
{
	struct sigmatel_spec *spec = codec->spec;
	int err;

	if ((err = snd_hda_parse_pin_def_config(codec, &spec->autocfg, NULL)) < 0)
		return err;

	if ((err = stac92xx_auto_create_analog_input_ctls(codec, &spec->autocfg)) < 0)
		return err;

	if ((err = stac9200_auto_create_hp_ctls(codec, &spec->autocfg)) < 0)
		return err;

	if ((err = stac9200_auto_create_lfe_ctls(codec, &spec->autocfg)) < 0)
		return err;

	if (spec->num_muxes > 0) {
		err = stac92xx_auto_create_mux_input_ctls(codec);
		if (err < 0)
			return err;
	}

	err = stac92xx_add_input_source(spec);
	if (err < 0)
		return err;

	if (spec->autocfg.dig_outs)
		spec->multiout.dig_out_nid = 0x05;
	if (spec->autocfg.dig_in_pin)
		spec->dig_in_nid = 0x04;

	if (spec->kctls.list)
		spec->mixers[spec->num_mixers++] = spec->kctls.list;

	spec->input_mux = &spec->private_imux;
	spec->dinput_mux = &spec->private_dimux;

	return 1;
}

/*
 * Early 2006 Intel Macintoshes with STAC9220X5 codecs seem to have a
 * funky external mute control using GPIO pins.
 */

static void stac_gpio_set(struct hda_codec *codec, unsigned int mask,
			  unsigned int dir_mask, unsigned int data)
{
	unsigned int gpiostate, gpiomask, gpiodir;

	gpiostate = snd_hda_codec_read(codec, codec->afg, 0,
				       AC_VERB_GET_GPIO_DATA, 0);
	gpiostate = (gpiostate & ~dir_mask) | (data & dir_mask);

	gpiomask = snd_hda_codec_read(codec, codec->afg, 0,
				      AC_VERB_GET_GPIO_MASK, 0);
	gpiomask |= mask;

	gpiodir = snd_hda_codec_read(codec, codec->afg, 0,
				     AC_VERB_GET_GPIO_DIRECTION, 0);
	gpiodir |= dir_mask;

	/* Configure GPIOx as CMOS */
	snd_hda_codec_write(codec, codec->afg, 0, 0x7e7, 0);

	snd_hda_codec_write(codec, codec->afg, 0,
			    AC_VERB_SET_GPIO_MASK, gpiomask);
	snd_hda_codec_read(codec, codec->afg, 0,
			   AC_VERB_SET_GPIO_DIRECTION, gpiodir); /* sync */

	msleep(1);

	snd_hda_codec_read(codec, codec->afg, 0,
			   AC_VERB_SET_GPIO_DATA, gpiostate); /* sync */
}

#ifdef CONFIG_SND_HDA_INPUT_JACK
static void stac92xx_free_jack_priv(struct snd_jack *jack)
{
	struct sigmatel_jack *jacks = jack->private_data;
	jacks->nid = 0;
	jacks->jack = NULL;
}
#endif

static int stac92xx_add_jack(struct hda_codec *codec,
		hda_nid_t nid, int type)
{
#ifdef CONFIG_SND_HDA_INPUT_JACK
	struct sigmatel_spec *spec = codec->spec;
	struct sigmatel_jack *jack;
	int def_conf = snd_hda_codec_get_pincfg(codec, nid);
	int connectivity = get_defcfg_connect(def_conf);
	char name[32];
	int err;

	if (connectivity && connectivity != AC_JACK_PORT_FIXED)
		return 0;

	snd_array_init(&spec->jacks, sizeof(*jack), 32);
	jack = snd_array_new(&spec->jacks);
	if (!jack)
		return -ENOMEM;
	jack->nid = nid;
	jack->type = type;

	snprintf(name, sizeof(name), "%s at %s %s Jack",
		snd_hda_get_jack_type(def_conf),
		snd_hda_get_jack_connectivity(def_conf),
		snd_hda_get_jack_location(def_conf));

	err = snd_jack_new(codec->bus->card, name, type, &jack->jack);
	if (err < 0) {
		jack->nid = 0;
		return err;
	}
	jack->jack->private_data = jack;
	jack->jack->private_free = stac92xx_free_jack_priv;
#endif
	return 0;
}

static int stac_add_event(struct sigmatel_spec *spec, hda_nid_t nid,
			  unsigned char type, int data)
{
	struct sigmatel_event *event;

	snd_array_init(&spec->events, sizeof(*event), 32);
	event = snd_array_new(&spec->events);
	if (!event)
		return -ENOMEM;
	event->nid = nid;
	event->type = type;
	event->tag = spec->events.used;
	event->data = data;

	return event->tag;
}

static struct sigmatel_event *stac_get_event(struct hda_codec *codec,
					     hda_nid_t nid, unsigned char type)
{
	struct sigmatel_spec *spec = codec->spec;
	struct sigmatel_event *event = spec->events.list;
	int i;

	for (i = 0; i < spec->events.used; i++, event++) {
		if (event->nid == nid && event->type == type)
			return event;
	}
	return NULL;
}

static struct sigmatel_event *stac_get_event_from_tag(struct hda_codec *codec,
						      unsigned char tag)
{
	struct sigmatel_spec *spec = codec->spec;
	struct sigmatel_event *event = spec->events.list;
	int i;

	for (i = 0; i < spec->events.used; i++, event++) {
		if (event->tag == tag)
			return event;
	}
	return NULL;
}

static void enable_pin_detect(struct hda_codec *codec, hda_nid_t nid,
			      unsigned int type)
{
	struct sigmatel_event *event;
	int tag;

	if (!(get_wcaps(codec, nid) & AC_WCAP_UNSOL_CAP))
		return;
	event = stac_get_event(codec, nid, type);
	if (event)
		tag = event->tag;
	else
		tag = stac_add_event(codec->spec, nid, type, 0);
	if (tag < 0)
		return;
	snd_hda_codec_write_cache(codec, nid, 0,
				  AC_VERB_SET_UNSOLICITED_ENABLE,
				  AC_USRSP_EN | tag);
}

static int is_nid_hp_pin(struct auto_pin_cfg *cfg, hda_nid_t nid)
{
	int i;
	for (i = 0; i < cfg->hp_outs; i++)
		if (cfg->hp_pins[i] == nid)
			return 1; /* nid is a HP-Out */

	return 0; /* nid is not a HP-Out */
};

static void stac92xx_power_down(struct hda_codec *codec)
{
	struct sigmatel_spec *spec = codec->spec;

	/* power down inactive DACs */
	hda_nid_t *dac;
	for (dac = spec->dac_list; *dac; dac++)
		if (!check_all_dac_nids(spec, *dac))
			snd_hda_codec_write(codec, *dac, 0,
					AC_VERB_SET_POWER_STATE, AC_PWRST_D3);
}

static void stac_toggle_power_map(struct hda_codec *codec, hda_nid_t nid,
				  int enable);

/* override some hints from the hwdep entry */
static void stac_store_hints(struct hda_codec *codec)
{
	struct sigmatel_spec *spec = codec->spec;
	const char *p;
	int val;

	val = snd_hda_get_bool_hint(codec, "hp_detect");
	if (val >= 0)
		spec->hp_detect = val;
	p = snd_hda_get_hint(codec, "gpio_mask");
	if (p) {
		spec->gpio_mask = simple_strtoul(p, NULL, 0);
		spec->eapd_mask = spec->gpio_dir = spec->gpio_data =
			spec->gpio_mask;
	}
	p = snd_hda_get_hint(codec, "gpio_dir");
	if (p)
		spec->gpio_dir = simple_strtoul(p, NULL, 0) & spec->gpio_mask;
	p = snd_hda_get_hint(codec, "gpio_data");
	if (p)
		spec->gpio_data = simple_strtoul(p, NULL, 0) & spec->gpio_mask;
	p = snd_hda_get_hint(codec, "eapd_mask");
	if (p)
		spec->eapd_mask = simple_strtoul(p, NULL, 0) & spec->gpio_mask;
	val = snd_hda_get_bool_hint(codec, "eapd_switch");
	if (val >= 0)
		spec->eapd_switch = val;
}

static int stac92xx_init(struct hda_codec *codec)
{
	struct sigmatel_spec *spec = codec->spec;
	struct auto_pin_cfg *cfg = &spec->autocfg;
	unsigned int gpio;
	int i;

	snd_hda_sequence_write(codec, spec->init);

	/* power down adcs initially */
	if (spec->powerdown_adcs)
		for (i = 0; i < spec->num_adcs; i++)
			snd_hda_codec_write(codec,
				spec->adc_nids[i], 0,
				AC_VERB_SET_POWER_STATE, AC_PWRST_D3);

	/* override some hints */
	stac_store_hints(codec);

	/* set up GPIO */
	gpio = spec->gpio_data;
	/* turn on EAPD statically when spec->eapd_switch isn't set.
	 * otherwise, unsol event will turn it on/off dynamically
	 */
	if (!spec->eapd_switch)
		gpio |= spec->eapd_mask;
	stac_gpio_set(codec, spec->gpio_mask, spec->gpio_dir, gpio);

	/* set up pins */
	if (spec->hp_detect) {
		/* Enable unsolicited responses on the HP widget */
		for (i = 0; i < cfg->hp_outs; i++) {
			hda_nid_t nid = cfg->hp_pins[i];
			enable_pin_detect(codec, nid, STAC_HP_EVENT);
		}
		/* force to enable the first line-out; the others are set up
		 * in unsol_event
		 */
		stac92xx_auto_set_pinctl(codec, spec->autocfg.line_out_pins[0],
				AC_PINCTL_OUT_EN);
		/* fake event to set up pins */
		stac_issue_unsol_event(codec, spec->autocfg.hp_pins[0],
				       STAC_HP_EVENT);
	} else {
		stac92xx_auto_init_multi_out(codec);
		stac92xx_auto_init_hp_out(codec);
		for (i = 0; i < cfg->hp_outs; i++)
			stac_toggle_power_map(codec, cfg->hp_pins[i], 1);
	}
	for (i = 0; i < AUTO_PIN_LAST; i++) {
		hda_nid_t nid = cfg->input_pins[i];
		if (nid) {
			unsigned int pinctl, conf;
			if (i == AUTO_PIN_MIC || i == AUTO_PIN_FRONT_MIC) {
				/* for mic pins, force to initialize */
				pinctl = stac92xx_get_default_vref(codec, nid);
				pinctl |= AC_PINCTL_IN_EN;
				stac92xx_auto_set_pinctl(codec, nid, pinctl);
			} else {
				pinctl = snd_hda_codec_read(codec, nid, 0,
					AC_VERB_GET_PIN_WIDGET_CONTROL, 0);
				/* if PINCTL already set then skip */
				/* Also, if both INPUT and OUTPUT are set,
				 * it must be a BIOS bug; need to override, too
				 */
				if (!(pinctl & AC_PINCTL_IN_EN) ||
				    (pinctl & AC_PINCTL_OUT_EN)) {
					pinctl &= ~AC_PINCTL_OUT_EN;
					pinctl |= AC_PINCTL_IN_EN;
					stac92xx_auto_set_pinctl(codec, nid,
								 pinctl);
				}
			}
			conf = snd_hda_codec_get_pincfg(codec, nid);
			if (get_defcfg_connect(conf) != AC_JACK_PORT_FIXED) {
				enable_pin_detect(codec, nid,
						  STAC_INSERT_EVENT);
				stac_issue_unsol_event(codec, nid,
						       STAC_INSERT_EVENT);
			}
		}
	}
	for (i = 0; i < spec->num_dmics; i++)
		stac92xx_auto_set_pinctl(codec, spec->dmic_nids[i],
					AC_PINCTL_IN_EN);
	if (cfg->dig_out_pins[0])
		stac92xx_auto_set_pinctl(codec, cfg->dig_out_pins[0],
					 AC_PINCTL_OUT_EN);
	if (cfg->dig_in_pin)
		stac92xx_auto_set_pinctl(codec, cfg->dig_in_pin,
					 AC_PINCTL_IN_EN);
	for (i = 0; i < spec->num_pwrs; i++)  {
		hda_nid_t nid = spec->pwr_nids[i];
		int pinctl, def_conf;

		/* power on when no jack detection is available */
		if (!spec->hp_detect) {
			stac_toggle_power_map(codec, nid, 1);
			continue;
		}

		if (is_nid_hp_pin(cfg, nid))
			continue; /* already has an unsol event */

		pinctl = snd_hda_codec_read(codec, nid, 0,
					    AC_VERB_GET_PIN_WIDGET_CONTROL, 0);
		/* outputs are only ports capable of power management
		 * any attempts on powering down a input port cause the
		 * referenced VREF to act quirky.
		 */
		if (pinctl & AC_PINCTL_IN_EN) {
			stac_toggle_power_map(codec, nid, 1);
			continue;
		}
		def_conf = snd_hda_codec_get_pincfg(codec, nid);
		def_conf = get_defcfg_connect(def_conf);
		/* skip any ports that don't have jacks since presence
 		 * detection is useless */
		if (def_conf != AC_JACK_PORT_COMPLEX) {
			if (def_conf != AC_JACK_PORT_NONE)
				stac_toggle_power_map(codec, nid, 1);
			continue;
		}
		if (!stac_get_event(codec, nid, STAC_INSERT_EVENT)) {
			enable_pin_detect(codec, nid, STAC_PWR_EVENT);
			stac_issue_unsol_event(codec, nid, STAC_PWR_EVENT);
		}
	}
	if (spec->dac_list)
		stac92xx_power_down(codec);
	return 0;
}

static void stac92xx_free_jacks(struct hda_codec *codec)
{
#ifdef CONFIG_SND_HDA_INPUT_JACK
	/* free jack instances manually when clearing/reconfiguring */
	struct sigmatel_spec *spec = codec->spec;
	if (!codec->bus->shutdown && spec->jacks.list) {
		struct sigmatel_jack *jacks = spec->jacks.list;
		int i;
		for (i = 0; i < spec->jacks.used; i++, jacks++) {
			if (jacks->jack)
				snd_device_free(codec->bus->card, jacks->jack);
		}
	}
	snd_array_free(&spec->jacks);
#endif
}

static void stac92xx_free_kctls(struct hda_codec *codec)
{
	struct sigmatel_spec *spec = codec->spec;

	if (spec->kctls.list) {
		struct snd_kcontrol_new *kctl = spec->kctls.list;
		int i;
		for (i = 0; i < spec->kctls.used; i++)
			kfree(kctl[i].name);
	}
	snd_array_free(&spec->kctls);
}

static void stac92xx_free(struct hda_codec *codec)
{
	struct sigmatel_spec *spec = codec->spec;

	if (! spec)
		return;

	stac92xx_free_jacks(codec);
	snd_array_free(&spec->events);

	kfree(spec);
	snd_hda_detach_beep_device(codec);
}

static void stac92xx_set_pinctl(struct hda_codec *codec, hda_nid_t nid,
				unsigned int flag)
{
	unsigned int old_ctl, pin_ctl;

	pin_ctl = snd_hda_codec_read(codec, nid,
			0, AC_VERB_GET_PIN_WIDGET_CONTROL, 0x00);

	if (pin_ctl & AC_PINCTL_IN_EN) {
		/*
		 * we need to check the current set-up direction of
		 * shared input pins since they can be switched via
		 * "xxx as Output" mixer switch
		 */
		struct sigmatel_spec *spec = codec->spec;
		if (nid == spec->line_switch || nid == spec->mic_switch)
			return;
	}

	old_ctl = pin_ctl;
	/* if setting pin direction bits, clear the current
	   direction bits first */
	if (flag & (AC_PINCTL_IN_EN | AC_PINCTL_OUT_EN))
		pin_ctl &= ~(AC_PINCTL_IN_EN | AC_PINCTL_OUT_EN);
	
	pin_ctl |= flag;
	if (old_ctl != pin_ctl)
		snd_hda_codec_write_cache(codec, nid, 0,
					  AC_VERB_SET_PIN_WIDGET_CONTROL,
					  pin_ctl);
}

static void stac92xx_reset_pinctl(struct hda_codec *codec, hda_nid_t nid,
				  unsigned int flag)
{
	unsigned int pin_ctl = snd_hda_codec_read(codec, nid,
			0, AC_VERB_GET_PIN_WIDGET_CONTROL, 0x00);
	if (pin_ctl & flag)
		snd_hda_codec_write_cache(codec, nid, 0,
					  AC_VERB_SET_PIN_WIDGET_CONTROL,
					  pin_ctl & ~flag);
}

static int get_pin_presence(struct hda_codec *codec, hda_nid_t nid)
{
	if (!nid)
		return 0;
	if (snd_hda_codec_read(codec, nid, 0, AC_VERB_GET_PIN_SENSE, 0x00)
	    & (1 << 31))
		return 1;
	return 0;
}

/* return non-zero if the hp-pin of the given array index isn't
 * a jack-detection target
 */
static int no_hp_sensing(struct sigmatel_spec *spec, int i)
{
	struct auto_pin_cfg *cfg = &spec->autocfg;

	/* ignore sensing of shared line and mic jacks */
	if (cfg->hp_pins[i] == spec->line_switch)
		return 1;
	if (cfg->hp_pins[i] == spec->mic_switch)
		return 1;
	/* ignore if the pin is set as line-out */
	if (cfg->hp_pins[i] == spec->hp_switch)
		return 1;
	return 0;
}

static void stac92xx_hp_detect(struct hda_codec *codec)
{
	struct sigmatel_spec *spec = codec->spec;
	struct auto_pin_cfg *cfg = &spec->autocfg;
	int i, presence;

	presence = 0;
	if (spec->gpio_mute)
		presence = !(snd_hda_codec_read(codec, codec->afg, 0,
			AC_VERB_GET_GPIO_DATA, 0) & spec->gpio_mute);

	for (i = 0; i < cfg->hp_outs; i++) {
		if (presence)
			break;
		if (no_hp_sensing(spec, i))
			continue;
		presence = get_pin_presence(codec, cfg->hp_pins[i]);
		if (presence) {
			unsigned int pinctl;
			pinctl = snd_hda_codec_read(codec, cfg->hp_pins[i], 0,
					    AC_VERB_GET_PIN_WIDGET_CONTROL, 0);
			if (pinctl & AC_PINCTL_IN_EN)
				presence = 0; /* mic- or line-input */
		}
	}

	if (presence) {
		/* disable lineouts */
		if (spec->hp_switch)
			stac92xx_reset_pinctl(codec, spec->hp_switch,
					      AC_PINCTL_OUT_EN);
		for (i = 0; i < cfg->line_outs; i++)
			stac92xx_reset_pinctl(codec, cfg->line_out_pins[i],
						AC_PINCTL_OUT_EN);
		for (i = 0; i < cfg->speaker_outs; i++)
			stac92xx_reset_pinctl(codec, cfg->speaker_pins[i],
						AC_PINCTL_OUT_EN);
		if (spec->eapd_mask && spec->eapd_switch)
			stac_gpio_set(codec, spec->gpio_mask,
				spec->gpio_dir, spec->gpio_data &
				~spec->eapd_mask);
	} else {
		/* enable lineouts */
		if (spec->hp_switch)
			stac92xx_set_pinctl(codec, spec->hp_switch,
					    AC_PINCTL_OUT_EN);
		for (i = 0; i < cfg->line_outs; i++)
			stac92xx_set_pinctl(codec, cfg->line_out_pins[i],
						AC_PINCTL_OUT_EN);
		for (i = 0; i < cfg->speaker_outs; i++)
			stac92xx_set_pinctl(codec, cfg->speaker_pins[i],
						AC_PINCTL_OUT_EN);
		if (spec->eapd_mask && spec->eapd_switch)
			stac_gpio_set(codec, spec->gpio_mask,
				spec->gpio_dir, spec->gpio_data |
				spec->eapd_mask);
	}
	/* toggle hp outs */
	for (i = 0; i < cfg->hp_outs; i++) {
		unsigned int val = AC_PINCTL_OUT_EN | AC_PINCTL_HP_EN;
		if (no_hp_sensing(spec, i))
			continue;
		if (presence)
			stac92xx_set_pinctl(codec, cfg->hp_pins[i], val);
#if 0 /* FIXME */
/* Resetting the pinctl like below may lead to (a sort of) regressions
 * on some devices since they use the HP pin actually for line/speaker
 * outs although the default pin config shows a different pin (that is
 * wrong and useless).
 *
 * So, it's basically a problem of default pin configs, likely a BIOS issue.
 * But, disabling the code below just works around it, and I'm too tired of
 * bug reports with such devices... 
 */
		else
			stac92xx_reset_pinctl(codec, cfg->hp_pins[i], val);
#endif /* FIXME */
	}
} 

static void stac_toggle_power_map(struct hda_codec *codec, hda_nid_t nid,
				  int enable)
{
	struct sigmatel_spec *spec = codec->spec;
	unsigned int idx, val;

	for (idx = 0; idx < spec->num_pwrs; idx++) {
		if (spec->pwr_nids[idx] == nid)
			break;
	}
	if (idx >= spec->num_pwrs)
		return;

	/* several codecs have two power down bits */
	if (spec->pwr_mapping)
		idx = spec->pwr_mapping[idx];
	else
		idx = 1 << idx;

	val = snd_hda_codec_read(codec, codec->afg, 0, 0x0fec, 0x0) & 0xff;
	if (enable)
		val &= ~idx;
	else
		val |= idx;

	/* power down unused output ports */
	snd_hda_codec_write(codec, codec->afg, 0, 0x7ec, val);
}

static void stac92xx_pin_sense(struct hda_codec *codec, hda_nid_t nid)
{
	stac_toggle_power_map(codec, nid, get_pin_presence(codec, nid));
}

static void stac92xx_report_jack(struct hda_codec *codec, hda_nid_t nid)
{
	struct sigmatel_spec *spec = codec->spec;
	struct sigmatel_jack *jacks = spec->jacks.list;

	if (jacks) {
		int i;
		for (i = 0; i < spec->jacks.used; i++) {
			if (jacks->nid == nid) {
				unsigned int pin_ctl =
					snd_hda_codec_read(codec, nid,
					0, AC_VERB_GET_PIN_WIDGET_CONTROL,
					 0x00);
				int type = jacks->type;
				if (type == (SND_JACK_LINEOUT
						| SND_JACK_HEADPHONE))
					type = (pin_ctl & AC_PINCTL_HP_EN)
					? SND_JACK_HEADPHONE : SND_JACK_LINEOUT;
				snd_jack_report(jacks->jack,
					get_pin_presence(codec, nid)
					? type : 0);
			}
			jacks++;
		}
	}
}

static void stac_issue_unsol_event(struct hda_codec *codec, hda_nid_t nid,
				   unsigned char type)
{
	struct sigmatel_event *event = stac_get_event(codec, nid, type);
	if (!event)
		return;
	codec->patch_ops.unsol_event(codec, (unsigned)event->tag << 26);
}

static void stac92xx_unsol_event(struct hda_codec *codec, unsigned int res)
{
	struct sigmatel_spec *spec = codec->spec;
	struct sigmatel_event *event;
	int tag, data;

	tag = (res >> 26) & 0x7f;
	event = stac_get_event_from_tag(codec, tag);
	if (!event)
		return;

	switch (event->type) {
	case STAC_HP_EVENT:
		stac92xx_hp_detect(codec);
		/* fallthru */
	case STAC_INSERT_EVENT:
	case STAC_PWR_EVENT:
		if (spec->num_pwrs > 0)
			stac92xx_pin_sense(codec, event->nid);
		stac92xx_report_jack(codec, event->nid);

		switch (codec->subsystem_id) {
		case 0x103c308f:
			if (event->nid == 0xb) {
				int pin = AC_PINCTL_IN_EN;

				if (get_pin_presence(codec, 0xa)
						&& get_pin_presence(codec, 0xb))
					pin |= AC_PINCTL_VREF_80;
				if (!get_pin_presence(codec, 0xb))
					pin |= AC_PINCTL_VREF_80;

				/* toggle VREF state based on mic + hp pin
				 * status
				 */
				stac92xx_auto_set_pinctl(codec, 0x0a, pin);
			}
		}
		break;
	case STAC_VREF_EVENT:
		data = snd_hda_codec_read(codec, codec->afg, 0,
					  AC_VERB_GET_GPIO_DATA, 0);
		/* toggle VREF state based on GPIOx status */
		snd_hda_codec_write(codec, codec->afg, 0, 0x7e0,
				    !!(data & (1 << event->data)));
		break;
	}
}

#ifdef CONFIG_PROC_FS
static void stac92hd_proc_hook(struct snd_info_buffer *buffer,
			       struct hda_codec *codec, hda_nid_t nid)
{
	if (nid == codec->afg)
		snd_iprintf(buffer, "Power-Map: 0x%02x\n", 
			    snd_hda_codec_read(codec, nid, 0, 0x0fec, 0x0));
}

static void analog_loop_proc_hook(struct snd_info_buffer *buffer,
				  struct hda_codec *codec,
				  unsigned int verb)
{
	snd_iprintf(buffer, "Analog Loopback: 0x%02x\n",
		    snd_hda_codec_read(codec, codec->afg, 0, verb, 0));
}

/* stac92hd71bxx, stac92hd73xx */
static void stac92hd7x_proc_hook(struct snd_info_buffer *buffer,
				 struct hda_codec *codec, hda_nid_t nid)
{
	stac92hd_proc_hook(buffer, codec, nid);
	if (nid == codec->afg)
		analog_loop_proc_hook(buffer, codec, 0xfa0);
}

static void stac9205_proc_hook(struct snd_info_buffer *buffer,
			       struct hda_codec *codec, hda_nid_t nid)
{
	if (nid == codec->afg)
		analog_loop_proc_hook(buffer, codec, 0xfe0);
}

static void stac927x_proc_hook(struct snd_info_buffer *buffer,
			       struct hda_codec *codec, hda_nid_t nid)
{
	if (nid == codec->afg)
		analog_loop_proc_hook(buffer, codec, 0xfeb);
}
#else
#define stac92hd_proc_hook	NULL
#define stac92hd7x_proc_hook	NULL
#define stac9205_proc_hook	NULL
#define stac927x_proc_hook	NULL
#endif

#ifdef SND_HDA_NEEDS_RESUME
static int stac92xx_resume(struct hda_codec *codec)
{
	struct sigmatel_spec *spec = codec->spec;

	stac92xx_init(codec);
	snd_hda_codec_resume_amp(codec);
	snd_hda_codec_resume_cache(codec);
	/* fake event to set up pins again to override cached values */
	if (spec->hp_detect)
		stac_issue_unsol_event(codec, spec->autocfg.hp_pins[0],
				       STAC_HP_EVENT);
	return 0;
}

/*
 * using power check for controlling mute led of HP notebooks
 * check for mute state only on Speakers (nid = 0x10)
 *
 * For this feature CONFIG_SND_HDA_POWER_SAVE is needed, otherwise
 * the LED is NOT working properly !
 *
 * Changed name to reflect that it now works for any designated
 * model, not just HP HDX.
 */

#ifdef CONFIG_SND_HDA_POWER_SAVE
static int stac92xx_hp_check_power_status(struct hda_codec *codec,
					      hda_nid_t nid)
{
	struct sigmatel_spec *spec = codec->spec;

	if (nid == 0x10) {
		if (snd_hda_codec_amp_read(codec, nid, 0, HDA_OUTPUT, 0) &
		    HDA_AMP_MUTE)
			spec->gpio_data &= ~spec->gpio_led; /* orange */
		else
			spec->gpio_data |= spec->gpio_led; /* white */

		stac_gpio_set(codec, spec->gpio_mask,
			      spec->gpio_dir,
			      spec->gpio_data);
	}

	return 0;
}
#endif

static int stac92xx_suspend(struct hda_codec *codec, pm_message_t state)
{
	struct sigmatel_spec *spec = codec->spec;
	int i;
	hda_nid_t nid;

	/* reset each pin before powering down DAC/ADC to avoid click noise */
	nid = codec->start_nid;
	for (i = 0; i < codec->num_nodes; i++, nid++) {
		unsigned int wcaps = get_wcaps(codec, nid);
<<<<<<< HEAD
		unsigned int wid_type = (wcaps & AC_WCAP_TYPE) >>
			AC_WCAP_TYPE_SHIFT;
=======
		unsigned int wid_type = get_wcaps_type(wcaps);
>>>>>>> 1ba7a7c6
		if (wid_type == AC_WID_PIN)
			snd_hda_codec_read(codec, nid, 0,
				AC_VERB_SET_PIN_WIDGET_CONTROL, 0);
	}

	if (spec->eapd_mask)
		stac_gpio_set(codec, spec->gpio_mask,
				spec->gpio_dir, spec->gpio_data &
				~spec->eapd_mask);
	return 0;
}
#endif

static struct hda_codec_ops stac92xx_patch_ops = {
	.build_controls = stac92xx_build_controls,
	.build_pcms = stac92xx_build_pcms,
	.init = stac92xx_init,
	.free = stac92xx_free,
	.unsol_event = stac92xx_unsol_event,
#ifdef SND_HDA_NEEDS_RESUME
	.suspend = stac92xx_suspend,
	.resume = stac92xx_resume,
#endif
};

static int patch_stac9200(struct hda_codec *codec)
{
	struct sigmatel_spec *spec;
	int err;

	spec  = kzalloc(sizeof(*spec), GFP_KERNEL);
	if (spec == NULL)
		return -ENOMEM;

	codec->spec = spec;
	spec->num_pins = ARRAY_SIZE(stac9200_pin_nids);
	spec->pin_nids = stac9200_pin_nids;
	spec->board_config = snd_hda_check_board_config(codec, STAC_9200_MODELS,
							stac9200_models,
							stac9200_cfg_tbl);
	if (spec->board_config < 0)
		snd_printdd(KERN_INFO "hda_codec: Unknown model for STAC9200, using BIOS defaults\n");
	else
		stac92xx_set_config_regs(codec,
					 stac9200_brd_tbl[spec->board_config]);

	spec->multiout.max_channels = 2;
	spec->multiout.num_dacs = 1;
	spec->multiout.dac_nids = stac9200_dac_nids;
	spec->adc_nids = stac9200_adc_nids;
	spec->mux_nids = stac9200_mux_nids;
	spec->num_muxes = 1;
	spec->num_dmics = 0;
	spec->num_adcs = 1;
	spec->num_pwrs = 0;

	if (spec->board_config == STAC_9200_M4 ||
	    spec->board_config == STAC_9200_M4_2 ||
	    spec->board_config == STAC_9200_OQO)
		spec->init = stac9200_eapd_init;
	else
		spec->init = stac9200_core_init;
	spec->mixer = stac9200_mixer;

	if (spec->board_config == STAC_9200_PANASONIC) {
		spec->gpio_mask = spec->gpio_dir = 0x09;
		spec->gpio_data = 0x00;
	}

	err = stac9200_parse_auto_config(codec);
	if (err < 0) {
		stac92xx_free(codec);
		return err;
	}

	/* CF-74 has no headphone detection, and the driver should *NOT*
	 * do detection and HP/speaker toggle because the hardware does it.
	 */
	if (spec->board_config == STAC_9200_PANASONIC)
		spec->hp_detect = 0;

	codec->patch_ops = stac92xx_patch_ops;

	return 0;
}

static int patch_stac925x(struct hda_codec *codec)
{
	struct sigmatel_spec *spec;
	int err;

	spec  = kzalloc(sizeof(*spec), GFP_KERNEL);
	if (spec == NULL)
		return -ENOMEM;

	codec->spec = spec;
	spec->num_pins = ARRAY_SIZE(stac925x_pin_nids);
	spec->pin_nids = stac925x_pin_nids;

	/* Check first for codec ID */
	spec->board_config = snd_hda_check_board_codec_sid_config(codec,
							STAC_925x_MODELS,
							stac925x_models,
							stac925x_codec_id_cfg_tbl);

	/* Now checks for PCI ID, if codec ID is not found */
	if (spec->board_config < 0)
		spec->board_config = snd_hda_check_board_config(codec,
							STAC_925x_MODELS,
							stac925x_models,
							stac925x_cfg_tbl);
 again:
	if (spec->board_config < 0)
		snd_printdd(KERN_INFO "hda_codec: Unknown model for STAC925x,"
				      "using BIOS defaults\n");
	else
		stac92xx_set_config_regs(codec,
					 stac925x_brd_tbl[spec->board_config]);

	spec->multiout.max_channels = 2;
	spec->multiout.num_dacs = 1;
	spec->multiout.dac_nids = stac925x_dac_nids;
	spec->adc_nids = stac925x_adc_nids;
	spec->mux_nids = stac925x_mux_nids;
	spec->num_muxes = 1;
	spec->num_adcs = 1;
	spec->num_pwrs = 0;
	switch (codec->vendor_id) {
	case 0x83847632: /* STAC9202  */
	case 0x83847633: /* STAC9202D */
	case 0x83847636: /* STAC9251  */
	case 0x83847637: /* STAC9251D */
		spec->num_dmics = STAC925X_NUM_DMICS;
		spec->dmic_nids = stac925x_dmic_nids;
		spec->num_dmuxes = ARRAY_SIZE(stac925x_dmux_nids);
		spec->dmux_nids = stac925x_dmux_nids;
		break;
	default:
		spec->num_dmics = 0;
		break;
	}

	spec->init = stac925x_core_init;
	spec->mixer = stac925x_mixer;

	err = stac92xx_parse_auto_config(codec, 0x8, 0x7);
	if (!err) {
		if (spec->board_config < 0) {
			printk(KERN_WARNING "hda_codec: No auto-config is "
			       "available, default to model=ref\n");
			spec->board_config = STAC_925x_REF;
			goto again;
		}
		err = -EINVAL;
	}
	if (err < 0) {
		stac92xx_free(codec);
		return err;
	}

	codec->patch_ops = stac92xx_patch_ops;

	return 0;
}

static struct hda_input_mux stac92hd73xx_dmux = {
	.num_items = 4,
	.items = {
		{ "Analog Inputs", 0x0b },
		{ "Digital Mic 1", 0x09 },
		{ "Digital Mic 2", 0x0a },
		{ "CD", 0x08 },
	}
};

static int patch_stac92hd73xx(struct hda_codec *codec)
{
	struct sigmatel_spec *spec;
	hda_nid_t conn[STAC92HD73_DAC_COUNT + 2];
	int err = 0;
	int num_dacs;

	spec  = kzalloc(sizeof(*spec), GFP_KERNEL);
	if (spec == NULL)
		return -ENOMEM;

	codec->spec = spec;
	codec->slave_dig_outs = stac92hd73xx_slave_dig_outs;
	spec->num_pins = ARRAY_SIZE(stac92hd73xx_pin_nids);
	spec->pin_nids = stac92hd73xx_pin_nids;
	spec->board_config = snd_hda_check_board_config(codec,
							STAC_92HD73XX_MODELS,
							stac92hd73xx_models,
							stac92hd73xx_cfg_tbl);
again:
	if (spec->board_config < 0)
		snd_printdd(KERN_INFO "hda_codec: Unknown model for"
			" STAC92HD73XX, using BIOS defaults\n");
	else
		stac92xx_set_config_regs(codec,
				stac92hd73xx_brd_tbl[spec->board_config]);

	num_dacs = snd_hda_get_connections(codec, 0x0a,
			conn, STAC92HD73_DAC_COUNT + 2) - 1;

	if (num_dacs < 3 || num_dacs > 5) {
		printk(KERN_WARNING "hda_codec: Could not determine "
		       "number of channels defaulting to DAC count\n");
		num_dacs = STAC92HD73_DAC_COUNT;
	}
	switch (num_dacs) {
	case 0x3: /* 6 Channel */
		spec->mixer = stac92hd73xx_6ch_mixer;
		spec->init = stac92hd73xx_6ch_core_init;
		spec->aloopback_ctl = stac92hd73xx_6ch_loopback;
		break;
	case 0x4: /* 8 Channel */
		spec->mixer = stac92hd73xx_8ch_mixer;
		spec->init = stac92hd73xx_8ch_core_init;
		spec->aloopback_ctl = stac92hd73xx_8ch_loopback;
		break;
	case 0x5: /* 10 Channel */
		spec->mixer = stac92hd73xx_10ch_mixer;
		spec->init = stac92hd73xx_10ch_core_init;
		spec->aloopback_ctl = stac92hd73xx_10ch_loopback;
		break;
	}
	spec->multiout.dac_nids = spec->dac_nids;

	spec->aloopback_mask = 0x01;
	spec->aloopback_shift = 8;

	spec->digbeep_nid = 0x1c;
	spec->mux_nids = stac92hd73xx_mux_nids;
	spec->adc_nids = stac92hd73xx_adc_nids;
	spec->dmic_nids = stac92hd73xx_dmic_nids;
	spec->dmux_nids = stac92hd73xx_dmux_nids;
	spec->smux_nids = stac92hd73xx_smux_nids;
	spec->amp_nids = stac92hd73xx_amp_nids;
	spec->num_amps = ARRAY_SIZE(stac92hd73xx_amp_nids);

	spec->num_muxes = ARRAY_SIZE(stac92hd73xx_mux_nids);
	spec->num_adcs = ARRAY_SIZE(stac92hd73xx_adc_nids);
	spec->num_dmuxes = ARRAY_SIZE(stac92hd73xx_dmux_nids);
	memcpy(&spec->private_dimux, &stac92hd73xx_dmux,
			sizeof(stac92hd73xx_dmux));

	switch (spec->board_config) {
	case STAC_DELL_EQ:
		spec->init = dell_eq_core_init;
		/* fallthru */
	case STAC_DELL_M6_AMIC:
	case STAC_DELL_M6_DMIC:
	case STAC_DELL_M6_BOTH:
		spec->num_smuxes = 0;
		spec->mixer = &stac92hd73xx_6ch_mixer[DELL_M6_MIXER];
		spec->amp_nids = &stac92hd73xx_amp_nids[DELL_M6_AMP];
		spec->eapd_switch = 0;
		spec->num_amps = 1;

		if (spec->board_config != STAC_DELL_EQ)
			spec->init = dell_m6_core_init;
		switch (spec->board_config) {
		case STAC_DELL_M6_AMIC: /* Analog Mics */
			snd_hda_codec_set_pincfg(codec, 0x0b, 0x90A70170);
			spec->num_dmics = 0;
			spec->private_dimux.num_items = 1;
			break;
		case STAC_DELL_M6_DMIC: /* Digital Mics */
			snd_hda_codec_set_pincfg(codec, 0x13, 0x90A60160);
			spec->num_dmics = 1;
			spec->private_dimux.num_items = 2;
			break;
		case STAC_DELL_M6_BOTH: /* Both */
			snd_hda_codec_set_pincfg(codec, 0x0b, 0x90A70170);
			snd_hda_codec_set_pincfg(codec, 0x13, 0x90A60160);
			spec->num_dmics = 1;
			spec->private_dimux.num_items = 2;
			break;
		}
		break;
	default:
		spec->num_dmics = STAC92HD73XX_NUM_DMICS;
		spec->num_smuxes = ARRAY_SIZE(stac92hd73xx_smux_nids);
		spec->eapd_switch = 1;
	}
	if (spec->board_config > STAC_92HD73XX_REF) {
		/* GPIO0 High = Enable EAPD */
		spec->eapd_mask = spec->gpio_mask = spec->gpio_dir = 0x1;
		spec->gpio_data = 0x01;
	}
	spec->dinput_mux = &spec->private_dimux;

	spec->num_pwrs = ARRAY_SIZE(stac92hd73xx_pwr_nids);
	spec->pwr_nids = stac92hd73xx_pwr_nids;

	err = stac92xx_parse_auto_config(codec, 0x25, 0x27);

	if (!err) {
		if (spec->board_config < 0) {
			printk(KERN_WARNING "hda_codec: No auto-config is "
			       "available, default to model=ref\n");
			spec->board_config = STAC_92HD73XX_REF;
			goto again;
		}
		err = -EINVAL;
	}

	if (err < 0) {
		stac92xx_free(codec);
		return err;
	}

	if (spec->board_config == STAC_92HD73XX_NO_JD)
		spec->hp_detect = 0;

	codec->patch_ops = stac92xx_patch_ops;

	codec->proc_widget_hook = stac92hd7x_proc_hook;

	return 0;
}

static struct hda_input_mux stac92hd83xxx_dmux = {
	.num_items = 3,
	.items = {
		{ "Analog Inputs", 0x03 },
		{ "Digital Mic 1", 0x04 },
		{ "Digital Mic 2", 0x05 },
	}
};

static int patch_stac92hd83xxx(struct hda_codec *codec)
{
	struct sigmatel_spec *spec;
	hda_nid_t conn[STAC92HD83_DAC_COUNT + 1];
	int err;
	int num_dacs;
	hda_nid_t nid;

	spec  = kzalloc(sizeof(*spec), GFP_KERNEL);
	if (spec == NULL)
		return -ENOMEM;

	codec->spec = spec;
	codec->slave_dig_outs = stac92hd83xxx_slave_dig_outs;
	spec->mono_nid = 0x19;
	spec->digbeep_nid = 0x21;
	spec->dmic_nids = stac92hd83xxx_dmic_nids;
	spec->dmux_nids = stac92hd83xxx_dmux_nids;
	spec->adc_nids = stac92hd83xxx_adc_nids;
	spec->pwr_nids = stac92hd83xxx_pwr_nids;
	spec->amp_nids = stac92hd83xxx_amp_nids;
	spec->pwr_mapping = stac92hd83xxx_pwr_mapping;
	spec->num_pwrs = ARRAY_SIZE(stac92hd83xxx_pwr_nids);
	spec->multiout.dac_nids = spec->dac_nids;

	spec->init = stac92hd83xxx_core_init;
	spec->mixer = stac92hd83xxx_mixer;
	spec->num_pins = ARRAY_SIZE(stac92hd83xxx_pin_nids);
	spec->num_dmuxes = ARRAY_SIZE(stac92hd83xxx_dmux_nids);
	spec->num_adcs = ARRAY_SIZE(stac92hd83xxx_adc_nids);
	spec->num_amps = ARRAY_SIZE(stac92hd83xxx_amp_nids);
	spec->num_dmics = STAC92HD83XXX_NUM_DMICS;
	spec->dinput_mux = &stac92hd83xxx_dmux;
	spec->pin_nids = stac92hd83xxx_pin_nids;
	spec->board_config = snd_hda_check_board_config(codec,
							STAC_92HD83XXX_MODELS,
							stac92hd83xxx_models,
							stac92hd83xxx_cfg_tbl);
again:
	if (spec->board_config < 0)
		snd_printdd(KERN_INFO "hda_codec: Unknown model for"
			" STAC92HD83XXX, using BIOS defaults\n");
	else
		stac92xx_set_config_regs(codec,
				stac92hd83xxx_brd_tbl[spec->board_config]);

	switch (codec->vendor_id) {
	case 0x111d7604:
	case 0x111d7605:
	case 0x111d76d5:
		if (spec->board_config == STAC_92HD83XXX_PWR_REF)
			break;
		spec->num_pwrs = 0;
		break;
	}

	err = stac92xx_parse_auto_config(codec, 0x1d, 0);
	if (!err) {
		if (spec->board_config < 0) {
			printk(KERN_WARNING "hda_codec: No auto-config is "
			       "available, default to model=ref\n");
			spec->board_config = STAC_92HD83XXX_REF;
			goto again;
		}
		err = -EINVAL;
	}

	if (err < 0) {
		stac92xx_free(codec);
		return err;
	}

	switch (spec->board_config) {
	case STAC_DELL_S14:
		nid = 0xf;
		break;
	default:
		nid = 0xe;
		break;
	}

	num_dacs = snd_hda_get_connections(codec, nid,
				conn, STAC92HD83_DAC_COUNT + 1) - 1;
	if (num_dacs < 0)
		num_dacs = STAC92HD83_DAC_COUNT;

	/* set port X to select the last DAC
	 */
	snd_hda_codec_write_cache(codec, nid, 0,
			AC_VERB_SET_CONNECT_SEL, num_dacs);

	codec->patch_ops = stac92xx_patch_ops;

	codec->proc_widget_hook = stac92hd_proc_hook;

	return 0;
}

static struct hda_input_mux stac92hd71bxx_dmux_nomixer = {
	.num_items = 3,
	.items = {
		{ "Analog Inputs", 0x00 },
		{ "Digital Mic 1", 0x02 },
		{ "Digital Mic 2", 0x03 },
	}
};

static struct hda_input_mux stac92hd71bxx_dmux_amixer = {
	.num_items = 4,
	.items = {
		{ "Analog Inputs", 0x00 },
		{ "Mixer", 0x01 },
		{ "Digital Mic 1", 0x02 },
		{ "Digital Mic 2", 0x03 },
	}
};

/* get the pin connection (fixed, none, etc) */
static unsigned int stac_get_defcfg_connect(struct hda_codec *codec, int idx)
{
	struct sigmatel_spec *spec = codec->spec;
	unsigned int cfg;

	cfg = snd_hda_codec_get_pincfg(codec, spec->pin_nids[idx]);
	return get_defcfg_connect(cfg);
}

static int stac92hd71bxx_connected_ports(struct hda_codec *codec,
					 hda_nid_t *nids, int num_nids)
{
	struct sigmatel_spec *spec = codec->spec;
	int idx, num;
	unsigned int def_conf;

	for (num = 0; num < num_nids; num++) {
		for (idx = 0; idx < spec->num_pins; idx++)
			if (spec->pin_nids[idx] == nids[num])
				break;
		if (idx >= spec->num_pins)
			break;
		def_conf = stac_get_defcfg_connect(codec, idx);
		if (def_conf == AC_JACK_PORT_NONE)
			break;
	}
	return num;
}

static int stac92hd71bxx_connected_smuxes(struct hda_codec *codec,
					  hda_nid_t dig0pin)
{
	struct sigmatel_spec *spec = codec->spec;
	int idx;

	for (idx = 0; idx < spec->num_pins; idx++)
		if (spec->pin_nids[idx] == dig0pin)
			break;
	if ((idx + 2) >= spec->num_pins)
		return 0;

	/* dig1pin case */
	if (stac_get_defcfg_connect(codec, idx + 1) != AC_JACK_PORT_NONE)
		return 2;

	/* dig0pin + dig2pin case */
	if (stac_get_defcfg_connect(codec, idx + 2) != AC_JACK_PORT_NONE)
		return 2;
	if (stac_get_defcfg_connect(codec, idx) != AC_JACK_PORT_NONE)
		return 1;
	else
		return 0;
}

static int patch_stac92hd71bxx(struct hda_codec *codec)
{
	struct sigmatel_spec *spec;
	struct hda_verb *unmute_init = stac92hd71bxx_unmute_core_init;
	int err = 0;
	unsigned int ndmic_nids = 0;

	spec  = kzalloc(sizeof(*spec), GFP_KERNEL);
	if (spec == NULL)
		return -ENOMEM;

	codec->spec = spec;
	codec->patch_ops = stac92xx_patch_ops;
	spec->num_pins = STAC92HD71BXX_NUM_PINS;
	switch (codec->vendor_id) {
	case 0x111d76b6:
	case 0x111d76b7:
		spec->pin_nids = stac92hd71bxx_pin_nids_4port;
		break;
	case 0x111d7603:
	case 0x111d7608:
		/* On 92HD75Bx 0x27 isn't a pin nid */
		spec->num_pins--;
		/* fallthrough */
	default:
		spec->pin_nids = stac92hd71bxx_pin_nids_6port;
	}
	spec->num_pwrs = ARRAY_SIZE(stac92hd71bxx_pwr_nids);
	spec->board_config = snd_hda_check_board_config(codec,
							STAC_92HD71BXX_MODELS,
							stac92hd71bxx_models,
							stac92hd71bxx_cfg_tbl);
again:
	if (spec->board_config < 0)
		snd_printdd(KERN_INFO "hda_codec: Unknown model for"
			" STAC92HD71BXX, using BIOS defaults\n");
	else
		stac92xx_set_config_regs(codec,
				stac92hd71bxx_brd_tbl[spec->board_config]);

	if (spec->board_config > STAC_92HD71BXX_REF) {
		/* GPIO0 = EAPD */
		spec->gpio_mask = 0x01;
		spec->gpio_dir = 0x01;
		spec->gpio_data = 0x01;
	}

	spec->dmic_nids = stac92hd71bxx_dmic_nids;
	spec->dmux_nids = stac92hd71bxx_dmux_nids;

	switch (codec->vendor_id) {
	case 0x111d76b6: /* 4 Port without Analog Mixer */
	case 0x111d76b7:
		unmute_init++;
		/* fallthru */
	case 0x111d76b4: /* 6 Port without Analog Mixer */
	case 0x111d76b5:
		memcpy(&spec->private_dimux, &stac92hd71bxx_dmux_nomixer,
		       sizeof(stac92hd71bxx_dmux_nomixer));
		spec->mixer = stac92hd71bxx_mixer;
		spec->init = stac92hd71bxx_core_init;
		codec->slave_dig_outs = stac92hd71bxx_slave_dig_outs;
		spec->num_dmics = stac92hd71bxx_connected_ports(codec,
					stac92hd71bxx_dmic_nids,
					STAC92HD71BXX_NUM_DMICS);
		if (spec->num_dmics) {
			spec->num_dmuxes = ARRAY_SIZE(stac92hd71bxx_dmux_nids);
			spec->dinput_mux = &spec->private_dimux;
			ndmic_nids = ARRAY_SIZE(stac92hd71bxx_dmic_nids) - 1;
		}
		break;
	case 0x111d7608: /* 5 Port with Analog Mixer */
		memcpy(&spec->private_dimux, &stac92hd71bxx_dmux_amixer,
		       sizeof(stac92hd71bxx_dmux_amixer));
		spec->private_dimux.num_items--;
		switch (spec->board_config) {
		case STAC_HP_M4:
			/* Enable VREF power saving on GPIO1 detect */
			err = stac_add_event(spec, codec->afg,
					     STAC_VREF_EVENT, 0x02);
			if (err < 0)
				return err;
			snd_hda_codec_write_cache(codec, codec->afg, 0,
				AC_VERB_SET_GPIO_UNSOLICITED_RSP_MASK, 0x02);
			snd_hda_codec_write_cache(codec, codec->afg, 0,
				AC_VERB_SET_UNSOLICITED_ENABLE,
				AC_USRSP_EN | err);
			spec->gpio_mask |= 0x02;
			break;
		}
		if ((codec->revision_id & 0xf) == 0 ||
		    (codec->revision_id & 0xf) == 1)
			spec->stream_delay = 40; /* 40 milliseconds */

		/* no output amps */
		spec->num_pwrs = 0;
		spec->mixer = stac92hd71bxx_analog_mixer;
		spec->dinput_mux = &spec->private_dimux;

		/* disable VSW */
		spec->init = &stac92hd71bxx_analog_core_init[HD_DISABLE_PORTF];
		unmute_init++;
		snd_hda_codec_set_pincfg(codec, 0x0f, 0x40f000f0);
		snd_hda_codec_set_pincfg(codec, 0x19, 0x40f000f3);
		stac92hd71bxx_dmic_nids[STAC92HD71BXX_NUM_DMICS - 1] = 0;
		spec->num_dmics = stac92hd71bxx_connected_ports(codec,
					stac92hd71bxx_dmic_nids,
					STAC92HD71BXX_NUM_DMICS - 1);
		spec->num_dmuxes = ARRAY_SIZE(stac92hd71bxx_dmux_nids);
		ndmic_nids = ARRAY_SIZE(stac92hd71bxx_dmic_nids) - 2;
		break;
	case 0x111d7603: /* 6 Port with Analog Mixer */
		if ((codec->revision_id & 0xf) == 1)
			spec->stream_delay = 40; /* 40 milliseconds */

		/* no output amps */
		spec->num_pwrs = 0;
		/* fallthru */
	default:
		memcpy(&spec->private_dimux, &stac92hd71bxx_dmux_amixer,
		       sizeof(stac92hd71bxx_dmux_amixer));
		spec->dinput_mux = &spec->private_dimux;
		spec->mixer = stac92hd71bxx_analog_mixer;
		spec->init = stac92hd71bxx_analog_core_init;
		codec->slave_dig_outs = stac92hd71bxx_slave_dig_outs;
		spec->num_dmics = stac92hd71bxx_connected_ports(codec,
					stac92hd71bxx_dmic_nids,
					STAC92HD71BXX_NUM_DMICS);
		spec->num_dmuxes = ARRAY_SIZE(stac92hd71bxx_dmux_nids);
		ndmic_nids = ARRAY_SIZE(stac92hd71bxx_dmic_nids) - 1;
	}

	if (get_wcaps(codec, 0xa) & AC_WCAP_IN_AMP)
		snd_hda_sequence_write_cache(codec, unmute_init);

	/* Some HP machines seem to have unstable codec communications
	 * especially with ATI fglrx driver.  For recovering from the
	 * CORB/RIRB stall, allow the BUS reset and keep always sync
	 */
	if (spec->board_config == STAC_HP_DV5) {
		codec->bus->sync_write = 1;
		codec->bus->allow_bus_reset = 1;
	}

	spec->aloopback_ctl = stac92hd71bxx_loopback;
	spec->aloopback_mask = 0x50;
	spec->aloopback_shift = 0;

	spec->powerdown_adcs = 1;
	spec->digbeep_nid = 0x26;
	spec->mux_nids = stac92hd71bxx_mux_nids;
	spec->adc_nids = stac92hd71bxx_adc_nids;
	spec->smux_nids = stac92hd71bxx_smux_nids;
	spec->pwr_nids = stac92hd71bxx_pwr_nids;

	spec->num_muxes = ARRAY_SIZE(stac92hd71bxx_mux_nids);
	spec->num_adcs = ARRAY_SIZE(stac92hd71bxx_adc_nids);
	spec->num_smuxes = stac92hd71bxx_connected_smuxes(codec, 0x1e);

	switch (spec->board_config) {
	case STAC_HP_M4:
		/* enable internal microphone */
		snd_hda_codec_set_pincfg(codec, 0x0e, 0x01813040);
		stac92xx_auto_set_pinctl(codec, 0x0e,
			AC_PINCTL_IN_EN | AC_PINCTL_VREF_80);
		/* fallthru */
	case STAC_DELL_M4_2:
		spec->num_dmics = 0;
		spec->num_smuxes = 0;
		spec->num_dmuxes = 0;
		break;
	case STAC_DELL_M4_1:
	case STAC_DELL_M4_3:
		spec->num_dmics = 1;
		spec->num_smuxes = 0;
		spec->num_dmuxes = 1;
		break;
	case STAC_HP_DV4_1222NR:
		spec->num_dmics = 1;
		/* I don't know if it needs 1 or 2 smuxes - will wait for
		 * bug reports to fix if needed
		 */
		spec->num_smuxes = 1;
		spec->num_dmuxes = 1;
		spec->gpio_led = 0x01;
		/* fallthrough */
	case STAC_HP_DV5:
		snd_hda_codec_set_pincfg(codec, 0x0d, 0x90170010);
		stac92xx_auto_set_pinctl(codec, 0x0d, AC_PINCTL_OUT_EN);
		break;
	case STAC_HP_HDX:
		spec->num_dmics = 1;
		spec->num_dmuxes = 1;
		spec->num_smuxes = 1;
		/* orange/white mute led on GPIO3, orange=0, white=1 */
		spec->gpio_led = 0x08;
		break;
	}

#ifdef CONFIG_SND_HDA_POWER_SAVE
	if (spec->gpio_led) {
		spec->gpio_mask |= spec->gpio_led;
		spec->gpio_dir |= spec->gpio_led;
		spec->gpio_data |= spec->gpio_led;
		/* register check_power_status callback. */
		codec->patch_ops.check_power_status =
			stac92xx_hp_check_power_status;
	}
#endif	

	spec->multiout.dac_nids = spec->dac_nids;
	if (spec->dinput_mux)
		spec->private_dimux.num_items += spec->num_dmics - ndmic_nids;

	err = stac92xx_parse_auto_config(codec, 0x21, 0);
	if (!err) {
		if (spec->board_config < 0) {
			printk(KERN_WARNING "hda_codec: No auto-config is "
			       "available, default to model=ref\n");
			spec->board_config = STAC_92HD71BXX_REF;
			goto again;
		}
		err = -EINVAL;
	}

	if (err < 0) {
		stac92xx_free(codec);
		return err;
	}

	codec->proc_widget_hook = stac92hd7x_proc_hook;

	return 0;
}

static int patch_stac922x(struct hda_codec *codec)
{
	struct sigmatel_spec *spec;
	int err;

	spec  = kzalloc(sizeof(*spec), GFP_KERNEL);
	if (spec == NULL)
		return -ENOMEM;

	codec->spec = spec;
	spec->num_pins = ARRAY_SIZE(stac922x_pin_nids);
	spec->pin_nids = stac922x_pin_nids;
	spec->board_config = snd_hda_check_board_config(codec, STAC_922X_MODELS,
							stac922x_models,
							stac922x_cfg_tbl);
	if (spec->board_config == STAC_INTEL_MAC_AUTO) {
		spec->gpio_mask = spec->gpio_dir = 0x03;
		spec->gpio_data = 0x03;
		/* Intel Macs have all same PCI SSID, so we need to check
		 * codec SSID to distinguish the exact models
		 */
		printk(KERN_INFO "hda_codec: STAC922x, Apple subsys_id=%x\n", codec->subsystem_id);
		switch (codec->subsystem_id) {

		case 0x106b0800:
			spec->board_config = STAC_INTEL_MAC_V1;
			break;
		case 0x106b0600:
		case 0x106b0700:
			spec->board_config = STAC_INTEL_MAC_V2;
			break;
		case 0x106b0e00:
		case 0x106b0f00:
		case 0x106b1600:
		case 0x106b1700:
		case 0x106b0200:
		case 0x106b1e00:
			spec->board_config = STAC_INTEL_MAC_V3;
			break;
		case 0x106b1a00:
		case 0x00000100:
			spec->board_config = STAC_INTEL_MAC_V4;
			break;
		case 0x106b0a00:
		case 0x106b2200:
			spec->board_config = STAC_INTEL_MAC_V5;
			break;
		default:
			spec->board_config = STAC_INTEL_MAC_V3;
			break;
		}
	}

 again:
	if (spec->board_config < 0)
		snd_printdd(KERN_INFO "hda_codec: Unknown model for STAC922x, "
			"using BIOS defaults\n");
	else
		stac92xx_set_config_regs(codec,
				stac922x_brd_tbl[spec->board_config]);

	spec->adc_nids = stac922x_adc_nids;
	spec->mux_nids = stac922x_mux_nids;
	spec->num_muxes = ARRAY_SIZE(stac922x_mux_nids);
	spec->num_adcs = ARRAY_SIZE(stac922x_adc_nids);
	spec->num_dmics = 0;
	spec->num_pwrs = 0;

	spec->init = stac922x_core_init;
	spec->mixer = stac922x_mixer;

	spec->multiout.dac_nids = spec->dac_nids;
	
	err = stac92xx_parse_auto_config(codec, 0x08, 0x09);
	if (!err) {
		if (spec->board_config < 0) {
			printk(KERN_WARNING "hda_codec: No auto-config is "
			       "available, default to model=ref\n");
			spec->board_config = STAC_D945_REF;
			goto again;
		}
		err = -EINVAL;
	}
	if (err < 0) {
		stac92xx_free(codec);
		return err;
	}

	codec->patch_ops = stac92xx_patch_ops;

	/* Fix Mux capture level; max to 2 */
	snd_hda_override_amp_caps(codec, 0x12, HDA_OUTPUT,
				  (0 << AC_AMPCAP_OFFSET_SHIFT) |
				  (2 << AC_AMPCAP_NUM_STEPS_SHIFT) |
				  (0x27 << AC_AMPCAP_STEP_SIZE_SHIFT) |
				  (0 << AC_AMPCAP_MUTE_SHIFT));

	return 0;
}

static int patch_stac927x(struct hda_codec *codec)
{
	struct sigmatel_spec *spec;
	int err;

	spec  = kzalloc(sizeof(*spec), GFP_KERNEL);
	if (spec == NULL)
		return -ENOMEM;

	codec->spec = spec;
	codec->slave_dig_outs = stac927x_slave_dig_outs;
	spec->num_pins = ARRAY_SIZE(stac927x_pin_nids);
	spec->pin_nids = stac927x_pin_nids;
	spec->board_config = snd_hda_check_board_config(codec, STAC_927X_MODELS,
							stac927x_models,
							stac927x_cfg_tbl);
 again:
	if (spec->board_config < 0)
		snd_printdd(KERN_INFO "hda_codec: Unknown model for"
			    "STAC927x, using BIOS defaults\n");
	else
		stac92xx_set_config_regs(codec,
				stac927x_brd_tbl[spec->board_config]);

	spec->digbeep_nid = 0x23;
	spec->adc_nids = stac927x_adc_nids;
	spec->num_adcs = ARRAY_SIZE(stac927x_adc_nids);
	spec->mux_nids = stac927x_mux_nids;
	spec->num_muxes = ARRAY_SIZE(stac927x_mux_nids);
	spec->smux_nids = stac927x_smux_nids;
	spec->num_smuxes = ARRAY_SIZE(stac927x_smux_nids);
	spec->spdif_labels = stac927x_spdif_labels;
	spec->dac_list = stac927x_dac_nids;
	spec->multiout.dac_nids = spec->dac_nids;

	switch (spec->board_config) {
	case STAC_D965_3ST:
	case STAC_D965_5ST:
		/* GPIO0 High = Enable EAPD */
		spec->eapd_mask = spec->gpio_mask = spec->gpio_dir = 0x01;
		spec->gpio_data = 0x01;
		spec->num_dmics = 0;

		spec->init = d965_core_init;
		spec->mixer = stac927x_mixer;
		break;
	case STAC_DELL_BIOS:
		switch (codec->subsystem_id) {
		case 0x10280209:
		case 0x1028022e:
			/* correct the device field to SPDIF out */
			snd_hda_codec_set_pincfg(codec, 0x21, 0x01442070);
			break;
		}
		/* configure the analog microphone on some laptops */
		snd_hda_codec_set_pincfg(codec, 0x0c, 0x90a79130);
		/* correct the front output jack as a hp out */
		snd_hda_codec_set_pincfg(codec, 0x0f, 0x0227011f);
		/* correct the front input jack as a mic */
		snd_hda_codec_set_pincfg(codec, 0x0e, 0x02a79130);
		/* fallthru */
	case STAC_DELL_3ST:
		/* GPIO2 High = Enable EAPD */
		spec->eapd_mask = spec->gpio_mask = spec->gpio_dir = 0x04;
		spec->gpio_data = 0x04;
		spec->dmic_nids = stac927x_dmic_nids;
		spec->num_dmics = STAC927X_NUM_DMICS;

		spec->init = d965_core_init;
		spec->mixer = stac927x_mixer;
		spec->dmux_nids = stac927x_dmux_nids;
		spec->num_dmuxes = ARRAY_SIZE(stac927x_dmux_nids);
		break;
	default:
		if (spec->board_config > STAC_D965_REF) {
			/* GPIO0 High = Enable EAPD */
			spec->eapd_mask = spec->gpio_mask = 0x01;
			spec->gpio_dir = spec->gpio_data = 0x01;
		}
		spec->num_dmics = 0;

		spec->init = stac927x_core_init;
		spec->mixer = stac927x_mixer;
	}

	spec->num_pwrs = 0;
	spec->aloopback_ctl = stac927x_loopback;
	spec->aloopback_mask = 0x40;
	spec->aloopback_shift = 0;
	spec->eapd_switch = 1;

	err = stac92xx_parse_auto_config(codec, 0x1e, 0x20);
	if (!err) {
		if (spec->board_config < 0) {
			printk(KERN_WARNING "hda_codec: No auto-config is "
			       "available, default to model=ref\n");
			spec->board_config = STAC_D965_REF;
			goto again;
		}
		err = -EINVAL;
	}
	if (err < 0) {
		stac92xx_free(codec);
		return err;
	}

	codec->patch_ops = stac92xx_patch_ops;

	codec->proc_widget_hook = stac927x_proc_hook;

	/*
	 * !!FIXME!!
	 * The STAC927x seem to require fairly long delays for certain
	 * command sequences.  With too short delays (even if the answer
	 * is set to RIRB properly), it results in the silence output
	 * on some hardwares like Dell.
	 *
	 * The below flag enables the longer delay (see get_response
	 * in hda_intel.c).
	 */
	codec->bus->needs_damn_long_delay = 1;

	/* no jack detecion for ref-no-jd model */
	if (spec->board_config == STAC_D965_REF_NO_JD)
		spec->hp_detect = 0;

	return 0;
}

static int patch_stac9205(struct hda_codec *codec)
{
	struct sigmatel_spec *spec;
	int err;

	spec  = kzalloc(sizeof(*spec), GFP_KERNEL);
	if (spec == NULL)
		return -ENOMEM;

	codec->spec = spec;
	spec->num_pins = ARRAY_SIZE(stac9205_pin_nids);
	spec->pin_nids = stac9205_pin_nids;
	spec->board_config = snd_hda_check_board_config(codec, STAC_9205_MODELS,
							stac9205_models,
							stac9205_cfg_tbl);
 again:
	if (spec->board_config < 0)
		snd_printdd(KERN_INFO "hda_codec: Unknown model for STAC9205, using BIOS defaults\n");
	else
		stac92xx_set_config_regs(codec,
					 stac9205_brd_tbl[spec->board_config]);

	spec->digbeep_nid = 0x23;
	spec->adc_nids = stac9205_adc_nids;
	spec->num_adcs = ARRAY_SIZE(stac9205_adc_nids);
	spec->mux_nids = stac9205_mux_nids;
	spec->num_muxes = ARRAY_SIZE(stac9205_mux_nids);
	spec->smux_nids = stac9205_smux_nids;
	spec->num_smuxes = ARRAY_SIZE(stac9205_smux_nids);
	spec->dmic_nids = stac9205_dmic_nids;
	spec->num_dmics = STAC9205_NUM_DMICS;
	spec->dmux_nids = stac9205_dmux_nids;
	spec->num_dmuxes = ARRAY_SIZE(stac9205_dmux_nids);
	spec->num_pwrs = 0;

	spec->init = stac9205_core_init;
	spec->mixer = stac9205_mixer;
	spec->aloopback_ctl = stac9205_loopback;

	spec->aloopback_mask = 0x40;
	spec->aloopback_shift = 0;
	/* Turn on/off EAPD per HP plugging */
	if (spec->board_config != STAC_9205_EAPD)
		spec->eapd_switch = 1;
	spec->multiout.dac_nids = spec->dac_nids;
	
	switch (spec->board_config){
	case STAC_9205_DELL_M43:
		/* Enable SPDIF in/out */
		snd_hda_codec_set_pincfg(codec, 0x1f, 0x01441030);
		snd_hda_codec_set_pincfg(codec, 0x20, 0x1c410030);

		/* Enable unsol response for GPIO4/Dock HP connection */
		err = stac_add_event(spec, codec->afg, STAC_VREF_EVENT, 0x01);
		if (err < 0)
			return err;
		snd_hda_codec_write_cache(codec, codec->afg, 0,
			AC_VERB_SET_GPIO_UNSOLICITED_RSP_MASK, 0x10);
		snd_hda_codec_write_cache(codec, codec->afg, 0,
					  AC_VERB_SET_UNSOLICITED_ENABLE,
					  AC_USRSP_EN | err);

		spec->gpio_dir = 0x0b;
		spec->eapd_mask = 0x01;
		spec->gpio_mask = 0x1b;
		spec->gpio_mute = 0x10;
		/* GPIO0 High = EAPD, GPIO1 Low = Headphone Mute,
		 * GPIO3 Low = DRM
		 */
		spec->gpio_data = 0x01;
		break;
	case STAC_9205_REF:
		/* SPDIF-In enabled */
		break;
	default:
		/* GPIO0 High = EAPD */
		spec->eapd_mask = spec->gpio_mask = spec->gpio_dir = 0x1;
		spec->gpio_data = 0x01;
		break;
	}

	err = stac92xx_parse_auto_config(codec, 0x1f, 0x20);
	if (!err) {
		if (spec->board_config < 0) {
			printk(KERN_WARNING "hda_codec: No auto-config is "
			       "available, default to model=ref\n");
			spec->board_config = STAC_9205_REF;
			goto again;
		}
		err = -EINVAL;
	}
	if (err < 0) {
		stac92xx_free(codec);
		return err;
	}

	codec->patch_ops = stac92xx_patch_ops;

	codec->proc_widget_hook = stac9205_proc_hook;

	return 0;
}

/*
 * STAC9872 hack
 */

static struct hda_verb stac9872_core_init[] = {
	{0x15, AC_VERB_SET_CONNECT_SEL, 0x1}, /* mic-sel: 0a,0d,14,02 */
	{0x15, AC_VERB_SET_AMP_GAIN_MUTE, AMP_OUT_UNMUTE}, /* Mic-in -> 0x9 */
	{}
};

static struct snd_kcontrol_new stac9872_mixer[] = {
	HDA_CODEC_VOLUME("Capture Volume", 0x09, 0, HDA_INPUT),
	HDA_CODEC_MUTE("Capture Switch", 0x09, 0, HDA_INPUT),
	{ } /* end */
};

static hda_nid_t stac9872_pin_nids[] = {
	0x0a, 0x0b, 0x0c, 0x0d, 0x0e, 0x0f,
	0x11, 0x13, 0x14,
};

static hda_nid_t stac9872_adc_nids[] = {
	0x8 /*,0x6*/
};

static hda_nid_t stac9872_mux_nids[] = {
	0x15
};

static unsigned int stac9872_vaio_pin_configs[9] = {
	0x03211020, 0x411111f0, 0x411111f0, 0x03a15030,
	0x411111f0, 0x90170110, 0x411111f0, 0x411111f0,
	0x90a7013e
};

static const char *stac9872_models[STAC_9872_MODELS] = {
	[STAC_9872_AUTO] = "auto",
	[STAC_9872_VAIO] = "vaio",
};

static unsigned int *stac9872_brd_tbl[STAC_9872_MODELS] = {
	[STAC_9872_VAIO] = stac9872_vaio_pin_configs,
};

static struct snd_pci_quirk stac9872_cfg_tbl[] = {
	SND_PCI_QUIRK_MASK(0x104d, 0xfff0, 0x81e0,
			   "Sony VAIO F/S", STAC_9872_VAIO),
	{} /* terminator */
};

static int patch_stac9872(struct hda_codec *codec)
{
	struct sigmatel_spec *spec;
	int err;

	spec  = kzalloc(sizeof(*spec), GFP_KERNEL);
	if (spec == NULL)
		return -ENOMEM;
	codec->spec = spec;
	spec->num_pins = ARRAY_SIZE(stac9872_pin_nids);
	spec->pin_nids = stac9872_pin_nids;

	spec->board_config = snd_hda_check_board_config(codec, STAC_9872_MODELS,
							stac9872_models,
							stac9872_cfg_tbl);
	if (spec->board_config < 0)
		snd_printdd(KERN_INFO "hda_codec: Unknown model for STAC9872, "
			    "using BIOS defaults\n");
	else
		stac92xx_set_config_regs(codec,
					 stac9872_brd_tbl[spec->board_config]);

	spec->multiout.dac_nids = spec->dac_nids;
	spec->num_adcs = ARRAY_SIZE(stac9872_adc_nids);
	spec->adc_nids = stac9872_adc_nids;
	spec->num_muxes = ARRAY_SIZE(stac9872_mux_nids);
	spec->mux_nids = stac9872_mux_nids;
	spec->mixer = stac9872_mixer;
	spec->init = stac9872_core_init;

	err = stac92xx_parse_auto_config(codec, 0x10, 0x12);
	if (err < 0) {
		stac92xx_free(codec);
		return -EINVAL;
	}
	spec->input_mux = &spec->private_imux;
	codec->patch_ops = stac92xx_patch_ops;
	return 0;
}


/*
 * patch entries
 */
static struct hda_codec_preset snd_hda_preset_sigmatel[] = {
 	{ .id = 0x83847690, .name = "STAC9200", .patch = patch_stac9200 },
 	{ .id = 0x83847882, .name = "STAC9220 A1", .patch = patch_stac922x },
 	{ .id = 0x83847680, .name = "STAC9221 A1", .patch = patch_stac922x },
 	{ .id = 0x83847880, .name = "STAC9220 A2", .patch = patch_stac922x },
 	{ .id = 0x83847681, .name = "STAC9220D/9223D A2", .patch = patch_stac922x },
 	{ .id = 0x83847682, .name = "STAC9221 A2", .patch = patch_stac922x },
 	{ .id = 0x83847683, .name = "STAC9221D A2", .patch = patch_stac922x },
 	{ .id = 0x83847618, .name = "STAC9227", .patch = patch_stac927x },
 	{ .id = 0x83847619, .name = "STAC9227", .patch = patch_stac927x },
 	{ .id = 0x83847616, .name = "STAC9228", .patch = patch_stac927x },
 	{ .id = 0x83847617, .name = "STAC9228", .patch = patch_stac927x },
 	{ .id = 0x83847614, .name = "STAC9229", .patch = patch_stac927x },
 	{ .id = 0x83847615, .name = "STAC9229", .patch = patch_stac927x },
 	{ .id = 0x83847620, .name = "STAC9274", .patch = patch_stac927x },
 	{ .id = 0x83847621, .name = "STAC9274D", .patch = patch_stac927x },
 	{ .id = 0x83847622, .name = "STAC9273X", .patch = patch_stac927x },
 	{ .id = 0x83847623, .name = "STAC9273D", .patch = patch_stac927x },
 	{ .id = 0x83847624, .name = "STAC9272X", .patch = patch_stac927x },
 	{ .id = 0x83847625, .name = "STAC9272D", .patch = patch_stac927x },
 	{ .id = 0x83847626, .name = "STAC9271X", .patch = patch_stac927x },
 	{ .id = 0x83847627, .name = "STAC9271D", .patch = patch_stac927x },
 	{ .id = 0x83847628, .name = "STAC9274X5NH", .patch = patch_stac927x },
 	{ .id = 0x83847629, .name = "STAC9274D5NH", .patch = patch_stac927x },
	{ .id = 0x83847632, .name = "STAC9202",  .patch = patch_stac925x },
	{ .id = 0x83847633, .name = "STAC9202D", .patch = patch_stac925x },
	{ .id = 0x83847634, .name = "STAC9250", .patch = patch_stac925x },
	{ .id = 0x83847635, .name = "STAC9250D", .patch = patch_stac925x },
	{ .id = 0x83847636, .name = "STAC9251", .patch = patch_stac925x },
	{ .id = 0x83847637, .name = "STAC9250D", .patch = patch_stac925x },
	{ .id = 0x83847645, .name = "92HD206X", .patch = patch_stac927x },
	{ .id = 0x83847646, .name = "92HD206D", .patch = patch_stac927x },
 	/* The following does not take into account .id=0x83847661 when subsys =
 	 * 104D0C00 which is STAC9225s. Because of this, some SZ Notebooks are
 	 * currently not fully supported.
 	 */
 	{ .id = 0x83847661, .name = "CXD9872RD/K", .patch = patch_stac9872 },
 	{ .id = 0x83847662, .name = "STAC9872AK", .patch = patch_stac9872 },
 	{ .id = 0x83847664, .name = "CXD9872AKD", .patch = patch_stac9872 },
	{ .id = 0x83847698, .name = "STAC9205", .patch = patch_stac9205 },
 	{ .id = 0x838476a0, .name = "STAC9205", .patch = patch_stac9205 },
 	{ .id = 0x838476a1, .name = "STAC9205D", .patch = patch_stac9205 },
 	{ .id = 0x838476a2, .name = "STAC9204", .patch = patch_stac9205 },
 	{ .id = 0x838476a3, .name = "STAC9204D", .patch = patch_stac9205 },
 	{ .id = 0x838476a4, .name = "STAC9255", .patch = patch_stac9205 },
 	{ .id = 0x838476a5, .name = "STAC9255D", .patch = patch_stac9205 },
 	{ .id = 0x838476a6, .name = "STAC9254", .patch = patch_stac9205 },
 	{ .id = 0x838476a7, .name = "STAC9254D", .patch = patch_stac9205 },
	{ .id = 0x111d7603, .name = "92HD75B3X5", .patch = patch_stac92hd71bxx},
	{ .id = 0x111d7604, .name = "92HD83C1X5", .patch = patch_stac92hd83xxx},
	{ .id = 0x111d7605, .name = "92HD81B1X5", .patch = patch_stac92hd83xxx},
	{ .id = 0x111d76d5, .name = "92HD81B1C5", .patch = patch_stac92hd83xxx},
	{ .id = 0x111d7608, .name = "92HD75B2X5", .patch = patch_stac92hd71bxx},
	{ .id = 0x111d7674, .name = "92HD73D1X5", .patch = patch_stac92hd73xx },
	{ .id = 0x111d7675, .name = "92HD73C1X5", .patch = patch_stac92hd73xx },
	{ .id = 0x111d7676, .name = "92HD73E1X5", .patch = patch_stac92hd73xx },
	{ .id = 0x111d76b0, .name = "92HD71B8X", .patch = patch_stac92hd71bxx },
	{ .id = 0x111d76b1, .name = "92HD71B8X", .patch = patch_stac92hd71bxx },
	{ .id = 0x111d76b2, .name = "92HD71B7X", .patch = patch_stac92hd71bxx },
	{ .id = 0x111d76b3, .name = "92HD71B7X", .patch = patch_stac92hd71bxx },
	{ .id = 0x111d76b4, .name = "92HD71B6X", .patch = patch_stac92hd71bxx },
	{ .id = 0x111d76b5, .name = "92HD71B6X", .patch = patch_stac92hd71bxx },
	{ .id = 0x111d76b6, .name = "92HD71B5X", .patch = patch_stac92hd71bxx },
	{ .id = 0x111d76b7, .name = "92HD71B5X", .patch = patch_stac92hd71bxx },
	{} /* terminator */
};

MODULE_ALIAS("snd-hda-codec-id:8384*");
MODULE_ALIAS("snd-hda-codec-id:111d*");

MODULE_LICENSE("GPL");
MODULE_DESCRIPTION("IDT/Sigmatel HD-audio codec");

static struct hda_codec_preset_list sigmatel_list = {
	.preset = snd_hda_preset_sigmatel,
	.owner = THIS_MODULE,
};

static int __init patch_sigmatel_init(void)
{
	return snd_hda_add_codec_preset(&sigmatel_list);
}

static void __exit patch_sigmatel_exit(void)
{
	snd_hda_delete_codec_preset(&sigmatel_list);
}

module_init(patch_sigmatel_init)
module_exit(patch_sigmatel_exit)<|MERGE_RESOLUTION|>--- conflicted
+++ resolved
@@ -4752,12 +4752,7 @@
 	nid = codec->start_nid;
 	for (i = 0; i < codec->num_nodes; i++, nid++) {
 		unsigned int wcaps = get_wcaps(codec, nid);
-<<<<<<< HEAD
-		unsigned int wid_type = (wcaps & AC_WCAP_TYPE) >>
-			AC_WCAP_TYPE_SHIFT;
-=======
 		unsigned int wid_type = get_wcaps_type(wcaps);
->>>>>>> 1ba7a7c6
 		if (wid_type == AC_WID_PIN)
 			snd_hda_codec_read(codec, nid, 0,
 				AC_VERB_SET_PIN_WIDGET_CONTROL, 0);
