--- conflicted
+++ resolved
@@ -307,13 +307,9 @@
 	if (snd_BUG_ON(!conn_list || max_conns <= 0))
 		return -EINVAL;
 
-<<<<<<< HEAD
-	if ((get_wcaps(codec, nid) & AC_WCAP_CONN_LIST) == 0) {
-=======
 	wcaps = get_wcaps(codec, nid);
 	if (!(wcaps & AC_WCAP_CONN_LIST) &&
 	    get_wcaps_type(wcaps) != AC_WID_VOL_KNB) {
->>>>>>> 1ba7a7c6
 		snd_printk(KERN_WARNING "hda_codec: "
 			   "connection list not available for 0x%x\n", nid);
 		return -EINVAL;
