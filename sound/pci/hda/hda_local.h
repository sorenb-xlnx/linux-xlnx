/*
 * Universal Interface for Intel High Definition Audio Codec
 *
 * Local helper functions
 *
 * Copyright (c) 2004 Takashi Iwai <tiwai@suse.de>
 *
 *  This program is free software; you can redistribute it and/or modify it
 *  under the terms of the GNU General Public License as published by the Free
 *  Software Foundation; either version 2 of the License, or (at your option)
 *  any later version.
 *
 *  This program is distributed in the hope that it will be useful, but WITHOUT
 *  ANY WARRANTY; without even the implied warranty of MERCHANTABILITY or
 *  FITNESS FOR A PARTICULAR PURPOSE.  See the GNU General Public License for
 *  more details.
 *
 *  You should have received a copy of the GNU General Public License along with
 *  this program; if not, write to the Free Software Foundation, Inc., 59
 *  Temple Place - Suite 330, Boston, MA  02111-1307, USA.
 */

#ifndef __SOUND_HDA_LOCAL_H
#define __SOUND_HDA_LOCAL_H

/*
 * for mixer controls
 */
#define HDA_COMPOSE_AMP_VAL_OFS(nid,chs,idx,dir,ofs)		\
	((nid) | ((chs)<<16) | ((dir)<<18) | ((idx)<<19) | ((ofs)<<23))
#define HDA_COMPOSE_AMP_VAL(nid,chs,idx,dir) \
	HDA_COMPOSE_AMP_VAL_OFS(nid, chs, idx, dir, 0)
/* mono volume with index (index=0,1,...) (channel=1,2) */
#define HDA_CODEC_VOLUME_MONO_IDX(xname, xcidx, nid, channel, xindex, direction) \
	{ .iface = SNDRV_CTL_ELEM_IFACE_MIXER, .name = xname, .index = xcidx,  \
	  .access = SNDRV_CTL_ELEM_ACCESS_READWRITE | \
	  	    SNDRV_CTL_ELEM_ACCESS_TLV_READ | \
	  	    SNDRV_CTL_ELEM_ACCESS_TLV_CALLBACK, \
	  .info = snd_hda_mixer_amp_volume_info, \
	  .get = snd_hda_mixer_amp_volume_get, \
	  .put = snd_hda_mixer_amp_volume_put, \
	  .tlv = { .c = snd_hda_mixer_amp_tlv },		\
	  .private_value = HDA_COMPOSE_AMP_VAL(nid, channel, xindex, direction) }
/* stereo volume with index */
#define HDA_CODEC_VOLUME_IDX(xname, xcidx, nid, xindex, direction) \
	HDA_CODEC_VOLUME_MONO_IDX(xname, xcidx, nid, 3, xindex, direction)
/* mono volume */
#define HDA_CODEC_VOLUME_MONO(xname, nid, channel, xindex, direction) \
	HDA_CODEC_VOLUME_MONO_IDX(xname, 0, nid, channel, xindex, direction)
/* stereo volume */
#define HDA_CODEC_VOLUME(xname, nid, xindex, direction) \
	HDA_CODEC_VOLUME_MONO(xname, nid, 3, xindex, direction)
/* mono mute switch with index (index=0,1,...) (channel=1,2) */
#define HDA_CODEC_MUTE_MONO_IDX(xname, xcidx, nid, channel, xindex, direction) \
	{ .iface = SNDRV_CTL_ELEM_IFACE_MIXER, .name = xname, .index = xcidx, \
	  .info = snd_hda_mixer_amp_switch_info, \
	  .get = snd_hda_mixer_amp_switch_get, \
	  .put = snd_hda_mixer_amp_switch_put, \
	  .private_value = HDA_COMPOSE_AMP_VAL(nid, channel, xindex, direction) }
/* stereo mute switch with index */
#define HDA_CODEC_MUTE_IDX(xname, xcidx, nid, xindex, direction) \
	HDA_CODEC_MUTE_MONO_IDX(xname, xcidx, nid, 3, xindex, direction)
/* mono mute switch */
#define HDA_CODEC_MUTE_MONO(xname, nid, channel, xindex, direction) \
	HDA_CODEC_MUTE_MONO_IDX(xname, 0, nid, channel, xindex, direction)
/* stereo mute switch */
#define HDA_CODEC_MUTE(xname, nid, xindex, direction) \
	HDA_CODEC_MUTE_MONO(xname, nid, 3, xindex, direction)

int snd_hda_mixer_amp_volume_info(struct snd_kcontrol *kcontrol,
				  struct snd_ctl_elem_info *uinfo);
int snd_hda_mixer_amp_volume_get(struct snd_kcontrol *kcontrol,
				 struct snd_ctl_elem_value *ucontrol);
int snd_hda_mixer_amp_volume_put(struct snd_kcontrol *kcontrol,
				 struct snd_ctl_elem_value *ucontrol);
int snd_hda_mixer_amp_tlv(struct snd_kcontrol *kcontrol, int op_flag,
			  unsigned int size, unsigned int __user *tlv);
int snd_hda_mixer_amp_switch_info(struct snd_kcontrol *kcontrol,
				  struct snd_ctl_elem_info *uinfo);
int snd_hda_mixer_amp_switch_get(struct snd_kcontrol *kcontrol,
				 struct snd_ctl_elem_value *ucontrol);
int snd_hda_mixer_amp_switch_put(struct snd_kcontrol *kcontrol,
				 struct snd_ctl_elem_value *ucontrol);
/* lowlevel accessor with caching; use carefully */
int snd_hda_codec_amp_read(struct hda_codec *codec, hda_nid_t nid, int ch,
			   int direction, int index);
int snd_hda_codec_amp_update(struct hda_codec *codec, hda_nid_t nid, int ch,
			     int direction, int idx, int mask, int val);
int snd_hda_codec_amp_stereo(struct hda_codec *codec, hda_nid_t nid,
			     int dir, int idx, int mask, int val);
#ifdef SND_HDA_NEEDS_RESUME
void snd_hda_codec_resume_amp(struct hda_codec *codec);
#endif

void snd_hda_set_vmaster_tlv(struct hda_codec *codec, hda_nid_t nid, int dir,
			     unsigned int *tlv);
struct snd_kcontrol *snd_hda_find_mixer_ctl(struct hda_codec *codec,
					    const char *name);
int snd_hda_add_vmaster(struct hda_codec *codec, char *name,
			unsigned int *tlv, const char **slaves);
int snd_hda_codec_reset(struct hda_codec *codec);

/* amp value bits */
#define HDA_AMP_MUTE	0x80
#define HDA_AMP_UNMUTE	0x00
#define HDA_AMP_VOLMASK	0x7f

/* mono switch binding multiple inputs */
#define HDA_BIND_MUTE_MONO(xname, nid, channel, indices, direction) \
	{ .iface = SNDRV_CTL_ELEM_IFACE_MIXER, .name = xname, .index = 0,  \
	  .info = snd_hda_mixer_amp_switch_info, \
	  .get = snd_hda_mixer_bind_switch_get, \
	  .put = snd_hda_mixer_bind_switch_put, \
	  .private_value = HDA_COMPOSE_AMP_VAL(nid, channel, indices, direction) }

/* stereo switch binding multiple inputs */
#define HDA_BIND_MUTE(xname,nid,indices,dir) \
	HDA_BIND_MUTE_MONO(xname,nid,3,indices,dir)

int snd_hda_mixer_bind_switch_get(struct snd_kcontrol *kcontrol,
				  struct snd_ctl_elem_value *ucontrol);
int snd_hda_mixer_bind_switch_put(struct snd_kcontrol *kcontrol,
				  struct snd_ctl_elem_value *ucontrol);

/* more generic bound controls */
struct hda_ctl_ops {
	snd_kcontrol_info_t *info;
	snd_kcontrol_get_t *get;
	snd_kcontrol_put_t *put;
	snd_kcontrol_tlv_rw_t *tlv;
};

extern struct hda_ctl_ops snd_hda_bind_vol;	/* for bind-volume with TLV */
extern struct hda_ctl_ops snd_hda_bind_sw;	/* for bind-switch */

struct hda_bind_ctls {
	struct hda_ctl_ops *ops;
	unsigned long values[];
};

int snd_hda_mixer_bind_ctls_info(struct snd_kcontrol *kcontrol,
				 struct snd_ctl_elem_info *uinfo);
int snd_hda_mixer_bind_ctls_get(struct snd_kcontrol *kcontrol,
				struct snd_ctl_elem_value *ucontrol);
int snd_hda_mixer_bind_ctls_put(struct snd_kcontrol *kcontrol,
				struct snd_ctl_elem_value *ucontrol);
int snd_hda_mixer_bind_tlv(struct snd_kcontrol *kcontrol, int op_flag,
			   unsigned int size, unsigned int __user *tlv);

#define HDA_BIND_VOL(xname, bindrec) \
	{ .iface = SNDRV_CTL_ELEM_IFACE_MIXER, \
	  .name = xname, \
	  .access = SNDRV_CTL_ELEM_ACCESS_READWRITE |\
			  SNDRV_CTL_ELEM_ACCESS_TLV_READ |\
			  SNDRV_CTL_ELEM_ACCESS_TLV_CALLBACK,\
	  .info = snd_hda_mixer_bind_ctls_info,\
	  .get =  snd_hda_mixer_bind_ctls_get,\
	  .put = snd_hda_mixer_bind_ctls_put,\
	  .tlv = { .c = snd_hda_mixer_bind_tlv },\
	  .private_value = (long) (bindrec) }
#define HDA_BIND_SW(xname, bindrec) \
	{ .iface = SNDRV_CTL_ELEM_IFACE_MIXER,\
	  .name = xname, \
	  .info = snd_hda_mixer_bind_ctls_info,\
	  .get =  snd_hda_mixer_bind_ctls_get,\
	  .put = snd_hda_mixer_bind_ctls_put,\
	  .private_value = (long) (bindrec) }

/*
 * SPDIF I/O
 */
int snd_hda_create_spdif_out_ctls(struct hda_codec *codec, hda_nid_t nid);
int snd_hda_create_spdif_in_ctls(struct hda_codec *codec, hda_nid_t nid);

/*
 * input MUX helper
 */
#define HDA_MAX_NUM_INPUTS	16
struct hda_input_mux_item {
	const char *label;
	unsigned int index;
};
struct hda_input_mux {
	unsigned int num_items;
	struct hda_input_mux_item items[HDA_MAX_NUM_INPUTS];
};

int snd_hda_input_mux_info(const struct hda_input_mux *imux,
			   struct snd_ctl_elem_info *uinfo);
int snd_hda_input_mux_put(struct hda_codec *codec,
			  const struct hda_input_mux *imux,
			  struct snd_ctl_elem_value *ucontrol, hda_nid_t nid,
			  unsigned int *cur_val);

/*
 * Channel mode helper
 */
struct hda_channel_mode {
	int channels;
	const struct hda_verb *sequence;
};

int snd_hda_ch_mode_info(struct hda_codec *codec,
			 struct snd_ctl_elem_info *uinfo,
			 const struct hda_channel_mode *chmode,
			 int num_chmodes);
int snd_hda_ch_mode_get(struct hda_codec *codec,
			struct snd_ctl_elem_value *ucontrol,
			const struct hda_channel_mode *chmode,
			int num_chmodes,
			int max_channels);
int snd_hda_ch_mode_put(struct hda_codec *codec,
			struct snd_ctl_elem_value *ucontrol,
			const struct hda_channel_mode *chmode,
			int num_chmodes,
			int *max_channelsp);

/*
 * Multi-channel / digital-out PCM helper
 */

enum { HDA_FRONT, HDA_REAR, HDA_CLFE, HDA_SIDE }; /* index for dac_nidx */
enum { HDA_DIG_NONE, HDA_DIG_EXCLUSIVE, HDA_DIG_ANALOG_DUP }; /* dig_out_used */

struct hda_multi_out {
	int num_dacs;		/* # of DACs, must be more than 1 */
	hda_nid_t *dac_nids;	/* DAC list */
	hda_nid_t hp_nid;	/* optional DAC for HP, 0 when not exists */
	hda_nid_t extra_out_nid[3];	/* optional DACs, 0 when not exists */
	hda_nid_t dig_out_nid;	/* digital out audio widget */
	hda_nid_t *slave_dig_outs;
	int max_channels;	/* currently supported analog channels */
	int dig_out_used;	/* current usage of digital out (HDA_DIG_XXX) */
	int no_share_stream;	/* don't share a stream with multiple pins */
	int share_spdif;	/* share SPDIF pin */
	/* PCM information for both analog and SPDIF DACs */
	unsigned int analog_rates;
	unsigned int analog_maxbps;
	u64 analog_formats;
	unsigned int spdif_rates;
	unsigned int spdif_maxbps;
	u64 spdif_formats;
};

int snd_hda_create_spdif_share_sw(struct hda_codec *codec,
				  struct hda_multi_out *mout);
int snd_hda_multi_out_dig_open(struct hda_codec *codec,
			       struct hda_multi_out *mout);
int snd_hda_multi_out_dig_close(struct hda_codec *codec,
				struct hda_multi_out *mout);
int snd_hda_multi_out_dig_prepare(struct hda_codec *codec,
				  struct hda_multi_out *mout,
				  unsigned int stream_tag,
				  unsigned int format,
				  struct snd_pcm_substream *substream);
int snd_hda_multi_out_dig_cleanup(struct hda_codec *codec,
				  struct hda_multi_out *mout);
int snd_hda_multi_out_analog_open(struct hda_codec *codec,
				  struct hda_multi_out *mout,
				  struct snd_pcm_substream *substream,
				  struct hda_pcm_stream *hinfo);
int snd_hda_multi_out_analog_prepare(struct hda_codec *codec,
				     struct hda_multi_out *mout,
				     unsigned int stream_tag,
				     unsigned int format,
				     struct snd_pcm_substream *substream);
int snd_hda_multi_out_analog_cleanup(struct hda_codec *codec,
				     struct hda_multi_out *mout);

/*
 * generic codec parser
 */
#ifdef CONFIG_SND_HDA_GENERIC
int snd_hda_parse_generic_codec(struct hda_codec *codec);
#else
static inline int snd_hda_parse_generic_codec(struct hda_codec *codec)
{
	return -ENODEV;
}
#endif

/*
 * generic proc interface
 */
#ifdef CONFIG_PROC_FS
int snd_hda_codec_proc_new(struct hda_codec *codec);
#else
static inline int snd_hda_codec_proc_new(struct hda_codec *codec) { return 0; }
#endif

#define SND_PRINT_RATES_ADVISED_BUFSIZE	80
void snd_print_pcm_rates(int pcm, char *buf, int buflen);

#define SND_PRINT_BITS_ADVISED_BUFSIZE	16
void snd_print_pcm_bits(int pcm, char *buf, int buflen);

/*
 * Misc
 */
int snd_hda_check_board_config(struct hda_codec *codec, int num_configs,
			       const char **modelnames,
			       const struct snd_pci_quirk *pci_list);
int snd_hda_check_board_codec_sid_config(struct hda_codec *codec,
                               int num_configs, const char **models,
                               const struct snd_pci_quirk *tbl);
int snd_hda_add_new_ctls(struct hda_codec *codec,
			 struct snd_kcontrol_new *knew);

/*
 * unsolicited event handler
 */

#define HDA_UNSOL_QUEUE_SIZE	64

struct hda_bus_unsolicited {
	/* ring buffer */
	u32 queue[HDA_UNSOL_QUEUE_SIZE * 2];
	unsigned int rp, wp;

	/* workqueue */
	struct work_struct work;
	struct hda_bus *bus;
};

/*
 * Helper for automatic ping configuration
 */

enum {
	AUTO_PIN_MIC,
	AUTO_PIN_FRONT_MIC,
	AUTO_PIN_LINE,
	AUTO_PIN_FRONT_LINE,
	AUTO_PIN_CD,
	AUTO_PIN_AUX,
	AUTO_PIN_LAST
};

enum {
	AUTO_PIN_LINE_OUT,
	AUTO_PIN_SPEAKER_OUT,
	AUTO_PIN_HP_OUT
};

extern const char *auto_pin_cfg_labels[AUTO_PIN_LAST];

#define AUTO_CFG_MAX_OUTS	5

struct auto_pin_cfg {
	int line_outs;
	/* sorted in the order of Front/Surr/CLFE/Side */
	hda_nid_t line_out_pins[AUTO_CFG_MAX_OUTS];
	int speaker_outs;
	hda_nid_t speaker_pins[AUTO_CFG_MAX_OUTS];
	int hp_outs;
	int line_out_type;	/* AUTO_PIN_XXX_OUT */
	hda_nid_t hp_pins[AUTO_CFG_MAX_OUTS];
	hda_nid_t input_pins[AUTO_PIN_LAST];
	int dig_outs;
	hda_nid_t dig_out_pins[2];
	hda_nid_t dig_in_pin;
	hda_nid_t mono_out_pin;
	int dig_out_type[2]; /* HDA_PCM_TYPE_XXX */
	int dig_in_type; /* HDA_PCM_TYPE_XXX */
};

#define get_defcfg_connect(cfg) \
	((cfg & AC_DEFCFG_PORT_CONN) >> AC_DEFCFG_PORT_CONN_SHIFT)
#define get_defcfg_association(cfg) \
	((cfg & AC_DEFCFG_DEF_ASSOC) >> AC_DEFCFG_ASSOC_SHIFT)
#define get_defcfg_location(cfg) \
	((cfg & AC_DEFCFG_LOCATION) >> AC_DEFCFG_LOCATION_SHIFT)
#define get_defcfg_sequence(cfg) \
	(cfg & AC_DEFCFG_SEQUENCE)
#define get_defcfg_device(cfg) \
	((cfg & AC_DEFCFG_DEVICE) >> AC_DEFCFG_DEVICE_SHIFT)

int snd_hda_parse_pin_def_config(struct hda_codec *codec,
				 struct auto_pin_cfg *cfg,
				 hda_nid_t *ignore_nids);

/* amp values */
#define AMP_IN_MUTE(idx)	(0x7080 | ((idx)<<8))
#define AMP_IN_UNMUTE(idx)	(0x7000 | ((idx)<<8))
#define AMP_OUT_MUTE		0xb080
#define AMP_OUT_UNMUTE		0xb000
#define AMP_OUT_ZERO		0xb000
/* pinctl values */
#define PIN_IN			(AC_PINCTL_IN_EN)
#define PIN_VREFHIZ		(AC_PINCTL_IN_EN | AC_PINCTL_VREF_HIZ)
#define PIN_VREF50		(AC_PINCTL_IN_EN | AC_PINCTL_VREF_50)
#define PIN_VREFGRD		(AC_PINCTL_IN_EN | AC_PINCTL_VREF_GRD)
#define PIN_VREF80		(AC_PINCTL_IN_EN | AC_PINCTL_VREF_80)
#define PIN_VREF100		(AC_PINCTL_IN_EN | AC_PINCTL_VREF_100)
#define PIN_OUT			(AC_PINCTL_OUT_EN)
#define PIN_HP			(AC_PINCTL_OUT_EN | AC_PINCTL_HP_EN)
#define PIN_HP_AMP		(AC_PINCTL_HP_EN)

/*
 * get widget capabilities
 */
static inline u32 get_wcaps(struct hda_codec *codec, hda_nid_t nid)
{
	if (nid < codec->start_nid ||
	    nid >= codec->start_nid + codec->num_nodes)
		return 0;
	return codec->wcaps[nid - codec->start_nid];
}

/* get the widget type from widget capability bits */
#define get_wcaps_type(wcaps) (((wcaps) & AC_WCAP_TYPE) >> AC_WCAP_TYPE_SHIFT)

<<<<<<< HEAD
=======
static inline unsigned int get_wcaps_channels(u32 wcaps)
{
	unsigned int chans;

	chans = (wcaps & AC_WCAP_CHAN_CNT_EXT) >> 13;
	chans = ((chans << 1) | 1) + 1;

	return chans;
}

>>>>>>> fd72d008
u32 query_amp_caps(struct hda_codec *codec, hda_nid_t nid, int direction);
int snd_hda_override_amp_caps(struct hda_codec *codec, hda_nid_t nid, int dir,
			      unsigned int caps);
u32 snd_hda_query_pin_caps(struct hda_codec *codec, hda_nid_t nid);

int snd_hda_ctl_add(struct hda_codec *codec, struct snd_kcontrol *kctl);
void snd_hda_ctls_clear(struct hda_codec *codec);

/*
 * hwdep interface
 */
#ifdef CONFIG_SND_HDA_HWDEP
int snd_hda_create_hwdep(struct hda_codec *codec);
#else
static inline int snd_hda_create_hwdep(struct hda_codec *codec) { return 0; }
#endif

#ifdef CONFIG_SND_HDA_RECONFIG
int snd_hda_hwdep_add_sysfs(struct hda_codec *codec);
#else
static inline int snd_hda_hwdep_add_sysfs(struct hda_codec *codec)
{
	return 0;
}
#endif

#ifdef CONFIG_SND_HDA_RECONFIG
const char *snd_hda_get_hint(struct hda_codec *codec, const char *key);
int snd_hda_get_bool_hint(struct hda_codec *codec, const char *key);
#else
static inline
const char *snd_hda_get_hint(struct hda_codec *codec, const char *key)
{
	return NULL;
}

static inline
int snd_hda_get_bool_hint(struct hda_codec *codec, const char *key)
{
	return -ENOENT;
}
#endif

/*
 * power-management
 */

#ifdef CONFIG_SND_HDA_POWER_SAVE
void snd_hda_schedule_power_save(struct hda_codec *codec);

struct hda_amp_list {
	hda_nid_t nid;
	unsigned char dir;
	unsigned char idx;
};

struct hda_loopback_check {
	struct hda_amp_list *amplist;
	int power_on;
};

int snd_hda_check_amp_list_power(struct hda_codec *codec,
				 struct hda_loopback_check *check,
				 hda_nid_t nid);
#endif /* CONFIG_SND_HDA_POWER_SAVE */

/*
 * AMP control callbacks
 */
/* retrieve parameters from private_value */
#define get_amp_nid(kc)		((kc)->private_value & 0xffff)
#define get_amp_channels(kc)	(((kc)->private_value >> 16) & 0x3)
#define get_amp_direction(kc)	(((kc)->private_value >> 18) & 0x1)
#define get_amp_index(kc)	(((kc)->private_value >> 19) & 0xf)
#define get_amp_offset(kc)	(((kc)->private_value >> 23) & 0x3f)

/*
 * CEA Short Audio Descriptor data
 */
struct cea_sad {
	int	channels;
	int	format;		/* (format == 0) indicates invalid SAD */
	int	rates;
	int	sample_bits;	/* for LPCM */
	int	max_bitrate;	/* for AC3...ATRAC */
	int	profile;	/* for WMAPRO */
};

#define ELD_FIXED_BYTES	20
#define ELD_MAX_MNL	16
#define ELD_MAX_SAD	16

/*
 * ELD: EDID Like Data
 */
struct hdmi_eld {
	int	eld_size;
	int	baseline_len;
	int	eld_ver;	/* (eld_ver == 0) indicates invalid ELD */
	int	cea_edid_ver;
	char	monitor_name[ELD_MAX_MNL + 1];
	int	manufacture_id;
	int	product_id;
	u64	port_id;
	int	support_hdcp;
	int	support_ai;
	int	conn_type;
	int	aud_synch_delay;
	int	spk_alloc;
	int	sad_count;
	struct cea_sad sad[ELD_MAX_SAD];
#ifdef CONFIG_PROC_FS
	struct snd_info_entry *proc_entry;
#endif
};

int snd_hdmi_get_eld_size(struct hda_codec *codec, hda_nid_t nid);
int snd_hdmi_get_eld(struct hdmi_eld *, struct hda_codec *, hda_nid_t);
void snd_hdmi_show_eld(struct hdmi_eld *eld);

#ifdef CONFIG_PROC_FS
int snd_hda_eld_proc_new(struct hda_codec *codec, struct hdmi_eld *eld);
void snd_hda_eld_proc_free(struct hda_codec *codec, struct hdmi_eld *eld);
#else
static inline int snd_hda_eld_proc_new(struct hda_codec *codec,
				       struct hdmi_eld *eld)
{
	return 0;
}
static inline void snd_hda_eld_proc_free(struct hda_codec *codec,
					 struct hdmi_eld *eld)
{
}
#endif

#define SND_PRINT_CHANNEL_ALLOCATION_ADVISED_BUFSIZE 80
void snd_print_channel_allocation(int spk_alloc, char *buf, int buflen);

#endif /* __SOUND_HDA_LOCAL_H */<|MERGE_RESOLUTION|>--- conflicted
+++ resolved
@@ -410,8 +410,6 @@
 /* get the widget type from widget capability bits */
 #define get_wcaps_type(wcaps) (((wcaps) & AC_WCAP_TYPE) >> AC_WCAP_TYPE_SHIFT)
 
-<<<<<<< HEAD
-=======
 static inline unsigned int get_wcaps_channels(u32 wcaps)
 {
 	unsigned int chans;
@@ -422,7 +420,6 @@
 	return chans;
 }
 
->>>>>>> fd72d008
 u32 query_amp_caps(struct hda_codec *codec, hda_nid_t nid, int direction);
 int snd_hda_override_amp_caps(struct hda_codec *codec, hda_nid_t nid, int dir,
 			      unsigned int caps);
