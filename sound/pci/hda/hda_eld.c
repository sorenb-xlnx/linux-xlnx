/*
 * Generic routines and proc interface for ELD(EDID Like Data) information
 *
 * Copyright(c) 2008 Intel Corporation.
 *
 * Authors:
 * 		Wu Fengguang <wfg@linux.intel.com>
 *
 *  This driver is free software; you can redistribute it and/or modify
 *  it under the terms of the GNU General Public License as published by
 *  the Free Software Foundation; either version 2 of the License, or
 *  (at your option) any later version.
 *
 *  This driver is distributed in the hope that it will be useful,
 *  but WITHOUT ANY WARRANTY; without even the implied warranty of
 *  MERCHANTABILITY or FITNESS FOR A PARTICULAR PURPOSE.  See the
 *  GNU General Public License for more details.
 *
 *  You should have received a copy of the GNU General Public License
 *  along with this program; if not, write to the Free Software
 *  Foundation, Inc., 59 Temple Place, Suite 330, Boston, MA  02111-1307 USA
 */

#include <linux/init.h>
#include <linux/slab.h>
#include <sound/core.h>
#include <asm/unaligned.h>
#include "hda_codec.h"
#include "hda_local.h"

enum eld_versions {
	ELD_VER_CEA_861D	= 2,
	ELD_VER_PARTIAL		= 31,
};

enum cea_edid_versions {
	CEA_EDID_VER_NONE	= 0,
	CEA_EDID_VER_CEA861	= 1,
	CEA_EDID_VER_CEA861A	= 2,
	CEA_EDID_VER_CEA861BCD	= 3,
	CEA_EDID_VER_RESERVED	= 4,
};

static char *cea_speaker_allocation_names[] = {
	/*  0 */ "FL/FR",
	/*  1 */ "LFE",
	/*  2 */ "FC",
	/*  3 */ "RL/RR",
	/*  4 */ "RC",
	/*  5 */ "FLC/FRC",
	/*  6 */ "RLC/RRC",
	/*  7 */ "FLW/FRW",
	/*  8 */ "FLH/FRH",
	/*  9 */ "TC",
	/* 10 */ "FCH",
};

static char *eld_connection_type_names[4] = {
	"HDMI",
	"DisplayPort",
	"2-reserved",
	"3-reserved"
};

enum cea_audio_coding_types {
	AUDIO_CODING_TYPE_REF_STREAM_HEADER	=  0,
	AUDIO_CODING_TYPE_LPCM			=  1,
	AUDIO_CODING_TYPE_AC3			=  2,
	AUDIO_CODING_TYPE_MPEG1			=  3,
	AUDIO_CODING_TYPE_MP3			=  4,
	AUDIO_CODING_TYPE_MPEG2			=  5,
	AUDIO_CODING_TYPE_AACLC			=  6,
	AUDIO_CODING_TYPE_DTS			=  7,
	AUDIO_CODING_TYPE_ATRAC			=  8,
	AUDIO_CODING_TYPE_SACD			=  9,
	AUDIO_CODING_TYPE_EAC3			= 10,
	AUDIO_CODING_TYPE_DTS_HD		= 11,
	AUDIO_CODING_TYPE_MLP			= 12,
	AUDIO_CODING_TYPE_DST			= 13,
	AUDIO_CODING_TYPE_WMAPRO		= 14,
	AUDIO_CODING_TYPE_REF_CXT		= 15,
	/* also include valid xtypes below */
	AUDIO_CODING_TYPE_HE_AAC		= 15,
	AUDIO_CODING_TYPE_HE_AAC2		= 16,
	AUDIO_CODING_TYPE_MPEG_SURROUND		= 17,
};

enum cea_audio_coding_xtypes {
	AUDIO_CODING_XTYPE_HE_REF_CT		= 0,
	AUDIO_CODING_XTYPE_HE_AAC		= 1,
	AUDIO_CODING_XTYPE_HE_AAC2		= 2,
	AUDIO_CODING_XTYPE_MPEG_SURROUND	= 3,
	AUDIO_CODING_XTYPE_FIRST_RESERVED	= 4,
};

static char *cea_audio_coding_type_names[] = {
	/*  0 */ "undefined",
	/*  1 */ "LPCM",
	/*  2 */ "AC-3",
	/*  3 */ "MPEG1",
	/*  4 */ "MP3",
	/*  5 */ "MPEG2",
	/*  6 */ "AAC-LC",
	/*  7 */ "DTS",
	/*  8 */ "ATRAC",
	/*  9 */ "DSD (One Bit Audio)",
	/* 10 */ "E-AC-3/DD+ (Dolby Digital Plus)",
	/* 11 */ "DTS-HD",
	/* 12 */ "MLP (Dolby TrueHD)",
	/* 13 */ "DST",
	/* 14 */ "WMAPro",
	/* 15 */ "HE-AAC",
	/* 16 */ "HE-AACv2",
	/* 17 */ "MPEG Surround",
};

/*
 * The following two lists are shared between
 * 	- HDMI audio InfoFrame (source to sink)
 * 	- CEA E-EDID Extension (sink to source)
 */

/*
 * SS1:SS0 index => sample size
 */
static int cea_sample_sizes[4] = {
	0,	 		/* 0: Refer to Stream Header */
	AC_SUPPCM_BITS_16,	/* 1: 16 bits */
	AC_SUPPCM_BITS_20,	/* 2: 20 bits */
	AC_SUPPCM_BITS_24,	/* 3: 24 bits */
};

/*
 * SF2:SF1:SF0 index => sampling frequency
 */
static int cea_sampling_frequencies[8] = {
	0,			/* 0: Refer to Stream Header */
	SNDRV_PCM_RATE_32000,	/* 1:  32000Hz */
	SNDRV_PCM_RATE_44100,	/* 2:  44100Hz */
	SNDRV_PCM_RATE_48000,	/* 3:  48000Hz */
	SNDRV_PCM_RATE_88200,	/* 4:  88200Hz */
	SNDRV_PCM_RATE_96000,	/* 5:  96000Hz */
	SNDRV_PCM_RATE_176400,	/* 6: 176400Hz */
	SNDRV_PCM_RATE_192000,	/* 7: 192000Hz */
};

static unsigned char hdmi_get_eld_byte(struct hda_codec *codec, hda_nid_t nid,
					int byte_index)
{
	unsigned int val;

	val = snd_hda_codec_read(codec, nid, 0,
					AC_VERB_GET_HDMI_ELDD, byte_index);

#ifdef BE_PARANOID
	printk(KERN_INFO "HDMI: ELD data byte %d: 0x%x\n", byte_index, val);
#endif

	if ((val & AC_ELDD_ELD_VALID) == 0) {
		snd_printd(KERN_INFO "HDMI: invalid ELD data byte %d\n",
								byte_index);
		val = 0;
	}

	return val & AC_ELDD_ELD_DATA;
}

#define GRAB_BITS(buf, byte, lowbit, bits) 		\
({							\
	BUILD_BUG_ON(lowbit > 7);			\
	BUILD_BUG_ON(bits > 8);				\
	BUILD_BUG_ON(bits <= 0);			\
							\
	(buf[byte] >> (lowbit)) & ((1 << (bits)) - 1);	\
})

static void hdmi_update_short_audio_desc(struct cea_sad *a,
					 const unsigned char *buf)
{
	int i;
	int val;

	val = GRAB_BITS(buf, 1, 0, 7);
	a->rates = 0;
	for (i = 0; i < 7; i++)
		if (val & (1 << i))
			a->rates |= cea_sampling_frequencies[i + 1];

	a->channels = GRAB_BITS(buf, 0, 0, 3);
	a->channels++;

	a->format = GRAB_BITS(buf, 0, 3, 4);
	switch (a->format) {
	case AUDIO_CODING_TYPE_REF_STREAM_HEADER:
		snd_printd(KERN_INFO
				"HDMI: audio coding type 0 not expected\n");
		break;

	case AUDIO_CODING_TYPE_LPCM:
		val = GRAB_BITS(buf, 2, 0, 3);
		a->sample_bits = 0;
		for (i = 0; i < 3; i++)
			if (val & (1 << i))
				a->sample_bits |= cea_sample_sizes[i + 1];
		break;

	case AUDIO_CODING_TYPE_AC3:
	case AUDIO_CODING_TYPE_MPEG1:
	case AUDIO_CODING_TYPE_MP3:
	case AUDIO_CODING_TYPE_MPEG2:
	case AUDIO_CODING_TYPE_AACLC:
	case AUDIO_CODING_TYPE_DTS:
	case AUDIO_CODING_TYPE_ATRAC:
		a->max_bitrate = GRAB_BITS(buf, 2, 0, 8);
		a->max_bitrate *= 8000;
		break;

	case AUDIO_CODING_TYPE_SACD:
		break;

	case AUDIO_CODING_TYPE_EAC3:
		break;

	case AUDIO_CODING_TYPE_DTS_HD:
		break;

	case AUDIO_CODING_TYPE_MLP:
		break;

	case AUDIO_CODING_TYPE_DST:
		break;

	case AUDIO_CODING_TYPE_WMAPRO:
		a->profile = GRAB_BITS(buf, 2, 0, 3);
		break;

	case AUDIO_CODING_TYPE_REF_CXT:
		a->format = GRAB_BITS(buf, 2, 3, 5);
		if (a->format == AUDIO_CODING_XTYPE_HE_REF_CT ||
		    a->format >= AUDIO_CODING_XTYPE_FIRST_RESERVED) {
			snd_printd(KERN_INFO
				"HDMI: audio coding xtype %d not expected\n",
				a->format);
			a->format = 0;
		} else
			a->format += AUDIO_CODING_TYPE_HE_AAC -
				     AUDIO_CODING_XTYPE_HE_AAC;
		break;
	}
}

/*
 * Be careful, ELD buf could be totally rubbish!
 */
static int hdmi_update_eld(struct hdmi_eld *e,
			   const unsigned char *buf, int size)
{
	int mnl;
	int i;

	e->eld_ver = GRAB_BITS(buf, 0, 3, 5);
	if (e->eld_ver != ELD_VER_CEA_861D &&
	    e->eld_ver != ELD_VER_PARTIAL) {
		snd_printd(KERN_INFO "HDMI: Unknown ELD version %d\n",
								e->eld_ver);
		goto out_fail;
	}

	e->eld_size = size;
	e->baseline_len = GRAB_BITS(buf, 2, 0, 8);
	mnl		= GRAB_BITS(buf, 4, 0, 5);
	e->cea_edid_ver	= GRAB_BITS(buf, 4, 5, 3);

	e->support_hdcp	= GRAB_BITS(buf, 5, 0, 1);
	e->support_ai	= GRAB_BITS(buf, 5, 1, 1);
	e->conn_type	= GRAB_BITS(buf, 5, 2, 2);
	e->sad_count	= GRAB_BITS(buf, 5, 4, 4);

	e->aud_synch_delay = GRAB_BITS(buf, 6, 0, 8) * 2;
	e->spk_alloc	= GRAB_BITS(buf, 7, 0, 7);

	e->port_id	  = get_unaligned_le64(buf + 8);

	/* not specified, but the spec's tendency is little endian */
	e->manufacture_id = get_unaligned_le16(buf + 16);
	e->product_id	  = get_unaligned_le16(buf + 18);

	if (mnl > ELD_MAX_MNL) {
		snd_printd(KERN_INFO "HDMI: MNL is reserved value %d\n", mnl);
		goto out_fail;
	} else if (ELD_FIXED_BYTES + mnl > size) {
		snd_printd(KERN_INFO "HDMI: out of range MNL %d\n", mnl);
		goto out_fail;
	} else
		strlcpy(e->monitor_name, buf + ELD_FIXED_BYTES, mnl);

	for (i = 0; i < e->sad_count; i++) {
		if (ELD_FIXED_BYTES + mnl + 3 * (i + 1) > size) {
			snd_printd(KERN_INFO "HDMI: out of range SAD %d\n", i);
			goto out_fail;
		}
		hdmi_update_short_audio_desc(e->sad + i,
					buf + ELD_FIXED_BYTES + mnl + 3 * i);
	}

	return 0;

out_fail:
	e->eld_ver = 0;
	return -EINVAL;
}

static int hdmi_eld_valid(struct hda_codec *codec, hda_nid_t nid)
{
	int eldv;
	int present;

	present = snd_hda_pin_sense(codec, nid);
	eldv    = (present & AC_PINSENSE_ELDV);
	present = (present & AC_PINSENSE_PRESENCE);

#ifdef CONFIG_SND_DEBUG_VERBOSE
	printk(KERN_INFO "HDMI: sink_present = %d, eld_valid = %d\n",
			!!present, !!eldv);
#endif

	return eldv && present;
}

int snd_hdmi_get_eld_size(struct hda_codec *codec, hda_nid_t nid)
{
	return snd_hda_codec_read(codec, nid, 0, AC_VERB_GET_HDMI_DIP_SIZE,
						 AC_DIPSIZE_ELD_BUF);
}

int snd_hdmi_get_eld(struct hdmi_eld *eld,
		     struct hda_codec *codec, hda_nid_t nid)
{
	int i;
	int ret;
	int size;
	unsigned char *buf;

	if (!hdmi_eld_valid(codec, nid))
		return -ENOENT;

	size = snd_hdmi_get_eld_size(codec, nid);
	if (size == 0) {
		/* wfg: workaround for ASUS P5E-VM HDMI board */
		snd_printd(KERN_INFO "HDMI: ELD buf size is 0, force 128\n");
		size = 128;
	}
	if (size < ELD_FIXED_BYTES || size > PAGE_SIZE) {
		snd_printd(KERN_INFO "HDMI: invalid ELD buf size %d\n", size);
		return -ERANGE;
	}

	buf = kmalloc(size, GFP_KERNEL);
	if (!buf)
		return -ENOMEM;

	for (i = 0; i < size; i++)
		buf[i] = hdmi_get_eld_byte(codec, nid, i);

	ret = hdmi_update_eld(eld, buf, size);

	kfree(buf);
	return ret;
}

static void hdmi_show_short_audio_desc(struct cea_sad *a)
{
	char buf[SND_PRINT_RATES_ADVISED_BUFSIZE];
	char buf2[8 + SND_PRINT_BITS_ADVISED_BUFSIZE] = ", bits =";

	if (!a->format)
		return;

	snd_print_pcm_rates(a->rates, buf, sizeof(buf));

	if (a->format == AUDIO_CODING_TYPE_LPCM)
		snd_print_pcm_bits(a->sample_bits, buf2 + 8, sizeof(buf2 - 8));
	else if (a->max_bitrate)
		snprintf(buf2, sizeof(buf2),
				", max bitrate = %d", a->max_bitrate);
	else
		buf2[0] = '\0';

	printk(KERN_INFO "HDMI: supports coding type %s:"
			" channels = %d, rates =%s%s\n",
			cea_audio_coding_type_names[a->format],
			a->channels,
			buf,
			buf2);
}

void snd_print_channel_allocation(int spk_alloc, char *buf, int buflen)
{
	int i, j;

	for (i = 0, j = 0; i < ARRAY_SIZE(cea_speaker_allocation_names); i++) {
		if (spk_alloc & (1 << i))
			j += snprintf(buf + j, buflen - j,  " %s",
					cea_speaker_allocation_names[i]);
	}
	buf[j] = '\0';	/* necessary when j == 0 */
}

void snd_hdmi_show_eld(struct hdmi_eld *e)
{
	int i;

	printk(KERN_INFO "HDMI: detected monitor %s at connection type %s\n",
			e->monitor_name,
			eld_connection_type_names[e->conn_type]);

	if (e->spk_alloc) {
		char buf[SND_PRINT_CHANNEL_ALLOCATION_ADVISED_BUFSIZE];
		snd_print_channel_allocation(e->spk_alloc, buf, sizeof(buf));
		printk(KERN_INFO "HDMI: available speakers:%s\n", buf);
	}

	for (i = 0; i < e->sad_count; i++)
		hdmi_show_short_audio_desc(e->sad + i);
}

#ifdef CONFIG_PROC_FS

static void hdmi_print_sad_info(int i, struct cea_sad *a,
				struct snd_info_buffer *buffer)
{
	char buf[SND_PRINT_RATES_ADVISED_BUFSIZE];

	snd_iprintf(buffer, "sad%d_coding_type\t[0x%x] %s\n",
			i, a->format, cea_audio_coding_type_names[a->format]);
	snd_iprintf(buffer, "sad%d_channels\t\t%d\n", i, a->channels);

	snd_print_pcm_rates(a->rates, buf, sizeof(buf));
	snd_iprintf(buffer, "sad%d_rates\t\t[0x%x]%s\n", i, a->rates, buf);

	if (a->format == AUDIO_CODING_TYPE_LPCM) {
		snd_print_pcm_bits(a->sample_bits, buf, sizeof(buf));
		snd_iprintf(buffer, "sad%d_bits\t\t[0x%x]%s\n",
							i, a->sample_bits, buf);
	}

	if (a->max_bitrate)
		snd_iprintf(buffer, "sad%d_max_bitrate\t%d\n",
							i, a->max_bitrate);

	if (a->profile)
		snd_iprintf(buffer, "sad%d_profile\t\t%d\n", i, a->profile);
}

static void hdmi_print_eld_info(struct snd_info_entry *entry,
				struct snd_info_buffer *buffer)
{
	struct hdmi_eld *e = entry->private_data;
	char buf[SND_PRINT_CHANNEL_ALLOCATION_ADVISED_BUFSIZE];
	int i;
	static char *eld_versoin_names[32] = {
		"reserved",
		"reserved",
		"CEA-861D or below",
		[3 ... 30] = "reserved",
		[31] = "partial"
	};
	static char *cea_edid_version_names[8] = {
		"no CEA EDID Timing Extension block present",
		"CEA-861",
		"CEA-861-A",
		"CEA-861-B, C or D",
		[4 ... 7] = "reserved"
	};

	snd_iprintf(buffer, "monitor_present\t\t%d\n", e->monitor_present);
	snd_iprintf(buffer, "eld_valid\t\t%d\n", e->eld_valid);
	snd_iprintf(buffer, "monitor_name\t\t%s\n", e->monitor_name);
	snd_iprintf(buffer, "connection_type\t\t%s\n",
				eld_connection_type_names[e->conn_type]);
	snd_iprintf(buffer, "eld_version\t\t[0x%x] %s\n", e->eld_ver,
					eld_versoin_names[e->eld_ver]);
	snd_iprintf(buffer, "edid_version\t\t[0x%x] %s\n", e->cea_edid_ver,
				cea_edid_version_names[e->cea_edid_ver]);
	snd_iprintf(buffer, "manufacture_id\t\t0x%x\n", e->manufacture_id);
	snd_iprintf(buffer, "product_id\t\t0x%x\n", e->product_id);
	snd_iprintf(buffer, "port_id\t\t\t0x%llx\n", (long long)e->port_id);
	snd_iprintf(buffer, "support_hdcp\t\t%d\n", e->support_hdcp);
	snd_iprintf(buffer, "support_ai\t\t%d\n", e->support_ai);
	snd_iprintf(buffer, "audio_sync_delay\t%d\n", e->aud_synch_delay);

	snd_print_channel_allocation(e->spk_alloc, buf, sizeof(buf));
	snd_iprintf(buffer, "speakers\t\t[0x%x]%s\n", e->spk_alloc, buf);

	snd_iprintf(buffer, "sad_count\t\t%d\n", e->sad_count);

	for (i = 0; i < e->sad_count; i++)
		hdmi_print_sad_info(i, e->sad + i, buffer);
}

static void hdmi_write_eld_info(struct snd_info_entry *entry,
				struct snd_info_buffer *buffer)
{
	struct hdmi_eld *e = entry->private_data;
	char line[64];
	char name[64];
	char *sname;
	long long val;
	unsigned int n;

	while (!snd_info_get_line(buffer, line, sizeof(line))) {
		if (sscanf(line, "%s %llx", name, &val) != 2)
			continue;
		/*
		 * We don't allow modification to these fields:
		 * 	monitor_name manufacture_id product_id
		 * 	eld_version edid_version
		 */
		if (!strcmp(name, "monitor_present"))
			e->monitor_present = val;
		else if (!strcmp(name, "eld_valid"))
			e->eld_valid = val;
		else if (!strcmp(name, "connection_type"))
			e->conn_type = val;
		else if (!strcmp(name, "port_id"))
			e->port_id = val;
		else if (!strcmp(name, "support_hdcp"))
			e->support_hdcp = val;
		else if (!strcmp(name, "support_ai"))
			e->support_ai = val;
		else if (!strcmp(name, "audio_sync_delay"))
			e->aud_synch_delay = val;
		else if (!strcmp(name, "speakers"))
			e->spk_alloc = val;
		else if (!strcmp(name, "sad_count"))
			e->sad_count = val;
		else if (!strncmp(name, "sad", 3)) {
			sname = name + 4;
			n = name[3] - '0';
			if (name[4] >= '0' && name[4] <= '9') {
				sname++;
				n = 10 * n + name[4] - '0';
			}
			if (n >= ELD_MAX_SAD)
				continue;
			if (!strcmp(sname, "_coding_type"))
				e->sad[n].format = val;
			else if (!strcmp(sname, "_channels"))
				e->sad[n].channels = val;
			else if (!strcmp(sname, "_rates"))
				e->sad[n].rates = val;
			else if (!strcmp(sname, "_bits"))
				e->sad[n].sample_bits = val;
			else if (!strcmp(sname, "_max_bitrate"))
				e->sad[n].max_bitrate = val;
			else if (!strcmp(sname, "_profile"))
				e->sad[n].profile = val;
			if (n >= e->sad_count)
				e->sad_count = n + 1;
		}
	}
}


int snd_hda_eld_proc_new(struct hda_codec *codec, struct hdmi_eld *eld,
			 int index)
{
	char name[32];
	struct snd_info_entry *entry;
	int err;

	snprintf(name, sizeof(name), "eld#%d.%d", codec->addr, index);
	err = snd_card_proc_new(codec->bus->card, name, &entry);
	if (err < 0)
		return err;

	snd_info_set_text_ops(entry, eld, hdmi_print_eld_info);
	entry->c.text.write = hdmi_write_eld_info;
	entry->mode |= S_IWUSR;
	eld->proc_entry = entry;

	return 0;
}

void snd_hda_eld_proc_free(struct hda_codec *codec, struct hdmi_eld *eld)
{
	if (!codec->bus->shutdown && eld->proc_entry) {
		snd_device_free(codec->bus->card, eld->proc_entry);
		eld->proc_entry = NULL;
	}
}

#endif /* CONFIG_PROC_FS */

#endif /* CONFIG_PROC_FS */

/* update PCM info based on ELD */
void hdmi_eld_update_pcm_info(struct hdmi_eld *eld, struct hda_pcm_stream *pcm,
			      struct hda_pcm_stream *codec_pars)
{
	int i;

	pcm->rates = 0;
	pcm->formats = 0;
	pcm->maxbps = 0;
	pcm->channels_min = -1;
	pcm->channels_max = 0;
	for (i = 0; i < eld->sad_count; i++) {
		struct cea_sad *a = &eld->sad[i];
		pcm->rates |= a->rates;
		if (a->channels < pcm->channels_min)
			pcm->channels_min = a->channels;
		if (a->channels > pcm->channels_max)
			pcm->channels_max = a->channels;
		if (a->format == AUDIO_CODING_TYPE_LPCM) {
			if (a->sample_bits & AC_SUPPCM_BITS_16) {
				pcm->formats |= SNDRV_PCM_FMTBIT_S16_LE;
				if (pcm->maxbps < 16)
					pcm->maxbps = 16;
			}
			if (a->sample_bits & AC_SUPPCM_BITS_20) {
				pcm->formats |= SNDRV_PCM_FMTBIT_S32_LE;
				if (pcm->maxbps < 20)
					pcm->maxbps = 20;
			}
			if (a->sample_bits & AC_SUPPCM_BITS_24) {
				pcm->formats |= SNDRV_PCM_FMTBIT_S32_LE;
				if (pcm->maxbps < 24)
					pcm->maxbps = 24;
			}
		}
	}

	if (!codec_pars)
		return;

	/* restrict the parameters by the values the codec provides */
	pcm->rates &= codec_pars->rates;
	pcm->formats &= codec_pars->formats;
	pcm->channels_min = max(pcm->channels_min, codec_pars->channels_min);
	pcm->channels_max = min(pcm->channels_max, codec_pars->channels_max);
	pcm->maxbps = min(pcm->maxbps, codec_pars->maxbps);
<<<<<<< HEAD
}
EXPORT_SYMBOL_HDA(hdmi_eld_update_pcm_info);
=======
}
>>>>>>> ef45ac9c
<|MERGE_RESOLUTION|>--- conflicted
+++ resolved
@@ -592,8 +592,6 @@
 
 #endif /* CONFIG_PROC_FS */
 
-#endif /* CONFIG_PROC_FS */
-
 /* update PCM info based on ELD */
 void hdmi_eld_update_pcm_info(struct hdmi_eld *eld, struct hda_pcm_stream *pcm,
 			      struct hda_pcm_stream *codec_pars)
@@ -640,9 +638,4 @@
 	pcm->channels_min = max(pcm->channels_min, codec_pars->channels_min);
 	pcm->channels_max = min(pcm->channels_max, codec_pars->channels_max);
 	pcm->maxbps = min(pcm->maxbps, codec_pars->maxbps);
-<<<<<<< HEAD
-}
-EXPORT_SYMBOL_HDA(hdmi_eld_update_pcm_info);
-=======
-}
->>>>>>> ef45ac9c
+}