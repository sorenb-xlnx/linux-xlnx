--- conflicted
+++ resolved
@@ -612,11 +612,7 @@
 #ifndef CONFIG_SYSFS_DEPRECATED
 	if (!card->card_dev) {
 		card->card_dev = device_create(sound_class, card->dev,
-<<<<<<< HEAD
-					       MKDEV(0, 0), NULL,
-=======
 					       MKDEV(0, 0), card,
->>>>>>> 0913f4af
 					       "card%i", card->number);
 		if (IS_ERR(card->card_dev))
 			card->card_dev = NULL;
