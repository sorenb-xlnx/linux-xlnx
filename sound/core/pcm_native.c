/*
 *  Digital Audio (PCM) abstract layer
 *  Copyright (c) by Jaroslav Kysela <perex@perex.cz>
 *
 *
 *   This program is free software; you can redistribute it and/or modify
 *   it under the terms of the GNU General Public License as published by
 *   the Free Software Foundation; either version 2 of the License, or
 *   (at your option) any later version.
 *
 *   This program is distributed in the hope that it will be useful,
 *   but WITHOUT ANY WARRANTY; without even the implied warranty of
 *   MERCHANTABILITY or FITNESS FOR A PARTICULAR PURPOSE.  See the
 *   GNU General Public License for more details.
 *
 *   You should have received a copy of the GNU General Public License
 *   along with this program; if not, write to the Free Software
 *   Foundation, Inc., 59 Temple Place, Suite 330, Boston, MA  02111-1307 USA
 *
 */

#include <linux/mm.h>
#include <linux/file.h>
#include <linux/slab.h>
#include <linux/smp_lock.h>
#include <linux/time.h>
#include <linux/pm_qos_params.h>
#include <linux/uio.h>
#include <sound/core.h>
#include <sound/control.h>
#include <sound/info.h>
#include <sound/pcm.h>
#include <sound/pcm_params.h>
#include <sound/timer.h>
#include <sound/minors.h>
#include <asm/io.h>

/*
 *  Compatibility
 */

struct snd_pcm_hw_params_old {
	unsigned int flags;
	unsigned int masks[SNDRV_PCM_HW_PARAM_SUBFORMAT -
			   SNDRV_PCM_HW_PARAM_ACCESS + 1];
	struct snd_interval intervals[SNDRV_PCM_HW_PARAM_TICK_TIME -
					SNDRV_PCM_HW_PARAM_SAMPLE_BITS + 1];
	unsigned int rmask;
	unsigned int cmask;
	unsigned int info;
	unsigned int msbits;
	unsigned int rate_num;
	unsigned int rate_den;
	snd_pcm_uframes_t fifo_size;
	unsigned char reserved[64];
};

#ifdef CONFIG_SND_SUPPORT_OLD_API
#define SNDRV_PCM_IOCTL_HW_REFINE_OLD _IOWR('A', 0x10, struct snd_pcm_hw_params_old)
#define SNDRV_PCM_IOCTL_HW_PARAMS_OLD _IOWR('A', 0x11, struct snd_pcm_hw_params_old)

static int snd_pcm_hw_refine_old_user(struct snd_pcm_substream *substream,
				      struct snd_pcm_hw_params_old __user * _oparams);
static int snd_pcm_hw_params_old_user(struct snd_pcm_substream *substream,
				      struct snd_pcm_hw_params_old __user * _oparams);
#endif
static int snd_pcm_open(struct file *file, struct snd_pcm *pcm, int stream);

/*
 *
 */

DEFINE_RWLOCK(snd_pcm_link_rwlock);
EXPORT_SYMBOL(snd_pcm_link_rwlock);

static DECLARE_RWSEM(snd_pcm_link_rwsem);

static inline mm_segment_t snd_enter_user(void)
{
	mm_segment_t fs = get_fs();
	set_fs(get_ds());
	return fs;
}

static inline void snd_leave_user(mm_segment_t fs)
{
	set_fs(fs);
}



int snd_pcm_info(struct snd_pcm_substream *substream, struct snd_pcm_info *info)
{
	struct snd_pcm_runtime *runtime;
	struct snd_pcm *pcm = substream->pcm;
	struct snd_pcm_str *pstr = substream->pstr;

	memset(info, 0, sizeof(*info));
	info->card = pcm->card->number;
	info->device = pcm->device;
	info->stream = substream->stream;
	info->subdevice = substream->number;
	strlcpy(info->id, pcm->id, sizeof(info->id));
	strlcpy(info->name, pcm->name, sizeof(info->name));
	info->dev_class = pcm->dev_class;
	info->dev_subclass = pcm->dev_subclass;
	info->subdevices_count = pstr->substream_count;
	info->subdevices_avail = pstr->substream_count - pstr->substream_opened;
	strlcpy(info->subname, substream->name, sizeof(info->subname));
	runtime = substream->runtime;
	/* AB: FIXME!!! This is definitely nonsense */
	if (runtime) {
		info->sync = runtime->sync;
		substream->ops->ioctl(substream, SNDRV_PCM_IOCTL1_INFO, info);
	}
	return 0;
}

int snd_pcm_info_user(struct snd_pcm_substream *substream,
		      struct snd_pcm_info __user * _info)
{
	struct snd_pcm_info *info;
	int err;

	info = kmalloc(sizeof(*info), GFP_KERNEL);
	if (! info)
		return -ENOMEM;
	err = snd_pcm_info(substream, info);
	if (err >= 0) {
		if (copy_to_user(_info, info, sizeof(*info)))
			err = -EFAULT;
	}
	kfree(info);
	return err;
}

#undef RULES_DEBUG

#ifdef RULES_DEBUG
#define HW_PARAM(v) [SNDRV_PCM_HW_PARAM_##v] = #v
char *snd_pcm_hw_param_names[] = {
	HW_PARAM(ACCESS),
	HW_PARAM(FORMAT),
	HW_PARAM(SUBFORMAT),
	HW_PARAM(SAMPLE_BITS),
	HW_PARAM(FRAME_BITS),
	HW_PARAM(CHANNELS),
	HW_PARAM(RATE),
	HW_PARAM(PERIOD_TIME),
	HW_PARAM(PERIOD_SIZE),
	HW_PARAM(PERIOD_BYTES),
	HW_PARAM(PERIODS),
	HW_PARAM(BUFFER_TIME),
	HW_PARAM(BUFFER_SIZE),
	HW_PARAM(BUFFER_BYTES),
	HW_PARAM(TICK_TIME),
};
#endif

int snd_pcm_hw_refine(struct snd_pcm_substream *substream, 
		      struct snd_pcm_hw_params *params)
{
	unsigned int k;
	struct snd_pcm_hardware *hw;
	struct snd_interval *i = NULL;
	struct snd_mask *m = NULL;
	struct snd_pcm_hw_constraints *constrs = &substream->runtime->hw_constraints;
	unsigned int rstamps[constrs->rules_num];
	unsigned int vstamps[SNDRV_PCM_HW_PARAM_LAST_INTERVAL + 1];
	unsigned int stamp = 2;
	int changed, again;

	params->info = 0;
	params->fifo_size = 0;
	if (params->rmask & (1 << SNDRV_PCM_HW_PARAM_SAMPLE_BITS))
		params->msbits = 0;
	if (params->rmask & (1 << SNDRV_PCM_HW_PARAM_RATE)) {
		params->rate_num = 0;
		params->rate_den = 0;
	}

	for (k = SNDRV_PCM_HW_PARAM_FIRST_MASK; k <= SNDRV_PCM_HW_PARAM_LAST_MASK; k++) {
		m = hw_param_mask(params, k);
		if (snd_mask_empty(m))
			return -EINVAL;
		if (!(params->rmask & (1 << k)))
			continue;
#ifdef RULES_DEBUG
		printk(KERN_DEBUG "%s = ", snd_pcm_hw_param_names[k]);
		printk("%04x%04x%04x%04x -> ", m->bits[3], m->bits[2], m->bits[1], m->bits[0]);
#endif
		changed = snd_mask_refine(m, constrs_mask(constrs, k));
#ifdef RULES_DEBUG
		printk("%04x%04x%04x%04x\n", m->bits[3], m->bits[2], m->bits[1], m->bits[0]);
#endif
		if (changed)
			params->cmask |= 1 << k;
		if (changed < 0)
			return changed;
	}

	for (k = SNDRV_PCM_HW_PARAM_FIRST_INTERVAL; k <= SNDRV_PCM_HW_PARAM_LAST_INTERVAL; k++) {
		i = hw_param_interval(params, k);
		if (snd_interval_empty(i))
			return -EINVAL;
		if (!(params->rmask & (1 << k)))
			continue;
#ifdef RULES_DEBUG
		printk(KERN_DEBUG "%s = ", snd_pcm_hw_param_names[k]);
		if (i->empty)
			printk("empty");
		else
			printk("%c%u %u%c", 
			       i->openmin ? '(' : '[', i->min,
			       i->max, i->openmax ? ')' : ']');
		printk(" -> ");
#endif
		changed = snd_interval_refine(i, constrs_interval(constrs, k));
#ifdef RULES_DEBUG
		if (i->empty)
			printk("empty\n");
		else 
			printk("%c%u %u%c\n", 
			       i->openmin ? '(' : '[', i->min,
			       i->max, i->openmax ? ')' : ']');
#endif
		if (changed)
			params->cmask |= 1 << k;
		if (changed < 0)
			return changed;
	}

	for (k = 0; k < constrs->rules_num; k++)
		rstamps[k] = 0;
	for (k = 0; k <= SNDRV_PCM_HW_PARAM_LAST_INTERVAL; k++) 
		vstamps[k] = (params->rmask & (1 << k)) ? 1 : 0;
	do {
		again = 0;
		for (k = 0; k < constrs->rules_num; k++) {
			struct snd_pcm_hw_rule *r = &constrs->rules[k];
			unsigned int d;
			int doit = 0;
			if (r->cond && !(r->cond & params->flags))
				continue;
			for (d = 0; r->deps[d] >= 0; d++) {
				if (vstamps[r->deps[d]] > rstamps[k]) {
					doit = 1;
					break;
				}
			}
			if (!doit)
				continue;
#ifdef RULES_DEBUG
			printk(KERN_DEBUG "Rule %d [%p]: ", k, r->func);
			if (r->var >= 0) {
				printk("%s = ", snd_pcm_hw_param_names[r->var]);
				if (hw_is_mask(r->var)) {
					m = hw_param_mask(params, r->var);
					printk("%x", *m->bits);
				} else {
					i = hw_param_interval(params, r->var);
					if (i->empty)
						printk("empty");
					else
						printk("%c%u %u%c", 
						       i->openmin ? '(' : '[', i->min,
						       i->max, i->openmax ? ')' : ']');
				}
			}
#endif
			changed = r->func(params, r);
#ifdef RULES_DEBUG
			if (r->var >= 0) {
				printk(" -> ");
				if (hw_is_mask(r->var))
					printk("%x", *m->bits);
				else {
					if (i->empty)
						printk("empty");
					else
						printk("%c%u %u%c", 
						       i->openmin ? '(' : '[', i->min,
						       i->max, i->openmax ? ')' : ']');
				}
			}
			printk("\n");
#endif
			rstamps[k] = stamp;
			if (changed && r->var >= 0) {
				params->cmask |= (1 << r->var);
				vstamps[r->var] = stamp;
				again = 1;
			}
			if (changed < 0)
				return changed;
			stamp++;
		}
	} while (again);
	if (!params->msbits) {
		i = hw_param_interval(params, SNDRV_PCM_HW_PARAM_SAMPLE_BITS);
		if (snd_interval_single(i))
			params->msbits = snd_interval_value(i);
	}

	if (!params->rate_den) {
		i = hw_param_interval(params, SNDRV_PCM_HW_PARAM_RATE);
		if (snd_interval_single(i)) {
			params->rate_num = snd_interval_value(i);
			params->rate_den = 1;
		}
	}

	hw = &substream->runtime->hw;
	if (!params->info)
		params->info = hw->info & ~SNDRV_PCM_INFO_FIFO_IN_FRAMES;
	if (!params->fifo_size) {
		if (snd_mask_min(&params->masks[SNDRV_PCM_HW_PARAM_FORMAT]) ==
		    snd_mask_max(&params->masks[SNDRV_PCM_HW_PARAM_FORMAT]) &&
                    snd_mask_min(&params->masks[SNDRV_PCM_HW_PARAM_CHANNELS]) ==
                    snd_mask_max(&params->masks[SNDRV_PCM_HW_PARAM_CHANNELS])) {
			changed = substream->ops->ioctl(substream,
					SNDRV_PCM_IOCTL1_FIFO_SIZE, params);
			if (changed < 0)
				return changed;
		}
	}
	params->rmask = 0;
	return 0;
}

EXPORT_SYMBOL(snd_pcm_hw_refine);

static int snd_pcm_hw_refine_user(struct snd_pcm_substream *substream,
				  struct snd_pcm_hw_params __user * _params)
{
	struct snd_pcm_hw_params *params;
	int err;

	params = memdup_user(_params, sizeof(*params));
	if (IS_ERR(params))
		return PTR_ERR(params);

	err = snd_pcm_hw_refine(substream, params);
	if (copy_to_user(_params, params, sizeof(*params))) {
		if (!err)
			err = -EFAULT;
	}

	kfree(params);
	return err;
}

static int period_to_usecs(struct snd_pcm_runtime *runtime)
{
	int usecs;

	if (! runtime->rate)
		return -1; /* invalid */

	/* take 75% of period time as the deadline */
	usecs = (750000 / runtime->rate) * runtime->period_size;
	usecs += ((750000 % runtime->rate) * runtime->period_size) /
		runtime->rate;

	return usecs;
}

static int snd_pcm_hw_params(struct snd_pcm_substream *substream,
			     struct snd_pcm_hw_params *params)
{
	struct snd_pcm_runtime *runtime;
	int err, usecs;
	unsigned int bits;
	snd_pcm_uframes_t frames;

	if (PCM_RUNTIME_CHECK(substream))
		return -ENXIO;
	runtime = substream->runtime;
	snd_pcm_stream_lock_irq(substream);
	switch (runtime->status->state) {
	case SNDRV_PCM_STATE_OPEN:
	case SNDRV_PCM_STATE_SETUP:
	case SNDRV_PCM_STATE_PREPARED:
		break;
	default:
		snd_pcm_stream_unlock_irq(substream);
		return -EBADFD;
	}
	snd_pcm_stream_unlock_irq(substream);
#if defined(CONFIG_SND_PCM_OSS) || defined(CONFIG_SND_PCM_OSS_MODULE)
	if (!substream->oss.oss)
#endif
		if (atomic_read(&substream->mmap_count))
			return -EBADFD;

	params->rmask = ~0U;
	err = snd_pcm_hw_refine(substream, params);
	if (err < 0)
		goto _error;

	err = snd_pcm_hw_params_choose(substream, params);
	if (err < 0)
		goto _error;

	if (substream->ops->hw_params != NULL) {
		err = substream->ops->hw_params(substream, params);
		if (err < 0)
			goto _error;
	}

	runtime->access = params_access(params);
	runtime->format = params_format(params);
	runtime->subformat = params_subformat(params);
	runtime->channels = params_channels(params);
	runtime->rate = params_rate(params);
	runtime->period_size = params_period_size(params);
	runtime->periods = params_periods(params);
	runtime->buffer_size = params_buffer_size(params);
	runtime->info = params->info;
	runtime->rate_num = params->rate_num;
	runtime->rate_den = params->rate_den;

	bits = snd_pcm_format_physical_width(runtime->format);
	runtime->sample_bits = bits;
	bits *= runtime->channels;
	runtime->frame_bits = bits;
	frames = 1;
	while (bits % 8 != 0) {
		bits *= 2;
		frames *= 2;
	}
	runtime->byte_align = bits / 8;
	runtime->min_align = frames;

	/* Default sw params */
	runtime->tstamp_mode = SNDRV_PCM_TSTAMP_NONE;
	runtime->period_step = 1;
	runtime->control->avail_min = runtime->period_size;
	runtime->start_threshold = 1;
	runtime->stop_threshold = runtime->buffer_size;
	runtime->silence_threshold = 0;
	runtime->silence_size = 0;
	runtime->boundary = runtime->buffer_size;
	while (runtime->boundary * 2 <= LONG_MAX - runtime->buffer_size)
		runtime->boundary *= 2;

	snd_pcm_timer_resolution_change(substream);
	runtime->status->state = SNDRV_PCM_STATE_SETUP;

	pm_qos_remove_requirement(PM_QOS_CPU_DMA_LATENCY,
				substream->latency_id);
	if ((usecs = period_to_usecs(runtime)) >= 0)
		pm_qos_add_requirement(PM_QOS_CPU_DMA_LATENCY,
					substream->latency_id, usecs);
	return 0;
 _error:
	/* hardware might be unuseable from this time,
	   so we force application to retry to set
	   the correct hardware parameter settings */
	runtime->status->state = SNDRV_PCM_STATE_OPEN;
	if (substream->ops->hw_free != NULL)
		substream->ops->hw_free(substream);
	return err;
}

static int snd_pcm_hw_params_user(struct snd_pcm_substream *substream,
				  struct snd_pcm_hw_params __user * _params)
{
	struct snd_pcm_hw_params *params;
	int err;

	params = memdup_user(_params, sizeof(*params));
	if (IS_ERR(params))
		return PTR_ERR(params);

	err = snd_pcm_hw_params(substream, params);
	if (copy_to_user(_params, params, sizeof(*params))) {
		if (!err)
			err = -EFAULT;
	}

	kfree(params);
	return err;
}

static int snd_pcm_hw_free(struct snd_pcm_substream *substream)
{
	struct snd_pcm_runtime *runtime;
	int result = 0;

	if (PCM_RUNTIME_CHECK(substream))
		return -ENXIO;
	runtime = substream->runtime;
	snd_pcm_stream_lock_irq(substream);
	switch (runtime->status->state) {
	case SNDRV_PCM_STATE_SETUP:
	case SNDRV_PCM_STATE_PREPARED:
		break;
	default:
		snd_pcm_stream_unlock_irq(substream);
		return -EBADFD;
	}
	snd_pcm_stream_unlock_irq(substream);
	if (atomic_read(&substream->mmap_count))
		return -EBADFD;
	if (substream->ops->hw_free)
		result = substream->ops->hw_free(substream);
	runtime->status->state = SNDRV_PCM_STATE_OPEN;
	pm_qos_remove_requirement(PM_QOS_CPU_DMA_LATENCY,
		substream->latency_id);
	return result;
}

static int snd_pcm_sw_params(struct snd_pcm_substream *substream,
			     struct snd_pcm_sw_params *params)
{
	struct snd_pcm_runtime *runtime;

	if (PCM_RUNTIME_CHECK(substream))
		return -ENXIO;
	runtime = substream->runtime;
	snd_pcm_stream_lock_irq(substream);
	if (runtime->status->state == SNDRV_PCM_STATE_OPEN) {
		snd_pcm_stream_unlock_irq(substream);
		return -EBADFD;
	}
	snd_pcm_stream_unlock_irq(substream);

	if (params->tstamp_mode > SNDRV_PCM_TSTAMP_LAST)
		return -EINVAL;
	if (params->avail_min == 0)
		return -EINVAL;
	if (params->silence_size >= runtime->boundary) {
		if (params->silence_threshold != 0)
			return -EINVAL;
	} else {
		if (params->silence_size > params->silence_threshold)
			return -EINVAL;
		if (params->silence_threshold > runtime->buffer_size)
			return -EINVAL;
	}
	snd_pcm_stream_lock_irq(substream);
	runtime->tstamp_mode = params->tstamp_mode;
	runtime->period_step = params->period_step;
	runtime->control->avail_min = params->avail_min;
	runtime->start_threshold = params->start_threshold;
	runtime->stop_threshold = params->stop_threshold;
	runtime->silence_threshold = params->silence_threshold;
	runtime->silence_size = params->silence_size;
        params->boundary = runtime->boundary;
	if (snd_pcm_running(substream)) {
		if (substream->stream == SNDRV_PCM_STREAM_PLAYBACK &&
		    runtime->silence_size > 0)
			snd_pcm_playback_silence(substream, ULONG_MAX);
		wake_up(&runtime->sleep);
	}
	snd_pcm_stream_unlock_irq(substream);
	return 0;
}

static int snd_pcm_sw_params_user(struct snd_pcm_substream *substream,
				  struct snd_pcm_sw_params __user * _params)
{
	struct snd_pcm_sw_params params;
	int err;
	if (copy_from_user(&params, _params, sizeof(params)))
		return -EFAULT;
	err = snd_pcm_sw_params(substream, &params);
	if (copy_to_user(_params, &params, sizeof(params)))
		return -EFAULT;
	return err;
}

int snd_pcm_status(struct snd_pcm_substream *substream,
		   struct snd_pcm_status *status)
{
	struct snd_pcm_runtime *runtime = substream->runtime;

	snd_pcm_stream_lock_irq(substream);
	status->state = runtime->status->state;
	status->suspended_state = runtime->status->suspended_state;
	if (status->state == SNDRV_PCM_STATE_OPEN)
		goto _end;
	status->trigger_tstamp = runtime->trigger_tstamp;
	if (snd_pcm_running(substream)) {
		snd_pcm_update_hw_ptr(substream);
		if (runtime->tstamp_mode == SNDRV_PCM_TSTAMP_ENABLE) {
			status->tstamp = runtime->status->tstamp;
			goto _tstamp_end;
		}
	}
	snd_pcm_gettime(runtime, &status->tstamp);
 _tstamp_end:
	status->appl_ptr = runtime->control->appl_ptr;
	status->hw_ptr = runtime->status->hw_ptr;
	if (substream->stream == SNDRV_PCM_STREAM_PLAYBACK) {
		status->avail = snd_pcm_playback_avail(runtime);
		if (runtime->status->state == SNDRV_PCM_STATE_RUNNING ||
		    runtime->status->state == SNDRV_PCM_STATE_DRAINING) {
			status->delay = runtime->buffer_size - status->avail;
			status->delay += runtime->delay;
		} else
			status->delay = 0;
	} else {
		status->avail = snd_pcm_capture_avail(runtime);
		if (runtime->status->state == SNDRV_PCM_STATE_RUNNING)
			status->delay = status->avail + runtime->delay;
		else
			status->delay = 0;
	}
	status->avail_max = runtime->avail_max;
	status->overrange = runtime->overrange;
	runtime->avail_max = 0;
	runtime->overrange = 0;
 _end:
 	snd_pcm_stream_unlock_irq(substream);
	return 0;
}

static int snd_pcm_status_user(struct snd_pcm_substream *substream,
			       struct snd_pcm_status __user * _status)
{
	struct snd_pcm_status status;
	int res;
	
	memset(&status, 0, sizeof(status));
	res = snd_pcm_status(substream, &status);
	if (res < 0)
		return res;
	if (copy_to_user(_status, &status, sizeof(status)))
		return -EFAULT;
	return 0;
}

static int snd_pcm_channel_info(struct snd_pcm_substream *substream,
				struct snd_pcm_channel_info * info)
{
	struct snd_pcm_runtime *runtime;
	unsigned int channel;
	
	channel = info->channel;
	runtime = substream->runtime;
	snd_pcm_stream_lock_irq(substream);
	if (runtime->status->state == SNDRV_PCM_STATE_OPEN) {
		snd_pcm_stream_unlock_irq(substream);
		return -EBADFD;
	}
	snd_pcm_stream_unlock_irq(substream);
	if (channel >= runtime->channels)
		return -EINVAL;
	memset(info, 0, sizeof(*info));
	info->channel = channel;
	return substream->ops->ioctl(substream, SNDRV_PCM_IOCTL1_CHANNEL_INFO, info);
}

static int snd_pcm_channel_info_user(struct snd_pcm_substream *substream,
				     struct snd_pcm_channel_info __user * _info)
{
	struct snd_pcm_channel_info info;
	int res;
	
	if (copy_from_user(&info, _info, sizeof(info)))
		return -EFAULT;
	res = snd_pcm_channel_info(substream, &info);
	if (res < 0)
		return res;
	if (copy_to_user(_info, &info, sizeof(info)))
		return -EFAULT;
	return 0;
}

static void snd_pcm_trigger_tstamp(struct snd_pcm_substream *substream)
{
	struct snd_pcm_runtime *runtime = substream->runtime;
	if (runtime->trigger_master == NULL)
		return;
	if (runtime->trigger_master == substream) {
		snd_pcm_gettime(runtime, &runtime->trigger_tstamp);
	} else {
		snd_pcm_trigger_tstamp(runtime->trigger_master);
		runtime->trigger_tstamp = runtime->trigger_master->runtime->trigger_tstamp;
	}
	runtime->trigger_master = NULL;
}

struct action_ops {
	int (*pre_action)(struct snd_pcm_substream *substream, int state);
	int (*do_action)(struct snd_pcm_substream *substream, int state);
	void (*undo_action)(struct snd_pcm_substream *substream, int state);
	void (*post_action)(struct snd_pcm_substream *substream, int state);
};

/*
 *  this functions is core for handling of linked stream
 *  Note: the stream state might be changed also on failure
 *  Note2: call with calling stream lock + link lock
 */
static int snd_pcm_action_group(struct action_ops *ops,
				struct snd_pcm_substream *substream,
				int state, int do_lock)
{
	struct snd_pcm_substream *s = NULL;
	struct snd_pcm_substream *s1;
	int res = 0;

	snd_pcm_group_for_each_entry(s, substream) {
		if (do_lock && s != substream)
			spin_lock_nested(&s->self_group.lock,
					 SINGLE_DEPTH_NESTING);
		res = ops->pre_action(s, state);
		if (res < 0)
			goto _unlock;
	}
	snd_pcm_group_for_each_entry(s, substream) {
		res = ops->do_action(s, state);
		if (res < 0) {
			if (ops->undo_action) {
				snd_pcm_group_for_each_entry(s1, substream) {
					if (s1 == s) /* failed stream */
						break;
					ops->undo_action(s1, state);
				}
			}
			s = NULL; /* unlock all */
			goto _unlock;
		}
	}
	snd_pcm_group_for_each_entry(s, substream) {
		ops->post_action(s, state);
	}
 _unlock:
	if (do_lock) {
		/* unlock streams */
		snd_pcm_group_for_each_entry(s1, substream) {
			if (s1 != substream)
				spin_unlock(&s1->self_group.lock);
			if (s1 == s)	/* end */
				break;
		}
	}
	return res;
}

/*
 *  Note: call with stream lock
 */
static int snd_pcm_action_single(struct action_ops *ops,
				 struct snd_pcm_substream *substream,
				 int state)
{
	int res;
	
	res = ops->pre_action(substream, state);
	if (res < 0)
		return res;
	res = ops->do_action(substream, state);
	if (res == 0)
		ops->post_action(substream, state);
	else if (ops->undo_action)
		ops->undo_action(substream, state);
	return res;
}

/*
 *  Note: call with stream lock
 */
static int snd_pcm_action(struct action_ops *ops,
			  struct snd_pcm_substream *substream,
			  int state)
{
	int res;

	if (snd_pcm_stream_linked(substream)) {
		if (!spin_trylock(&substream->group->lock)) {
			spin_unlock(&substream->self_group.lock);
			spin_lock(&substream->group->lock);
			spin_lock(&substream->self_group.lock);
		}
		res = snd_pcm_action_group(ops, substream, state, 1);
		spin_unlock(&substream->group->lock);
	} else {
		res = snd_pcm_action_single(ops, substream, state);
	}
	return res;
}

/*
 *  Note: don't use any locks before
 */
static int snd_pcm_action_lock_irq(struct action_ops *ops,
				   struct snd_pcm_substream *substream,
				   int state)
{
	int res;

	read_lock_irq(&snd_pcm_link_rwlock);
	if (snd_pcm_stream_linked(substream)) {
		spin_lock(&substream->group->lock);
		spin_lock(&substream->self_group.lock);
		res = snd_pcm_action_group(ops, substream, state, 1);
		spin_unlock(&substream->self_group.lock);
		spin_unlock(&substream->group->lock);
	} else {
		spin_lock(&substream->self_group.lock);
		res = snd_pcm_action_single(ops, substream, state);
		spin_unlock(&substream->self_group.lock);
	}
	read_unlock_irq(&snd_pcm_link_rwlock);
	return res;
}

/*
 */
static int snd_pcm_action_nonatomic(struct action_ops *ops,
				    struct snd_pcm_substream *substream,
				    int state)
{
	int res;

	down_read(&snd_pcm_link_rwsem);
	if (snd_pcm_stream_linked(substream))
		res = snd_pcm_action_group(ops, substream, state, 0);
	else
		res = snd_pcm_action_single(ops, substream, state);
	up_read(&snd_pcm_link_rwsem);
	return res;
}

/*
 * start callbacks
 */
static int snd_pcm_pre_start(struct snd_pcm_substream *substream, int state)
{
	struct snd_pcm_runtime *runtime = substream->runtime;
	if (runtime->status->state != SNDRV_PCM_STATE_PREPARED)
		return -EBADFD;
	if (substream->stream == SNDRV_PCM_STREAM_PLAYBACK &&
	    !snd_pcm_playback_data(substream))
		return -EPIPE;
	runtime->trigger_master = substream;
	return 0;
}

static int snd_pcm_do_start(struct snd_pcm_substream *substream, int state)
{
	if (substream->runtime->trigger_master != substream)
		return 0;
	return substream->ops->trigger(substream, SNDRV_PCM_TRIGGER_START);
}

static void snd_pcm_undo_start(struct snd_pcm_substream *substream, int state)
{
	if (substream->runtime->trigger_master == substream)
		substream->ops->trigger(substream, SNDRV_PCM_TRIGGER_STOP);
}

static void snd_pcm_post_start(struct snd_pcm_substream *substream, int state)
{
	struct snd_pcm_runtime *runtime = substream->runtime;
	snd_pcm_trigger_tstamp(substream);
	runtime->hw_ptr_jiffies = jiffies;
	runtime->status->state = state;
	if (substream->stream == SNDRV_PCM_STREAM_PLAYBACK &&
	    runtime->silence_size > 0)
		snd_pcm_playback_silence(substream, ULONG_MAX);
	if (substream->timer)
		snd_timer_notify(substream->timer, SNDRV_TIMER_EVENT_MSTART,
				 &runtime->trigger_tstamp);
}

static struct action_ops snd_pcm_action_start = {
	.pre_action = snd_pcm_pre_start,
	.do_action = snd_pcm_do_start,
	.undo_action = snd_pcm_undo_start,
	.post_action = snd_pcm_post_start
};

/**
 * snd_pcm_start - start all linked streams
 * @substream: the PCM substream instance
 */
int snd_pcm_start(struct snd_pcm_substream *substream)
{
	return snd_pcm_action(&snd_pcm_action_start, substream,
			      SNDRV_PCM_STATE_RUNNING);
}

/*
 * stop callbacks
 */
static int snd_pcm_pre_stop(struct snd_pcm_substream *substream, int state)
{
	struct snd_pcm_runtime *runtime = substream->runtime;
	if (runtime->status->state == SNDRV_PCM_STATE_OPEN)
		return -EBADFD;
	runtime->trigger_master = substream;
	return 0;
}

static int snd_pcm_do_stop(struct snd_pcm_substream *substream, int state)
{
	if (substream->runtime->trigger_master == substream &&
	    snd_pcm_running(substream))
		substream->ops->trigger(substream, SNDRV_PCM_TRIGGER_STOP);
	return 0; /* unconditonally stop all substreams */
}

static void snd_pcm_post_stop(struct snd_pcm_substream *substream, int state)
{
	struct snd_pcm_runtime *runtime = substream->runtime;
	if (runtime->status->state != state) {
		snd_pcm_trigger_tstamp(substream);
		if (substream->timer)
			snd_timer_notify(substream->timer, SNDRV_TIMER_EVENT_MSTOP,
					 &runtime->trigger_tstamp);
		runtime->status->state = state;
	}
	wake_up(&runtime->sleep);
}

static struct action_ops snd_pcm_action_stop = {
	.pre_action = snd_pcm_pre_stop,
	.do_action = snd_pcm_do_stop,
	.post_action = snd_pcm_post_stop
};

/**
 * snd_pcm_stop - try to stop all running streams in the substream group
 * @substream: the PCM substream instance
 * @state: PCM state after stopping the stream
 *
 * The state of each stream is then changed to the given state unconditionally.
 */
int snd_pcm_stop(struct snd_pcm_substream *substream, int state)
{
	return snd_pcm_action(&snd_pcm_action_stop, substream, state);
}

EXPORT_SYMBOL(snd_pcm_stop);

/**
 * snd_pcm_drain_done - stop the DMA only when the given stream is playback
 * @substream: the PCM substream
 *
 * After stopping, the state is changed to SETUP.
 * Unlike snd_pcm_stop(), this affects only the given stream.
 */
int snd_pcm_drain_done(struct snd_pcm_substream *substream)
{
	return snd_pcm_action_single(&snd_pcm_action_stop, substream,
				     SNDRV_PCM_STATE_SETUP);
}

/*
 * pause callbacks
 */
static int snd_pcm_pre_pause(struct snd_pcm_substream *substream, int push)
{
	struct snd_pcm_runtime *runtime = substream->runtime;
	if (!(runtime->info & SNDRV_PCM_INFO_PAUSE))
		return -ENOSYS;
	if (push) {
		if (runtime->status->state != SNDRV_PCM_STATE_RUNNING)
			return -EBADFD;
	} else if (runtime->status->state != SNDRV_PCM_STATE_PAUSED)
		return -EBADFD;
	runtime->trigger_master = substream;
	return 0;
}

static int snd_pcm_do_pause(struct snd_pcm_substream *substream, int push)
{
	if (substream->runtime->trigger_master != substream)
		return 0;
	/* The jiffies check in snd_pcm_update_hw_ptr*() is done by
	 * a delta betwen the current jiffies, this gives a large enough
	 * delta, effectively to skip the check once.
	 */
	substream->runtime->hw_ptr_jiffies = jiffies - HZ * 1000;
	return substream->ops->trigger(substream,
				       push ? SNDRV_PCM_TRIGGER_PAUSE_PUSH :
					      SNDRV_PCM_TRIGGER_PAUSE_RELEASE);
}

static void snd_pcm_undo_pause(struct snd_pcm_substream *substream, int push)
{
	if (substream->runtime->trigger_master == substream)
		substream->ops->trigger(substream,
					push ? SNDRV_PCM_TRIGGER_PAUSE_RELEASE :
					SNDRV_PCM_TRIGGER_PAUSE_PUSH);
}

static void snd_pcm_post_pause(struct snd_pcm_substream *substream, int push)
{
	struct snd_pcm_runtime *runtime = substream->runtime;
	snd_pcm_trigger_tstamp(substream);
	if (push) {
		runtime->status->state = SNDRV_PCM_STATE_PAUSED;
		if (substream->timer)
			snd_timer_notify(substream->timer,
					 SNDRV_TIMER_EVENT_MPAUSE,
					 &runtime->trigger_tstamp);
		wake_up(&runtime->sleep);
	} else {
		runtime->status->state = SNDRV_PCM_STATE_RUNNING;
		if (substream->timer)
			snd_timer_notify(substream->timer,
					 SNDRV_TIMER_EVENT_MCONTINUE,
					 &runtime->trigger_tstamp);
	}
}

static struct action_ops snd_pcm_action_pause = {
	.pre_action = snd_pcm_pre_pause,
	.do_action = snd_pcm_do_pause,
	.undo_action = snd_pcm_undo_pause,
	.post_action = snd_pcm_post_pause
};

/*
 * Push/release the pause for all linked streams.
 */
static int snd_pcm_pause(struct snd_pcm_substream *substream, int push)
{
	return snd_pcm_action(&snd_pcm_action_pause, substream, push);
}

#ifdef CONFIG_PM
/* suspend */

static int snd_pcm_pre_suspend(struct snd_pcm_substream *substream, int state)
{
	struct snd_pcm_runtime *runtime = substream->runtime;
	if (runtime->status->state == SNDRV_PCM_STATE_SUSPENDED)
		return -EBUSY;
	runtime->trigger_master = substream;
	return 0;
}

static int snd_pcm_do_suspend(struct snd_pcm_substream *substream, int state)
{
	struct snd_pcm_runtime *runtime = substream->runtime;
	if (runtime->trigger_master != substream)
		return 0;
	if (! snd_pcm_running(substream))
		return 0;
	substream->ops->trigger(substream, SNDRV_PCM_TRIGGER_SUSPEND);
	return 0; /* suspend unconditionally */
}

static void snd_pcm_post_suspend(struct snd_pcm_substream *substream, int state)
{
	struct snd_pcm_runtime *runtime = substream->runtime;
	snd_pcm_trigger_tstamp(substream);
	if (substream->timer)
		snd_timer_notify(substream->timer, SNDRV_TIMER_EVENT_MSUSPEND,
				 &runtime->trigger_tstamp);
	runtime->status->suspended_state = runtime->status->state;
	runtime->status->state = SNDRV_PCM_STATE_SUSPENDED;
	wake_up(&runtime->sleep);
}

static struct action_ops snd_pcm_action_suspend = {
	.pre_action = snd_pcm_pre_suspend,
	.do_action = snd_pcm_do_suspend,
	.post_action = snd_pcm_post_suspend
};

/**
 * snd_pcm_suspend - trigger SUSPEND to all linked streams
 * @substream: the PCM substream
 *
 * After this call, all streams are changed to SUSPENDED state.
 */
int snd_pcm_suspend(struct snd_pcm_substream *substream)
{
	int err;
	unsigned long flags;

	if (! substream)
		return 0;

	snd_pcm_stream_lock_irqsave(substream, flags);
	err = snd_pcm_action(&snd_pcm_action_suspend, substream, 0);
	snd_pcm_stream_unlock_irqrestore(substream, flags);
	return err;
}

EXPORT_SYMBOL(snd_pcm_suspend);

/**
 * snd_pcm_suspend_all - trigger SUSPEND to all substreams in the given pcm
 * @pcm: the PCM instance
 *
 * After this call, all streams are changed to SUSPENDED state.
 */
int snd_pcm_suspend_all(struct snd_pcm *pcm)
{
	struct snd_pcm_substream *substream;
	int stream, err = 0;

	if (! pcm)
		return 0;

	for (stream = 0; stream < 2; stream++) {
		for (substream = pcm->streams[stream].substream;
		     substream; substream = substream->next) {
			/* FIXME: the open/close code should lock this as well */
			if (substream->runtime == NULL)
				continue;
			err = snd_pcm_suspend(substream);
			if (err < 0 && err != -EBUSY)
				return err;
		}
	}
	return 0;
}

EXPORT_SYMBOL(snd_pcm_suspend_all);

/* resume */

static int snd_pcm_pre_resume(struct snd_pcm_substream *substream, int state)
{
	struct snd_pcm_runtime *runtime = substream->runtime;
	if (!(runtime->info & SNDRV_PCM_INFO_RESUME))
		return -ENOSYS;
	runtime->trigger_master = substream;
	return 0;
}

static int snd_pcm_do_resume(struct snd_pcm_substream *substream, int state)
{
	struct snd_pcm_runtime *runtime = substream->runtime;
	if (runtime->trigger_master != substream)
		return 0;
	/* DMA not running previously? */
	if (runtime->status->suspended_state != SNDRV_PCM_STATE_RUNNING &&
	    (runtime->status->suspended_state != SNDRV_PCM_STATE_DRAINING ||
	     substream->stream != SNDRV_PCM_STREAM_PLAYBACK))
		return 0;
	return substream->ops->trigger(substream, SNDRV_PCM_TRIGGER_RESUME);
}

static void snd_pcm_undo_resume(struct snd_pcm_substream *substream, int state)
{
	if (substream->runtime->trigger_master == substream &&
	    snd_pcm_running(substream))
		substream->ops->trigger(substream, SNDRV_PCM_TRIGGER_SUSPEND);
}

static void snd_pcm_post_resume(struct snd_pcm_substream *substream, int state)
{
	struct snd_pcm_runtime *runtime = substream->runtime;
	snd_pcm_trigger_tstamp(substream);
	if (substream->timer)
		snd_timer_notify(substream->timer, SNDRV_TIMER_EVENT_MRESUME,
				 &runtime->trigger_tstamp);
	runtime->status->state = runtime->status->suspended_state;
}

static struct action_ops snd_pcm_action_resume = {
	.pre_action = snd_pcm_pre_resume,
	.do_action = snd_pcm_do_resume,
	.undo_action = snd_pcm_undo_resume,
	.post_action = snd_pcm_post_resume
};

static int snd_pcm_resume(struct snd_pcm_substream *substream)
{
	struct snd_card *card = substream->pcm->card;
	int res;

	snd_power_lock(card);
	if ((res = snd_power_wait(card, SNDRV_CTL_POWER_D0)) >= 0)
		res = snd_pcm_action_lock_irq(&snd_pcm_action_resume, substream, 0);
	snd_power_unlock(card);
	return res;
}

#else

static int snd_pcm_resume(struct snd_pcm_substream *substream)
{
	return -ENOSYS;
}

#endif /* CONFIG_PM */

/*
 * xrun ioctl
 *
 * Change the RUNNING stream(s) to XRUN state.
 */
static int snd_pcm_xrun(struct snd_pcm_substream *substream)
{
	struct snd_card *card = substream->pcm->card;
	struct snd_pcm_runtime *runtime = substream->runtime;
	int result;

	snd_power_lock(card);
	if (runtime->status->state == SNDRV_PCM_STATE_SUSPENDED) {
		result = snd_power_wait(card, SNDRV_CTL_POWER_D0);
		if (result < 0)
			goto _unlock;
	}

	snd_pcm_stream_lock_irq(substream);
	switch (runtime->status->state) {
	case SNDRV_PCM_STATE_XRUN:
		result = 0;	/* already there */
		break;
	case SNDRV_PCM_STATE_RUNNING:
		result = snd_pcm_stop(substream, SNDRV_PCM_STATE_XRUN);
		break;
	default:
		result = -EBADFD;
	}
	snd_pcm_stream_unlock_irq(substream);
 _unlock:
	snd_power_unlock(card);
	return result;
}

/*
 * reset ioctl
 */
static int snd_pcm_pre_reset(struct snd_pcm_substream *substream, int state)
{
	struct snd_pcm_runtime *runtime = substream->runtime;
	switch (runtime->status->state) {
	case SNDRV_PCM_STATE_RUNNING:
	case SNDRV_PCM_STATE_PREPARED:
	case SNDRV_PCM_STATE_PAUSED:
	case SNDRV_PCM_STATE_SUSPENDED:
		return 0;
	default:
		return -EBADFD;
	}
}

static int snd_pcm_do_reset(struct snd_pcm_substream *substream, int state)
{
	struct snd_pcm_runtime *runtime = substream->runtime;
	int err = substream->ops->ioctl(substream, SNDRV_PCM_IOCTL1_RESET, NULL);
	if (err < 0)
		return err;
	runtime->hw_ptr_base = 0;
	runtime->hw_ptr_interrupt = runtime->status->hw_ptr -
		runtime->status->hw_ptr % runtime->period_size;
	runtime->silence_start = runtime->status->hw_ptr;
	runtime->silence_filled = 0;
	return 0;
}

static void snd_pcm_post_reset(struct snd_pcm_substream *substream, int state)
{
	struct snd_pcm_runtime *runtime = substream->runtime;
	runtime->control->appl_ptr = runtime->status->hw_ptr;
	if (substream->stream == SNDRV_PCM_STREAM_PLAYBACK &&
	    runtime->silence_size > 0)
		snd_pcm_playback_silence(substream, ULONG_MAX);
}

static struct action_ops snd_pcm_action_reset = {
	.pre_action = snd_pcm_pre_reset,
	.do_action = snd_pcm_do_reset,
	.post_action = snd_pcm_post_reset
};

static int snd_pcm_reset(struct snd_pcm_substream *substream)
{
	return snd_pcm_action_nonatomic(&snd_pcm_action_reset, substream, 0);
}

/*
 * prepare ioctl
 */
/* we use the second argument for updating f_flags */
static int snd_pcm_pre_prepare(struct snd_pcm_substream *substream,
			       int f_flags)
{
	struct snd_pcm_runtime *runtime = substream->runtime;
	if (runtime->status->state == SNDRV_PCM_STATE_OPEN ||
	    runtime->status->state == SNDRV_PCM_STATE_DISCONNECTED)
		return -EBADFD;
	if (snd_pcm_running(substream))
		return -EBUSY;
	substream->f_flags = f_flags;
	return 0;
}

static int snd_pcm_do_prepare(struct snd_pcm_substream *substream, int state)
{
	int err;
	err = substream->ops->prepare(substream);
	if (err < 0)
		return err;
	return snd_pcm_do_reset(substream, 0);
}

static void snd_pcm_post_prepare(struct snd_pcm_substream *substream, int state)
{
	struct snd_pcm_runtime *runtime = substream->runtime;
	runtime->control->appl_ptr = runtime->status->hw_ptr;
	runtime->status->state = SNDRV_PCM_STATE_PREPARED;
}

static struct action_ops snd_pcm_action_prepare = {
	.pre_action = snd_pcm_pre_prepare,
	.do_action = snd_pcm_do_prepare,
	.post_action = snd_pcm_post_prepare
};

/**
 * snd_pcm_prepare - prepare the PCM substream to be triggerable
 * @substream: the PCM substream instance
 * @file: file to refer f_flags
 */
static int snd_pcm_prepare(struct snd_pcm_substream *substream,
			   struct file *file)
{
	int res;
	struct snd_card *card = substream->pcm->card;
	int f_flags;

	if (file)
		f_flags = file->f_flags;
	else
		f_flags = substream->f_flags;

	snd_power_lock(card);
	if ((res = snd_power_wait(card, SNDRV_CTL_POWER_D0)) >= 0)
		res = snd_pcm_action_nonatomic(&snd_pcm_action_prepare,
					       substream, f_flags);
	snd_power_unlock(card);
	return res;
}

/*
 * drain ioctl
 */

static int snd_pcm_pre_drain_init(struct snd_pcm_substream *substream, int state)
{
	substream->runtime->trigger_master = substream;
	return 0;
}

static int snd_pcm_do_drain_init(struct snd_pcm_substream *substream, int state)
{
	struct snd_pcm_runtime *runtime = substream->runtime;
	if (substream->stream == SNDRV_PCM_STREAM_PLAYBACK) {
		switch (runtime->status->state) {
		case SNDRV_PCM_STATE_PREPARED:
			/* start playback stream if possible */
			if (! snd_pcm_playback_empty(substream)) {
				snd_pcm_do_start(substream, SNDRV_PCM_STATE_DRAINING);
				snd_pcm_post_start(substream, SNDRV_PCM_STATE_DRAINING);
			}
			break;
		case SNDRV_PCM_STATE_RUNNING:
			runtime->status->state = SNDRV_PCM_STATE_DRAINING;
			break;
		default:
			break;
		}
	} else {
		/* stop running stream */
		if (runtime->status->state == SNDRV_PCM_STATE_RUNNING) {
			int new_state = snd_pcm_capture_avail(runtime) > 0 ?
				SNDRV_PCM_STATE_DRAINING : SNDRV_PCM_STATE_SETUP;
			snd_pcm_do_stop(substream, new_state);
			snd_pcm_post_stop(substream, new_state);
		}
	}
	return 0;
}

static void snd_pcm_post_drain_init(struct snd_pcm_substream *substream, int state)
{
}

static struct action_ops snd_pcm_action_drain_init = {
	.pre_action = snd_pcm_pre_drain_init,
	.do_action = snd_pcm_do_drain_init,
	.post_action = snd_pcm_post_drain_init
};

<<<<<<< HEAD
struct drain_rec {
	struct snd_pcm_substream *substream;
	wait_queue_t wait;
};

=======
>>>>>>> 9c16d741
static int snd_pcm_drop(struct snd_pcm_substream *substream);

/*
 * Drain the stream(s).
 * When the substream is linked, sync until the draining of all playback streams
 * is finished.
 * After this call, all streams are supposed to be either SETUP or DRAINING
 * (capture only) state.
 */
static int snd_pcm_drain(struct snd_pcm_substream *substream,
			 struct file *file)
{
	struct snd_card *card;
	struct snd_pcm_runtime *runtime;
	struct snd_pcm_substream *s;
	wait_queue_t wait;
	int result = 0;
<<<<<<< HEAD
	int i, num_drecs;
	int nonblock = 0;
	struct drain_rec *drec, drec_tmp, *d;
=======
	int nonblock = 0;
>>>>>>> 9c16d741

	card = substream->pcm->card;
	runtime = substream->runtime;

	if (runtime->status->state == SNDRV_PCM_STATE_OPEN)
		return -EBADFD;

	snd_power_lock(card);
	if (runtime->status->state == SNDRV_PCM_STATE_SUSPENDED) {
		result = snd_power_wait(card, SNDRV_CTL_POWER_D0);
		if (result < 0) {
			snd_power_unlock(card);
			return result;
		}
	}

	if (file) {
		if (file->f_flags & O_NONBLOCK)
			nonblock = 1;
	} else if (substream->f_flags & O_NONBLOCK)
		nonblock = 1;
<<<<<<< HEAD

	if (nonblock)
		goto lock; /* no need to allocate waitqueues */

	/* allocate temporary record for drain sync */
	down_read(&snd_pcm_link_rwsem);
	if (snd_pcm_stream_linked(substream)) {
		drec = kmalloc(substream->group->count * sizeof(*drec), GFP_KERNEL);
		if (! drec) {
			up_read(&snd_pcm_link_rwsem);
			snd_power_unlock(card);
			return -ENOMEM;
		}
	} else
		drec = &drec_tmp;

	/* count only playback streams */
	num_drecs = 0;
	snd_pcm_group_for_each_entry(s, substream) {
		runtime = s->runtime;
		if (s->stream == SNDRV_PCM_STREAM_PLAYBACK) {
			d = &drec[num_drecs++];
			d->substream = s;
			init_waitqueue_entry(&d->wait, current);
			add_wait_queue(&runtime->sleep, &d->wait);
		}
	}
	up_read(&snd_pcm_link_rwsem);

 lock:
=======

	up_read(&snd_pcm_link_rwsem);
>>>>>>> 9c16d741
	snd_pcm_stream_lock_irq(substream);
	/* resume pause */
	if (runtime->status->state == SNDRV_PCM_STATE_PAUSED)
		snd_pcm_pause(substream, 0);

	/* pre-start/stop - all running streams are changed to DRAINING state */
	result = snd_pcm_action(&snd_pcm_action_drain_init, substream, 0);
	if (result < 0)
		goto unlock;
	/* in non-blocking, we don't wait in ioctl but let caller poll */
	if (nonblock) {
		result = -EAGAIN;
		goto unlock;
	}

	for (;;) {
		long tout;
		struct snd_pcm_runtime *to_check;
		if (signal_pending(current)) {
			result = -ERESTARTSYS;
			break;
		}
		/* find a substream to drain */
		to_check = NULL;
		snd_pcm_group_for_each_entry(s, substream) {
			if (s->stream != SNDRV_PCM_STREAM_PLAYBACK)
				continue;
			runtime = s->runtime;
			if (runtime->status->state == SNDRV_PCM_STATE_DRAINING) {
				to_check = runtime;
				break;
			}
		}
		if (!to_check)
			break; /* all drained */
		init_waitqueue_entry(&wait, current);
		add_wait_queue(&to_check->sleep, &wait);
		set_current_state(TASK_INTERRUPTIBLE);
		snd_pcm_stream_unlock_irq(substream);
		up_read(&snd_pcm_link_rwsem);
		snd_power_unlock(card);
		tout = schedule_timeout(10 * HZ);
		snd_power_lock(card);
		down_read(&snd_pcm_link_rwsem);
		snd_pcm_stream_lock_irq(substream);
		remove_wait_queue(&to_check->sleep, &wait);
		if (tout == 0) {
			if (substream->runtime->status->state == SNDRV_PCM_STATE_SUSPENDED)
				result = -ESTRPIPE;
			else {
				snd_printd("playback drain error (DMA or IRQ trouble?)\n");
				snd_pcm_stop(substream, SNDRV_PCM_STATE_SETUP);
				result = -EIO;
			}
			break;
		}
	}

 unlock:
	snd_pcm_stream_unlock_irq(substream);
<<<<<<< HEAD

	if (!nonblock) {
		for (i = 0; i < num_drecs; i++) {
			d = &drec[i];
			runtime = d->substream->runtime;
			remove_wait_queue(&runtime->sleep, &d->wait);
		}
		if (drec != &drec_tmp)
			kfree(drec);
	}
=======
	up_read(&snd_pcm_link_rwsem);
>>>>>>> 9c16d741
	snd_power_unlock(card);

	return result;
}

/*
 * drop ioctl
 *
 * Immediately put all linked substreams into SETUP state.
 */
static int snd_pcm_drop(struct snd_pcm_substream *substream)
{
	struct snd_pcm_runtime *runtime;
	struct snd_card *card;
	int result = 0;
	
	if (PCM_RUNTIME_CHECK(substream))
		return -ENXIO;
	runtime = substream->runtime;
	card = substream->pcm->card;

	if (runtime->status->state == SNDRV_PCM_STATE_OPEN ||
	    runtime->status->state == SNDRV_PCM_STATE_DISCONNECTED ||
	    runtime->status->state == SNDRV_PCM_STATE_SUSPENDED)
		return -EBADFD;

	snd_pcm_stream_lock_irq(substream);
	/* resume pause */
	if (runtime->status->state == SNDRV_PCM_STATE_PAUSED)
		snd_pcm_pause(substream, 0);

	snd_pcm_stop(substream, SNDRV_PCM_STATE_SETUP);
	/* runtime->control->appl_ptr = runtime->status->hw_ptr; */
	snd_pcm_stream_unlock_irq(substream);

	return result;
}


/* WARNING: Don't forget to fput back the file */
static struct file *snd_pcm_file_fd(int fd)
{
	struct file *file;
	struct inode *inode;
	unsigned int minor;

	file = fget(fd);
	if (!file)
		return NULL;
	inode = file->f_path.dentry->d_inode;
	if (!S_ISCHR(inode->i_mode) ||
	    imajor(inode) != snd_major) {
		fput(file);
		return NULL;
	}
	minor = iminor(inode);
	if (!snd_lookup_minor_data(minor, SNDRV_DEVICE_TYPE_PCM_PLAYBACK) &&
	    !snd_lookup_minor_data(minor, SNDRV_DEVICE_TYPE_PCM_CAPTURE)) {
		fput(file);
		return NULL;
	}
	return file;
}

/*
 * PCM link handling
 */
static int snd_pcm_link(struct snd_pcm_substream *substream, int fd)
{
	int res = 0;
	struct file *file;
	struct snd_pcm_file *pcm_file;
	struct snd_pcm_substream *substream1;

	file = snd_pcm_file_fd(fd);
	if (!file)
		return -EBADFD;
	pcm_file = file->private_data;
	substream1 = pcm_file->substream;
	down_write(&snd_pcm_link_rwsem);
	write_lock_irq(&snd_pcm_link_rwlock);
	if (substream->runtime->status->state == SNDRV_PCM_STATE_OPEN ||
	    substream->runtime->status->state != substream1->runtime->status->state) {
		res = -EBADFD;
		goto _end;
	}
	if (snd_pcm_stream_linked(substream1)) {
		res = -EALREADY;
		goto _end;
	}
	if (!snd_pcm_stream_linked(substream)) {
		substream->group = kmalloc(sizeof(struct snd_pcm_group), GFP_ATOMIC);
		if (substream->group == NULL) {
			res = -ENOMEM;
			goto _end;
		}
		spin_lock_init(&substream->group->lock);
		INIT_LIST_HEAD(&substream->group->substreams);
		list_add_tail(&substream->link_list, &substream->group->substreams);
		substream->group->count = 1;
	}
	list_add_tail(&substream1->link_list, &substream->group->substreams);
	substream->group->count++;
	substream1->group = substream->group;
 _end:
	write_unlock_irq(&snd_pcm_link_rwlock);
	up_write(&snd_pcm_link_rwsem);
	fput(file);
	return res;
}

static void relink_to_local(struct snd_pcm_substream *substream)
{
	substream->group = &substream->self_group;
	INIT_LIST_HEAD(&substream->self_group.substreams);
	list_add_tail(&substream->link_list, &substream->self_group.substreams);
}

static int snd_pcm_unlink(struct snd_pcm_substream *substream)
{
	struct snd_pcm_substream *s;
	int res = 0;

	down_write(&snd_pcm_link_rwsem);
	write_lock_irq(&snd_pcm_link_rwlock);
	if (!snd_pcm_stream_linked(substream)) {
		res = -EALREADY;
		goto _end;
	}
	list_del(&substream->link_list);
	substream->group->count--;
	if (substream->group->count == 1) {	/* detach the last stream, too */
		snd_pcm_group_for_each_entry(s, substream) {
			relink_to_local(s);
			break;
		}
		kfree(substream->group);
	}
	relink_to_local(substream);
       _end:
	write_unlock_irq(&snd_pcm_link_rwlock);
	up_write(&snd_pcm_link_rwsem);
	return res;
}

/*
 * hw configurator
 */
static int snd_pcm_hw_rule_mul(struct snd_pcm_hw_params *params,
			       struct snd_pcm_hw_rule *rule)
{
	struct snd_interval t;
	snd_interval_mul(hw_param_interval_c(params, rule->deps[0]),
		     hw_param_interval_c(params, rule->deps[1]), &t);
	return snd_interval_refine(hw_param_interval(params, rule->var), &t);
}

static int snd_pcm_hw_rule_div(struct snd_pcm_hw_params *params,
			       struct snd_pcm_hw_rule *rule)
{
	struct snd_interval t;
	snd_interval_div(hw_param_interval_c(params, rule->deps[0]),
		     hw_param_interval_c(params, rule->deps[1]), &t);
	return snd_interval_refine(hw_param_interval(params, rule->var), &t);
}

static int snd_pcm_hw_rule_muldivk(struct snd_pcm_hw_params *params,
				   struct snd_pcm_hw_rule *rule)
{
	struct snd_interval t;
	snd_interval_muldivk(hw_param_interval_c(params, rule->deps[0]),
			 hw_param_interval_c(params, rule->deps[1]),
			 (unsigned long) rule->private, &t);
	return snd_interval_refine(hw_param_interval(params, rule->var), &t);
}

static int snd_pcm_hw_rule_mulkdiv(struct snd_pcm_hw_params *params,
				   struct snd_pcm_hw_rule *rule)
{
	struct snd_interval t;
	snd_interval_mulkdiv(hw_param_interval_c(params, rule->deps[0]),
			 (unsigned long) rule->private,
			 hw_param_interval_c(params, rule->deps[1]), &t);
	return snd_interval_refine(hw_param_interval(params, rule->var), &t);
}

static int snd_pcm_hw_rule_format(struct snd_pcm_hw_params *params,
				  struct snd_pcm_hw_rule *rule)
{
	unsigned int k;
	struct snd_interval *i = hw_param_interval(params, rule->deps[0]);
	struct snd_mask m;
	struct snd_mask *mask = hw_param_mask(params, SNDRV_PCM_HW_PARAM_FORMAT);
	snd_mask_any(&m);
	for (k = 0; k <= SNDRV_PCM_FORMAT_LAST; ++k) {
		int bits;
		if (! snd_mask_test(mask, k))
			continue;
		bits = snd_pcm_format_physical_width(k);
		if (bits <= 0)
			continue; /* ignore invalid formats */
		if ((unsigned)bits < i->min || (unsigned)bits > i->max)
			snd_mask_reset(&m, k);
	}
	return snd_mask_refine(mask, &m);
}

static int snd_pcm_hw_rule_sample_bits(struct snd_pcm_hw_params *params,
				       struct snd_pcm_hw_rule *rule)
{
	struct snd_interval t;
	unsigned int k;
	t.min = UINT_MAX;
	t.max = 0;
	t.openmin = 0;
	t.openmax = 0;
	for (k = 0; k <= SNDRV_PCM_FORMAT_LAST; ++k) {
		int bits;
		if (! snd_mask_test(hw_param_mask(params, SNDRV_PCM_HW_PARAM_FORMAT), k))
			continue;
		bits = snd_pcm_format_physical_width(k);
		if (bits <= 0)
			continue; /* ignore invalid formats */
		if (t.min > (unsigned)bits)
			t.min = bits;
		if (t.max < (unsigned)bits)
			t.max = bits;
	}
	t.integer = 1;
	return snd_interval_refine(hw_param_interval(params, rule->var), &t);
}

#if SNDRV_PCM_RATE_5512 != 1 << 0 || SNDRV_PCM_RATE_192000 != 1 << 12
#error "Change this table"
#endif

static unsigned int rates[] = { 5512, 8000, 11025, 16000, 22050, 32000, 44100,
                                 48000, 64000, 88200, 96000, 176400, 192000 };

const struct snd_pcm_hw_constraint_list snd_pcm_known_rates = {
	.count = ARRAY_SIZE(rates),
	.list = rates,
};

static int snd_pcm_hw_rule_rate(struct snd_pcm_hw_params *params,
				struct snd_pcm_hw_rule *rule)
{
	struct snd_pcm_hardware *hw = rule->private;
	return snd_interval_list(hw_param_interval(params, rule->var),
				 snd_pcm_known_rates.count,
				 snd_pcm_known_rates.list, hw->rates);
}		

static int snd_pcm_hw_rule_buffer_bytes_max(struct snd_pcm_hw_params *params,
					    struct snd_pcm_hw_rule *rule)
{
	struct snd_interval t;
	struct snd_pcm_substream *substream = rule->private;
	t.min = 0;
	t.max = substream->buffer_bytes_max;
	t.openmin = 0;
	t.openmax = 0;
	t.integer = 1;
	return snd_interval_refine(hw_param_interval(params, rule->var), &t);
}		

int snd_pcm_hw_constraints_init(struct snd_pcm_substream *substream)
{
	struct snd_pcm_runtime *runtime = substream->runtime;
	struct snd_pcm_hw_constraints *constrs = &runtime->hw_constraints;
	int k, err;

	for (k = SNDRV_PCM_HW_PARAM_FIRST_MASK; k <= SNDRV_PCM_HW_PARAM_LAST_MASK; k++) {
		snd_mask_any(constrs_mask(constrs, k));
	}

	for (k = SNDRV_PCM_HW_PARAM_FIRST_INTERVAL; k <= SNDRV_PCM_HW_PARAM_LAST_INTERVAL; k++) {
		snd_interval_any(constrs_interval(constrs, k));
	}

	snd_interval_setinteger(constrs_interval(constrs, SNDRV_PCM_HW_PARAM_CHANNELS));
	snd_interval_setinteger(constrs_interval(constrs, SNDRV_PCM_HW_PARAM_BUFFER_SIZE));
	snd_interval_setinteger(constrs_interval(constrs, SNDRV_PCM_HW_PARAM_BUFFER_BYTES));
	snd_interval_setinteger(constrs_interval(constrs, SNDRV_PCM_HW_PARAM_SAMPLE_BITS));
	snd_interval_setinteger(constrs_interval(constrs, SNDRV_PCM_HW_PARAM_FRAME_BITS));

	err = snd_pcm_hw_rule_add(runtime, 0, SNDRV_PCM_HW_PARAM_FORMAT,
				   snd_pcm_hw_rule_format, NULL,
				   SNDRV_PCM_HW_PARAM_SAMPLE_BITS, -1);
	if (err < 0)
		return err;
	err = snd_pcm_hw_rule_add(runtime, 0, SNDRV_PCM_HW_PARAM_SAMPLE_BITS, 
				  snd_pcm_hw_rule_sample_bits, NULL,
				  SNDRV_PCM_HW_PARAM_FORMAT, 
				  SNDRV_PCM_HW_PARAM_SAMPLE_BITS, -1);
	if (err < 0)
		return err;
	err = snd_pcm_hw_rule_add(runtime, 0, SNDRV_PCM_HW_PARAM_SAMPLE_BITS, 
				  snd_pcm_hw_rule_div, NULL,
				  SNDRV_PCM_HW_PARAM_FRAME_BITS, SNDRV_PCM_HW_PARAM_CHANNELS, -1);
	if (err < 0)
		return err;
	err = snd_pcm_hw_rule_add(runtime, 0, SNDRV_PCM_HW_PARAM_FRAME_BITS, 
				  snd_pcm_hw_rule_mul, NULL,
				  SNDRV_PCM_HW_PARAM_SAMPLE_BITS, SNDRV_PCM_HW_PARAM_CHANNELS, -1);
	if (err < 0)
		return err;
	err = snd_pcm_hw_rule_add(runtime, 0, SNDRV_PCM_HW_PARAM_FRAME_BITS, 
				  snd_pcm_hw_rule_mulkdiv, (void*) 8,
				  SNDRV_PCM_HW_PARAM_PERIOD_BYTES, SNDRV_PCM_HW_PARAM_PERIOD_SIZE, -1);
	if (err < 0)
		return err;
	err = snd_pcm_hw_rule_add(runtime, 0, SNDRV_PCM_HW_PARAM_FRAME_BITS, 
				  snd_pcm_hw_rule_mulkdiv, (void*) 8,
				  SNDRV_PCM_HW_PARAM_BUFFER_BYTES, SNDRV_PCM_HW_PARAM_BUFFER_SIZE, -1);
	if (err < 0)
		return err;
	err = snd_pcm_hw_rule_add(runtime, 0, SNDRV_PCM_HW_PARAM_CHANNELS, 
				  snd_pcm_hw_rule_div, NULL,
				  SNDRV_PCM_HW_PARAM_FRAME_BITS, SNDRV_PCM_HW_PARAM_SAMPLE_BITS, -1);
	if (err < 0)
		return err;
	err = snd_pcm_hw_rule_add(runtime, 0, SNDRV_PCM_HW_PARAM_RATE, 
				  snd_pcm_hw_rule_mulkdiv, (void*) 1000000,
				  SNDRV_PCM_HW_PARAM_PERIOD_SIZE, SNDRV_PCM_HW_PARAM_PERIOD_TIME, -1);
	if (err < 0)
		return err;
	err = snd_pcm_hw_rule_add(runtime, 0, SNDRV_PCM_HW_PARAM_RATE, 
				  snd_pcm_hw_rule_mulkdiv, (void*) 1000000,
				  SNDRV_PCM_HW_PARAM_BUFFER_SIZE, SNDRV_PCM_HW_PARAM_BUFFER_TIME, -1);
	if (err < 0)
		return err;
	err = snd_pcm_hw_rule_add(runtime, 0, SNDRV_PCM_HW_PARAM_PERIODS, 
				  snd_pcm_hw_rule_div, NULL,
				  SNDRV_PCM_HW_PARAM_BUFFER_SIZE, SNDRV_PCM_HW_PARAM_PERIOD_SIZE, -1);
	if (err < 0)
		return err;
	err = snd_pcm_hw_rule_add(runtime, 0, SNDRV_PCM_HW_PARAM_PERIOD_SIZE, 
				  snd_pcm_hw_rule_div, NULL,
				  SNDRV_PCM_HW_PARAM_BUFFER_SIZE, SNDRV_PCM_HW_PARAM_PERIODS, -1);
	if (err < 0)
		return err;
	err = snd_pcm_hw_rule_add(runtime, 0, SNDRV_PCM_HW_PARAM_PERIOD_SIZE, 
				  snd_pcm_hw_rule_mulkdiv, (void*) 8,
				  SNDRV_PCM_HW_PARAM_PERIOD_BYTES, SNDRV_PCM_HW_PARAM_FRAME_BITS, -1);
	if (err < 0)
		return err;
	err = snd_pcm_hw_rule_add(runtime, 0, SNDRV_PCM_HW_PARAM_PERIOD_SIZE, 
				  snd_pcm_hw_rule_muldivk, (void*) 1000000,
				  SNDRV_PCM_HW_PARAM_PERIOD_TIME, SNDRV_PCM_HW_PARAM_RATE, -1);
	if (err < 0)
		return err;
	err = snd_pcm_hw_rule_add(runtime, 0, SNDRV_PCM_HW_PARAM_BUFFER_SIZE, 
				  snd_pcm_hw_rule_mul, NULL,
				  SNDRV_PCM_HW_PARAM_PERIOD_SIZE, SNDRV_PCM_HW_PARAM_PERIODS, -1);
	if (err < 0)
		return err;
	err = snd_pcm_hw_rule_add(runtime, 0, SNDRV_PCM_HW_PARAM_BUFFER_SIZE, 
				  snd_pcm_hw_rule_mulkdiv, (void*) 8,
				  SNDRV_PCM_HW_PARAM_BUFFER_BYTES, SNDRV_PCM_HW_PARAM_FRAME_BITS, -1);
	if (err < 0)
		return err;
	err = snd_pcm_hw_rule_add(runtime, 0, SNDRV_PCM_HW_PARAM_BUFFER_SIZE, 
				  snd_pcm_hw_rule_muldivk, (void*) 1000000,
				  SNDRV_PCM_HW_PARAM_BUFFER_TIME, SNDRV_PCM_HW_PARAM_RATE, -1);
	if (err < 0)
		return err;
	err = snd_pcm_hw_rule_add(runtime, 0, SNDRV_PCM_HW_PARAM_PERIOD_BYTES, 
				  snd_pcm_hw_rule_muldivk, (void*) 8,
				  SNDRV_PCM_HW_PARAM_PERIOD_SIZE, SNDRV_PCM_HW_PARAM_FRAME_BITS, -1);
	if (err < 0)
		return err;
	err = snd_pcm_hw_rule_add(runtime, 0, SNDRV_PCM_HW_PARAM_BUFFER_BYTES, 
				  snd_pcm_hw_rule_muldivk, (void*) 8,
				  SNDRV_PCM_HW_PARAM_BUFFER_SIZE, SNDRV_PCM_HW_PARAM_FRAME_BITS, -1);
	if (err < 0)
		return err;
	err = snd_pcm_hw_rule_add(runtime, 0, SNDRV_PCM_HW_PARAM_PERIOD_TIME, 
				  snd_pcm_hw_rule_mulkdiv, (void*) 1000000,
				  SNDRV_PCM_HW_PARAM_PERIOD_SIZE, SNDRV_PCM_HW_PARAM_RATE, -1);
	if (err < 0)
		return err;
	err = snd_pcm_hw_rule_add(runtime, 0, SNDRV_PCM_HW_PARAM_BUFFER_TIME, 
				  snd_pcm_hw_rule_mulkdiv, (void*) 1000000,
				  SNDRV_PCM_HW_PARAM_BUFFER_SIZE, SNDRV_PCM_HW_PARAM_RATE, -1);
	if (err < 0)
		return err;
	return 0;
}

int snd_pcm_hw_constraints_complete(struct snd_pcm_substream *substream)
{
	struct snd_pcm_runtime *runtime = substream->runtime;
	struct snd_pcm_hardware *hw = &runtime->hw;
	int err;
	unsigned int mask = 0;

        if (hw->info & SNDRV_PCM_INFO_INTERLEAVED)
		mask |= 1 << SNDRV_PCM_ACCESS_RW_INTERLEAVED;
        if (hw->info & SNDRV_PCM_INFO_NONINTERLEAVED)
		mask |= 1 << SNDRV_PCM_ACCESS_RW_NONINTERLEAVED;
	if (hw->info & SNDRV_PCM_INFO_MMAP) {
		if (hw->info & SNDRV_PCM_INFO_INTERLEAVED)
			mask |= 1 << SNDRV_PCM_ACCESS_MMAP_INTERLEAVED;
		if (hw->info & SNDRV_PCM_INFO_NONINTERLEAVED)
			mask |= 1 << SNDRV_PCM_ACCESS_MMAP_NONINTERLEAVED;
		if (hw->info & SNDRV_PCM_INFO_COMPLEX)
			mask |= 1 << SNDRV_PCM_ACCESS_MMAP_COMPLEX;
	}
	err = snd_pcm_hw_constraint_mask(runtime, SNDRV_PCM_HW_PARAM_ACCESS, mask);
	if (err < 0)
		return err;

	err = snd_pcm_hw_constraint_mask64(runtime, SNDRV_PCM_HW_PARAM_FORMAT, hw->formats);
	if (err < 0)
		return err;

	err = snd_pcm_hw_constraint_mask(runtime, SNDRV_PCM_HW_PARAM_SUBFORMAT, 1 << SNDRV_PCM_SUBFORMAT_STD);
	if (err < 0)
		return err;

	err = snd_pcm_hw_constraint_minmax(runtime, SNDRV_PCM_HW_PARAM_CHANNELS,
					   hw->channels_min, hw->channels_max);
	if (err < 0)
		return err;

	err = snd_pcm_hw_constraint_minmax(runtime, SNDRV_PCM_HW_PARAM_RATE,
					   hw->rate_min, hw->rate_max);
	 if (err < 0)
		 return err;

	err = snd_pcm_hw_constraint_minmax(runtime, SNDRV_PCM_HW_PARAM_PERIOD_BYTES,
					   hw->period_bytes_min, hw->period_bytes_max);
	 if (err < 0)
		 return err;

	err = snd_pcm_hw_constraint_minmax(runtime, SNDRV_PCM_HW_PARAM_PERIODS,
					   hw->periods_min, hw->periods_max);
	if (err < 0)
		return err;

	err = snd_pcm_hw_constraint_minmax(runtime, SNDRV_PCM_HW_PARAM_BUFFER_BYTES,
					   hw->period_bytes_min, hw->buffer_bytes_max);
	if (err < 0)
		return err;

	err = snd_pcm_hw_rule_add(runtime, 0, SNDRV_PCM_HW_PARAM_BUFFER_BYTES, 
				  snd_pcm_hw_rule_buffer_bytes_max, substream,
				  SNDRV_PCM_HW_PARAM_BUFFER_BYTES, -1);
	if (err < 0)
		return err;

	/* FIXME: remove */
	if (runtime->dma_bytes) {
		err = snd_pcm_hw_constraint_minmax(runtime, SNDRV_PCM_HW_PARAM_BUFFER_BYTES, 0, runtime->dma_bytes);
		if (err < 0)
			return -EINVAL;
	}

	if (!(hw->rates & (SNDRV_PCM_RATE_KNOT | SNDRV_PCM_RATE_CONTINUOUS))) {
		err = snd_pcm_hw_rule_add(runtime, 0, SNDRV_PCM_HW_PARAM_RATE, 
					  snd_pcm_hw_rule_rate, hw,
					  SNDRV_PCM_HW_PARAM_RATE, -1);
		if (err < 0)
			return err;
	}

	/* FIXME: this belong to lowlevel */
	snd_pcm_hw_constraint_integer(runtime, SNDRV_PCM_HW_PARAM_PERIOD_SIZE);

	return 0;
}

static void pcm_release_private(struct snd_pcm_substream *substream)
{
	snd_pcm_unlink(substream);
}

void snd_pcm_release_substream(struct snd_pcm_substream *substream)
{
	substream->ref_count--;
	if (substream->ref_count > 0)
		return;

	snd_pcm_drop(substream);
	if (substream->hw_opened) {
		if (substream->ops->hw_free != NULL)
			substream->ops->hw_free(substream);
		substream->ops->close(substream);
		substream->hw_opened = 0;
	}
	if (substream->pcm_release) {
		substream->pcm_release(substream);
		substream->pcm_release = NULL;
	}
	snd_pcm_detach_substream(substream);
}

EXPORT_SYMBOL(snd_pcm_release_substream);

int snd_pcm_open_substream(struct snd_pcm *pcm, int stream,
			   struct file *file,
			   struct snd_pcm_substream **rsubstream)
{
	struct snd_pcm_substream *substream;
	int err;

	err = snd_pcm_attach_substream(pcm, stream, file, &substream);
	if (err < 0)
		return err;
	if (substream->ref_count > 1) {
		*rsubstream = substream;
		return 0;
	}

	err = snd_pcm_hw_constraints_init(substream);
	if (err < 0) {
		snd_printd("snd_pcm_hw_constraints_init failed\n");
		goto error;
	}

	if ((err = substream->ops->open(substream)) < 0)
		goto error;

	substream->hw_opened = 1;

	err = snd_pcm_hw_constraints_complete(substream);
	if (err < 0) {
		snd_printd("snd_pcm_hw_constraints_complete failed\n");
		goto error;
	}

	*rsubstream = substream;
	return 0;

 error:
	snd_pcm_release_substream(substream);
	return err;
}

EXPORT_SYMBOL(snd_pcm_open_substream);

static int snd_pcm_open_file(struct file *file,
			     struct snd_pcm *pcm,
			     int stream,
			     struct snd_pcm_file **rpcm_file)
{
	struct snd_pcm_file *pcm_file;
	struct snd_pcm_substream *substream;
	struct snd_pcm_str *str;
	int err;

	if (rpcm_file)
		*rpcm_file = NULL;

	err = snd_pcm_open_substream(pcm, stream, file, &substream);
	if (err < 0)
		return err;

	pcm_file = kzalloc(sizeof(*pcm_file), GFP_KERNEL);
	if (pcm_file == NULL) {
		snd_pcm_release_substream(substream);
		return -ENOMEM;
	}
	pcm_file->substream = substream;
	if (substream->ref_count == 1) {
		str = substream->pstr;
		substream->file = pcm_file;
		substream->pcm_release = pcm_release_private;
	}
	file->private_data = pcm_file;
	if (rpcm_file)
		*rpcm_file = pcm_file;
	return 0;
}

static int snd_pcm_playback_open(struct inode *inode, struct file *file)
{
	struct snd_pcm *pcm;

	pcm = snd_lookup_minor_data(iminor(inode),
				    SNDRV_DEVICE_TYPE_PCM_PLAYBACK);
	return snd_pcm_open(file, pcm, SNDRV_PCM_STREAM_PLAYBACK);
}

static int snd_pcm_capture_open(struct inode *inode, struct file *file)
{
	struct snd_pcm *pcm;

	pcm = snd_lookup_minor_data(iminor(inode),
				    SNDRV_DEVICE_TYPE_PCM_CAPTURE);
	return snd_pcm_open(file, pcm, SNDRV_PCM_STREAM_CAPTURE);
}

static int snd_pcm_open(struct file *file, struct snd_pcm *pcm, int stream)
{
	int err;
	struct snd_pcm_file *pcm_file;
	wait_queue_t wait;

	if (pcm == NULL) {
		err = -ENODEV;
		goto __error1;
	}
	err = snd_card_file_add(pcm->card, file);
	if (err < 0)
		goto __error1;
	if (!try_module_get(pcm->card->module)) {
		err = -EFAULT;
		goto __error2;
	}
	init_waitqueue_entry(&wait, current);
	add_wait_queue(&pcm->open_wait, &wait);
	mutex_lock(&pcm->open_mutex);
	while (1) {
		err = snd_pcm_open_file(file, pcm, stream, &pcm_file);
		if (err >= 0)
			break;
		if (err == -EAGAIN) {
			if (file->f_flags & O_NONBLOCK) {
				err = -EBUSY;
				break;
			}
		} else
			break;
		set_current_state(TASK_INTERRUPTIBLE);
		mutex_unlock(&pcm->open_mutex);
		schedule();
		mutex_lock(&pcm->open_mutex);
		if (signal_pending(current)) {
			err = -ERESTARTSYS;
			break;
		}
	}
	remove_wait_queue(&pcm->open_wait, &wait);
	mutex_unlock(&pcm->open_mutex);
	if (err < 0)
		goto __error;
	return err;

      __error:
	module_put(pcm->card->module);
      __error2:
      	snd_card_file_remove(pcm->card, file);
      __error1:
      	return err;
}

static int snd_pcm_release(struct inode *inode, struct file *file)
{
	struct snd_pcm *pcm;
	struct snd_pcm_substream *substream;
	struct snd_pcm_file *pcm_file;

	pcm_file = file->private_data;
	substream = pcm_file->substream;
	if (snd_BUG_ON(!substream))
		return -ENXIO;
	pcm = substream->pcm;
	mutex_lock(&pcm->open_mutex);
	snd_pcm_release_substream(substream);
	kfree(pcm_file);
	mutex_unlock(&pcm->open_mutex);
	wake_up(&pcm->open_wait);
	module_put(pcm->card->module);
	snd_card_file_remove(pcm->card, file);
	return 0;
}

static snd_pcm_sframes_t snd_pcm_playback_rewind(struct snd_pcm_substream *substream,
						 snd_pcm_uframes_t frames)
{
	struct snd_pcm_runtime *runtime = substream->runtime;
	snd_pcm_sframes_t appl_ptr;
	snd_pcm_sframes_t ret;
	snd_pcm_sframes_t hw_avail;

	if (frames == 0)
		return 0;

	snd_pcm_stream_lock_irq(substream);
	switch (runtime->status->state) {
	case SNDRV_PCM_STATE_PREPARED:
		break;
	case SNDRV_PCM_STATE_DRAINING:
	case SNDRV_PCM_STATE_RUNNING:
		if (snd_pcm_update_hw_ptr(substream) >= 0)
			break;
		/* Fall through */
	case SNDRV_PCM_STATE_XRUN:
		ret = -EPIPE;
		goto __end;
	case SNDRV_PCM_STATE_SUSPENDED:
		ret = -ESTRPIPE;
		goto __end;
	default:
		ret = -EBADFD;
		goto __end;
	}

	hw_avail = snd_pcm_playback_hw_avail(runtime);
	if (hw_avail <= 0) {
		ret = 0;
		goto __end;
	}
	if (frames > (snd_pcm_uframes_t)hw_avail)
		frames = hw_avail;
	appl_ptr = runtime->control->appl_ptr - frames;
	if (appl_ptr < 0)
		appl_ptr += runtime->boundary;
	runtime->control->appl_ptr = appl_ptr;
	ret = frames;
 __end:
	snd_pcm_stream_unlock_irq(substream);
	return ret;
}

static snd_pcm_sframes_t snd_pcm_capture_rewind(struct snd_pcm_substream *substream,
						snd_pcm_uframes_t frames)
{
	struct snd_pcm_runtime *runtime = substream->runtime;
	snd_pcm_sframes_t appl_ptr;
	snd_pcm_sframes_t ret;
	snd_pcm_sframes_t hw_avail;

	if (frames == 0)
		return 0;

	snd_pcm_stream_lock_irq(substream);
	switch (runtime->status->state) {
	case SNDRV_PCM_STATE_PREPARED:
	case SNDRV_PCM_STATE_DRAINING:
		break;
	case SNDRV_PCM_STATE_RUNNING:
		if (snd_pcm_update_hw_ptr(substream) >= 0)
			break;
		/* Fall through */
	case SNDRV_PCM_STATE_XRUN:
		ret = -EPIPE;
		goto __end;
	case SNDRV_PCM_STATE_SUSPENDED:
		ret = -ESTRPIPE;
		goto __end;
	default:
		ret = -EBADFD;
		goto __end;
	}

	hw_avail = snd_pcm_capture_hw_avail(runtime);
	if (hw_avail <= 0) {
		ret = 0;
		goto __end;
	}
	if (frames > (snd_pcm_uframes_t)hw_avail)
		frames = hw_avail;
	appl_ptr = runtime->control->appl_ptr - frames;
	if (appl_ptr < 0)
		appl_ptr += runtime->boundary;
	runtime->control->appl_ptr = appl_ptr;
	ret = frames;
 __end:
	snd_pcm_stream_unlock_irq(substream);
	return ret;
}

static snd_pcm_sframes_t snd_pcm_playback_forward(struct snd_pcm_substream *substream,
						  snd_pcm_uframes_t frames)
{
	struct snd_pcm_runtime *runtime = substream->runtime;
	snd_pcm_sframes_t appl_ptr;
	snd_pcm_sframes_t ret;
	snd_pcm_sframes_t avail;

	if (frames == 0)
		return 0;

	snd_pcm_stream_lock_irq(substream);
	switch (runtime->status->state) {
	case SNDRV_PCM_STATE_PREPARED:
	case SNDRV_PCM_STATE_PAUSED:
		break;
	case SNDRV_PCM_STATE_DRAINING:
	case SNDRV_PCM_STATE_RUNNING:
		if (snd_pcm_update_hw_ptr(substream) >= 0)
			break;
		/* Fall through */
	case SNDRV_PCM_STATE_XRUN:
		ret = -EPIPE;
		goto __end;
	case SNDRV_PCM_STATE_SUSPENDED:
		ret = -ESTRPIPE;
		goto __end;
	default:
		ret = -EBADFD;
		goto __end;
	}

	avail = snd_pcm_playback_avail(runtime);
	if (avail <= 0) {
		ret = 0;
		goto __end;
	}
	if (frames > (snd_pcm_uframes_t)avail)
		frames = avail;
	appl_ptr = runtime->control->appl_ptr + frames;
	if (appl_ptr >= (snd_pcm_sframes_t)runtime->boundary)
		appl_ptr -= runtime->boundary;
	runtime->control->appl_ptr = appl_ptr;
	ret = frames;
 __end:
	snd_pcm_stream_unlock_irq(substream);
	return ret;
}

static snd_pcm_sframes_t snd_pcm_capture_forward(struct snd_pcm_substream *substream,
						 snd_pcm_uframes_t frames)
{
	struct snd_pcm_runtime *runtime = substream->runtime;
	snd_pcm_sframes_t appl_ptr;
	snd_pcm_sframes_t ret;
	snd_pcm_sframes_t avail;

	if (frames == 0)
		return 0;

	snd_pcm_stream_lock_irq(substream);
	switch (runtime->status->state) {
	case SNDRV_PCM_STATE_PREPARED:
	case SNDRV_PCM_STATE_DRAINING:
	case SNDRV_PCM_STATE_PAUSED:
		break;
	case SNDRV_PCM_STATE_RUNNING:
		if (snd_pcm_update_hw_ptr(substream) >= 0)
			break;
		/* Fall through */
	case SNDRV_PCM_STATE_XRUN:
		ret = -EPIPE;
		goto __end;
	case SNDRV_PCM_STATE_SUSPENDED:
		ret = -ESTRPIPE;
		goto __end;
	default:
		ret = -EBADFD;
		goto __end;
	}

	avail = snd_pcm_capture_avail(runtime);
	if (avail <= 0) {
		ret = 0;
		goto __end;
	}
	if (frames > (snd_pcm_uframes_t)avail)
		frames = avail;
	appl_ptr = runtime->control->appl_ptr + frames;
	if (appl_ptr >= (snd_pcm_sframes_t)runtime->boundary)
		appl_ptr -= runtime->boundary;
	runtime->control->appl_ptr = appl_ptr;
	ret = frames;
 __end:
	snd_pcm_stream_unlock_irq(substream);
	return ret;
}

static int snd_pcm_hwsync(struct snd_pcm_substream *substream)
{
	struct snd_pcm_runtime *runtime = substream->runtime;
	int err;

	snd_pcm_stream_lock_irq(substream);
	switch (runtime->status->state) {
	case SNDRV_PCM_STATE_DRAINING:
		if (substream->stream == SNDRV_PCM_STREAM_CAPTURE)
			goto __badfd;
	case SNDRV_PCM_STATE_RUNNING:
		if ((err = snd_pcm_update_hw_ptr(substream)) < 0)
			break;
		/* Fall through */
	case SNDRV_PCM_STATE_PREPARED:
	case SNDRV_PCM_STATE_SUSPENDED:
		err = 0;
		break;
	case SNDRV_PCM_STATE_XRUN:
		err = -EPIPE;
		break;
	default:
	      __badfd:
		err = -EBADFD;
		break;
	}
	snd_pcm_stream_unlock_irq(substream);
	return err;
}
		
static int snd_pcm_delay(struct snd_pcm_substream *substream,
			 snd_pcm_sframes_t __user *res)
{
	struct snd_pcm_runtime *runtime = substream->runtime;
	int err;
	snd_pcm_sframes_t n = 0;

	snd_pcm_stream_lock_irq(substream);
	switch (runtime->status->state) {
	case SNDRV_PCM_STATE_DRAINING:
		if (substream->stream == SNDRV_PCM_STREAM_CAPTURE)
			goto __badfd;
	case SNDRV_PCM_STATE_RUNNING:
		if ((err = snd_pcm_update_hw_ptr(substream)) < 0)
			break;
		/* Fall through */
	case SNDRV_PCM_STATE_PREPARED:
	case SNDRV_PCM_STATE_SUSPENDED:
		err = 0;
		if (substream->stream == SNDRV_PCM_STREAM_PLAYBACK)
			n = snd_pcm_playback_hw_avail(runtime);
		else
			n = snd_pcm_capture_avail(runtime);
		n += runtime->delay;
		break;
	case SNDRV_PCM_STATE_XRUN:
		err = -EPIPE;
		break;
	default:
	      __badfd:
		err = -EBADFD;
		break;
	}
	snd_pcm_stream_unlock_irq(substream);
	if (!err)
		if (put_user(n, res))
			err = -EFAULT;
	return err;
}
		
static int snd_pcm_sync_ptr(struct snd_pcm_substream *substream,
			    struct snd_pcm_sync_ptr __user *_sync_ptr)
{
	struct snd_pcm_runtime *runtime = substream->runtime;
	struct snd_pcm_sync_ptr sync_ptr;
	volatile struct snd_pcm_mmap_status *status;
	volatile struct snd_pcm_mmap_control *control;
	int err;

	memset(&sync_ptr, 0, sizeof(sync_ptr));
	if (get_user(sync_ptr.flags, (unsigned __user *)&(_sync_ptr->flags)))
		return -EFAULT;
	if (copy_from_user(&sync_ptr.c.control, &(_sync_ptr->c.control), sizeof(struct snd_pcm_mmap_control)))
		return -EFAULT;	
	status = runtime->status;
	control = runtime->control;
	if (sync_ptr.flags & SNDRV_PCM_SYNC_PTR_HWSYNC) {
		err = snd_pcm_hwsync(substream);
		if (err < 0)
			return err;
	}
	snd_pcm_stream_lock_irq(substream);
	if (!(sync_ptr.flags & SNDRV_PCM_SYNC_PTR_APPL))
		control->appl_ptr = sync_ptr.c.control.appl_ptr;
	else
		sync_ptr.c.control.appl_ptr = control->appl_ptr;
	if (!(sync_ptr.flags & SNDRV_PCM_SYNC_PTR_AVAIL_MIN))
		control->avail_min = sync_ptr.c.control.avail_min;
	else
		sync_ptr.c.control.avail_min = control->avail_min;
	sync_ptr.s.status.state = status->state;
	sync_ptr.s.status.hw_ptr = status->hw_ptr;
	sync_ptr.s.status.tstamp = status->tstamp;
	sync_ptr.s.status.suspended_state = status->suspended_state;
	snd_pcm_stream_unlock_irq(substream);
	if (copy_to_user(_sync_ptr, &sync_ptr, sizeof(sync_ptr)))
		return -EFAULT;
	return 0;
}

static int snd_pcm_tstamp(struct snd_pcm_substream *substream, int __user *_arg)
{
	struct snd_pcm_runtime *runtime = substream->runtime;
	int arg;
	
	if (get_user(arg, _arg))
		return -EFAULT;
	if (arg < 0 || arg > SNDRV_PCM_TSTAMP_TYPE_LAST)
		return -EINVAL;
	runtime->tstamp_type = SNDRV_PCM_TSTAMP_TYPE_GETTIMEOFDAY;
	if (arg == SNDRV_PCM_TSTAMP_TYPE_MONOTONIC)
		runtime->tstamp_type = SNDRV_PCM_TSTAMP_TYPE_MONOTONIC;
	return 0;
}
		
static int snd_pcm_common_ioctl1(struct file *file,
				 struct snd_pcm_substream *substream,
				 unsigned int cmd, void __user *arg)
{
	switch (cmd) {
	case SNDRV_PCM_IOCTL_PVERSION:
		return put_user(SNDRV_PCM_VERSION, (int __user *)arg) ? -EFAULT : 0;
	case SNDRV_PCM_IOCTL_INFO:
		return snd_pcm_info_user(substream, arg);
	case SNDRV_PCM_IOCTL_TSTAMP:	/* just for compatibility */
		return 0;
	case SNDRV_PCM_IOCTL_TTSTAMP:
		return snd_pcm_tstamp(substream, arg);
	case SNDRV_PCM_IOCTL_HW_REFINE:
		return snd_pcm_hw_refine_user(substream, arg);
	case SNDRV_PCM_IOCTL_HW_PARAMS:
		return snd_pcm_hw_params_user(substream, arg);
	case SNDRV_PCM_IOCTL_HW_FREE:
		return snd_pcm_hw_free(substream);
	case SNDRV_PCM_IOCTL_SW_PARAMS:
		return snd_pcm_sw_params_user(substream, arg);
	case SNDRV_PCM_IOCTL_STATUS:
		return snd_pcm_status_user(substream, arg);
	case SNDRV_PCM_IOCTL_CHANNEL_INFO:
		return snd_pcm_channel_info_user(substream, arg);
	case SNDRV_PCM_IOCTL_PREPARE:
		return snd_pcm_prepare(substream, file);
	case SNDRV_PCM_IOCTL_RESET:
		return snd_pcm_reset(substream);
	case SNDRV_PCM_IOCTL_START:
		return snd_pcm_action_lock_irq(&snd_pcm_action_start, substream, SNDRV_PCM_STATE_RUNNING);
	case SNDRV_PCM_IOCTL_LINK:
		return snd_pcm_link(substream, (int)(unsigned long) arg);
	case SNDRV_PCM_IOCTL_UNLINK:
		return snd_pcm_unlink(substream);
	case SNDRV_PCM_IOCTL_RESUME:
		return snd_pcm_resume(substream);
	case SNDRV_PCM_IOCTL_XRUN:
		return snd_pcm_xrun(substream);
	case SNDRV_PCM_IOCTL_HWSYNC:
		return snd_pcm_hwsync(substream);
	case SNDRV_PCM_IOCTL_DELAY:
		return snd_pcm_delay(substream, arg);
	case SNDRV_PCM_IOCTL_SYNC_PTR:
		return snd_pcm_sync_ptr(substream, arg);
#ifdef CONFIG_SND_SUPPORT_OLD_API
	case SNDRV_PCM_IOCTL_HW_REFINE_OLD:
		return snd_pcm_hw_refine_old_user(substream, arg);
	case SNDRV_PCM_IOCTL_HW_PARAMS_OLD:
		return snd_pcm_hw_params_old_user(substream, arg);
#endif
	case SNDRV_PCM_IOCTL_DRAIN:
		return snd_pcm_drain(substream, file);
	case SNDRV_PCM_IOCTL_DROP:
		return snd_pcm_drop(substream);
	case SNDRV_PCM_IOCTL_PAUSE:
	{
		int res;
		snd_pcm_stream_lock_irq(substream);
		res = snd_pcm_pause(substream, (int)(unsigned long)arg);
		snd_pcm_stream_unlock_irq(substream);
		return res;
	}
	}
	snd_printd("unknown ioctl = 0x%x\n", cmd);
	return -ENOTTY;
}

static int snd_pcm_playback_ioctl1(struct file *file,
				   struct snd_pcm_substream *substream,
				   unsigned int cmd, void __user *arg)
{
	if (snd_BUG_ON(!substream))
		return -ENXIO;
	if (snd_BUG_ON(substream->stream != SNDRV_PCM_STREAM_PLAYBACK))
		return -EINVAL;
	switch (cmd) {
	case SNDRV_PCM_IOCTL_WRITEI_FRAMES:
	{
		struct snd_xferi xferi;
		struct snd_xferi __user *_xferi = arg;
		struct snd_pcm_runtime *runtime = substream->runtime;
		snd_pcm_sframes_t result;
		if (runtime->status->state == SNDRV_PCM_STATE_OPEN)
			return -EBADFD;
		if (put_user(0, &_xferi->result))
			return -EFAULT;
		if (copy_from_user(&xferi, _xferi, sizeof(xferi)))
			return -EFAULT;
		result = snd_pcm_lib_write(substream, xferi.buf, xferi.frames);
		__put_user(result, &_xferi->result);
		return result < 0 ? result : 0;
	}
	case SNDRV_PCM_IOCTL_WRITEN_FRAMES:
	{
		struct snd_xfern xfern;
		struct snd_xfern __user *_xfern = arg;
		struct snd_pcm_runtime *runtime = substream->runtime;
		void __user **bufs;
		snd_pcm_sframes_t result;
		if (runtime->status->state == SNDRV_PCM_STATE_OPEN)
			return -EBADFD;
		if (runtime->channels > 128)
			return -EINVAL;
		if (put_user(0, &_xfern->result))
			return -EFAULT;
		if (copy_from_user(&xfern, _xfern, sizeof(xfern)))
			return -EFAULT;

		bufs = memdup_user(xfern.bufs,
				   sizeof(void *) * runtime->channels);
		if (IS_ERR(bufs))
			return PTR_ERR(bufs);
		result = snd_pcm_lib_writev(substream, bufs, xfern.frames);
		kfree(bufs);
		__put_user(result, &_xfern->result);
		return result < 0 ? result : 0;
	}
	case SNDRV_PCM_IOCTL_REWIND:
	{
		snd_pcm_uframes_t frames;
		snd_pcm_uframes_t __user *_frames = arg;
		snd_pcm_sframes_t result;
		if (get_user(frames, _frames))
			return -EFAULT;
		if (put_user(0, _frames))
			return -EFAULT;
		result = snd_pcm_playback_rewind(substream, frames);
		__put_user(result, _frames);
		return result < 0 ? result : 0;
	}
	case SNDRV_PCM_IOCTL_FORWARD:
	{
		snd_pcm_uframes_t frames;
		snd_pcm_uframes_t __user *_frames = arg;
		snd_pcm_sframes_t result;
		if (get_user(frames, _frames))
			return -EFAULT;
		if (put_user(0, _frames))
			return -EFAULT;
		result = snd_pcm_playback_forward(substream, frames);
		__put_user(result, _frames);
		return result < 0 ? result : 0;
	}
	}
	return snd_pcm_common_ioctl1(file, substream, cmd, arg);
}

static int snd_pcm_capture_ioctl1(struct file *file,
				  struct snd_pcm_substream *substream,
				  unsigned int cmd, void __user *arg)
{
	if (snd_BUG_ON(!substream))
		return -ENXIO;
	if (snd_BUG_ON(substream->stream != SNDRV_PCM_STREAM_CAPTURE))
		return -EINVAL;
	switch (cmd) {
	case SNDRV_PCM_IOCTL_READI_FRAMES:
	{
		struct snd_xferi xferi;
		struct snd_xferi __user *_xferi = arg;
		struct snd_pcm_runtime *runtime = substream->runtime;
		snd_pcm_sframes_t result;
		if (runtime->status->state == SNDRV_PCM_STATE_OPEN)
			return -EBADFD;
		if (put_user(0, &_xferi->result))
			return -EFAULT;
		if (copy_from_user(&xferi, _xferi, sizeof(xferi)))
			return -EFAULT;
		result = snd_pcm_lib_read(substream, xferi.buf, xferi.frames);
		__put_user(result, &_xferi->result);
		return result < 0 ? result : 0;
	}
	case SNDRV_PCM_IOCTL_READN_FRAMES:
	{
		struct snd_xfern xfern;
		struct snd_xfern __user *_xfern = arg;
		struct snd_pcm_runtime *runtime = substream->runtime;
		void *bufs;
		snd_pcm_sframes_t result;
		if (runtime->status->state == SNDRV_PCM_STATE_OPEN)
			return -EBADFD;
		if (runtime->channels > 128)
			return -EINVAL;
		if (put_user(0, &_xfern->result))
			return -EFAULT;
		if (copy_from_user(&xfern, _xfern, sizeof(xfern)))
			return -EFAULT;

		bufs = memdup_user(xfern.bufs,
				   sizeof(void *) * runtime->channels);
		if (IS_ERR(bufs))
			return PTR_ERR(bufs);
		result = snd_pcm_lib_readv(substream, bufs, xfern.frames);
		kfree(bufs);
		__put_user(result, &_xfern->result);
		return result < 0 ? result : 0;
	}
	case SNDRV_PCM_IOCTL_REWIND:
	{
		snd_pcm_uframes_t frames;
		snd_pcm_uframes_t __user *_frames = arg;
		snd_pcm_sframes_t result;
		if (get_user(frames, _frames))
			return -EFAULT;
		if (put_user(0, _frames))
			return -EFAULT;
		result = snd_pcm_capture_rewind(substream, frames);
		__put_user(result, _frames);
		return result < 0 ? result : 0;
	}
	case SNDRV_PCM_IOCTL_FORWARD:
	{
		snd_pcm_uframes_t frames;
		snd_pcm_uframes_t __user *_frames = arg;
		snd_pcm_sframes_t result;
		if (get_user(frames, _frames))
			return -EFAULT;
		if (put_user(0, _frames))
			return -EFAULT;
		result = snd_pcm_capture_forward(substream, frames);
		__put_user(result, _frames);
		return result < 0 ? result : 0;
	}
	}
	return snd_pcm_common_ioctl1(file, substream, cmd, arg);
}

static long snd_pcm_playback_ioctl(struct file *file, unsigned int cmd,
				   unsigned long arg)
{
	struct snd_pcm_file *pcm_file;

	pcm_file = file->private_data;

	if (((cmd >> 8) & 0xff) != 'A')
		return -ENOTTY;

	return snd_pcm_playback_ioctl1(file, pcm_file->substream, cmd,
				       (void __user *)arg);
}

static long snd_pcm_capture_ioctl(struct file *file, unsigned int cmd,
				  unsigned long arg)
{
	struct snd_pcm_file *pcm_file;

	pcm_file = file->private_data;

	if (((cmd >> 8) & 0xff) != 'A')
		return -ENOTTY;

	return snd_pcm_capture_ioctl1(file, pcm_file->substream, cmd,
				      (void __user *)arg);
}

int snd_pcm_kernel_ioctl(struct snd_pcm_substream *substream,
			 unsigned int cmd, void *arg)
{
	mm_segment_t fs;
	int result;
	
	fs = snd_enter_user();
	switch (substream->stream) {
	case SNDRV_PCM_STREAM_PLAYBACK:
		result = snd_pcm_playback_ioctl1(NULL, substream, cmd,
						 (void __user *)arg);
		break;
	case SNDRV_PCM_STREAM_CAPTURE:
		result = snd_pcm_capture_ioctl1(NULL, substream, cmd,
						(void __user *)arg);
		break;
	default:
		result = -EINVAL;
		break;
	}
	snd_leave_user(fs);
	return result;
}

EXPORT_SYMBOL(snd_pcm_kernel_ioctl);

static ssize_t snd_pcm_read(struct file *file, char __user *buf, size_t count,
			    loff_t * offset)
{
	struct snd_pcm_file *pcm_file;
	struct snd_pcm_substream *substream;
	struct snd_pcm_runtime *runtime;
	snd_pcm_sframes_t result;

	pcm_file = file->private_data;
	substream = pcm_file->substream;
	if (PCM_RUNTIME_CHECK(substream))
		return -ENXIO;
	runtime = substream->runtime;
	if (runtime->status->state == SNDRV_PCM_STATE_OPEN)
		return -EBADFD;
	if (!frame_aligned(runtime, count))
		return -EINVAL;
	count = bytes_to_frames(runtime, count);
	result = snd_pcm_lib_read(substream, buf, count);
	if (result > 0)
		result = frames_to_bytes(runtime, result);
	return result;
}

static ssize_t snd_pcm_write(struct file *file, const char __user *buf,
			     size_t count, loff_t * offset)
{
	struct snd_pcm_file *pcm_file;
	struct snd_pcm_substream *substream;
	struct snd_pcm_runtime *runtime;
	snd_pcm_sframes_t result;

	pcm_file = file->private_data;
	substream = pcm_file->substream;
	if (PCM_RUNTIME_CHECK(substream))
		return -ENXIO;
	runtime = substream->runtime;
	if (runtime->status->state == SNDRV_PCM_STATE_OPEN)
		return -EBADFD;
	if (!frame_aligned(runtime, count))
		return -EINVAL;
	count = bytes_to_frames(runtime, count);
	result = snd_pcm_lib_write(substream, buf, count);
	if (result > 0)
		result = frames_to_bytes(runtime, result);
	return result;
}

static ssize_t snd_pcm_aio_read(struct kiocb *iocb, const struct iovec *iov,
			     unsigned long nr_segs, loff_t pos)

{
	struct snd_pcm_file *pcm_file;
	struct snd_pcm_substream *substream;
	struct snd_pcm_runtime *runtime;
	snd_pcm_sframes_t result;
	unsigned long i;
	void __user **bufs;
	snd_pcm_uframes_t frames;

	pcm_file = iocb->ki_filp->private_data;
	substream = pcm_file->substream;
	if (PCM_RUNTIME_CHECK(substream))
		return -ENXIO;
	runtime = substream->runtime;
	if (runtime->status->state == SNDRV_PCM_STATE_OPEN)
		return -EBADFD;
	if (nr_segs > 1024 || nr_segs != runtime->channels)
		return -EINVAL;
	if (!frame_aligned(runtime, iov->iov_len))
		return -EINVAL;
	frames = bytes_to_samples(runtime, iov->iov_len);
	bufs = kmalloc(sizeof(void *) * nr_segs, GFP_KERNEL);
	if (bufs == NULL)
		return -ENOMEM;
	for (i = 0; i < nr_segs; ++i)
		bufs[i] = iov[i].iov_base;
	result = snd_pcm_lib_readv(substream, bufs, frames);
	if (result > 0)
		result = frames_to_bytes(runtime, result);
	kfree(bufs);
	return result;
}

static ssize_t snd_pcm_aio_write(struct kiocb *iocb, const struct iovec *iov,
			      unsigned long nr_segs, loff_t pos)
{
	struct snd_pcm_file *pcm_file;
	struct snd_pcm_substream *substream;
	struct snd_pcm_runtime *runtime;
	snd_pcm_sframes_t result;
	unsigned long i;
	void __user **bufs;
	snd_pcm_uframes_t frames;

	pcm_file = iocb->ki_filp->private_data;
	substream = pcm_file->substream;
	if (PCM_RUNTIME_CHECK(substream))
		return -ENXIO;
	runtime = substream->runtime;
	if (runtime->status->state == SNDRV_PCM_STATE_OPEN)
		return -EBADFD;
	if (nr_segs > 128 || nr_segs != runtime->channels ||
	    !frame_aligned(runtime, iov->iov_len))
		return -EINVAL;
	frames = bytes_to_samples(runtime, iov->iov_len);
	bufs = kmalloc(sizeof(void *) * nr_segs, GFP_KERNEL);
	if (bufs == NULL)
		return -ENOMEM;
	for (i = 0; i < nr_segs; ++i)
		bufs[i] = iov[i].iov_base;
	result = snd_pcm_lib_writev(substream, bufs, frames);
	if (result > 0)
		result = frames_to_bytes(runtime, result);
	kfree(bufs);
	return result;
}

static unsigned int snd_pcm_playback_poll(struct file *file, poll_table * wait)
{
	struct snd_pcm_file *pcm_file;
	struct snd_pcm_substream *substream;
	struct snd_pcm_runtime *runtime;
        unsigned int mask;
	snd_pcm_uframes_t avail;

	pcm_file = file->private_data;

	substream = pcm_file->substream;
	if (PCM_RUNTIME_CHECK(substream))
		return -ENXIO;
	runtime = substream->runtime;

	poll_wait(file, &runtime->sleep, wait);

	snd_pcm_stream_lock_irq(substream);
	avail = snd_pcm_playback_avail(runtime);
	switch (runtime->status->state) {
	case SNDRV_PCM_STATE_RUNNING:
	case SNDRV_PCM_STATE_PREPARED:
	case SNDRV_PCM_STATE_PAUSED:
		if (avail >= runtime->control->avail_min) {
			mask = POLLOUT | POLLWRNORM;
			break;
		}
		/* Fall through */
	case SNDRV_PCM_STATE_DRAINING:
		mask = 0;
		break;
	default:
		mask = POLLOUT | POLLWRNORM | POLLERR;
		break;
	}
	snd_pcm_stream_unlock_irq(substream);
	return mask;
}

static unsigned int snd_pcm_capture_poll(struct file *file, poll_table * wait)
{
	struct snd_pcm_file *pcm_file;
	struct snd_pcm_substream *substream;
	struct snd_pcm_runtime *runtime;
        unsigned int mask;
	snd_pcm_uframes_t avail;

	pcm_file = file->private_data;

	substream = pcm_file->substream;
	if (PCM_RUNTIME_CHECK(substream))
		return -ENXIO;
	runtime = substream->runtime;

	poll_wait(file, &runtime->sleep, wait);

	snd_pcm_stream_lock_irq(substream);
	avail = snd_pcm_capture_avail(runtime);
	switch (runtime->status->state) {
	case SNDRV_PCM_STATE_RUNNING:
	case SNDRV_PCM_STATE_PREPARED:
	case SNDRV_PCM_STATE_PAUSED:
		if (avail >= runtime->control->avail_min) {
			mask = POLLIN | POLLRDNORM;
			break;
		}
		mask = 0;
		break;
	case SNDRV_PCM_STATE_DRAINING:
		if (avail > 0) {
			mask = POLLIN | POLLRDNORM;
			break;
		}
		/* Fall through */
	default:
		mask = POLLIN | POLLRDNORM | POLLERR;
		break;
	}
	snd_pcm_stream_unlock_irq(substream);
	return mask;
}

/*
 * mmap support
 */

/*
 * Only on coherent architectures, we can mmap the status and the control records
 * for effcient data transfer.  On others, we have to use HWSYNC ioctl...
 */
#if defined(CONFIG_X86) || defined(CONFIG_PPC) || defined(CONFIG_ALPHA)
/*
 * mmap status record
 */
static int snd_pcm_mmap_status_fault(struct vm_area_struct *area,
						struct vm_fault *vmf)
{
	struct snd_pcm_substream *substream = area->vm_private_data;
	struct snd_pcm_runtime *runtime;
	
	if (substream == NULL)
		return VM_FAULT_SIGBUS;
	runtime = substream->runtime;
	vmf->page = virt_to_page(runtime->status);
	get_page(vmf->page);
	return 0;
}

static struct vm_operations_struct snd_pcm_vm_ops_status =
{
	.fault =	snd_pcm_mmap_status_fault,
};

static int snd_pcm_mmap_status(struct snd_pcm_substream *substream, struct file *file,
			       struct vm_area_struct *area)
{
	struct snd_pcm_runtime *runtime;
	long size;
	if (!(area->vm_flags & VM_READ))
		return -EINVAL;
	runtime = substream->runtime;
	size = area->vm_end - area->vm_start;
	if (size != PAGE_ALIGN(sizeof(struct snd_pcm_mmap_status)))
		return -EINVAL;
	area->vm_ops = &snd_pcm_vm_ops_status;
	area->vm_private_data = substream;
	area->vm_flags |= VM_RESERVED;
	return 0;
}

/*
 * mmap control record
 */
static int snd_pcm_mmap_control_fault(struct vm_area_struct *area,
						struct vm_fault *vmf)
{
	struct snd_pcm_substream *substream = area->vm_private_data;
	struct snd_pcm_runtime *runtime;
	
	if (substream == NULL)
		return VM_FAULT_SIGBUS;
	runtime = substream->runtime;
	vmf->page = virt_to_page(runtime->control);
	get_page(vmf->page);
	return 0;
}

static struct vm_operations_struct snd_pcm_vm_ops_control =
{
	.fault =	snd_pcm_mmap_control_fault,
};

static int snd_pcm_mmap_control(struct snd_pcm_substream *substream, struct file *file,
				struct vm_area_struct *area)
{
	struct snd_pcm_runtime *runtime;
	long size;
	if (!(area->vm_flags & VM_READ))
		return -EINVAL;
	runtime = substream->runtime;
	size = area->vm_end - area->vm_start;
	if (size != PAGE_ALIGN(sizeof(struct snd_pcm_mmap_control)))
		return -EINVAL;
	area->vm_ops = &snd_pcm_vm_ops_control;
	area->vm_private_data = substream;
	area->vm_flags |= VM_RESERVED;
	return 0;
}
#else /* ! coherent mmap */
/*
 * don't support mmap for status and control records.
 */
static int snd_pcm_mmap_status(struct snd_pcm_substream *substream, struct file *file,
			       struct vm_area_struct *area)
{
	return -ENXIO;
}
static int snd_pcm_mmap_control(struct snd_pcm_substream *substream, struct file *file,
				struct vm_area_struct *area)
{
	return -ENXIO;
}
#endif /* coherent mmap */

/*
 * fault callback for mmapping a RAM page
 */
static int snd_pcm_mmap_data_fault(struct vm_area_struct *area,
						struct vm_fault *vmf)
{
	struct snd_pcm_substream *substream = area->vm_private_data;
	struct snd_pcm_runtime *runtime;
	unsigned long offset;
	struct page * page;
	void *vaddr;
	size_t dma_bytes;
	
	if (substream == NULL)
		return VM_FAULT_SIGBUS;
	runtime = substream->runtime;
	offset = vmf->pgoff << PAGE_SHIFT;
	dma_bytes = PAGE_ALIGN(runtime->dma_bytes);
	if (offset > dma_bytes - PAGE_SIZE)
		return VM_FAULT_SIGBUS;
	if (substream->ops->page) {
		page = substream->ops->page(substream, offset);
		if (!page)
			return VM_FAULT_SIGBUS;
	} else {
		vaddr = runtime->dma_area + offset;
		page = virt_to_page(vaddr);
	}
	get_page(page);
	vmf->page = page;
	return 0;
}

static struct vm_operations_struct snd_pcm_vm_ops_data =
{
	.open =		snd_pcm_mmap_data_open,
	.close =	snd_pcm_mmap_data_close,
	.fault =	snd_pcm_mmap_data_fault,
};

/*
 * mmap the DMA buffer on RAM
 */
static int snd_pcm_default_mmap(struct snd_pcm_substream *substream,
				struct vm_area_struct *area)
{
	area->vm_ops = &snd_pcm_vm_ops_data;
	area->vm_private_data = substream;
	area->vm_flags |= VM_RESERVED;
	atomic_inc(&substream->mmap_count);
	return 0;
}

/*
 * mmap the DMA buffer on I/O memory area
 */
#if SNDRV_PCM_INFO_MMAP_IOMEM
static struct vm_operations_struct snd_pcm_vm_ops_data_mmio =
{
	.open =		snd_pcm_mmap_data_open,
	.close =	snd_pcm_mmap_data_close,
};

int snd_pcm_lib_mmap_iomem(struct snd_pcm_substream *substream,
			   struct vm_area_struct *area)
{
	long size;
	unsigned long offset;

#ifdef pgprot_noncached
	area->vm_page_prot = pgprot_noncached(area->vm_page_prot);
#endif
	area->vm_ops = &snd_pcm_vm_ops_data_mmio;
	area->vm_private_data = substream;
	area->vm_flags |= VM_IO;
	size = area->vm_end - area->vm_start;
	offset = area->vm_pgoff << PAGE_SHIFT;
	if (io_remap_pfn_range(area, area->vm_start,
				(substream->runtime->dma_addr + offset) >> PAGE_SHIFT,
				size, area->vm_page_prot))
		return -EAGAIN;
	atomic_inc(&substream->mmap_count);
	return 0;
}

EXPORT_SYMBOL(snd_pcm_lib_mmap_iomem);
#endif /* SNDRV_PCM_INFO_MMAP */

/*
 * mmap DMA buffer
 */
int snd_pcm_mmap_data(struct snd_pcm_substream *substream, struct file *file,
		      struct vm_area_struct *area)
{
	struct snd_pcm_runtime *runtime;
	long size;
	unsigned long offset;
	size_t dma_bytes;

	if (substream->stream == SNDRV_PCM_STREAM_PLAYBACK) {
		if (!(area->vm_flags & (VM_WRITE|VM_READ)))
			return -EINVAL;
	} else {
		if (!(area->vm_flags & VM_READ))
			return -EINVAL;
	}
	runtime = substream->runtime;
	if (runtime->status->state == SNDRV_PCM_STATE_OPEN)
		return -EBADFD;
	if (!(runtime->info & SNDRV_PCM_INFO_MMAP))
		return -ENXIO;
	if (runtime->access == SNDRV_PCM_ACCESS_RW_INTERLEAVED ||
	    runtime->access == SNDRV_PCM_ACCESS_RW_NONINTERLEAVED)
		return -EINVAL;
	size = area->vm_end - area->vm_start;
	offset = area->vm_pgoff << PAGE_SHIFT;
	dma_bytes = PAGE_ALIGN(runtime->dma_bytes);
	if ((size_t)size > dma_bytes)
		return -EINVAL;
	if (offset > dma_bytes - size)
		return -EINVAL;

	if (substream->ops->mmap)
		return substream->ops->mmap(substream, area);
	else
		return snd_pcm_default_mmap(substream, area);
}

EXPORT_SYMBOL(snd_pcm_mmap_data);

static int snd_pcm_mmap(struct file *file, struct vm_area_struct *area)
{
	struct snd_pcm_file * pcm_file;
	struct snd_pcm_substream *substream;	
	unsigned long offset;
	
	pcm_file = file->private_data;
	substream = pcm_file->substream;
	if (PCM_RUNTIME_CHECK(substream))
		return -ENXIO;

	offset = area->vm_pgoff << PAGE_SHIFT;
	switch (offset) {
	case SNDRV_PCM_MMAP_OFFSET_STATUS:
		if (pcm_file->no_compat_mmap)
			return -ENXIO;
		return snd_pcm_mmap_status(substream, file, area);
	case SNDRV_PCM_MMAP_OFFSET_CONTROL:
		if (pcm_file->no_compat_mmap)
			return -ENXIO;
		return snd_pcm_mmap_control(substream, file, area);
	default:
		return snd_pcm_mmap_data(substream, file, area);
	}
	return 0;
}

static int snd_pcm_fasync(int fd, struct file * file, int on)
{
	struct snd_pcm_file * pcm_file;
	struct snd_pcm_substream *substream;
	struct snd_pcm_runtime *runtime;
	int err = -ENXIO;

	lock_kernel();
	pcm_file = file->private_data;
	substream = pcm_file->substream;
	if (PCM_RUNTIME_CHECK(substream))
		goto out;
	runtime = substream->runtime;
	err = fasync_helper(fd, file, on, &runtime->fasync);
out:
	unlock_kernel();
	return err;
}

/*
 * ioctl32 compat
 */
#ifdef CONFIG_COMPAT
#include "pcm_compat.c"
#else
#define snd_pcm_ioctl_compat	NULL
#endif

/*
 *  To be removed helpers to keep binary compatibility
 */

#ifdef CONFIG_SND_SUPPORT_OLD_API
#define __OLD_TO_NEW_MASK(x) ((x&7)|((x&0x07fffff8)<<5))
#define __NEW_TO_OLD_MASK(x) ((x&7)|((x&0xffffff00)>>5))

static void snd_pcm_hw_convert_from_old_params(struct snd_pcm_hw_params *params,
					       struct snd_pcm_hw_params_old *oparams)
{
	unsigned int i;

	memset(params, 0, sizeof(*params));
	params->flags = oparams->flags;
	for (i = 0; i < ARRAY_SIZE(oparams->masks); i++)
		params->masks[i].bits[0] = oparams->masks[i];
	memcpy(params->intervals, oparams->intervals, sizeof(oparams->intervals));
	params->rmask = __OLD_TO_NEW_MASK(oparams->rmask);
	params->cmask = __OLD_TO_NEW_MASK(oparams->cmask);
	params->info = oparams->info;
	params->msbits = oparams->msbits;
	params->rate_num = oparams->rate_num;
	params->rate_den = oparams->rate_den;
	params->fifo_size = oparams->fifo_size;
}

static void snd_pcm_hw_convert_to_old_params(struct snd_pcm_hw_params_old *oparams,
					     struct snd_pcm_hw_params *params)
{
	unsigned int i;

	memset(oparams, 0, sizeof(*oparams));
	oparams->flags = params->flags;
	for (i = 0; i < ARRAY_SIZE(oparams->masks); i++)
		oparams->masks[i] = params->masks[i].bits[0];
	memcpy(oparams->intervals, params->intervals, sizeof(oparams->intervals));
	oparams->rmask = __NEW_TO_OLD_MASK(params->rmask);
	oparams->cmask = __NEW_TO_OLD_MASK(params->cmask);
	oparams->info = params->info;
	oparams->msbits = params->msbits;
	oparams->rate_num = params->rate_num;
	oparams->rate_den = params->rate_den;
	oparams->fifo_size = params->fifo_size;
}

static int snd_pcm_hw_refine_old_user(struct snd_pcm_substream *substream,
				      struct snd_pcm_hw_params_old __user * _oparams)
{
	struct snd_pcm_hw_params *params;
	struct snd_pcm_hw_params_old *oparams = NULL;
	int err;

	params = kmalloc(sizeof(*params), GFP_KERNEL);
	if (!params)
		return -ENOMEM;

	oparams = memdup_user(_oparams, sizeof(*oparams));
	if (IS_ERR(oparams)) {
		err = PTR_ERR(oparams);
		goto out;
	}
	snd_pcm_hw_convert_from_old_params(params, oparams);
	err = snd_pcm_hw_refine(substream, params);
	snd_pcm_hw_convert_to_old_params(oparams, params);
	if (copy_to_user(_oparams, oparams, sizeof(*oparams))) {
		if (!err)
			err = -EFAULT;
	}

	kfree(oparams);
out:
	kfree(params);
	return err;
}

static int snd_pcm_hw_params_old_user(struct snd_pcm_substream *substream,
				      struct snd_pcm_hw_params_old __user * _oparams)
{
	struct snd_pcm_hw_params *params;
	struct snd_pcm_hw_params_old *oparams = NULL;
	int err;

	params = kmalloc(sizeof(*params), GFP_KERNEL);
	if (!params)
		return -ENOMEM;

	oparams = memdup_user(_oparams, sizeof(*oparams));
	if (IS_ERR(oparams)) {
		err = PTR_ERR(oparams);
		goto out;
	}
	snd_pcm_hw_convert_from_old_params(params, oparams);
	err = snd_pcm_hw_params(substream, params);
	snd_pcm_hw_convert_to_old_params(oparams, params);
	if (copy_to_user(_oparams, oparams, sizeof(*oparams))) {
		if (!err)
			err = -EFAULT;
	}

	kfree(oparams);
out:
	kfree(params);
	return err;
}
#endif /* CONFIG_SND_SUPPORT_OLD_API */

#ifndef CONFIG_MMU
unsigned long dummy_get_unmapped_area(struct file *file, unsigned long addr,
				      unsigned long len, unsigned long pgoff,
				      unsigned long flags)
{
	return 0;
}
#else
# define dummy_get_unmapped_area NULL
#endif

/*
 *  Register section
 */

const struct file_operations snd_pcm_f_ops[2] = {
	{
		.owner =		THIS_MODULE,
		.write =		snd_pcm_write,
		.aio_write =		snd_pcm_aio_write,
		.open =			snd_pcm_playback_open,
		.release =		snd_pcm_release,
		.poll =			snd_pcm_playback_poll,
		.unlocked_ioctl =	snd_pcm_playback_ioctl,
		.compat_ioctl = 	snd_pcm_ioctl_compat,
		.mmap =			snd_pcm_mmap,
		.fasync =		snd_pcm_fasync,
		.get_unmapped_area =	dummy_get_unmapped_area,
	},
	{
		.owner =		THIS_MODULE,
		.read =			snd_pcm_read,
		.aio_read =		snd_pcm_aio_read,
		.open =			snd_pcm_capture_open,
		.release =		snd_pcm_release,
		.poll =			snd_pcm_capture_poll,
		.unlocked_ioctl =	snd_pcm_capture_ioctl,
		.compat_ioctl = 	snd_pcm_ioctl_compat,
		.mmap =			snd_pcm_mmap,
		.fasync =		snd_pcm_fasync,
		.get_unmapped_area =	dummy_get_unmapped_area,
	}
};<|MERGE_RESOLUTION|>--- conflicted
+++ resolved
@@ -1387,14 +1387,6 @@
 	.post_action = snd_pcm_post_drain_init
 };
 
-<<<<<<< HEAD
-struct drain_rec {
-	struct snd_pcm_substream *substream;
-	wait_queue_t wait;
-};
-
-=======
->>>>>>> 9c16d741
 static int snd_pcm_drop(struct snd_pcm_substream *substream);
 
 /*
@@ -1412,13 +1404,7 @@
 	struct snd_pcm_substream *s;
 	wait_queue_t wait;
 	int result = 0;
-<<<<<<< HEAD
-	int i, num_drecs;
 	int nonblock = 0;
-	struct drain_rec *drec, drec_tmp, *d;
-=======
-	int nonblock = 0;
->>>>>>> 9c16d741
 
 	card = substream->pcm->card;
 	runtime = substream->runtime;
@@ -1440,41 +1426,8 @@
 			nonblock = 1;
 	} else if (substream->f_flags & O_NONBLOCK)
 		nonblock = 1;
-<<<<<<< HEAD
-
-	if (nonblock)
-		goto lock; /* no need to allocate waitqueues */
-
-	/* allocate temporary record for drain sync */
-	down_read(&snd_pcm_link_rwsem);
-	if (snd_pcm_stream_linked(substream)) {
-		drec = kmalloc(substream->group->count * sizeof(*drec), GFP_KERNEL);
-		if (! drec) {
-			up_read(&snd_pcm_link_rwsem);
-			snd_power_unlock(card);
-			return -ENOMEM;
-		}
-	} else
-		drec = &drec_tmp;
-
-	/* count only playback streams */
-	num_drecs = 0;
-	snd_pcm_group_for_each_entry(s, substream) {
-		runtime = s->runtime;
-		if (s->stream == SNDRV_PCM_STREAM_PLAYBACK) {
-			d = &drec[num_drecs++];
-			d->substream = s;
-			init_waitqueue_entry(&d->wait, current);
-			add_wait_queue(&runtime->sleep, &d->wait);
-		}
-	}
+
 	up_read(&snd_pcm_link_rwsem);
-
- lock:
-=======
-
-	up_read(&snd_pcm_link_rwsem);
->>>>>>> 9c16d741
 	snd_pcm_stream_lock_irq(substream);
 	/* resume pause */
 	if (runtime->status->state == SNDRV_PCM_STATE_PAUSED)
@@ -1535,20 +1488,7 @@
 
  unlock:
 	snd_pcm_stream_unlock_irq(substream);
-<<<<<<< HEAD
-
-	if (!nonblock) {
-		for (i = 0; i < num_drecs; i++) {
-			d = &drec[i];
-			runtime = d->substream->runtime;
-			remove_wait_queue(&runtime->sleep, &d->wait);
-		}
-		if (drec != &drec_tmp)
-			kfree(drec);
-	}
-=======
 	up_read(&snd_pcm_link_rwsem);
->>>>>>> 9c16d741
 	snd_power_unlock(card);
 
 	return result;
