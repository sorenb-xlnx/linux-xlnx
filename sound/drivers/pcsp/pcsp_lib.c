/*
 * PC-Speaker driver for Linux
 *
 * Copyright (C) 1993-1997  Michael Beck
 * Copyright (C) 1997-2001  David Woodhouse
 * Copyright (C) 2001-2008  Stas Sergeev
 */

#include <linux/module.h>
#include <linux/moduleparam.h>
#include <linux/interrupt.h>
#include <sound/pcm.h>
#include <asm/io.h>
#include "pcsp.h"

static int nforce_wa;
module_param(nforce_wa, bool, 0444);
MODULE_PARM_DESC(nforce_wa, "Apply NForce chipset workaround "
		"(expect bad sound)");

#define DMIX_WANTS_S16	1

/*
 * Call snd_pcm_period_elapsed in a tasklet
 * This avoids spinlock messes and long-running irq contexts
 */
static void pcsp_call_pcm_elapsed(unsigned long priv)
{
	if (atomic_read(&pcsp_chip.timer_active)) {
		struct snd_pcm_substream *substream;
		substream = pcsp_chip.playback_substream;
		if (substream)
			snd_pcm_period_elapsed(substream);
	}
}

static DECLARE_TASKLET(pcsp_pcm_tasklet, pcsp_call_pcm_elapsed, 0);

<<<<<<< HEAD
enum hrtimer_restart pcsp_do_timer(struct hrtimer *handle)
=======
/* write the port and returns the next expire time in ns;
 * called at the trigger-start and in hrtimer callback
 */
static unsigned long pcsp_timer_update(struct hrtimer *handle)
>>>>>>> eea0579f
{
	unsigned char timer_cnt, val;
	u64 ns;
	struct snd_pcm_substream *substream;
	struct snd_pcm_runtime *runtime;
	struct snd_pcsp *chip = container_of(handle, struct snd_pcsp, timer);
	unsigned long flags;

	if (chip->thalf) {
		outb(chip->val61, 0x61);
		chip->thalf = 0;
		if (!atomic_read(&chip->timer_active))
<<<<<<< HEAD
			goto stop;
		hrtimer_forward(&chip->timer, hrtimer_get_expires(&chip->timer),
				ktime_set(0, chip->ns_rem));
		return HRTIMER_RESTART;
	}

	if (!atomic_read(&chip->timer_active))
		goto stop;
	substream = chip->playback_substream;
	if (!substream)
		goto stop;
=======
			return 0;
		return chip->ns_rem;
	}

	if (!atomic_read(&chip->timer_active))
		return 0;
	substream = chip->playback_substream;
	if (!substream)
		return 0;
>>>>>>> eea0579f

	runtime = substream->runtime;
	/* assume it is mono! */
	val = runtime->dma_area[chip->playback_ptr + chip->fmt_size - 1];
	if (chip->is_signed)
		val ^= 0x80;
	timer_cnt = val * CUR_DIV() / 256;

	if (timer_cnt && chip->enable) {
		spin_lock_irqsave(&i8253_lock, flags);
		if (!nforce_wa) {
			outb_p(chip->val61, 0x61);
			outb_p(timer_cnt, 0x42);
			outb(chip->val61 ^ 1, 0x61);
		} else {
			outb(chip->val61 ^ 2, 0x61);
			chip->thalf = 1;
		}
		spin_unlock_irqrestore(&i8253_lock, flags);
	}

	chip->ns_rem = PCSP_PERIOD_NS();
	ns = (chip->thalf ? PCSP_CALC_NS(timer_cnt) : chip->ns_rem);
	chip->ns_rem -= ns;
	return ns;
}

enum hrtimer_restart pcsp_do_timer(struct hrtimer *handle)
{
	struct snd_pcsp *chip = container_of(handle, struct snd_pcsp, timer);
	struct snd_pcm_substream *substream;
	int periods_elapsed, pointer_update;
	size_t period_bytes, buffer_bytes;
	unsigned long ns;
	unsigned long flags;

	pointer_update = !chip->thalf;
	ns = pcsp_timer_update(handle);
	if (!ns)
		return HRTIMER_NORESTART;

	/* update the playback position */
	substream = chip->playback_substream;
	if (!substream)
		return HRTIMER_NORESTART;

	period_bytes = snd_pcm_lib_period_bytes(substream);
	buffer_bytes = snd_pcm_lib_buffer_bytes(substream);

	spin_lock_irqsave(&chip->substream_lock, flags);
<<<<<<< HEAD
	chip->playback_ptr += PCSP_INDEX_INC() * fmt_size;
=======
	chip->playback_ptr += PCSP_INDEX_INC() * chip->fmt_size;
>>>>>>> eea0579f
	periods_elapsed = chip->playback_ptr - chip->period_ptr;
	if (periods_elapsed < 0) {
#if PCSP_DEBUG
		printk(KERN_INFO "PCSP: buffer_bytes mod period_bytes != 0 ? "
			"(%zi %zi %zi)\n",
			chip->playback_ptr, period_bytes, buffer_bytes);
#endif
		periods_elapsed += buffer_bytes;
	}
	periods_elapsed /= period_bytes;
	/* wrap the pointer _before_ calling snd_pcm_period_elapsed(),
	 * or ALSA will BUG on us. */
	chip->playback_ptr %= buffer_bytes;

	if (periods_elapsed) {
		chip->period_ptr += periods_elapsed * period_bytes;
		chip->period_ptr %= buffer_bytes;
		tasklet_schedule(&pcsp_pcm_tasklet);
	}
	spin_unlock_irqrestore(&chip->substream_lock, flags);
<<<<<<< HEAD

	if (!atomic_read(&chip->timer_active))
		goto stop;
=======

	if (periods_elapsed)
		tasklet_schedule(&pcsp_pcm_tasklet);

	hrtimer_forward(handle, hrtimer_get_expires(handle), ns_to_ktime(ns));
>>>>>>> eea0579f

	return HRTIMER_RESTART;
<<<<<<< HEAD

 stop:
	return HRTIMER_NORESTART;
=======
>>>>>>> eea0579f
}

static int pcsp_start_playing(struct snd_pcsp *chip)
{
	unsigned long ns;

#if PCSP_DEBUG
	printk(KERN_INFO "PCSP: start_playing called\n");
#endif
	if (atomic_read(&chip->timer_active)) {
		printk(KERN_ERR "PCSP: Timer already active\n");
		return -EIO;
	}

	spin_lock(&i8253_lock);
	chip->val61 = inb(0x61) | 0x03;
	outb_p(0x92, 0x43);	/* binary, mode 1, LSB only, ch 2 */
	spin_unlock(&i8253_lock);
	atomic_set(&chip->timer_active, 1);
	chip->thalf = 0;

	ns = pcsp_timer_update(&pcsp_chip.timer);
	if (!ns)
		return -EIO;

	hrtimer_start(&pcsp_chip.timer, ktime_set(0, ns), HRTIMER_MODE_REL);
	return 0;
}

static void pcsp_stop_playing(struct snd_pcsp *chip)
{
#if PCSP_DEBUG
	printk(KERN_INFO "PCSP: stop_playing called\n");
#endif
	if (!atomic_read(&chip->timer_active))
		return;

	atomic_set(&chip->timer_active, 0);
	spin_lock(&i8253_lock);
	/* restore the timer */
	outb_p(0xb6, 0x43);	/* binary, mode 3, LSB/MSB, ch 2 */
	outb(chip->val61 & 0xFC, 0x61);
	spin_unlock(&i8253_lock);
}

/*
 * Force to stop and sync the stream
 */
void pcsp_sync_stop(struct snd_pcsp *chip)
{
	local_irq_disable();
	pcsp_stop_playing(chip);
	local_irq_enable();
	hrtimer_cancel(&chip->timer);
	tasklet_kill(&pcsp_pcm_tasklet);
}

static int snd_pcsp_playback_close(struct snd_pcm_substream *substream)
{
	struct snd_pcsp *chip = snd_pcm_substream_chip(substream);
#if PCSP_DEBUG
	printk(KERN_INFO "PCSP: close called\n");
#endif
	pcsp_sync_stop(chip);
	chip->playback_substream = NULL;
	return 0;
}

static int snd_pcsp_playback_hw_params(struct snd_pcm_substream *substream,
				       struct snd_pcm_hw_params *hw_params)
{
	struct snd_pcsp *chip = snd_pcm_substream_chip(substream);
	int err;
	pcsp_sync_stop(chip);
	err = snd_pcm_lib_malloc_pages(substream,
				      params_buffer_bytes(hw_params));
	if (err < 0)
		return err;
	return 0;
}

static int snd_pcsp_playback_hw_free(struct snd_pcm_substream *substream)
{
	struct snd_pcsp *chip = snd_pcm_substream_chip(substream);
#if PCSP_DEBUG
	printk(KERN_INFO "PCSP: hw_free called\n");
#endif
	pcsp_sync_stop(chip);
	return snd_pcm_lib_free_pages(substream);
}

static int snd_pcsp_playback_prepare(struct snd_pcm_substream *substream)
{
	struct snd_pcsp *chip = snd_pcm_substream_chip(substream);
#if PCSP_DEBUG
	printk(KERN_INFO "PCSP: prepare called, "
			"size=%zi psize=%zi f=%zi f1=%i\n",
			snd_pcm_lib_buffer_bytes(substream),
			snd_pcm_lib_period_bytes(substream),
			snd_pcm_lib_buffer_bytes(substream) /
			snd_pcm_lib_period_bytes(substream),
			substream->runtime->periods);
#endif
	pcsp_sync_stop(chip);
	chip->playback_ptr = 0;
	chip->period_ptr = 0;
	chip->fmt_size =
		snd_pcm_format_physical_width(substream->runtime->format) >> 3;
	chip->is_signed = snd_pcm_format_signed(substream->runtime->format);
	return 0;
}

static int snd_pcsp_trigger(struct snd_pcm_substream *substream, int cmd)
{
	struct snd_pcsp *chip = snd_pcm_substream_chip(substream);
#if PCSP_DEBUG
	printk(KERN_INFO "PCSP: trigger called\n");
#endif
	switch (cmd) {
	case SNDRV_PCM_TRIGGER_START:
	case SNDRV_PCM_TRIGGER_RESUME:
		return pcsp_start_playing(chip);
	case SNDRV_PCM_TRIGGER_STOP:
	case SNDRV_PCM_TRIGGER_SUSPEND:
		pcsp_stop_playing(chip);
		break;
	default:
		return -EINVAL;
	}
	return 0;
}

static snd_pcm_uframes_t snd_pcsp_playback_pointer(struct snd_pcm_substream
						   *substream)
{
	struct snd_pcsp *chip = snd_pcm_substream_chip(substream);
	unsigned int pos;
	spin_lock(&chip->substream_lock);
	pos = chip->playback_ptr;
	spin_unlock(&chip->substream_lock);
	return bytes_to_frames(substream->runtime, pos);
}

static struct snd_pcm_hardware snd_pcsp_playback = {
	.info = (SNDRV_PCM_INFO_INTERLEAVED |
		 SNDRV_PCM_INFO_HALF_DUPLEX |
		 SNDRV_PCM_INFO_MMAP | SNDRV_PCM_INFO_MMAP_VALID),
	.formats = (SNDRV_PCM_FMTBIT_U8
#if DMIX_WANTS_S16
		    | SNDRV_PCM_FMTBIT_S16_LE
#endif
	    ),
	.rates = SNDRV_PCM_RATE_KNOT,
	.rate_min = PCSP_DEFAULT_SRATE,
	.rate_max = PCSP_DEFAULT_SRATE,
	.channels_min = 1,
	.channels_max = 1,
	.buffer_bytes_max = PCSP_BUFFER_SIZE,
	.period_bytes_min = 64,
	.period_bytes_max = PCSP_MAX_PERIOD_SIZE,
	.periods_min = 2,
	.periods_max = PCSP_MAX_PERIODS,
	.fifo_size = 0,
};

static int snd_pcsp_playback_open(struct snd_pcm_substream *substream)
{
	struct snd_pcsp *chip = snd_pcm_substream_chip(substream);
	struct snd_pcm_runtime *runtime = substream->runtime;
#if PCSP_DEBUG
	printk(KERN_INFO "PCSP: open called\n");
#endif
	if (atomic_read(&chip->timer_active)) {
		printk(KERN_ERR "PCSP: still active!!\n");
		return -EBUSY;
	}
	runtime->hw = snd_pcsp_playback;
	chip->playback_substream = substream;
	return 0;
}

static struct snd_pcm_ops snd_pcsp_playback_ops = {
	.open = snd_pcsp_playback_open,
	.close = snd_pcsp_playback_close,
	.ioctl = snd_pcm_lib_ioctl,
	.hw_params = snd_pcsp_playback_hw_params,
	.hw_free = snd_pcsp_playback_hw_free,
	.prepare = snd_pcsp_playback_prepare,
	.trigger = snd_pcsp_trigger,
	.pointer = snd_pcsp_playback_pointer,
};

int __devinit snd_pcsp_new_pcm(struct snd_pcsp *chip)
{
	int err;

	err = snd_pcm_new(chip->card, "pcspeaker", 0, 1, 0, &chip->pcm);
	if (err < 0)
		return err;

	snd_pcm_set_ops(chip->pcm, SNDRV_PCM_STREAM_PLAYBACK,
			&snd_pcsp_playback_ops);

	chip->pcm->private_data = chip;
	chip->pcm->info_flags = SNDRV_PCM_INFO_HALF_DUPLEX;
	strcpy(chip->pcm->name, "pcsp");

	snd_pcm_lib_preallocate_pages_for_all(chip->pcm,
					      SNDRV_DMA_TYPE_CONTINUOUS,
					      snd_dma_continuous_data
					      (GFP_KERNEL), PCSP_BUFFER_SIZE,
					      PCSP_BUFFER_SIZE);

	return 0;
}<|MERGE_RESOLUTION|>--- conflicted
+++ resolved
@@ -36,14 +36,10 @@
 
 static DECLARE_TASKLET(pcsp_pcm_tasklet, pcsp_call_pcm_elapsed, 0);
 
-<<<<<<< HEAD
-enum hrtimer_restart pcsp_do_timer(struct hrtimer *handle)
-=======
 /* write the port and returns the next expire time in ns;
  * called at the trigger-start and in hrtimer callback
  */
 static unsigned long pcsp_timer_update(struct hrtimer *handle)
->>>>>>> eea0579f
 {
 	unsigned char timer_cnt, val;
 	u64 ns;
@@ -56,19 +52,6 @@
 		outb(chip->val61, 0x61);
 		chip->thalf = 0;
 		if (!atomic_read(&chip->timer_active))
-<<<<<<< HEAD
-			goto stop;
-		hrtimer_forward(&chip->timer, hrtimer_get_expires(&chip->timer),
-				ktime_set(0, chip->ns_rem));
-		return HRTIMER_RESTART;
-	}
-
-	if (!atomic_read(&chip->timer_active))
-		goto stop;
-	substream = chip->playback_substream;
-	if (!substream)
-		goto stop;
-=======
 			return 0;
 		return chip->ns_rem;
 	}
@@ -78,7 +61,6 @@
 	substream = chip->playback_substream;
 	if (!substream)
 		return 0;
->>>>>>> eea0579f
 
 	runtime = substream->runtime;
 	/* assume it is mono! */
@@ -129,11 +111,7 @@
 	buffer_bytes = snd_pcm_lib_buffer_bytes(substream);
 
 	spin_lock_irqsave(&chip->substream_lock, flags);
-<<<<<<< HEAD
-	chip->playback_ptr += PCSP_INDEX_INC() * fmt_size;
-=======
 	chip->playback_ptr += PCSP_INDEX_INC() * chip->fmt_size;
->>>>>>> eea0579f
 	periods_elapsed = chip->playback_ptr - chip->period_ptr;
 	if (periods_elapsed < 0) {
 #if PCSP_DEBUG
@@ -151,28 +129,15 @@
 	if (periods_elapsed) {
 		chip->period_ptr += periods_elapsed * period_bytes;
 		chip->period_ptr %= buffer_bytes;
-		tasklet_schedule(&pcsp_pcm_tasklet);
 	}
 	spin_unlock_irqrestore(&chip->substream_lock, flags);
-<<<<<<< HEAD
-
-	if (!atomic_read(&chip->timer_active))
-		goto stop;
-=======
 
 	if (periods_elapsed)
 		tasklet_schedule(&pcsp_pcm_tasklet);
 
 	hrtimer_forward(handle, hrtimer_get_expires(handle), ns_to_ktime(ns));
->>>>>>> eea0579f
 
 	return HRTIMER_RESTART;
-<<<<<<< HEAD
-
- stop:
-	return HRTIMER_NORESTART;
-=======
->>>>>>> eea0579f
 }
 
 static int pcsp_start_playing(struct snd_pcsp *chip)
