--- conflicted
+++ resolved
@@ -52,15 +52,8 @@
 		outb(chip->val61, 0x61);
 		chip->thalf = 0;
 		if (!atomic_read(&chip->timer_active))
-<<<<<<< HEAD
-			return HRTIMER_NORESTART;
-		hrtimer_forward(&chip->timer, hrtimer_get_expires(&chip->timer),
-				ktime_set(0, chip->ns_rem));
-		return HRTIMER_RESTART;
-=======
 			return 0;
 		return chip->ns_rem;
->>>>>>> 0772c0e7
 	}
 
 	if (!atomic_read(&chip->timer_active))
@@ -144,14 +137,6 @@
 
 	hrtimer_forward(handle, hrtimer_get_expires(handle), ns_to_ktime(ns));
 
-<<<<<<< HEAD
-	chip->ns_rem = PCSP_PERIOD_NS();
-	ns = (chip->thalf ? PCSP_CALC_NS(timer_cnt) : chip->ns_rem);
-	chip->ns_rem -= ns;
-	hrtimer_forward(&chip->timer, hrtimer_get_expires(&chip->timer),
-							ktime_set(0, ns));
-=======
->>>>>>> 0772c0e7
 	return HRTIMER_RESTART;
 }
 
