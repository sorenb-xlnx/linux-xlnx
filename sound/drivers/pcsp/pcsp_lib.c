--- conflicted
+++ resolved
@@ -51,11 +51,7 @@
 		outb(chip->val61, 0x61);
 		chip->thalf = 0;
 		if (!atomic_read(&chip->timer_active))
-<<<<<<< HEAD
-			return HRTIMER_NORESTART;
-=======
 			goto stop;
->>>>>>> 12158b5e
 		hrtimer_forward(&chip->timer, hrtimer_get_expires(&chip->timer),
 				ktime_set(0, chip->ns_rem));
 		return HRTIMER_RESTART;
