--- conflicted
+++ resolved
@@ -198,40 +198,11 @@
 	.codec_data = &evm_aic3x_setup,
 };
 
-<<<<<<< HEAD
-/* DM6446 EVM uses ASP0; line-out is a pair of RCA jacks */
-static struct resource evm_snd_resources[] = {
-	{
-		.start = DAVINCI_ASP0_BASE,
-		.end = DAVINCI_ASP0_BASE + SZ_8K - 1,
-		.flags = IORESOURCE_MEM,
-	},
-};
-
-static struct evm_snd_platform_data evm_snd_data = {
-	.tx_dma_ch	= EDMA_CTLR_CHAN(0, DAVINCI_DMA_ASP0_TX),
-	.rx_dma_ch	= EDMA_CTLR_CHAN(0, DAVINCI_DMA_ASP0_RX),
-};
-
-/* DM335 EVM uses ASP1; line-out is a stereo mini-jack */
-static struct resource dm335evm_snd_resources[] = {
-	{
-		.start = DAVINCI_ASP1_BASE,
-		.end = DAVINCI_ASP1_BASE + SZ_8K - 1,
-		.flags = IORESOURCE_MEM,
-	},
-};
-
-static struct evm_snd_platform_data dm335evm_snd_data = {
-	.tx_dma_ch	= EDMA_CTLR_CHAN(0, DAVINCI_DMA_ASP1_TX),
-	.rx_dma_ch	= EDMA_CTLR_CHAN(0, DAVINCI_DMA_ASP1_RX),
-=======
 /* evm audio subsystem */
 static struct snd_soc_device dm6467_evm_snd_devdata = {
 	.card = &dm6467_snd_soc_card_evm,
 	.codec_dev = &soc_codec_dev_aic3x,
 	.codec_data = &dm6467_evm_aic3x_setup,
->>>>>>> fa8fa987
 };
 
 static struct platform_device *evm_snd_device;
