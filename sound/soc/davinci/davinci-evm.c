/*
 * ASoC driver for TI DAVINCI EVM platform
 *
 * Author:      Vladimir Barinov, <vbarinov@embeddedalley.com>
 * Copyright:   (C) 2007 MontaVista Software, Inc., <source@mvista.com>
 *
 * This program is free software; you can redistribute it and/or modify
 * it under the terms of the GNU General Public License version 2 as
 * published by the Free Software Foundation.
 */

#include <linux/module.h>
#include <linux/moduleparam.h>
#include <linux/timer.h>
#include <linux/interrupt.h>
#include <linux/platform_device.h>
#include <linux/i2c.h>
#include <sound/core.h>
#include <sound/pcm.h>
#include <sound/soc.h>
#include <sound/soc-dapm.h>

#include <asm/dma.h>
#include <asm/mach-types.h>

#include <mach/asp.h>
#include <mach/edma.h>
#include <mach/mux.h>

#include "../codecs/tlv320aic3x.h"
#include "../codecs/spdif_transciever.h"
#include "davinci-pcm.h"
#include "davinci-i2s.h"
#include "davinci-mcasp.h"

#define AUDIO_FORMAT (SND_SOC_DAIFMT_DSP_B | \
		SND_SOC_DAIFMT_CBM_CFM | SND_SOC_DAIFMT_IB_NF)
static int evm_hw_params(struct snd_pcm_substream *substream,
			 struct snd_pcm_hw_params *params)
{
	struct snd_soc_pcm_runtime *rtd = substream->private_data;
	struct snd_soc_dai *codec_dai = rtd->dai->codec_dai;
	struct snd_soc_dai *cpu_dai = rtd->dai->cpu_dai;
	int ret = 0;
	unsigned sysclk;

	/* ASP1 on DM355 EVM is clocked by an external oscillator */
<<<<<<< HEAD
	if (machine_is_davinci_dm355_evm() || machine_is_davinci_dm6467_evm())
=======
	if (machine_is_davinci_dm355_evm() || machine_is_davinci_dm6467_evm() ||
	    machine_is_davinci_dm365_evm())
>>>>>>> 6569e144
		sysclk = 27000000;

	/* ASP0 in DM6446 EVM is clocked by U55, as configured by
	 * board-dm644x-evm.c using GPIOs from U18.  There are six
	 * options; here we "know" we use a 48 KHz sample rate.
	 */
	else if (machine_is_davinci_evm())
		sysclk = 12288000;

	else if (machine_is_davinci_da830_evm() ||
				machine_is_davinci_da850_evm())
		sysclk = 24576000;

	else
		return -EINVAL;

	/* set codec DAI configuration */
	ret = snd_soc_dai_set_fmt(codec_dai, AUDIO_FORMAT);
	if (ret < 0)
		return ret;

	/* set cpu DAI configuration */
	ret = snd_soc_dai_set_fmt(cpu_dai, AUDIO_FORMAT);
	if (ret < 0)
		return ret;

	/* set the codec system clock */
	ret = snd_soc_dai_set_sysclk(codec_dai, 0, sysclk, SND_SOC_CLOCK_OUT);
	if (ret < 0)
		return ret;

	return 0;
}

static struct snd_soc_ops evm_ops = {
	.hw_params = evm_hw_params,
};

/* davinci-evm machine dapm widgets */
static const struct snd_soc_dapm_widget aic3x_dapm_widgets[] = {
	SND_SOC_DAPM_HP("Headphone Jack", NULL),
	SND_SOC_DAPM_LINE("Line Out", NULL),
	SND_SOC_DAPM_MIC("Mic Jack", NULL),
	SND_SOC_DAPM_LINE("Line In", NULL),
};

/* davinci-evm machine audio_mapnections to the codec pins */
static const struct snd_soc_dapm_route audio_map[] = {
	/* Headphone connected to HPLOUT, HPROUT */
	{"Headphone Jack", NULL, "HPLOUT"},
	{"Headphone Jack", NULL, "HPROUT"},

	/* Line Out connected to LLOUT, RLOUT */
	{"Line Out", NULL, "LLOUT"},
	{"Line Out", NULL, "RLOUT"},

	/* Mic connected to (MIC3L | MIC3R) */
	{"MIC3L", NULL, "Mic Bias 2V"},
	{"MIC3R", NULL, "Mic Bias 2V"},
	{"Mic Bias 2V", NULL, "Mic Jack"},

	/* Line In connected to (LINE1L | LINE2L), (LINE1R | LINE2R) */
	{"LINE1L", NULL, "Line In"},
	{"LINE2L", NULL, "Line In"},
	{"LINE1R", NULL, "Line In"},
	{"LINE2R", NULL, "Line In"},
};

/* Logic for a aic3x as connected on a davinci-evm */
static int evm_aic3x_init(struct snd_soc_codec *codec)
{
	/* Add davinci-evm specific widgets */
	snd_soc_dapm_new_controls(codec, aic3x_dapm_widgets,
				  ARRAY_SIZE(aic3x_dapm_widgets));

	/* Set up davinci-evm specific audio path audio_map */
	snd_soc_dapm_add_routes(codec, audio_map, ARRAY_SIZE(audio_map));

	/* not connected */
	snd_soc_dapm_disable_pin(codec, "MONO_LOUT");
	snd_soc_dapm_disable_pin(codec, "HPLCOM");
	snd_soc_dapm_disable_pin(codec, "HPRCOM");

	/* always connected */
	snd_soc_dapm_enable_pin(codec, "Headphone Jack");
	snd_soc_dapm_enable_pin(codec, "Line Out");
	snd_soc_dapm_enable_pin(codec, "Mic Jack");
	snd_soc_dapm_enable_pin(codec, "Line In");

	snd_soc_dapm_sync(codec);

	return 0;
}

/* davinci-evm digital audio interface glue - connects codec <--> CPU */
static struct snd_soc_dai_link evm_dai = {
	.name = "TLV320AIC3X",
	.stream_name = "AIC3X",
	.cpu_dai = &davinci_i2s_dai,
	.codec_dai = &aic3x_dai,
	.init = evm_aic3x_init,
	.ops = &evm_ops,
};

static struct snd_soc_dai_link dm6467_evm_dai[] = {
	{
		.name = "TLV320AIC3X",
		.stream_name = "AIC3X",
		.cpu_dai = &davinci_mcasp_dai[DAVINCI_MCASP_I2S_DAI],
		.codec_dai = &aic3x_dai,
		.init = evm_aic3x_init,
		.ops = &evm_ops,
	},
	{
		.name = "McASP",
		.stream_name = "spdif",
		.cpu_dai = &davinci_mcasp_dai[DAVINCI_MCASP_DIT_DAI],
		.codec_dai = &dit_stub_dai,
		.ops = &evm_ops,
	},
};
static struct snd_soc_dai_link da8xx_evm_dai = {
	.name = "TLV320AIC3X",
	.stream_name = "AIC3X",
	.cpu_dai = &davinci_mcasp_dai[DAVINCI_MCASP_I2S_DAI],
	.codec_dai = &aic3x_dai,
	.init = evm_aic3x_init,
	.ops = &evm_ops,
};

<<<<<<< HEAD
/* davinci-evm audio machine driver */
=======
/* davinci dm6446, dm355 or dm365 evm audio machine driver */
>>>>>>> 6569e144
static struct snd_soc_card snd_soc_card_evm = {
	.name = "DaVinci EVM",
	.platform = &davinci_soc_platform,
	.dai_link = &evm_dai,
	.num_links = 1,
};

/* davinci dm6467 evm audio machine driver */
static struct snd_soc_card dm6467_snd_soc_card_evm = {
	.name = "DaVinci DM6467 EVM",
	.platform = &davinci_soc_platform,
	.dai_link = dm6467_evm_dai,
	.num_links = ARRAY_SIZE(dm6467_evm_dai),
};

static struct snd_soc_card da830_snd_soc_card = {
	.name = "DA830/OMAP-L137 EVM",
	.dai_link = &da8xx_evm_dai,
	.platform = &davinci_soc_platform,
	.num_links = 1,
};

static struct snd_soc_card da850_snd_soc_card = {
	.name = "DA850/OMAP-L138 EVM",
	.dai_link = &da8xx_evm_dai,
	.platform = &davinci_soc_platform,
	.num_links = 1,
};

static struct aic3x_setup_data aic3x_setup;

/* evm audio subsystem */
static struct snd_soc_device evm_snd_devdata = {
	.card = &snd_soc_card_evm,
	.codec_dev = &soc_codec_dev_aic3x,
	.codec_data = &aic3x_setup,
};

/* evm audio subsystem */
static struct snd_soc_device dm6467_evm_snd_devdata = {
	.card = &dm6467_snd_soc_card_evm,
	.codec_dev = &soc_codec_dev_aic3x,
	.codec_data = &aic3x_setup,
};

/* evm audio subsystem */
static struct snd_soc_device da830_evm_snd_devdata = {
	.card = &da830_snd_soc_card,
	.codec_dev = &soc_codec_dev_aic3x,
	.codec_data = &aic3x_setup,
};

static struct snd_soc_device da850_evm_snd_devdata = {
	.card		= &da850_snd_soc_card,
	.codec_dev	= &soc_codec_dev_aic3x,
	.codec_data	= &aic3x_setup,
};

static struct platform_device *evm_snd_device;

static int __init evm_init(void)
{
	struct snd_soc_device *evm_snd_dev_data;
	int index;
	int ret;

<<<<<<< HEAD
	if (machine_is_davinci_evm()) {
=======
	if (machine_is_davinci_evm() || machine_is_davinci_dm365_evm()) {
>>>>>>> 6569e144
		evm_snd_dev_data = &evm_snd_devdata;
		index = 0;
	} else if (machine_is_davinci_dm355_evm()) {
		evm_snd_dev_data = &evm_snd_devdata;
		index = 1;
	} else if (machine_is_davinci_dm6467_evm()) {
		evm_snd_dev_data = &dm6467_evm_snd_devdata;
		index = 0;
	} else if (machine_is_davinci_da830_evm()) {
		evm_snd_dev_data = &da830_evm_snd_devdata;
		index = 1;
	} else if (machine_is_davinci_da850_evm()) {
		evm_snd_dev_data = &da850_evm_snd_devdata;
		index = 0;
	} else
		return -EINVAL;

	evm_snd_device = platform_device_alloc("soc-audio", index);
	if (!evm_snd_device)
		return -ENOMEM;

	platform_set_drvdata(evm_snd_device, evm_snd_dev_data);
	evm_snd_dev_data->dev = &evm_snd_device->dev;
	ret = platform_device_add(evm_snd_device);
	if (ret)
		platform_device_put(evm_snd_device);

	return ret;
}

static void __exit evm_exit(void)
{
	platform_device_unregister(evm_snd_device);
}

module_init(evm_init);
module_exit(evm_exit);

MODULE_AUTHOR("Vladimir Barinov");
MODULE_DESCRIPTION("TI DAVINCI EVM ASoC driver");
MODULE_LICENSE("GPL");<|MERGE_RESOLUTION|>--- conflicted
+++ resolved
@@ -45,12 +45,8 @@
 	unsigned sysclk;
 
 	/* ASP1 on DM355 EVM is clocked by an external oscillator */
-<<<<<<< HEAD
-	if (machine_is_davinci_dm355_evm() || machine_is_davinci_dm6467_evm())
-=======
 	if (machine_is_davinci_dm355_evm() || machine_is_davinci_dm6467_evm() ||
 	    machine_is_davinci_dm365_evm())
->>>>>>> 6569e144
 		sysclk = 27000000;
 
 	/* ASP0 in DM6446 EVM is clocked by U55, as configured by
@@ -181,11 +177,7 @@
 	.ops = &evm_ops,
 };
 
-<<<<<<< HEAD
-/* davinci-evm audio machine driver */
-=======
 /* davinci dm6446, dm355 or dm365 evm audio machine driver */
->>>>>>> 6569e144
 static struct snd_soc_card snd_soc_card_evm = {
 	.name = "DaVinci EVM",
 	.platform = &davinci_soc_platform,
@@ -252,11 +244,7 @@
 	int index;
 	int ret;
 
-<<<<<<< HEAD
-	if (machine_is_davinci_evm()) {
-=======
 	if (machine_is_davinci_evm() || machine_is_davinci_dm365_evm()) {
->>>>>>> 6569e144
 		evm_snd_dev_data = &evm_snd_devdata;
 		index = 0;
 	} else if (machine_is_davinci_dm355_evm()) {
