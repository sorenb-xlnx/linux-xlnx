--- conflicted
+++ resolved
@@ -397,17 +397,11 @@
 	}
 
 	dma_params->acnt  = dma_params->data_type;
-<<<<<<< HEAD
+	dma_params->fifo_level = 0;
+
 	rcr |= DAVINCI_MCBSP_RCR_RFRLEN1(1);
 	xcr |= DAVINCI_MCBSP_XCR_XFRLEN1(1);
 
-=======
-	dma_params->fifo_level = 0;
-
-	rcr |= DAVINCI_MCBSP_RCR_RFRLEN1(1);
-	xcr |= DAVINCI_MCBSP_XCR_XFRLEN1(1);
-
->>>>>>> 07fd2a3c
 	rcr |= DAVINCI_MCBSP_RCR_RWDLEN1(mcbsp_word_length) |
 		DAVINCI_MCBSP_RCR_RWDLEN2(mcbsp_word_length);
 	xcr |= DAVINCI_MCBSP_XCR_XWDLEN1(mcbsp_word_length) |
@@ -461,7 +455,6 @@
 
 static void davinci_i2s_shutdown(struct snd_pcm_substream *substream,
 		struct snd_soc_dai *dai)
-<<<<<<< HEAD
 {
 	struct davinci_mcbsp_dev *dev = dai->private_data;
 	int playback = (substream->stream == SNDRV_PCM_STREAM_PLAYBACK);
@@ -499,45 +492,6 @@
 
 static int davinci_i2s_probe(struct platform_device *pdev)
 {
-=======
-{
-	struct davinci_mcbsp_dev *dev = dai->private_data;
-	int playback = (substream->stream == SNDRV_PCM_STREAM_PLAYBACK);
-	davinci_mcbsp_stop(dev, playback);
-}
-
-#define DAVINCI_I2S_RATES	SNDRV_PCM_RATE_8000_96000
-
-static struct snd_soc_dai_ops davinci_i2s_dai_ops = {
-	.shutdown	= davinci_i2s_shutdown,
-	.prepare	= davinci_i2s_prepare,
-	.trigger	= davinci_i2s_trigger,
-	.hw_params	= davinci_i2s_hw_params,
-	.set_fmt	= davinci_i2s_set_dai_fmt,
-
-};
-
-struct snd_soc_dai davinci_i2s_dai = {
-	.name = "davinci-i2s",
-	.id = 0,
-	.playback = {
-		.channels_min = 2,
-		.channels_max = 2,
-		.rates = DAVINCI_I2S_RATES,
-		.formats = SNDRV_PCM_FMTBIT_S16_LE,},
-	.capture = {
-		.channels_min = 2,
-		.channels_max = 2,
-		.rates = DAVINCI_I2S_RATES,
-		.formats = SNDRV_PCM_FMTBIT_S16_LE,},
-	.ops = &davinci_i2s_dai_ops,
-
-};
-EXPORT_SYMBOL_GPL(davinci_i2s_dai);
-
-static int davinci_i2s_probe(struct platform_device *pdev)
-{
->>>>>>> 07fd2a3c
 	struct snd_platform_data *pdata = pdev->dev.platform_data;
 	struct davinci_mcbsp_dev *dev;
 	struct resource *mem, *ioarea, *res;
