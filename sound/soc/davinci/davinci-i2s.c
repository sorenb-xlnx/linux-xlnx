--- conflicted
+++ resolved
@@ -406,10 +406,7 @@
 		return -EINVAL;
 	}
 
-<<<<<<< HEAD
-=======
 	dma_params->acnt  = dma_params->data_type;
->>>>>>> 17d857be
 	rcr |= DAVINCI_MCBSP_RCR_RFRLEN1(1);
 	xcr |= DAVINCI_MCBSP_XCR_XFRLEN1(1);
 
@@ -428,12 +425,7 @@
 static int davinci_i2s_prepare(struct snd_pcm_substream *substream,
 		struct snd_soc_dai *dai)
 {
-<<<<<<< HEAD
-	struct snd_soc_pcm_runtime *rtd = substream->private_data;
-	struct davinci_mcbsp_dev *dev = rtd->dai->cpu_dai->private_data;
-=======
 	struct davinci_mcbsp_dev *dev = dai->private_data;
->>>>>>> 17d857be
 	int playback = (substream->stream == SNDRV_PCM_STREAM_PLAYBACK);
 	davinci_mcbsp_stop(dev, playback);
 	if ((dev->pcr & DAVINCI_MCBSP_PCR_FSXM) == 0) {
@@ -446,12 +438,7 @@
 static int davinci_i2s_trigger(struct snd_pcm_substream *substream, int cmd,
 			       struct snd_soc_dai *dai)
 {
-<<<<<<< HEAD
-	struct snd_soc_pcm_runtime *rtd = substream->private_data;
-	struct davinci_mcbsp_dev *dev = rtd->dai->cpu_dai->private_data;
-=======
 	struct davinci_mcbsp_dev *dev = dai->private_data;
->>>>>>> 17d857be
 	int ret = 0;
 	int playback = (substream->stream == SNDRV_PCM_STREAM_PLAYBACK);
 	if ((dev->pcr & DAVINCI_MCBSP_PCR_FSXM) == 0)
@@ -477,12 +464,7 @@
 static void davinci_i2s_shutdown(struct snd_pcm_substream *substream,
 		struct snd_soc_dai *dai)
 {
-<<<<<<< HEAD
-	struct snd_soc_pcm_runtime *rtd = substream->private_data;
-	struct davinci_mcbsp_dev *dev = rtd->dai->cpu_dai->private_data;
-=======
 	struct davinci_mcbsp_dev *dev = dai->private_data;
->>>>>>> 17d857be
 	int playback = (substream->stream == SNDRV_PCM_STREAM_PLAYBACK);
 	davinci_mcbsp_stop(dev, playback);
 }
