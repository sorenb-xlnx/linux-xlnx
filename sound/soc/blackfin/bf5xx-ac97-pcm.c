/*
 * File:         sound/soc/blackfin/bf5xx-ac97-pcm.c
 * Author:       Cliff Cai <Cliff.Cai@analog.com>
 *
 * Created:      Tue June 06 2008
 * Description:  DMA Driver for AC97 sound chip
 *
 * Modified:
 *               Copyright 2008 Analog Devices Inc.
 *
 * Bugs:         Enter bugs at http://blackfin.uclinux.org/
 *
 * This program is free software; you can redistribute it and/or modify
 * it under the terms of the GNU General Public License as published by
 * the Free Software Foundation; either version 2 of the License, or
 * (at your option) any later version.
 *
 * This program is distributed in the hope that it will be useful,
 * but WITHOUT ANY WARRANTY; without even the implied warranty of
 * MERCHANTABILITY or FITNESS FOR A PARTICULAR PURPOSE.  See the
 * GNU General Public License for more details.
 *
 * You should have received a copy of the GNU General Public License
 * along with this program; if not, see the file COPYING, or write
 * to the Free Software Foundation, Inc.,
 * 51 Franklin St, Fifth Floor, Boston, MA  02110-1301  USA
 */

#include <linux/module.h>
#include <linux/init.h>
#include <linux/platform_device.h>
#include <linux/slab.h>
#include <linux/dma-mapping.h>

#include <sound/core.h>
#include <sound/pcm.h>
#include <sound/pcm_params.h>
#include <sound/soc.h>

#include <asm/dma.h>

#include "bf5xx-ac97-pcm.h"
#include "bf5xx-ac97.h"
#include "bf5xx-sport.h"

static unsigned int ac97_chan_mask[] = {
	SP_FL, /* Mono */
	SP_STEREO, /* Stereo */
	SP_2DOT1, /* 2.1*/
	SP_QUAD,/*Quadraquic*/
	SP_FL | SP_FR | SP_FC | SP_SL | SP_SR,/*5 channels */
	SP_5DOT1, /* 5.1 */
};

#if defined(CONFIG_SND_BF5XX_MMAP_SUPPORT)
static void bf5xx_mmap_copy(struct snd_pcm_substream *substream,
	 snd_pcm_uframes_t count)
{
	struct snd_pcm_runtime *runtime = substream->runtime;
	struct sport_device *sport = runtime->private_data;
	unsigned int chan_mask = ac97_chan_mask[runtime->channels - 1];
	if (substream->stream == SNDRV_PCM_STREAM_PLAYBACK) {
		bf5xx_pcm_to_ac97((struct ac97_frame *)sport->tx_dma_buf +
		sport->tx_pos, (__u16 *)runtime->dma_area + sport->tx_pos *
		runtime->channels, count, chan_mask);
		sport->tx_pos += runtime->period_size;
		if (sport->tx_pos >= runtime->buffer_size)
			sport->tx_pos %= runtime->buffer_size;
		sport->tx_delay_pos = sport->tx_pos;
	} else {
		bf5xx_ac97_to_pcm((struct ac97_frame *)sport->rx_dma_buf +
		sport->rx_pos, (__u16 *)runtime->dma_area + sport->rx_pos *
		runtime->channels, count);
		sport->rx_pos += runtime->period_size;
		if (sport->rx_pos >= runtime->buffer_size)
			sport->rx_pos %= runtime->buffer_size;
	}
}
#endif

static void bf5xx_dma_irq(void *data)
{
	struct snd_pcm_substream *pcm = data;
#if defined(CONFIG_SND_BF5XX_MMAP_SUPPORT)
	struct snd_pcm_runtime *runtime = pcm->runtime;
	struct sport_device *sport = runtime->private_data;
	bf5xx_mmap_copy(pcm, runtime->period_size);
	if (pcm->stream == SNDRV_PCM_STREAM_PLAYBACK) {
		if (sport->once == 0) {
			snd_pcm_period_elapsed(pcm);
			bf5xx_mmap_copy(pcm, runtime->period_size);
			sport->once = 1;
		}
	}
#endif
	snd_pcm_period_elapsed(pcm);
}

/* The memory size for pure pcm data is 128*1024 = 0x20000 bytes.
 * The total rx/tx buffer is for ac97 frame to hold all pcm data
 * is  0x20000 * sizeof(struct ac97_frame) / 4.
 */
static const struct snd_pcm_hardware bf5xx_pcm_hardware = {
	.info			= SNDRV_PCM_INFO_INTERLEAVED |
#if defined(CONFIG_SND_BF5XX_MMAP_SUPPORT)
				   SNDRV_PCM_INFO_MMAP |
				   SNDRV_PCM_INFO_MMAP_VALID |
#endif
				   SNDRV_PCM_INFO_BLOCK_TRANSFER,

	.formats		= SNDRV_PCM_FMTBIT_S16_LE,
	.period_bytes_min	= 32,
	.period_bytes_max	= 0x10000,
	.periods_min		= 1,
	.periods_max		= PAGE_SIZE/32,
	.buffer_bytes_max	= 0x20000, /* 128 kbytes */
	.fifo_size		= 16,
};

static int bf5xx_pcm_hw_params(struct snd_pcm_substream *substream,
	struct snd_pcm_hw_params *params)
{
	size_t size = bf5xx_pcm_hardware.buffer_bytes_max
			* sizeof(struct ac97_frame) / 4;

	snd_pcm_lib_malloc_pages(substream, size);

	return 0;
}

static int bf5xx_pcm_hw_free(struct snd_pcm_substream *substream)
{
<<<<<<< HEAD
	struct snd_pcm_runtime *runtime = substream->runtime;

	if (substream->stream == SNDRV_PCM_STREAM_PLAYBACK)
	memset(runtime->dma_area, 0, runtime->buffer_size);
=======
#if defined(CONFIG_SND_BF5XX_MMAP_SUPPORT)
	struct snd_pcm_runtime *runtime = substream->runtime;
	struct sport_device *sport = runtime->private_data;

	if (substream->stream == SNDRV_PCM_STREAM_PLAYBACK) {
		sport->once = 0;
		if (runtime->dma_area)
			memset(runtime->dma_area, 0, runtime->buffer_size);
		memset(sport->tx_dma_buf, 0, runtime->buffer_size *
			sizeof(struct ac97_frame));
	} else
		memset(sport->rx_dma_buf, 0, runtime->buffer_size *
			sizeof(struct ac97_frame));
#endif
>>>>>>> 0913f4af
	snd_pcm_lib_free_pages(substream);
	return 0;
}

static int bf5xx_pcm_prepare(struct snd_pcm_substream *substream)
{
	struct snd_pcm_runtime *runtime = substream->runtime;
	struct sport_device *sport = runtime->private_data;

	/* An intermediate buffer is introduced for implementing mmap for
	 * SPORT working in TMD mode(include AC97).
	 */
<<<<<<< HEAD
#if defined(CONFIG_SND_MMAP_SUPPORT)
=======
#if defined(CONFIG_SND_BF5XX_MMAP_SUPPORT)
>>>>>>> 0913f4af
	if (substream->stream == SNDRV_PCM_STREAM_PLAYBACK) {
		sport_set_tx_callback(sport, bf5xx_dma_irq, substream);
		sport_config_tx_dma(sport, sport->tx_dma_buf, runtime->periods,
			runtime->period_size * sizeof(struct ac97_frame));
	} else {
		sport_set_rx_callback(sport, bf5xx_dma_irq, substream);
		sport_config_rx_dma(sport, sport->rx_dma_buf, runtime->periods,
			runtime->period_size * sizeof(struct ac97_frame));
	}
#else
	if (substream->stream == SNDRV_PCM_STREAM_PLAYBACK) {
		sport_set_tx_callback(sport, bf5xx_dma_irq, substream);
		sport_config_tx_dma(sport, runtime->dma_area, runtime->periods,
			runtime->period_size * sizeof(struct ac97_frame));
	} else {
		sport_set_rx_callback(sport, bf5xx_dma_irq, substream);
		sport_config_rx_dma(sport, runtime->dma_area, runtime->periods,
			runtime->period_size * sizeof(struct ac97_frame));
	}
#endif
	return 0;
}

static int bf5xx_pcm_trigger(struct snd_pcm_substream *substream, int cmd)
{
	struct snd_pcm_runtime *runtime = substream->runtime;
	struct sport_device *sport = runtime->private_data;
	int ret = 0;

	pr_debug("%s enter\n", __func__);
	switch (cmd) {
	case SNDRV_PCM_TRIGGER_START:
		if (substream->stream == SNDRV_PCM_STREAM_PLAYBACK) {
<<<<<<< HEAD
			bf5xx_mmap_copy(substream, runtime->period_size);
			snd_pcm_period_elapsed(substream);
			sport->tx_delay_pos = 0;
			sport_tx_start(sport);
		}
		else
=======
#if defined(CONFIG_SND_BF5XX_MMAP_SUPPORT)
			bf5xx_mmap_copy(substream, runtime->period_size);
			sport->tx_delay_pos = 0;
#endif
			sport_tx_start(sport);
		} else
>>>>>>> 0913f4af
			sport_rx_start(sport);
		break;
	case SNDRV_PCM_TRIGGER_STOP:
	case SNDRV_PCM_TRIGGER_SUSPEND:
	case SNDRV_PCM_TRIGGER_PAUSE_PUSH:
		if (substream->stream == SNDRV_PCM_STREAM_PLAYBACK) {
#if defined(CONFIG_SND_BF5XX_MMAP_SUPPORT)
			sport->tx_pos = 0;
#endif
			sport_tx_stop(sport);
		} else {
#if defined(CONFIG_SND_BF5XX_MMAP_SUPPORT)
			sport->rx_pos = 0;
#endif
			sport_rx_stop(sport);
		}
		break;
	default:
		ret = -EINVAL;
	}
	return ret;
}

static snd_pcm_uframes_t bf5xx_pcm_pointer(struct snd_pcm_substream *substream)
{
	struct snd_pcm_runtime *runtime = substream->runtime;
	struct sport_device *sport = runtime->private_data;
	unsigned int curr;

#if defined(CONFIG_SND_BF5XX_MMAP_SUPPORT)
	if (substream->stream == SNDRV_PCM_STREAM_PLAYBACK)
		curr = sport->tx_delay_pos;
	else
		curr = sport->rx_pos;
#else

	if (substream->stream == SNDRV_PCM_STREAM_PLAYBACK)
		curr = sport_curr_offset_tx(sport) / sizeof(struct ac97_frame);
	else
		curr = sport_curr_offset_rx(sport) / sizeof(struct ac97_frame);

#endif
	return curr;
}

static int bf5xx_pcm_open(struct snd_pcm_substream *substream)
{
	struct snd_pcm_runtime *runtime = substream->runtime;
	int ret;

	pr_debug("%s enter\n", __func__);
	snd_soc_set_runtime_hwparams(substream, &bf5xx_pcm_hardware);

	ret = snd_pcm_hw_constraint_integer(runtime,
					    SNDRV_PCM_HW_PARAM_PERIODS);
	if (ret < 0)
		goto out;

	if (sport_handle != NULL)
		runtime->private_data = sport_handle;
	else {
		pr_err("sport_handle is NULL\n");
		return -1;
	}
	return 0;

 out:
	return ret;
}

<<<<<<< HEAD
static int bf5xx_pcm_close(struct snd_pcm_substream *substream)
{
	struct snd_pcm_runtime *runtime = substream->runtime;
	struct sport_device *sport = runtime->private_data;

	pr_debug("%s enter\n", __func__);
	if (substream->stream == SNDRV_PCM_STREAM_PLAYBACK) {
		sport->once = 0;
		memset(sport->tx_dma_buf, 0, runtime->buffer_size * sizeof(struct ac97_frame));
	} else
		memset(sport->rx_dma_buf, 0, runtime->buffer_size * sizeof(struct ac97_frame));

	return 0;
}

#ifdef CONFIG_SND_MMAP_SUPPORT
=======
#if defined(CONFIG_SND_BF5XX_MMAP_SUPPORT)
>>>>>>> 0913f4af
static int bf5xx_pcm_mmap(struct snd_pcm_substream *substream,
	struct vm_area_struct *vma)
{
	struct snd_pcm_runtime *runtime = substream->runtime;
	size_t size = vma->vm_end - vma->vm_start;
	vma->vm_start = (unsigned long)runtime->dma_area;
	vma->vm_end = vma->vm_start + size;
	vma->vm_flags |=  VM_SHARED;
	return 0 ;
}
#else
static	int bf5xx_pcm_copy(struct snd_pcm_substream *substream, int channel,
		    snd_pcm_uframes_t pos,
		    void __user *buf, snd_pcm_uframes_t count)
{
	struct snd_pcm_runtime *runtime = substream->runtime;
	unsigned int chan_mask = ac97_chan_mask[runtime->channels - 1];
	pr_debug("%s copy pos:0x%lx count:0x%lx\n",
			substream->stream ? "Capture" : "Playback", pos, count);

	if (substream->stream == SNDRV_PCM_STREAM_PLAYBACK)
		bf5xx_pcm_to_ac97((struct ac97_frame *)runtime->dma_area + pos,
			(__u16 *)buf, count, chan_mask);
	else
		bf5xx_ac97_to_pcm((struct ac97_frame *)runtime->dma_area + pos,
			(__u16 *)buf, count);
	return 0;
}
#endif

struct snd_pcm_ops bf5xx_pcm_ac97_ops = {
	.open		= bf5xx_pcm_open,
	.close		= bf5xx_pcm_close,
	.ioctl		= snd_pcm_lib_ioctl,
	.hw_params	= bf5xx_pcm_hw_params,
	.hw_free	= bf5xx_pcm_hw_free,
	.prepare	= bf5xx_pcm_prepare,
	.trigger	= bf5xx_pcm_trigger,
	.pointer	= bf5xx_pcm_pointer,
#if defined(CONFIG_SND_BF5XX_MMAP_SUPPORT)
	.mmap		= bf5xx_pcm_mmap,
#else
	.copy		= bf5xx_pcm_copy,
#endif
};

static int bf5xx_pcm_preallocate_dma_buffer(struct snd_pcm *pcm, int stream)
{
	struct snd_pcm_substream *substream = pcm->streams[stream].substream;
	struct snd_dma_buffer *buf = &substream->dma_buffer;
	size_t size = bf5xx_pcm_hardware.buffer_bytes_max
			* sizeof(struct ac97_frame) / 4;

	buf->dev.type = SNDRV_DMA_TYPE_DEV;
	buf->dev.dev = pcm->card->dev;
	buf->private_data = NULL;
	buf->area = dma_alloc_coherent(pcm->card->dev, size,
			&buf->addr, GFP_KERNEL);
	if (!buf->area) {
		pr_err("Failed to allocate dma memory\n");
		pr_err("Please increase uncached DMA memory region\n");
		return -ENOMEM;
	}
	buf->bytes = size;

	pr_debug("%s, area:%p, size:0x%08lx\n", __func__,
			buf->area, buf->bytes);

	if (stream == SNDRV_PCM_STREAM_PLAYBACK)
		sport_handle->tx_buf = buf->area;
	else
		sport_handle->rx_buf = buf->area;

/*
 * Need to allocate local buffer when enable
 * MMAP for SPORT working in TMD mode (include AC97).
 */
#if defined(CONFIG_SND_BF5XX_MMAP_SUPPORT)
	if (substream->stream == SNDRV_PCM_STREAM_PLAYBACK) {
		if (!sport_handle->tx_dma_buf) {
			sport_handle->tx_dma_buf = dma_alloc_coherent(NULL, \
				size, &sport_handle->tx_dma_phy, GFP_KERNEL);
			if (!sport_handle->tx_dma_buf) {
				pr_err("Failed to allocate memory for tx dma \
					buf - Please increase uncached DMA \
					memory region\n");
				return -ENOMEM;
			} else
				memset(sport_handle->tx_dma_buf, 0, size);
		} else
			memset(sport_handle->tx_dma_buf, 0, size);
	} else {
		if (!sport_handle->rx_dma_buf) {
			sport_handle->rx_dma_buf = dma_alloc_coherent(NULL, \
				size, &sport_handle->rx_dma_phy, GFP_KERNEL);
			if (!sport_handle->rx_dma_buf) {
				pr_err("Failed to allocate memory for rx dma \
					buf - Please increase uncached DMA \
					memory region\n");
				return -ENOMEM;
			} else
				memset(sport_handle->rx_dma_buf, 0, size);
		} else
			memset(sport_handle->rx_dma_buf, 0, size);
	}
#endif
	return 0;
}

static void bf5xx_pcm_free_dma_buffers(struct snd_pcm *pcm)
{
	struct snd_pcm_substream *substream;
	struct snd_dma_buffer *buf;
	int stream;
#if defined(CONFIG_SND_BF5XX_MMAP_SUPPORT)
	size_t size = bf5xx_pcm_hardware.buffer_bytes_max *
		sizeof(struct ac97_frame) / 4;
#endif
	for (stream = 0; stream < 2; stream++) {
		substream = pcm->streams[stream].substream;
		if (!substream)
			continue;

		buf = &substream->dma_buffer;
		if (!buf->area)
			continue;
		dma_free_coherent(NULL, buf->bytes, buf->area, 0);
		buf->area = NULL;
#if defined(CONFIG_SND_BF5XX_MMAP_SUPPORT)
	if (substream->stream == SNDRV_PCM_STREAM_PLAYBACK) {
		if (sport_handle->tx_dma_buf)
			dma_free_coherent(NULL, size, \
				sport_handle->tx_dma_buf, 0);
		sport_handle->tx_dma_buf = NULL;
	} else {

		if (sport_handle->rx_dma_buf)
			dma_free_coherent(NULL, size, \
				sport_handle->rx_dma_buf, 0);
		sport_handle->rx_dma_buf = NULL;
	}
#endif
	}
	if (sport_handle)
		sport_done(sport_handle);
}

static u64 bf5xx_pcm_dmamask = DMA_32BIT_MASK;

int bf5xx_pcm_ac97_new(struct snd_card *card, struct snd_soc_dai *dai,
	struct snd_pcm *pcm)
{
	int ret = 0;

	pr_debug("%s enter\n", __func__);
	if (!card->dev->dma_mask)
		card->dev->dma_mask = &bf5xx_pcm_dmamask;
	if (!card->dev->coherent_dma_mask)
		card->dev->coherent_dma_mask = DMA_32BIT_MASK;

	if (dai->playback.channels_min) {
		ret = bf5xx_pcm_preallocate_dma_buffer(pcm,
			SNDRV_PCM_STREAM_PLAYBACK);
		if (ret)
			goto out;
	}

	if (dai->capture.channels_min) {
		ret = bf5xx_pcm_preallocate_dma_buffer(pcm,
			SNDRV_PCM_STREAM_CAPTURE);
		if (ret)
			goto out;
	}
 out:
	return ret;
}

struct snd_soc_platform bf5xx_ac97_soc_platform = {
	.name		= "bf5xx-audio",
	.pcm_ops 	= &bf5xx_pcm_ac97_ops,
	.pcm_new	= bf5xx_pcm_ac97_new,
	.pcm_free	= bf5xx_pcm_free_dma_buffers,
};
EXPORT_SYMBOL_GPL(bf5xx_ac97_soc_platform);

MODULE_AUTHOR("Cliff Cai");
MODULE_DESCRIPTION("ADI Blackfin AC97 PCM DMA module");
MODULE_LICENSE("GPL");<|MERGE_RESOLUTION|>--- conflicted
+++ resolved
@@ -130,12 +130,6 @@
 
 static int bf5xx_pcm_hw_free(struct snd_pcm_substream *substream)
 {
-<<<<<<< HEAD
-	struct snd_pcm_runtime *runtime = substream->runtime;
-
-	if (substream->stream == SNDRV_PCM_STREAM_PLAYBACK)
-	memset(runtime->dma_area, 0, runtime->buffer_size);
-=======
 #if defined(CONFIG_SND_BF5XX_MMAP_SUPPORT)
 	struct snd_pcm_runtime *runtime = substream->runtime;
 	struct sport_device *sport = runtime->private_data;
@@ -150,7 +144,6 @@
 		memset(sport->rx_dma_buf, 0, runtime->buffer_size *
 			sizeof(struct ac97_frame));
 #endif
->>>>>>> 0913f4af
 	snd_pcm_lib_free_pages(substream);
 	return 0;
 }
@@ -163,11 +156,7 @@
 	/* An intermediate buffer is introduced for implementing mmap for
 	 * SPORT working in TMD mode(include AC97).
 	 */
-<<<<<<< HEAD
-#if defined(CONFIG_SND_MMAP_SUPPORT)
-=======
-#if defined(CONFIG_SND_BF5XX_MMAP_SUPPORT)
->>>>>>> 0913f4af
+#if defined(CONFIG_SND_BF5XX_MMAP_SUPPORT)
 	if (substream->stream == SNDRV_PCM_STREAM_PLAYBACK) {
 		sport_set_tx_callback(sport, bf5xx_dma_irq, substream);
 		sport_config_tx_dma(sport, sport->tx_dma_buf, runtime->periods,
@@ -201,21 +190,12 @@
 	switch (cmd) {
 	case SNDRV_PCM_TRIGGER_START:
 		if (substream->stream == SNDRV_PCM_STREAM_PLAYBACK) {
-<<<<<<< HEAD
-			bf5xx_mmap_copy(substream, runtime->period_size);
-			snd_pcm_period_elapsed(substream);
-			sport->tx_delay_pos = 0;
-			sport_tx_start(sport);
-		}
-		else
-=======
 #if defined(CONFIG_SND_BF5XX_MMAP_SUPPORT)
 			bf5xx_mmap_copy(substream, runtime->period_size);
 			sport->tx_delay_pos = 0;
 #endif
 			sport_tx_start(sport);
 		} else
->>>>>>> 0913f4af
 			sport_rx_start(sport);
 		break;
 	case SNDRV_PCM_TRIGGER_STOP:
@@ -286,26 +266,7 @@
 	return ret;
 }
 
-<<<<<<< HEAD
-static int bf5xx_pcm_close(struct snd_pcm_substream *substream)
-{
-	struct snd_pcm_runtime *runtime = substream->runtime;
-	struct sport_device *sport = runtime->private_data;
-
-	pr_debug("%s enter\n", __func__);
-	if (substream->stream == SNDRV_PCM_STREAM_PLAYBACK) {
-		sport->once = 0;
-		memset(sport->tx_dma_buf, 0, runtime->buffer_size * sizeof(struct ac97_frame));
-	} else
-		memset(sport->rx_dma_buf, 0, runtime->buffer_size * sizeof(struct ac97_frame));
-
-	return 0;
-}
-
-#ifdef CONFIG_SND_MMAP_SUPPORT
-=======
-#if defined(CONFIG_SND_BF5XX_MMAP_SUPPORT)
->>>>>>> 0913f4af
+#if defined(CONFIG_SND_BF5XX_MMAP_SUPPORT)
 static int bf5xx_pcm_mmap(struct snd_pcm_substream *substream,
 	struct vm_area_struct *vma)
 {
@@ -338,7 +299,6 @@
 
 struct snd_pcm_ops bf5xx_pcm_ac97_ops = {
 	.open		= bf5xx_pcm_open,
-	.close		= bf5xx_pcm_close,
 	.ioctl		= snd_pcm_lib_ioctl,
 	.hw_params	= bf5xx_pcm_hw_params,
 	.hw_free	= bf5xx_pcm_hw_free,
