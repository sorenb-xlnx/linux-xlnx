config SND_OMAP_SOC
	tristate "SoC Audio for the Texas Instruments OMAP chips"
	depends on ARCH_OMAP && SND_SOC

config SND_OMAP_SOC_MCBSP
	tristate
	select OMAP_MCBSP

config SND_OMAP_SOC_N810
	tristate "SoC Audio support for Nokia N810"
	depends on SND_OMAP_SOC && MACH_NOKIA_N810
	select SND_OMAP_SOC_MCBSP
	select SND_SOC_TLV320AIC3X
	help
	  Say Y if you want to add support for SoC audio on Nokia N810.

config SND_OMAP_SOC_OSK5912
	tristate "SoC Audio support for omap osk5912"
	depends on SND_OMAP_SOC && MACH_OMAP_OSK
	select SND_OMAP_SOC_MCBSP
	select SND_SOC_TLV320AIC23
	help
<<<<<<< HEAD
	  Say Y if you want to add support for SoC audio on osk5912.
=======
	  Say Y if you want to add support for SoC audio on osk5912.

config SND_OMAP_SOC_OVERO
	tristate "SoC Audio support for Gumstix Overo"
	depends on SND_OMAP_SOC && MACH_OVERO
	select SND_OMAP_SOC_MCBSP
	select SND_SOC_TWL4030
	help
	  Say Y if you want to add support for SoC audio on the Gumstix Overo.

>>>>>>> 0c74c9ac
<|MERGE_RESOLUTION|>--- conflicted
+++ resolved
@@ -20,9 +20,6 @@
 	select SND_OMAP_SOC_MCBSP
 	select SND_SOC_TLV320AIC23
 	help
-<<<<<<< HEAD
-	  Say Y if you want to add support for SoC audio on osk5912.
-=======
 	  Say Y if you want to add support for SoC audio on osk5912.
 
 config SND_OMAP_SOC_OVERO
@@ -33,4 +30,3 @@
 	help
 	  Say Y if you want to add support for SoC audio on the Gumstix Overo.
 
->>>>>>> 0c74c9ac
