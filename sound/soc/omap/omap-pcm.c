/*
 * omap-pcm.c  --  ALSA PCM interface for the OMAP SoC
 *
 * Copyright (C) 2008 Nokia Corporation
 *
 * Contact: Jarkko Nikula <jhnikula@gmail.com>
 *          Peter Ujfalusi <peter.ujfalusi@nokia.com>
 *
 * This program is free software; you can redistribute it and/or
 * modify it under the terms of the GNU General Public License
 * version 2 as published by the Free Software Foundation.
 *
 * This program is distributed in the hope that it will be useful, but
 * WITHOUT ANY WARRANTY; without even the implied warranty of
 * MERCHANTABILITY or FITNESS FOR A PARTICULAR PURPOSE.  See the GNU
 * General Public License for more details.
 *
 * You should have received a copy of the GNU General Public License
 * along with this program; if not, write to the Free Software
 * Foundation, Inc., 51 Franklin St, Fifth Floor, Boston, MA
 * 02110-1301 USA
 *
 */

#include <linux/dma-mapping.h>
#include <sound/core.h>
#include <sound/pcm.h>
#include <sound/pcm_params.h>
#include <sound/soc.h>

#include <plat/dma.h>
#include "omap-pcm.h"

static const struct snd_pcm_hardware omap_pcm_hardware = {
	.info			= SNDRV_PCM_INFO_MMAP |
				  SNDRV_PCM_INFO_MMAP_VALID |
				  SNDRV_PCM_INFO_INTERLEAVED |
				  SNDRV_PCM_INFO_PAUSE |
				  SNDRV_PCM_INFO_RESUME,
	.formats		= SNDRV_PCM_FMTBIT_S16_LE,
	.period_bytes_min	= 32,
	.period_bytes_max	= 64 * 1024,
	.periods_min		= 2,
	.periods_max		= 255,
	.buffer_bytes_max	= 128 * 1024,
};

struct omap_runtime_data {
	spinlock_t			lock;
	struct omap_pcm_dma_data	*dma_data;
	int				dma_ch;
	int				period_index;
};

static void omap_pcm_dma_irq(int ch, u16 stat, void *data)
{
	struct snd_pcm_substream *substream = data;
	struct snd_pcm_runtime *runtime = substream->runtime;
	struct omap_runtime_data *prtd = runtime->private_data;
	unsigned long flags;

	if ((cpu_is_omap1510()) &&
			(substream->stream == SNDRV_PCM_STREAM_PLAYBACK)) {
		/*
		 * OMAP1510 doesn't fully support DMA progress counter
		 * and there is no software emulation implemented yet,
		 * so have to maintain our own playback progress counter
		 * that can be used by omap_pcm_pointer() instead.
		 */
		spin_lock_irqsave(&prtd->lock, flags);
		if ((stat == OMAP_DMA_LAST_IRQ) &&
				(prtd->period_index == runtime->periods - 1)) {
			/* we are in sync, do nothing */
			spin_unlock_irqrestore(&prtd->lock, flags);
			return;
		}
		if (prtd->period_index >= 0) {
			if (stat & OMAP_DMA_BLOCK_IRQ) {
				/* end of buffer reached, loop back */
				prtd->period_index = 0;
			} else if (stat & OMAP_DMA_LAST_IRQ) {
				/* update the counter for the last period */
				prtd->period_index = runtime->periods - 1;
			} else if (++prtd->period_index >= runtime->periods) {
				/* end of buffer missed? loop back */
				prtd->period_index = 0;
			}
		}
		spin_unlock_irqrestore(&prtd->lock, flags);
	}

	snd_pcm_period_elapsed(substream);
}

/* this may get called several times by oss emulation */
static int omap_pcm_hw_params(struct snd_pcm_substream *substream,
			      struct snd_pcm_hw_params *params)
{
	struct snd_pcm_runtime *runtime = substream->runtime;
	struct snd_soc_pcm_runtime *rtd = substream->private_data;
	struct omap_runtime_data *prtd = runtime->private_data;
	struct omap_pcm_dma_data *dma_data = rtd->dai->cpu_dai->dma_data;
	int err = 0;

	/* return if this is a bufferless transfer e.g.
	 * codec <--> BT codec or GSM modem -- lg FIXME */
	if (!dma_data)
		return 0;

	snd_pcm_set_runtime_buffer(substream, &substream->dma_buffer);
	runtime->dma_bytes = params_buffer_bytes(params);

	if (prtd->dma_data)
		return 0;
	prtd->dma_data = dma_data;
	err = omap_request_dma(dma_data->dma_req, dma_data->name,
			       omap_pcm_dma_irq, substream, &prtd->dma_ch);
	if (!err) {
		/*
		 * Link channel with itself so DMA doesn't need any
		 * reprogramming while looping the buffer
		 */
		omap_dma_link_lch(prtd->dma_ch, prtd->dma_ch);
	}

	return err;
}

static int omap_pcm_hw_free(struct snd_pcm_substream *substream)
{
	struct snd_pcm_runtime *runtime = substream->runtime;
	struct omap_runtime_data *prtd = runtime->private_data;

	if (prtd->dma_data == NULL)
		return 0;

	omap_dma_unlink_lch(prtd->dma_ch, prtd->dma_ch);
	omap_free_dma(prtd->dma_ch);
	prtd->dma_data = NULL;

	snd_pcm_set_runtime_buffer(substream, NULL);

	return 0;
}

static int omap_pcm_prepare(struct snd_pcm_substream *substream)
{
	struct snd_pcm_runtime *runtime = substream->runtime;
	struct omap_runtime_data *prtd = runtime->private_data;
	struct omap_pcm_dma_data *dma_data = prtd->dma_data;
	struct omap_dma_channel_params dma_params;

	/* return if this is a bufferless transfer e.g.
	 * codec <--> BT codec or GSM modem -- lg FIXME */
	if (!prtd->dma_data)
		return 0;

	memset(&dma_params, 0, sizeof(dma_params));
	/*
	 * Note: Regardless of interface data formats supported by OMAP McBSP
	 * or EAC blocks, internal representation is always fixed 16-bit/sample
	 */
	dma_params.data_type			= OMAP_DMA_DATA_TYPE_S16;
	dma_params.trigger			= dma_data->dma_req;
	dma_params.sync_mode			= dma_data->sync_mode;
	if (substream->stream == SNDRV_PCM_STREAM_PLAYBACK) {
		dma_params.src_amode		= OMAP_DMA_AMODE_POST_INC;
		dma_params.dst_amode		= OMAP_DMA_AMODE_CONSTANT;
		dma_params.src_or_dst_synch	= OMAP_DMA_DST_SYNC;
		dma_params.src_start		= runtime->dma_addr;
		dma_params.dst_start		= dma_data->port_addr;
		dma_params.dst_port		= OMAP_DMA_PORT_MPUI;
	} else {
		dma_params.src_amode		= OMAP_DMA_AMODE_CONSTANT;
		dma_params.dst_amode		= OMAP_DMA_AMODE_POST_INC;
		dma_params.src_or_dst_synch	= OMAP_DMA_SRC_SYNC;
		dma_params.src_start		= dma_data->port_addr;
		dma_params.dst_start		= runtime->dma_addr;
		dma_params.src_port		= OMAP_DMA_PORT_MPUI;
	}
	/*
	 * Set DMA transfer frame size equal to ALSA period size and frame
	 * count as no. of ALSA periods. Then with DMA frame interrupt enabled,
	 * we can transfer the whole ALSA buffer with single DMA transfer but
	 * still can get an interrupt at each period bounary
	 */
	dma_params.elem_count	= snd_pcm_lib_period_bytes(substream) / 2;
	dma_params.frame_count	= runtime->periods;
	omap_set_dma_params(prtd->dma_ch, &dma_params);

	if ((cpu_is_omap1510()) &&
			(substream->stream == SNDRV_PCM_STREAM_PLAYBACK))
		omap_enable_dma_irq(prtd->dma_ch, OMAP_DMA_FRAME_IRQ |
			      OMAP_DMA_LAST_IRQ | OMAP_DMA_BLOCK_IRQ);
	else
		omap_enable_dma_irq(prtd->dma_ch, OMAP_DMA_FRAME_IRQ);

<<<<<<< HEAD
	omap_set_dma_src_burst_mode(prtd->dma_ch, OMAP_DMA_DATA_BURST_16);
	omap_set_dma_dest_burst_mode(prtd->dma_ch, OMAP_DMA_DATA_BURST_16);
=======
	if (!(cpu_class_is_omap1())) {
		omap_set_dma_src_burst_mode(prtd->dma_ch,
						OMAP_DMA_DATA_BURST_16);
		omap_set_dma_dest_burst_mode(prtd->dma_ch,
						OMAP_DMA_DATA_BURST_16);
	}
>>>>>>> d44310db

	return 0;
}

static int omap_pcm_trigger(struct snd_pcm_substream *substream, int cmd)
{
	struct snd_pcm_runtime *runtime = substream->runtime;
	struct omap_runtime_data *prtd = runtime->private_data;
	struct omap_pcm_dma_data *dma_data = prtd->dma_data;
	unsigned long flags;
	int ret = 0;

	spin_lock_irqsave(&prtd->lock, flags);
	switch (cmd) {
	case SNDRV_PCM_TRIGGER_START:
	case SNDRV_PCM_TRIGGER_RESUME:
	case SNDRV_PCM_TRIGGER_PAUSE_RELEASE:
		prtd->period_index = 0;
		/* Configure McBSP internal buffer usage */
		if (dma_data->set_threshold)
			dma_data->set_threshold(substream);

		omap_start_dma(prtd->dma_ch);
		break;

	case SNDRV_PCM_TRIGGER_STOP:
	case SNDRV_PCM_TRIGGER_SUSPEND:
	case SNDRV_PCM_TRIGGER_PAUSE_PUSH:
		prtd->period_index = -1;
		omap_stop_dma(prtd->dma_ch);
		break;
	default:
		ret = -EINVAL;
	}
	spin_unlock_irqrestore(&prtd->lock, flags);

	return ret;
}

static snd_pcm_uframes_t omap_pcm_pointer(struct snd_pcm_substream *substream)
{
	struct snd_pcm_runtime *runtime = substream->runtime;
	struct omap_runtime_data *prtd = runtime->private_data;
	dma_addr_t ptr;
	snd_pcm_uframes_t offset;

	if (substream->stream == SNDRV_PCM_STREAM_CAPTURE) {
		ptr = omap_get_dma_dst_pos(prtd->dma_ch);
		offset = bytes_to_frames(runtime, ptr - runtime->dma_addr);
	} else if (!(cpu_is_omap1510())) {
		ptr = omap_get_dma_src_pos(prtd->dma_ch);
		offset = bytes_to_frames(runtime, ptr - runtime->dma_addr);
	} else
		offset = prtd->period_index * runtime->period_size;

	if (offset >= runtime->buffer_size)
		offset = 0;

	return offset;
}

static int omap_pcm_open(struct snd_pcm_substream *substream)
{
	struct snd_pcm_runtime *runtime = substream->runtime;
	struct omap_runtime_data *prtd;
	int ret;

	snd_soc_set_runtime_hwparams(substream, &omap_pcm_hardware);

	/* Ensure that buffer size is a multiple of period size */
	ret = snd_pcm_hw_constraint_integer(runtime,
					    SNDRV_PCM_HW_PARAM_PERIODS);
	if (ret < 0)
		goto out;

	prtd = kzalloc(sizeof(*prtd), GFP_KERNEL);
	if (prtd == NULL) {
		ret = -ENOMEM;
		goto out;
	}
	spin_lock_init(&prtd->lock);
	runtime->private_data = prtd;

out:
	return ret;
}

static int omap_pcm_close(struct snd_pcm_substream *substream)
{
	struct snd_pcm_runtime *runtime = substream->runtime;

	kfree(runtime->private_data);
	return 0;
}

static int omap_pcm_mmap(struct snd_pcm_substream *substream,
	struct vm_area_struct *vma)
{
	struct snd_pcm_runtime *runtime = substream->runtime;

	return dma_mmap_writecombine(substream->pcm->card->dev, vma,
				     runtime->dma_area,
				     runtime->dma_addr,
				     runtime->dma_bytes);
}

static struct snd_pcm_ops omap_pcm_ops = {
	.open		= omap_pcm_open,
	.close		= omap_pcm_close,
	.ioctl		= snd_pcm_lib_ioctl,
	.hw_params	= omap_pcm_hw_params,
	.hw_free	= omap_pcm_hw_free,
	.prepare	= omap_pcm_prepare,
	.trigger	= omap_pcm_trigger,
	.pointer	= omap_pcm_pointer,
	.mmap		= omap_pcm_mmap,
};

static u64 omap_pcm_dmamask = DMA_BIT_MASK(64);

static int omap_pcm_preallocate_dma_buffer(struct snd_pcm *pcm,
	int stream)
{
	struct snd_pcm_substream *substream = pcm->streams[stream].substream;
	struct snd_dma_buffer *buf = &substream->dma_buffer;
	size_t size = omap_pcm_hardware.buffer_bytes_max;

	buf->dev.type = SNDRV_DMA_TYPE_DEV;
	buf->dev.dev = pcm->card->dev;
	buf->private_data = NULL;
	buf->area = dma_alloc_writecombine(pcm->card->dev, size,
					   &buf->addr, GFP_KERNEL);
	if (!buf->area)
		return -ENOMEM;

	buf->bytes = size;
	return 0;
}

static void omap_pcm_free_dma_buffers(struct snd_pcm *pcm)
{
	struct snd_pcm_substream *substream;
	struct snd_dma_buffer *buf;
	int stream;

	for (stream = 0; stream < 2; stream++) {
		substream = pcm->streams[stream].substream;
		if (!substream)
			continue;

		buf = &substream->dma_buffer;
		if (!buf->area)
			continue;

		dma_free_writecombine(pcm->card->dev, buf->bytes,
				      buf->area, buf->addr);
		buf->area = NULL;
	}
}

static int omap_pcm_new(struct snd_card *card, struct snd_soc_dai *dai,
		 struct snd_pcm *pcm)
{
	int ret = 0;

	if (!card->dev->dma_mask)
		card->dev->dma_mask = &omap_pcm_dmamask;
	if (!card->dev->coherent_dma_mask)
		card->dev->coherent_dma_mask = DMA_BIT_MASK(64);

	if (dai->playback.channels_min) {
		ret = omap_pcm_preallocate_dma_buffer(pcm,
			SNDRV_PCM_STREAM_PLAYBACK);
		if (ret)
			goto out;
	}

	if (dai->capture.channels_min) {
		ret = omap_pcm_preallocate_dma_buffer(pcm,
			SNDRV_PCM_STREAM_CAPTURE);
		if (ret)
			goto out;
	}

out:
	return ret;
}

struct snd_soc_platform omap_soc_platform = {
	.name		= "omap-pcm-audio",
	.pcm_ops 	= &omap_pcm_ops,
	.pcm_new	= omap_pcm_new,
	.pcm_free	= omap_pcm_free_dma_buffers,
};
EXPORT_SYMBOL_GPL(omap_soc_platform);

static int __init omap_soc_platform_init(void)
{
	return snd_soc_register_platform(&omap_soc_platform);
}
module_init(omap_soc_platform_init);

static void __exit omap_soc_platform_exit(void)
{
	snd_soc_unregister_platform(&omap_soc_platform);
}
module_exit(omap_soc_platform_exit);

MODULE_AUTHOR("Jarkko Nikula <jhnikula@gmail.com>");
MODULE_DESCRIPTION("OMAP PCM DMA module");
MODULE_LICENSE("GPL");<|MERGE_RESOLUTION|>--- conflicted
+++ resolved
@@ -195,17 +195,12 @@
 	else
 		omap_enable_dma_irq(prtd->dma_ch, OMAP_DMA_FRAME_IRQ);
 
-<<<<<<< HEAD
-	omap_set_dma_src_burst_mode(prtd->dma_ch, OMAP_DMA_DATA_BURST_16);
-	omap_set_dma_dest_burst_mode(prtd->dma_ch, OMAP_DMA_DATA_BURST_16);
-=======
 	if (!(cpu_class_is_omap1())) {
 		omap_set_dma_src_burst_mode(prtd->dma_ch,
 						OMAP_DMA_DATA_BURST_16);
 		omap_set_dma_dest_burst_mode(prtd->dma_ch,
 						OMAP_DMA_DATA_BURST_16);
 	}
->>>>>>> d44310db
 
 	return 0;
 }
