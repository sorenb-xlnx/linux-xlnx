/*
 * omap-mcbsp.c  --  OMAP ALSA SoC DAI driver using McBSP port
 *
 * Copyright (C) 2008 Nokia Corporation
 *
 * Contact: Jarkko Nikula <jarkko.nikula@nokia.com>
 *
 * This program is free software; you can redistribute it and/or
 * modify it under the terms of the GNU General Public License
 * version 2 as published by the Free Software Foundation.
 *
 * This program is distributed in the hope that it will be useful, but
 * WITHOUT ANY WARRANTY; without even the implied warranty of
 * MERCHANTABILITY or FITNESS FOR A PARTICULAR PURPOSE.  See the GNU
 * General Public License for more details.
 *
 * You should have received a copy of the GNU General Public License
 * along with this program; if not, write to the Free Software
 * Foundation, Inc., 51 Franklin St, Fifth Floor, Boston, MA
 * 02110-1301 USA
 *
 */

#include <linux/init.h>
#include <linux/module.h>
#include <linux/device.h>
#include <sound/core.h>
#include <sound/pcm.h>
#include <sound/pcm_params.h>
#include <sound/initval.h>
#include <sound/soc.h>

#include <mach/control.h>
#include <mach/dma.h>
#include <mach/mcbsp.h>
#include "omap-mcbsp.h"
#include "omap-pcm.h"

#define OMAP_MCBSP_RATES	(SNDRV_PCM_RATE_8000_96000)

struct omap_mcbsp_data {
	unsigned int			bus_id;
	struct omap_mcbsp_reg_cfg	regs;
	unsigned int			fmt;
	/*
	 * Flags indicating is the bus already activated and configured by
	 * another substream
	 */
	int				active;
	int				configured;
};

#define to_mcbsp(priv)	container_of((priv), struct omap_mcbsp_data, bus_id)

static struct omap_mcbsp_data mcbsp_data[NUM_LINKS];

/*
 * Stream DMA parameters. DMA request line and port address are set runtime
 * since they are different between OMAP1 and later OMAPs
 */
static struct omap_pcm_dma_data omap_mcbsp_dai_dma_params[NUM_LINKS][2];

#if defined(CONFIG_ARCH_OMAP15XX) || defined(CONFIG_ARCH_OMAP16XX)
static const int omap1_dma_reqs[][2] = {
	{ OMAP_DMA_MCBSP1_TX, OMAP_DMA_MCBSP1_RX },
	{ OMAP_DMA_MCBSP2_TX, OMAP_DMA_MCBSP2_RX },
	{ OMAP_DMA_MCBSP3_TX, OMAP_DMA_MCBSP3_RX },
};
static const unsigned long omap1_mcbsp_port[][2] = {
	{ OMAP1510_MCBSP1_BASE + OMAP_MCBSP_REG_DXR1,
	  OMAP1510_MCBSP1_BASE + OMAP_MCBSP_REG_DRR1 },
	{ OMAP1510_MCBSP2_BASE + OMAP_MCBSP_REG_DXR1,
	  OMAP1510_MCBSP2_BASE + OMAP_MCBSP_REG_DRR1 },
	{ OMAP1510_MCBSP3_BASE + OMAP_MCBSP_REG_DXR1,
	  OMAP1510_MCBSP3_BASE + OMAP_MCBSP_REG_DRR1 },
};
#else
static const int omap1_dma_reqs[][2] = {};
static const unsigned long omap1_mcbsp_port[][2] = {};
#endif

#if defined(CONFIG_ARCH_OMAP24XX) || defined(CONFIG_ARCH_OMAP34XX)
static const int omap24xx_dma_reqs[][2] = {
	{ OMAP24XX_DMA_MCBSP1_TX, OMAP24XX_DMA_MCBSP1_RX },
	{ OMAP24XX_DMA_MCBSP2_TX, OMAP24XX_DMA_MCBSP2_RX },
#if defined(CONFIG_ARCH_OMAP2430) || defined(CONFIG_ARCH_OMAP34XX)
	{ OMAP24XX_DMA_MCBSP3_TX, OMAP24XX_DMA_MCBSP3_RX },
	{ OMAP24XX_DMA_MCBSP4_TX, OMAP24XX_DMA_MCBSP4_RX },
	{ OMAP24XX_DMA_MCBSP5_TX, OMAP24XX_DMA_MCBSP5_RX },
#endif
};
#else
static const int omap24xx_dma_reqs[][2] = {};
#endif

#if defined(CONFIG_ARCH_OMAP2420)
static const unsigned long omap2420_mcbsp_port[][2] = {
	{ OMAP24XX_MCBSP1_BASE + OMAP_MCBSP_REG_DXR1,
	  OMAP24XX_MCBSP1_BASE + OMAP_MCBSP_REG_DRR1 },
	{ OMAP24XX_MCBSP2_BASE + OMAP_MCBSP_REG_DXR1,
	  OMAP24XX_MCBSP2_BASE + OMAP_MCBSP_REG_DRR1 },
};
#else
static const unsigned long omap2420_mcbsp_port[][2] = {};
#endif

#if defined(CONFIG_ARCH_OMAP2430)
static const unsigned long omap2430_mcbsp_port[][2] = {
	{ OMAP24XX_MCBSP1_BASE + OMAP_MCBSP_REG_DXR,
	  OMAP24XX_MCBSP1_BASE + OMAP_MCBSP_REG_DRR },
	{ OMAP24XX_MCBSP2_BASE + OMAP_MCBSP_REG_DXR,
	  OMAP24XX_MCBSP2_BASE + OMAP_MCBSP_REG_DRR },
	{ OMAP2430_MCBSP3_BASE + OMAP_MCBSP_REG_DXR,
	  OMAP2430_MCBSP3_BASE + OMAP_MCBSP_REG_DRR },
	{ OMAP2430_MCBSP4_BASE + OMAP_MCBSP_REG_DXR,
	  OMAP2430_MCBSP4_BASE + OMAP_MCBSP_REG_DRR },
	{ OMAP2430_MCBSP5_BASE + OMAP_MCBSP_REG_DXR,
	  OMAP2430_MCBSP5_BASE + OMAP_MCBSP_REG_DRR },
};
#else
static const unsigned long omap2430_mcbsp_port[][2] = {};
#endif

#if defined(CONFIG_ARCH_OMAP34XX)
static const unsigned long omap34xx_mcbsp_port[][2] = {
	{ OMAP34XX_MCBSP1_BASE + OMAP_MCBSP_REG_DXR,
	  OMAP34XX_MCBSP1_BASE + OMAP_MCBSP_REG_DRR },
	{ OMAP34XX_MCBSP2_BASE + OMAP_MCBSP_REG_DXR,
	  OMAP34XX_MCBSP2_BASE + OMAP_MCBSP_REG_DRR },
	{ OMAP34XX_MCBSP3_BASE + OMAP_MCBSP_REG_DXR,
	  OMAP34XX_MCBSP3_BASE + OMAP_MCBSP_REG_DRR },
	{ OMAP34XX_MCBSP4_BASE + OMAP_MCBSP_REG_DXR,
	  OMAP34XX_MCBSP4_BASE + OMAP_MCBSP_REG_DRR },
	{ OMAP34XX_MCBSP5_BASE + OMAP_MCBSP_REG_DXR,
	  OMAP34XX_MCBSP5_BASE + OMAP_MCBSP_REG_DRR },
};
#else
static const unsigned long omap34xx_mcbsp_port[][2] = {};
#endif

<<<<<<< HEAD
static int omap_mcbsp_dai_startup(struct snd_pcm_substream *substream)
=======
static int omap_mcbsp_dai_startup(struct snd_pcm_substream *substream,
				  struct snd_soc_dai *dai)
>>>>>>> 0772c0e7
{
	struct snd_soc_pcm_runtime *rtd = substream->private_data;
	struct snd_soc_dai *cpu_dai = rtd->dai->cpu_dai;
	struct omap_mcbsp_data *mcbsp_data = to_mcbsp(cpu_dai->private_data);
	int err = 0;

	if (!cpu_dai->active)
		err = omap_mcbsp_request(mcbsp_data->bus_id);

	return err;
}

static void omap_mcbsp_dai_shutdown(struct snd_pcm_substream *substream,
				    struct snd_soc_dai *dai)
{
	struct snd_soc_pcm_runtime *rtd = substream->private_data;
	struct snd_soc_dai *cpu_dai = rtd->dai->cpu_dai;
	struct omap_mcbsp_data *mcbsp_data = to_mcbsp(cpu_dai->private_data);

	if (!cpu_dai->active) {
		omap_mcbsp_free(mcbsp_data->bus_id);
		mcbsp_data->configured = 0;
	}
}

static int omap_mcbsp_dai_trigger(struct snd_pcm_substream *substream, int cmd,
				  struct snd_soc_dai *dai)
{
	struct snd_soc_pcm_runtime *rtd = substream->private_data;
	struct snd_soc_dai *cpu_dai = rtd->dai->cpu_dai;
	struct omap_mcbsp_data *mcbsp_data = to_mcbsp(cpu_dai->private_data);
	int err = 0;

	switch (cmd) {
	case SNDRV_PCM_TRIGGER_START:
	case SNDRV_PCM_TRIGGER_RESUME:
	case SNDRV_PCM_TRIGGER_PAUSE_RELEASE:
		if (!mcbsp_data->active++)
			omap_mcbsp_start(mcbsp_data->bus_id);
		break;

	case SNDRV_PCM_TRIGGER_STOP:
	case SNDRV_PCM_TRIGGER_SUSPEND:
	case SNDRV_PCM_TRIGGER_PAUSE_PUSH:
		if (!--mcbsp_data->active)
			omap_mcbsp_stop(mcbsp_data->bus_id);
		break;
	default:
		err = -EINVAL;
	}

	return err;
}

static int omap_mcbsp_dai_hw_params(struct snd_pcm_substream *substream,
				    struct snd_pcm_hw_params *params,
				    struct snd_soc_dai *dai)
{
	struct snd_soc_pcm_runtime *rtd = substream->private_data;
	struct snd_soc_dai *cpu_dai = rtd->dai->cpu_dai;
	struct omap_mcbsp_data *mcbsp_data = to_mcbsp(cpu_dai->private_data);
	struct omap_mcbsp_reg_cfg *regs = &mcbsp_data->regs;
	int dma, bus_id = mcbsp_data->bus_id, id = cpu_dai->id;
<<<<<<< HEAD
	int wlen;
=======
	int wlen, channels;
>>>>>>> 0772c0e7
	unsigned long port;

	if (cpu_class_is_omap1()) {
		dma = omap1_dma_reqs[bus_id][substream->stream];
		port = omap1_mcbsp_port[bus_id][substream->stream];
	} else if (cpu_is_omap2420()) {
		dma = omap24xx_dma_reqs[bus_id][substream->stream];
		port = omap2420_mcbsp_port[bus_id][substream->stream];
	} else if (cpu_is_omap2430()) {
		dma = omap24xx_dma_reqs[bus_id][substream->stream];
		port = omap2430_mcbsp_port[bus_id][substream->stream];
	} else if (cpu_is_omap343x()) {
		dma = omap24xx_dma_reqs[bus_id][substream->stream];
		port = omap34xx_mcbsp_port[bus_id][substream->stream];
	} else {
		return -ENODEV;
	}
	omap_mcbsp_dai_dma_params[id][substream->stream].name =
		substream->stream ? "Audio Capture" : "Audio Playback";
	omap_mcbsp_dai_dma_params[id][substream->stream].dma_req = dma;
	omap_mcbsp_dai_dma_params[id][substream->stream].port_addr = port;
	cpu_dai->dma_data = &omap_mcbsp_dai_dma_params[id][substream->stream];

	if (mcbsp_data->configured) {
		/* McBSP already configured by another stream */
		return 0;
	}

	channels = params_channels(params);
	switch (channels) {
	case 2:
		/* Use dual-phase frames */
		regs->rcr2	|= RPHASE;
		regs->xcr2	|= XPHASE;
	case 1:
		/* Set 1 word per (McBSP) frame */
		regs->rcr2	|= RFRLEN2(1 - 1);
		regs->rcr1	|= RFRLEN1(1 - 1);
		regs->xcr2	|= XFRLEN2(1 - 1);
		regs->xcr1	|= XFRLEN1(1 - 1);
		break;
	default:
		/* Unsupported number of channels */
		return -EINVAL;
	}

	switch (params_format(params)) {
	case SNDRV_PCM_FORMAT_S16_LE:
		/* Set word lengths */
		wlen = 16;
		regs->rcr2	|= RWDLEN2(OMAP_MCBSP_WORD_16);
		regs->rcr1	|= RWDLEN1(OMAP_MCBSP_WORD_16);
		regs->xcr2	|= XWDLEN2(OMAP_MCBSP_WORD_16);
		regs->xcr1	|= XWDLEN1(OMAP_MCBSP_WORD_16);
		break;
	default:
		/* Unsupported PCM format */
		return -EINVAL;
	}

	/* Set FS period and length in terms of bit clock periods */
	switch (mcbsp_data->fmt & SND_SOC_DAIFMT_FORMAT_MASK) {
	case SND_SOC_DAIFMT_I2S:
		regs->srgr2	|= FPER(wlen * 2 - 1);
		regs->srgr1	|= FWID(wlen - 1);
		break;
	case SND_SOC_DAIFMT_DSP_A:
<<<<<<< HEAD
		regs->srgr2	|= FPER(wlen * 2 - 1);
		regs->srgr1	|= FWID(wlen * 2 - 2);
=======
		regs->srgr2	|= FPER(wlen * channels - 1);
		regs->srgr1	|= FWID(wlen * channels - 2);
>>>>>>> 0772c0e7
		break;
	}

	omap_mcbsp_config(bus_id, &mcbsp_data->regs);
	mcbsp_data->configured = 1;

	return 0;
}

/*
 * This must be called before _set_clkdiv and _set_sysclk since McBSP register
 * cache is initialized here
 */
static int omap_mcbsp_dai_set_dai_fmt(struct snd_soc_dai *cpu_dai,
				      unsigned int fmt)
{
	struct omap_mcbsp_data *mcbsp_data = to_mcbsp(cpu_dai->private_data);
	struct omap_mcbsp_reg_cfg *regs = &mcbsp_data->regs;

	if (mcbsp_data->configured)
		return 0;

	mcbsp_data->fmt = fmt;
	memset(regs, 0, sizeof(*regs));
	/* Generic McBSP register settings */
	regs->spcr2	|= XINTM(3) | FREE;
	regs->spcr1	|= RINTM(3);
	regs->rcr2	|= RFIG;
	regs->xcr2	|= XFIG;

	switch (fmt & SND_SOC_DAIFMT_FORMAT_MASK) {
	case SND_SOC_DAIFMT_I2S:
		/* 1-bit data delay */
		regs->rcr2	|= RDATDLY(1);
		regs->xcr2	|= XDATDLY(1);
		break;
	case SND_SOC_DAIFMT_DSP_A:
		/* 0-bit data delay */
		regs->rcr2      |= RDATDLY(0);
		regs->xcr2      |= XDATDLY(0);
		break;
	default:
		/* Unsupported data format */
		return -EINVAL;
	}

	switch (fmt & SND_SOC_DAIFMT_MASTER_MASK) {
	case SND_SOC_DAIFMT_CBS_CFS:
		/* McBSP master. Set FS and bit clocks as outputs */
		regs->pcr0	|= FSXM | FSRM |
				   CLKXM | CLKRM;
		/* Sample rate generator drives the FS */
		regs->srgr2	|= FSGM;
		break;
	case SND_SOC_DAIFMT_CBM_CFM:
		/* McBSP slave */
		break;
	default:
		/* Unsupported master/slave configuration */
		return -EINVAL;
	}

	/* Set bit clock (CLKX/CLKR) and FS polarities */
	switch (fmt & SND_SOC_DAIFMT_INV_MASK) {
	case SND_SOC_DAIFMT_NB_NF:
		/*
		 * Normal BCLK + FS.
		 * FS active low. TX data driven on falling edge of bit clock
		 * and RX data sampled on rising edge of bit clock.
		 */
		regs->pcr0	|= FSXP | FSRP |
				   CLKXP | CLKRP;
		break;
	case SND_SOC_DAIFMT_NB_IF:
		regs->pcr0	|= CLKXP | CLKRP;
		break;
	case SND_SOC_DAIFMT_IB_NF:
		regs->pcr0	|= FSXP | FSRP;
		break;
	case SND_SOC_DAIFMT_IB_IF:
		break;
	default:
		return -EINVAL;
	}

	return 0;
}

static int omap_mcbsp_dai_set_clkdiv(struct snd_soc_dai *cpu_dai,
				     int div_id, int div)
{
	struct omap_mcbsp_data *mcbsp_data = to_mcbsp(cpu_dai->private_data);
	struct omap_mcbsp_reg_cfg *regs = &mcbsp_data->regs;

	if (div_id != OMAP_MCBSP_CLKGDV)
		return -ENODEV;

	regs->srgr1	|= CLKGDV(div - 1);

	return 0;
}

static int omap_mcbsp_dai_set_clks_src(struct omap_mcbsp_data *mcbsp_data,
				       int clk_id)
{
	int sel_bit;
	u16 reg, reg_devconf1 = OMAP243X_CONTROL_DEVCONF1;

	if (cpu_class_is_omap1()) {
		/* OMAP1's can use only external source clock */
		if (unlikely(clk_id == OMAP_MCBSP_SYSCLK_CLKS_FCLK))
			return -EINVAL;
		else
			return 0;
	}

	if (cpu_is_omap2420() && mcbsp_data->bus_id > 1)
		return -EINVAL;

	if (cpu_is_omap343x())
		reg_devconf1 = OMAP343X_CONTROL_DEVCONF1;

	switch (mcbsp_data->bus_id) {
	case 0:
		reg = OMAP2_CONTROL_DEVCONF0;
		sel_bit = 2;
		break;
	case 1:
		reg = OMAP2_CONTROL_DEVCONF0;
		sel_bit = 6;
		break;
	case 2:
		reg = reg_devconf1;
		sel_bit = 0;
		break;
	case 3:
		reg = reg_devconf1;
		sel_bit = 2;
		break;
	case 4:
		reg = reg_devconf1;
		sel_bit = 4;
		break;
	default:
		return -EINVAL;
	}

	if (clk_id == OMAP_MCBSP_SYSCLK_CLKS_FCLK)
		omap_ctrl_writel(omap_ctrl_readl(reg) & ~(1 << sel_bit), reg);
	else
		omap_ctrl_writel(omap_ctrl_readl(reg) | (1 << sel_bit), reg);

	return 0;
}

static int omap_mcbsp_dai_set_dai_sysclk(struct snd_soc_dai *cpu_dai,
					 int clk_id, unsigned int freq,
					 int dir)
{
	struct omap_mcbsp_data *mcbsp_data = to_mcbsp(cpu_dai->private_data);
	struct omap_mcbsp_reg_cfg *regs = &mcbsp_data->regs;
	int err = 0;

	switch (clk_id) {
	case OMAP_MCBSP_SYSCLK_CLK:
		regs->srgr2	|= CLKSM;
		break;
	case OMAP_MCBSP_SYSCLK_CLKS_FCLK:
	case OMAP_MCBSP_SYSCLK_CLKS_EXT:
		err = omap_mcbsp_dai_set_clks_src(mcbsp_data, clk_id);
		break;

	case OMAP_MCBSP_SYSCLK_CLKX_EXT:
		regs->srgr2	|= CLKSM;
	case OMAP_MCBSP_SYSCLK_CLKR_EXT:
		regs->pcr0	|= SCLKME;
		break;
	default:
		err = -ENODEV;
	}

	return err;
}

#define OMAP_MCBSP_DAI_BUILDER(link_id)				\
{								\
<<<<<<< HEAD
	.name = "omap-mcbsp-dai-(link_id)",			\
	.id = (link_id),					\
	.type = SND_SOC_DAI_I2S,				\
	.playback = {						\
		.channels_min = 2,				\
=======
	.name = "omap-mcbsp-dai-"#link_id,			\
	.id = (link_id),					\
	.playback = {						\
		.channels_min = 1,				\
>>>>>>> 0772c0e7
		.channels_max = 2,				\
		.rates = OMAP_MCBSP_RATES,			\
		.formats = SNDRV_PCM_FMTBIT_S16_LE,		\
	},							\
	.capture = {						\
<<<<<<< HEAD
		.channels_min = 2,				\
=======
		.channels_min = 1,				\
>>>>>>> 0772c0e7
		.channels_max = 2,				\
		.rates = OMAP_MCBSP_RATES,			\
		.formats = SNDRV_PCM_FMTBIT_S16_LE,		\
	},							\
	.ops = {						\
		.startup = omap_mcbsp_dai_startup,		\
		.shutdown = omap_mcbsp_dai_shutdown,		\
		.trigger = omap_mcbsp_dai_trigger,		\
		.hw_params = omap_mcbsp_dai_hw_params,		\
<<<<<<< HEAD
	},							\
	.dai_ops = {						\
=======
>>>>>>> 0772c0e7
		.set_fmt = omap_mcbsp_dai_set_dai_fmt,		\
		.set_clkdiv = omap_mcbsp_dai_set_clkdiv,	\
		.set_sysclk = omap_mcbsp_dai_set_dai_sysclk,	\
	},							\
	.private_data = &mcbsp_data[(link_id)].bus_id,		\
}

struct snd_soc_dai omap_mcbsp_dai[] = {
	OMAP_MCBSP_DAI_BUILDER(0),
	OMAP_MCBSP_DAI_BUILDER(1),
#if NUM_LINKS >= 3
	OMAP_MCBSP_DAI_BUILDER(2),
#endif
#if NUM_LINKS == 5
	OMAP_MCBSP_DAI_BUILDER(3),
	OMAP_MCBSP_DAI_BUILDER(4),
#endif
};

EXPORT_SYMBOL_GPL(omap_mcbsp_dai);

MODULE_AUTHOR("Jarkko Nikula <jarkko.nikula@nokia.com>");
MODULE_DESCRIPTION("OMAP I2S SoC Interface");
MODULE_LICENSE("GPL");<|MERGE_RESOLUTION|>--- conflicted
+++ resolved
@@ -138,12 +138,8 @@
 static const unsigned long omap34xx_mcbsp_port[][2] = {};
 #endif
 
-<<<<<<< HEAD
-static int omap_mcbsp_dai_startup(struct snd_pcm_substream *substream)
-=======
 static int omap_mcbsp_dai_startup(struct snd_pcm_substream *substream,
 				  struct snd_soc_dai *dai)
->>>>>>> 0772c0e7
 {
 	struct snd_soc_pcm_runtime *rtd = substream->private_data;
 	struct snd_soc_dai *cpu_dai = rtd->dai->cpu_dai;
@@ -207,11 +203,7 @@
 	struct omap_mcbsp_data *mcbsp_data = to_mcbsp(cpu_dai->private_data);
 	struct omap_mcbsp_reg_cfg *regs = &mcbsp_data->regs;
 	int dma, bus_id = mcbsp_data->bus_id, id = cpu_dai->id;
-<<<<<<< HEAD
-	int wlen;
-=======
 	int wlen, channels;
->>>>>>> 0772c0e7
 	unsigned long port;
 
 	if (cpu_class_is_omap1()) {
@@ -279,13 +271,8 @@
 		regs->srgr1	|= FWID(wlen - 1);
 		break;
 	case SND_SOC_DAIFMT_DSP_A:
-<<<<<<< HEAD
-		regs->srgr2	|= FPER(wlen * 2 - 1);
-		regs->srgr1	|= FWID(wlen * 2 - 2);
-=======
 		regs->srgr2	|= FPER(wlen * channels - 1);
 		regs->srgr1	|= FWID(wlen * channels - 2);
->>>>>>> 0772c0e7
 		break;
 	}
 
@@ -472,28 +459,16 @@
 
 #define OMAP_MCBSP_DAI_BUILDER(link_id)				\
 {								\
-<<<<<<< HEAD
-	.name = "omap-mcbsp-dai-(link_id)",			\
-	.id = (link_id),					\
-	.type = SND_SOC_DAI_I2S,				\
-	.playback = {						\
-		.channels_min = 2,				\
-=======
 	.name = "omap-mcbsp-dai-"#link_id,			\
 	.id = (link_id),					\
 	.playback = {						\
 		.channels_min = 1,				\
->>>>>>> 0772c0e7
 		.channels_max = 2,				\
 		.rates = OMAP_MCBSP_RATES,			\
 		.formats = SNDRV_PCM_FMTBIT_S16_LE,		\
 	},							\
 	.capture = {						\
-<<<<<<< HEAD
-		.channels_min = 2,				\
-=======
 		.channels_min = 1,				\
->>>>>>> 0772c0e7
 		.channels_max = 2,				\
 		.rates = OMAP_MCBSP_RATES,			\
 		.formats = SNDRV_PCM_FMTBIT_S16_LE,		\
@@ -503,11 +478,6 @@
 		.shutdown = omap_mcbsp_dai_shutdown,		\
 		.trigger = omap_mcbsp_dai_trigger,		\
 		.hw_params = omap_mcbsp_dai_hw_params,		\
-<<<<<<< HEAD
-	},							\
-	.dai_ops = {						\
-=======
->>>>>>> 0772c0e7
 		.set_fmt = omap_mcbsp_dai_set_dai_fmt,		\
 		.set_clkdiv = omap_mcbsp_dai_set_clkdiv,	\
 		.set_sysclk = omap_mcbsp_dai_set_dai_sysclk,	\
