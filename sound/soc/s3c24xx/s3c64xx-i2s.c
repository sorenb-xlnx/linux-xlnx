--- conflicted
+++ resolved
@@ -215,21 +215,12 @@
 
 	i2s->iis_cclk = clk_get(&pdev->dev, "audio-bus");
 	if (IS_ERR(i2s->iis_cclk)) {
-<<<<<<< HEAD
-		dev_err(&pdev->dev, "failed to get audio-bus");
-=======
 		dev_err(&pdev->dev, "failed to get audio-bus\n");
->>>>>>> bbd99307
 		ret = PTR_ERR(i2s->iis_cclk);
 		goto err;
 	}
 
-<<<<<<< HEAD
-	ret = s3c_i2sv2_probe(pdev, dai, i2s,
-			      dai->id ? S3C64XX_PA_IIS1 : S3C64XX_PA_IIS0);
-=======
 	ret = s3c_i2sv2_probe(pdev, dai, i2s, 0);
->>>>>>> bbd99307
 	if (ret)
 		goto err_clk;
 
