--- conflicted
+++ resolved
@@ -1348,11 +1348,7 @@
 		ret = -ENOMEM;
 		goto err;
 	}
-<<<<<<< HEAD
-	bitmap_zero(sync_bmp, reg_size);
-=======
 	bitmap_zero(sync_bmp, bmp_size);
->>>>>>> 8bc3c2c2
 
 	/* allocate the lzo blocks and initialize them */
 	for (i = 0; i < blkcount; ++i) {
