--- conflicted
+++ resolved
@@ -988,10 +988,7 @@
 	return 0;
 }
 
-<<<<<<< HEAD
-=======
 #ifdef CONFIG_SND_SOC_CACHE_LZO
->>>>>>> 4165d791
 struct snd_soc_lzo_ctx {
 	void *wmem;
 	void *dst;
@@ -1403,10 +1400,7 @@
 	}
 	return ret;
 }
-<<<<<<< HEAD
-=======
 #endif
->>>>>>> 4165d791
 
 static int snd_soc_flat_cache_sync(struct snd_soc_codec *codec)
 {
@@ -1539,10 +1533,7 @@
 
 /* an array of all supported compression types */
 static const struct snd_soc_cache_ops cache_types[] = {
-<<<<<<< HEAD
-=======
 	/* Flat *must* be the first entry for fallback */
->>>>>>> 4165d791
 	{
 		.id = SND_SOC_FLAT_COMPRESSION,
 		.name = "flat",
@@ -1552,10 +1543,7 @@
 		.write = snd_soc_flat_cache_write,
 		.sync = snd_soc_flat_cache_sync
 	},
-<<<<<<< HEAD
-=======
 #ifdef CONFIG_SND_SOC_CACHE_LZO
->>>>>>> 4165d791
 	{
 		.id = SND_SOC_LZO_COMPRESSION,
 		.name = "LZO",
@@ -1565,10 +1553,7 @@
 		.write = snd_soc_lzo_cache_write,
 		.sync = snd_soc_lzo_cache_sync
 	},
-<<<<<<< HEAD
-=======
 #endif
->>>>>>> 4165d791
 	{
 		.id = SND_SOC_RBTREE_COMPRESSION,
 		.name = "rbtree",
@@ -1587,19 +1572,12 @@
 	for (i = 0; i < ARRAY_SIZE(cache_types); ++i)
 		if (cache_types[i].id == codec->compress_type)
 			break;
-<<<<<<< HEAD
-	if (i == ARRAY_SIZE(cache_types)) {
-		dev_err(codec->dev, "Could not match compress type: %d\n",
-			codec->compress_type);
-		return -EINVAL;
-=======
 
 	/* Fall back to flat compression */
 	if (i == ARRAY_SIZE(cache_types)) {
 		dev_warn(codec->dev, "Could not match compress type: %d\n",
 			 codec->compress_type);
 		i = 0;
->>>>>>> 4165d791
 	}
 
 	mutex_init(&codec->cache_rw_mutex);
