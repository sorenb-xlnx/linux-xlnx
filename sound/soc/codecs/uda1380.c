--- conflicted
+++ resolved
@@ -713,14 +713,6 @@
 	snd_soc_add_controls(codec, uda1380_snd_controls,
 				ARRAY_SIZE(uda1380_snd_controls));
 	uda1380_add_widgets(codec);
-<<<<<<< HEAD
-	ret = snd_soc_init_card(socdev);
-	if (ret < 0) {
-		dev_err(codec->dev, "failed to register card: %d\n", ret);
-		goto card_err;
-	}
-=======
->>>>>>> 9a308bf7
 
 	return ret;
 
@@ -808,15 +800,9 @@
 
 	for (i = 0; i < ARRAY_SIZE(uda1380_dai); i++)
 		uda1380_dai[i].dev = codec->dev;
-<<<<<<< HEAD
 
 	uda1380_codec = codec;
 
-=======
-
-	uda1380_codec = codec;
-
->>>>>>> 9a308bf7
 	ret = snd_soc_register_codec(codec);
 	if (ret != 0) {
 		dev_err(codec->dev, "Failed to register codec: %d\n", ret);
