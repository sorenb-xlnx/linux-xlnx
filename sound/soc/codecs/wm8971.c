--- conflicted
+++ resolved
@@ -706,12 +706,6 @@
 
 	return ret;
 
-<<<<<<< HEAD
-card_err:
-	snd_soc_free_pcms(socdev);
-	snd_soc_dapm_free(socdev);
-=======
->>>>>>> 43c23412
 err:
 	kfree(codec->reg_cache);
 	return ret;
