/*
 * ALSA SoC Texas Instruments TLV320DAC33 codec driver
 *
 * Author:	Peter Ujfalusi <peter.ujfalusi@nokia.com>
 *
 * Copyright:   (C) 2009 Nokia Corporation
 *
 * This program is free software; you can redistribute it and/or modify
 * it under the terms of the GNU General Public License version 2 as
 * published by the Free Software Foundation.
 *
 * This program is distributed in the hope that it will be useful, but
 * WITHOUT ANY WARRANTY; without even the implied warranty of
 * MERCHANTABILITY or FITNESS FOR A PARTICULAR PURPOSE.  See the GNU
 * General Public License for more details.
 *
 * You should have received a copy of the GNU General Public License
 * along with this program; if not, write to the Free Software
 * Foundation, Inc., 51 Franklin St, Fifth Floor, Boston, MA
 * 02110-1301 USA
 *
 */

#include <linux/module.h>
#include <linux/moduleparam.h>
#include <linux/init.h>
#include <linux/delay.h>
#include <linux/pm.h>
#include <linux/i2c.h>
#include <linux/platform_device.h>
#include <linux/interrupt.h>
#include <linux/gpio.h>
#include <linux/regulator/consumer.h>
#include <linux/slab.h>
#include <sound/core.h>
#include <sound/pcm.h>
#include <sound/pcm_params.h>
#include <sound/soc.h>
#include <sound/soc-dapm.h>
#include <sound/initval.h>
#include <sound/tlv.h>

#include <sound/tlv320dac33-plat.h>
#include "tlv320dac33.h"

#define DAC33_BUFFER_SIZE_BYTES		24576	/* bytes, 12288 16 bit words,
						 * 6144 stereo */
#define DAC33_BUFFER_SIZE_SAMPLES	6144

#define NSAMPLE_MAX		5700

#define LATENCY_TIME_MS		20

#define MODE7_LTHR		10
#define MODE7_UTHR		(DAC33_BUFFER_SIZE_SAMPLES - 10)

#define BURST_BASEFREQ_HZ	49152000

#define SAMPLES_TO_US(rate, samples) \
	(1000000000 / ((rate * 1000) / samples))

#define US_TO_SAMPLES(rate, us) \
	(rate / (1000000 / us))

static void dac33_calculate_times(struct snd_pcm_substream *substream);
static int dac33_prepare_chip(struct snd_pcm_substream *substream);

static struct snd_soc_codec *tlv320dac33_codec;

enum dac33_state {
	DAC33_IDLE = 0,
	DAC33_PREFILL,
	DAC33_PLAYBACK,
	DAC33_FLUSH,
};

enum dac33_fifo_modes {
	DAC33_FIFO_BYPASS = 0,
	DAC33_FIFO_MODE1,
	DAC33_FIFO_MODE7,
	DAC33_FIFO_LAST_MODE,
};

#define DAC33_NUM_SUPPLIES 3
static const char *dac33_supply_names[DAC33_NUM_SUPPLIES] = {
	"AVDD",
	"DVDD",
	"IOVDD",
};

struct tlv320dac33_priv {
	struct mutex mutex;
	struct workqueue_struct *dac33_wq;
	struct work_struct work;
	struct snd_soc_codec codec;
	struct regulator_bulk_data supplies[DAC33_NUM_SUPPLIES];
	struct snd_pcm_substream *substream;
	int power_gpio;
	int chip_power;
	int irq;
	unsigned int refclk;

	unsigned int alarm_threshold;	/* set to be half of LATENCY_TIME_MS */
	unsigned int nsample_min;	/* nsample should not be lower than
					 * this */
	unsigned int nsample_max;	/* nsample should not be higher than
					 * this */
	enum dac33_fifo_modes fifo_mode;/* FIFO mode selection */
	unsigned int nsample;		/* burst read amount from host */
	u8 burst_bclkdiv;		/* BCLK divider value in burst mode */
	unsigned int burst_rate;	/* Interface speed in Burst modes */

	int keep_bclk;			/* Keep the BCLK continuously running
					 * in FIFO modes */
	spinlock_t lock;
	unsigned long long t_stamp1;	/* Time stamp for FIFO modes to */
	unsigned long long t_stamp2;	/* calculate the FIFO caused delay */

	unsigned int mode1_us_burst;	/* Time to burst read n number of
					 * samples */
	unsigned int mode7_us_to_lthr;	/* Time to reach lthr from uthr */

	enum dac33_state state;
};

static const u8 dac33_reg[DAC33_CACHEREGNUM] = {
0x00, 0x00, 0x00, 0x00, /* 0x00 - 0x03 */
0x00, 0x00, 0x00, 0x00, /* 0x04 - 0x07 */
0x00, 0x00, 0x00, 0x00, /* 0x08 - 0x0b */
0x00, 0x00, 0x00, 0x00, /* 0x0c - 0x0f */
0x00, 0x00, 0x00, 0x00, /* 0x10 - 0x13 */
0x00, 0x00, 0x00, 0x00, /* 0x14 - 0x17 */
0x00, 0x00, 0x00, 0x00, /* 0x18 - 0x1b */
0x00, 0x00, 0x00, 0x00, /* 0x1c - 0x1f */
0x00, 0x00, 0x00, 0x00, /* 0x20 - 0x23 */
0x00, 0x00, 0x00, 0x00, /* 0x24 - 0x27 */
0x00, 0x00, 0x00, 0x00, /* 0x28 - 0x2b */
0x00, 0x00, 0x00, 0x80, /* 0x2c - 0x2f */
0x80, 0x00, 0x00, 0x00, /* 0x30 - 0x33 */
0x00, 0x00, 0x00, 0x00, /* 0x34 - 0x37 */
0x00, 0x00,             /* 0x38 - 0x39 */
/* Registers 0x3a - 0x3f are reserved  */
            0x00, 0x00, /* 0x3a - 0x3b */
0x00, 0x00, 0x00, 0x00, /* 0x3c - 0x3f */

0x00, 0x00, 0x00, 0x00, /* 0x40 - 0x43 */
0x00, 0x80,             /* 0x44 - 0x45 */
/* Registers 0x46 - 0x47 are reserved  */
            0x80, 0x80, /* 0x46 - 0x47 */

0x80, 0x00, 0x00,       /* 0x48 - 0x4a */
/* Registers 0x4b - 0x7c are reserved  */
                  0x00, /* 0x4b        */
0x00, 0x00, 0x00, 0x00, /* 0x4c - 0x4f */
0x00, 0x00, 0x00, 0x00, /* 0x50 - 0x53 */
0x00, 0x00, 0x00, 0x00, /* 0x54 - 0x57 */
0x00, 0x00, 0x00, 0x00, /* 0x58 - 0x5b */
0x00, 0x00, 0x00, 0x00, /* 0x5c - 0x5f */
0x00, 0x00, 0x00, 0x00, /* 0x60 - 0x63 */
0x00, 0x00, 0x00, 0x00, /* 0x64 - 0x67 */
0x00, 0x00, 0x00, 0x00, /* 0x68 - 0x6b */
0x00, 0x00, 0x00, 0x00, /* 0x6c - 0x6f */
0x00, 0x00, 0x00, 0x00, /* 0x70 - 0x73 */
0x00, 0x00, 0x00, 0x00, /* 0x74 - 0x77 */
0x00, 0x00, 0x00, 0x00, /* 0x78 - 0x7b */
0x00,                   /* 0x7c        */

      0xda, 0x33, 0x03, /* 0x7d - 0x7f */
};

/* Register read and write */
static inline unsigned int dac33_read_reg_cache(struct snd_soc_codec *codec,
						unsigned reg)
{
	u8 *cache = codec->reg_cache;
	if (reg >= DAC33_CACHEREGNUM)
		return 0;

	return cache[reg];
}

static inline void dac33_write_reg_cache(struct snd_soc_codec *codec,
					 u8 reg, u8 value)
{
	u8 *cache = codec->reg_cache;
	if (reg >= DAC33_CACHEREGNUM)
		return;

	cache[reg] = value;
}

static int dac33_read(struct snd_soc_codec *codec, unsigned int reg,
		      u8 *value)
{
	struct tlv320dac33_priv *dac33 = snd_soc_codec_get_drvdata(codec);
	int val;

	*value = reg & 0xff;

	/* If powered off, return the cached value */
	if (dac33->chip_power) {
		val = i2c_smbus_read_byte_data(codec->control_data, value[0]);
		if (val < 0) {
			dev_err(codec->dev, "Read failed (%d)\n", val);
			value[0] = dac33_read_reg_cache(codec, reg);
		} else {
			value[0] = val;
			dac33_write_reg_cache(codec, reg, val);
		}
	} else {
		value[0] = dac33_read_reg_cache(codec, reg);
	}

	return 0;
}

static int dac33_write(struct snd_soc_codec *codec, unsigned int reg,
		       unsigned int value)
{
	struct tlv320dac33_priv *dac33 = snd_soc_codec_get_drvdata(codec);
	u8 data[2];
	int ret = 0;

	/*
	 * data is
	 *   D15..D8 dac33 register offset
	 *   D7...D0 register data
	 */
	data[0] = reg & 0xff;
	data[1] = value & 0xff;

	dac33_write_reg_cache(codec, data[0], data[1]);
	if (dac33->chip_power) {
		ret = codec->hw_write(codec->control_data, data, 2);
		if (ret != 2)
			dev_err(codec->dev, "Write failed (%d)\n", ret);
		else
			ret = 0;
	}

	return ret;
}

static int dac33_write_locked(struct snd_soc_codec *codec, unsigned int reg,
		       unsigned int value)
{
	struct tlv320dac33_priv *dac33 = snd_soc_codec_get_drvdata(codec);
	int ret;

	mutex_lock(&dac33->mutex);
	ret = dac33_write(codec, reg, value);
	mutex_unlock(&dac33->mutex);

	return ret;
}

#define DAC33_I2C_ADDR_AUTOINC	0x80
static int dac33_write16(struct snd_soc_codec *codec, unsigned int reg,
		       unsigned int value)
{
	struct tlv320dac33_priv *dac33 = snd_soc_codec_get_drvdata(codec);
	u8 data[3];
	int ret = 0;

	/*
	 * data is
	 *   D23..D16 dac33 register offset
	 *   D15..D8  register data MSB
	 *   D7...D0  register data LSB
	 */
	data[0] = reg & 0xff;
	data[1] = (value >> 8) & 0xff;
	data[2] = value & 0xff;

	dac33_write_reg_cache(codec, data[0], data[1]);
	dac33_write_reg_cache(codec, data[0] + 1, data[2]);

	if (dac33->chip_power) {
		/* We need to set autoincrement mode for 16 bit writes */
		data[0] |= DAC33_I2C_ADDR_AUTOINC;
		ret = codec->hw_write(codec->control_data, data, 3);
		if (ret != 3)
			dev_err(codec->dev, "Write failed (%d)\n", ret);
		else
			ret = 0;
	}

	return ret;
}

static void dac33_init_chip(struct snd_soc_codec *codec)
{
	struct tlv320dac33_priv *dac33 = snd_soc_codec_get_drvdata(codec);

	if (unlikely(!dac33->chip_power))
		return;

	/* 44-46: DAC Control Registers */
	/* A : DAC sample rate Fsref/1.5 */
	dac33_write(codec, DAC33_DAC_CTRL_A, DAC33_DACRATE(0));
	/* B : DAC src=normal, not muted */
	dac33_write(codec, DAC33_DAC_CTRL_B, DAC33_DACSRCR_RIGHT |
					     DAC33_DACSRCL_LEFT);
	/* C : (defaults) */
	dac33_write(codec, DAC33_DAC_CTRL_C, 0x00);

	/* 73 : volume soft stepping control,
	 clock source = internal osc (?) */
	dac33_write(codec, DAC33_ANA_VOL_SOFT_STEP_CTRL, DAC33_VOLCLKEN);

	dac33_write(codec, DAC33_PWR_CTRL, DAC33_PDNALLB);

	/* Restore only selected registers (gains mostly) */
	dac33_write(codec, DAC33_LDAC_DIG_VOL_CTRL,
		    dac33_read_reg_cache(codec, DAC33_LDAC_DIG_VOL_CTRL));
	dac33_write(codec, DAC33_RDAC_DIG_VOL_CTRL,
		    dac33_read_reg_cache(codec, DAC33_RDAC_DIG_VOL_CTRL));

	dac33_write(codec, DAC33_LINEL_TO_LLO_VOL,
		    dac33_read_reg_cache(codec, DAC33_LINEL_TO_LLO_VOL));
	dac33_write(codec, DAC33_LINER_TO_RLO_VOL,
		    dac33_read_reg_cache(codec, DAC33_LINER_TO_RLO_VOL));
}

static inline void dac33_read_id(struct snd_soc_codec *codec)
{
	u8 reg;

	dac33_read(codec, DAC33_DEVICE_ID_MSB, &reg);
	dac33_read(codec, DAC33_DEVICE_ID_LSB, &reg);
	dac33_read(codec, DAC33_DEVICE_REV_ID, &reg);
}

static inline void dac33_soft_power(struct snd_soc_codec *codec, int power)
{
	u8 reg;

	reg = dac33_read_reg_cache(codec, DAC33_PWR_CTRL);
	if (power)
		reg |= DAC33_PDNALLB;
	else
		reg &= ~(DAC33_PDNALLB | DAC33_OSCPDNB |
			 DAC33_DACRPDNB | DAC33_DACLPDNB);
	dac33_write(codec, DAC33_PWR_CTRL, reg);
}

static int dac33_hard_power(struct snd_soc_codec *codec, int power)
{
	struct tlv320dac33_priv *dac33 = snd_soc_codec_get_drvdata(codec);
	int ret = 0;

	mutex_lock(&dac33->mutex);

	/* Safety check */
	if (unlikely(power == dac33->chip_power)) {
		dev_warn(codec->dev, "Trying to set the same power state: %s\n",
			power ? "ON" : "OFF");
		goto exit;
	}

	if (power) {
		ret = regulator_bulk_enable(ARRAY_SIZE(dac33->supplies),
					  dac33->supplies);
		if (ret != 0) {
			dev_err(codec->dev,
				"Failed to enable supplies: %d\n", ret);
				goto exit;
		}

		if (dac33->power_gpio >= 0)
			gpio_set_value(dac33->power_gpio, 1);

		dac33->chip_power = 1;
	} else {
		dac33_soft_power(codec, 0);
		if (dac33->power_gpio >= 0)
			gpio_set_value(dac33->power_gpio, 0);

		ret = regulator_bulk_disable(ARRAY_SIZE(dac33->supplies),
					     dac33->supplies);
		if (ret != 0) {
			dev_err(codec->dev,
				"Failed to disable supplies: %d\n", ret);
			goto exit;
		}

		dac33->chip_power = 0;
	}

exit:
	mutex_unlock(&dac33->mutex);
	return ret;
}

static int playback_event(struct snd_soc_dapm_widget *w,
		struct snd_kcontrol *kcontrol, int event)
{
	struct tlv320dac33_priv *dac33 = snd_soc_codec_get_drvdata(w->codec);

	switch (event) {
	case SND_SOC_DAPM_PRE_PMU:
		if (likely(dac33->substream)) {
			dac33_calculate_times(dac33->substream);
			dac33_prepare_chip(dac33->substream);
		}
		break;
	}
	return 0;
}

static int dac33_get_nsample(struct snd_kcontrol *kcontrol,
			 struct snd_ctl_elem_value *ucontrol)
{
	struct snd_soc_codec *codec = snd_kcontrol_chip(kcontrol);
	struct tlv320dac33_priv *dac33 = snd_soc_codec_get_drvdata(codec);

	ucontrol->value.integer.value[0] = dac33->nsample;

	return 0;
}

static int dac33_set_nsample(struct snd_kcontrol *kcontrol,
			 struct snd_ctl_elem_value *ucontrol)
{
	struct snd_soc_codec *codec = snd_kcontrol_chip(kcontrol);
	struct tlv320dac33_priv *dac33 = snd_soc_codec_get_drvdata(codec);
	int ret = 0;

	if (dac33->nsample == ucontrol->value.integer.value[0])
		return 0;

	if (ucontrol->value.integer.value[0] < dac33->nsample_min ||
	    ucontrol->value.integer.value[0] > dac33->nsample_max) {
		ret = -EINVAL;
	} else {
		dac33->nsample = ucontrol->value.integer.value[0];
		/* Re calculate the burst time */
		dac33->mode1_us_burst = SAMPLES_TO_US(dac33->burst_rate,
						      dac33->nsample);
	}

	return ret;
}

static int dac33_get_fifo_mode(struct snd_kcontrol *kcontrol,
			 struct snd_ctl_elem_value *ucontrol)
{
	struct snd_soc_codec *codec = snd_kcontrol_chip(kcontrol);
	struct tlv320dac33_priv *dac33 = snd_soc_codec_get_drvdata(codec);

	ucontrol->value.integer.value[0] = dac33->fifo_mode;

	return 0;
}

static int dac33_set_fifo_mode(struct snd_kcontrol *kcontrol,
			 struct snd_ctl_elem_value *ucontrol)
{
	struct snd_soc_codec *codec = snd_kcontrol_chip(kcontrol);
	struct tlv320dac33_priv *dac33 = snd_soc_codec_get_drvdata(codec);
	int ret = 0;

	if (dac33->fifo_mode == ucontrol->value.integer.value[0])
		return 0;
	/* Do not allow changes while stream is running*/
	if (codec->active)
		return -EPERM;

	if (ucontrol->value.integer.value[0] < 0 ||
	    ucontrol->value.integer.value[0] >= DAC33_FIFO_LAST_MODE)
		ret = -EINVAL;
	else
		dac33->fifo_mode = ucontrol->value.integer.value[0];

	return ret;
}

/* Codec operation modes */
static const char *dac33_fifo_mode_texts[] = {
	"Bypass", "Mode 1", "Mode 7"
};

static const struct soc_enum dac33_fifo_mode_enum =
	SOC_ENUM_SINGLE_EXT(ARRAY_SIZE(dac33_fifo_mode_texts),
			    dac33_fifo_mode_texts);

/*
 * DACL/R digital volume control:
 * from 0 dB to -63.5 in 0.5 dB steps
 * Need to be inverted later on:
 * 0x00 == 0 dB
 * 0x7f == -63.5 dB
 */
static DECLARE_TLV_DB_SCALE(dac_digivol_tlv, -6350, 50, 0);

static const struct snd_kcontrol_new dac33_snd_controls[] = {
	SOC_DOUBLE_R_TLV("DAC Digital Playback Volume",
		DAC33_LDAC_DIG_VOL_CTRL, DAC33_RDAC_DIG_VOL_CTRL,
		0, 0x7f, 1, dac_digivol_tlv),
	SOC_DOUBLE_R("DAC Digital Playback Switch",
		 DAC33_LDAC_DIG_VOL_CTRL, DAC33_RDAC_DIG_VOL_CTRL, 7, 1, 1),
	SOC_DOUBLE_R("Line to Line Out Volume",
		 DAC33_LINEL_TO_LLO_VOL, DAC33_LINER_TO_RLO_VOL, 0, 127, 1),
};

static const struct snd_kcontrol_new dac33_nsample_snd_controls[] = {
	SOC_SINGLE_EXT("nSample", 0, 0, 5900, 0,
		 dac33_get_nsample, dac33_set_nsample),
	SOC_ENUM_EXT("FIFO Mode", dac33_fifo_mode_enum,
		 dac33_get_fifo_mode, dac33_set_fifo_mode),
};

/* Analog bypass */
static const struct snd_kcontrol_new dac33_dapm_abypassl_control =
	SOC_DAPM_SINGLE("Switch", DAC33_LINEL_TO_LLO_VOL, 7, 1, 1);

static const struct snd_kcontrol_new dac33_dapm_abypassr_control =
	SOC_DAPM_SINGLE("Switch", DAC33_LINER_TO_RLO_VOL, 7, 1, 1);

static const struct snd_soc_dapm_widget dac33_dapm_widgets[] = {
	SND_SOC_DAPM_OUTPUT("LEFT_LO"),
	SND_SOC_DAPM_OUTPUT("RIGHT_LO"),

	SND_SOC_DAPM_INPUT("LINEL"),
	SND_SOC_DAPM_INPUT("LINER"),

	SND_SOC_DAPM_DAC("DACL", "Left Playback", DAC33_LDAC_PWR_CTRL, 2, 0),
	SND_SOC_DAPM_DAC("DACR", "Right Playback", DAC33_RDAC_PWR_CTRL, 2, 0),

	/* Analog bypass */
	SND_SOC_DAPM_SWITCH("Analog Left Bypass", SND_SOC_NOPM, 0, 0,
				&dac33_dapm_abypassl_control),
	SND_SOC_DAPM_SWITCH("Analog Right Bypass", SND_SOC_NOPM, 0, 0,
				&dac33_dapm_abypassr_control),

	SND_SOC_DAPM_REG(snd_soc_dapm_mixer, "Output Left Amp Power",
			 DAC33_OUT_AMP_PWR_CTRL, 6, 3, 3, 0),
	SND_SOC_DAPM_REG(snd_soc_dapm_mixer, "Output Right Amp Power",
			 DAC33_OUT_AMP_PWR_CTRL, 4, 3, 3, 0),

	SND_SOC_DAPM_PRE("Prepare Playback", playback_event),
};

static const struct snd_soc_dapm_route audio_map[] = {
	/* Analog bypass */
	{"Analog Left Bypass", "Switch", "LINEL"},
	{"Analog Right Bypass", "Switch", "LINER"},

	{"Output Left Amp Power", NULL, "DACL"},
	{"Output Right Amp Power", NULL, "DACR"},

	{"Output Left Amp Power", NULL, "Analog Left Bypass"},
	{"Output Right Amp Power", NULL, "Analog Right Bypass"},

	/* output */
	{"LEFT_LO", NULL, "Output Left Amp Power"},
	{"RIGHT_LO", NULL, "Output Right Amp Power"},
};

static int dac33_add_widgets(struct snd_soc_codec *codec)
{
	snd_soc_dapm_new_controls(codec, dac33_dapm_widgets,
				  ARRAY_SIZE(dac33_dapm_widgets));

	/* set up audio path interconnects */
	snd_soc_dapm_add_routes(codec, audio_map, ARRAY_SIZE(audio_map));

	return 0;
}

static int dac33_set_bias_level(struct snd_soc_codec *codec,
				enum snd_soc_bias_level level)
{
	int ret;

	switch (level) {
	case SND_SOC_BIAS_ON:
		dac33_soft_power(codec, 1);
		break;
	case SND_SOC_BIAS_PREPARE:
		break;
	case SND_SOC_BIAS_STANDBY:
		if (codec->bias_level == SND_SOC_BIAS_OFF) {
			/* Coming from OFF, switch on the codec */
			ret = dac33_hard_power(codec, 1);
			if (ret != 0)
				return ret;

			dac33_init_chip(codec);
		}
		break;
	case SND_SOC_BIAS_OFF:
		ret = dac33_hard_power(codec, 0);
		if (ret != 0)
			return ret;
		break;
	}
	codec->bias_level = level;

	return 0;
}

static inline void dac33_prefill_handler(struct tlv320dac33_priv *dac33)
{
	struct snd_soc_codec *codec;

	codec = &dac33->codec;

	switch (dac33->fifo_mode) {
	case DAC33_FIFO_MODE1:
		dac33_write16(codec, DAC33_NSAMPLE_MSB,
			DAC33_THRREG(dac33->nsample + dac33->alarm_threshold));

		/* Take the timestamps */
		spin_lock_irq(&dac33->lock);
		dac33->t_stamp2 = ktime_to_us(ktime_get());
		dac33->t_stamp1 = dac33->t_stamp2;
		spin_unlock_irq(&dac33->lock);

		dac33_write16(codec, DAC33_PREFILL_MSB,
				DAC33_THRREG(dac33->alarm_threshold));
		/* Enable Alarm Threshold IRQ with a delay */
		udelay(SAMPLES_TO_US(dac33->burst_rate,
				     dac33->alarm_threshold));
		dac33_write(codec, DAC33_FIFO_IRQ_MASK, DAC33_MAT);
		break;
	case DAC33_FIFO_MODE7:
		/* Take the timestamp */
		spin_lock_irq(&dac33->lock);
		dac33->t_stamp1 = ktime_to_us(ktime_get());
		/* Move back the timestamp with drain time */
		dac33->t_stamp1 -= dac33->mode7_us_to_lthr;
		spin_unlock_irq(&dac33->lock);

		dac33_write16(codec, DAC33_PREFILL_MSB,
				DAC33_THRREG(MODE7_LTHR));

		/* Enable Upper Threshold IRQ */
		dac33_write(codec, DAC33_FIFO_IRQ_MASK, DAC33_MUT);
		break;
	default:
		dev_warn(codec->dev, "Unhandled FIFO mode: %d\n",
							dac33->fifo_mode);
		break;
	}
}

static inline void dac33_playback_handler(struct tlv320dac33_priv *dac33)
{
	struct snd_soc_codec *codec;

	codec = &dac33->codec;

	switch (dac33->fifo_mode) {
	case DAC33_FIFO_MODE1:
		/* Take the timestamp */
		spin_lock_irq(&dac33->lock);
		dac33->t_stamp2 = ktime_to_us(ktime_get());
		spin_unlock_irq(&dac33->lock);

		dac33_write16(codec, DAC33_NSAMPLE_MSB,
				DAC33_THRREG(dac33->nsample));
		break;
	case DAC33_FIFO_MODE7:
		/* At the moment we are not using interrupts in mode7 */
		break;
	default:
		dev_warn(codec->dev, "Unhandled FIFO mode: %d\n",
							dac33->fifo_mode);
		break;
	}
}

static void dac33_work(struct work_struct *work)
{
	struct snd_soc_codec *codec;
	struct tlv320dac33_priv *dac33;
	u8 reg;

	dac33 = container_of(work, struct tlv320dac33_priv, work);
	codec = &dac33->codec;

	mutex_lock(&dac33->mutex);
	switch (dac33->state) {
	case DAC33_PREFILL:
		dac33->state = DAC33_PLAYBACK;
		dac33_prefill_handler(dac33);
		break;
	case DAC33_PLAYBACK:
		dac33_playback_handler(dac33);
		break;
	case DAC33_IDLE:
		break;
	case DAC33_FLUSH:
		dac33->state = DAC33_IDLE;
		/* Mask all interrupts from dac33 */
		dac33_write(codec, DAC33_FIFO_IRQ_MASK, 0);

		/* flush fifo */
		reg = dac33_read_reg_cache(codec, DAC33_FIFO_CTRL_A);
		reg |= DAC33_FIFOFLUSH;
		dac33_write(codec, DAC33_FIFO_CTRL_A, reg);
		break;
	}
	mutex_unlock(&dac33->mutex);
}

static irqreturn_t dac33_interrupt_handler(int irq, void *dev)
{
	struct snd_soc_codec *codec = dev;
	struct tlv320dac33_priv *dac33 = snd_soc_codec_get_drvdata(codec);

	spin_lock(&dac33->lock);
	dac33->t_stamp1 = ktime_to_us(ktime_get());
	spin_unlock(&dac33->lock);

	/* Do not schedule the workqueue in Mode7 */
	if (dac33->fifo_mode != DAC33_FIFO_MODE7)
		queue_work(dac33->dac33_wq, &dac33->work);

	return IRQ_HANDLED;
}

static void dac33_oscwait(struct snd_soc_codec *codec)
{
	int timeout = 20;
	u8 reg;

	do {
		msleep(1);
		dac33_read(codec, DAC33_INT_OSC_STATUS, &reg);
	} while (((reg & 0x03) != DAC33_OSCSTATUS_NORMAL) && timeout--);
	if ((reg & 0x03) != DAC33_OSCSTATUS_NORMAL)
		dev_err(codec->dev,
			"internal oscillator calibration failed\n");
}

static int dac33_startup(struct snd_pcm_substream *substream,
			   struct snd_soc_dai *dai)
{
	struct snd_soc_pcm_runtime *rtd = substream->private_data;
	struct snd_soc_device *socdev = rtd->socdev;
	struct snd_soc_codec *codec = socdev->card->codec;
	struct tlv320dac33_priv *dac33 = snd_soc_codec_get_drvdata(codec);

	/* Stream started, save the substream pointer */
	dac33->substream = substream;

	return 0;
}

static void dac33_shutdown(struct snd_pcm_substream *substream,
			     struct snd_soc_dai *dai)
{
	struct snd_soc_pcm_runtime *rtd = substream->private_data;
	struct snd_soc_device *socdev = rtd->socdev;
	struct snd_soc_codec *codec = socdev->card->codec;
	struct tlv320dac33_priv *dac33 = snd_soc_codec_get_drvdata(codec);

	dac33->substream = NULL;
}

static int dac33_hw_params(struct snd_pcm_substream *substream,
			   struct snd_pcm_hw_params *params,
			   struct snd_soc_dai *dai)
{
	struct snd_soc_pcm_runtime *rtd = substream->private_data;
	struct snd_soc_device *socdev = rtd->socdev;
	struct snd_soc_codec *codec = socdev->card->codec;

	/* Check parameters for validity */
	switch (params_rate(params)) {
	case 44100:
	case 48000:
		break;
	default:
		dev_err(codec->dev, "unsupported rate %d\n",
			params_rate(params));
		return -EINVAL;
	}

	switch (params_format(params)) {
	case SNDRV_PCM_FORMAT_S16_LE:
		break;
	default:
		dev_err(codec->dev, "unsupported format %d\n",
			params_format(params));
		return -EINVAL;
	}

	return 0;
}

#define CALC_OSCSET(rate, refclk) ( \
	((((rate * 10000) / refclk) * 4096) + 7000) / 10000)
#define CALC_RATIOSET(rate, refclk) ( \
	((((refclk  * 100000) / rate) * 16384) + 50000) / 100000)

/*
 * tlv320dac33 is strict on the sequence of the register writes, if the register
 * writes happens in different order, than dac33 might end up in unknown state.
 * Use the known, working sequence of register writes to initialize the dac33.
 */
static int dac33_prepare_chip(struct snd_pcm_substream *substream)
{
	struct snd_soc_pcm_runtime *rtd = substream->private_data;
	struct snd_soc_device *socdev = rtd->socdev;
	struct snd_soc_codec *codec = socdev->card->codec;
	struct tlv320dac33_priv *dac33 = snd_soc_codec_get_drvdata(codec);
	unsigned int oscset, ratioset, pwr_ctrl, reg_tmp;
	u8 aictrl_a, aictrl_b, fifoctrl_a;

	switch (substream->runtime->rate) {
	case 44100:
	case 48000:
		oscset = CALC_OSCSET(substream->runtime->rate, dac33->refclk);
		ratioset = CALC_RATIOSET(substream->runtime->rate,
					 dac33->refclk);
		break;
	default:
		dev_err(codec->dev, "unsupported rate %d\n",
			substream->runtime->rate);
		return -EINVAL;
	}


	aictrl_a = dac33_read_reg_cache(codec, DAC33_SER_AUDIOIF_CTRL_A);
	aictrl_a &= ~(DAC33_NCYCL_MASK | DAC33_WLEN_MASK);
	/* Read FIFO control A, and clear FIFO flush bit */
	fifoctrl_a = dac33_read_reg_cache(codec, DAC33_FIFO_CTRL_A);
	fifoctrl_a &= ~DAC33_FIFOFLUSH;

	fifoctrl_a &= ~DAC33_WIDTH;
	switch (substream->runtime->format) {
	case SNDRV_PCM_FORMAT_S16_LE:
		aictrl_a |= (DAC33_NCYCL_16 | DAC33_WLEN_16);
		fifoctrl_a |= DAC33_WIDTH;
		break;
	default:
		dev_err(codec->dev, "unsupported format %d\n",
			substream->runtime->format);
		return -EINVAL;
	}

	mutex_lock(&dac33->mutex);

	if (!dac33->chip_power) {
		/*
		 * Chip is not powered yet.
		 * Do the init in the dac33_set_bias_level later.
		 */
		mutex_unlock(&dac33->mutex);
		return 0;
	}

	dac33_soft_power(codec, 0);
	dac33_soft_power(codec, 1);

	reg_tmp = dac33_read_reg_cache(codec, DAC33_INT_OSC_CTRL);
	dac33_write(codec, DAC33_INT_OSC_CTRL, reg_tmp);

	/* Write registers 0x08 and 0x09 (MSB, LSB) */
	dac33_write16(codec, DAC33_INT_OSC_FREQ_RAT_A, oscset);

	/* calib time: 128 is a nice number ;) */
	dac33_write(codec, DAC33_CALIB_TIME, 128);

	/* adjustment treshold & step */
	dac33_write(codec, DAC33_INT_OSC_CTRL_B, DAC33_ADJTHRSHLD(2) |
						 DAC33_ADJSTEP(1));

	/* div=4 / gain=1 / div */
	dac33_write(codec, DAC33_INT_OSC_CTRL_C, DAC33_REFDIV(4));

	pwr_ctrl = dac33_read_reg_cache(codec, DAC33_PWR_CTRL);
	pwr_ctrl |= DAC33_OSCPDNB | DAC33_DACRPDNB | DAC33_DACLPDNB;
	dac33_write(codec, DAC33_PWR_CTRL, pwr_ctrl);

	dac33_oscwait(codec);

	if (dac33->fifo_mode) {
		/* Generic for all FIFO modes */
		/* 50-51 : ASRC Control registers */
		dac33_write(codec, DAC33_ASRC_CTRL_A, DAC33_SRCLKDIV(1));
		dac33_write(codec, DAC33_ASRC_CTRL_B, 1); /* ??? */

		/* Write registers 0x34 and 0x35 (MSB, LSB) */
		dac33_write16(codec, DAC33_SRC_REF_CLK_RATIO_A, ratioset);

		/* Set interrupts to high active */
		dac33_write(codec, DAC33_INTP_CTRL_A, DAC33_INTPM_AHIGH);
	} else {
		/* FIFO bypass mode */
		/* 50-51 : ASRC Control registers */
		dac33_write(codec, DAC33_ASRC_CTRL_A, DAC33_SRCBYP);
		dac33_write(codec, DAC33_ASRC_CTRL_B, 0); /* ??? */
	}

	/* Interrupt behaviour configuration */
	switch (dac33->fifo_mode) {
	case DAC33_FIFO_MODE1:
		dac33_write(codec, DAC33_FIFO_IRQ_MODE_B,
			    DAC33_ATM(DAC33_FIFO_IRQ_MODE_LEVEL));
		break;
	case DAC33_FIFO_MODE7:
		dac33_write(codec, DAC33_FIFO_IRQ_MODE_A,
			DAC33_UTM(DAC33_FIFO_IRQ_MODE_LEVEL));
		break;
	default:
		/* in FIFO bypass mode, the interrupts are not used */
		break;
	}

	aictrl_b = dac33_read_reg_cache(codec, DAC33_SER_AUDIOIF_CTRL_B);

	switch (dac33->fifo_mode) {
	case DAC33_FIFO_MODE1:
		/*
		 * For mode1:
		 * Disable the FIFO bypass (Enable the use of FIFO)
		 * Select nSample mode
		 * BCLK is only running when data is needed by DAC33
		 */
		fifoctrl_a &= ~DAC33_FBYPAS;
		fifoctrl_a &= ~DAC33_FAUTO;
		if (dac33->keep_bclk)
			aictrl_b |= DAC33_BCLKON;
		else
			aictrl_b &= ~DAC33_BCLKON;
		break;
	case DAC33_FIFO_MODE7:
		/*
		 * For mode1:
		 * Disable the FIFO bypass (Enable the use of FIFO)
		 * Select Threshold mode
		 * BCLK is only running when data is needed by DAC33
		 */
		fifoctrl_a &= ~DAC33_FBYPAS;
		fifoctrl_a |= DAC33_FAUTO;
		if (dac33->keep_bclk)
			aictrl_b |= DAC33_BCLKON;
		else
			aictrl_b &= ~DAC33_BCLKON;
		break;
	default:
		/*
		 * For FIFO bypass mode:
		 * Enable the FIFO bypass (Disable the FIFO use)
		 * Set the BCLK as continous
		 */
		fifoctrl_a |= DAC33_FBYPAS;
		aictrl_b |= DAC33_BCLKON;
		break;
	}

	dac33_write(codec, DAC33_FIFO_CTRL_A, fifoctrl_a);
	dac33_write(codec, DAC33_SER_AUDIOIF_CTRL_A, aictrl_a);
	dac33_write(codec, DAC33_SER_AUDIOIF_CTRL_B, aictrl_b);

	/*
	 * BCLK divide ratio
	 * 0: 1.5
	 * 1: 1
	 * 2: 2
	 * ...
	 * 254: 254
	 * 255: 255
	 */
	if (dac33->fifo_mode)
		dac33_write(codec, DAC33_SER_AUDIOIF_CTRL_C,
							dac33->burst_bclkdiv);
	else
		dac33_write(codec, DAC33_SER_AUDIOIF_CTRL_C, 32);

	switch (dac33->fifo_mode) {
	case DAC33_FIFO_MODE1:
		dac33_write16(codec, DAC33_ATHR_MSB,
			      DAC33_THRREG(dac33->alarm_threshold));
		break;
	case DAC33_FIFO_MODE7:
		/*
		 * Configure the threshold levels, and leave 10 sample space
		 * at the bottom, and also at the top of the FIFO
		 */
		dac33_write16(codec, DAC33_UTHR_MSB, DAC33_THRREG(MODE7_UTHR));
		dac33_write16(codec, DAC33_LTHR_MSB, DAC33_THRREG(MODE7_LTHR));
		break;
	default:
		break;
	}

	mutex_unlock(&dac33->mutex);

	return 0;
}

static void dac33_calculate_times(struct snd_pcm_substream *substream)
{
	struct snd_soc_pcm_runtime *rtd = substream->private_data;
	struct snd_soc_device *socdev = rtd->socdev;
	struct snd_soc_codec *codec = socdev->card->codec;
	struct tlv320dac33_priv *dac33 = snd_soc_codec_get_drvdata(codec);
	unsigned int nsample_limit;

	/* In bypass mode we don't need to calculate */
	if (!dac33->fifo_mode)
		return;

	/* Number of samples (16bit, stereo) in one period */
	dac33->nsample_min = snd_pcm_lib_period_bytes(substream) / 4;

	/* Number of samples (16bit, stereo) in ALSA buffer */
	dac33->nsample_max = snd_pcm_lib_buffer_bytes(substream) / 4;
	/* Subtract one period from the total */
	dac33->nsample_max -= dac33->nsample_min;

	/* Number of samples for LATENCY_TIME_MS / 2 */
	dac33->alarm_threshold = substream->runtime->rate /
				 (1000 / (LATENCY_TIME_MS / 2));

	/* Find and fix up the lowest nsmaple limit */
	nsample_limit = substream->runtime->rate / (1000 / LATENCY_TIME_MS);

	if (dac33->nsample_min < nsample_limit)
		dac33->nsample_min = nsample_limit;

	if (dac33->nsample < dac33->nsample_min)
		dac33->nsample = dac33->nsample_min;

	/*
	 * Find and fix up the highest nsmaple limit
	 * In order to not overflow the DAC33 buffer substract the
	 * alarm_threshold value from the size of the DAC33 buffer
	 */
	nsample_limit = DAC33_BUFFER_SIZE_SAMPLES - dac33->alarm_threshold;

	if (dac33->nsample_max > nsample_limit)
		dac33->nsample_max = nsample_limit;

	if (dac33->nsample > dac33->nsample_max)
		dac33->nsample = dac33->nsample_max;

	switch (dac33->fifo_mode) {
	case DAC33_FIFO_MODE1:
		dac33->mode1_us_burst = SAMPLES_TO_US(dac33->burst_rate,
						      dac33->nsample);
		dac33->t_stamp1 = 0;
		dac33->t_stamp2 = 0;
		break;
	case DAC33_FIFO_MODE7:
		dac33->mode7_us_to_lthr =
					SAMPLES_TO_US(substream->runtime->rate,
						MODE7_UTHR - MODE7_LTHR + 1);
		dac33->t_stamp1 = 0;
		break;
	default:
		break;
	}

}

static int dac33_pcm_trigger(struct snd_pcm_substream *substream, int cmd,
			     struct snd_soc_dai *dai)
{
	struct snd_soc_pcm_runtime *rtd = substream->private_data;
	struct snd_soc_device *socdev = rtd->socdev;
	struct snd_soc_codec *codec = socdev->card->codec;
	struct tlv320dac33_priv *dac33 = snd_soc_codec_get_drvdata(codec);
	int ret = 0;

	switch (cmd) {
	case SNDRV_PCM_TRIGGER_START:
	case SNDRV_PCM_TRIGGER_RESUME:
	case SNDRV_PCM_TRIGGER_PAUSE_RELEASE:
		if (dac33->fifo_mode) {
			dac33->state = DAC33_PREFILL;
			queue_work(dac33->dac33_wq, &dac33->work);
		}
		break;
	case SNDRV_PCM_TRIGGER_STOP:
	case SNDRV_PCM_TRIGGER_SUSPEND:
	case SNDRV_PCM_TRIGGER_PAUSE_PUSH:
		if (dac33->fifo_mode) {
			dac33->state = DAC33_FLUSH;
			queue_work(dac33->dac33_wq, &dac33->work);
		}
		break;
	default:
		ret = -EINVAL;
	}

	return ret;
}

static snd_pcm_sframes_t dac33_dai_delay(
			struct snd_pcm_substream *substream,
			struct snd_soc_dai *dai)
{
	struct snd_soc_pcm_runtime *rtd = substream->private_data;
	struct snd_soc_device *socdev = rtd->socdev;
	struct snd_soc_codec *codec = socdev->card->codec;
	struct tlv320dac33_priv *dac33 = snd_soc_codec_get_drvdata(codec);
	unsigned long long t0, t1, t_now;
	unsigned int time_delta;
	int samples_out, samples_in, samples;
	snd_pcm_sframes_t delay = 0;

	switch (dac33->fifo_mode) {
	case DAC33_FIFO_BYPASS:
		break;
	case DAC33_FIFO_MODE1:
		spin_lock(&dac33->lock);
		t0 = dac33->t_stamp1;
		t1 = dac33->t_stamp2;
		spin_unlock(&dac33->lock);
		t_now = ktime_to_us(ktime_get());

		/* We have not started to fill the FIFO yet, delay is 0 */
		if (!t1)
			goto out;

		if (t0 > t1) {
			/*
			 * Phase 1:
			 * After Alarm threshold, and before nSample write
			 */
			time_delta = t_now - t0;
			samples_out = time_delta ? US_TO_SAMPLES(
						substream->runtime->rate,
						time_delta) : 0;

			if (likely(dac33->alarm_threshold > samples_out))
				delay = dac33->alarm_threshold - samples_out;
			else
				delay = 0;
		} else if ((t_now - t1) <= dac33->mode1_us_burst) {
			/*
			 * Phase 2:
			 * After nSample write (during burst operation)
			 */
			time_delta = t_now - t0;
			samples_out = time_delta ? US_TO_SAMPLES(
						substream->runtime->rate,
						time_delta) : 0;

			time_delta = t_now - t1;
			samples_in = time_delta ? US_TO_SAMPLES(
						dac33->burst_rate,
						time_delta) : 0;

			samples = dac33->alarm_threshold;
			samples += (samples_in - samples_out);

			if (likely(samples > 0))
				delay = samples;
			else
				delay = 0;
		} else {
			/*
			 * Phase 3:
			 * After burst operation, before next alarm threshold
			 */
			time_delta = t_now - t0;
			samples_out = time_delta ? US_TO_SAMPLES(
						substream->runtime->rate,
						time_delta) : 0;

			samples_in = dac33->nsample;
			samples = dac33->alarm_threshold;
			samples += (samples_in - samples_out);

			if (likely(samples > 0))
				delay = samples > DAC33_BUFFER_SIZE_SAMPLES ?
					DAC33_BUFFER_SIZE_SAMPLES : samples;
			else
				delay = 0;
		}
		break;
	case DAC33_FIFO_MODE7:
		spin_lock(&dac33->lock);
		t0 = dac33->t_stamp1;
		spin_unlock(&dac33->lock);
		t_now = ktime_to_us(ktime_get());

		/* We have not started to fill the FIFO yet, delay is 0 */
		if (!t0)
			goto out;

		if (t_now <= t0) {
			/*
			 * Either the timestamps are messed or equal. Report
			 * maximum delay
			 */
			delay = MODE7_UTHR;
			goto out;
		}

		time_delta = t_now - t0;
		if (time_delta <= dac33->mode7_us_to_lthr) {
			/*
			* Phase 1:
			* After burst (draining phase)
			*/
			samples_out = US_TO_SAMPLES(
					substream->runtime->rate,
					time_delta);

			if (likely(MODE7_UTHR > samples_out))
				delay = MODE7_UTHR - samples_out;
			else
				delay = 0;
		} else {
			/*
			* Phase 2:
			* During burst operation
			*/
			time_delta = time_delta - dac33->mode7_us_to_lthr;

			samples_out = US_TO_SAMPLES(
					substream->runtime->rate,
					time_delta);
			samples_in = US_TO_SAMPLES(
					dac33->burst_rate,
					time_delta);
			delay = MODE7_LTHR + samples_in - samples_out;

			if (unlikely(delay > MODE7_UTHR))
				delay = MODE7_UTHR;
		}
		break;
	default:
		dev_warn(codec->dev, "Unhandled FIFO mode: %d\n",
							dac33->fifo_mode);
		break;
	}
out:
	return delay;
}

static int dac33_set_dai_sysclk(struct snd_soc_dai *codec_dai,
		int clk_id, unsigned int freq, int dir)
{
	struct snd_soc_codec *codec = codec_dai->codec;
	struct tlv320dac33_priv *dac33 = snd_soc_codec_get_drvdata(codec);
	u8 ioc_reg, asrcb_reg;

	ioc_reg = dac33_read_reg_cache(codec, DAC33_INT_OSC_CTRL);
	asrcb_reg = dac33_read_reg_cache(codec, DAC33_ASRC_CTRL_B);
	switch (clk_id) {
	case TLV320DAC33_MCLK:
		ioc_reg |= DAC33_REFSEL;
		asrcb_reg |= DAC33_SRCREFSEL;
		break;
	case TLV320DAC33_SLEEPCLK:
		ioc_reg &= ~DAC33_REFSEL;
		asrcb_reg &= ~DAC33_SRCREFSEL;
		break;
	default:
		dev_err(codec->dev, "Invalid clock ID (%d)\n", clk_id);
		break;
	}
	dac33->refclk = freq;

	dac33_write_reg_cache(codec, DAC33_INT_OSC_CTRL, ioc_reg);
	dac33_write_reg_cache(codec, DAC33_ASRC_CTRL_B, asrcb_reg);

	return 0;
}

static int dac33_set_dai_fmt(struct snd_soc_dai *codec_dai,
			     unsigned int fmt)
{
	struct snd_soc_codec *codec = codec_dai->codec;
	struct tlv320dac33_priv *dac33 = snd_soc_codec_get_drvdata(codec);
	u8 aictrl_a, aictrl_b;

	aictrl_a = dac33_read_reg_cache(codec, DAC33_SER_AUDIOIF_CTRL_A);
	aictrl_b = dac33_read_reg_cache(codec, DAC33_SER_AUDIOIF_CTRL_B);
	/* set master/slave audio interface */
	switch (fmt & SND_SOC_DAIFMT_MASTER_MASK) {
	case SND_SOC_DAIFMT_CBM_CFM:
		/* Codec Master */
		aictrl_a |= (DAC33_MSBCLK | DAC33_MSWCLK);
		break;
	case SND_SOC_DAIFMT_CBS_CFS:
		/* Codec Slave */
		if (dac33->fifo_mode) {
			dev_err(codec->dev, "FIFO mode requires master mode\n");
			return -EINVAL;
		} else
			aictrl_a &= ~(DAC33_MSBCLK | DAC33_MSWCLK);
		break;
	default:
		return -EINVAL;
	}

	aictrl_a &= ~DAC33_AFMT_MASK;
	switch (fmt & SND_SOC_DAIFMT_FORMAT_MASK) {
	case SND_SOC_DAIFMT_I2S:
		aictrl_a |= DAC33_AFMT_I2S;
		break;
	case SND_SOC_DAIFMT_DSP_A:
		aictrl_a |= DAC33_AFMT_DSP;
		aictrl_b &= ~DAC33_DATA_DELAY_MASK;
		aictrl_b |= DAC33_DATA_DELAY(0);
		break;
	case SND_SOC_DAIFMT_RIGHT_J:
		aictrl_a |= DAC33_AFMT_RIGHT_J;
		break;
	case SND_SOC_DAIFMT_LEFT_J:
		aictrl_a |= DAC33_AFMT_LEFT_J;
		break;
	default:
		dev_err(codec->dev, "Unsupported format (%u)\n",
			fmt & SND_SOC_DAIFMT_FORMAT_MASK);
		return -EINVAL;
	}

	dac33_write_reg_cache(codec, DAC33_SER_AUDIOIF_CTRL_A, aictrl_a);
	dac33_write_reg_cache(codec, DAC33_SER_AUDIOIF_CTRL_B, aictrl_b);

	return 0;
}

<<<<<<< HEAD
static void dac33_init_chip(struct snd_soc_codec *codec)
{
	/* 44-46: DAC Control Registers */
	/* A : DAC sample rate Fsref/1.5 */
	dac33_write(codec, DAC33_DAC_CTRL_A, DAC33_DACRATE(0));
	/* B : DAC src=normal, not muted */
	dac33_write(codec, DAC33_DAC_CTRL_B, DAC33_DACSRCR_RIGHT |
					     DAC33_DACSRCL_LEFT);
	/* C : (defaults) */
	dac33_write(codec, DAC33_DAC_CTRL_C, 0x00);

	/* 64-65 : L&R DAC power control
	 Line In -> OUT 1V/V Gain, DAC -> OUT 4V/V Gain*/
	dac33_write(codec, DAC33_LDAC_PWR_CTRL, DAC33_LROUT_GAIN(2));
	dac33_write(codec, DAC33_RDAC_PWR_CTRL, DAC33_LROUT_GAIN(2));

	/* 73 : volume soft stepping control,
	 clock source = internal osc (?) */
	dac33_write(codec, DAC33_ANA_VOL_SOFT_STEP_CTRL, DAC33_VOLCLKEN);

	/* 66 : LOP/LOM Modes */
	dac33_write(codec, DAC33_OUT_AMP_CM_CTRL, 0xff);

	/* 68 : LOM inverted from LOP */
	dac33_write(codec, DAC33_OUT_AMP_CTRL, (3<<2));

	dac33_write(codec, DAC33_PWR_CTRL, DAC33_PDNALLB);
}

=======
>>>>>>> 96c9a2b3
static int dac33_soc_probe(struct platform_device *pdev)
{
	struct snd_soc_device *socdev = platform_get_drvdata(pdev);
	struct snd_soc_codec *codec;
	struct tlv320dac33_priv *dac33;
	int ret = 0;

	BUG_ON(!tlv320dac33_codec);

	codec = tlv320dac33_codec;
	socdev->card->codec = codec;
	dac33 = snd_soc_codec_get_drvdata(codec);

	/* register pcms */
	ret = snd_soc_new_pcms(socdev, SNDRV_DEFAULT_IDX1, SNDRV_DEFAULT_STR1);
	if (ret < 0) {
		dev_err(codec->dev, "failed to create pcms\n");
		goto pcm_err;
	}

	snd_soc_add_controls(codec, dac33_snd_controls,
			     ARRAY_SIZE(dac33_snd_controls));
	/* Only add the nSample controls, if we have valid IRQ number */
	if (dac33->irq >= 0)
		snd_soc_add_controls(codec, dac33_nsample_snd_controls,
				     ARRAY_SIZE(dac33_nsample_snd_controls));

	dac33_add_widgets(codec);

	return 0;

pcm_err:
	dac33_hard_power(codec, 0);
	return ret;
}

static int dac33_soc_remove(struct platform_device *pdev)
{
	struct snd_soc_device *socdev = platform_get_drvdata(pdev);
	struct snd_soc_codec *codec = socdev->card->codec;

	dac33_set_bias_level(codec, SND_SOC_BIAS_OFF);

	snd_soc_free_pcms(socdev);
	snd_soc_dapm_free(socdev);

	return 0;
}

static int dac33_soc_suspend(struct platform_device *pdev, pm_message_t state)
{
	struct snd_soc_device *socdev = platform_get_drvdata(pdev);
	struct snd_soc_codec *codec = socdev->card->codec;

	dac33_set_bias_level(codec, SND_SOC_BIAS_OFF);

	return 0;
}

static int dac33_soc_resume(struct platform_device *pdev)
{
	struct snd_soc_device *socdev = platform_get_drvdata(pdev);
	struct snd_soc_codec *codec = socdev->card->codec;

	dac33_set_bias_level(codec, SND_SOC_BIAS_STANDBY);

	return 0;
}

struct snd_soc_codec_device soc_codec_dev_tlv320dac33 = {
	.probe = dac33_soc_probe,
	.remove = dac33_soc_remove,
	.suspend = dac33_soc_suspend,
	.resume = dac33_soc_resume,
};
EXPORT_SYMBOL_GPL(soc_codec_dev_tlv320dac33);

#define DAC33_RATES	(SNDRV_PCM_RATE_44100 | \
			 SNDRV_PCM_RATE_48000)
#define DAC33_FORMATS	SNDRV_PCM_FMTBIT_S16_LE

static struct snd_soc_dai_ops dac33_dai_ops = {
	.startup	= dac33_startup,
	.shutdown	= dac33_shutdown,
	.hw_params	= dac33_hw_params,
	.trigger	= dac33_pcm_trigger,
	.delay		= dac33_dai_delay,
	.set_sysclk	= dac33_set_dai_sysclk,
	.set_fmt	= dac33_set_dai_fmt,
};

struct snd_soc_dai dac33_dai = {
	.name = "tlv320dac33",
	.playback = {
		.stream_name = "Playback",
		.channels_min = 2,
		.channels_max = 2,
		.rates = DAC33_RATES,
		.formats = DAC33_FORMATS,},
	.ops = &dac33_dai_ops,
};
EXPORT_SYMBOL_GPL(dac33_dai);

static int __devinit dac33_i2c_probe(struct i2c_client *client,
				     const struct i2c_device_id *id)
{
	struct tlv320dac33_platform_data *pdata;
	struct tlv320dac33_priv *dac33;
	struct snd_soc_codec *codec;
	int ret, i;

	if (client->dev.platform_data == NULL) {
		dev_err(&client->dev, "Platform data not set\n");
		return -ENODEV;
	}
	pdata = client->dev.platform_data;

	dac33 = kzalloc(sizeof(struct tlv320dac33_priv), GFP_KERNEL);
	if (dac33 == NULL)
		return -ENOMEM;

	codec = &dac33->codec;
	snd_soc_codec_set_drvdata(codec, dac33);
	codec->control_data = client;

	mutex_init(&codec->mutex);
	mutex_init(&dac33->mutex);
	spin_lock_init(&dac33->lock);
	INIT_LIST_HEAD(&codec->dapm_widgets);
	INIT_LIST_HEAD(&codec->dapm_paths);

	codec->name = "tlv320dac33";
	codec->owner = THIS_MODULE;
	codec->read = dac33_read_reg_cache;
	codec->write = dac33_write_locked;
	codec->hw_write = (hw_write_t) i2c_master_send;
	codec->bias_level = SND_SOC_BIAS_OFF;
	codec->set_bias_level = dac33_set_bias_level;
	codec->idle_bias_off = 1;
	codec->dai = &dac33_dai;
	codec->num_dai = 1;
	codec->reg_cache_size = ARRAY_SIZE(dac33_reg);
	codec->reg_cache = kmemdup(dac33_reg, ARRAY_SIZE(dac33_reg),
				   GFP_KERNEL);
	if (codec->reg_cache == NULL) {
		ret = -ENOMEM;
		goto error_reg;
	}

	i2c_set_clientdata(client, dac33);

	dac33->power_gpio = pdata->power_gpio;
	dac33->burst_bclkdiv = pdata->burst_bclkdiv;
	/* Pre calculate the burst rate */
	dac33->burst_rate = BURST_BASEFREQ_HZ / dac33->burst_bclkdiv / 32;
	dac33->keep_bclk = pdata->keep_bclk;
	dac33->irq = client->irq;
	dac33->nsample = NSAMPLE_MAX;
	dac33->nsample_max = NSAMPLE_MAX;
	/* Disable FIFO use by default */
	dac33->fifo_mode = DAC33_FIFO_BYPASS;

	tlv320dac33_codec = codec;

	codec->dev = &client->dev;
	dac33_dai.dev = codec->dev;

	/* Check if the reset GPIO number is valid and request it */
	if (dac33->power_gpio >= 0) {
		ret = gpio_request(dac33->power_gpio, "tlv320dac33 reset");
		if (ret < 0) {
			dev_err(codec->dev,
				"Failed to request reset GPIO (%d)\n",
				dac33->power_gpio);
			snd_soc_unregister_dai(&dac33_dai);
			snd_soc_unregister_codec(codec);
			goto error_gpio;
		}
		gpio_direction_output(dac33->power_gpio, 0);
	}

	/* Check if the IRQ number is valid and request it */
	if (dac33->irq >= 0) {
		ret = request_irq(dac33->irq, dac33_interrupt_handler,
				  IRQF_TRIGGER_RISING | IRQF_DISABLED,
				  codec->name, codec);
		if (ret < 0) {
			dev_err(codec->dev, "Could not request IRQ%d (%d)\n",
						dac33->irq, ret);
			dac33->irq = -1;
		}
		if (dac33->irq != -1) {
			/* Setup work queue */
			dac33->dac33_wq =
				create_singlethread_workqueue("tlv320dac33");
			if (dac33->dac33_wq == NULL) {
				free_irq(dac33->irq, &dac33->codec);
				ret = -ENOMEM;
				goto error_wq;
			}

			INIT_WORK(&dac33->work, dac33_work);
		}
	}

	for (i = 0; i < ARRAY_SIZE(dac33->supplies); i++)
		dac33->supplies[i].supply = dac33_supply_names[i];

	ret = regulator_bulk_get(codec->dev, ARRAY_SIZE(dac33->supplies),
				 dac33->supplies);

	if (ret != 0) {
		dev_err(codec->dev, "Failed to request supplies: %d\n", ret);
		goto err_get;
	}

	/* Read the tlv320dac33 ID registers */
	ret = dac33_hard_power(codec, 1);
	if (ret != 0) {
		dev_err(codec->dev, "Failed to power up codec: %d\n", ret);
		goto error_codec;
	}
	dac33_read_id(codec);
	dac33_hard_power(codec, 0);

	ret = snd_soc_register_codec(codec);
	if (ret != 0) {
		dev_err(codec->dev, "Failed to register codec: %d\n", ret);
		goto error_codec;
	}

	ret = snd_soc_register_dai(&dac33_dai);
	if (ret != 0) {
		dev_err(codec->dev, "Failed to register DAI: %d\n", ret);
		snd_soc_unregister_codec(codec);
		goto error_codec;
	}

	return ret;

error_codec:
	regulator_bulk_free(ARRAY_SIZE(dac33->supplies), dac33->supplies);
err_get:
	if (dac33->irq >= 0) {
		free_irq(dac33->irq, &dac33->codec);
		destroy_workqueue(dac33->dac33_wq);
	}
error_wq:
	if (dac33->power_gpio >= 0)
		gpio_free(dac33->power_gpio);
error_gpio:
	kfree(codec->reg_cache);
error_reg:
	tlv320dac33_codec = NULL;
	kfree(dac33);

	return ret;
}

static int __devexit dac33_i2c_remove(struct i2c_client *client)
{
	struct tlv320dac33_priv *dac33;

	dac33 = i2c_get_clientdata(client);

	if (unlikely(dac33->chip_power))
		dac33_hard_power(&dac33->codec, 0);

	if (dac33->power_gpio >= 0)
		gpio_free(dac33->power_gpio);
	if (dac33->irq >= 0)
		free_irq(dac33->irq, &dac33->codec);

	regulator_bulk_free(ARRAY_SIZE(dac33->supplies), dac33->supplies);

	destroy_workqueue(dac33->dac33_wq);
	snd_soc_unregister_dai(&dac33_dai);
	snd_soc_unregister_codec(&dac33->codec);
	kfree(dac33->codec.reg_cache);
	kfree(dac33);
	tlv320dac33_codec = NULL;

	return 0;
}

static const struct i2c_device_id tlv320dac33_i2c_id[] = {
	{
		.name = "tlv320dac33",
		.driver_data = 0,
	},
	{ },
};

static struct i2c_driver tlv320dac33_i2c_driver = {
	.driver = {
		.name = "tlv320dac33",
		.owner = THIS_MODULE,
	},
	.probe		= dac33_i2c_probe,
	.remove		= __devexit_p(dac33_i2c_remove),
	.id_table	= tlv320dac33_i2c_id,
};

static int __init dac33_module_init(void)
{
	int r;
	r = i2c_add_driver(&tlv320dac33_i2c_driver);
	if (r < 0) {
		printk(KERN_ERR "DAC33: driver registration failed\n");
		return r;
	}
	return 0;
}
module_init(dac33_module_init);

static void __exit dac33_module_exit(void)
{
	i2c_del_driver(&tlv320dac33_i2c_driver);
}
module_exit(dac33_module_exit);


MODULE_DESCRIPTION("ASoC TLV320DAC33 codec driver");
MODULE_AUTHOR("Peter Ujfalusi <peter.ujfalusi@nokia.com>");
MODULE_LICENSE("GPL");<|MERGE_RESOLUTION|>--- conflicted
+++ resolved
@@ -1322,38 +1322,6 @@
 	return 0;
 }
 
-<<<<<<< HEAD
-static void dac33_init_chip(struct snd_soc_codec *codec)
-{
-	/* 44-46: DAC Control Registers */
-	/* A : DAC sample rate Fsref/1.5 */
-	dac33_write(codec, DAC33_DAC_CTRL_A, DAC33_DACRATE(0));
-	/* B : DAC src=normal, not muted */
-	dac33_write(codec, DAC33_DAC_CTRL_B, DAC33_DACSRCR_RIGHT |
-					     DAC33_DACSRCL_LEFT);
-	/* C : (defaults) */
-	dac33_write(codec, DAC33_DAC_CTRL_C, 0x00);
-
-	/* 64-65 : L&R DAC power control
-	 Line In -> OUT 1V/V Gain, DAC -> OUT 4V/V Gain*/
-	dac33_write(codec, DAC33_LDAC_PWR_CTRL, DAC33_LROUT_GAIN(2));
-	dac33_write(codec, DAC33_RDAC_PWR_CTRL, DAC33_LROUT_GAIN(2));
-
-	/* 73 : volume soft stepping control,
-	 clock source = internal osc (?) */
-	dac33_write(codec, DAC33_ANA_VOL_SOFT_STEP_CTRL, DAC33_VOLCLKEN);
-
-	/* 66 : LOP/LOM Modes */
-	dac33_write(codec, DAC33_OUT_AMP_CM_CTRL, 0xff);
-
-	/* 68 : LOM inverted from LOP */
-	dac33_write(codec, DAC33_OUT_AMP_CTRL, (3<<2));
-
-	dac33_write(codec, DAC33_PWR_CTRL, DAC33_PDNALLB);
-}
-
-=======
->>>>>>> 96c9a2b3
 static int dac33_soc_probe(struct platform_device *pdev)
 {
 	struct snd_soc_device *socdev = platform_get_drvdata(pdev);
