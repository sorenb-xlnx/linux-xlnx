--- conflicted
+++ resolved
@@ -57,23 +57,9 @@
 #define SAMPLES_TO_US(rate, samples) \
 	(1000000000 / ((rate * 1000) / samples))
 
-<<<<<<< HEAD
-#define MODE7_LTHR		10
-#define MODE7_UTHR		(DAC33_BUFFER_SIZE_SAMPLES - 10)
-
-#define BURST_BASEFREQ_HZ	49152000
-
-#define SAMPLES_TO_US(rate, samples) \
-	(1000000000 / ((rate * 1000) / samples))
-
 #define US_TO_SAMPLES(rate, us) \
 	(rate / (1000000 / (us < 1000000 ? us : 1000000)))
 
-=======
-#define US_TO_SAMPLES(rate, us) \
-	(rate / (1000000 / (us < 1000000 ? us : 1000000)))
-
->>>>>>> 3cbea436
 #define UTHR_FROM_PERIOD_SIZE(samples, playrate, burstrate) \
 	((samples * 5000) / ((burstrate * 5000) / (burstrate - playrate)))
 
@@ -114,24 +100,11 @@
 	unsigned int refclk;
 
 	unsigned int alarm_threshold;	/* set to be half of LATENCY_TIME_MS */
-<<<<<<< HEAD
-	unsigned int nsample_min;	/* nsample should not be lower than
-					 * this */
-	unsigned int nsample_max;	/* nsample should not be higher than
-					 * this */
-	enum dac33_fifo_modes fifo_mode;/* FIFO mode selection */
-	unsigned int nsample;		/* burst read amount from host */
-	int mode1_latency;		/* latency caused by the i2c writes in
-					 * us */
-	int auto_fifo_config; 		/* Configure the FIFO based on the
-					 * period size */
-=======
 	enum dac33_fifo_modes fifo_mode;/* FIFO mode selection */
 	unsigned int fifo_size;		/* Size of the FIFO in samples */
 	unsigned int nsample;		/* burst read amount from host */
 	int mode1_latency;		/* latency caused by the i2c writes in
 					 * us */
->>>>>>> 3cbea436
 	u8 burst_bclkdiv;		/* BCLK divider value in burst mode */
 	unsigned int burst_rate;	/* Interface speed in Burst modes */
 
@@ -325,10 +298,6 @@
 	if (unlikely(!dac33->chip_power))
 		return;
 
-<<<<<<< HEAD
-	/* 44-46: DAC Control Registers */
-=======
->>>>>>> 3cbea436
 	/* A : DAC sample rate Fsref/1.5 */
 	dac33_write(codec, DAC33_DAC_CTRL_A, DAC33_DACRATE(0));
 	/* B : DAC src=normal, not muted */
@@ -341,11 +310,6 @@
 	 clock source = internal osc (?) */
 	dac33_write(codec, DAC33_ANA_VOL_SOFT_STEP_CTRL, DAC33_VOLCLKEN);
 
-<<<<<<< HEAD
-	dac33_write(codec, DAC33_PWR_CTRL, DAC33_PDNALLB);
-
-=======
->>>>>>> 3cbea436
 	/* Restore only selected registers (gains mostly) */
 	dac33_write(codec, DAC33_LDAC_DIG_VOL_CTRL,
 		    dac33_read_reg_cache(codec, DAC33_LDAC_DIG_VOL_CTRL));
@@ -356,13 +320,10 @@
 		    dac33_read_reg_cache(codec, DAC33_LINEL_TO_LLO_VOL));
 	dac33_write(codec, DAC33_LINER_TO_RLO_VOL,
 		    dac33_read_reg_cache(codec, DAC33_LINER_TO_RLO_VOL));
-<<<<<<< HEAD
-=======
 
 	dac33_write(codec, DAC33_OUT_AMP_CTRL,
 		    dac33_read_reg_cache(codec, DAC33_OUT_AMP_CTRL));
 
->>>>>>> 3cbea436
 }
 
 static inline int dac33_read_id(struct snd_soc_codec *codec)
@@ -389,8 +350,6 @@
 	else
 		reg &= ~(DAC33_PDNALLB | DAC33_OSCPDNB |
 			 DAC33_DACRPDNB | DAC33_DACLPDNB);
-<<<<<<< HEAD
-=======
 	dac33_write(codec, DAC33_PWR_CTRL, reg);
 }
 
@@ -406,7 +365,6 @@
 	/* Power down the Oscillator, and DACs */
 	reg = dac33_read_reg_cache(codec, DAC33_PWR_CTRL);
 	reg &= ~(DAC33_OSCPDNB | DAC33_DACRPDNB | DAC33_DACLPDNB);
->>>>>>> 3cbea436
 	dac33_write(codec, DAC33_PWR_CTRL, reg);
 }
 
@@ -452,14 +410,13 @@
 
 		dac33->chip_power = 0;
 	}
-<<<<<<< HEAD
 
 exit:
 	mutex_unlock(&dac33->mutex);
 	return ret;
 }
 
-static int playback_event(struct snd_soc_dapm_widget *w,
+static int dac33_playback_event(struct snd_soc_dapm_widget *w,
 		struct snd_kcontrol *kcontrol, int event)
 {
 	struct tlv320dac33_priv *dac33 = snd_soc_codec_get_drvdata(w->codec);
@@ -471,35 +428,6 @@
 			dac33_prepare_chip(dac33->substream);
 		}
 		break;
-	}
-	return 0;
-=======
-
-exit:
-	mutex_unlock(&dac33->mutex);
-	return ret;
->>>>>>> 3cbea436
-}
-
-static int dac33_playback_event(struct snd_soc_dapm_widget *w,
-		struct snd_kcontrol *kcontrol, int event)
-{
-<<<<<<< HEAD
-	struct snd_soc_codec *codec = snd_kcontrol_chip(kcontrol);
-	struct tlv320dac33_priv *dac33 = snd_soc_codec_get_drvdata(codec);
-
-	ucontrol->value.integer.value[0] = dac33->nsample;
-=======
-	struct tlv320dac33_priv *dac33 = snd_soc_codec_get_drvdata(w->codec);
->>>>>>> 3cbea436
-
-	switch (event) {
-	case SND_SOC_DAPM_PRE_PMU:
-		if (likely(dac33->substream)) {
-			dac33_calculate_times(dac33->substream);
-			dac33_prepare_chip(dac33->substream);
-		}
-		break;
 	case SND_SOC_DAPM_POST_PMD:
 		dac33_disable_digital(w->codec);
 		break;
@@ -512,72 +440,6 @@
 {
 	struct snd_soc_codec *codec = snd_kcontrol_chip(kcontrol);
 	struct tlv320dac33_priv *dac33 = snd_soc_codec_get_drvdata(codec);
-<<<<<<< HEAD
-	int ret = 0;
-
-	if (dac33->nsample == ucontrol->value.integer.value[0])
-		return 0;
-
-	if (ucontrol->value.integer.value[0] < dac33->nsample_min ||
-	    ucontrol->value.integer.value[0] > dac33->nsample_max) {
-		ret = -EINVAL;
-	} else {
-		dac33->nsample = ucontrol->value.integer.value[0];
-		/* Re calculate the burst time */
-		dac33->mode1_us_burst = SAMPLES_TO_US(dac33->burst_rate,
-						      dac33->nsample);
-	}
-
-	return ret;
-}
-
-static int dac33_get_uthr(struct snd_kcontrol *kcontrol,
-			 struct snd_ctl_elem_value *ucontrol)
-{
-	struct snd_soc_codec *codec = snd_kcontrol_chip(kcontrol);
-	struct tlv320dac33_priv *dac33 = snd_soc_codec_get_drvdata(codec);
-
-	ucontrol->value.integer.value[0] = dac33->uthr;
-=======
-
-	ucontrol->value.integer.value[0] = dac33->fifo_mode;
->>>>>>> 3cbea436
-
-	return 0;
-}
-
-<<<<<<< HEAD
-static int dac33_set_uthr(struct snd_kcontrol *kcontrol,
-=======
-static int dac33_set_fifo_mode(struct snd_kcontrol *kcontrol,
->>>>>>> 3cbea436
-			 struct snd_ctl_elem_value *ucontrol)
-{
-	struct snd_soc_codec *codec = snd_kcontrol_chip(kcontrol);
-	struct tlv320dac33_priv *dac33 = snd_soc_codec_get_drvdata(codec);
-	int ret = 0;
-
-<<<<<<< HEAD
-	if (dac33->substream)
-		return -EBUSY;
-
-	if (dac33->uthr == ucontrol->value.integer.value[0])
-		return 0;
-
-	if (ucontrol->value.integer.value[0] < (MODE7_LTHR + 10) ||
-	    ucontrol->value.integer.value[0] > MODE7_UTHR)
-		ret = -EINVAL;
-	else
-		dac33->uthr = ucontrol->value.integer.value[0];
-
-	return ret;
-}
-
-static int dac33_get_fifo_mode(struct snd_kcontrol *kcontrol,
-			 struct snd_ctl_elem_value *ucontrol)
-{
-	struct snd_soc_codec *codec = snd_kcontrol_chip(kcontrol);
-	struct tlv320dac33_priv *dac33 = snd_soc_codec_get_drvdata(codec);
 
 	ucontrol->value.integer.value[0] = dac33->fifo_mode;
 
@@ -591,8 +453,6 @@
 	struct tlv320dac33_priv *dac33 = snd_soc_codec_get_drvdata(codec);
 	int ret = 0;
 
-=======
->>>>>>> 3cbea436
 	if (dac33->fifo_mode == ucontrol->value.integer.value[0])
 		return 0;
 	/* Do not allow changes while stream is running*/
@@ -652,26 +512,11 @@
 		 DAC33_LINEL_TO_LLO_VOL, DAC33_LINER_TO_RLO_VOL, 0, 127, 1),
 	SOC_ENUM("Left Line Output Gain", l_lineout_gain_enum),
 	SOC_ENUM("Right Line Output Gain", r_lineout_gain_enum),
-<<<<<<< HEAD
 };
 
 static const struct snd_kcontrol_new dac33_mode_snd_controls[] = {
 	SOC_ENUM_EXT("FIFO Mode", dac33_fifo_mode_enum,
 		 dac33_get_fifo_mode, dac33_set_fifo_mode),
-};
-
-static const struct snd_kcontrol_new dac33_fifo_snd_controls[] = {
-	SOC_SINGLE_EXT("nSample", 0, 0, 5900, 0,
-		dac33_get_nsample, dac33_set_nsample),
-	SOC_SINGLE_EXT("UTHR", 0, 0, MODE7_UTHR, 0,
-		 dac33_get_uthr, dac33_set_uthr),
-=======
-};
-
-static const struct snd_kcontrol_new dac33_mode_snd_controls[] = {
-	SOC_ENUM_EXT("FIFO Mode", dac33_fifo_mode_enum,
-		 dac33_get_fifo_mode, dac33_set_fifo_mode),
->>>>>>> 3cbea436
 };
 
 /* Analog bypass */
@@ -733,9 +578,6 @@
 	SND_SOC_DAPM_REG(snd_soc_dapm_mixer, "Output Right Amplifier",
 			 DAC33_OUT_AMP_PWR_CTRL, 4, 3, 3, 0),
 
-<<<<<<< HEAD
-	SND_SOC_DAPM_PRE("Prepare Playback", playback_event),
-=======
 	SND_SOC_DAPM_SUPPLY("Left DAC Power",
 			    DAC33_LDAC_PWR_CTRL, 2, 0, NULL, 0),
 	SND_SOC_DAPM_SUPPLY("Right DAC Power",
@@ -743,7 +585,6 @@
 
 	SND_SOC_DAPM_PRE("Pre Playback", dac33_playback_event),
 	SND_SOC_DAPM_POST("Post Playback", dac33_playback_event),
->>>>>>> 3cbea436
 };
 
 static const struct snd_soc_dapm_route audio_map[] = {
@@ -791,10 +632,7 @@
 static int dac33_set_bias_level(struct snd_soc_codec *codec,
 				enum snd_soc_bias_level level)
 {
-<<<<<<< HEAD
-=======
-	struct tlv320dac33_priv *dac33 = snd_soc_codec_get_drvdata(codec);
->>>>>>> 3cbea436
+	struct tlv320dac33_priv *dac33 = snd_soc_codec_get_drvdata(codec);
 	int ret;
 
 	switch (level) {
@@ -805,11 +643,7 @@
 	case SND_SOC_BIAS_PREPARE:
 		break;
 	case SND_SOC_BIAS_STANDBY:
-<<<<<<< HEAD
-		if (codec->bias_level == SND_SOC_BIAS_OFF) {
-=======
 		if (codec->dapm.bias_level == SND_SOC_BIAS_OFF) {
->>>>>>> 3cbea436
 			/* Coming from OFF, switch on the codec */
 			ret = dac33_hard_power(codec, 1);
 			if (ret != 0)
@@ -820,11 +654,7 @@
 		break;
 	case SND_SOC_BIAS_OFF:
 		/* Do not power off, when the codec is already off */
-<<<<<<< HEAD
-		if (codec->bias_level == SND_SOC_BIAS_OFF)
-=======
 		if (codec->dapm.bias_level == SND_SOC_BIAS_OFF)
->>>>>>> 3cbea436
 			return 0;
 		ret = dac33_hard_power(codec, 0);
 		if (ret != 0)
@@ -869,11 +699,7 @@
 		spin_unlock_irq(&dac33->lock);
 
 		dac33_write16(codec, DAC33_PREFILL_MSB,
-<<<<<<< HEAD
-				DAC33_THRREG(MODE7_LTHR));
-=======
 				DAC33_THRREG(DAC33_MODE7_MARGIN));
->>>>>>> 3cbea436
 
 		/* Enable Upper Threshold IRQ */
 		dac33_write(codec, DAC33_FIFO_IRQ_MASK, DAC33_MUT);
@@ -983,11 +809,8 @@
 	/* Stream started, save the substream pointer */
 	dac33->substream = substream;
 
-<<<<<<< HEAD
-=======
 	snd_pcm_hw_constraint_msbits(substream->runtime, 0, 32, 24);
 
->>>>>>> 3cbea436
 	return 0;
 }
 
@@ -999,29 +822,17 @@
 	struct tlv320dac33_priv *dac33 = snd_soc_codec_get_drvdata(codec);
 
 	dac33->substream = NULL;
-<<<<<<< HEAD
-
-	/* Reset the nSample restrictions */
-	dac33->nsample_min = 0;
-	dac33->nsample_max = NSAMPLE_MAX;
-}
-
-=======
 }
 
 #define CALC_BURST_RATE(bclkdiv, bclk_per_sample) \
 	(BURST_BASEFREQ_HZ / bclkdiv / bclk_per_sample)
->>>>>>> 3cbea436
 static int dac33_hw_params(struct snd_pcm_substream *substream,
 			   struct snd_pcm_hw_params *params,
 			   struct snd_soc_dai *dai)
 {
 	struct snd_soc_pcm_runtime *rtd = substream->private_data;
 	struct snd_soc_codec *codec = rtd->codec;
-<<<<<<< HEAD
-=======
-	struct tlv320dac33_priv *dac33 = snd_soc_codec_get_drvdata(codec);
->>>>>>> 3cbea436
+	struct tlv320dac33_priv *dac33 = snd_soc_codec_get_drvdata(codec);
 
 	/* Check parameters for validity */
 	switch (params_rate(params)) {
@@ -1233,14 +1044,10 @@
 		dac33_write(codec, DAC33_SER_AUDIOIF_CTRL_C,
 							dac33->burst_bclkdiv);
 	else
-<<<<<<< HEAD
-		dac33_write(codec, DAC33_SER_AUDIOIF_CTRL_C, 32);
-=======
 		if (substream->runtime->format == SNDRV_PCM_FORMAT_S16_LE)
 			dac33_write(codec, DAC33_SER_AUDIOIF_CTRL_C, 32);
 		else
 			dac33_write(codec, DAC33_SER_AUDIOIF_CTRL_C, 16);
->>>>>>> 3cbea436
 
 	switch (dac33->fifo_mode) {
 	case DAC33_FIFO_MODE1:
@@ -1253,12 +1060,8 @@
 		 * at the bottom, and also at the top of the FIFO
 		 */
 		dac33_write16(codec, DAC33_UTHR_MSB, DAC33_THRREG(dac33->uthr));
-<<<<<<< HEAD
-		dac33_write16(codec, DAC33_LTHR_MSB, DAC33_THRREG(MODE7_LTHR));
-=======
 		dac33_write16(codec, DAC33_LTHR_MSB,
 			      DAC33_THRREG(DAC33_MODE7_MARGIN));
->>>>>>> 3cbea436
 		break;
 	default:
 		break;
@@ -1287,44 +1090,6 @@
 		/* Number of samples under i2c latency */
 		dac33->alarm_threshold = US_TO_SAMPLES(rate,
 						dac33->mode1_latency);
-<<<<<<< HEAD
-		nsample_limit = DAC33_BUFFER_SIZE_SAMPLES -
-				dac33->alarm_threshold;
-
-		if (dac33->auto_fifo_config) {
-			if (period_size <= dac33->alarm_threshold)
-				/*
-				 * Configure nSamaple to number of periods,
-				 * which covers the latency requironment.
-				 */
-				dac33->nsample = period_size *
-				       ((dac33->alarm_threshold / period_size) +
-				       (dac33->alarm_threshold % period_size ?
-				       1 : 0));
-			else if (period_size > nsample_limit)
-				dac33->nsample = nsample_limit;
-			else
-				dac33->nsample = period_size;
-		} else {
-			/* nSample time shall not be shorter than i2c latency */
-			dac33->nsample_min = dac33->alarm_threshold;
-			/*
-			 * nSample should not be bigger than alsa buffer minus
-			 * size of one period to avoid overruns
-			 */
-			dac33->nsample_max = substream->runtime->buffer_size -
-						period_size;
-
-			if (dac33->nsample_max > nsample_limit)
-				dac33->nsample_max = nsample_limit;
-
-			/* Correct the nSample if it is outside of the ranges */
-			if (dac33->nsample < dac33->nsample_min)
-				dac33->nsample = dac33->nsample_min;
-			if (dac33->nsample > dac33->nsample_max)
-				dac33->nsample = dac33->nsample_max;
-		}
-=======
 		nsample_limit = dac33->fifo_size - dac33->alarm_threshold;
 
 		if (period_size <= dac33->alarm_threshold)
@@ -1340,7 +1105,6 @@
 			dac33->nsample = nsample_limit;
 		else
 			dac33->nsample = period_size;
->>>>>>> 3cbea436
 
 		dac33->mode1_us_burst = SAMPLES_TO_US(dac33->burst_rate,
 						      dac33->nsample);
@@ -1348,21 +1112,6 @@
 		dac33->t_stamp2 = 0;
 		break;
 	case DAC33_FIFO_MODE7:
-<<<<<<< HEAD
-		if (dac33->auto_fifo_config) {
-			dac33->uthr = UTHR_FROM_PERIOD_SIZE(
-					period_size,
-					rate,
-					dac33->burst_rate) + 9;
-			if (dac33->uthr > MODE7_UTHR)
-				dac33->uthr = MODE7_UTHR;
-			if (dac33->uthr < (MODE7_LTHR + 10))
-				dac33->uthr = (MODE7_LTHR + 10);
-		}
-		dac33->mode7_us_to_lthr =
-				SAMPLES_TO_US(substream->runtime->rate,
-					dac33->uthr - MODE7_LTHR + 1);
-=======
 		dac33->uthr = UTHR_FROM_PERIOD_SIZE(period_size, rate,
 						    dac33->burst_rate) + 9;
 		if (dac33->uthr > (dac33->fifo_size - DAC33_MODE7_MARGIN))
@@ -1373,7 +1122,6 @@
 		dac33->mode7_us_to_lthr =
 				SAMPLES_TO_US(substream->runtime->rate,
 					dac33->uthr - DAC33_MODE7_MARGIN + 1);
->>>>>>> 3cbea436
 		dac33->t_stamp1 = 0;
 		break;
 	default:
@@ -1491,13 +1239,8 @@
 			samples += (samples_in - samples_out);
 
 			if (likely(samples > 0))
-<<<<<<< HEAD
-				delay = samples > DAC33_BUFFER_SIZE_SAMPLES ?
-					DAC33_BUFFER_SIZE_SAMPLES : samples;
-=======
 				delay = samples > dac33->fifo_size ?
 					dac33->fifo_size : samples;
->>>>>>> 3cbea436
 			else
 				delay = 0;
 		}
@@ -1549,11 +1292,7 @@
 			samples_in = US_TO_SAMPLES(
 					dac33->burst_rate,
 					time_delta);
-<<<<<<< HEAD
-			delay = MODE7_LTHR + samples_in - samples_out;
-=======
 			delay = DAC33_MODE7_MARGIN + samples_in - samples_out;
->>>>>>> 3cbea436
 
 			if (unlikely(delay > uthr))
 				delay = uthr;
@@ -1660,11 +1399,7 @@
 
 	codec->control_data = dac33->control_data;
 	codec->hw_write = (hw_write_t) i2c_master_send;
-<<<<<<< HEAD
-	codec->idle_bias_off = 1;
-=======
 	codec->dapm.idle_bias_off = 1;
->>>>>>> 3cbea436
 	dac33->codec = codec;
 
 	/* Read the tlv320dac33 ID registers */
@@ -1708,21 +1443,10 @@
 	snd_soc_add_controls(codec, dac33_snd_controls,
 			     ARRAY_SIZE(dac33_snd_controls));
 	/* Only add the FIFO controls, if we have valid IRQ number */
-<<<<<<< HEAD
-	if (dac33->irq >= 0) {
-		snd_soc_add_controls(codec, dac33_mode_snd_controls,
-				     ARRAY_SIZE(dac33_mode_snd_controls));
-		/* FIFO usage controls only, if autoio config is not selected */
-		if (!dac33->auto_fifo_config)
-			snd_soc_add_controls(codec, dac33_fifo_snd_controls,
-					ARRAY_SIZE(dac33_fifo_snd_controls));
-	}
-=======
 	if (dac33->irq >= 0)
 		snd_soc_add_controls(codec, dac33_mode_snd_controls,
 				     ARRAY_SIZE(dac33_mode_snd_controls));
 
->>>>>>> 3cbea436
 	dac33_add_widgets(codec);
 
 err_power:
@@ -1819,24 +1543,11 @@
 
 	dac33->power_gpio = pdata->power_gpio;
 	dac33->burst_bclkdiv = pdata->burst_bclkdiv;
-<<<<<<< HEAD
-	/* Pre calculate the burst rate */
-	dac33->burst_rate = BURST_BASEFREQ_HZ / dac33->burst_bclkdiv / 32;
 	dac33->keep_bclk = pdata->keep_bclk;
-	dac33->auto_fifo_config = pdata->auto_fifo_config;
-=======
-	dac33->keep_bclk = pdata->keep_bclk;
->>>>>>> 3cbea436
 	dac33->mode1_latency = pdata->mode1_latency;
 	if (!dac33->mode1_latency)
 		dac33->mode1_latency = 10000; /* 10ms */
 	dac33->irq = client->irq;
-<<<<<<< HEAD
-	dac33->nsample = NSAMPLE_MAX;
-	dac33->nsample_max = NSAMPLE_MAX;
-	dac33->uthr = MODE7_UTHR;
-=======
->>>>>>> 3cbea436
 	/* Disable FIFO use by default */
 	dac33->fifo_mode = DAC33_FIFO_BYPASS;
 
