--- conflicted
+++ resolved
@@ -158,17 +158,12 @@
 
 	BUG_ON(reg > WM8994_MAX_REGISTER);
 
-<<<<<<< HEAD
-	if (!wm8994_volatile(reg))
-		wm8994->reg_cache[reg] = value;
-=======
 	if (!wm8994_volatile(reg)) {
 		ret = snd_soc_cache_write(codec, reg, value);
 		if (ret != 0)
 			dev_err(codec->dev, "Cache write to %x failed: %d\n",
 				reg, ret);
 	}
->>>>>>> 649e5fb0
 
 	return wm8994_reg_write(codec->control_data, reg, value);
 }
@@ -544,8 +539,6 @@
 
 static const struct soc_enum aif2dacr_src =
 	SOC_ENUM_SINGLE(WM8994_AIF2_CONTROL_2, 14, 2, aif_chan_src_text);
-<<<<<<< HEAD
-=======
 
 static void wm8958_mbc_apply(struct snd_soc_codec *codec, int mbc, int start)
 {
@@ -708,7 +701,6 @@
 	.info = wm8958_mbc_info, \
 	.get = wm8958_mbc_get, .put = wm8958_mbc_put, \
 	.private_value = xval }
->>>>>>> 649e5fb0
 
 static const struct snd_kcontrol_new wm8994_snd_controls[] = {
 SOC_DOUBLE_R_TLV("AIF1ADC1 Volume", WM8994_AIF1_ADC1_LEFT_VOLUME,
@@ -1812,11 +1804,8 @@
 
 	case SND_SOC_BIAS_STANDBY:
 		if (codec->dapm.bias_level == SND_SOC_BIAS_OFF) {
-<<<<<<< HEAD
-=======
 			pm_runtime_get_sync(codec->dev);
 
->>>>>>> 649e5fb0
 			/* Tweak DC servo and DSP configuration for
 			 * improved performance. */
 			if (control->type == WM8994 && wm8994->revision < 4) {
@@ -2398,28 +2387,9 @@
 	int i, ret;
 
 	/* Restore the registers */
-<<<<<<< HEAD
-	for (i = 1; i < ARRAY_SIZE(wm8994->reg_cache); i++) {
-		switch (i) {
-		case WM8994_LDO_1:
-		case WM8994_LDO_2:
-		case WM8994_SOFTWARE_RESET:
-			/* Handled by other MFD drivers */
-			continue;
-		default:
-			break;
-		}
-
-		if (!wm8994_access_masks[i].writable)
-			continue;
-
-		wm8994_reg_write(codec->control_data, i, reg_cache[i]);
-	}
-=======
 	ret = snd_soc_cache_sync(codec);
 	if (ret != 0)
 		dev_err(codec->dev, "Failed to sync cache: %d\n", ret);
->>>>>>> 649e5fb0
 
 	wm8994_set_bias_level(codec, SND_SOC_BIAS_STANDBY);
 
@@ -3002,8 +2972,6 @@
 
 	wm_hubs_add_analogue_routes(codec, 0, 0);
 	snd_soc_dapm_add_routes(dapm, intercon, ARRAY_SIZE(intercon));
-<<<<<<< HEAD
-=======
 
 	switch (control->type) {
 	case WM8994:
@@ -3015,7 +2983,6 @@
 					ARRAY_SIZE(wm8958_intercon));
 		break;
 	}
->>>>>>> 649e5fb0
 
 	return 0;
 
