--- conflicted
+++ resolved
@@ -3146,12 +3146,6 @@
 
 	wm8994_set_bias_level(codec, SND_SOC_BIAS_OFF);
 
-<<<<<<< HEAD
-	wm8994_free_irq(codec->control_data, WM8994_IRQ_MIC2_SHRT, wm8994);
-	wm8994_free_irq(codec->control_data, WM8994_IRQ_MIC2_DET, wm8994);
-	wm8994_free_irq(codec->control_data, WM8994_IRQ_MIC1_SHRT, wm8994);
-	wm8994_free_irq(codec->control_data, WM8994_IRQ_MIC1_DET, wm8994);
-=======
 	pm_runtime_disable(codec->dev);
 
 	switch (control->type) {
@@ -3171,7 +3165,6 @@
 				wm8994);
 		break;
 	}
->>>>>>> 4ea3cad2
 	kfree(wm8994->retune_mobile_texts);
 	kfree(wm8994->drc_texts);
 	kfree(wm8994);
@@ -3184,13 +3177,8 @@
 	.remove =	wm8994_codec_remove,
 	.suspend =	wm8994_suspend,
 	.resume =	wm8994_resume,
-<<<<<<< HEAD
-	.read = wm8994_read,
-	.write = wm8994_write,
-=======
 	.read =		wm8994_read,
 	.write =	wm8994_write,
->>>>>>> 4ea3cad2
 	.readable_register = wm8994_readable,
 	.volatile_register = wm8994_volatile,
 	.set_bias_level = wm8994_set_bias_level,
