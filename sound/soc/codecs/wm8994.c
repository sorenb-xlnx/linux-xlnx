--- conflicted
+++ resolved
@@ -53,64 +53,6 @@
 	WM8994_AIF2_EQ_GAINS_1,
 };
 
-<<<<<<< HEAD
-struct wm8994_micdet {
-	struct snd_soc_jack *jack;
-	int det;
-	int shrt;
-};
-
-/* codec private data */
-struct wm8994_priv {
-	struct wm_hubs_data hubs;
-	enum snd_soc_control_type control_type;
-	void *control_data;
-	struct snd_soc_codec *codec;
-	int sysclk[2];
-	int sysclk_rate[2];
-	int mclk[2];
-	int aifclk[2];
-	struct fll_config fll[2], fll_suspend[2];
-
-	int dac_rates[2];
-	int lrclk_shared[2];
-
-	int mbc_ena[3];
-
-	/* Platform dependent DRC configuration */
-	const char **drc_texts;
-	int drc_cfg[WM8994_NUM_DRC];
-	struct soc_enum drc_enum;
-
-	/* Platform dependent ReTune mobile configuration */
-	int num_retune_mobile_texts;
-	const char **retune_mobile_texts;
-	int retune_mobile_cfg[WM8994_NUM_EQ];
-	struct soc_enum retune_mobile_enum;
-
-	/* Platform dependent MBC configuration */
-	int mbc_cfg;
-	const char **mbc_texts;
-	struct soc_enum mbc_enum;
-
-	struct wm8994_micdet micdet[2];
-
-	wm8958_micdet_cb jack_cb;
-	void *jack_cb_data;
-	int micdet_irq;
-
-	int revision;
-	struct wm8994_pdata *pdata;
-
-	unsigned int aif1clk_enable:1;
-	unsigned int aif2clk_enable:1;
-
-	unsigned int aif1clk_disable:1;
-	unsigned int aif2clk_disable:1;
-};
-
-=======
->>>>>>> ab7f0ade
 static int wm8994_readable(struct snd_soc_codec *codec, unsigned int reg)
 {
 	struct wm8994_priv *wm8994 = snd_soc_codec_get_drvdata(codec);
