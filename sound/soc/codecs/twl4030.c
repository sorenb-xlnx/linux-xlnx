/*
 * ALSA SoC TWL4030 codec driver
 *
 * Author:      Steve Sakoman, <steve@sakoman.com>
 *
 * This program is free software; you can redistribute it and/or
 * modify it under the terms of the GNU General Public License
 * version 2 as published by the Free Software Foundation.
 *
 * This program is distributed in the hope that it will be useful, but
 * WITHOUT ANY WARRANTY; without even the implied warranty of
 * MERCHANTABILITY or FITNESS FOR A PARTICULAR PURPOSE.  See the GNU
 * General Public License for more details.
 *
 * You should have received a copy of the GNU General Public License
 * along with this program; if not, write to the Free Software
 * Foundation, Inc., 51 Franklin St, Fifth Floor, Boston, MA
 * 02110-1301 USA
 *
 */

#include <linux/module.h>
#include <linux/moduleparam.h>
#include <linux/init.h>
#include <linux/delay.h>
#include <linux/pm.h>
#include <linux/i2c.h>
#include <linux/platform_device.h>
#include <linux/i2c/twl4030.h>
#include <sound/core.h>
#include <sound/pcm.h>
#include <sound/pcm_params.h>
#include <sound/soc.h>
#include <sound/soc-dapm.h>
#include <sound/initval.h>
#include <sound/tlv.h>

#include "twl4030.h"

/*
 * twl4030 register cache & default register settings
 */
static const u8 twl4030_reg[TWL4030_CACHEREGNUM] = {
	0x00, /* this register not used		*/
	0x91, /* REG_CODEC_MODE		(0x1)	*/
	0xc3, /* REG_OPTION		(0x2)	*/
	0x00, /* REG_UNKNOWN		(0x3)	*/
	0x00, /* REG_MICBIAS_CTL	(0x4)	*/
	0x20, /* REG_ANAMICL		(0x5)	*/
	0x00, /* REG_ANAMICR		(0x6)	*/
	0x00, /* REG_AVADC_CTL		(0x7)	*/
	0x00, /* REG_ADCMICSEL		(0x8)	*/
	0x00, /* REG_DIGMIXING		(0x9)	*/
	0x0c, /* REG_ATXL1PGA		(0xA)	*/
	0x0c, /* REG_ATXR1PGA		(0xB)	*/
	0x00, /* REG_AVTXL2PGA		(0xC)	*/
	0x00, /* REG_AVTXR2PGA		(0xD)	*/
	0x01, /* REG_AUDIO_IF		(0xE)	*/
	0x00, /* REG_VOICE_IF		(0xF)	*/
	0x00, /* REG_ARXR1PGA		(0x10)	*/
	0x00, /* REG_ARXL1PGA		(0x11)	*/
	0x6c, /* REG_ARXR2PGA		(0x12)	*/
	0x6c, /* REG_ARXL2PGA		(0x13)	*/
	0x00, /* REG_VRXPGA		(0x14)	*/
	0x00, /* REG_VSTPGA		(0x15)	*/
	0x00, /* REG_VRX2ARXPGA		(0x16)	*/
	0x0c, /* REG_AVDAC_CTL		(0x17)	*/
	0x00, /* REG_ARX2VTXPGA		(0x18)	*/
	0x00, /* REG_ARXL1_APGA_CTL	(0x19)	*/
	0x00, /* REG_ARXR1_APGA_CTL	(0x1A)	*/
	0x4b, /* REG_ARXL2_APGA_CTL	(0x1B)	*/
	0x4b, /* REG_ARXR2_APGA_CTL	(0x1C)	*/
	0x00, /* REG_ATX2ARXPGA		(0x1D)	*/
	0x00, /* REG_BT_IF		(0x1E)	*/
	0x00, /* REG_BTPGA		(0x1F)	*/
	0x00, /* REG_BTSTPGA		(0x20)	*/
	0x00, /* REG_EAR_CTL		(0x21)	*/
	0x24, /* REG_HS_SEL		(0x22)	*/
	0x0a, /* REG_HS_GAIN_SET	(0x23)	*/
	0x00, /* REG_HS_POPN_SET	(0x24)	*/
	0x00, /* REG_PREDL_CTL		(0x25)	*/
	0x00, /* REG_PREDR_CTL		(0x26)	*/
	0x00, /* REG_PRECKL_CTL		(0x27)	*/
	0x00, /* REG_PRECKR_CTL		(0x28)	*/
	0x00, /* REG_HFL_CTL		(0x29)	*/
	0x00, /* REG_HFR_CTL		(0x2A)	*/
	0x00, /* REG_ALC_CTL		(0x2B)	*/
	0x00, /* REG_ALC_SET1		(0x2C)	*/
	0x00, /* REG_ALC_SET2		(0x2D)	*/
	0x00, /* REG_BOOST_CTL		(0x2E)	*/
	0x00, /* REG_SOFTVOL_CTL	(0x2F)	*/
	0x00, /* REG_DTMF_FREQSEL	(0x30)	*/
	0x00, /* REG_DTMF_TONEXT1H	(0x31)	*/
	0x00, /* REG_DTMF_TONEXT1L	(0x32)	*/
	0x00, /* REG_DTMF_TONEXT2H	(0x33)	*/
	0x00, /* REG_DTMF_TONEXT2L	(0x34)	*/
	0x00, /* REG_DTMF_TONOFF	(0x35)	*/
	0x00, /* REG_DTMF_WANONOFF	(0x36)	*/
	0x00, /* REG_I2S_RX_SCRAMBLE_H	(0x37)	*/
	0x00, /* REG_I2S_RX_SCRAMBLE_M	(0x38)	*/
	0x00, /* REG_I2S_RX_SCRAMBLE_L	(0x39)	*/
	0x16, /* REG_APLL_CTL		(0x3A)	*/
	0x00, /* REG_DTMF_CTL		(0x3B)	*/
	0x00, /* REG_DTMF_PGA_CTL2	(0x3C)	*/
	0x00, /* REG_DTMF_PGA_CTL1	(0x3D)	*/
	0x00, /* REG_MISC_SET_1		(0x3E)	*/
	0x00, /* REG_PCMBTMUX		(0x3F)	*/
	0x00, /* not used		(0x40)	*/
	0x00, /* not used		(0x41)	*/
	0x00, /* not used		(0x42)	*/
	0x00, /* REG_RX_PATH_SEL	(0x43)	*/
	0x00, /* REG_VDL_APGA_CTL	(0x44)	*/
	0x00, /* REG_VIBRA_CTL		(0x45)	*/
	0x00, /* REG_VIBRA_SET		(0x46)	*/
	0x00, /* REG_VIBRA_PWM_SET	(0x47)	*/
	0x00, /* REG_ANAMIC_GAIN	(0x48)	*/
	0x00, /* REG_MISC_SET_2		(0x49)	*/
	0x00, /* REG_SW_SHADOW		(0x4A)	- Shadow, non HW register */
};

/* codec private data */
struct twl4030_priv {
	struct snd_soc_codec codec;

	unsigned int codec_powered;
	unsigned int apll_enabled;

	struct snd_pcm_substream *master_substream;
	struct snd_pcm_substream *slave_substream;

	unsigned int configured;
	unsigned int rate;
	unsigned int sample_bits;
	unsigned int channels;

	unsigned int sysclk;

	/* Headset output state handling */
	unsigned int hsl_enabled;
	unsigned int hsr_enabled;
};

/*
 * read twl4030 register cache
 */
static inline unsigned int twl4030_read_reg_cache(struct snd_soc_codec *codec,
	unsigned int reg)
{
	u8 *cache = codec->reg_cache;

	if (reg >= TWL4030_CACHEREGNUM)
		return -EIO;

	return cache[reg];
}

/*
 * write twl4030 register cache
 */
static inline void twl4030_write_reg_cache(struct snd_soc_codec *codec,
						u8 reg, u8 value)
{
	u8 *cache = codec->reg_cache;

	if (reg >= TWL4030_CACHEREGNUM)
		return;
	cache[reg] = value;
}

/*
 * write to the twl4030 register space
 */
static int twl4030_write(struct snd_soc_codec *codec,
			unsigned int reg, unsigned int value)
{
	twl4030_write_reg_cache(codec, reg, value);
	if (likely(reg < TWL4030_REG_SW_SHADOW))
		return twl4030_i2c_write_u8(TWL4030_MODULE_AUDIO_VOICE, value,
					    reg);
	else
		return 0;
}

static void twl4030_codec_enable(struct snd_soc_codec *codec, int enable)
{
	struct twl4030_priv *twl4030 = codec->private_data;
	int mode;

	if (enable == twl4030->codec_powered)
		return;

	if (enable)
		mode = twl4030_codec_enable_resource(TWL4030_CODEC_RES_POWER);
	else
		mode = twl4030_codec_disable_resource(TWL4030_CODEC_RES_POWER);

	if (mode >= 0) {
		twl4030_write_reg_cache(codec, TWL4030_REG_CODEC_MODE, mode);
		twl4030->codec_powered = enable;
	}

	/* REVISIT: this delay is present in TI sample drivers */
	/* but there seems to be no TRM requirement for it     */
	udelay(10);
}

static void twl4030_init_chip(struct snd_soc_codec *codec)
{
	u8 *cache = codec->reg_cache;
	int i;

	/* clear CODECPDZ prior to setting register defaults */
	twl4030_codec_enable(codec, 0);

	/* set all audio section registers to reasonable defaults */
	for (i = TWL4030_REG_OPTION; i <= TWL4030_REG_MISC_SET_2; i++)
		if (i != TWL4030_REG_APLL_CTL)
			twl4030_write(codec, i,	cache[i]);

}

static void twl4030_apll_enable(struct snd_soc_codec *codec, int enable)
{
	struct twl4030_priv *twl4030 = codec->private_data;
	int status;

	if (enable == twl4030->apll_enabled)
		return;

<<<<<<< HEAD
	if (mute) {
		/* Disable PLL */
		reg_val = twl4030_read_reg_cache(codec, TWL4030_REG_APLL_CTL);
		reg_val &= ~TWL4030_APLL_EN;
		twl4030_write(codec, TWL4030_REG_APLL_CTL, reg_val);
	} else {
		/* Enable PLL */
		reg_val = twl4030_read_reg_cache(codec, TWL4030_REG_APLL_CTL);
		reg_val |= TWL4030_APLL_EN;
		twl4030_write(codec, TWL4030_REG_APLL_CTL, reg_val);
	}
=======
	if (enable)
		/* Enable PLL */
		status = twl4030_codec_enable_resource(TWL4030_CODEC_RES_APLL);
	else
		/* Disable PLL */
		status = twl4030_codec_disable_resource(TWL4030_CODEC_RES_APLL);

	if (status >= 0)
		twl4030_write_reg_cache(codec, TWL4030_REG_APLL_CTL, status);
>>>>>>> 9a308bf7

	twl4030->apll_enabled = enable;
}

static void twl4030_power_up(struct snd_soc_codec *codec)
{
	struct twl4030_priv *twl4030 = codec->private_data;
	u8 anamicl, regmisc1, byte;
	int i = 0;

	if (twl4030->codec_powered)
		return;

	/* set CODECPDZ to turn on codec */
	twl4030_codec_enable(codec, 1);

	/* initiate offset cancellation */
	anamicl = twl4030_read_reg_cache(codec, TWL4030_REG_ANAMICL);
	twl4030_write(codec, TWL4030_REG_ANAMICL,
		anamicl | TWL4030_CNCL_OFFSET_START);

	/* wait for offset cancellation to complete */
	do {
		/* this takes a little while, so don't slam i2c */
		udelay(2000);
		twl4030_i2c_read_u8(TWL4030_MODULE_AUDIO_VOICE, &byte,
				    TWL4030_REG_ANAMICL);
	} while ((i++ < 100) &&
		 ((byte & TWL4030_CNCL_OFFSET_START) ==
		  TWL4030_CNCL_OFFSET_START));

	/* Make sure that the reg_cache has the same value as the HW */
	twl4030_write_reg_cache(codec, TWL4030_REG_ANAMICL, byte);

	/* anti-pop when changing analog gain */
	regmisc1 = twl4030_read_reg_cache(codec, TWL4030_REG_MISC_SET_1);
	twl4030_write(codec, TWL4030_REG_MISC_SET_1,
		regmisc1 | TWL4030_SMOOTH_ANAVOL_EN);

	/* toggle CODECPDZ as per TRM */
	twl4030_codec_enable(codec, 0);
	twl4030_codec_enable(codec, 1);
}

/*
 * Unconditional power down
 */
static void twl4030_power_down(struct snd_soc_codec *codec)
{
	/* power down */
	twl4030_codec_enable(codec, 0);
}

/* Earpiece */
static const struct snd_kcontrol_new twl4030_dapm_earpiece_controls[] = {
	SOC_DAPM_SINGLE("Voice", TWL4030_REG_EAR_CTL, 0, 1, 0),
	SOC_DAPM_SINGLE("AudioL1", TWL4030_REG_EAR_CTL, 1, 1, 0),
	SOC_DAPM_SINGLE("AudioL2", TWL4030_REG_EAR_CTL, 2, 1, 0),
	SOC_DAPM_SINGLE("AudioR1", TWL4030_REG_EAR_CTL, 3, 1, 0),
};

/* PreDrive Left */
static const struct snd_kcontrol_new twl4030_dapm_predrivel_controls[] = {
	SOC_DAPM_SINGLE("Voice", TWL4030_REG_PREDL_CTL, 0, 1, 0),
	SOC_DAPM_SINGLE("AudioL1", TWL4030_REG_PREDL_CTL, 1, 1, 0),
	SOC_DAPM_SINGLE("AudioL2", TWL4030_REG_PREDL_CTL, 2, 1, 0),
	SOC_DAPM_SINGLE("AudioR2", TWL4030_REG_PREDL_CTL, 3, 1, 0),
};

/* PreDrive Right */
static const struct snd_kcontrol_new twl4030_dapm_predriver_controls[] = {
	SOC_DAPM_SINGLE("Voice", TWL4030_REG_PREDR_CTL, 0, 1, 0),
	SOC_DAPM_SINGLE("AudioR1", TWL4030_REG_PREDR_CTL, 1, 1, 0),
	SOC_DAPM_SINGLE("AudioR2", TWL4030_REG_PREDR_CTL, 2, 1, 0),
	SOC_DAPM_SINGLE("AudioL2", TWL4030_REG_PREDR_CTL, 3, 1, 0),
};

/* Headset Left */
static const struct snd_kcontrol_new twl4030_dapm_hsol_controls[] = {
	SOC_DAPM_SINGLE("Voice", TWL4030_REG_HS_SEL, 0, 1, 0),
	SOC_DAPM_SINGLE("AudioL1", TWL4030_REG_HS_SEL, 1, 1, 0),
	SOC_DAPM_SINGLE("AudioL2", TWL4030_REG_HS_SEL, 2, 1, 0),
};

/* Headset Right */
static const struct snd_kcontrol_new twl4030_dapm_hsor_controls[] = {
	SOC_DAPM_SINGLE("Voice", TWL4030_REG_HS_SEL, 3, 1, 0),
	SOC_DAPM_SINGLE("AudioR1", TWL4030_REG_HS_SEL, 4, 1, 0),
	SOC_DAPM_SINGLE("AudioR2", TWL4030_REG_HS_SEL, 5, 1, 0),
};

/* Carkit Left */
static const struct snd_kcontrol_new twl4030_dapm_carkitl_controls[] = {
	SOC_DAPM_SINGLE("Voice", TWL4030_REG_PRECKL_CTL, 0, 1, 0),
	SOC_DAPM_SINGLE("AudioL1", TWL4030_REG_PRECKL_CTL, 1, 1, 0),
	SOC_DAPM_SINGLE("AudioL2", TWL4030_REG_PRECKL_CTL, 2, 1, 0),
};

/* Carkit Right */
static const struct snd_kcontrol_new twl4030_dapm_carkitr_controls[] = {
	SOC_DAPM_SINGLE("Voice", TWL4030_REG_PRECKR_CTL, 0, 1, 0),
	SOC_DAPM_SINGLE("AudioR1", TWL4030_REG_PRECKR_CTL, 1, 1, 0),
	SOC_DAPM_SINGLE("AudioR2", TWL4030_REG_PRECKR_CTL, 2, 1, 0),
};

/* Handsfree Left */
static const char *twl4030_handsfreel_texts[] =
		{"Voice", "AudioL1", "AudioL2", "AudioR2"};

static const struct soc_enum twl4030_handsfreel_enum =
	SOC_ENUM_SINGLE(TWL4030_REG_HFL_CTL, 0,
			ARRAY_SIZE(twl4030_handsfreel_texts),
			twl4030_handsfreel_texts);

static const struct snd_kcontrol_new twl4030_dapm_handsfreel_control =
SOC_DAPM_ENUM("Route", twl4030_handsfreel_enum);

/* Handsfree Left virtual mute */
static const struct snd_kcontrol_new twl4030_dapm_handsfreelmute_control =
	SOC_DAPM_SINGLE("Switch", TWL4030_REG_SW_SHADOW, 0, 1, 0);

/* Handsfree Right */
static const char *twl4030_handsfreer_texts[] =
		{"Voice", "AudioR1", "AudioR2", "AudioL2"};

static const struct soc_enum twl4030_handsfreer_enum =
	SOC_ENUM_SINGLE(TWL4030_REG_HFR_CTL, 0,
			ARRAY_SIZE(twl4030_handsfreer_texts),
			twl4030_handsfreer_texts);

static const struct snd_kcontrol_new twl4030_dapm_handsfreer_control =
SOC_DAPM_ENUM("Route", twl4030_handsfreer_enum);

/* Handsfree Right virtual mute */
static const struct snd_kcontrol_new twl4030_dapm_handsfreermute_control =
	SOC_DAPM_SINGLE("Switch", TWL4030_REG_SW_SHADOW, 1, 1, 0);

/* Vibra */
/* Vibra audio path selection */
static const char *twl4030_vibra_texts[] =
		{"AudioL1", "AudioR1", "AudioL2", "AudioR2"};

static const struct soc_enum twl4030_vibra_enum =
	SOC_ENUM_SINGLE(TWL4030_REG_VIBRA_CTL, 2,
			ARRAY_SIZE(twl4030_vibra_texts),
			twl4030_vibra_texts);

static const struct snd_kcontrol_new twl4030_dapm_vibra_control =
SOC_DAPM_ENUM("Route", twl4030_vibra_enum);

/* Vibra path selection: local vibrator (PWM) or audio driven */
static const char *twl4030_vibrapath_texts[] =
		{"Local vibrator", "Audio"};

static const struct soc_enum twl4030_vibrapath_enum =
	SOC_ENUM_SINGLE(TWL4030_REG_VIBRA_CTL, 4,
			ARRAY_SIZE(twl4030_vibrapath_texts),
			twl4030_vibrapath_texts);

static const struct snd_kcontrol_new twl4030_dapm_vibrapath_control =
SOC_DAPM_ENUM("Route", twl4030_vibrapath_enum);

/* Left analog microphone selection */
static const struct snd_kcontrol_new twl4030_dapm_analoglmic_controls[] = {
	SOC_DAPM_SINGLE("Main Mic Capture Switch",
			TWL4030_REG_ANAMICL, 0, 1, 0),
	SOC_DAPM_SINGLE("Headset Mic Capture Switch",
			TWL4030_REG_ANAMICL, 1, 1, 0),
	SOC_DAPM_SINGLE("AUXL Capture Switch",
			TWL4030_REG_ANAMICL, 2, 1, 0),
	SOC_DAPM_SINGLE("Carkit Mic Capture Switch",
			TWL4030_REG_ANAMICL, 3, 1, 0),
};

/* Right analog microphone selection */
static const struct snd_kcontrol_new twl4030_dapm_analogrmic_controls[] = {
	SOC_DAPM_SINGLE("Sub Mic Capture Switch", TWL4030_REG_ANAMICR, 0, 1, 0),
	SOC_DAPM_SINGLE("AUXR Capture Switch", TWL4030_REG_ANAMICR, 2, 1, 0),
};

/* TX1 L/R Analog/Digital microphone selection */
static const char *twl4030_micpathtx1_texts[] =
		{"Analog", "Digimic0"};

static const struct soc_enum twl4030_micpathtx1_enum =
	SOC_ENUM_SINGLE(TWL4030_REG_ADCMICSEL, 0,
			ARRAY_SIZE(twl4030_micpathtx1_texts),
			twl4030_micpathtx1_texts);

static const struct snd_kcontrol_new twl4030_dapm_micpathtx1_control =
SOC_DAPM_ENUM("Route", twl4030_micpathtx1_enum);

/* TX2 L/R Analog/Digital microphone selection */
static const char *twl4030_micpathtx2_texts[] =
		{"Analog", "Digimic1"};

static const struct soc_enum twl4030_micpathtx2_enum =
	SOC_ENUM_SINGLE(TWL4030_REG_ADCMICSEL, 2,
			ARRAY_SIZE(twl4030_micpathtx2_texts),
			twl4030_micpathtx2_texts);

static const struct snd_kcontrol_new twl4030_dapm_micpathtx2_control =
SOC_DAPM_ENUM("Route", twl4030_micpathtx2_enum);

/* Analog bypass for AudioR1 */
static const struct snd_kcontrol_new twl4030_dapm_abypassr1_control =
	SOC_DAPM_SINGLE("Switch", TWL4030_REG_ARXR1_APGA_CTL, 2, 1, 0);

/* Analog bypass for AudioL1 */
static const struct snd_kcontrol_new twl4030_dapm_abypassl1_control =
	SOC_DAPM_SINGLE("Switch", TWL4030_REG_ARXL1_APGA_CTL, 2, 1, 0);

/* Analog bypass for AudioR2 */
static const struct snd_kcontrol_new twl4030_dapm_abypassr2_control =
	SOC_DAPM_SINGLE("Switch", TWL4030_REG_ARXR2_APGA_CTL, 2, 1, 0);

/* Analog bypass for AudioL2 */
static const struct snd_kcontrol_new twl4030_dapm_abypassl2_control =
	SOC_DAPM_SINGLE("Switch", TWL4030_REG_ARXL2_APGA_CTL, 2, 1, 0);

/* Analog bypass for Voice */
static const struct snd_kcontrol_new twl4030_dapm_abypassv_control =
	SOC_DAPM_SINGLE("Switch", TWL4030_REG_VDL_APGA_CTL, 2, 1, 0);

/* Digital bypass gain, 0 mutes the bypass */
static const unsigned int twl4030_dapm_dbypass_tlv[] = {
	TLV_DB_RANGE_HEAD(2),
	0, 3, TLV_DB_SCALE_ITEM(-2400, 0, 1),
	4, 7, TLV_DB_SCALE_ITEM(-1800, 600, 0),
};

/* Digital bypass left (TX1L -> RX2L) */
static const struct snd_kcontrol_new twl4030_dapm_dbypassl_control =
	SOC_DAPM_SINGLE_TLV("Volume",
			TWL4030_REG_ATX2ARXPGA, 3, 7, 0,
			twl4030_dapm_dbypass_tlv);

/* Digital bypass right (TX1R -> RX2R) */
static const struct snd_kcontrol_new twl4030_dapm_dbypassr_control =
	SOC_DAPM_SINGLE_TLV("Volume",
			TWL4030_REG_ATX2ARXPGA, 0, 7, 0,
			twl4030_dapm_dbypass_tlv);

/*
 * Voice Sidetone GAIN volume control:
 * from -51 to -10 dB in 1 dB steps (mute instead of -51 dB)
 */
static DECLARE_TLV_DB_SCALE(twl4030_dapm_dbypassv_tlv, -5100, 100, 1);

/* Digital bypass voice: sidetone (VUL -> VDL)*/
static const struct snd_kcontrol_new twl4030_dapm_dbypassv_control =
	SOC_DAPM_SINGLE_TLV("Volume",
			TWL4030_REG_VSTPGA, 0, 0x29, 0,
			twl4030_dapm_dbypassv_tlv);

static int micpath_event(struct snd_soc_dapm_widget *w,
	struct snd_kcontrol *kcontrol, int event)
{
	struct soc_enum *e = (struct soc_enum *)w->kcontrols->private_value;
	unsigned char adcmicsel, micbias_ctl;

	adcmicsel = twl4030_read_reg_cache(w->codec, TWL4030_REG_ADCMICSEL);
	micbias_ctl = twl4030_read_reg_cache(w->codec, TWL4030_REG_MICBIAS_CTL);
	/* Prepare the bits for the given TX path:
	 * shift_l == 0: TX1 microphone path
	 * shift_l == 2: TX2 microphone path */
	if (e->shift_l) {
		/* TX2 microphone path */
		if (adcmicsel & TWL4030_TX2IN_SEL)
			micbias_ctl |= TWL4030_MICBIAS2_CTL; /* digimic */
		else
			micbias_ctl &= ~TWL4030_MICBIAS2_CTL;
	} else {
		/* TX1 microphone path */
		if (adcmicsel & TWL4030_TX1IN_SEL)
			micbias_ctl |= TWL4030_MICBIAS1_CTL; /* digimic */
		else
			micbias_ctl &= ~TWL4030_MICBIAS1_CTL;
	}

	twl4030_write(w->codec, TWL4030_REG_MICBIAS_CTL, micbias_ctl);

	return 0;
}

/*
 * Output PGA builder:
 * Handle the muting and unmuting of the given output (turning off the
 * amplifier associated with the output pin)
 * On mute bypass the reg_cache and mute the volume
 * On unmute: restore the register content
 * Outputs handled in this way:  Earpiece, PreDrivL/R, CarkitL/R
 */
#define TWL4030_OUTPUT_PGA(pin_name, reg, mask)				\
static int pin_name##pga_event(struct snd_soc_dapm_widget *w,		\
		struct snd_kcontrol *kcontrol, int event)		\
{									\
	u8 reg_val;							\
									\
	switch (event) {						\
	case SND_SOC_DAPM_POST_PMU:					\
		twl4030_write(w->codec, reg,				\
			twl4030_read_reg_cache(w->codec, reg));		\
		break;							\
	case SND_SOC_DAPM_POST_PMD:					\
		reg_val = twl4030_read_reg_cache(w->codec, reg);	\
		twl4030_i2c_write_u8(TWL4030_MODULE_AUDIO_VOICE,	\
					reg_val & (~mask),		\
					reg);				\
		break;							\
	}								\
	return 0;							\
}

TWL4030_OUTPUT_PGA(earpiece, TWL4030_REG_EAR_CTL, TWL4030_EAR_GAIN);
TWL4030_OUTPUT_PGA(predrivel, TWL4030_REG_PREDL_CTL, TWL4030_PREDL_GAIN);
TWL4030_OUTPUT_PGA(predriver, TWL4030_REG_PREDR_CTL, TWL4030_PREDR_GAIN);
TWL4030_OUTPUT_PGA(carkitl, TWL4030_REG_PRECKL_CTL, TWL4030_PRECKL_GAIN);
TWL4030_OUTPUT_PGA(carkitr, TWL4030_REG_PRECKR_CTL, TWL4030_PRECKR_GAIN);

static void handsfree_ramp(struct snd_soc_codec *codec, int reg, int ramp)
{
	unsigned char hs_ctl;

	hs_ctl = twl4030_read_reg_cache(codec, reg);

	if (ramp) {
		/* HF ramp-up */
		hs_ctl |= TWL4030_HF_CTL_REF_EN;
		twl4030_write(codec, reg, hs_ctl);
		udelay(10);
		hs_ctl |= TWL4030_HF_CTL_RAMP_EN;
		twl4030_write(codec, reg, hs_ctl);
		udelay(40);
		hs_ctl |= TWL4030_HF_CTL_LOOP_EN;
		hs_ctl |= TWL4030_HF_CTL_HB_EN;
		twl4030_write(codec, reg, hs_ctl);
	} else {
		/* HF ramp-down */
		hs_ctl &= ~TWL4030_HF_CTL_LOOP_EN;
		hs_ctl &= ~TWL4030_HF_CTL_HB_EN;
		twl4030_write(codec, reg, hs_ctl);
		hs_ctl &= ~TWL4030_HF_CTL_RAMP_EN;
		twl4030_write(codec, reg, hs_ctl);
		udelay(40);
		hs_ctl &= ~TWL4030_HF_CTL_REF_EN;
		twl4030_write(codec, reg, hs_ctl);
	}
}

static int handsfreelpga_event(struct snd_soc_dapm_widget *w,
		struct snd_kcontrol *kcontrol, int event)
{
	switch (event) {
	case SND_SOC_DAPM_POST_PMU:
		handsfree_ramp(w->codec, TWL4030_REG_HFL_CTL, 1);
		break;
	case SND_SOC_DAPM_POST_PMD:
		handsfree_ramp(w->codec, TWL4030_REG_HFL_CTL, 0);
		break;
	}
	return 0;
}

static int handsfreerpga_event(struct snd_soc_dapm_widget *w,
		struct snd_kcontrol *kcontrol, int event)
{
	switch (event) {
	case SND_SOC_DAPM_POST_PMU:
		handsfree_ramp(w->codec, TWL4030_REG_HFR_CTL, 1);
		break;
	case SND_SOC_DAPM_POST_PMD:
		handsfree_ramp(w->codec, TWL4030_REG_HFR_CTL, 0);
		break;
	}
	return 0;
}

static int vibramux_event(struct snd_soc_dapm_widget *w,
		struct snd_kcontrol *kcontrol, int event)
{
	twl4030_write(w->codec, TWL4030_REG_VIBRA_SET, 0xff);
	return 0;
}

static int apll_event(struct snd_soc_dapm_widget *w,
		struct snd_kcontrol *kcontrol, int event)
{
	switch (event) {
	case SND_SOC_DAPM_PRE_PMU:
		twl4030_apll_enable(w->codec, 1);
		break;
	case SND_SOC_DAPM_POST_PMD:
		twl4030_apll_enable(w->codec, 0);
		break;
	}
	return 0;
}

static void headset_ramp(struct snd_soc_codec *codec, int ramp)
{
	struct snd_soc_device *socdev = codec->socdev;
	struct twl4030_setup_data *setup = socdev->codec_data;

	unsigned char hs_gain, hs_pop;
	struct twl4030_priv *twl4030 = codec->private_data;
	/* Base values for ramp delay calculation: 2^19 - 2^26 */
	unsigned int ramp_base[] = {524288, 1048576, 2097152, 4194304,
				    8388608, 16777216, 33554432, 67108864};

	hs_gain = twl4030_read_reg_cache(codec, TWL4030_REG_HS_GAIN_SET);
	hs_pop = twl4030_read_reg_cache(codec, TWL4030_REG_HS_POPN_SET);

	/* Enable external mute control, this dramatically reduces
	 * the pop-noise */
	if (setup && setup->hs_extmute) {
		if (setup->set_hs_extmute) {
			setup->set_hs_extmute(1);
		} else {
			hs_pop |= TWL4030_EXTMUTE;
			twl4030_write(codec, TWL4030_REG_HS_POPN_SET, hs_pop);
		}
	}

	if (ramp) {
		/* Headset ramp-up according to the TRM */
		hs_pop |= TWL4030_VMID_EN;
		twl4030_write(codec, TWL4030_REG_HS_POPN_SET, hs_pop);
		twl4030_write(codec, TWL4030_REG_HS_GAIN_SET, hs_gain);
		hs_pop |= TWL4030_RAMP_EN;
		twl4030_write(codec, TWL4030_REG_HS_POPN_SET, hs_pop);
		/* Wait ramp delay time + 1, so the VMID can settle */
		mdelay((ramp_base[(hs_pop & TWL4030_RAMP_DELAY) >> 2] /
			twl4030->sysclk) + 1);
	} else {
		/* Headset ramp-down _not_ according to
		 * the TRM, but in a way that it is working */
		hs_pop &= ~TWL4030_RAMP_EN;
		twl4030_write(codec, TWL4030_REG_HS_POPN_SET, hs_pop);
		/* Wait ramp delay time + 1, so the VMID can settle */
		mdelay((ramp_base[(hs_pop & TWL4030_RAMP_DELAY) >> 2] /
			twl4030->sysclk) + 1);
		/* Bypass the reg_cache to mute the headset */
		twl4030_i2c_write_u8(TWL4030_MODULE_AUDIO_VOICE,
					hs_gain & (~0x0f),
					TWL4030_REG_HS_GAIN_SET);

		hs_pop &= ~TWL4030_VMID_EN;
		twl4030_write(codec, TWL4030_REG_HS_POPN_SET, hs_pop);
	}

	/* Disable external mute */
	if (setup && setup->hs_extmute) {
		if (setup->set_hs_extmute) {
			setup->set_hs_extmute(0);
		} else {
			hs_pop &= ~TWL4030_EXTMUTE;
			twl4030_write(codec, TWL4030_REG_HS_POPN_SET, hs_pop);
		}
	}
}

static int headsetlpga_event(struct snd_soc_dapm_widget *w,
		struct snd_kcontrol *kcontrol, int event)
{
	struct twl4030_priv *twl4030 = w->codec->private_data;

	switch (event) {
	case SND_SOC_DAPM_POST_PMU:
		/* Do the ramp-up only once */
		if (!twl4030->hsr_enabled)
			headset_ramp(w->codec, 1);

		twl4030->hsl_enabled = 1;
		break;
	case SND_SOC_DAPM_POST_PMD:
		/* Do the ramp-down only if both headsetL/R is disabled */
		if (!twl4030->hsr_enabled)
			headset_ramp(w->codec, 0);

		twl4030->hsl_enabled = 0;
		break;
	}
	return 0;
}

static int headsetrpga_event(struct snd_soc_dapm_widget *w,
		struct snd_kcontrol *kcontrol, int event)
{
	struct twl4030_priv *twl4030 = w->codec->private_data;

	switch (event) {
	case SND_SOC_DAPM_POST_PMU:
		/* Do the ramp-up only once */
		if (!twl4030->hsl_enabled)
			headset_ramp(w->codec, 1);

		twl4030->hsr_enabled = 1;
		break;
	case SND_SOC_DAPM_POST_PMD:
		/* Do the ramp-down only if both headsetL/R is disabled */
		if (!twl4030->hsl_enabled)
			headset_ramp(w->codec, 0);

		twl4030->hsr_enabled = 0;
		break;
	}
	return 0;
}

<<<<<<< HEAD
static int bypass_event(struct snd_soc_dapm_widget *w,
		struct snd_kcontrol *kcontrol, int event)
{
	struct soc_mixer_control *m =
		(struct soc_mixer_control *)w->kcontrols->private_value;
	struct twl4030_priv *twl4030 = w->codec->private_data;
	unsigned char reg, misc;

	reg = twl4030_read_reg_cache(w->codec, m->reg);

	/*
	 * bypass_state[0:3] - analog HiFi bypass
	 * bypass_state[4]   - analog voice bypass
	 * bypass_state[5]   - digital voice bypass
	 * bypass_state[6:7] - digital HiFi bypass
	 */
	if (m->reg == TWL4030_REG_VSTPGA) {
		/* Voice digital bypass */
		if (reg)
			twl4030->bypass_state |= (1 << 5);
		else
			twl4030->bypass_state &= ~(1 << 5);
	} else if (m->reg <= TWL4030_REG_ARXR2_APGA_CTL) {
		/* Analog bypass */
		if (reg & (1 << m->shift))
			twl4030->bypass_state |=
				(1 << (m->reg - TWL4030_REG_ARXL1_APGA_CTL));
		else
			twl4030->bypass_state &=
				~(1 << (m->reg - TWL4030_REG_ARXL1_APGA_CTL));
	} else if (m->reg == TWL4030_REG_VDL_APGA_CTL) {
		/* Analog voice bypass */
		if (reg & (1 << m->shift))
			twl4030->bypass_state |= (1 << 4);
		else
			twl4030->bypass_state &= ~(1 << 4);
	} else {
		/* Digital bypass */
		if (reg & (0x7 << m->shift))
			twl4030->bypass_state |= (1 << (m->shift ? 7 : 6));
		else
			twl4030->bypass_state &= ~(1 << (m->shift ? 7 : 6));
	}

	/* Enable master analog loopback mode if any analog switch is enabled*/
	misc = twl4030_read_reg_cache(w->codec, TWL4030_REG_MISC_SET_1);
	if (twl4030->bypass_state & 0x1F)
		misc |= TWL4030_FMLOOP_EN;
	else
		misc &= ~TWL4030_FMLOOP_EN;
	twl4030_write(w->codec, TWL4030_REG_MISC_SET_1, misc);

	if (w->codec->bias_level == SND_SOC_BIAS_STANDBY) {
		if (twl4030->bypass_state)
			twl4030_codec_mute(w->codec, 0);
		else
			twl4030_codec_mute(w->codec, 1);
	}
	return 0;
}

=======
>>>>>>> 9a308bf7
/*
 * Some of the gain controls in TWL (mostly those which are associated with
 * the outputs) are implemented in an interesting way:
 * 0x0 : Power down (mute)
 * 0x1 : 6dB
 * 0x2 : 0 dB
 * 0x3 : -6 dB
 * Inverting not going to help with these.
 * Custom volsw and volsw_2r get/put functions to handle these gain bits.
 */
#define SOC_DOUBLE_TLV_TWL4030(xname, xreg, shift_left, shift_right, xmax,\
			       xinvert, tlv_array) \
{	.iface = SNDRV_CTL_ELEM_IFACE_MIXER, .name = (xname),\
	.access = SNDRV_CTL_ELEM_ACCESS_TLV_READ |\
		 SNDRV_CTL_ELEM_ACCESS_READWRITE,\
	.tlv.p = (tlv_array), \
	.info = snd_soc_info_volsw, \
	.get = snd_soc_get_volsw_twl4030, \
	.put = snd_soc_put_volsw_twl4030, \
	.private_value = (unsigned long)&(struct soc_mixer_control) \
		{.reg = xreg, .shift = shift_left, .rshift = shift_right,\
		 .max = xmax, .invert = xinvert} }
#define SOC_DOUBLE_R_TLV_TWL4030(xname, reg_left, reg_right, xshift, xmax,\
				 xinvert, tlv_array) \
{	.iface = SNDRV_CTL_ELEM_IFACE_MIXER, .name = (xname),\
	.access = SNDRV_CTL_ELEM_ACCESS_TLV_READ |\
		 SNDRV_CTL_ELEM_ACCESS_READWRITE,\
	.tlv.p = (tlv_array), \
	.info = snd_soc_info_volsw_2r, \
	.get = snd_soc_get_volsw_r2_twl4030,\
	.put = snd_soc_put_volsw_r2_twl4030, \
	.private_value = (unsigned long)&(struct soc_mixer_control) \
		{.reg = reg_left, .rreg = reg_right, .shift = xshift, \
		 .rshift = xshift, .max = xmax, .invert = xinvert} }
#define SOC_SINGLE_TLV_TWL4030(xname, xreg, xshift, xmax, xinvert, tlv_array) \
	SOC_DOUBLE_TLV_TWL4030(xname, xreg, xshift, xshift, xmax, \
			       xinvert, tlv_array)

static int snd_soc_get_volsw_twl4030(struct snd_kcontrol *kcontrol,
	struct snd_ctl_elem_value *ucontrol)
{
	struct soc_mixer_control *mc =
		(struct soc_mixer_control *)kcontrol->private_value;
	struct snd_soc_codec *codec = snd_kcontrol_chip(kcontrol);
	unsigned int reg = mc->reg;
	unsigned int shift = mc->shift;
	unsigned int rshift = mc->rshift;
	int max = mc->max;
	int mask = (1 << fls(max)) - 1;

	ucontrol->value.integer.value[0] =
		(snd_soc_read(codec, reg) >> shift) & mask;
	if (ucontrol->value.integer.value[0])
		ucontrol->value.integer.value[0] =
			max + 1 - ucontrol->value.integer.value[0];

	if (shift != rshift) {
		ucontrol->value.integer.value[1] =
			(snd_soc_read(codec, reg) >> rshift) & mask;
		if (ucontrol->value.integer.value[1])
			ucontrol->value.integer.value[1] =
				max + 1 - ucontrol->value.integer.value[1];
	}

	return 0;
}

static int snd_soc_put_volsw_twl4030(struct snd_kcontrol *kcontrol,
	struct snd_ctl_elem_value *ucontrol)
{
	struct soc_mixer_control *mc =
		(struct soc_mixer_control *)kcontrol->private_value;
	struct snd_soc_codec *codec = snd_kcontrol_chip(kcontrol);
	unsigned int reg = mc->reg;
	unsigned int shift = mc->shift;
	unsigned int rshift = mc->rshift;
	int max = mc->max;
	int mask = (1 << fls(max)) - 1;
	unsigned short val, val2, val_mask;

	val = (ucontrol->value.integer.value[0] & mask);

	val_mask = mask << shift;
	if (val)
		val = max + 1 - val;
	val = val << shift;
	if (shift != rshift) {
		val2 = (ucontrol->value.integer.value[1] & mask);
		val_mask |= mask << rshift;
		if (val2)
			val2 = max + 1 - val2;
		val |= val2 << rshift;
	}
	return snd_soc_update_bits(codec, reg, val_mask, val);
}

static int snd_soc_get_volsw_r2_twl4030(struct snd_kcontrol *kcontrol,
	struct snd_ctl_elem_value *ucontrol)
{
	struct soc_mixer_control *mc =
		(struct soc_mixer_control *)kcontrol->private_value;
	struct snd_soc_codec *codec = snd_kcontrol_chip(kcontrol);
	unsigned int reg = mc->reg;
	unsigned int reg2 = mc->rreg;
	unsigned int shift = mc->shift;
	int max = mc->max;
	int mask = (1<<fls(max))-1;

	ucontrol->value.integer.value[0] =
		(snd_soc_read(codec, reg) >> shift) & mask;
	ucontrol->value.integer.value[1] =
		(snd_soc_read(codec, reg2) >> shift) & mask;

	if (ucontrol->value.integer.value[0])
		ucontrol->value.integer.value[0] =
			max + 1 - ucontrol->value.integer.value[0];
	if (ucontrol->value.integer.value[1])
		ucontrol->value.integer.value[1] =
			max + 1 - ucontrol->value.integer.value[1];

	return 0;
}

static int snd_soc_put_volsw_r2_twl4030(struct snd_kcontrol *kcontrol,
	struct snd_ctl_elem_value *ucontrol)
{
	struct soc_mixer_control *mc =
		(struct soc_mixer_control *)kcontrol->private_value;
	struct snd_soc_codec *codec = snd_kcontrol_chip(kcontrol);
	unsigned int reg = mc->reg;
	unsigned int reg2 = mc->rreg;
	unsigned int shift = mc->shift;
	int max = mc->max;
	int mask = (1 << fls(max)) - 1;
	int err;
	unsigned short val, val2, val_mask;

	val_mask = mask << shift;
	val = (ucontrol->value.integer.value[0] & mask);
	val2 = (ucontrol->value.integer.value[1] & mask);

	if (val)
		val = max + 1 - val;
	if (val2)
		val2 = max + 1 - val2;

	val = val << shift;
	val2 = val2 << shift;

	err = snd_soc_update_bits(codec, reg, val_mask, val);
	if (err < 0)
		return err;

	err = snd_soc_update_bits(codec, reg2, val_mask, val2);
	return err;
}

/* Codec operation modes */
static const char *twl4030_op_modes_texts[] = {
	"Option 2 (voice/audio)", "Option 1 (audio)"
};

static const struct soc_enum twl4030_op_modes_enum =
	SOC_ENUM_SINGLE(TWL4030_REG_CODEC_MODE, 0,
			ARRAY_SIZE(twl4030_op_modes_texts),
			twl4030_op_modes_texts);

static int snd_soc_put_twl4030_opmode_enum_double(struct snd_kcontrol *kcontrol,
	struct snd_ctl_elem_value *ucontrol)
{
	struct snd_soc_codec *codec = snd_kcontrol_chip(kcontrol);
	struct twl4030_priv *twl4030 = codec->private_data;
	struct soc_enum *e = (struct soc_enum *)kcontrol->private_value;
	unsigned short val;
	unsigned short mask, bitmask;

	if (twl4030->configured) {
		printk(KERN_ERR "twl4030 operation mode cannot be "
			"changed on-the-fly\n");
		return -EBUSY;
	}

	for (bitmask = 1; bitmask < e->max; bitmask <<= 1)
		;
	if (ucontrol->value.enumerated.item[0] > e->max - 1)
		return -EINVAL;

	val = ucontrol->value.enumerated.item[0] << e->shift_l;
	mask = (bitmask - 1) << e->shift_l;
	if (e->shift_l != e->shift_r) {
		if (ucontrol->value.enumerated.item[1] > e->max - 1)
			return -EINVAL;
		val |= ucontrol->value.enumerated.item[1] << e->shift_r;
		mask |= (bitmask - 1) << e->shift_r;
	}

	return snd_soc_update_bits(codec, e->reg, mask, val);
}

/*
 * FGAIN volume control:
 * from -62 to 0 dB in 1 dB steps (mute instead of -63 dB)
 */
static DECLARE_TLV_DB_SCALE(digital_fine_tlv, -6300, 100, 1);

/*
 * CGAIN volume control:
 * 0 dB to 12 dB in 6 dB steps
 * value 2 and 3 means 12 dB
 */
static DECLARE_TLV_DB_SCALE(digital_coarse_tlv, 0, 600, 0);

/*
 * Voice Downlink GAIN volume control:
 * from -37 to 12 dB in 1 dB steps (mute instead of -37 dB)
 */
static DECLARE_TLV_DB_SCALE(digital_voice_downlink_tlv, -3700, 100, 1);

/*
 * Analog playback gain
 * -24 dB to 12 dB in 2 dB steps
 */
static DECLARE_TLV_DB_SCALE(analog_tlv, -2400, 200, 0);

/*
 * Gain controls tied to outputs
 * -6 dB to 6 dB in 6 dB steps (mute instead of -12)
 */
static DECLARE_TLV_DB_SCALE(output_tvl, -1200, 600, 1);

/*
 * Gain control for earpiece amplifier
 * 0 dB to 12 dB in 6 dB steps (mute instead of -6)
 */
static DECLARE_TLV_DB_SCALE(output_ear_tvl, -600, 600, 1);

/*
 * Capture gain after the ADCs
 * from 0 dB to 31 dB in 1 dB steps
 */
static DECLARE_TLV_DB_SCALE(digital_capture_tlv, 0, 100, 0);

/*
 * Gain control for input amplifiers
 * 0 dB to 30 dB in 6 dB steps
 */
static DECLARE_TLV_DB_SCALE(input_gain_tlv, 0, 600, 0);

/* AVADC clock priority */
static const char *twl4030_avadc_clk_priority_texts[] = {
	"Voice high priority", "HiFi high priority"
};

static const struct soc_enum twl4030_avadc_clk_priority_enum =
	SOC_ENUM_SINGLE(TWL4030_REG_AVADC_CTL, 2,
			ARRAY_SIZE(twl4030_avadc_clk_priority_texts),
			twl4030_avadc_clk_priority_texts);

static const char *twl4030_rampdelay_texts[] = {
	"27/20/14 ms", "55/40/27 ms", "109/81/55 ms", "218/161/109 ms",
	"437/323/218 ms", "874/645/437 ms", "1748/1291/874 ms",
	"3495/2581/1748 ms"
};

static const struct soc_enum twl4030_rampdelay_enum =
	SOC_ENUM_SINGLE(TWL4030_REG_HS_POPN_SET, 2,
			ARRAY_SIZE(twl4030_rampdelay_texts),
			twl4030_rampdelay_texts);

/* Vibra H-bridge direction mode */
static const char *twl4030_vibradirmode_texts[] = {
	"Vibra H-bridge direction", "Audio data MSB",
};

static const struct soc_enum twl4030_vibradirmode_enum =
	SOC_ENUM_SINGLE(TWL4030_REG_VIBRA_CTL, 5,
			ARRAY_SIZE(twl4030_vibradirmode_texts),
			twl4030_vibradirmode_texts);

/* Vibra H-bridge direction */
static const char *twl4030_vibradir_texts[] = {
	"Positive polarity", "Negative polarity",
};

static const struct soc_enum twl4030_vibradir_enum =
	SOC_ENUM_SINGLE(TWL4030_REG_VIBRA_CTL, 1,
			ARRAY_SIZE(twl4030_vibradir_texts),
			twl4030_vibradir_texts);

static const struct snd_kcontrol_new twl4030_snd_controls[] = {
	/* Codec operation mode control */
	SOC_ENUM_EXT("Codec Operation Mode", twl4030_op_modes_enum,
		snd_soc_get_enum_double,
		snd_soc_put_twl4030_opmode_enum_double),

	/* Common playback gain controls */
	SOC_DOUBLE_R_TLV("DAC1 Digital Fine Playback Volume",
		TWL4030_REG_ARXL1PGA, TWL4030_REG_ARXR1PGA,
		0, 0x3f, 0, digital_fine_tlv),
	SOC_DOUBLE_R_TLV("DAC2 Digital Fine Playback Volume",
		TWL4030_REG_ARXL2PGA, TWL4030_REG_ARXR2PGA,
		0, 0x3f, 0, digital_fine_tlv),

	SOC_DOUBLE_R_TLV("DAC1 Digital Coarse Playback Volume",
		TWL4030_REG_ARXL1PGA, TWL4030_REG_ARXR1PGA,
		6, 0x2, 0, digital_coarse_tlv),
	SOC_DOUBLE_R_TLV("DAC2 Digital Coarse Playback Volume",
		TWL4030_REG_ARXL2PGA, TWL4030_REG_ARXR2PGA,
		6, 0x2, 0, digital_coarse_tlv),

	SOC_DOUBLE_R_TLV("DAC1 Analog Playback Volume",
		TWL4030_REG_ARXL1_APGA_CTL, TWL4030_REG_ARXR1_APGA_CTL,
		3, 0x12, 1, analog_tlv),
	SOC_DOUBLE_R_TLV("DAC2 Analog Playback Volume",
		TWL4030_REG_ARXL2_APGA_CTL, TWL4030_REG_ARXR2_APGA_CTL,
		3, 0x12, 1, analog_tlv),
	SOC_DOUBLE_R("DAC1 Analog Playback Switch",
		TWL4030_REG_ARXL1_APGA_CTL, TWL4030_REG_ARXR1_APGA_CTL,
		1, 1, 0),
	SOC_DOUBLE_R("DAC2 Analog Playback Switch",
		TWL4030_REG_ARXL2_APGA_CTL, TWL4030_REG_ARXR2_APGA_CTL,
		1, 1, 0),

	/* Common voice downlink gain controls */
	SOC_SINGLE_TLV("DAC Voice Digital Downlink Volume",
		TWL4030_REG_VRXPGA, 0, 0x31, 0, digital_voice_downlink_tlv),

	SOC_SINGLE_TLV("DAC Voice Analog Downlink Volume",
		TWL4030_REG_VDL_APGA_CTL, 3, 0x12, 1, analog_tlv),

	SOC_SINGLE("DAC Voice Analog Downlink Switch",
		TWL4030_REG_VDL_APGA_CTL, 1, 1, 0),

	/* Separate output gain controls */
	SOC_DOUBLE_R_TLV_TWL4030("PreDriv Playback Volume",
		TWL4030_REG_PREDL_CTL, TWL4030_REG_PREDR_CTL,
		4, 3, 0, output_tvl),

	SOC_DOUBLE_TLV_TWL4030("Headset Playback Volume",
		TWL4030_REG_HS_GAIN_SET, 0, 2, 3, 0, output_tvl),

	SOC_DOUBLE_R_TLV_TWL4030("Carkit Playback Volume",
		TWL4030_REG_PRECKL_CTL, TWL4030_REG_PRECKR_CTL,
		4, 3, 0, output_tvl),

	SOC_SINGLE_TLV_TWL4030("Earpiece Playback Volume",
		TWL4030_REG_EAR_CTL, 4, 3, 0, output_ear_tvl),

	/* Common capture gain controls */
	SOC_DOUBLE_R_TLV("TX1 Digital Capture Volume",
		TWL4030_REG_ATXL1PGA, TWL4030_REG_ATXR1PGA,
		0, 0x1f, 0, digital_capture_tlv),
	SOC_DOUBLE_R_TLV("TX2 Digital Capture Volume",
		TWL4030_REG_AVTXL2PGA, TWL4030_REG_AVTXR2PGA,
		0, 0x1f, 0, digital_capture_tlv),

	SOC_DOUBLE_TLV("Analog Capture Volume", TWL4030_REG_ANAMIC_GAIN,
		0, 3, 5, 0, input_gain_tlv),

	SOC_ENUM("AVADC Clock Priority", twl4030_avadc_clk_priority_enum),

	SOC_ENUM("HS ramp delay", twl4030_rampdelay_enum),

	SOC_ENUM("Vibra H-bridge mode", twl4030_vibradirmode_enum),
	SOC_ENUM("Vibra H-bridge direction", twl4030_vibradir_enum),
};

static const struct snd_soc_dapm_widget twl4030_dapm_widgets[] = {
	/* Left channel inputs */
	SND_SOC_DAPM_INPUT("MAINMIC"),
	SND_SOC_DAPM_INPUT("HSMIC"),
	SND_SOC_DAPM_INPUT("AUXL"),
	SND_SOC_DAPM_INPUT("CARKITMIC"),
	/* Right channel inputs */
	SND_SOC_DAPM_INPUT("SUBMIC"),
	SND_SOC_DAPM_INPUT("AUXR"),
	/* Digital microphones (Stereo) */
	SND_SOC_DAPM_INPUT("DIGIMIC0"),
	SND_SOC_DAPM_INPUT("DIGIMIC1"),

	/* Outputs */
	SND_SOC_DAPM_OUTPUT("OUTL"),
	SND_SOC_DAPM_OUTPUT("OUTR"),
	SND_SOC_DAPM_OUTPUT("EARPIECE"),
	SND_SOC_DAPM_OUTPUT("PREDRIVEL"),
	SND_SOC_DAPM_OUTPUT("PREDRIVER"),
	SND_SOC_DAPM_OUTPUT("HSOL"),
	SND_SOC_DAPM_OUTPUT("HSOR"),
	SND_SOC_DAPM_OUTPUT("CARKITL"),
	SND_SOC_DAPM_OUTPUT("CARKITR"),
	SND_SOC_DAPM_OUTPUT("HFL"),
	SND_SOC_DAPM_OUTPUT("HFR"),
	SND_SOC_DAPM_OUTPUT("VIBRA"),

	/* DACs */
	SND_SOC_DAPM_DAC("DAC Right1", "Right Front HiFi Playback",
			SND_SOC_NOPM, 0, 0),
	SND_SOC_DAPM_DAC("DAC Left1", "Left Front HiFi Playback",
			SND_SOC_NOPM, 0, 0),
	SND_SOC_DAPM_DAC("DAC Right2", "Right Rear HiFi Playback",
			SND_SOC_NOPM, 0, 0),
	SND_SOC_DAPM_DAC("DAC Left2", "Left Rear HiFi Playback",
			SND_SOC_NOPM, 0, 0),
	SND_SOC_DAPM_DAC("DAC Voice", "Voice Playback",
			SND_SOC_NOPM, 0, 0),

	/* Analog bypasses */
	SND_SOC_DAPM_SWITCH("Right1 Analog Loopback", SND_SOC_NOPM, 0, 0,
			&twl4030_dapm_abypassr1_control),
	SND_SOC_DAPM_SWITCH("Left1 Analog Loopback", SND_SOC_NOPM, 0, 0,
			&twl4030_dapm_abypassl1_control),
	SND_SOC_DAPM_SWITCH("Right2 Analog Loopback", SND_SOC_NOPM, 0, 0,
			&twl4030_dapm_abypassr2_control),
	SND_SOC_DAPM_SWITCH("Left2 Analog Loopback", SND_SOC_NOPM, 0, 0,
			&twl4030_dapm_abypassl2_control),
	SND_SOC_DAPM_SWITCH("Voice Analog Loopback", SND_SOC_NOPM, 0, 0,
			&twl4030_dapm_abypassv_control),

	/* Master analog loopback switch */
	SND_SOC_DAPM_SUPPLY("FM Loop Enable", TWL4030_REG_MISC_SET_1, 5, 0,
			    NULL, 0),

	/* Digital bypasses */
	SND_SOC_DAPM_SWITCH("Left Digital Loopback", SND_SOC_NOPM, 0, 0,
			&twl4030_dapm_dbypassl_control),
	SND_SOC_DAPM_SWITCH("Right Digital Loopback", SND_SOC_NOPM, 0, 0,
			&twl4030_dapm_dbypassr_control),
	SND_SOC_DAPM_SWITCH("Voice Digital Loopback", SND_SOC_NOPM, 0, 0,
			&twl4030_dapm_dbypassv_control),

	/* Digital mixers, power control for the physical DACs */
	SND_SOC_DAPM_MIXER("Digital R1 Playback Mixer",
			TWL4030_REG_AVDAC_CTL, 0, 0, NULL, 0),
	SND_SOC_DAPM_MIXER("Digital L1 Playback Mixer",
			TWL4030_REG_AVDAC_CTL, 1, 0, NULL, 0),
	SND_SOC_DAPM_MIXER("Digital R2 Playback Mixer",
			TWL4030_REG_AVDAC_CTL, 2, 0, NULL, 0),
	SND_SOC_DAPM_MIXER("Digital L2 Playback Mixer",
			TWL4030_REG_AVDAC_CTL, 3, 0, NULL, 0),
	SND_SOC_DAPM_MIXER("Digital Voice Playback Mixer",
			TWL4030_REG_AVDAC_CTL, 4, 0, NULL, 0),

	/* Analog mixers, power control for the physical PGAs */
	SND_SOC_DAPM_MIXER("Analog R1 Playback Mixer",
			TWL4030_REG_ARXR1_APGA_CTL, 0, 0, NULL, 0),
	SND_SOC_DAPM_MIXER("Analog L1 Playback Mixer",
			TWL4030_REG_ARXL1_APGA_CTL, 0, 0, NULL, 0),
	SND_SOC_DAPM_MIXER("Analog R2 Playback Mixer",
			TWL4030_REG_ARXR2_APGA_CTL, 0, 0, NULL, 0),
	SND_SOC_DAPM_MIXER("Analog L2 Playback Mixer",
			TWL4030_REG_ARXL2_APGA_CTL, 0, 0, NULL, 0),
	SND_SOC_DAPM_MIXER("Analog Voice Playback Mixer",
			TWL4030_REG_VDL_APGA_CTL, 0, 0, NULL, 0),

	SND_SOC_DAPM_SUPPLY("APLL Enable", SND_SOC_NOPM, 0, 0, apll_event,
			    SND_SOC_DAPM_PRE_PMU|SND_SOC_DAPM_POST_PMD),

	/* Output MIXER controls */
	/* Earpiece */
	SND_SOC_DAPM_MIXER("Earpiece Mixer", SND_SOC_NOPM, 0, 0,
			&twl4030_dapm_earpiece_controls[0],
			ARRAY_SIZE(twl4030_dapm_earpiece_controls)),
	SND_SOC_DAPM_PGA_E("Earpiece PGA", SND_SOC_NOPM,
			0, 0, NULL, 0, earpiecepga_event,
			SND_SOC_DAPM_POST_PMU|SND_SOC_DAPM_POST_PMD),
	/* PreDrivL/R */
	SND_SOC_DAPM_MIXER("PredriveL Mixer", SND_SOC_NOPM, 0, 0,
			&twl4030_dapm_predrivel_controls[0],
			ARRAY_SIZE(twl4030_dapm_predrivel_controls)),
	SND_SOC_DAPM_PGA_E("PredriveL PGA", SND_SOC_NOPM,
			0, 0, NULL, 0, predrivelpga_event,
			SND_SOC_DAPM_POST_PMU|SND_SOC_DAPM_POST_PMD),
	SND_SOC_DAPM_MIXER("PredriveR Mixer", SND_SOC_NOPM, 0, 0,
			&twl4030_dapm_predriver_controls[0],
			ARRAY_SIZE(twl4030_dapm_predriver_controls)),
	SND_SOC_DAPM_PGA_E("PredriveR PGA", SND_SOC_NOPM,
			0, 0, NULL, 0, predriverpga_event,
			SND_SOC_DAPM_POST_PMU|SND_SOC_DAPM_POST_PMD),
	/* HeadsetL/R */
	SND_SOC_DAPM_MIXER("HeadsetL Mixer", SND_SOC_NOPM, 0, 0,
			&twl4030_dapm_hsol_controls[0],
			ARRAY_SIZE(twl4030_dapm_hsol_controls)),
	SND_SOC_DAPM_PGA_E("HeadsetL PGA", SND_SOC_NOPM,
			0, 0, NULL, 0, headsetlpga_event,
			SND_SOC_DAPM_POST_PMU|SND_SOC_DAPM_POST_PMD),
	SND_SOC_DAPM_MIXER("HeadsetR Mixer", SND_SOC_NOPM, 0, 0,
			&twl4030_dapm_hsor_controls[0],
			ARRAY_SIZE(twl4030_dapm_hsor_controls)),
	SND_SOC_DAPM_PGA_E("HeadsetR PGA", SND_SOC_NOPM,
			0, 0, NULL, 0, headsetrpga_event,
			SND_SOC_DAPM_POST_PMU|SND_SOC_DAPM_POST_PMD),
	/* CarkitL/R */
	SND_SOC_DAPM_MIXER("CarkitL Mixer", SND_SOC_NOPM, 0, 0,
			&twl4030_dapm_carkitl_controls[0],
			ARRAY_SIZE(twl4030_dapm_carkitl_controls)),
	SND_SOC_DAPM_PGA_E("CarkitL PGA", SND_SOC_NOPM,
			0, 0, NULL, 0, carkitlpga_event,
			SND_SOC_DAPM_POST_PMU|SND_SOC_DAPM_POST_PMD),
	SND_SOC_DAPM_MIXER("CarkitR Mixer", SND_SOC_NOPM, 0, 0,
			&twl4030_dapm_carkitr_controls[0],
			ARRAY_SIZE(twl4030_dapm_carkitr_controls)),
	SND_SOC_DAPM_PGA_E("CarkitR PGA", SND_SOC_NOPM,
			0, 0, NULL, 0, carkitrpga_event,
			SND_SOC_DAPM_POST_PMU|SND_SOC_DAPM_POST_PMD),

	/* Output MUX controls */
	/* HandsfreeL/R */
	SND_SOC_DAPM_MUX("HandsfreeL Mux", SND_SOC_NOPM, 0, 0,
		&twl4030_dapm_handsfreel_control),
	SND_SOC_DAPM_SWITCH("HandsfreeL", SND_SOC_NOPM, 0, 0,
			&twl4030_dapm_handsfreelmute_control),
	SND_SOC_DAPM_PGA_E("HandsfreeL PGA", SND_SOC_NOPM,
			0, 0, NULL, 0, handsfreelpga_event,
			SND_SOC_DAPM_POST_PMU|SND_SOC_DAPM_POST_PMD),
	SND_SOC_DAPM_MUX("HandsfreeR Mux", SND_SOC_NOPM, 5, 0,
		&twl4030_dapm_handsfreer_control),
	SND_SOC_DAPM_SWITCH("HandsfreeR", SND_SOC_NOPM, 0, 0,
			&twl4030_dapm_handsfreermute_control),
	SND_SOC_DAPM_PGA_E("HandsfreeR PGA", SND_SOC_NOPM,
			0, 0, NULL, 0, handsfreerpga_event,
			SND_SOC_DAPM_POST_PMU|SND_SOC_DAPM_POST_PMD),
	/* Vibra */
	SND_SOC_DAPM_MUX_E("Vibra Mux", TWL4030_REG_VIBRA_CTL, 0, 0,
			   &twl4030_dapm_vibra_control, vibramux_event,
			   SND_SOC_DAPM_PRE_PMU),
	SND_SOC_DAPM_MUX("Vibra Route", SND_SOC_NOPM, 0, 0,
		&twl4030_dapm_vibrapath_control),

	/* Introducing four virtual ADC, since TWL4030 have four channel for
	   capture */
	SND_SOC_DAPM_ADC("ADC Virtual Left1", "Left Front Capture",
		SND_SOC_NOPM, 0, 0),
	SND_SOC_DAPM_ADC("ADC Virtual Right1", "Right Front Capture",
		SND_SOC_NOPM, 0, 0),
	SND_SOC_DAPM_ADC("ADC Virtual Left2", "Left Rear Capture",
		SND_SOC_NOPM, 0, 0),
	SND_SOC_DAPM_ADC("ADC Virtual Right2", "Right Rear Capture",
		SND_SOC_NOPM, 0, 0),

	/* Analog/Digital mic path selection.
	   TX1 Left/Right: either analog Left/Right or Digimic0
	   TX2 Left/Right: either analog Left/Right or Digimic1 */
	SND_SOC_DAPM_MUX_E("TX1 Capture Route", SND_SOC_NOPM, 0, 0,
		&twl4030_dapm_micpathtx1_control, micpath_event,
		SND_SOC_DAPM_POST_PMU|SND_SOC_DAPM_POST_PMD|
		SND_SOC_DAPM_POST_REG),
	SND_SOC_DAPM_MUX_E("TX2 Capture Route", SND_SOC_NOPM, 0, 0,
		&twl4030_dapm_micpathtx2_control, micpath_event,
		SND_SOC_DAPM_POST_PMU|SND_SOC_DAPM_POST_PMD|
		SND_SOC_DAPM_POST_REG),

	/* Analog input mixers for the capture amplifiers */
	SND_SOC_DAPM_MIXER("Analog Left",
		TWL4030_REG_ANAMICL, 4, 0,
		&twl4030_dapm_analoglmic_controls[0],
		ARRAY_SIZE(twl4030_dapm_analoglmic_controls)),
	SND_SOC_DAPM_MIXER("Analog Right",
		TWL4030_REG_ANAMICR, 4, 0,
		&twl4030_dapm_analogrmic_controls[0],
		ARRAY_SIZE(twl4030_dapm_analogrmic_controls)),

	SND_SOC_DAPM_PGA("ADC Physical Left",
		TWL4030_REG_AVADC_CTL, 3, 0, NULL, 0),
	SND_SOC_DAPM_PGA("ADC Physical Right",
		TWL4030_REG_AVADC_CTL, 1, 0, NULL, 0),

	SND_SOC_DAPM_PGA("Digimic0 Enable",
		TWL4030_REG_ADCMICSEL, 1, 0, NULL, 0),
	SND_SOC_DAPM_PGA("Digimic1 Enable",
		TWL4030_REG_ADCMICSEL, 3, 0, NULL, 0),

	SND_SOC_DAPM_MICBIAS("Mic Bias 1", TWL4030_REG_MICBIAS_CTL, 0, 0),
	SND_SOC_DAPM_MICBIAS("Mic Bias 2", TWL4030_REG_MICBIAS_CTL, 1, 0),
	SND_SOC_DAPM_MICBIAS("Headset Mic Bias", TWL4030_REG_MICBIAS_CTL, 2, 0),

};

static const struct snd_soc_dapm_route intercon[] = {
	{"Digital L1 Playback Mixer", NULL, "DAC Left1"},
	{"Digital R1 Playback Mixer", NULL, "DAC Right1"},
	{"Digital L2 Playback Mixer", NULL, "DAC Left2"},
	{"Digital R2 Playback Mixer", NULL, "DAC Right2"},
	{"Digital Voice Playback Mixer", NULL, "DAC Voice"},

	/* Supply for the digital part (APLL) */
	{"Digital R1 Playback Mixer", NULL, "APLL Enable"},
	{"Digital L1 Playback Mixer", NULL, "APLL Enable"},
	{"Digital R2 Playback Mixer", NULL, "APLL Enable"},
	{"Digital L2 Playback Mixer", NULL, "APLL Enable"},
	{"Digital Voice Playback Mixer", NULL, "APLL Enable"},

	{"Analog L1 Playback Mixer", NULL, "Digital L1 Playback Mixer"},
	{"Analog R1 Playback Mixer", NULL, "Digital R1 Playback Mixer"},
	{"Analog L2 Playback Mixer", NULL, "Digital L2 Playback Mixer"},
	{"Analog R2 Playback Mixer", NULL, "Digital R2 Playback Mixer"},
	{"Analog Voice Playback Mixer", NULL, "Digital Voice Playback Mixer"},

	/* Internal playback routings */
	/* Earpiece */
	{"Earpiece Mixer", "Voice", "Analog Voice Playback Mixer"},
	{"Earpiece Mixer", "AudioL1", "Analog L1 Playback Mixer"},
	{"Earpiece Mixer", "AudioL2", "Analog L2 Playback Mixer"},
	{"Earpiece Mixer", "AudioR1", "Analog R1 Playback Mixer"},
	{"Earpiece PGA", NULL, "Earpiece Mixer"},
	/* PreDrivL */
	{"PredriveL Mixer", "Voice", "Analog Voice Playback Mixer"},
	{"PredriveL Mixer", "AudioL1", "Analog L1 Playback Mixer"},
	{"PredriveL Mixer", "AudioL2", "Analog L2 Playback Mixer"},
	{"PredriveL Mixer", "AudioR2", "Analog R2 Playback Mixer"},
	{"PredriveL PGA", NULL, "PredriveL Mixer"},
	/* PreDrivR */
	{"PredriveR Mixer", "Voice", "Analog Voice Playback Mixer"},
	{"PredriveR Mixer", "AudioR1", "Analog R1 Playback Mixer"},
	{"PredriveR Mixer", "AudioR2", "Analog R2 Playback Mixer"},
	{"PredriveR Mixer", "AudioL2", "Analog L2 Playback Mixer"},
	{"PredriveR PGA", NULL, "PredriveR Mixer"},
	/* HeadsetL */
	{"HeadsetL Mixer", "Voice", "Analog Voice Playback Mixer"},
	{"HeadsetL Mixer", "AudioL1", "Analog L1 Playback Mixer"},
	{"HeadsetL Mixer", "AudioL2", "Analog L2 Playback Mixer"},
	{"HeadsetL PGA", NULL, "HeadsetL Mixer"},
	/* HeadsetR */
	{"HeadsetR Mixer", "Voice", "Analog Voice Playback Mixer"},
	{"HeadsetR Mixer", "AudioR1", "Analog R1 Playback Mixer"},
	{"HeadsetR Mixer", "AudioR2", "Analog R2 Playback Mixer"},
	{"HeadsetR PGA", NULL, "HeadsetR Mixer"},
	/* CarkitL */
	{"CarkitL Mixer", "Voice", "Analog Voice Playback Mixer"},
	{"CarkitL Mixer", "AudioL1", "Analog L1 Playback Mixer"},
	{"CarkitL Mixer", "AudioL2", "Analog L2 Playback Mixer"},
	{"CarkitL PGA", NULL, "CarkitL Mixer"},
	/* CarkitR */
	{"CarkitR Mixer", "Voice", "Analog Voice Playback Mixer"},
	{"CarkitR Mixer", "AudioR1", "Analog R1 Playback Mixer"},
	{"CarkitR Mixer", "AudioR2", "Analog R2 Playback Mixer"},
	{"CarkitR PGA", NULL, "CarkitR Mixer"},
	/* HandsfreeL */
	{"HandsfreeL Mux", "Voice", "Analog Voice Playback Mixer"},
	{"HandsfreeL Mux", "AudioL1", "Analog L1 Playback Mixer"},
	{"HandsfreeL Mux", "AudioL2", "Analog L2 Playback Mixer"},
	{"HandsfreeL Mux", "AudioR2", "Analog R2 Playback Mixer"},
	{"HandsfreeL", "Switch", "HandsfreeL Mux"},
	{"HandsfreeL PGA", NULL, "HandsfreeL"},
	/* HandsfreeR */
	{"HandsfreeR Mux", "Voice", "Analog Voice Playback Mixer"},
	{"HandsfreeR Mux", "AudioR1", "Analog R1 Playback Mixer"},
	{"HandsfreeR Mux", "AudioR2", "Analog R2 Playback Mixer"},
	{"HandsfreeR Mux", "AudioL2", "Analog L2 Playback Mixer"},
	{"HandsfreeR", "Switch", "HandsfreeR Mux"},
	{"HandsfreeR PGA", NULL, "HandsfreeR"},
	/* Vibra */
	{"Vibra Mux", "AudioL1", "DAC Left1"},
	{"Vibra Mux", "AudioR1", "DAC Right1"},
	{"Vibra Mux", "AudioL2", "DAC Left2"},
	{"Vibra Mux", "AudioR2", "DAC Right2"},

	/* outputs */
	{"OUTL", NULL, "Analog L2 Playback Mixer"},
	{"OUTR", NULL, "Analog R2 Playback Mixer"},
	{"EARPIECE", NULL, "Earpiece PGA"},
	{"PREDRIVEL", NULL, "PredriveL PGA"},
	{"PREDRIVER", NULL, "PredriveR PGA"},
	{"HSOL", NULL, "HeadsetL PGA"},
	{"HSOR", NULL, "HeadsetR PGA"},
	{"CARKITL", NULL, "CarkitL PGA"},
	{"CARKITR", NULL, "CarkitR PGA"},
	{"HFL", NULL, "HandsfreeL PGA"},
	{"HFR", NULL, "HandsfreeR PGA"},
	{"Vibra Route", "Audio", "Vibra Mux"},
	{"VIBRA", NULL, "Vibra Route"},

	/* Capture path */
	{"Analog Left", "Main Mic Capture Switch", "MAINMIC"},
	{"Analog Left", "Headset Mic Capture Switch", "HSMIC"},
	{"Analog Left", "AUXL Capture Switch", "AUXL"},
	{"Analog Left", "Carkit Mic Capture Switch", "CARKITMIC"},

	{"Analog Right", "Sub Mic Capture Switch", "SUBMIC"},
	{"Analog Right", "AUXR Capture Switch", "AUXR"},

	{"ADC Physical Left", NULL, "Analog Left"},
	{"ADC Physical Right", NULL, "Analog Right"},

	{"Digimic0 Enable", NULL, "DIGIMIC0"},
	{"Digimic1 Enable", NULL, "DIGIMIC1"},

	/* TX1 Left capture path */
	{"TX1 Capture Route", "Analog", "ADC Physical Left"},
	{"TX1 Capture Route", "Digimic0", "Digimic0 Enable"},
	/* TX1 Right capture path */
	{"TX1 Capture Route", "Analog", "ADC Physical Right"},
	{"TX1 Capture Route", "Digimic0", "Digimic0 Enable"},
	/* TX2 Left capture path */
	{"TX2 Capture Route", "Analog", "ADC Physical Left"},
	{"TX2 Capture Route", "Digimic1", "Digimic1 Enable"},
	/* TX2 Right capture path */
	{"TX2 Capture Route", "Analog", "ADC Physical Right"},
	{"TX2 Capture Route", "Digimic1", "Digimic1 Enable"},

	{"ADC Virtual Left1", NULL, "TX1 Capture Route"},
	{"ADC Virtual Right1", NULL, "TX1 Capture Route"},
	{"ADC Virtual Left2", NULL, "TX2 Capture Route"},
	{"ADC Virtual Right2", NULL, "TX2 Capture Route"},

	{"ADC Virtual Left1", NULL, "APLL Enable"},
	{"ADC Virtual Right1", NULL, "APLL Enable"},
	{"ADC Virtual Left2", NULL, "APLL Enable"},
	{"ADC Virtual Right2", NULL, "APLL Enable"},

	/* Analog bypass routes */
	{"Right1 Analog Loopback", "Switch", "Analog Right"},
	{"Left1 Analog Loopback", "Switch", "Analog Left"},
	{"Right2 Analog Loopback", "Switch", "Analog Right"},
	{"Left2 Analog Loopback", "Switch", "Analog Left"},
	{"Voice Analog Loopback", "Switch", "Analog Left"},
<<<<<<< HEAD
=======

	/* Supply for the Analog loopbacks */
	{"Right1 Analog Loopback", NULL, "FM Loop Enable"},
	{"Left1 Analog Loopback", NULL, "FM Loop Enable"},
	{"Right2 Analog Loopback", NULL, "FM Loop Enable"},
	{"Left2 Analog Loopback", NULL, "FM Loop Enable"},
	{"Voice Analog Loopback", NULL, "FM Loop Enable"},
>>>>>>> 9a308bf7

	{"Analog R1 Playback Mixer", NULL, "Right1 Analog Loopback"},
	{"Analog L1 Playback Mixer", NULL, "Left1 Analog Loopback"},
	{"Analog R2 Playback Mixer", NULL, "Right2 Analog Loopback"},
	{"Analog L2 Playback Mixer", NULL, "Left2 Analog Loopback"},
	{"Analog Voice Playback Mixer", NULL, "Voice Analog Loopback"},

	/* Digital bypass routes */
	{"Right Digital Loopback", "Volume", "TX1 Capture Route"},
	{"Left Digital Loopback", "Volume", "TX1 Capture Route"},
	{"Voice Digital Loopback", "Volume", "TX2 Capture Route"},

	{"Digital R2 Playback Mixer", NULL, "Right Digital Loopback"},
	{"Digital L2 Playback Mixer", NULL, "Left Digital Loopback"},
	{"Digital Voice Playback Mixer", NULL, "Voice Digital Loopback"},

};

static int twl4030_add_widgets(struct snd_soc_codec *codec)
{
	snd_soc_dapm_new_controls(codec, twl4030_dapm_widgets,
				 ARRAY_SIZE(twl4030_dapm_widgets));

	snd_soc_dapm_add_routes(codec, intercon, ARRAY_SIZE(intercon));

	snd_soc_dapm_new_widgets(codec);
	return 0;
}

static int twl4030_set_bias_level(struct snd_soc_codec *codec,
				  enum snd_soc_bias_level level)
{
	switch (level) {
	case SND_SOC_BIAS_ON:
		break;
	case SND_SOC_BIAS_PREPARE:
		break;
	case SND_SOC_BIAS_STANDBY:
		if (codec->bias_level == SND_SOC_BIAS_OFF)
			twl4030_power_up(codec);
		break;
	case SND_SOC_BIAS_OFF:
		twl4030_power_down(codec);
		break;
	}
	codec->bias_level = level;

	return 0;
}

static void twl4030_constraints(struct twl4030_priv *twl4030,
				struct snd_pcm_substream *mst_substream)
{
	struct snd_pcm_substream *slv_substream;

	/* Pick the stream, which need to be constrained */
	if (mst_substream == twl4030->master_substream)
		slv_substream = twl4030->slave_substream;
	else if (mst_substream == twl4030->slave_substream)
		slv_substream = twl4030->master_substream;
	else /* This should not happen.. */
		return;

	/* Set the constraints according to the already configured stream */
	snd_pcm_hw_constraint_minmax(slv_substream->runtime,
				SNDRV_PCM_HW_PARAM_RATE,
				twl4030->rate,
				twl4030->rate);

	snd_pcm_hw_constraint_minmax(slv_substream->runtime,
				SNDRV_PCM_HW_PARAM_SAMPLE_BITS,
				twl4030->sample_bits,
				twl4030->sample_bits);

	snd_pcm_hw_constraint_minmax(slv_substream->runtime,
				SNDRV_PCM_HW_PARAM_CHANNELS,
				twl4030->channels,
				twl4030->channels);
}

/* In case of 4 channel mode, the RX1 L/R for playback and the TX2 L/R for
 * capture has to be enabled/disabled. */
static void twl4030_tdm_enable(struct snd_soc_codec *codec, int direction,
				int enable)
{
	u8 reg, mask;

	reg = twl4030_read_reg_cache(codec, TWL4030_REG_OPTION);

	if (direction == SNDRV_PCM_STREAM_PLAYBACK)
		mask = TWL4030_ARXL1_VRX_EN | TWL4030_ARXR1_EN;
	else
		mask = TWL4030_ATXL2_VTXL_EN | TWL4030_ATXR2_VTXR_EN;

	if (enable)
		reg |= mask;
	else
		reg &= ~mask;

	twl4030_write(codec, TWL4030_REG_OPTION, reg);
}

static int twl4030_startup(struct snd_pcm_substream *substream,
			   struct snd_soc_dai *dai)
{
	struct snd_soc_pcm_runtime *rtd = substream->private_data;
	struct snd_soc_device *socdev = rtd->socdev;
	struct snd_soc_codec *codec = socdev->card->codec;
	struct twl4030_priv *twl4030 = codec->private_data;

	if (twl4030->master_substream) {
		twl4030->slave_substream = substream;
		/* The DAI has one configuration for playback and capture, so
		 * if the DAI has been already configured then constrain this
		 * substream to match it. */
		if (twl4030->configured)
			twl4030_constraints(twl4030, twl4030->master_substream);
	} else {
		if (!(twl4030_read_reg_cache(codec, TWL4030_REG_CODEC_MODE) &
			TWL4030_OPTION_1)) {
			/* In option2 4 channel is not supported, set the
			 * constraint for the first stream for channels, the
			 * second stream will 'inherit' this cosntraint */
			snd_pcm_hw_constraint_minmax(substream->runtime,
						SNDRV_PCM_HW_PARAM_CHANNELS,
						2, 2);
		}
		twl4030->master_substream = substream;
	}

	return 0;
}

static void twl4030_shutdown(struct snd_pcm_substream *substream,
			     struct snd_soc_dai *dai)
{
	struct snd_soc_pcm_runtime *rtd = substream->private_data;
	struct snd_soc_device *socdev = rtd->socdev;
	struct snd_soc_codec *codec = socdev->card->codec;
	struct twl4030_priv *twl4030 = codec->private_data;

	if (twl4030->master_substream == substream)
		twl4030->master_substream = twl4030->slave_substream;

	twl4030->slave_substream = NULL;

	/* If all streams are closed, or the remaining stream has not yet
	 * been configured than set the DAI as not configured. */
	if (!twl4030->master_substream)
		twl4030->configured = 0;
	 else if (!twl4030->master_substream->runtime->channels)
		twl4030->configured = 0;

	 /* If the closing substream had 4 channel, do the necessary cleanup */
	if (substream->runtime->channels == 4)
		twl4030_tdm_enable(codec, substream->stream, 0);
}

static int twl4030_hw_params(struct snd_pcm_substream *substream,
			   struct snd_pcm_hw_params *params,
			   struct snd_soc_dai *dai)
{
	struct snd_soc_pcm_runtime *rtd = substream->private_data;
	struct snd_soc_device *socdev = rtd->socdev;
	struct snd_soc_codec *codec = socdev->card->codec;
	struct twl4030_priv *twl4030 = codec->private_data;
	u8 mode, old_mode, format, old_format;

	 /* If the substream has 4 channel, do the necessary setup */
	if (params_channels(params) == 4) {
		format = twl4030_read_reg_cache(codec, TWL4030_REG_AUDIO_IF);
		mode = twl4030_read_reg_cache(codec, TWL4030_REG_CODEC_MODE);

		/* Safety check: are we in the correct operating mode and
		 * the interface is in TDM mode? */
		if ((mode & TWL4030_OPTION_1) &&
		    ((format & TWL4030_AIF_FORMAT) == TWL4030_AIF_FORMAT_TDM))
			twl4030_tdm_enable(codec, substream->stream, 1);
		else
			return -EINVAL;
	}

	if (twl4030->configured)
		/* Ignoring hw_params for already configured DAI */
		return 0;

	/* bit rate */
	old_mode = twl4030_read_reg_cache(codec,
			TWL4030_REG_CODEC_MODE) & ~TWL4030_CODECPDZ;
	mode = old_mode & ~TWL4030_APLL_RATE;

	switch (params_rate(params)) {
	case 8000:
		mode |= TWL4030_APLL_RATE_8000;
		break;
	case 11025:
		mode |= TWL4030_APLL_RATE_11025;
		break;
	case 12000:
		mode |= TWL4030_APLL_RATE_12000;
		break;
	case 16000:
		mode |= TWL4030_APLL_RATE_16000;
		break;
	case 22050:
		mode |= TWL4030_APLL_RATE_22050;
		break;
	case 24000:
		mode |= TWL4030_APLL_RATE_24000;
		break;
	case 32000:
		mode |= TWL4030_APLL_RATE_32000;
		break;
	case 44100:
		mode |= TWL4030_APLL_RATE_44100;
		break;
	case 48000:
		mode |= TWL4030_APLL_RATE_48000;
		break;
	case 96000:
		mode |= TWL4030_APLL_RATE_96000;
		break;
	default:
		printk(KERN_ERR "TWL4030 hw params: unknown rate %d\n",
			params_rate(params));
		return -EINVAL;
	}

	if (mode != old_mode) {
		/* change rate and set CODECPDZ */
		twl4030_codec_enable(codec, 0);
		twl4030_write(codec, TWL4030_REG_CODEC_MODE, mode);
		twl4030_codec_enable(codec, 1);
	}

	/* sample size */
	old_format = twl4030_read_reg_cache(codec, TWL4030_REG_AUDIO_IF);
	format = old_format;
	format &= ~TWL4030_DATA_WIDTH;
	switch (params_format(params)) {
	case SNDRV_PCM_FORMAT_S16_LE:
		format |= TWL4030_DATA_WIDTH_16S_16W;
		break;
	case SNDRV_PCM_FORMAT_S24_LE:
		format |= TWL4030_DATA_WIDTH_32S_24W;
		break;
	default:
		printk(KERN_ERR "TWL4030 hw params: unknown format %d\n",
			params_format(params));
		return -EINVAL;
	}

	if (format != old_format) {

		/* clear CODECPDZ before changing format (codec requirement) */
		twl4030_codec_enable(codec, 0);

		/* change format */
		twl4030_write(codec, TWL4030_REG_AUDIO_IF, format);

		/* set CODECPDZ afterwards */
		twl4030_codec_enable(codec, 1);
	}

	/* Store the important parameters for the DAI configuration and set
	 * the DAI as configured */
	twl4030->configured = 1;
	twl4030->rate = params_rate(params);
	twl4030->sample_bits = hw_param_interval(params,
					SNDRV_PCM_HW_PARAM_SAMPLE_BITS)->min;
	twl4030->channels = params_channels(params);

	/* If both playback and capture streams are open, and one of them
	 * is setting the hw parameters right now (since we are here), set
	 * constraints to the other stream to match the current one. */
	if (twl4030->slave_substream)
		twl4030_constraints(twl4030, substream);

	return 0;
}

static int twl4030_set_dai_sysclk(struct snd_soc_dai *codec_dai,
		int clk_id, unsigned int freq, int dir)
{
	struct snd_soc_codec *codec = codec_dai->codec;
	struct twl4030_priv *twl4030 = codec->private_data;

	switch (freq) {
	case 19200000:
	case 26000000:
	case 38400000:
		break;
	default:
		dev_err(codec->dev, "Unsupported APLL mclk: %u\n", freq);
		return -EINVAL;
	}

	if ((freq / 1000) != twl4030->sysclk) {
		dev_err(codec->dev,
			"Mismatch in APLL mclk: %u (configured: %u)\n",
			freq, twl4030->sysclk * 1000);
		return -EINVAL;
	}

	return 0;
}

static int twl4030_set_dai_fmt(struct snd_soc_dai *codec_dai,
			     unsigned int fmt)
{
	struct snd_soc_codec *codec = codec_dai->codec;
	u8 old_format, format;

	/* get format */
	old_format = twl4030_read_reg_cache(codec, TWL4030_REG_AUDIO_IF);
	format = old_format;

	/* set master/slave audio interface */
	switch (fmt & SND_SOC_DAIFMT_MASTER_MASK) {
	case SND_SOC_DAIFMT_CBM_CFM:
		format &= ~(TWL4030_AIF_SLAVE_EN);
		format &= ~(TWL4030_CLK256FS_EN);
		break;
	case SND_SOC_DAIFMT_CBS_CFS:
		format |= TWL4030_AIF_SLAVE_EN;
		format |= TWL4030_CLK256FS_EN;
		break;
	default:
		return -EINVAL;
	}

	/* interface format */
	format &= ~TWL4030_AIF_FORMAT;
	switch (fmt & SND_SOC_DAIFMT_FORMAT_MASK) {
	case SND_SOC_DAIFMT_I2S:
		format |= TWL4030_AIF_FORMAT_CODEC;
		break;
	case SND_SOC_DAIFMT_DSP_A:
		format |= TWL4030_AIF_FORMAT_TDM;
		break;
	default:
		return -EINVAL;
	}

	if (format != old_format) {

		/* clear CODECPDZ before changing format (codec requirement) */
		twl4030_codec_enable(codec, 0);

		/* change format */
		twl4030_write(codec, TWL4030_REG_AUDIO_IF, format);

		/* set CODECPDZ afterwards */
		twl4030_codec_enable(codec, 1);
	}

	return 0;
}

static int twl4030_set_tristate(struct snd_soc_dai *dai, int tristate)
{
	struct snd_soc_codec *codec = dai->codec;
	u8 reg = twl4030_read_reg_cache(codec, TWL4030_REG_AUDIO_IF);

	if (tristate)
		reg |= TWL4030_AIF_TRI_EN;
	else
		reg &= ~TWL4030_AIF_TRI_EN;

	return twl4030_write(codec, TWL4030_REG_AUDIO_IF, reg);
}

/* In case of voice mode, the RX1 L(VRX) for downlink and the TX2 L/R
 * (VTXL, VTXR) for uplink has to be enabled/disabled. */
static void twl4030_voice_enable(struct snd_soc_codec *codec, int direction,
				int enable)
{
	u8 reg, mask;

	reg = twl4030_read_reg_cache(codec, TWL4030_REG_OPTION);

	if (direction == SNDRV_PCM_STREAM_PLAYBACK)
		mask = TWL4030_ARXL1_VRX_EN;
	else
		mask = TWL4030_ATXL2_VTXL_EN | TWL4030_ATXR2_VTXR_EN;

	if (enable)
		reg |= mask;
	else
		reg &= ~mask;

	twl4030_write(codec, TWL4030_REG_OPTION, reg);
}

static int twl4030_voice_startup(struct snd_pcm_substream *substream,
		struct snd_soc_dai *dai)
{
	struct snd_soc_pcm_runtime *rtd = substream->private_data;
	struct snd_soc_device *socdev = rtd->socdev;
	struct snd_soc_codec *codec = socdev->card->codec;
	struct twl4030_priv *twl4030 = codec->private_data;
	u8 mode;

	/* If the system master clock is not 26MHz, the voice PCM interface is
	 * not avilable.
	 */
	if (twl4030->sysclk != 26000) {
		dev_err(codec->dev, "The board is configured for %u Hz, while"
			"the Voice interface needs 26MHz APLL mclk\n",
			twl4030->sysclk * 1000);
		return -EINVAL;
	}

	/* If the codec mode is not option2, the voice PCM interface is not
	 * avilable.
	 */
	mode = twl4030_read_reg_cache(codec, TWL4030_REG_CODEC_MODE)
		& TWL4030_OPT_MODE;

	if (mode != TWL4030_OPTION_2) {
		printk(KERN_ERR "TWL4030 voice startup: "
			"the codec mode is not option2\n");
		return -EINVAL;
	}

	return 0;
}

static void twl4030_voice_shutdown(struct snd_pcm_substream *substream,
				struct snd_soc_dai *dai)
{
	struct snd_soc_pcm_runtime *rtd = substream->private_data;
	struct snd_soc_device *socdev = rtd->socdev;
	struct snd_soc_codec *codec = socdev->card->codec;

	/* Enable voice digital filters */
	twl4030_voice_enable(codec, substream->stream, 0);
}

static int twl4030_voice_hw_params(struct snd_pcm_substream *substream,
		struct snd_pcm_hw_params *params, struct snd_soc_dai *dai)
{
	struct snd_soc_pcm_runtime *rtd = substream->private_data;
	struct snd_soc_device *socdev = rtd->socdev;
	struct snd_soc_codec *codec = socdev->card->codec;
	u8 old_mode, mode;

	/* Enable voice digital filters */
	twl4030_voice_enable(codec, substream->stream, 1);

	/* bit rate */
	old_mode = twl4030_read_reg_cache(codec, TWL4030_REG_CODEC_MODE)
		& ~(TWL4030_CODECPDZ);
	mode = old_mode;

	switch (params_rate(params)) {
	case 8000:
		mode &= ~(TWL4030_SEL_16K);
		break;
	case 16000:
		mode |= TWL4030_SEL_16K;
		break;
	default:
		printk(KERN_ERR "TWL4030 voice hw params: unknown rate %d\n",
			params_rate(params));
		return -EINVAL;
	}

	if (mode != old_mode) {
		/* change rate and set CODECPDZ */
		twl4030_codec_enable(codec, 0);
		twl4030_write(codec, TWL4030_REG_CODEC_MODE, mode);
		twl4030_codec_enable(codec, 1);
	}

	return 0;
}

static int twl4030_voice_set_dai_sysclk(struct snd_soc_dai *codec_dai,
		int clk_id, unsigned int freq, int dir)
{
	struct snd_soc_codec *codec = codec_dai->codec;
	struct twl4030_priv *twl4030 = codec->private_data;

	if (freq != 26000000) {
		dev_err(codec->dev, "Unsupported APLL mclk: %u, the Voice"
			"interface needs 26MHz APLL mclk\n", freq);
		return -EINVAL;
	}
	if ((freq / 1000) != twl4030->sysclk) {
		dev_err(codec->dev,
			"Mismatch in APLL mclk: %u (configured: %u)\n",
			freq, twl4030->sysclk * 1000);
		return -EINVAL;
	}
	return 0;
}

static int twl4030_voice_set_dai_fmt(struct snd_soc_dai *codec_dai,
		unsigned int fmt)
{
	struct snd_soc_codec *codec = codec_dai->codec;
	u8 old_format, format;

	/* get format */
	old_format = twl4030_read_reg_cache(codec, TWL4030_REG_VOICE_IF);
	format = old_format;

	/* set master/slave audio interface */
	switch (fmt & SND_SOC_DAIFMT_MASTER_MASK) {
	case SND_SOC_DAIFMT_CBM_CFM:
		format &= ~(TWL4030_VIF_SLAVE_EN);
		break;
	case SND_SOC_DAIFMT_CBS_CFS:
		format |= TWL4030_VIF_SLAVE_EN;
		break;
	default:
		return -EINVAL;
	}

	/* clock inversion */
	switch (fmt & SND_SOC_DAIFMT_INV_MASK) {
	case SND_SOC_DAIFMT_IB_NF:
		format &= ~(TWL4030_VIF_FORMAT);
		break;
	case SND_SOC_DAIFMT_NB_IF:
		format |= TWL4030_VIF_FORMAT;
		break;
	default:
		return -EINVAL;
	}

	if (format != old_format) {
		/* change format and set CODECPDZ */
		twl4030_codec_enable(codec, 0);
		twl4030_write(codec, TWL4030_REG_VOICE_IF, format);
		twl4030_codec_enable(codec, 1);
	}

	return 0;
}

static int twl4030_voice_set_tristate(struct snd_soc_dai *dai, int tristate)
{
	struct snd_soc_codec *codec = dai->codec;
	u8 reg = twl4030_read_reg_cache(codec, TWL4030_REG_VOICE_IF);

	if (tristate)
		reg |= TWL4030_VIF_TRI_EN;
	else
		reg &= ~TWL4030_VIF_TRI_EN;

	return twl4030_write(codec, TWL4030_REG_VOICE_IF, reg);
}

#define TWL4030_RATES	 (SNDRV_PCM_RATE_8000_48000)
#define TWL4030_FORMATS	 (SNDRV_PCM_FMTBIT_S16_LE | SNDRV_PCM_FORMAT_S24_LE)

static struct snd_soc_dai_ops twl4030_dai_ops = {
	.startup	= twl4030_startup,
	.shutdown	= twl4030_shutdown,
	.hw_params	= twl4030_hw_params,
	.set_sysclk	= twl4030_set_dai_sysclk,
	.set_fmt	= twl4030_set_dai_fmt,
	.set_tristate	= twl4030_set_tristate,
};

static struct snd_soc_dai_ops twl4030_dai_voice_ops = {
	.startup	= twl4030_voice_startup,
	.shutdown	= twl4030_voice_shutdown,
	.hw_params	= twl4030_voice_hw_params,
	.set_sysclk	= twl4030_voice_set_dai_sysclk,
	.set_fmt	= twl4030_voice_set_dai_fmt,
	.set_tristate	= twl4030_voice_set_tristate,
};

struct snd_soc_dai twl4030_dai[] = {
{
	.name = "twl4030",
	.playback = {
		.stream_name = "HiFi Playback",
		.channels_min = 2,
		.channels_max = 4,
		.rates = TWL4030_RATES | SNDRV_PCM_RATE_96000,
		.formats = TWL4030_FORMATS,},
	.capture = {
		.stream_name = "Capture",
		.channels_min = 2,
		.channels_max = 4,
		.rates = TWL4030_RATES,
		.formats = TWL4030_FORMATS,},
	.ops = &twl4030_dai_ops,
},
{
	.name = "twl4030 Voice",
	.playback = {
		.stream_name = "Voice Playback",
		.channels_min = 1,
		.channels_max = 1,
		.rates = SNDRV_PCM_RATE_8000 | SNDRV_PCM_RATE_16000,
		.formats = SNDRV_PCM_FMTBIT_S16_LE,},
	.capture = {
		.stream_name = "Capture",
		.channels_min = 1,
		.channels_max = 2,
		.rates = SNDRV_PCM_RATE_8000 | SNDRV_PCM_RATE_16000,
		.formats = SNDRV_PCM_FMTBIT_S16_LE,},
	.ops = &twl4030_dai_voice_ops,
},
};
EXPORT_SYMBOL_GPL(twl4030_dai);

static int twl4030_soc_suspend(struct platform_device *pdev, pm_message_t state)
{
	struct snd_soc_device *socdev = platform_get_drvdata(pdev);
	struct snd_soc_codec *codec = socdev->card->codec;

	twl4030_set_bias_level(codec, SND_SOC_BIAS_OFF);

	return 0;
}

static int twl4030_soc_resume(struct platform_device *pdev)
{
	struct snd_soc_device *socdev = platform_get_drvdata(pdev);
	struct snd_soc_codec *codec = socdev->card->codec;

	twl4030_set_bias_level(codec, SND_SOC_BIAS_STANDBY);
	twl4030_set_bias_level(codec, codec->suspend_bias_level);
	return 0;
}

static struct snd_soc_codec *twl4030_codec;

static int twl4030_soc_probe(struct platform_device *pdev)
{
	struct snd_soc_device *socdev = platform_get_drvdata(pdev);
	struct twl4030_setup_data *setup = socdev->codec_data;
	struct snd_soc_codec *codec;
	struct twl4030_priv *twl4030;
	int ret;

	BUG_ON(!twl4030_codec);

	codec = twl4030_codec;
	twl4030 = codec->private_data;
	socdev->card->codec = codec;

	/* Configuration for headset ramp delay from setup data */
	if (setup) {
		unsigned char hs_pop;

		if (setup->sysclk != twl4030->sysclk)
			dev_warn(&pdev->dev,
				 "Mismatch in APLL mclk: %u (configured: %u)\n",
				 setup->sysclk, twl4030->sysclk);

		hs_pop = twl4030_read_reg_cache(codec, TWL4030_REG_HS_POPN_SET);
		hs_pop &= ~TWL4030_RAMP_DELAY;
		hs_pop |= (setup->ramp_delay_value << 2);
		twl4030_write_reg_cache(codec, TWL4030_REG_HS_POPN_SET, hs_pop);
	}

	/* register pcms */
	ret = snd_soc_new_pcms(socdev, SNDRV_DEFAULT_IDX1, SNDRV_DEFAULT_STR1);
	if (ret < 0) {
		dev_err(&pdev->dev, "failed to create pcms\n");
		return ret;
	}

	snd_soc_add_controls(codec, twl4030_snd_controls,
				ARRAY_SIZE(twl4030_snd_controls));
	twl4030_add_widgets(codec);

	return 0;
}

static int twl4030_soc_remove(struct platform_device *pdev)
{
	struct snd_soc_device *socdev = platform_get_drvdata(pdev);
	struct snd_soc_codec *codec = socdev->card->codec;

	twl4030_set_bias_level(codec, SND_SOC_BIAS_OFF);
	snd_soc_free_pcms(socdev);
	snd_soc_dapm_free(socdev);
	kfree(codec->private_data);
	kfree(codec);

	return 0;
}

static int __devinit twl4030_codec_probe(struct platform_device *pdev)
{
	struct twl4030_codec_audio_data *pdata = pdev->dev.platform_data;
	struct snd_soc_codec *codec;
	struct twl4030_priv *twl4030;
	int ret;

	if (!pdata) {
		dev_err(&pdev->dev, "platform_data is missing\n");
		return -EINVAL;
	}

	twl4030 = kzalloc(sizeof(struct twl4030_priv), GFP_KERNEL);
	if (twl4030 == NULL) {
		dev_err(&pdev->dev, "Can not allocate memroy\n");
		return -ENOMEM;
	}

	codec = &twl4030->codec;
	codec->private_data = twl4030;
	codec->dev = &pdev->dev;
	twl4030_dai[0].dev = &pdev->dev;
	twl4030_dai[1].dev = &pdev->dev;

	mutex_init(&codec->mutex);
	INIT_LIST_HEAD(&codec->dapm_widgets);
	INIT_LIST_HEAD(&codec->dapm_paths);

	codec->name = "twl4030";
	codec->owner = THIS_MODULE;
	codec->read = twl4030_read_reg_cache;
	codec->write = twl4030_write;
	codec->set_bias_level = twl4030_set_bias_level;
	codec->dai = twl4030_dai;
	codec->num_dai = ARRAY_SIZE(twl4030_dai),
	codec->reg_cache_size = sizeof(twl4030_reg);
	codec->reg_cache = kmemdup(twl4030_reg, sizeof(twl4030_reg),
					GFP_KERNEL);
	if (codec->reg_cache == NULL) {
		ret = -ENOMEM;
		goto error_cache;
	}

	platform_set_drvdata(pdev, twl4030);
	twl4030_codec = codec;

	/* Set the defaults, and power up the codec */
	twl4030->sysclk = twl4030_codec_get_mclk() / 1000;
	twl4030_init_chip(codec);
	codec->bias_level = SND_SOC_BIAS_OFF;
	twl4030_set_bias_level(codec, SND_SOC_BIAS_STANDBY);

	ret = snd_soc_register_codec(codec);
	if (ret != 0) {
		dev_err(codec->dev, "Failed to register codec: %d\n", ret);
		goto error_codec;
	}

	ret = snd_soc_register_dais(&twl4030_dai[0], ARRAY_SIZE(twl4030_dai));
	if (ret != 0) {
		dev_err(codec->dev, "Failed to register DAIs: %d\n", ret);
		snd_soc_unregister_codec(codec);
		goto error_codec;
	}

	return 0;

error_codec:
	twl4030_power_down(codec);
	kfree(codec->reg_cache);
error_cache:
	kfree(twl4030);
	return ret;
}

static int __devexit twl4030_codec_remove(struct platform_device *pdev)
{
	struct twl4030_priv *twl4030 = platform_get_drvdata(pdev);

	kfree(twl4030);

	twl4030_codec = NULL;
	return 0;
}

MODULE_ALIAS("platform:twl4030_codec_audio");

static struct platform_driver twl4030_codec_driver = {
	.probe		= twl4030_codec_probe,
	.remove		= __devexit_p(twl4030_codec_remove),
	.driver		= {
		.name	= "twl4030_codec_audio",
		.owner	= THIS_MODULE,
	},
};

static int __init twl4030_modinit(void)
{
	return platform_driver_register(&twl4030_codec_driver);
}
module_init(twl4030_modinit);

static void __exit twl4030_exit(void)
{
	platform_driver_unregister(&twl4030_codec_driver);
}
module_exit(twl4030_exit);

struct snd_soc_codec_device soc_codec_dev_twl4030 = {
	.probe = twl4030_soc_probe,
	.remove = twl4030_soc_remove,
	.suspend = twl4030_soc_suspend,
	.resume = twl4030_soc_resume,
};
EXPORT_SYMBOL_GPL(soc_codec_dev_twl4030);

MODULE_DESCRIPTION("ASoC TWL4030 codec driver");
MODULE_AUTHOR("Steve Sakoman");
MODULE_LICENSE("GPL");<|MERGE_RESOLUTION|>--- conflicted
+++ resolved
@@ -227,19 +227,6 @@
 	if (enable == twl4030->apll_enabled)
 		return;
 
-<<<<<<< HEAD
-	if (mute) {
-		/* Disable PLL */
-		reg_val = twl4030_read_reg_cache(codec, TWL4030_REG_APLL_CTL);
-		reg_val &= ~TWL4030_APLL_EN;
-		twl4030_write(codec, TWL4030_REG_APLL_CTL, reg_val);
-	} else {
-		/* Enable PLL */
-		reg_val = twl4030_read_reg_cache(codec, TWL4030_REG_APLL_CTL);
-		reg_val |= TWL4030_APLL_EN;
-		twl4030_write(codec, TWL4030_REG_APLL_CTL, reg_val);
-	}
-=======
 	if (enable)
 		/* Enable PLL */
 		status = twl4030_codec_enable_resource(TWL4030_CODEC_RES_APLL);
@@ -249,7 +236,6 @@
 
 	if (status >= 0)
 		twl4030_write_reg_cache(codec, TWL4030_REG_APLL_CTL, status);
->>>>>>> 9a308bf7
 
 	twl4030->apll_enabled = enable;
 }
@@ -760,70 +746,6 @@
 	return 0;
 }
 
-<<<<<<< HEAD
-static int bypass_event(struct snd_soc_dapm_widget *w,
-		struct snd_kcontrol *kcontrol, int event)
-{
-	struct soc_mixer_control *m =
-		(struct soc_mixer_control *)w->kcontrols->private_value;
-	struct twl4030_priv *twl4030 = w->codec->private_data;
-	unsigned char reg, misc;
-
-	reg = twl4030_read_reg_cache(w->codec, m->reg);
-
-	/*
-	 * bypass_state[0:3] - analog HiFi bypass
-	 * bypass_state[4]   - analog voice bypass
-	 * bypass_state[5]   - digital voice bypass
-	 * bypass_state[6:7] - digital HiFi bypass
-	 */
-	if (m->reg == TWL4030_REG_VSTPGA) {
-		/* Voice digital bypass */
-		if (reg)
-			twl4030->bypass_state |= (1 << 5);
-		else
-			twl4030->bypass_state &= ~(1 << 5);
-	} else if (m->reg <= TWL4030_REG_ARXR2_APGA_CTL) {
-		/* Analog bypass */
-		if (reg & (1 << m->shift))
-			twl4030->bypass_state |=
-				(1 << (m->reg - TWL4030_REG_ARXL1_APGA_CTL));
-		else
-			twl4030->bypass_state &=
-				~(1 << (m->reg - TWL4030_REG_ARXL1_APGA_CTL));
-	} else if (m->reg == TWL4030_REG_VDL_APGA_CTL) {
-		/* Analog voice bypass */
-		if (reg & (1 << m->shift))
-			twl4030->bypass_state |= (1 << 4);
-		else
-			twl4030->bypass_state &= ~(1 << 4);
-	} else {
-		/* Digital bypass */
-		if (reg & (0x7 << m->shift))
-			twl4030->bypass_state |= (1 << (m->shift ? 7 : 6));
-		else
-			twl4030->bypass_state &= ~(1 << (m->shift ? 7 : 6));
-	}
-
-	/* Enable master analog loopback mode if any analog switch is enabled*/
-	misc = twl4030_read_reg_cache(w->codec, TWL4030_REG_MISC_SET_1);
-	if (twl4030->bypass_state & 0x1F)
-		misc |= TWL4030_FMLOOP_EN;
-	else
-		misc &= ~TWL4030_FMLOOP_EN;
-	twl4030_write(w->codec, TWL4030_REG_MISC_SET_1, misc);
-
-	if (w->codec->bias_level == SND_SOC_BIAS_STANDBY) {
-		if (twl4030->bypass_state)
-			twl4030_codec_mute(w->codec, 0);
-		else
-			twl4030_codec_mute(w->codec, 1);
-	}
-	return 0;
-}
-
-=======
->>>>>>> 9a308bf7
 /*
  * Some of the gain controls in TWL (mostly those which are associated with
  * the outputs) are implemented in an interesting way:
@@ -1539,8 +1461,6 @@
 	{"Right2 Analog Loopback", "Switch", "Analog Right"},
 	{"Left2 Analog Loopback", "Switch", "Analog Left"},
 	{"Voice Analog Loopback", "Switch", "Analog Left"},
-<<<<<<< HEAD
-=======
 
 	/* Supply for the Analog loopbacks */
 	{"Right1 Analog Loopback", NULL, "FM Loop Enable"},
@@ -1548,7 +1468,6 @@
 	{"Right2 Analog Loopback", NULL, "FM Loop Enable"},
 	{"Left2 Analog Loopback", NULL, "FM Loop Enable"},
 	{"Voice Analog Loopback", NULL, "FM Loop Enable"},
->>>>>>> 9a308bf7
 
 	{"Analog R1 Playback Mixer", NULL, "Right1 Analog Loopback"},
 	{"Analog L1 Playback Mixer", NULL, "Left1 Analog Loopback"},
