/*
 * ALSA SoC TWL4030 codec driver
 *
 * Author:      Steve Sakoman, <steve@sakoman.com>
 *
 * This program is free software; you can redistribute it and/or
 * modify it under the terms of the GNU General Public License
 * version 2 as published by the Free Software Foundation.
 *
 * This program is distributed in the hope that it will be useful, but
 * WITHOUT ANY WARRANTY; without even the implied warranty of
 * MERCHANTABILITY or FITNESS FOR A PARTICULAR PURPOSE.  See the GNU
 * General Public License for more details.
 *
 * You should have received a copy of the GNU General Public License
 * along with this program; if not, write to the Free Software
 * Foundation, Inc., 51 Franklin St, Fifth Floor, Boston, MA
 * 02110-1301 USA
 *
 */

#include <linux/module.h>
#include <linux/moduleparam.h>
#include <linux/init.h>
#include <linux/delay.h>
#include <linux/pm.h>
#include <linux/i2c.h>
#include <linux/platform_device.h>
#include <linux/i2c/twl4030.h>
#include <sound/core.h>
#include <sound/pcm.h>
#include <sound/pcm_params.h>
#include <sound/soc.h>
#include <sound/soc-dapm.h>
#include <sound/initval.h>
#include <sound/tlv.h>

#include "twl4030.h"

/*
 * twl4030 register cache & default register settings
 */
static const u8 twl4030_reg[TWL4030_CACHEREGNUM] = {
	0x00, /* this register not used		*/
	0x91, /* REG_CODEC_MODE		(0x1)	*/
	0xc3, /* REG_OPTION		(0x2)	*/
	0x00, /* REG_UNKNOWN		(0x3)	*/
	0x00, /* REG_MICBIAS_CTL	(0x4)	*/
	0x20, /* REG_ANAMICL		(0x5)	*/
	0x00, /* REG_ANAMICR		(0x6)	*/
	0x00, /* REG_AVADC_CTL		(0x7)	*/
	0x00, /* REG_ADCMICSEL		(0x8)	*/
	0x00, /* REG_DIGMIXING		(0x9)	*/
	0x0c, /* REG_ATXL1PGA		(0xA)	*/
	0x0c, /* REG_ATXR1PGA		(0xB)	*/
	0x00, /* REG_AVTXL2PGA		(0xC)	*/
	0x00, /* REG_AVTXR2PGA		(0xD)	*/
	0x01, /* REG_AUDIO_IF		(0xE)	*/
	0x00, /* REG_VOICE_IF		(0xF)	*/
	0x00, /* REG_ARXR1PGA		(0x10)	*/
	0x00, /* REG_ARXL1PGA		(0x11)	*/
	0x6c, /* REG_ARXR2PGA		(0x12)	*/
	0x6c, /* REG_ARXL2PGA		(0x13)	*/
	0x00, /* REG_VRXPGA		(0x14)	*/
	0x00, /* REG_VSTPGA		(0x15)	*/
	0x00, /* REG_VRX2ARXPGA		(0x16)	*/
	0x0c, /* REG_AVDAC_CTL		(0x17)	*/
	0x00, /* REG_ARX2VTXPGA		(0x18)	*/
	0x00, /* REG_ARXL1_APGA_CTL	(0x19)	*/
	0x00, /* REG_ARXR1_APGA_CTL	(0x1A)	*/
	0x4b, /* REG_ARXL2_APGA_CTL	(0x1B)	*/
	0x4b, /* REG_ARXR2_APGA_CTL	(0x1C)	*/
	0x00, /* REG_ATX2ARXPGA		(0x1D)	*/
	0x00, /* REG_BT_IF		(0x1E)	*/
	0x00, /* REG_BTPGA		(0x1F)	*/
	0x00, /* REG_BTSTPGA		(0x20)	*/
	0x00, /* REG_EAR_CTL		(0x21)	*/
	0x24, /* REG_HS_SEL		(0x22)	*/
	0x0a, /* REG_HS_GAIN_SET	(0x23)	*/
	0x00, /* REG_HS_POPN_SET	(0x24)	*/
	0x00, /* REG_PREDL_CTL		(0x25)	*/
	0x00, /* REG_PREDR_CTL		(0x26)	*/
	0x00, /* REG_PRECKL_CTL		(0x27)	*/
	0x00, /* REG_PRECKR_CTL		(0x28)	*/
	0x00, /* REG_HFL_CTL		(0x29)	*/
	0x00, /* REG_HFR_CTL		(0x2A)	*/
	0x00, /* REG_ALC_CTL		(0x2B)	*/
	0x00, /* REG_ALC_SET1		(0x2C)	*/
	0x00, /* REG_ALC_SET2		(0x2D)	*/
	0x00, /* REG_BOOST_CTL		(0x2E)	*/
	0x00, /* REG_SOFTVOL_CTL	(0x2F)	*/
	0x00, /* REG_DTMF_FREQSEL	(0x30)	*/
	0x00, /* REG_DTMF_TONEXT1H	(0x31)	*/
	0x00, /* REG_DTMF_TONEXT1L	(0x32)	*/
	0x00, /* REG_DTMF_TONEXT2H	(0x33)	*/
	0x00, /* REG_DTMF_TONEXT2L	(0x34)	*/
	0x00, /* REG_DTMF_TONOFF	(0x35)	*/
	0x00, /* REG_DTMF_WANONOFF	(0x36)	*/
	0x00, /* REG_I2S_RX_SCRAMBLE_H	(0x37)	*/
	0x00, /* REG_I2S_RX_SCRAMBLE_M	(0x38)	*/
	0x00, /* REG_I2S_RX_SCRAMBLE_L	(0x39)	*/
	0x16, /* REG_APLL_CTL		(0x3A)	*/
	0x00, /* REG_DTMF_CTL		(0x3B)	*/
	0x00, /* REG_DTMF_PGA_CTL2	(0x3C)	*/
	0x00, /* REG_DTMF_PGA_CTL1	(0x3D)	*/
	0x00, /* REG_MISC_SET_1		(0x3E)	*/
	0x00, /* REG_PCMBTMUX		(0x3F)	*/
	0x00, /* not used		(0x40)	*/
	0x00, /* not used		(0x41)	*/
	0x00, /* not used		(0x42)	*/
	0x00, /* REG_RX_PATH_SEL	(0x43)	*/
	0x00, /* REG_VDL_APGA_CTL	(0x44)	*/
	0x00, /* REG_VIBRA_CTL		(0x45)	*/
	0x00, /* REG_VIBRA_SET		(0x46)	*/
	0x00, /* REG_VIBRA_PWM_SET	(0x47)	*/
	0x00, /* REG_ANAMIC_GAIN	(0x48)	*/
	0x00, /* REG_MISC_SET_2		(0x49)	*/
};

/* codec private data */
struct twl4030_priv {
	unsigned int bypass_state;
	unsigned int codec_powered;
	unsigned int codec_muted;

	struct snd_pcm_substream *master_substream;
	struct snd_pcm_substream *slave_substream;

	unsigned int configured;
	unsigned int rate;
	unsigned int sample_bits;
	unsigned int channels;
};

/*
 * read twl4030 register cache
 */
static inline unsigned int twl4030_read_reg_cache(struct snd_soc_codec *codec,
	unsigned int reg)
{
	u8 *cache = codec->reg_cache;

	if (reg >= TWL4030_CACHEREGNUM)
		return -EIO;

	return cache[reg];
}

/*
 * write twl4030 register cache
 */
static inline void twl4030_write_reg_cache(struct snd_soc_codec *codec,
						u8 reg, u8 value)
{
	u8 *cache = codec->reg_cache;

	if (reg >= TWL4030_CACHEREGNUM)
		return;
	cache[reg] = value;
}

/*
 * write to the twl4030 register space
 */
static int twl4030_write(struct snd_soc_codec *codec,
			unsigned int reg, unsigned int value)
{
	twl4030_write_reg_cache(codec, reg, value);
	return twl4030_i2c_write_u8(TWL4030_MODULE_AUDIO_VOICE, value, reg);
}

static void twl4030_codec_enable(struct snd_soc_codec *codec, int enable)
{
	struct twl4030_priv *twl4030 = codec->private_data;
	u8 mode;

	if (enable == twl4030->codec_powered)
		return;

	mode = twl4030_read_reg_cache(codec, TWL4030_REG_CODEC_MODE);
	if (enable)
		mode |= TWL4030_CODECPDZ;
	else
		mode &= ~TWL4030_CODECPDZ;

	twl4030_write(codec, TWL4030_REG_CODEC_MODE, mode);
	twl4030->codec_powered = enable;

	/* REVISIT: this delay is present in TI sample drivers */
	/* but there seems to be no TRM requirement for it     */
	udelay(10);
}

static void twl4030_init_chip(struct snd_soc_codec *codec)
{
	int i;

	/* clear CODECPDZ prior to setting register defaults */
	twl4030_codec_enable(codec, 0);

	/* set all audio section registers to reasonable defaults */
	for (i = TWL4030_REG_OPTION; i <= TWL4030_REG_MISC_SET_2; i++)
		twl4030_write(codec, i,	twl4030_reg[i]);

}

static void twl4030_codec_mute(struct snd_soc_codec *codec, int mute)
{
	struct twl4030_priv *twl4030 = codec->private_data;
	u8 reg_val;

	if (mute == twl4030->codec_muted)
		return;

	if (mute) {
		/* Bypass the reg_cache and mute the volumes
		 * Headset mute is done in it's own event handler
		 * Things to mute:  Earpiece, PreDrivL/R, CarkitL/R
		 */
		reg_val = twl4030_read_reg_cache(codec, TWL4030_REG_EAR_CTL);
		twl4030_i2c_write_u8(TWL4030_MODULE_AUDIO_VOICE,
					reg_val & (~TWL4030_EAR_GAIN),
					TWL4030_REG_EAR_CTL);

		reg_val = twl4030_read_reg_cache(codec, TWL4030_REG_PREDL_CTL);
		twl4030_i2c_write_u8(TWL4030_MODULE_AUDIO_VOICE,
					reg_val & (~TWL4030_PREDL_GAIN),
					TWL4030_REG_PREDL_CTL);
		reg_val = twl4030_read_reg_cache(codec, TWL4030_REG_PREDR_CTL);
		twl4030_i2c_write_u8(TWL4030_MODULE_AUDIO_VOICE,
					reg_val & (~TWL4030_PREDR_GAIN),
					TWL4030_REG_PREDL_CTL);

		reg_val = twl4030_read_reg_cache(codec, TWL4030_REG_PRECKL_CTL);
		twl4030_i2c_write_u8(TWL4030_MODULE_AUDIO_VOICE,
					reg_val & (~TWL4030_PRECKL_GAIN),
					TWL4030_REG_PRECKL_CTL);
		reg_val = twl4030_read_reg_cache(codec, TWL4030_REG_PRECKR_CTL);
		twl4030_i2c_write_u8(TWL4030_MODULE_AUDIO_VOICE,
					reg_val & (~TWL4030_PRECKL_GAIN),
					TWL4030_REG_PRECKR_CTL);

		/* Disable PLL */
		reg_val = twl4030_read_reg_cache(codec, TWL4030_REG_APLL_CTL);
		reg_val &= ~TWL4030_APLL_EN;
		twl4030_write(codec, TWL4030_REG_APLL_CTL, reg_val);
	} else {
		/* Restore the volumes
		 * Headset mute is done in it's own event handler
		 * Things to restore:  Earpiece, PreDrivL/R, CarkitL/R
		 */
		twl4030_write(codec, TWL4030_REG_EAR_CTL,
			twl4030_read_reg_cache(codec, TWL4030_REG_EAR_CTL));

		twl4030_write(codec, TWL4030_REG_PREDL_CTL,
			twl4030_read_reg_cache(codec, TWL4030_REG_PREDL_CTL));
		twl4030_write(codec, TWL4030_REG_PREDR_CTL,
			twl4030_read_reg_cache(codec, TWL4030_REG_PREDR_CTL));

		twl4030_write(codec, TWL4030_REG_PRECKL_CTL,
			twl4030_read_reg_cache(codec, TWL4030_REG_PRECKL_CTL));
		twl4030_write(codec, TWL4030_REG_PRECKR_CTL,
			twl4030_read_reg_cache(codec, TWL4030_REG_PRECKR_CTL));

		/* Enable PLL */
		reg_val = twl4030_read_reg_cache(codec, TWL4030_REG_APLL_CTL);
		reg_val |= TWL4030_APLL_EN;
		twl4030_write(codec, TWL4030_REG_APLL_CTL, reg_val);
	}

	twl4030->codec_muted = mute;
}

static void twl4030_power_up(struct snd_soc_codec *codec)
{
	struct twl4030_priv *twl4030 = codec->private_data;
	u8 anamicl, regmisc1, byte;
	int i = 0;

	if (twl4030->codec_powered)
		return;

	/* set CODECPDZ to turn on codec */
	twl4030_codec_enable(codec, 1);

	/* initiate offset cancellation */
	anamicl = twl4030_read_reg_cache(codec, TWL4030_REG_ANAMICL);
	twl4030_write(codec, TWL4030_REG_ANAMICL,
		anamicl | TWL4030_CNCL_OFFSET_START);

	/* wait for offset cancellation to complete */
	do {
		/* this takes a little while, so don't slam i2c */
		udelay(2000);
		twl4030_i2c_read_u8(TWL4030_MODULE_AUDIO_VOICE, &byte,
				    TWL4030_REG_ANAMICL);
	} while ((i++ < 100) &&
		 ((byte & TWL4030_CNCL_OFFSET_START) ==
		  TWL4030_CNCL_OFFSET_START));

	/* Make sure that the reg_cache has the same value as the HW */
	twl4030_write_reg_cache(codec, TWL4030_REG_ANAMICL, byte);

	/* anti-pop when changing analog gain */
	regmisc1 = twl4030_read_reg_cache(codec, TWL4030_REG_MISC_SET_1);
	twl4030_write(codec, TWL4030_REG_MISC_SET_1,
		regmisc1 | TWL4030_SMOOTH_ANAVOL_EN);

	/* toggle CODECPDZ as per TRM */
	twl4030_codec_enable(codec, 0);
	twl4030_codec_enable(codec, 1);
}

/*
 * Unconditional power down
 */
static void twl4030_power_down(struct snd_soc_codec *codec)
{
	/* power down */
	twl4030_codec_enable(codec, 0);
}

/* Earpiece */
static const struct snd_kcontrol_new twl4030_dapm_earpiece_controls[] = {
	SOC_DAPM_SINGLE("Voice", TWL4030_REG_EAR_CTL, 0, 1, 0),
	SOC_DAPM_SINGLE("AudioL1", TWL4030_REG_EAR_CTL, 1, 1, 0),
	SOC_DAPM_SINGLE("AudioL2", TWL4030_REG_EAR_CTL, 2, 1, 0),
	SOC_DAPM_SINGLE("AudioR1", TWL4030_REG_EAR_CTL, 3, 1, 0),
};

/* PreDrive Left */
static const struct snd_kcontrol_new twl4030_dapm_predrivel_controls[] = {
	SOC_DAPM_SINGLE("Voice", TWL4030_REG_PREDL_CTL, 0, 1, 0),
	SOC_DAPM_SINGLE("AudioL1", TWL4030_REG_PREDL_CTL, 1, 1, 0),
	SOC_DAPM_SINGLE("AudioL2", TWL4030_REG_PREDL_CTL, 2, 1, 0),
	SOC_DAPM_SINGLE("AudioR2", TWL4030_REG_PREDL_CTL, 3, 1, 0),
};

/* PreDrive Right */
static const struct snd_kcontrol_new twl4030_dapm_predriver_controls[] = {
	SOC_DAPM_SINGLE("Voice", TWL4030_REG_PREDR_CTL, 0, 1, 0),
	SOC_DAPM_SINGLE("AudioR1", TWL4030_REG_PREDR_CTL, 1, 1, 0),
	SOC_DAPM_SINGLE("AudioR2", TWL4030_REG_PREDR_CTL, 2, 1, 0),
	SOC_DAPM_SINGLE("AudioL2", TWL4030_REG_PREDR_CTL, 3, 1, 0),
};

/* Headset Left */
static const struct snd_kcontrol_new twl4030_dapm_hsol_controls[] = {
	SOC_DAPM_SINGLE("Voice", TWL4030_REG_HS_SEL, 0, 1, 0),
	SOC_DAPM_SINGLE("AudioL1", TWL4030_REG_HS_SEL, 1, 1, 0),
	SOC_DAPM_SINGLE("AudioL2", TWL4030_REG_HS_SEL, 2, 1, 0),
};

/* Headset Right */
static const struct snd_kcontrol_new twl4030_dapm_hsor_controls[] = {
	SOC_DAPM_SINGLE("Voice", TWL4030_REG_HS_SEL, 3, 1, 0),
	SOC_DAPM_SINGLE("AudioR1", TWL4030_REG_HS_SEL, 4, 1, 0),
	SOC_DAPM_SINGLE("AudioR2", TWL4030_REG_HS_SEL, 5, 1, 0),
};

/* Carkit Left */
static const struct snd_kcontrol_new twl4030_dapm_carkitl_controls[] = {
	SOC_DAPM_SINGLE("Voice", TWL4030_REG_PRECKL_CTL, 0, 1, 0),
	SOC_DAPM_SINGLE("AudioL1", TWL4030_REG_PRECKL_CTL, 1, 1, 0),
	SOC_DAPM_SINGLE("AudioL2", TWL4030_REG_PRECKL_CTL, 2, 1, 0),
};

/* Carkit Right */
static const struct snd_kcontrol_new twl4030_dapm_carkitr_controls[] = {
	SOC_DAPM_SINGLE("Voice", TWL4030_REG_PRECKR_CTL, 0, 1, 0),
	SOC_DAPM_SINGLE("AudioR1", TWL4030_REG_PRECKR_CTL, 1, 1, 0),
	SOC_DAPM_SINGLE("AudioR2", TWL4030_REG_PRECKR_CTL, 2, 1, 0),
};

/* Handsfree Left */
static const char *twl4030_handsfreel_texts[] =
		{"Voice", "AudioL1", "AudioL2", "AudioR2"};

static const struct soc_enum twl4030_handsfreel_enum =
	SOC_ENUM_SINGLE(TWL4030_REG_HFL_CTL, 0,
			ARRAY_SIZE(twl4030_handsfreel_texts),
			twl4030_handsfreel_texts);

static const struct snd_kcontrol_new twl4030_dapm_handsfreel_control =
SOC_DAPM_ENUM("Route", twl4030_handsfreel_enum);

/* Handsfree Right */
static const char *twl4030_handsfreer_texts[] =
		{"Voice", "AudioR1", "AudioR2", "AudioL2"};

static const struct soc_enum twl4030_handsfreer_enum =
	SOC_ENUM_SINGLE(TWL4030_REG_HFR_CTL, 0,
			ARRAY_SIZE(twl4030_handsfreer_texts),
			twl4030_handsfreer_texts);

static const struct snd_kcontrol_new twl4030_dapm_handsfreer_control =
SOC_DAPM_ENUM("Route", twl4030_handsfreer_enum);

/* Left analog microphone selection */
static const char *twl4030_analoglmic_texts[] =
		{"Off", "Main mic", "Headset mic", "AUXL", "Carkit mic"};

static const unsigned int twl4030_analoglmic_values[] =
		{0x0, 0x1, 0x2, 0x4, 0x8};

static const struct soc_enum twl4030_analoglmic_enum =
	SOC_VALUE_ENUM_SINGLE(TWL4030_REG_ANAMICL, 0, 0xf,
			ARRAY_SIZE(twl4030_analoglmic_texts),
			twl4030_analoglmic_texts,
			twl4030_analoglmic_values);

static const struct snd_kcontrol_new twl4030_dapm_analoglmic_control =
SOC_DAPM_VALUE_ENUM("Route", twl4030_analoglmic_enum);

/* Right analog microphone selection */
static const char *twl4030_analogrmic_texts[] =
		{"Off", "Sub mic", "AUXR"};

static const unsigned int twl4030_analogrmic_values[] =
		{0x0, 0x1, 0x4};

static const struct soc_enum twl4030_analogrmic_enum =
	SOC_VALUE_ENUM_SINGLE(TWL4030_REG_ANAMICR, 0, 0x5,
			ARRAY_SIZE(twl4030_analogrmic_texts),
			twl4030_analogrmic_texts,
			twl4030_analogrmic_values);

static const struct snd_kcontrol_new twl4030_dapm_analogrmic_control =
SOC_DAPM_VALUE_ENUM("Route", twl4030_analogrmic_enum);

/* TX1 L/R Analog/Digital microphone selection */
static const char *twl4030_micpathtx1_texts[] =
		{"Analog", "Digimic0"};

static const struct soc_enum twl4030_micpathtx1_enum =
	SOC_ENUM_SINGLE(TWL4030_REG_ADCMICSEL, 0,
			ARRAY_SIZE(twl4030_micpathtx1_texts),
			twl4030_micpathtx1_texts);

static const struct snd_kcontrol_new twl4030_dapm_micpathtx1_control =
SOC_DAPM_ENUM("Route", twl4030_micpathtx1_enum);

/* TX2 L/R Analog/Digital microphone selection */
static const char *twl4030_micpathtx2_texts[] =
		{"Analog", "Digimic1"};

static const struct soc_enum twl4030_micpathtx2_enum =
	SOC_ENUM_SINGLE(TWL4030_REG_ADCMICSEL, 2,
			ARRAY_SIZE(twl4030_micpathtx2_texts),
			twl4030_micpathtx2_texts);

static const struct snd_kcontrol_new twl4030_dapm_micpathtx2_control =
SOC_DAPM_ENUM("Route", twl4030_micpathtx2_enum);

/* Analog bypass for AudioR1 */
static const struct snd_kcontrol_new twl4030_dapm_abypassr1_control =
	SOC_DAPM_SINGLE("Switch", TWL4030_REG_ARXR1_APGA_CTL, 2, 1, 0);

/* Analog bypass for AudioL1 */
static const struct snd_kcontrol_new twl4030_dapm_abypassl1_control =
	SOC_DAPM_SINGLE("Switch", TWL4030_REG_ARXL1_APGA_CTL, 2, 1, 0);

/* Analog bypass for AudioR2 */
static const struct snd_kcontrol_new twl4030_dapm_abypassr2_control =
	SOC_DAPM_SINGLE("Switch", TWL4030_REG_ARXR2_APGA_CTL, 2, 1, 0);

/* Analog bypass for AudioL2 */
static const struct snd_kcontrol_new twl4030_dapm_abypassl2_control =
	SOC_DAPM_SINGLE("Switch", TWL4030_REG_ARXL2_APGA_CTL, 2, 1, 0);

/* Digital bypass gain, 0 mutes the bypass */
static const unsigned int twl4030_dapm_dbypass_tlv[] = {
	TLV_DB_RANGE_HEAD(2),
	0, 3, TLV_DB_SCALE_ITEM(-2400, 0, 1),
	4, 7, TLV_DB_SCALE_ITEM(-1800, 600, 0),
};

/* Digital bypass left (TX1L -> RX2L) */
static const struct snd_kcontrol_new twl4030_dapm_dbypassl_control =
	SOC_DAPM_SINGLE_TLV("Volume",
			TWL4030_REG_ATX2ARXPGA, 3, 7, 0,
			twl4030_dapm_dbypass_tlv);

/* Digital bypass right (TX1R -> RX2R) */
static const struct snd_kcontrol_new twl4030_dapm_dbypassr_control =
	SOC_DAPM_SINGLE_TLV("Volume",
			TWL4030_REG_ATX2ARXPGA, 0, 7, 0,
			twl4030_dapm_dbypass_tlv);

static int micpath_event(struct snd_soc_dapm_widget *w,
	struct snd_kcontrol *kcontrol, int event)
{
	struct soc_enum *e = (struct soc_enum *)w->kcontrols->private_value;
	unsigned char adcmicsel, micbias_ctl;

	adcmicsel = twl4030_read_reg_cache(w->codec, TWL4030_REG_ADCMICSEL);
	micbias_ctl = twl4030_read_reg_cache(w->codec, TWL4030_REG_MICBIAS_CTL);
	/* Prepare the bits for the given TX path:
	 * shift_l == 0: TX1 microphone path
	 * shift_l == 2: TX2 microphone path */
	if (e->shift_l) {
		/* TX2 microphone path */
		if (adcmicsel & TWL4030_TX2IN_SEL)
			micbias_ctl |= TWL4030_MICBIAS2_CTL; /* digimic */
		else
			micbias_ctl &= ~TWL4030_MICBIAS2_CTL;
	} else {
		/* TX1 microphone path */
		if (adcmicsel & TWL4030_TX1IN_SEL)
			micbias_ctl |= TWL4030_MICBIAS1_CTL; /* digimic */
		else
			micbias_ctl &= ~TWL4030_MICBIAS1_CTL;
	}

	twl4030_write(w->codec, TWL4030_REG_MICBIAS_CTL, micbias_ctl);

	return 0;
}

static int handsfree_event(struct snd_soc_dapm_widget *w,
		struct snd_kcontrol *kcontrol, int event)
{
	struct soc_enum *e = (struct soc_enum *)w->kcontrols->private_value;
	unsigned char hs_ctl;

	hs_ctl = twl4030_read_reg_cache(w->codec, e->reg);

	if (hs_ctl & TWL4030_HF_CTL_REF_EN) {
		hs_ctl |= TWL4030_HF_CTL_RAMP_EN;
		twl4030_write(w->codec, e->reg, hs_ctl);
		hs_ctl |= TWL4030_HF_CTL_LOOP_EN;
		twl4030_write(w->codec, e->reg, hs_ctl);
		hs_ctl |= TWL4030_HF_CTL_HB_EN;
		twl4030_write(w->codec, e->reg, hs_ctl);
	} else {
		hs_ctl &= ~(TWL4030_HF_CTL_RAMP_EN | TWL4030_HF_CTL_LOOP_EN
				| TWL4030_HF_CTL_HB_EN);
		twl4030_write(w->codec, e->reg, hs_ctl);
	}

	return 0;
}

static int headsetl_event(struct snd_soc_dapm_widget *w,
		struct snd_kcontrol *kcontrol, int event)
{
	unsigned char hs_gain, hs_pop;

	/* Save the current volume */
	hs_gain = twl4030_read_reg_cache(w->codec, TWL4030_REG_HS_GAIN_SET);
	hs_pop = twl4030_read_reg_cache(w->codec, TWL4030_REG_HS_POPN_SET);

	switch (event) {
	case SND_SOC_DAPM_POST_PMU:
		/* Do the anti-pop/bias ramp enable according to the TRM */
		hs_pop |= TWL4030_VMID_EN;
		twl4030_write(w->codec, TWL4030_REG_HS_POPN_SET, hs_pop);
		/* Is this needed? Can we just use whatever gain here? */
		twl4030_write(w->codec, TWL4030_REG_HS_GAIN_SET,
				(hs_gain & (~0x0f)) | 0x0a);
		hs_pop |= TWL4030_RAMP_EN;
		twl4030_write(w->codec, TWL4030_REG_HS_POPN_SET, hs_pop);

		/* Restore the original volume */
		twl4030_write(w->codec, TWL4030_REG_HS_GAIN_SET, hs_gain);
		break;
	case SND_SOC_DAPM_POST_PMD:
		/* Do the anti-pop/bias ramp disable according to the TRM */
		hs_pop &= ~TWL4030_RAMP_EN;
		twl4030_write(w->codec, TWL4030_REG_HS_POPN_SET, hs_pop);
		/* Bypass the reg_cache to mute the headset */
		twl4030_i2c_write_u8(TWL4030_MODULE_AUDIO_VOICE,
					hs_gain & (~0x0f),
					TWL4030_REG_HS_GAIN_SET);
		hs_pop &= ~TWL4030_VMID_EN;
		twl4030_write(w->codec, TWL4030_REG_HS_POPN_SET, hs_pop);
		break;
	}
	return 0;
}

static int bypass_event(struct snd_soc_dapm_widget *w,
		struct snd_kcontrol *kcontrol, int event)
{
	struct soc_mixer_control *m =
		(struct soc_mixer_control *)w->kcontrols->private_value;
	struct twl4030_priv *twl4030 = w->codec->private_data;
	unsigned char reg;

	reg = twl4030_read_reg_cache(w->codec, m->reg);

	if (m->reg <= TWL4030_REG_ARXR2_APGA_CTL) {
		/* Analog bypass */
		if (reg & (1 << m->shift))
			twl4030->bypass_state |=
				(1 << (m->reg - TWL4030_REG_ARXL1_APGA_CTL));
		else
			twl4030->bypass_state &=
				~(1 << (m->reg - TWL4030_REG_ARXL1_APGA_CTL));
	} else {
		/* Digital bypass */
		if (reg & (0x7 << m->shift))
			twl4030->bypass_state |= (1 << (m->shift ? 5 : 4));
		else
			twl4030->bypass_state &= ~(1 << (m->shift ? 5 : 4));
	}

	if (w->codec->bias_level == SND_SOC_BIAS_STANDBY) {
		if (twl4030->bypass_state)
			twl4030_codec_mute(w->codec, 0);
		else
			twl4030_codec_mute(w->codec, 1);
	}
	return 0;
}

/*
 * Some of the gain controls in TWL (mostly those which are associated with
 * the outputs) are implemented in an interesting way:
 * 0x0 : Power down (mute)
 * 0x1 : 6dB
 * 0x2 : 0 dB
 * 0x3 : -6 dB
 * Inverting not going to help with these.
 * Custom volsw and volsw_2r get/put functions to handle these gain bits.
 */
#define SOC_DOUBLE_TLV_TWL4030(xname, xreg, shift_left, shift_right, xmax,\
			       xinvert, tlv_array) \
{	.iface = SNDRV_CTL_ELEM_IFACE_MIXER, .name = (xname),\
	.access = SNDRV_CTL_ELEM_ACCESS_TLV_READ |\
		 SNDRV_CTL_ELEM_ACCESS_READWRITE,\
	.tlv.p = (tlv_array), \
	.info = snd_soc_info_volsw, \
	.get = snd_soc_get_volsw_twl4030, \
	.put = snd_soc_put_volsw_twl4030, \
	.private_value = (unsigned long)&(struct soc_mixer_control) \
		{.reg = xreg, .shift = shift_left, .rshift = shift_right,\
		 .max = xmax, .invert = xinvert} }
#define SOC_DOUBLE_R_TLV_TWL4030(xname, reg_left, reg_right, xshift, xmax,\
				 xinvert, tlv_array) \
{	.iface = SNDRV_CTL_ELEM_IFACE_MIXER, .name = (xname),\
	.access = SNDRV_CTL_ELEM_ACCESS_TLV_READ |\
		 SNDRV_CTL_ELEM_ACCESS_READWRITE,\
	.tlv.p = (tlv_array), \
	.info = snd_soc_info_volsw_2r, \
	.get = snd_soc_get_volsw_r2_twl4030,\
	.put = snd_soc_put_volsw_r2_twl4030, \
	.private_value = (unsigned long)&(struct soc_mixer_control) \
		{.reg = reg_left, .rreg = reg_right, .shift = xshift, \
		 .rshift = xshift, .max = xmax, .invert = xinvert} }
#define SOC_SINGLE_TLV_TWL4030(xname, xreg, xshift, xmax, xinvert, tlv_array) \
	SOC_DOUBLE_TLV_TWL4030(xname, xreg, xshift, xshift, xmax, \
			       xinvert, tlv_array)

static int snd_soc_get_volsw_twl4030(struct snd_kcontrol *kcontrol,
	struct snd_ctl_elem_value *ucontrol)
{
	struct soc_mixer_control *mc =
		(struct soc_mixer_control *)kcontrol->private_value;
	struct snd_soc_codec *codec = snd_kcontrol_chip(kcontrol);
	unsigned int reg = mc->reg;
	unsigned int shift = mc->shift;
	unsigned int rshift = mc->rshift;
	int max = mc->max;
	int mask = (1 << fls(max)) - 1;

	ucontrol->value.integer.value[0] =
		(snd_soc_read(codec, reg) >> shift) & mask;
	if (ucontrol->value.integer.value[0])
		ucontrol->value.integer.value[0] =
			max + 1 - ucontrol->value.integer.value[0];

	if (shift != rshift) {
		ucontrol->value.integer.value[1] =
			(snd_soc_read(codec, reg) >> rshift) & mask;
		if (ucontrol->value.integer.value[1])
			ucontrol->value.integer.value[1] =
				max + 1 - ucontrol->value.integer.value[1];
	}

	return 0;
}

static int snd_soc_put_volsw_twl4030(struct snd_kcontrol *kcontrol,
	struct snd_ctl_elem_value *ucontrol)
{
	struct soc_mixer_control *mc =
		(struct soc_mixer_control *)kcontrol->private_value;
	struct snd_soc_codec *codec = snd_kcontrol_chip(kcontrol);
	unsigned int reg = mc->reg;
	unsigned int shift = mc->shift;
	unsigned int rshift = mc->rshift;
	int max = mc->max;
	int mask = (1 << fls(max)) - 1;
	unsigned short val, val2, val_mask;

	val = (ucontrol->value.integer.value[0] & mask);

	val_mask = mask << shift;
	if (val)
		val = max + 1 - val;
	val = val << shift;
	if (shift != rshift) {
		val2 = (ucontrol->value.integer.value[1] & mask);
		val_mask |= mask << rshift;
		if (val2)
			val2 = max + 1 - val2;
		val |= val2 << rshift;
	}
	return snd_soc_update_bits(codec, reg, val_mask, val);
}

static int snd_soc_get_volsw_r2_twl4030(struct snd_kcontrol *kcontrol,
	struct snd_ctl_elem_value *ucontrol)
{
	struct soc_mixer_control *mc =
		(struct soc_mixer_control *)kcontrol->private_value;
	struct snd_soc_codec *codec = snd_kcontrol_chip(kcontrol);
	unsigned int reg = mc->reg;
	unsigned int reg2 = mc->rreg;
	unsigned int shift = mc->shift;
	int max = mc->max;
	int mask = (1<<fls(max))-1;

	ucontrol->value.integer.value[0] =
		(snd_soc_read(codec, reg) >> shift) & mask;
	ucontrol->value.integer.value[1] =
		(snd_soc_read(codec, reg2) >> shift) & mask;

	if (ucontrol->value.integer.value[0])
		ucontrol->value.integer.value[0] =
			max + 1 - ucontrol->value.integer.value[0];
	if (ucontrol->value.integer.value[1])
		ucontrol->value.integer.value[1] =
			max + 1 - ucontrol->value.integer.value[1];

	return 0;
}

static int snd_soc_put_volsw_r2_twl4030(struct snd_kcontrol *kcontrol,
	struct snd_ctl_elem_value *ucontrol)
{
	struct soc_mixer_control *mc =
		(struct soc_mixer_control *)kcontrol->private_value;
	struct snd_soc_codec *codec = snd_kcontrol_chip(kcontrol);
	unsigned int reg = mc->reg;
	unsigned int reg2 = mc->rreg;
	unsigned int shift = mc->shift;
	int max = mc->max;
	int mask = (1 << fls(max)) - 1;
	int err;
	unsigned short val, val2, val_mask;

	val_mask = mask << shift;
	val = (ucontrol->value.integer.value[0] & mask);
	val2 = (ucontrol->value.integer.value[1] & mask);

	if (val)
		val = max + 1 - val;
	if (val2)
		val2 = max + 1 - val2;

	val = val << shift;
	val2 = val2 << shift;

	err = snd_soc_update_bits(codec, reg, val_mask, val);
	if (err < 0)
		return err;

	err = snd_soc_update_bits(codec, reg2, val_mask, val2);
	return err;
}

/*
 * FGAIN volume control:
 * from -62 to 0 dB in 1 dB steps (mute instead of -63 dB)
 */
static DECLARE_TLV_DB_SCALE(digital_fine_tlv, -6300, 100, 1);

/*
 * CGAIN volume control:
 * 0 dB to 12 dB in 6 dB steps
 * value 2 and 3 means 12 dB
 */
static DECLARE_TLV_DB_SCALE(digital_coarse_tlv, 0, 600, 0);

/*
 * Voice Downlink GAIN volume control:
 * from -37 to 12 dB in 1 dB steps (mute instead of -37 dB)
 */
static DECLARE_TLV_DB_SCALE(digital_voice_downlink_tlv, -3700, 100, 1);

/*
 * Analog playback gain
 * -24 dB to 12 dB in 2 dB steps
 */
static DECLARE_TLV_DB_SCALE(analog_tlv, -2400, 200, 0);

/*
 * Gain controls tied to outputs
 * -6 dB to 6 dB in 6 dB steps (mute instead of -12)
 */
static DECLARE_TLV_DB_SCALE(output_tvl, -1200, 600, 1);

/*
 * Capture gain after the ADCs
 * from 0 dB to 31 dB in 1 dB steps
 */
static DECLARE_TLV_DB_SCALE(digital_capture_tlv, 0, 100, 0);

/*
 * Gain control for input amplifiers
 * 0 dB to 30 dB in 6 dB steps
 */
static DECLARE_TLV_DB_SCALE(input_gain_tlv, 0, 600, 0);

static const char *twl4030_rampdelay_texts[] = {
	"27/20/14 ms", "55/40/27 ms", "109/81/55 ms", "218/161/109 ms",
	"437/323/218 ms", "874/645/437 ms", "1748/1291/874 ms",
	"3495/2581/1748 ms"
};

static const struct soc_enum twl4030_rampdelay_enum =
	SOC_ENUM_SINGLE(TWL4030_REG_HS_POPN_SET, 2,
			ARRAY_SIZE(twl4030_rampdelay_texts),
			twl4030_rampdelay_texts);

static const struct snd_kcontrol_new twl4030_snd_controls[] = {
	/* Common playback gain controls */
	SOC_DOUBLE_R_TLV("DAC1 Digital Fine Playback Volume",
		TWL4030_REG_ARXL1PGA, TWL4030_REG_ARXR1PGA,
		0, 0x3f, 0, digital_fine_tlv),
	SOC_DOUBLE_R_TLV("DAC2 Digital Fine Playback Volume",
		TWL4030_REG_ARXL2PGA, TWL4030_REG_ARXR2PGA,
		0, 0x3f, 0, digital_fine_tlv),

	SOC_DOUBLE_R_TLV("DAC1 Digital Coarse Playback Volume",
		TWL4030_REG_ARXL1PGA, TWL4030_REG_ARXR1PGA,
		6, 0x2, 0, digital_coarse_tlv),
	SOC_DOUBLE_R_TLV("DAC2 Digital Coarse Playback Volume",
		TWL4030_REG_ARXL2PGA, TWL4030_REG_ARXR2PGA,
		6, 0x2, 0, digital_coarse_tlv),

	SOC_DOUBLE_R_TLV("DAC1 Analog Playback Volume",
		TWL4030_REG_ARXL1_APGA_CTL, TWL4030_REG_ARXR1_APGA_CTL,
		3, 0x12, 1, analog_tlv),
	SOC_DOUBLE_R_TLV("DAC2 Analog Playback Volume",
		TWL4030_REG_ARXL2_APGA_CTL, TWL4030_REG_ARXR2_APGA_CTL,
		3, 0x12, 1, analog_tlv),
	SOC_DOUBLE_R("DAC1 Analog Playback Switch",
		TWL4030_REG_ARXL1_APGA_CTL, TWL4030_REG_ARXR1_APGA_CTL,
		1, 1, 0),
	SOC_DOUBLE_R("DAC2 Analog Playback Switch",
		TWL4030_REG_ARXL2_APGA_CTL, TWL4030_REG_ARXR2_APGA_CTL,
		1, 1, 0),

	/* Common voice downlink gain controls */
	SOC_SINGLE_TLV("DAC Voice Digital Downlink Volume",
		TWL4030_REG_VRXPGA, 0, 0x31, 0, digital_voice_downlink_tlv),

	SOC_SINGLE_TLV("DAC Voice Analog Downlink Volume",
		TWL4030_REG_VDL_APGA_CTL, 3, 0x12, 1, analog_tlv),

	SOC_SINGLE("DAC Voice Analog Downlink Switch",
		TWL4030_REG_VDL_APGA_CTL, 1, 1, 0),

	/* Separate output gain controls */
	SOC_DOUBLE_R_TLV_TWL4030("PreDriv Playback Volume",
		TWL4030_REG_PREDL_CTL, TWL4030_REG_PREDR_CTL,
		4, 3, 0, output_tvl),

	SOC_DOUBLE_TLV_TWL4030("Headset Playback Volume",
		TWL4030_REG_HS_GAIN_SET, 0, 2, 3, 0, output_tvl),

	SOC_DOUBLE_R_TLV_TWL4030("Carkit Playback Volume",
		TWL4030_REG_PRECKL_CTL, TWL4030_REG_PRECKR_CTL,
		4, 3, 0, output_tvl),

	SOC_SINGLE_TLV_TWL4030("Earpiece Playback Volume",
		TWL4030_REG_EAR_CTL, 4, 3, 0, output_tvl),

	/* Common capture gain controls */
	SOC_DOUBLE_R_TLV("TX1 Digital Capture Volume",
		TWL4030_REG_ATXL1PGA, TWL4030_REG_ATXR1PGA,
		0, 0x1f, 0, digital_capture_tlv),
	SOC_DOUBLE_R_TLV("TX2 Digital Capture Volume",
		TWL4030_REG_AVTXL2PGA, TWL4030_REG_AVTXR2PGA,
		0, 0x1f, 0, digital_capture_tlv),

	SOC_DOUBLE_TLV("Analog Capture Volume", TWL4030_REG_ANAMIC_GAIN,
		0, 3, 5, 0, input_gain_tlv),

	SOC_ENUM("HS ramp delay", twl4030_rampdelay_enum),
};

static const struct snd_soc_dapm_widget twl4030_dapm_widgets[] = {
	/* Left channel inputs */
	SND_SOC_DAPM_INPUT("MAINMIC"),
	SND_SOC_DAPM_INPUT("HSMIC"),
	SND_SOC_DAPM_INPUT("AUXL"),
	SND_SOC_DAPM_INPUT("CARKITMIC"),
	/* Right channel inputs */
	SND_SOC_DAPM_INPUT("SUBMIC"),
	SND_SOC_DAPM_INPUT("AUXR"),
	/* Digital microphones (Stereo) */
	SND_SOC_DAPM_INPUT("DIGIMIC0"),
	SND_SOC_DAPM_INPUT("DIGIMIC1"),

	/* Outputs */
	SND_SOC_DAPM_OUTPUT("OUTL"),
	SND_SOC_DAPM_OUTPUT("OUTR"),
	SND_SOC_DAPM_OUTPUT("EARPIECE"),
	SND_SOC_DAPM_OUTPUT("PREDRIVEL"),
	SND_SOC_DAPM_OUTPUT("PREDRIVER"),
	SND_SOC_DAPM_OUTPUT("HSOL"),
	SND_SOC_DAPM_OUTPUT("HSOR"),
	SND_SOC_DAPM_OUTPUT("CARKITL"),
	SND_SOC_DAPM_OUTPUT("CARKITR"),
	SND_SOC_DAPM_OUTPUT("HFL"),
	SND_SOC_DAPM_OUTPUT("HFR"),

	/* DACs */
	SND_SOC_DAPM_DAC("DAC Right1", "Right Front Playback",
			SND_SOC_NOPM, 0, 0),
	SND_SOC_DAPM_DAC("DAC Left1", "Left Front Playback",
			SND_SOC_NOPM, 0, 0),
	SND_SOC_DAPM_DAC("DAC Right2", "Right Rear Playback",
			SND_SOC_NOPM, 0, 0),
	SND_SOC_DAPM_DAC("DAC Left2", "Left Rear Playback",
			SND_SOC_NOPM, 0, 0),
	SND_SOC_DAPM_DAC("DAC Voice", "Voice Playback",
			TWL4030_REG_AVDAC_CTL, 4, 0),

	/* Analog PGAs */
	SND_SOC_DAPM_PGA("ARXR1_APGA", TWL4030_REG_ARXR1_APGA_CTL,
			0, 0, NULL, 0),
	SND_SOC_DAPM_PGA("ARXL1_APGA", TWL4030_REG_ARXL1_APGA_CTL,
			0, 0, NULL, 0),
	SND_SOC_DAPM_PGA("ARXR2_APGA", TWL4030_REG_ARXR2_APGA_CTL,
			0, 0, NULL, 0),
	SND_SOC_DAPM_PGA("ARXL2_APGA", TWL4030_REG_ARXL2_APGA_CTL,
			0, 0, NULL, 0),
	SND_SOC_DAPM_PGA("VDL_APGA", TWL4030_REG_VDL_APGA_CTL,
			0, 0, NULL, 0),

	/* Analog bypasses */
	SND_SOC_DAPM_SWITCH_E("Right1 Analog Loopback", SND_SOC_NOPM, 0, 0,
			&twl4030_dapm_abypassr1_control, bypass_event,
			SND_SOC_DAPM_POST_REG),
	SND_SOC_DAPM_SWITCH_E("Left1 Analog Loopback", SND_SOC_NOPM, 0, 0,
			&twl4030_dapm_abypassl1_control,
			bypass_event, SND_SOC_DAPM_POST_REG),
	SND_SOC_DAPM_SWITCH_E("Right2 Analog Loopback", SND_SOC_NOPM, 0, 0,
			&twl4030_dapm_abypassr2_control,
			bypass_event, SND_SOC_DAPM_POST_REG),
	SND_SOC_DAPM_SWITCH_E("Left2 Analog Loopback", SND_SOC_NOPM, 0, 0,
			&twl4030_dapm_abypassl2_control,
			bypass_event, SND_SOC_DAPM_POST_REG),

	/* Digital bypasses */
	SND_SOC_DAPM_SWITCH_E("Left Digital Loopback", SND_SOC_NOPM, 0, 0,
			&twl4030_dapm_dbypassl_control, bypass_event,
			SND_SOC_DAPM_POST_REG),
	SND_SOC_DAPM_SWITCH_E("Right Digital Loopback", SND_SOC_NOPM, 0, 0,
			&twl4030_dapm_dbypassr_control, bypass_event,
			SND_SOC_DAPM_POST_REG),

	SND_SOC_DAPM_MIXER("Analog R1 Playback Mixer", TWL4030_REG_AVDAC_CTL,
			0, 0, NULL, 0),
	SND_SOC_DAPM_MIXER("Analog L1 Playback Mixer", TWL4030_REG_AVDAC_CTL,
			1, 0, NULL, 0),
	SND_SOC_DAPM_MIXER("Analog R2 Playback Mixer", TWL4030_REG_AVDAC_CTL,
			2, 0, NULL, 0),
	SND_SOC_DAPM_MIXER("Analog L2 Playback Mixer", TWL4030_REG_AVDAC_CTL,
			3, 0, NULL, 0),

	/* Output MIXER controls */
	/* Earpiece */
	SND_SOC_DAPM_MIXER("Earpiece Mixer", SND_SOC_NOPM, 0, 0,
			&twl4030_dapm_earpiece_controls[0],
			ARRAY_SIZE(twl4030_dapm_earpiece_controls)),
	/* PreDrivL/R */
	SND_SOC_DAPM_MIXER("PredriveL Mixer", SND_SOC_NOPM, 0, 0,
			&twl4030_dapm_predrivel_controls[0],
			ARRAY_SIZE(twl4030_dapm_predrivel_controls)),
	SND_SOC_DAPM_MIXER("PredriveR Mixer", SND_SOC_NOPM, 0, 0,
			&twl4030_dapm_predriver_controls[0],
			ARRAY_SIZE(twl4030_dapm_predriver_controls)),
	/* HeadsetL/R */
	SND_SOC_DAPM_MIXER_E("HeadsetL Mixer", SND_SOC_NOPM, 0, 0,
			&twl4030_dapm_hsol_controls[0],
			ARRAY_SIZE(twl4030_dapm_hsol_controls), headsetl_event,
			SND_SOC_DAPM_POST_PMU|SND_SOC_DAPM_POST_PMD),
	SND_SOC_DAPM_MIXER("HeadsetR Mixer", SND_SOC_NOPM, 0, 0,
			&twl4030_dapm_hsor_controls[0],
			ARRAY_SIZE(twl4030_dapm_hsor_controls)),
	/* CarkitL/R */
	SND_SOC_DAPM_MIXER("CarkitL Mixer", SND_SOC_NOPM, 0, 0,
			&twl4030_dapm_carkitl_controls[0],
			ARRAY_SIZE(twl4030_dapm_carkitl_controls)),
	SND_SOC_DAPM_MIXER("CarkitR Mixer", SND_SOC_NOPM, 0, 0,
			&twl4030_dapm_carkitr_controls[0],
			ARRAY_SIZE(twl4030_dapm_carkitr_controls)),

	/* Output MUX controls */
	/* HandsfreeL/R */
	SND_SOC_DAPM_MUX_E("HandsfreeL Mux", TWL4030_REG_HFL_CTL, 5, 0,
		&twl4030_dapm_handsfreel_control, handsfree_event,
		SND_SOC_DAPM_POST_PMU|SND_SOC_DAPM_POST_PMD),
	SND_SOC_DAPM_MUX_E("HandsfreeR Mux", TWL4030_REG_HFR_CTL, 5, 0,
		&twl4030_dapm_handsfreer_control, handsfree_event,
		SND_SOC_DAPM_POST_PMU|SND_SOC_DAPM_POST_PMD),

	/* Introducing four virtual ADC, since TWL4030 have four channel for
	   capture */
	SND_SOC_DAPM_ADC("ADC Virtual Left1", "Left Front Capture",
		SND_SOC_NOPM, 0, 0),
	SND_SOC_DAPM_ADC("ADC Virtual Right1", "Right Front Capture",
		SND_SOC_NOPM, 0, 0),
	SND_SOC_DAPM_ADC("ADC Virtual Left2", "Left Rear Capture",
		SND_SOC_NOPM, 0, 0),
	SND_SOC_DAPM_ADC("ADC Virtual Right2", "Right Rear Capture",
		SND_SOC_NOPM, 0, 0),

	/* Analog/Digital mic path selection.
	   TX1 Left/Right: either analog Left/Right or Digimic0
	   TX2 Left/Right: either analog Left/Right or Digimic1 */
	SND_SOC_DAPM_MUX_E("TX1 Capture Route", SND_SOC_NOPM, 0, 0,
		&twl4030_dapm_micpathtx1_control, micpath_event,
		SND_SOC_DAPM_POST_PMU|SND_SOC_DAPM_POST_PMD|
		SND_SOC_DAPM_POST_REG),
	SND_SOC_DAPM_MUX_E("TX2 Capture Route", SND_SOC_NOPM, 0, 0,
		&twl4030_dapm_micpathtx2_control, micpath_event,
		SND_SOC_DAPM_POST_PMU|SND_SOC_DAPM_POST_PMD|
		SND_SOC_DAPM_POST_REG),

	/* Analog input muxes with switch for the capture amplifiers */
	SND_SOC_DAPM_VALUE_MUX("Analog Left Capture Route",
		TWL4030_REG_ANAMICL, 4, 0, &twl4030_dapm_analoglmic_control),
	SND_SOC_DAPM_VALUE_MUX("Analog Right Capture Route",
		TWL4030_REG_ANAMICR, 4, 0, &twl4030_dapm_analogrmic_control),

	SND_SOC_DAPM_PGA("ADC Physical Left",
		TWL4030_REG_AVADC_CTL, 3, 0, NULL, 0),
	SND_SOC_DAPM_PGA("ADC Physical Right",
		TWL4030_REG_AVADC_CTL, 1, 0, NULL, 0),

	SND_SOC_DAPM_PGA("Digimic0 Enable",
		TWL4030_REG_ADCMICSEL, 1, 0, NULL, 0),
	SND_SOC_DAPM_PGA("Digimic1 Enable",
		TWL4030_REG_ADCMICSEL, 3, 0, NULL, 0),

	SND_SOC_DAPM_MICBIAS("Mic Bias 1", TWL4030_REG_MICBIAS_CTL, 0, 0),
	SND_SOC_DAPM_MICBIAS("Mic Bias 2", TWL4030_REG_MICBIAS_CTL, 1, 0),
	SND_SOC_DAPM_MICBIAS("Headset Mic Bias", TWL4030_REG_MICBIAS_CTL, 2, 0),

};

static const struct snd_soc_dapm_route intercon[] = {
	{"Analog L1 Playback Mixer", NULL, "DAC Left1"},
	{"Analog R1 Playback Mixer", NULL, "DAC Right1"},
	{"Analog L2 Playback Mixer", NULL, "DAC Left2"},
	{"Analog R2 Playback Mixer", NULL, "DAC Right2"},

	{"ARXL1_APGA", NULL, "Analog L1 Playback Mixer"},
	{"ARXR1_APGA", NULL, "Analog R1 Playback Mixer"},
	{"ARXL2_APGA", NULL, "Analog L2 Playback Mixer"},
	{"ARXR2_APGA", NULL, "Analog R2 Playback Mixer"},

	{"VDL_APGA", NULL, "DAC Voice"},

	/* Internal playback routings */
	/* Earpiece */
	{"Earpiece Mixer", "Voice", "VDL_APGA"},
	{"Earpiece Mixer", "AudioL1", "ARXL1_APGA"},
	{"Earpiece Mixer", "AudioL2", "ARXL2_APGA"},
	{"Earpiece Mixer", "AudioR1", "ARXR1_APGA"},
	/* PreDrivL */
	{"PredriveL Mixer", "Voice", "VDL_APGA"},
	{"PredriveL Mixer", "AudioL1", "ARXL1_APGA"},
	{"PredriveL Mixer", "AudioL2", "ARXL2_APGA"},
	{"PredriveL Mixer", "AudioR2", "ARXR2_APGA"},
	/* PreDrivR */
	{"PredriveR Mixer", "Voice", "VDL_APGA"},
	{"PredriveR Mixer", "AudioR1", "ARXR1_APGA"},
	{"PredriveR Mixer", "AudioR2", "ARXR2_APGA"},
	{"PredriveR Mixer", "AudioL2", "ARXL2_APGA"},
	/* HeadsetL */
	{"HeadsetL Mixer", "Voice", "VDL_APGA"},
	{"HeadsetL Mixer", "AudioL1", "ARXL1_APGA"},
	{"HeadsetL Mixer", "AudioL2", "ARXL2_APGA"},
	/* HeadsetR */
	{"HeadsetR Mixer", "Voice", "VDL_APGA"},
	{"HeadsetR Mixer", "AudioR1", "ARXR1_APGA"},
	{"HeadsetR Mixer", "AudioR2", "ARXR2_APGA"},
	/* CarkitL */
	{"CarkitL Mixer", "Voice", "VDL_APGA"},
	{"CarkitL Mixer", "AudioL1", "ARXL1_APGA"},
	{"CarkitL Mixer", "AudioL2", "ARXL2_APGA"},
	/* CarkitR */
	{"CarkitR Mixer", "Voice", "VDL_APGA"},
	{"CarkitR Mixer", "AudioR1", "ARXR1_APGA"},
	{"CarkitR Mixer", "AudioR2", "ARXR2_APGA"},
	/* HandsfreeL */
	{"HandsfreeL Mux", "Voice", "VDL_APGA"},
	{"HandsfreeL Mux", "AudioL1", "ARXL1_APGA"},
	{"HandsfreeL Mux", "AudioL2", "ARXL2_APGA"},
	{"HandsfreeL Mux", "AudioR2", "ARXR2_APGA"},
	/* HandsfreeR */
	{"HandsfreeR Mux", "Voice", "VDL_APGA"},
	{"HandsfreeR Mux", "AudioR1", "ARXR1_APGA"},
	{"HandsfreeR Mux", "AudioR2", "ARXR2_APGA"},
	{"HandsfreeR Mux", "AudioL2", "ARXL2_APGA"},

	/* outputs */
	{"OUTL", NULL, "ARXL2_APGA"},
	{"OUTR", NULL, "ARXR2_APGA"},
	{"EARPIECE", NULL, "Earpiece Mixer"},
	{"PREDRIVEL", NULL, "PredriveL Mixer"},
	{"PREDRIVER", NULL, "PredriveR Mixer"},
	{"HSOL", NULL, "HeadsetL Mixer"},
	{"HSOR", NULL, "HeadsetR Mixer"},
	{"CARKITL", NULL, "CarkitL Mixer"},
	{"CARKITR", NULL, "CarkitR Mixer"},
	{"HFL", NULL, "HandsfreeL Mux"},
	{"HFR", NULL, "HandsfreeR Mux"},

	/* Capture path */
	{"Analog Left Capture Route", "Main mic", "MAINMIC"},
	{"Analog Left Capture Route", "Headset mic", "HSMIC"},
	{"Analog Left Capture Route", "AUXL", "AUXL"},
	{"Analog Left Capture Route", "Carkit mic", "CARKITMIC"},

	{"Analog Right Capture Route", "Sub mic", "SUBMIC"},
	{"Analog Right Capture Route", "AUXR", "AUXR"},

	{"ADC Physical Left", NULL, "Analog Left Capture Route"},
	{"ADC Physical Right", NULL, "Analog Right Capture Route"},

	{"Digimic0 Enable", NULL, "DIGIMIC0"},
	{"Digimic1 Enable", NULL, "DIGIMIC1"},

	/* TX1 Left capture path */
	{"TX1 Capture Route", "Analog", "ADC Physical Left"},
	{"TX1 Capture Route", "Digimic0", "Digimic0 Enable"},
	/* TX1 Right capture path */
	{"TX1 Capture Route", "Analog", "ADC Physical Right"},
	{"TX1 Capture Route", "Digimic0", "Digimic0 Enable"},
	/* TX2 Left capture path */
	{"TX2 Capture Route", "Analog", "ADC Physical Left"},
	{"TX2 Capture Route", "Digimic1", "Digimic1 Enable"},
	/* TX2 Right capture path */
	{"TX2 Capture Route", "Analog", "ADC Physical Right"},
	{"TX2 Capture Route", "Digimic1", "Digimic1 Enable"},

	{"ADC Virtual Left1", NULL, "TX1 Capture Route"},
	{"ADC Virtual Right1", NULL, "TX1 Capture Route"},
	{"ADC Virtual Left2", NULL, "TX2 Capture Route"},
	{"ADC Virtual Right2", NULL, "TX2 Capture Route"},

	/* Analog bypass routes */
	{"Right1 Analog Loopback", "Switch", "Analog Right Capture Route"},
	{"Left1 Analog Loopback", "Switch", "Analog Left Capture Route"},
	{"Right2 Analog Loopback", "Switch", "Analog Right Capture Route"},
	{"Left2 Analog Loopback", "Switch", "Analog Left Capture Route"},

	{"Analog R1 Playback Mixer", NULL, "Right1 Analog Loopback"},
	{"Analog L1 Playback Mixer", NULL, "Left1 Analog Loopback"},
	{"Analog R2 Playback Mixer", NULL, "Right2 Analog Loopback"},
	{"Analog L2 Playback Mixer", NULL, "Left2 Analog Loopback"},

	/* Digital bypass routes */
	{"Right Digital Loopback", "Volume", "TX1 Capture Route"},
	{"Left Digital Loopback", "Volume", "TX1 Capture Route"},

	{"Analog R2 Playback Mixer", NULL, "Right Digital Loopback"},
	{"Analog L2 Playback Mixer", NULL, "Left Digital Loopback"},

};

static int twl4030_add_widgets(struct snd_soc_codec *codec)
{
	snd_soc_dapm_new_controls(codec, twl4030_dapm_widgets,
				 ARRAY_SIZE(twl4030_dapm_widgets));

	snd_soc_dapm_add_routes(codec, intercon, ARRAY_SIZE(intercon));

	snd_soc_dapm_new_widgets(codec);
	return 0;
}

static int twl4030_set_bias_level(struct snd_soc_codec *codec,
				  enum snd_soc_bias_level level)
{
	struct twl4030_priv *twl4030 = codec->private_data;

	switch (level) {
	case SND_SOC_BIAS_ON:
		twl4030_codec_mute(codec, 0);
		break;
	case SND_SOC_BIAS_PREPARE:
		twl4030_power_up(codec);
		if (twl4030->bypass_state)
			twl4030_codec_mute(codec, 0);
		else
			twl4030_codec_mute(codec, 1);
		break;
	case SND_SOC_BIAS_STANDBY:
		twl4030_power_up(codec);
		if (twl4030->bypass_state)
			twl4030_codec_mute(codec, 0);
		else
			twl4030_codec_mute(codec, 1);
		break;
	case SND_SOC_BIAS_OFF:
		twl4030_power_down(codec);
		break;
	}
	codec->bias_level = level;

	return 0;
}

static void twl4030_constraints(struct twl4030_priv *twl4030,
				struct snd_pcm_substream *mst_substream)
{
	struct snd_pcm_substream *slv_substream;

	/* Pick the stream, which need to be constrained */
	if (mst_substream == twl4030->master_substream)
		slv_substream = twl4030->slave_substream;
	else if (mst_substream == twl4030->slave_substream)
		slv_substream = twl4030->master_substream;
	else /* This should not happen.. */
		return;

	/* Set the constraints according to the already configured stream */
	snd_pcm_hw_constraint_minmax(slv_substream->runtime,
				SNDRV_PCM_HW_PARAM_RATE,
				twl4030->rate,
				twl4030->rate);

	snd_pcm_hw_constraint_minmax(slv_substream->runtime,
				SNDRV_PCM_HW_PARAM_SAMPLE_BITS,
				twl4030->sample_bits,
				twl4030->sample_bits);

	snd_pcm_hw_constraint_minmax(slv_substream->runtime,
				SNDRV_PCM_HW_PARAM_CHANNELS,
				twl4030->channels,
				twl4030->channels);
}

<<<<<<< HEAD
=======
/* In case of 4 channel mode, the RX1 L/R for playback and the TX2 L/R for
 * capture has to be enabled/disabled. */
static void twl4030_tdm_enable(struct snd_soc_codec *codec, int direction,
				int enable)
{
	u8 reg, mask;

	reg = twl4030_read_reg_cache(codec, TWL4030_REG_OPTION);

	if (direction == SNDRV_PCM_STREAM_PLAYBACK)
		mask = TWL4030_ARXL1_VRX_EN | TWL4030_ARXR1_EN;
	else
		mask = TWL4030_ATXL2_VTXL_EN | TWL4030_ATXR2_VTXR_EN;

	if (enable)
		reg |= mask;
	else
		reg &= ~mask;

	twl4030_write(codec, TWL4030_REG_OPTION, reg);
}

>>>>>>> 8a1f936a
static int twl4030_startup(struct snd_pcm_substream *substream,
			   struct snd_soc_dai *dai)
{
	struct snd_soc_pcm_runtime *rtd = substream->private_data;
	struct snd_soc_device *socdev = rtd->socdev;
	struct snd_soc_codec *codec = socdev->card->codec;
	struct twl4030_priv *twl4030 = codec->private_data;

	if (twl4030->master_substream) {
		twl4030->slave_substream = substream;
		/* The DAI has one configuration for playback and capture, so
		 * if the DAI has been already configured then constrain this
		 * substream to match it. */
		if (twl4030->configured)
			twl4030_constraints(twl4030, twl4030->master_substream);
	} else {
<<<<<<< HEAD
=======
		if (!(twl4030_read_reg_cache(codec, TWL4030_REG_CODEC_MODE) &
			TWL4030_OPTION_1)) {
			/* In option2 4 channel is not supported, set the
			 * constraint for the first stream for channels, the
			 * second stream will 'inherit' this cosntraint */
			snd_pcm_hw_constraint_minmax(substream->runtime,
						SNDRV_PCM_HW_PARAM_CHANNELS,
						2, 2);
		}
>>>>>>> 8a1f936a
		twl4030->master_substream = substream;
	}

	return 0;
}

static void twl4030_shutdown(struct snd_pcm_substream *substream,
			     struct snd_soc_dai *dai)
{
	struct snd_soc_pcm_runtime *rtd = substream->private_data;
	struct snd_soc_device *socdev = rtd->socdev;
	struct snd_soc_codec *codec = socdev->card->codec;
	struct twl4030_priv *twl4030 = codec->private_data;

	if (twl4030->master_substream == substream)
		twl4030->master_substream = twl4030->slave_substream;

	twl4030->slave_substream = NULL;

	/* If all streams are closed, or the remaining stream has not yet
	 * been configured than set the DAI as not configured. */
	if (!twl4030->master_substream)
		twl4030->configured = 0;
	 else if (!twl4030->master_substream->runtime->channels)
		twl4030->configured = 0;
<<<<<<< HEAD
=======

	 /* If the closing substream had 4 channel, do the necessary cleanup */
	if (substream->runtime->channels == 4)
		twl4030_tdm_enable(codec, substream->stream, 0);
>>>>>>> 8a1f936a
}

static int twl4030_hw_params(struct snd_pcm_substream *substream,
			   struct snd_pcm_hw_params *params,
			   struct snd_soc_dai *dai)
{
	struct snd_soc_pcm_runtime *rtd = substream->private_data;
	struct snd_soc_device *socdev = rtd->socdev;
	struct snd_soc_codec *codec = socdev->card->codec;
	struct twl4030_priv *twl4030 = codec->private_data;
	u8 mode, old_mode, format, old_format;

<<<<<<< HEAD
=======
	 /* If the substream has 4 channel, do the necessary setup */
	if (params_channels(params) == 4) {
		/* Safety check: are we in the correct operating mode? */
		if ((twl4030_read_reg_cache(codec, TWL4030_REG_CODEC_MODE) &
			TWL4030_OPTION_1))
			twl4030_tdm_enable(codec, substream->stream, 1);
		else
			return -EINVAL;
	}

>>>>>>> 8a1f936a
	if (twl4030->configured)
		/* Ignoring hw_params for already configured DAI */
		return 0;

	/* bit rate */
	old_mode = twl4030_read_reg_cache(codec,
			TWL4030_REG_CODEC_MODE) & ~TWL4030_CODECPDZ;
	mode = old_mode & ~TWL4030_APLL_RATE;

	switch (params_rate(params)) {
	case 8000:
		mode |= TWL4030_APLL_RATE_8000;
		break;
	case 11025:
		mode |= TWL4030_APLL_RATE_11025;
		break;
	case 12000:
		mode |= TWL4030_APLL_RATE_12000;
		break;
	case 16000:
		mode |= TWL4030_APLL_RATE_16000;
		break;
	case 22050:
		mode |= TWL4030_APLL_RATE_22050;
		break;
	case 24000:
		mode |= TWL4030_APLL_RATE_24000;
		break;
	case 32000:
		mode |= TWL4030_APLL_RATE_32000;
		break;
	case 44100:
		mode |= TWL4030_APLL_RATE_44100;
		break;
	case 48000:
		mode |= TWL4030_APLL_RATE_48000;
		break;
	case 96000:
		mode |= TWL4030_APLL_RATE_96000;
		break;
	default:
		printk(KERN_ERR "TWL4030 hw params: unknown rate %d\n",
			params_rate(params));
		return -EINVAL;
	}

	if (mode != old_mode) {
		/* change rate and set CODECPDZ */
		twl4030_codec_enable(codec, 0);
		twl4030_write(codec, TWL4030_REG_CODEC_MODE, mode);
		twl4030_codec_enable(codec, 1);
	}

	/* sample size */
	old_format = twl4030_read_reg_cache(codec, TWL4030_REG_AUDIO_IF);
	format = old_format;
	format &= ~TWL4030_DATA_WIDTH;
	switch (params_format(params)) {
	case SNDRV_PCM_FORMAT_S16_LE:
		format |= TWL4030_DATA_WIDTH_16S_16W;
		break;
	case SNDRV_PCM_FORMAT_S24_LE:
		format |= TWL4030_DATA_WIDTH_32S_24W;
		break;
	default:
		printk(KERN_ERR "TWL4030 hw params: unknown format %d\n",
			params_format(params));
		return -EINVAL;
	}

	if (format != old_format) {

		/* clear CODECPDZ before changing format (codec requirement) */
		twl4030_codec_enable(codec, 0);

		/* change format */
		twl4030_write(codec, TWL4030_REG_AUDIO_IF, format);

		/* set CODECPDZ afterwards */
		twl4030_codec_enable(codec, 1);
	}

	/* Store the important parameters for the DAI configuration and set
	 * the DAI as configured */
	twl4030->configured = 1;
	twl4030->rate = params_rate(params);
	twl4030->sample_bits = hw_param_interval(params,
					SNDRV_PCM_HW_PARAM_SAMPLE_BITS)->min;
	twl4030->channels = params_channels(params);

	/* If both playback and capture streams are open, and one of them
	 * is setting the hw parameters right now (since we are here), set
	 * constraints to the other stream to match the current one. */
	if (twl4030->slave_substream)
		twl4030_constraints(twl4030, substream);

	return 0;
}

static int twl4030_set_dai_sysclk(struct snd_soc_dai *codec_dai,
		int clk_id, unsigned int freq, int dir)
{
	struct snd_soc_codec *codec = codec_dai->codec;
	u8 infreq;

	switch (freq) {
	case 19200000:
		infreq = TWL4030_APLL_INFREQ_19200KHZ;
		break;
	case 26000000:
		infreq = TWL4030_APLL_INFREQ_26000KHZ;
		break;
	case 38400000:
		infreq = TWL4030_APLL_INFREQ_38400KHZ;
		break;
	default:
		printk(KERN_ERR "TWL4030 set sysclk: unknown rate %d\n",
			freq);
		return -EINVAL;
	}

	infreq |= TWL4030_APLL_EN;
	twl4030_write(codec, TWL4030_REG_APLL_CTL, infreq);

	return 0;
}

static int twl4030_set_dai_fmt(struct snd_soc_dai *codec_dai,
			     unsigned int fmt)
{
	struct snd_soc_codec *codec = codec_dai->codec;
	u8 old_format, format;

	/* get format */
	old_format = twl4030_read_reg_cache(codec, TWL4030_REG_AUDIO_IF);
	format = old_format;

	/* set master/slave audio interface */
	switch (fmt & SND_SOC_DAIFMT_MASTER_MASK) {
	case SND_SOC_DAIFMT_CBM_CFM:
		format &= ~(TWL4030_AIF_SLAVE_EN);
		format &= ~(TWL4030_CLK256FS_EN);
		break;
	case SND_SOC_DAIFMT_CBS_CFS:
		format |= TWL4030_AIF_SLAVE_EN;
		format |= TWL4030_CLK256FS_EN;
		break;
	default:
		return -EINVAL;
	}

	/* interface format */
	format &= ~TWL4030_AIF_FORMAT;
	switch (fmt & SND_SOC_DAIFMT_FORMAT_MASK) {
	case SND_SOC_DAIFMT_I2S:
		format |= TWL4030_AIF_FORMAT_CODEC;
		break;
	case SND_SOC_DAIFMT_DSP_A:
		format |= TWL4030_AIF_FORMAT_TDM;
		break;
	default:
		return -EINVAL;
	}

	if (format != old_format) {

		/* clear CODECPDZ before changing format (codec requirement) */
		twl4030_codec_enable(codec, 0);

		/* change format */
		twl4030_write(codec, TWL4030_REG_AUDIO_IF, format);

		/* set CODECPDZ afterwards */
		twl4030_codec_enable(codec, 1);
	}

	return 0;
}

static int twl4030_voice_startup(struct snd_pcm_substream *substream,
		struct snd_soc_dai *dai)
{
	struct snd_soc_pcm_runtime *rtd = substream->private_data;
	struct snd_soc_device *socdev = rtd->socdev;
	struct snd_soc_codec *codec = socdev->card->codec;
	u8 infreq;
	u8 mode;

	/* If the system master clock is not 26MHz, the voice PCM interface is
	 * not avilable.
	 */
	infreq = twl4030_read_reg_cache(codec, TWL4030_REG_APLL_CTL)
		& TWL4030_APLL_INFREQ;

	if (infreq != TWL4030_APLL_INFREQ_26000KHZ) {
		printk(KERN_ERR "TWL4030 voice startup: "
			"MCLK is not 26MHz, call set_sysclk() on init\n");
		return -EINVAL;
	}

	/* If the codec mode is not option2, the voice PCM interface is not
	 * avilable.
	 */
	mode = twl4030_read_reg_cache(codec, TWL4030_REG_CODEC_MODE)
		& TWL4030_OPT_MODE;

	if (mode != TWL4030_OPTION_2) {
		printk(KERN_ERR "TWL4030 voice startup: "
			"the codec mode is not option2\n");
		return -EINVAL;
	}

	return 0;
}

static int twl4030_voice_hw_params(struct snd_pcm_substream *substream,
		struct snd_pcm_hw_params *params, struct snd_soc_dai *dai)
{
	struct snd_soc_pcm_runtime *rtd = substream->private_data;
	struct snd_soc_device *socdev = rtd->socdev;
	struct snd_soc_codec *codec = socdev->card->codec;
	u8 old_mode, mode;

	/* bit rate */
	old_mode = twl4030_read_reg_cache(codec, TWL4030_REG_CODEC_MODE)
		& ~(TWL4030_CODECPDZ);
	mode = old_mode;

	switch (params_rate(params)) {
	case 8000:
		mode &= ~(TWL4030_SEL_16K);
		break;
	case 16000:
		mode |= TWL4030_SEL_16K;
		break;
	default:
		printk(KERN_ERR "TWL4030 voice hw params: unknown rate %d\n",
			params_rate(params));
		return -EINVAL;
	}

	if (mode != old_mode) {
		/* change rate and set CODECPDZ */
		twl4030_codec_enable(codec, 0);
		twl4030_write(codec, TWL4030_REG_CODEC_MODE, mode);
		twl4030_codec_enable(codec, 1);
	}

	return 0;
}

static int twl4030_voice_set_dai_sysclk(struct snd_soc_dai *codec_dai,
		int clk_id, unsigned int freq, int dir)
{
	struct snd_soc_codec *codec = codec_dai->codec;
	u8 infreq;

	switch (freq) {
	case 26000000:
		infreq = TWL4030_APLL_INFREQ_26000KHZ;
		break;
	default:
		printk(KERN_ERR "TWL4030 voice set sysclk: unknown rate %d\n",
			freq);
		return -EINVAL;
	}

	infreq |= TWL4030_APLL_EN;
	twl4030_write(codec, TWL4030_REG_APLL_CTL, infreq);

	return 0;
}

static int twl4030_voice_set_dai_fmt(struct snd_soc_dai *codec_dai,
		unsigned int fmt)
{
	struct snd_soc_codec *codec = codec_dai->codec;
	u8 old_format, format;

	/* get format */
	old_format = twl4030_read_reg_cache(codec, TWL4030_REG_VOICE_IF);
	format = old_format;

	/* set master/slave audio interface */
	switch (fmt & SND_SOC_DAIFMT_MASTER_MASK) {
	case SND_SOC_DAIFMT_CBS_CFM:
		format &= ~(TWL4030_VIF_SLAVE_EN);
		break;
	case SND_SOC_DAIFMT_CBS_CFS:
		format |= TWL4030_VIF_SLAVE_EN;
		break;
	default:
		return -EINVAL;
	}

	/* clock inversion */
	switch (fmt & SND_SOC_DAIFMT_INV_MASK) {
	case SND_SOC_DAIFMT_IB_NF:
		format &= ~(TWL4030_VIF_FORMAT);
		break;
	case SND_SOC_DAIFMT_NB_IF:
		format |= TWL4030_VIF_FORMAT;
		break;
	default:
		return -EINVAL;
	}

	if (format != old_format) {
		/* change format and set CODECPDZ */
		twl4030_codec_enable(codec, 0);
		twl4030_write(codec, TWL4030_REG_VOICE_IF, format);
		twl4030_codec_enable(codec, 1);
	}

	return 0;
}

#define TWL4030_RATES	 (SNDRV_PCM_RATE_8000_48000)
#define TWL4030_FORMATS	 (SNDRV_PCM_FMTBIT_S16_LE | SNDRV_PCM_FORMAT_S24_LE)

static struct snd_soc_dai_ops twl4030_dai_ops = {
	.startup	= twl4030_startup,
	.shutdown	= twl4030_shutdown,
	.hw_params	= twl4030_hw_params,
	.set_sysclk	= twl4030_set_dai_sysclk,
	.set_fmt	= twl4030_set_dai_fmt,
};

static struct snd_soc_dai_ops twl4030_dai_voice_ops = {
	.startup	= twl4030_voice_startup,
	.hw_params	= twl4030_voice_hw_params,
	.set_sysclk	= twl4030_voice_set_dai_sysclk,
	.set_fmt	= twl4030_voice_set_dai_fmt,
};

struct snd_soc_dai twl4030_dai[] = {
{
	.name = "twl4030",
	.playback = {
		.stream_name = "Playback",
		.channels_min = 2,
		.channels_max = 4,
		.rates = TWL4030_RATES | SNDRV_PCM_RATE_96000,
		.formats = TWL4030_FORMATS,},
	.capture = {
		.stream_name = "Capture",
		.channels_min = 2,
		.channels_max = 4,
		.rates = TWL4030_RATES,
		.formats = TWL4030_FORMATS,},
	.ops = &twl4030_dai_ops,
},
{
	.name = "twl4030 Voice",
	.playback = {
		.stream_name = "Playback",
		.channels_min = 1,
		.channels_max = 1,
		.rates = SNDRV_PCM_RATE_8000 | SNDRV_PCM_RATE_16000,
		.formats = SNDRV_PCM_FMTBIT_S16_LE,},
	.capture = {
		.stream_name = "Capture",
		.channels_min = 1,
		.channels_max = 2,
		.rates = SNDRV_PCM_RATE_8000 | SNDRV_PCM_RATE_16000,
		.formats = SNDRV_PCM_FMTBIT_S16_LE,},
	.ops = &twl4030_dai_voice_ops,
},
};
EXPORT_SYMBOL_GPL(twl4030_dai);

static int twl4030_suspend(struct platform_device *pdev, pm_message_t state)
{
	struct snd_soc_device *socdev = platform_get_drvdata(pdev);
	struct snd_soc_codec *codec = socdev->card->codec;

	twl4030_set_bias_level(codec, SND_SOC_BIAS_OFF);

	return 0;
}

static int twl4030_resume(struct platform_device *pdev)
{
	struct snd_soc_device *socdev = platform_get_drvdata(pdev);
	struct snd_soc_codec *codec = socdev->card->codec;

	twl4030_set_bias_level(codec, SND_SOC_BIAS_STANDBY);
	twl4030_set_bias_level(codec, codec->suspend_bias_level);
	return 0;
}

/*
 * initialize the driver
 * register the mixer and dsp interfaces with the kernel
 */

static int twl4030_init(struct snd_soc_device *socdev)
{
	struct snd_soc_codec *codec = socdev->card->codec;
	int ret = 0;

	printk(KERN_INFO "TWL4030 Audio Codec init \n");

	codec->name = "twl4030";
	codec->owner = THIS_MODULE;
	codec->read = twl4030_read_reg_cache;
	codec->write = twl4030_write;
	codec->set_bias_level = twl4030_set_bias_level;
	codec->dai = twl4030_dai;
	codec->num_dai = ARRAY_SIZE(twl4030_dai),
	codec->reg_cache_size = sizeof(twl4030_reg);
	codec->reg_cache = kmemdup(twl4030_reg, sizeof(twl4030_reg),
					GFP_KERNEL);
	if (codec->reg_cache == NULL)
		return -ENOMEM;

	/* register pcms */
	ret = snd_soc_new_pcms(socdev, SNDRV_DEFAULT_IDX1, SNDRV_DEFAULT_STR1);
	if (ret < 0) {
		printk(KERN_ERR "twl4030: failed to create pcms\n");
		goto pcm_err;
	}

	twl4030_init_chip(codec);

	/* power on device */
	twl4030_set_bias_level(codec, SND_SOC_BIAS_STANDBY);

	snd_soc_add_controls(codec, twl4030_snd_controls,
				ARRAY_SIZE(twl4030_snd_controls));
	twl4030_add_widgets(codec);

	ret = snd_soc_init_card(socdev);
	if (ret < 0) {
		printk(KERN_ERR "twl4030: failed to register card\n");
		goto card_err;
	}

	return ret;

card_err:
	snd_soc_free_pcms(socdev);
	snd_soc_dapm_free(socdev);
pcm_err:
	kfree(codec->reg_cache);
	return ret;
}

static struct snd_soc_device *twl4030_socdev;

static int twl4030_probe(struct platform_device *pdev)
{
	struct snd_soc_device *socdev = platform_get_drvdata(pdev);
	struct snd_soc_codec *codec;
	struct twl4030_priv *twl4030;

	codec = kzalloc(sizeof(struct snd_soc_codec), GFP_KERNEL);
	if (codec == NULL)
		return -ENOMEM;

	twl4030 = kzalloc(sizeof(struct twl4030_priv), GFP_KERNEL);
	if (twl4030 == NULL) {
		kfree(codec);
		return -ENOMEM;
	}

	codec->private_data = twl4030;
	socdev->card->codec = codec;
	mutex_init(&codec->mutex);
	INIT_LIST_HEAD(&codec->dapm_widgets);
	INIT_LIST_HEAD(&codec->dapm_paths);

	twl4030_socdev = socdev;
	twl4030_init(socdev);

	return 0;
}

static int twl4030_remove(struct platform_device *pdev)
{
	struct snd_soc_device *socdev = platform_get_drvdata(pdev);
	struct snd_soc_codec *codec = socdev->card->codec;

	printk(KERN_INFO "TWL4030 Audio Codec remove\n");
	twl4030_set_bias_level(codec, SND_SOC_BIAS_OFF);
	snd_soc_free_pcms(socdev);
	snd_soc_dapm_free(socdev);
	kfree(codec->private_data);
	kfree(codec);

	return 0;
}

struct snd_soc_codec_device soc_codec_dev_twl4030 = {
	.probe = twl4030_probe,
	.remove = twl4030_remove,
	.suspend = twl4030_suspend,
	.resume = twl4030_resume,
};
EXPORT_SYMBOL_GPL(soc_codec_dev_twl4030);

static int __init twl4030_modinit(void)
{
	return snd_soc_register_dais(&twl4030_dai[0], ARRAY_SIZE(twl4030_dai));
}
module_init(twl4030_modinit);

static void __exit twl4030_exit(void)
{
	snd_soc_unregister_dais(&twl4030_dai[0], ARRAY_SIZE(twl4030_dai));
}
module_exit(twl4030_exit);

MODULE_DESCRIPTION("ASoC TWL4030 codec driver");
MODULE_AUTHOR("Steve Sakoman");
MODULE_LICENSE("GPL");<|MERGE_RESOLUTION|>--- conflicted
+++ resolved
@@ -1251,8 +1251,6 @@
 				twl4030->channels);
 }
 
-<<<<<<< HEAD
-=======
 /* In case of 4 channel mode, the RX1 L/R for playback and the TX2 L/R for
  * capture has to be enabled/disabled. */
 static void twl4030_tdm_enable(struct snd_soc_codec *codec, int direction,
@@ -1275,7 +1273,6 @@
 	twl4030_write(codec, TWL4030_REG_OPTION, reg);
 }
 
->>>>>>> 8a1f936a
 static int twl4030_startup(struct snd_pcm_substream *substream,
 			   struct snd_soc_dai *dai)
 {
@@ -1292,8 +1289,6 @@
 		if (twl4030->configured)
 			twl4030_constraints(twl4030, twl4030->master_substream);
 	} else {
-<<<<<<< HEAD
-=======
 		if (!(twl4030_read_reg_cache(codec, TWL4030_REG_CODEC_MODE) &
 			TWL4030_OPTION_1)) {
 			/* In option2 4 channel is not supported, set the
@@ -1303,7 +1298,6 @@
 						SNDRV_PCM_HW_PARAM_CHANNELS,
 						2, 2);
 		}
->>>>>>> 8a1f936a
 		twl4030->master_substream = substream;
 	}
 
@@ -1329,13 +1323,10 @@
 		twl4030->configured = 0;
 	 else if (!twl4030->master_substream->runtime->channels)
 		twl4030->configured = 0;
-<<<<<<< HEAD
-=======
 
 	 /* If the closing substream had 4 channel, do the necessary cleanup */
 	if (substream->runtime->channels == 4)
 		twl4030_tdm_enable(codec, substream->stream, 0);
->>>>>>> 8a1f936a
 }
 
 static int twl4030_hw_params(struct snd_pcm_substream *substream,
@@ -1348,8 +1339,6 @@
 	struct twl4030_priv *twl4030 = codec->private_data;
 	u8 mode, old_mode, format, old_format;
 
-<<<<<<< HEAD
-=======
 	 /* If the substream has 4 channel, do the necessary setup */
 	if (params_channels(params) == 4) {
 		/* Safety check: are we in the correct operating mode? */
@@ -1360,7 +1349,6 @@
 			return -EINVAL;
 	}
 
->>>>>>> 8a1f936a
 	if (twl4030->configured)
 		/* Ignoring hw_params for already configured DAI */
 		return 0;
