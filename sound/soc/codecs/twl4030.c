/*
 * ALSA SoC TWL4030 codec driver
 *
 * Author:      Steve Sakoman, <steve@sakoman.com>
 *
 * This program is free software; you can redistribute it and/or
 * modify it under the terms of the GNU General Public License
 * version 2 as published by the Free Software Foundation.
 *
 * This program is distributed in the hope that it will be useful, but
 * WITHOUT ANY WARRANTY; without even the implied warranty of
 * MERCHANTABILITY or FITNESS FOR A PARTICULAR PURPOSE.  See the GNU
 * General Public License for more details.
 *
 * You should have received a copy of the GNU General Public License
 * along with this program; if not, write to the Free Software
 * Foundation, Inc., 51 Franklin St, Fifth Floor, Boston, MA
 * 02110-1301 USA
 *
 */

#include <linux/module.h>
#include <linux/moduleparam.h>
#include <linux/init.h>
#include <linux/delay.h>
#include <linux/pm.h>
#include <linux/i2c.h>
#include <linux/platform_device.h>
#include <linux/i2c/twl4030.h>
#include <sound/core.h>
#include <sound/pcm.h>
#include <sound/pcm_params.h>
#include <sound/soc.h>
#include <sound/soc-dapm.h>
#include <sound/initval.h>
#include <sound/tlv.h>

#include "twl4030.h"

/*
 * twl4030 register cache & default register settings
 */
static const u8 twl4030_reg[TWL4030_CACHEREGNUM] = {
	0x00, /* this register not used		*/
	0x91, /* REG_CODEC_MODE		(0x1)	*/
	0xc3, /* REG_OPTION		(0x2)	*/
	0x00, /* REG_UNKNOWN		(0x3)	*/
	0x00, /* REG_MICBIAS_CTL	(0x4)	*/
	0x20, /* REG_ANAMICL		(0x5)	*/
	0x00, /* REG_ANAMICR		(0x6)	*/
	0x00, /* REG_AVADC_CTL		(0x7)	*/
	0x00, /* REG_ADCMICSEL		(0x8)	*/
	0x00, /* REG_DIGMIXING		(0x9)	*/
	0x0c, /* REG_ATXL1PGA		(0xA)	*/
	0x0c, /* REG_ATXR1PGA		(0xB)	*/
	0x00, /* REG_AVTXL2PGA		(0xC)	*/
	0x00, /* REG_AVTXR2PGA		(0xD)	*/
	0x01, /* REG_AUDIO_IF		(0xE)	*/
	0x00, /* REG_VOICE_IF		(0xF)	*/
	0x00, /* REG_ARXR1PGA		(0x10)	*/
	0x00, /* REG_ARXL1PGA		(0x11)	*/
	0x6c, /* REG_ARXR2PGA		(0x12)	*/
	0x6c, /* REG_ARXL2PGA		(0x13)	*/
	0x00, /* REG_VRXPGA		(0x14)	*/
	0x00, /* REG_VSTPGA		(0x15)	*/
	0x00, /* REG_VRX2ARXPGA		(0x16)	*/
	0x0c, /* REG_AVDAC_CTL		(0x17)	*/
	0x00, /* REG_ARX2VTXPGA		(0x18)	*/
	0x00, /* REG_ARXL1_APGA_CTL	(0x19)	*/
	0x00, /* REG_ARXR1_APGA_CTL	(0x1A)	*/
	0x4b, /* REG_ARXL2_APGA_CTL	(0x1B)	*/
	0x4b, /* REG_ARXR2_APGA_CTL	(0x1C)	*/
	0x00, /* REG_ATX2ARXPGA		(0x1D)	*/
	0x00, /* REG_BT_IF		(0x1E)	*/
	0x00, /* REG_BTPGA		(0x1F)	*/
	0x00, /* REG_BTSTPGA		(0x20)	*/
	0x00, /* REG_EAR_CTL		(0x21)	*/
	0x24, /* REG_HS_SEL		(0x22)	*/
	0x0a, /* REG_HS_GAIN_SET	(0x23)	*/
	0x00, /* REG_HS_POPN_SET	(0x24)	*/
	0x00, /* REG_PREDL_CTL		(0x25)	*/
	0x00, /* REG_PREDR_CTL		(0x26)	*/
	0x00, /* REG_PRECKL_CTL		(0x27)	*/
	0x00, /* REG_PRECKR_CTL		(0x28)	*/
	0x00, /* REG_HFL_CTL		(0x29)	*/
	0x00, /* REG_HFR_CTL		(0x2A)	*/
	0x00, /* REG_ALC_CTL		(0x2B)	*/
	0x00, /* REG_ALC_SET1		(0x2C)	*/
	0x00, /* REG_ALC_SET2		(0x2D)	*/
	0x00, /* REG_BOOST_CTL		(0x2E)	*/
	0x00, /* REG_SOFTVOL_CTL	(0x2F)	*/
	0x00, /* REG_DTMF_FREQSEL	(0x30)	*/
	0x00, /* REG_DTMF_TONEXT1H	(0x31)	*/
	0x00, /* REG_DTMF_TONEXT1L	(0x32)	*/
	0x00, /* REG_DTMF_TONEXT2H	(0x33)	*/
	0x00, /* REG_DTMF_TONEXT2L	(0x34)	*/
	0x00, /* REG_DTMF_TONOFF	(0x35)	*/
	0x00, /* REG_DTMF_WANONOFF	(0x36)	*/
	0x00, /* REG_I2S_RX_SCRAMBLE_H	(0x37)	*/
	0x00, /* REG_I2S_RX_SCRAMBLE_M	(0x38)	*/
	0x00, /* REG_I2S_RX_SCRAMBLE_L	(0x39)	*/
	0x16, /* REG_APLL_CTL		(0x3A)	*/
	0x00, /* REG_DTMF_CTL		(0x3B)	*/
	0x00, /* REG_DTMF_PGA_CTL2	(0x3C)	*/
	0x00, /* REG_DTMF_PGA_CTL1	(0x3D)	*/
	0x00, /* REG_MISC_SET_1		(0x3E)	*/
	0x00, /* REG_PCMBTMUX		(0x3F)	*/
	0x00, /* not used		(0x40)	*/
	0x00, /* not used		(0x41)	*/
	0x00, /* not used		(0x42)	*/
	0x00, /* REG_RX_PATH_SEL	(0x43)	*/
	0x00, /* REG_VDL_APGA_CTL	(0x44)	*/
	0x00, /* REG_VIBRA_CTL		(0x45)	*/
	0x00, /* REG_VIBRA_SET		(0x46)	*/
	0x00, /* REG_VIBRA_PWM_SET	(0x47)	*/
	0x00, /* REG_ANAMIC_GAIN	(0x48)	*/
	0x00, /* REG_MISC_SET_2		(0x49)	*/
};

/* codec private data */
struct twl4030_priv {
	unsigned int bypass_state;
	unsigned int codec_powered;
	unsigned int codec_muted;

	struct snd_pcm_substream *master_substream;
	struct snd_pcm_substream *slave_substream;

	unsigned int configured;
	unsigned int rate;
	unsigned int sample_bits;
	unsigned int channels;
};

/*
 * read twl4030 register cache
 */
static inline unsigned int twl4030_read_reg_cache(struct snd_soc_codec *codec,
	unsigned int reg)
{
	u8 *cache = codec->reg_cache;

	if (reg >= TWL4030_CACHEREGNUM)
		return -EIO;

	return cache[reg];
}

/*
 * write twl4030 register cache
 */
static inline void twl4030_write_reg_cache(struct snd_soc_codec *codec,
						u8 reg, u8 value)
{
	u8 *cache = codec->reg_cache;

	if (reg >= TWL4030_CACHEREGNUM)
		return;
	cache[reg] = value;
}

/*
 * write to the twl4030 register space
 */
static int twl4030_write(struct snd_soc_codec *codec,
			unsigned int reg, unsigned int value)
{
	twl4030_write_reg_cache(codec, reg, value);
	return twl4030_i2c_write_u8(TWL4030_MODULE_AUDIO_VOICE, value, reg);
}

static void twl4030_codec_enable(struct snd_soc_codec *codec, int enable)
{
	struct twl4030_priv *twl4030 = codec->private_data;
	u8 mode;

	if (enable == twl4030->codec_powered)
		return;

	mode = twl4030_read_reg_cache(codec, TWL4030_REG_CODEC_MODE);
	if (enable)
		mode |= TWL4030_CODECPDZ;
	else
		mode &= ~TWL4030_CODECPDZ;

	twl4030_write(codec, TWL4030_REG_CODEC_MODE, mode);
	twl4030->codec_powered = enable;

	/* REVISIT: this delay is present in TI sample drivers */
	/* but there seems to be no TRM requirement for it     */
	udelay(10);
}

static void twl4030_init_chip(struct snd_soc_codec *codec)
{
	int i;

	/* clear CODECPDZ prior to setting register defaults */
	twl4030_codec_enable(codec, 0);

	/* set all audio section registers to reasonable defaults */
	for (i = TWL4030_REG_OPTION; i <= TWL4030_REG_MISC_SET_2; i++)
		twl4030_write(codec, i,	twl4030_reg[i]);

}

static void twl4030_codec_mute(struct snd_soc_codec *codec, int mute)
{
	struct twl4030_priv *twl4030 = codec->private_data;
	u8 reg_val;

	if (mute == twl4030->codec_muted)
		return;

	if (mute) {
		/* Bypass the reg_cache and mute the volumes
		 * Headset mute is done in it's own event handler
		 * Things to mute:  Earpiece, PreDrivL/R, CarkitL/R
		 */
		reg_val = twl4030_read_reg_cache(codec, TWL4030_REG_EAR_CTL);
		twl4030_i2c_write_u8(TWL4030_MODULE_AUDIO_VOICE,
					reg_val & (~TWL4030_EAR_GAIN),
					TWL4030_REG_EAR_CTL);

		reg_val = twl4030_read_reg_cache(codec, TWL4030_REG_PREDL_CTL);
		twl4030_i2c_write_u8(TWL4030_MODULE_AUDIO_VOICE,
					reg_val & (~TWL4030_PREDL_GAIN),
					TWL4030_REG_PREDL_CTL);
		reg_val = twl4030_read_reg_cache(codec, TWL4030_REG_PREDR_CTL);
		twl4030_i2c_write_u8(TWL4030_MODULE_AUDIO_VOICE,
					reg_val & (~TWL4030_PREDR_GAIN),
					TWL4030_REG_PREDL_CTL);

		reg_val = twl4030_read_reg_cache(codec, TWL4030_REG_PRECKL_CTL);
		twl4030_i2c_write_u8(TWL4030_MODULE_AUDIO_VOICE,
					reg_val & (~TWL4030_PRECKL_GAIN),
					TWL4030_REG_PRECKL_CTL);
		reg_val = twl4030_read_reg_cache(codec, TWL4030_REG_PRECKR_CTL);
		twl4030_i2c_write_u8(TWL4030_MODULE_AUDIO_VOICE,
					reg_val & (~TWL4030_PRECKR_GAIN),
					TWL4030_REG_PRECKR_CTL);

		/* Disable PLL */
		reg_val = twl4030_read_reg_cache(codec, TWL4030_REG_APLL_CTL);
		reg_val &= ~TWL4030_APLL_EN;
		twl4030_write(codec, TWL4030_REG_APLL_CTL, reg_val);
	} else {
		/* Restore the volumes
		 * Headset mute is done in it's own event handler
		 * Things to restore:  Earpiece, PreDrivL/R, CarkitL/R
		 */
		twl4030_write(codec, TWL4030_REG_EAR_CTL,
			twl4030_read_reg_cache(codec, TWL4030_REG_EAR_CTL));

		twl4030_write(codec, TWL4030_REG_PREDL_CTL,
			twl4030_read_reg_cache(codec, TWL4030_REG_PREDL_CTL));
		twl4030_write(codec, TWL4030_REG_PREDR_CTL,
			twl4030_read_reg_cache(codec, TWL4030_REG_PREDR_CTL));

		twl4030_write(codec, TWL4030_REG_PRECKL_CTL,
			twl4030_read_reg_cache(codec, TWL4030_REG_PRECKL_CTL));
		twl4030_write(codec, TWL4030_REG_PRECKR_CTL,
			twl4030_read_reg_cache(codec, TWL4030_REG_PRECKR_CTL));

		/* Enable PLL */
		reg_val = twl4030_read_reg_cache(codec, TWL4030_REG_APLL_CTL);
		reg_val |= TWL4030_APLL_EN;
		twl4030_write(codec, TWL4030_REG_APLL_CTL, reg_val);
	}

	twl4030->codec_muted = mute;
}

static void twl4030_power_up(struct snd_soc_codec *codec)
{
	struct twl4030_priv *twl4030 = codec->private_data;
	u8 anamicl, regmisc1, byte;
	int i = 0;

	if (twl4030->codec_powered)
		return;

	/* set CODECPDZ to turn on codec */
	twl4030_codec_enable(codec, 1);

	/* initiate offset cancellation */
	anamicl = twl4030_read_reg_cache(codec, TWL4030_REG_ANAMICL);
	twl4030_write(codec, TWL4030_REG_ANAMICL,
		anamicl | TWL4030_CNCL_OFFSET_START);

	/* wait for offset cancellation to complete */
	do {
		/* this takes a little while, so don't slam i2c */
		udelay(2000);
		twl4030_i2c_read_u8(TWL4030_MODULE_AUDIO_VOICE, &byte,
				    TWL4030_REG_ANAMICL);
	} while ((i++ < 100) &&
		 ((byte & TWL4030_CNCL_OFFSET_START) ==
		  TWL4030_CNCL_OFFSET_START));

	/* Make sure that the reg_cache has the same value as the HW */
	twl4030_write_reg_cache(codec, TWL4030_REG_ANAMICL, byte);

	/* anti-pop when changing analog gain */
	regmisc1 = twl4030_read_reg_cache(codec, TWL4030_REG_MISC_SET_1);
	twl4030_write(codec, TWL4030_REG_MISC_SET_1,
		regmisc1 | TWL4030_SMOOTH_ANAVOL_EN);

	/* toggle CODECPDZ as per TRM */
	twl4030_codec_enable(codec, 0);
	twl4030_codec_enable(codec, 1);
}

/*
 * Unconditional power down
 */
static void twl4030_power_down(struct snd_soc_codec *codec)
{
	/* power down */
	twl4030_codec_enable(codec, 0);
}

/* Earpiece */
static const struct snd_kcontrol_new twl4030_dapm_earpiece_controls[] = {
	SOC_DAPM_SINGLE("Voice", TWL4030_REG_EAR_CTL, 0, 1, 0),
	SOC_DAPM_SINGLE("AudioL1", TWL4030_REG_EAR_CTL, 1, 1, 0),
	SOC_DAPM_SINGLE("AudioL2", TWL4030_REG_EAR_CTL, 2, 1, 0),
	SOC_DAPM_SINGLE("AudioR1", TWL4030_REG_EAR_CTL, 3, 1, 0),
};

/* PreDrive Left */
static const struct snd_kcontrol_new twl4030_dapm_predrivel_controls[] = {
	SOC_DAPM_SINGLE("Voice", TWL4030_REG_PREDL_CTL, 0, 1, 0),
	SOC_DAPM_SINGLE("AudioL1", TWL4030_REG_PREDL_CTL, 1, 1, 0),
	SOC_DAPM_SINGLE("AudioL2", TWL4030_REG_PREDL_CTL, 2, 1, 0),
	SOC_DAPM_SINGLE("AudioR2", TWL4030_REG_PREDL_CTL, 3, 1, 0),
};

/* PreDrive Right */
static const struct snd_kcontrol_new twl4030_dapm_predriver_controls[] = {
	SOC_DAPM_SINGLE("Voice", TWL4030_REG_PREDR_CTL, 0, 1, 0),
	SOC_DAPM_SINGLE("AudioR1", TWL4030_REG_PREDR_CTL, 1, 1, 0),
	SOC_DAPM_SINGLE("AudioR2", TWL4030_REG_PREDR_CTL, 2, 1, 0),
	SOC_DAPM_SINGLE("AudioL2", TWL4030_REG_PREDR_CTL, 3, 1, 0),
};

/* Headset Left */
static const struct snd_kcontrol_new twl4030_dapm_hsol_controls[] = {
	SOC_DAPM_SINGLE("Voice", TWL4030_REG_HS_SEL, 0, 1, 0),
	SOC_DAPM_SINGLE("AudioL1", TWL4030_REG_HS_SEL, 1, 1, 0),
	SOC_DAPM_SINGLE("AudioL2", TWL4030_REG_HS_SEL, 2, 1, 0),
};

/* Headset Right */
static const struct snd_kcontrol_new twl4030_dapm_hsor_controls[] = {
	SOC_DAPM_SINGLE("Voice", TWL4030_REG_HS_SEL, 3, 1, 0),
	SOC_DAPM_SINGLE("AudioR1", TWL4030_REG_HS_SEL, 4, 1, 0),
	SOC_DAPM_SINGLE("AudioR2", TWL4030_REG_HS_SEL, 5, 1, 0),
};

/* Carkit Left */
static const struct snd_kcontrol_new twl4030_dapm_carkitl_controls[] = {
	SOC_DAPM_SINGLE("Voice", TWL4030_REG_PRECKL_CTL, 0, 1, 0),
	SOC_DAPM_SINGLE("AudioL1", TWL4030_REG_PRECKL_CTL, 1, 1, 0),
	SOC_DAPM_SINGLE("AudioL2", TWL4030_REG_PRECKL_CTL, 2, 1, 0),
};

/* Carkit Right */
static const struct snd_kcontrol_new twl4030_dapm_carkitr_controls[] = {
	SOC_DAPM_SINGLE("Voice", TWL4030_REG_PRECKR_CTL, 0, 1, 0),
	SOC_DAPM_SINGLE("AudioR1", TWL4030_REG_PRECKR_CTL, 1, 1, 0),
	SOC_DAPM_SINGLE("AudioR2", TWL4030_REG_PRECKR_CTL, 2, 1, 0),
};

/* Handsfree Left */
static const char *twl4030_handsfreel_texts[] =
		{"Voice", "AudioL1", "AudioL2", "AudioR2"};

static const struct soc_enum twl4030_handsfreel_enum =
	SOC_ENUM_SINGLE(TWL4030_REG_HFL_CTL, 0,
			ARRAY_SIZE(twl4030_handsfreel_texts),
			twl4030_handsfreel_texts);

static const struct snd_kcontrol_new twl4030_dapm_handsfreel_control =
SOC_DAPM_ENUM("Route", twl4030_handsfreel_enum);

/* Handsfree Right */
static const char *twl4030_handsfreer_texts[] =
		{"Voice", "AudioR1", "AudioR2", "AudioL2"};

static const struct soc_enum twl4030_handsfreer_enum =
	SOC_ENUM_SINGLE(TWL4030_REG_HFR_CTL, 0,
			ARRAY_SIZE(twl4030_handsfreer_texts),
			twl4030_handsfreer_texts);

static const struct snd_kcontrol_new twl4030_dapm_handsfreer_control =
SOC_DAPM_ENUM("Route", twl4030_handsfreer_enum);

/* Vibra */
/* Vibra audio path selection */
static const char *twl4030_vibra_texts[] =
		{"AudioL1", "AudioR1", "AudioL2", "AudioR2"};
<<<<<<< HEAD

static const struct soc_enum twl4030_vibra_enum =
	SOC_ENUM_SINGLE(TWL4030_REG_VIBRA_CTL, 2,
			ARRAY_SIZE(twl4030_vibra_texts),
			twl4030_vibra_texts);

static const struct snd_kcontrol_new twl4030_dapm_vibra_control =
SOC_DAPM_ENUM("Route", twl4030_vibra_enum);

/* Vibra path selection: local vibrator (PWM) or audio driven */
static const char *twl4030_vibrapath_texts[] =
		{"Local vibrator", "Audio"};

static const struct soc_enum twl4030_vibrapath_enum =
	SOC_ENUM_SINGLE(TWL4030_REG_VIBRA_CTL, 4,
			ARRAY_SIZE(twl4030_vibrapath_texts),
			twl4030_vibrapath_texts);

static const struct snd_kcontrol_new twl4030_dapm_vibrapath_control =
SOC_DAPM_ENUM("Route", twl4030_vibrapath_enum);

/* Left analog microphone selection */
static const char *twl4030_analoglmic_texts[] =
		{"Off", "Main mic", "Headset mic", "AUXL", "Carkit mic"};
=======
>>>>>>> dd4a4164

static const struct soc_enum twl4030_vibra_enum =
	SOC_ENUM_SINGLE(TWL4030_REG_VIBRA_CTL, 2,
			ARRAY_SIZE(twl4030_vibra_texts),
			twl4030_vibra_texts);

static const struct snd_kcontrol_new twl4030_dapm_vibra_control =
SOC_DAPM_ENUM("Route", twl4030_vibra_enum);

/* Vibra path selection: local vibrator (PWM) or audio driven */
static const char *twl4030_vibrapath_texts[] =
		{"Local vibrator", "Audio"};

static const struct soc_enum twl4030_vibrapath_enum =
	SOC_ENUM_SINGLE(TWL4030_REG_VIBRA_CTL, 4,
			ARRAY_SIZE(twl4030_vibrapath_texts),
			twl4030_vibrapath_texts);

static const struct snd_kcontrol_new twl4030_dapm_vibrapath_control =
SOC_DAPM_ENUM("Route", twl4030_vibrapath_enum);

/* Left analog microphone selection */
static const struct snd_kcontrol_new twl4030_dapm_analoglmic_controls[] = {
	SOC_DAPM_SINGLE("Main mic", TWL4030_REG_ANAMICL, 0, 1, 0),
	SOC_DAPM_SINGLE("Headset mic", TWL4030_REG_ANAMICL, 1, 1, 0),
	SOC_DAPM_SINGLE("AUXL", TWL4030_REG_ANAMICL, 2, 1, 0),
	SOC_DAPM_SINGLE("Carkit mic", TWL4030_REG_ANAMICL, 3, 1, 0),
};

/* Right analog microphone selection */
static const struct snd_kcontrol_new twl4030_dapm_analogrmic_controls[] = {
	SOC_DAPM_SINGLE("Sub mic", TWL4030_REG_ANAMICR, 0, 1, 0),
	SOC_DAPM_SINGLE("AUXR", TWL4030_REG_ANAMICR, 1, 1, 0),
};

/* TX1 L/R Analog/Digital microphone selection */
static const char *twl4030_micpathtx1_texts[] =
		{"Analog", "Digimic0"};

static const struct soc_enum twl4030_micpathtx1_enum =
	SOC_ENUM_SINGLE(TWL4030_REG_ADCMICSEL, 0,
			ARRAY_SIZE(twl4030_micpathtx1_texts),
			twl4030_micpathtx1_texts);

static const struct snd_kcontrol_new twl4030_dapm_micpathtx1_control =
SOC_DAPM_ENUM("Route", twl4030_micpathtx1_enum);

/* TX2 L/R Analog/Digital microphone selection */
static const char *twl4030_micpathtx2_texts[] =
		{"Analog", "Digimic1"};

static const struct soc_enum twl4030_micpathtx2_enum =
	SOC_ENUM_SINGLE(TWL4030_REG_ADCMICSEL, 2,
			ARRAY_SIZE(twl4030_micpathtx2_texts),
			twl4030_micpathtx2_texts);

static const struct snd_kcontrol_new twl4030_dapm_micpathtx2_control =
SOC_DAPM_ENUM("Route", twl4030_micpathtx2_enum);

/* Analog bypass for AudioR1 */
static const struct snd_kcontrol_new twl4030_dapm_abypassr1_control =
	SOC_DAPM_SINGLE("Switch", TWL4030_REG_ARXR1_APGA_CTL, 2, 1, 0);

/* Analog bypass for AudioL1 */
static const struct snd_kcontrol_new twl4030_dapm_abypassl1_control =
	SOC_DAPM_SINGLE("Switch", TWL4030_REG_ARXL1_APGA_CTL, 2, 1, 0);

/* Analog bypass for AudioR2 */
static const struct snd_kcontrol_new twl4030_dapm_abypassr2_control =
	SOC_DAPM_SINGLE("Switch", TWL4030_REG_ARXR2_APGA_CTL, 2, 1, 0);

/* Analog bypass for AudioL2 */
static const struct snd_kcontrol_new twl4030_dapm_abypassl2_control =
	SOC_DAPM_SINGLE("Switch", TWL4030_REG_ARXL2_APGA_CTL, 2, 1, 0);

/* Analog bypass for Voice */
static const struct snd_kcontrol_new twl4030_dapm_abypassv_control =
	SOC_DAPM_SINGLE("Switch", TWL4030_REG_VDL_APGA_CTL, 2, 1, 0);

/* Digital bypass gain, 0 mutes the bypass */
static const unsigned int twl4030_dapm_dbypass_tlv[] = {
	TLV_DB_RANGE_HEAD(2),
	0, 3, TLV_DB_SCALE_ITEM(-2400, 0, 1),
	4, 7, TLV_DB_SCALE_ITEM(-1800, 600, 0),
};

/* Digital bypass left (TX1L -> RX2L) */
static const struct snd_kcontrol_new twl4030_dapm_dbypassl_control =
	SOC_DAPM_SINGLE_TLV("Volume",
			TWL4030_REG_ATX2ARXPGA, 3, 7, 0,
			twl4030_dapm_dbypass_tlv);

/* Digital bypass right (TX1R -> RX2R) */
static const struct snd_kcontrol_new twl4030_dapm_dbypassr_control =
	SOC_DAPM_SINGLE_TLV("Volume",
			TWL4030_REG_ATX2ARXPGA, 0, 7, 0,
			twl4030_dapm_dbypass_tlv);

/*
 * Voice Sidetone GAIN volume control:
 * from -51 to -10 dB in 1 dB steps (mute instead of -51 dB)
 */
static DECLARE_TLV_DB_SCALE(twl4030_dapm_dbypassv_tlv, -5100, 100, 1);

/* Digital bypass voice: sidetone (VUL -> VDL)*/
static const struct snd_kcontrol_new twl4030_dapm_dbypassv_control =
	SOC_DAPM_SINGLE_TLV("Volume",
			TWL4030_REG_VSTPGA, 0, 0x29, 0,
			twl4030_dapm_dbypassv_tlv);

static int micpath_event(struct snd_soc_dapm_widget *w,
	struct snd_kcontrol *kcontrol, int event)
{
	struct soc_enum *e = (struct soc_enum *)w->kcontrols->private_value;
	unsigned char adcmicsel, micbias_ctl;

	adcmicsel = twl4030_read_reg_cache(w->codec, TWL4030_REG_ADCMICSEL);
	micbias_ctl = twl4030_read_reg_cache(w->codec, TWL4030_REG_MICBIAS_CTL);
	/* Prepare the bits for the given TX path:
	 * shift_l == 0: TX1 microphone path
	 * shift_l == 2: TX2 microphone path */
	if (e->shift_l) {
		/* TX2 microphone path */
		if (adcmicsel & TWL4030_TX2IN_SEL)
			micbias_ctl |= TWL4030_MICBIAS2_CTL; /* digimic */
		else
			micbias_ctl &= ~TWL4030_MICBIAS2_CTL;
	} else {
		/* TX1 microphone path */
		if (adcmicsel & TWL4030_TX1IN_SEL)
			micbias_ctl |= TWL4030_MICBIAS1_CTL; /* digimic */
		else
			micbias_ctl &= ~TWL4030_MICBIAS1_CTL;
	}

	twl4030_write(w->codec, TWL4030_REG_MICBIAS_CTL, micbias_ctl);

	return 0;
}

static int handsfree_event(struct snd_soc_dapm_widget *w,
		struct snd_kcontrol *kcontrol, int event)
{
	struct soc_enum *e = (struct soc_enum *)w->kcontrols->private_value;
	unsigned char hs_ctl;

	hs_ctl = twl4030_read_reg_cache(w->codec, e->reg);

	if (hs_ctl & TWL4030_HF_CTL_REF_EN) {
		hs_ctl |= TWL4030_HF_CTL_RAMP_EN;
		twl4030_write(w->codec, e->reg, hs_ctl);
		hs_ctl |= TWL4030_HF_CTL_LOOP_EN;
		twl4030_write(w->codec, e->reg, hs_ctl);
		hs_ctl |= TWL4030_HF_CTL_HB_EN;
		twl4030_write(w->codec, e->reg, hs_ctl);
	} else {
		hs_ctl &= ~(TWL4030_HF_CTL_RAMP_EN | TWL4030_HF_CTL_LOOP_EN
				| TWL4030_HF_CTL_HB_EN);
		twl4030_write(w->codec, e->reg, hs_ctl);
	}

	return 0;
}

static int headsetl_event(struct snd_soc_dapm_widget *w,
		struct snd_kcontrol *kcontrol, int event)
{
	unsigned char hs_gain, hs_pop;

	/* Save the current volume */
	hs_gain = twl4030_read_reg_cache(w->codec, TWL4030_REG_HS_GAIN_SET);
	hs_pop = twl4030_read_reg_cache(w->codec, TWL4030_REG_HS_POPN_SET);

	switch (event) {
	case SND_SOC_DAPM_POST_PMU:
		/* Do the anti-pop/bias ramp enable according to the TRM */
		hs_pop |= TWL4030_VMID_EN;
		twl4030_write(w->codec, TWL4030_REG_HS_POPN_SET, hs_pop);
		/* Is this needed? Can we just use whatever gain here? */
		twl4030_write(w->codec, TWL4030_REG_HS_GAIN_SET,
				(hs_gain & (~0x0f)) | 0x0a);
		hs_pop |= TWL4030_RAMP_EN;
		twl4030_write(w->codec, TWL4030_REG_HS_POPN_SET, hs_pop);

		/* Restore the original volume */
		twl4030_write(w->codec, TWL4030_REG_HS_GAIN_SET, hs_gain);
		break;
	case SND_SOC_DAPM_POST_PMD:
		/* Do the anti-pop/bias ramp disable according to the TRM */
		hs_pop &= ~TWL4030_RAMP_EN;
		twl4030_write(w->codec, TWL4030_REG_HS_POPN_SET, hs_pop);
		/* Bypass the reg_cache to mute the headset */
		twl4030_i2c_write_u8(TWL4030_MODULE_AUDIO_VOICE,
					hs_gain & (~0x0f),
					TWL4030_REG_HS_GAIN_SET);
		hs_pop &= ~TWL4030_VMID_EN;
		twl4030_write(w->codec, TWL4030_REG_HS_POPN_SET, hs_pop);
		break;
	}
	return 0;
}

static int bypass_event(struct snd_soc_dapm_widget *w,
		struct snd_kcontrol *kcontrol, int event)
{
	struct soc_mixer_control *m =
		(struct soc_mixer_control *)w->kcontrols->private_value;
	struct twl4030_priv *twl4030 = w->codec->private_data;
	unsigned char reg, misc;

	reg = twl4030_read_reg_cache(w->codec, m->reg);

	if (m->reg <= TWL4030_REG_ARXR2_APGA_CTL) {
		/* Analog bypass */
		if (reg & (1 << m->shift))
			twl4030->bypass_state |=
				(1 << (m->reg - TWL4030_REG_ARXL1_APGA_CTL));
		else
			twl4030->bypass_state &=
				~(1 << (m->reg - TWL4030_REG_ARXL1_APGA_CTL));
	} else if (m->reg == TWL4030_REG_VDL_APGA_CTL) {
		/* Analog voice bypass */
		if (reg & (1 << m->shift))
			twl4030->bypass_state |= (1 << 4);
		else
			twl4030->bypass_state &= ~(1 << 4);
	} else if (m->reg == TWL4030_REG_VSTPGA) {
		/* Voice digital bypass */
		if (reg)
			twl4030->bypass_state |= (1 << 5);
		else
			twl4030->bypass_state &= ~(1 << 5);
	} else {
		/* Digital bypass */
		if (reg & (0x7 << m->shift))
			twl4030->bypass_state |= (1 << (m->shift ? 7 : 6));
		else
			twl4030->bypass_state &= ~(1 << (m->shift ? 7 : 6));
	}

	/* Enable master analog loopback mode if any analog switch is enabled*/
	misc = twl4030_read_reg_cache(w->codec, TWL4030_REG_MISC_SET_1);
	if (twl4030->bypass_state & 0x1F)
		misc |= TWL4030_FMLOOP_EN;
	else
		misc &= ~TWL4030_FMLOOP_EN;
	twl4030_write(w->codec, TWL4030_REG_MISC_SET_1, misc);

	if (w->codec->bias_level == SND_SOC_BIAS_STANDBY) {
		if (twl4030->bypass_state)
			twl4030_codec_mute(w->codec, 0);
		else
			twl4030_codec_mute(w->codec, 1);
	}
	return 0;
}

/*
 * Some of the gain controls in TWL (mostly those which are associated with
 * the outputs) are implemented in an interesting way:
 * 0x0 : Power down (mute)
 * 0x1 : 6dB
 * 0x2 : 0 dB
 * 0x3 : -6 dB
 * Inverting not going to help with these.
 * Custom volsw and volsw_2r get/put functions to handle these gain bits.
 */
#define SOC_DOUBLE_TLV_TWL4030(xname, xreg, shift_left, shift_right, xmax,\
			       xinvert, tlv_array) \
{	.iface = SNDRV_CTL_ELEM_IFACE_MIXER, .name = (xname),\
	.access = SNDRV_CTL_ELEM_ACCESS_TLV_READ |\
		 SNDRV_CTL_ELEM_ACCESS_READWRITE,\
	.tlv.p = (tlv_array), \
	.info = snd_soc_info_volsw, \
	.get = snd_soc_get_volsw_twl4030, \
	.put = snd_soc_put_volsw_twl4030, \
	.private_value = (unsigned long)&(struct soc_mixer_control) \
		{.reg = xreg, .shift = shift_left, .rshift = shift_right,\
		 .max = xmax, .invert = xinvert} }
#define SOC_DOUBLE_R_TLV_TWL4030(xname, reg_left, reg_right, xshift, xmax,\
				 xinvert, tlv_array) \
{	.iface = SNDRV_CTL_ELEM_IFACE_MIXER, .name = (xname),\
	.access = SNDRV_CTL_ELEM_ACCESS_TLV_READ |\
		 SNDRV_CTL_ELEM_ACCESS_READWRITE,\
	.tlv.p = (tlv_array), \
	.info = snd_soc_info_volsw_2r, \
	.get = snd_soc_get_volsw_r2_twl4030,\
	.put = snd_soc_put_volsw_r2_twl4030, \
	.private_value = (unsigned long)&(struct soc_mixer_control) \
		{.reg = reg_left, .rreg = reg_right, .shift = xshift, \
		 .rshift = xshift, .max = xmax, .invert = xinvert} }
#define SOC_SINGLE_TLV_TWL4030(xname, xreg, xshift, xmax, xinvert, tlv_array) \
	SOC_DOUBLE_TLV_TWL4030(xname, xreg, xshift, xshift, xmax, \
			       xinvert, tlv_array)

static int snd_soc_get_volsw_twl4030(struct snd_kcontrol *kcontrol,
	struct snd_ctl_elem_value *ucontrol)
{
	struct soc_mixer_control *mc =
		(struct soc_mixer_control *)kcontrol->private_value;
	struct snd_soc_codec *codec = snd_kcontrol_chip(kcontrol);
	unsigned int reg = mc->reg;
	unsigned int shift = mc->shift;
	unsigned int rshift = mc->rshift;
	int max = mc->max;
	int mask = (1 << fls(max)) - 1;

	ucontrol->value.integer.value[0] =
		(snd_soc_read(codec, reg) >> shift) & mask;
	if (ucontrol->value.integer.value[0])
		ucontrol->value.integer.value[0] =
			max + 1 - ucontrol->value.integer.value[0];

	if (shift != rshift) {
		ucontrol->value.integer.value[1] =
			(snd_soc_read(codec, reg) >> rshift) & mask;
		if (ucontrol->value.integer.value[1])
			ucontrol->value.integer.value[1] =
				max + 1 - ucontrol->value.integer.value[1];
	}

	return 0;
}

static int snd_soc_put_volsw_twl4030(struct snd_kcontrol *kcontrol,
	struct snd_ctl_elem_value *ucontrol)
{
	struct soc_mixer_control *mc =
		(struct soc_mixer_control *)kcontrol->private_value;
	struct snd_soc_codec *codec = snd_kcontrol_chip(kcontrol);
	unsigned int reg = mc->reg;
	unsigned int shift = mc->shift;
	unsigned int rshift = mc->rshift;
	int max = mc->max;
	int mask = (1 << fls(max)) - 1;
	unsigned short val, val2, val_mask;

	val = (ucontrol->value.integer.value[0] & mask);

	val_mask = mask << shift;
	if (val)
		val = max + 1 - val;
	val = val << shift;
	if (shift != rshift) {
		val2 = (ucontrol->value.integer.value[1] & mask);
		val_mask |= mask << rshift;
		if (val2)
			val2 = max + 1 - val2;
		val |= val2 << rshift;
	}
	return snd_soc_update_bits(codec, reg, val_mask, val);
}

static int snd_soc_get_volsw_r2_twl4030(struct snd_kcontrol *kcontrol,
	struct snd_ctl_elem_value *ucontrol)
{
	struct soc_mixer_control *mc =
		(struct soc_mixer_control *)kcontrol->private_value;
	struct snd_soc_codec *codec = snd_kcontrol_chip(kcontrol);
	unsigned int reg = mc->reg;
	unsigned int reg2 = mc->rreg;
	unsigned int shift = mc->shift;
	int max = mc->max;
	int mask = (1<<fls(max))-1;

	ucontrol->value.integer.value[0] =
		(snd_soc_read(codec, reg) >> shift) & mask;
	ucontrol->value.integer.value[1] =
		(snd_soc_read(codec, reg2) >> shift) & mask;

	if (ucontrol->value.integer.value[0])
		ucontrol->value.integer.value[0] =
			max + 1 - ucontrol->value.integer.value[0];
	if (ucontrol->value.integer.value[1])
		ucontrol->value.integer.value[1] =
			max + 1 - ucontrol->value.integer.value[1];

	return 0;
}

static int snd_soc_put_volsw_r2_twl4030(struct snd_kcontrol *kcontrol,
	struct snd_ctl_elem_value *ucontrol)
{
	struct soc_mixer_control *mc =
		(struct soc_mixer_control *)kcontrol->private_value;
	struct snd_soc_codec *codec = snd_kcontrol_chip(kcontrol);
	unsigned int reg = mc->reg;
	unsigned int reg2 = mc->rreg;
	unsigned int shift = mc->shift;
	int max = mc->max;
	int mask = (1 << fls(max)) - 1;
	int err;
	unsigned short val, val2, val_mask;

	val_mask = mask << shift;
	val = (ucontrol->value.integer.value[0] & mask);
	val2 = (ucontrol->value.integer.value[1] & mask);

	if (val)
		val = max + 1 - val;
	if (val2)
		val2 = max + 1 - val2;

	val = val << shift;
	val2 = val2 << shift;

	err = snd_soc_update_bits(codec, reg, val_mask, val);
	if (err < 0)
		return err;

	err = snd_soc_update_bits(codec, reg2, val_mask, val2);
	return err;
}

/*
 * FGAIN volume control:
 * from -62 to 0 dB in 1 dB steps (mute instead of -63 dB)
 */
static DECLARE_TLV_DB_SCALE(digital_fine_tlv, -6300, 100, 1);

/*
 * CGAIN volume control:
 * 0 dB to 12 dB in 6 dB steps
 * value 2 and 3 means 12 dB
 */
static DECLARE_TLV_DB_SCALE(digital_coarse_tlv, 0, 600, 0);

/*
 * Voice Downlink GAIN volume control:
 * from -37 to 12 dB in 1 dB steps (mute instead of -37 dB)
 */
static DECLARE_TLV_DB_SCALE(digital_voice_downlink_tlv, -3700, 100, 1);

/*
 * Analog playback gain
 * -24 dB to 12 dB in 2 dB steps
 */
static DECLARE_TLV_DB_SCALE(analog_tlv, -2400, 200, 0);

/*
 * Gain controls tied to outputs
 * -6 dB to 6 dB in 6 dB steps (mute instead of -12)
 */
static DECLARE_TLV_DB_SCALE(output_tvl, -1200, 600, 1);

/*
 * Gain control for earpiece amplifier
 * 0 dB to 12 dB in 6 dB steps (mute instead of -6)
 */
static DECLARE_TLV_DB_SCALE(output_ear_tvl, -600, 600, 1);

/*
 * Capture gain after the ADCs
 * from 0 dB to 31 dB in 1 dB steps
 */
static DECLARE_TLV_DB_SCALE(digital_capture_tlv, 0, 100, 0);

/*
 * Gain control for input amplifiers
 * 0 dB to 30 dB in 6 dB steps
 */
static DECLARE_TLV_DB_SCALE(input_gain_tlv, 0, 600, 0);

static const char *twl4030_rampdelay_texts[] = {
	"27/20/14 ms", "55/40/27 ms", "109/81/55 ms", "218/161/109 ms",
	"437/323/218 ms", "874/645/437 ms", "1748/1291/874 ms",
	"3495/2581/1748 ms"
};

static const struct soc_enum twl4030_rampdelay_enum =
	SOC_ENUM_SINGLE(TWL4030_REG_HS_POPN_SET, 2,
			ARRAY_SIZE(twl4030_rampdelay_texts),
			twl4030_rampdelay_texts);

/* Vibra H-bridge direction mode */
static const char *twl4030_vibradirmode_texts[] = {
	"Vibra H-bridge direction", "Audio data MSB",
};

static const struct soc_enum twl4030_vibradirmode_enum =
	SOC_ENUM_SINGLE(TWL4030_REG_VIBRA_CTL, 5,
			ARRAY_SIZE(twl4030_vibradirmode_texts),
			twl4030_vibradirmode_texts);

/* Vibra H-bridge direction */
static const char *twl4030_vibradir_texts[] = {
	"Positive polarity", "Negative polarity",
};

static const struct soc_enum twl4030_vibradir_enum =
	SOC_ENUM_SINGLE(TWL4030_REG_VIBRA_CTL, 1,
			ARRAY_SIZE(twl4030_vibradir_texts),
			twl4030_vibradir_texts);

static const struct snd_kcontrol_new twl4030_snd_controls[] = {
	/* Common playback gain controls */
	SOC_DOUBLE_R_TLV("DAC1 Digital Fine Playback Volume",
		TWL4030_REG_ARXL1PGA, TWL4030_REG_ARXR1PGA,
		0, 0x3f, 0, digital_fine_tlv),
	SOC_DOUBLE_R_TLV("DAC2 Digital Fine Playback Volume",
		TWL4030_REG_ARXL2PGA, TWL4030_REG_ARXR2PGA,
		0, 0x3f, 0, digital_fine_tlv),

	SOC_DOUBLE_R_TLV("DAC1 Digital Coarse Playback Volume",
		TWL4030_REG_ARXL1PGA, TWL4030_REG_ARXR1PGA,
		6, 0x2, 0, digital_coarse_tlv),
	SOC_DOUBLE_R_TLV("DAC2 Digital Coarse Playback Volume",
		TWL4030_REG_ARXL2PGA, TWL4030_REG_ARXR2PGA,
		6, 0x2, 0, digital_coarse_tlv),

	SOC_DOUBLE_R_TLV("DAC1 Analog Playback Volume",
		TWL4030_REG_ARXL1_APGA_CTL, TWL4030_REG_ARXR1_APGA_CTL,
		3, 0x12, 1, analog_tlv),
	SOC_DOUBLE_R_TLV("DAC2 Analog Playback Volume",
		TWL4030_REG_ARXL2_APGA_CTL, TWL4030_REG_ARXR2_APGA_CTL,
		3, 0x12, 1, analog_tlv),
	SOC_DOUBLE_R("DAC1 Analog Playback Switch",
		TWL4030_REG_ARXL1_APGA_CTL, TWL4030_REG_ARXR1_APGA_CTL,
		1, 1, 0),
	SOC_DOUBLE_R("DAC2 Analog Playback Switch",
		TWL4030_REG_ARXL2_APGA_CTL, TWL4030_REG_ARXR2_APGA_CTL,
		1, 1, 0),

	/* Common voice downlink gain controls */
	SOC_SINGLE_TLV("DAC Voice Digital Downlink Volume",
		TWL4030_REG_VRXPGA, 0, 0x31, 0, digital_voice_downlink_tlv),

	SOC_SINGLE_TLV("DAC Voice Analog Downlink Volume",
		TWL4030_REG_VDL_APGA_CTL, 3, 0x12, 1, analog_tlv),

	SOC_SINGLE("DAC Voice Analog Downlink Switch",
		TWL4030_REG_VDL_APGA_CTL, 1, 1, 0),

	/* Separate output gain controls */
	SOC_DOUBLE_R_TLV_TWL4030("PreDriv Playback Volume",
		TWL4030_REG_PREDL_CTL, TWL4030_REG_PREDR_CTL,
		4, 3, 0, output_tvl),

	SOC_DOUBLE_TLV_TWL4030("Headset Playback Volume",
		TWL4030_REG_HS_GAIN_SET, 0, 2, 3, 0, output_tvl),

	SOC_DOUBLE_R_TLV_TWL4030("Carkit Playback Volume",
		TWL4030_REG_PRECKL_CTL, TWL4030_REG_PRECKR_CTL,
		4, 3, 0, output_tvl),

	SOC_SINGLE_TLV_TWL4030("Earpiece Playback Volume",
		TWL4030_REG_EAR_CTL, 4, 3, 0, output_ear_tvl),

	/* Common capture gain controls */
	SOC_DOUBLE_R_TLV("TX1 Digital Capture Volume",
		TWL4030_REG_ATXL1PGA, TWL4030_REG_ATXR1PGA,
		0, 0x1f, 0, digital_capture_tlv),
	SOC_DOUBLE_R_TLV("TX2 Digital Capture Volume",
		TWL4030_REG_AVTXL2PGA, TWL4030_REG_AVTXR2PGA,
		0, 0x1f, 0, digital_capture_tlv),

	SOC_DOUBLE_TLV("Analog Capture Volume", TWL4030_REG_ANAMIC_GAIN,
		0, 3, 5, 0, input_gain_tlv),

	SOC_ENUM("HS ramp delay", twl4030_rampdelay_enum),

	SOC_ENUM("Vibra H-bridge mode", twl4030_vibradirmode_enum),
	SOC_ENUM("Vibra H-bridge direction", twl4030_vibradir_enum),
};

static const struct snd_soc_dapm_widget twl4030_dapm_widgets[] = {
	/* Left channel inputs */
	SND_SOC_DAPM_INPUT("MAINMIC"),
	SND_SOC_DAPM_INPUT("HSMIC"),
	SND_SOC_DAPM_INPUT("AUXL"),
	SND_SOC_DAPM_INPUT("CARKITMIC"),
	/* Right channel inputs */
	SND_SOC_DAPM_INPUT("SUBMIC"),
	SND_SOC_DAPM_INPUT("AUXR"),
	/* Digital microphones (Stereo) */
	SND_SOC_DAPM_INPUT("DIGIMIC0"),
	SND_SOC_DAPM_INPUT("DIGIMIC1"),

	/* Outputs */
	SND_SOC_DAPM_OUTPUT("OUTL"),
	SND_SOC_DAPM_OUTPUT("OUTR"),
	SND_SOC_DAPM_OUTPUT("EARPIECE"),
	SND_SOC_DAPM_OUTPUT("PREDRIVEL"),
	SND_SOC_DAPM_OUTPUT("PREDRIVER"),
	SND_SOC_DAPM_OUTPUT("HSOL"),
	SND_SOC_DAPM_OUTPUT("HSOR"),
	SND_SOC_DAPM_OUTPUT("CARKITL"),
	SND_SOC_DAPM_OUTPUT("CARKITR"),
	SND_SOC_DAPM_OUTPUT("HFL"),
	SND_SOC_DAPM_OUTPUT("HFR"),
	SND_SOC_DAPM_OUTPUT("VIBRA"),

	/* DACs */
	SND_SOC_DAPM_DAC("DAC Right1", "Right Front Playback",
			SND_SOC_NOPM, 0, 0),
	SND_SOC_DAPM_DAC("DAC Left1", "Left Front Playback",
			SND_SOC_NOPM, 0, 0),
	SND_SOC_DAPM_DAC("DAC Right2", "Right Rear Playback",
			SND_SOC_NOPM, 0, 0),
	SND_SOC_DAPM_DAC("DAC Left2", "Left Rear Playback",
			SND_SOC_NOPM, 0, 0),
	SND_SOC_DAPM_DAC("DAC Voice", "Voice Playback",
			SND_SOC_NOPM, 0, 0),

	/* Analog PGAs */
	SND_SOC_DAPM_PGA("ARXR1_APGA", TWL4030_REG_ARXR1_APGA_CTL,
			0, 0, NULL, 0),
	SND_SOC_DAPM_PGA("ARXL1_APGA", TWL4030_REG_ARXL1_APGA_CTL,
			0, 0, NULL, 0),
	SND_SOC_DAPM_PGA("ARXR2_APGA", TWL4030_REG_ARXR2_APGA_CTL,
			0, 0, NULL, 0),
	SND_SOC_DAPM_PGA("ARXL2_APGA", TWL4030_REG_ARXL2_APGA_CTL,
			0, 0, NULL, 0),
	SND_SOC_DAPM_PGA("VDL_APGA", TWL4030_REG_VDL_APGA_CTL,
			0, 0, NULL, 0),

	/* Analog bypasses */
	SND_SOC_DAPM_SWITCH_E("Right1 Analog Loopback", SND_SOC_NOPM, 0, 0,
			&twl4030_dapm_abypassr1_control, bypass_event,
			SND_SOC_DAPM_POST_REG),
	SND_SOC_DAPM_SWITCH_E("Left1 Analog Loopback", SND_SOC_NOPM, 0, 0,
			&twl4030_dapm_abypassl1_control,
			bypass_event, SND_SOC_DAPM_POST_REG),
	SND_SOC_DAPM_SWITCH_E("Right2 Analog Loopback", SND_SOC_NOPM, 0, 0,
			&twl4030_dapm_abypassr2_control,
			bypass_event, SND_SOC_DAPM_POST_REG),
	SND_SOC_DAPM_SWITCH_E("Left2 Analog Loopback", SND_SOC_NOPM, 0, 0,
			&twl4030_dapm_abypassl2_control,
			bypass_event, SND_SOC_DAPM_POST_REG),
	SND_SOC_DAPM_SWITCH_E("Voice Analog Loopback", SND_SOC_NOPM, 0, 0,
			&twl4030_dapm_abypassv_control,
			bypass_event, SND_SOC_DAPM_POST_REG),

	/* Digital bypasses */
	SND_SOC_DAPM_SWITCH_E("Left Digital Loopback", SND_SOC_NOPM, 0, 0,
			&twl4030_dapm_dbypassl_control, bypass_event,
			SND_SOC_DAPM_POST_REG),
	SND_SOC_DAPM_SWITCH_E("Right Digital Loopback", SND_SOC_NOPM, 0, 0,
			&twl4030_dapm_dbypassr_control, bypass_event,
			SND_SOC_DAPM_POST_REG),
	SND_SOC_DAPM_SWITCH_E("Voice Digital Loopback", SND_SOC_NOPM, 0, 0,
			&twl4030_dapm_dbypassv_control, bypass_event,
			SND_SOC_DAPM_POST_REG),

	SND_SOC_DAPM_MIXER("Analog R1 Playback Mixer", TWL4030_REG_AVDAC_CTL,
			0, 0, NULL, 0),
	SND_SOC_DAPM_MIXER("Analog L1 Playback Mixer", TWL4030_REG_AVDAC_CTL,
			1, 0, NULL, 0),
	SND_SOC_DAPM_MIXER("Analog R2 Playback Mixer", TWL4030_REG_AVDAC_CTL,
			2, 0, NULL, 0),
	SND_SOC_DAPM_MIXER("Analog L2 Playback Mixer", TWL4030_REG_AVDAC_CTL,
			3, 0, NULL, 0),
	SND_SOC_DAPM_MIXER("Analog Voice Playback Mixer", TWL4030_REG_AVDAC_CTL,
			4, 0, NULL, 0),

	/* Output MIXER controls */
	/* Earpiece */
	SND_SOC_DAPM_MIXER("Earpiece Mixer", SND_SOC_NOPM, 0, 0,
			&twl4030_dapm_earpiece_controls[0],
			ARRAY_SIZE(twl4030_dapm_earpiece_controls)),
	/* PreDrivL/R */
	SND_SOC_DAPM_MIXER("PredriveL Mixer", SND_SOC_NOPM, 0, 0,
			&twl4030_dapm_predrivel_controls[0],
			ARRAY_SIZE(twl4030_dapm_predrivel_controls)),
	SND_SOC_DAPM_MIXER("PredriveR Mixer", SND_SOC_NOPM, 0, 0,
			&twl4030_dapm_predriver_controls[0],
			ARRAY_SIZE(twl4030_dapm_predriver_controls)),
	/* HeadsetL/R */
	SND_SOC_DAPM_MIXER_E("HeadsetL Mixer", SND_SOC_NOPM, 0, 0,
			&twl4030_dapm_hsol_controls[0],
			ARRAY_SIZE(twl4030_dapm_hsol_controls), headsetl_event,
			SND_SOC_DAPM_POST_PMU|SND_SOC_DAPM_POST_PMD),
	SND_SOC_DAPM_MIXER("HeadsetR Mixer", SND_SOC_NOPM, 0, 0,
			&twl4030_dapm_hsor_controls[0],
			ARRAY_SIZE(twl4030_dapm_hsor_controls)),
	/* CarkitL/R */
	SND_SOC_DAPM_MIXER("CarkitL Mixer", SND_SOC_NOPM, 0, 0,
			&twl4030_dapm_carkitl_controls[0],
			ARRAY_SIZE(twl4030_dapm_carkitl_controls)),
	SND_SOC_DAPM_MIXER("CarkitR Mixer", SND_SOC_NOPM, 0, 0,
			&twl4030_dapm_carkitr_controls[0],
			ARRAY_SIZE(twl4030_dapm_carkitr_controls)),

	/* Output MUX controls */
	/* HandsfreeL/R */
	SND_SOC_DAPM_MUX_E("HandsfreeL Mux", TWL4030_REG_HFL_CTL, 5, 0,
		&twl4030_dapm_handsfreel_control, handsfree_event,
		SND_SOC_DAPM_POST_PMU|SND_SOC_DAPM_POST_PMD),
	SND_SOC_DAPM_MUX_E("HandsfreeR Mux", TWL4030_REG_HFR_CTL, 5, 0,
		&twl4030_dapm_handsfreer_control, handsfree_event,
		SND_SOC_DAPM_POST_PMU|SND_SOC_DAPM_POST_PMD),
	/* Vibra */
	SND_SOC_DAPM_MUX("Vibra Mux", TWL4030_REG_VIBRA_CTL, 0, 0,
		&twl4030_dapm_vibra_control),
	SND_SOC_DAPM_MUX("Vibra Route", SND_SOC_NOPM, 0, 0,
		&twl4030_dapm_vibrapath_control),

	/* Introducing four virtual ADC, since TWL4030 have four channel for
	   capture */
	SND_SOC_DAPM_ADC("ADC Virtual Left1", "Left Front Capture",
		SND_SOC_NOPM, 0, 0),
	SND_SOC_DAPM_ADC("ADC Virtual Right1", "Right Front Capture",
		SND_SOC_NOPM, 0, 0),
	SND_SOC_DAPM_ADC("ADC Virtual Left2", "Left Rear Capture",
		SND_SOC_NOPM, 0, 0),
	SND_SOC_DAPM_ADC("ADC Virtual Right2", "Right Rear Capture",
		SND_SOC_NOPM, 0, 0),

	/* Analog/Digital mic path selection.
	   TX1 Left/Right: either analog Left/Right or Digimic0
	   TX2 Left/Right: either analog Left/Right or Digimic1 */
	SND_SOC_DAPM_MUX_E("TX1 Capture Route", SND_SOC_NOPM, 0, 0,
		&twl4030_dapm_micpathtx1_control, micpath_event,
		SND_SOC_DAPM_POST_PMU|SND_SOC_DAPM_POST_PMD|
		SND_SOC_DAPM_POST_REG),
	SND_SOC_DAPM_MUX_E("TX2 Capture Route", SND_SOC_NOPM, 0, 0,
		&twl4030_dapm_micpathtx2_control, micpath_event,
		SND_SOC_DAPM_POST_PMU|SND_SOC_DAPM_POST_PMD|
		SND_SOC_DAPM_POST_REG),

	/* Analog input mixers for the capture amplifiers */
	SND_SOC_DAPM_MIXER("Analog Left Capture Route",
		TWL4030_REG_ANAMICL, 4, 0,
		&twl4030_dapm_analoglmic_controls[0],
		ARRAY_SIZE(twl4030_dapm_analoglmic_controls)),
	SND_SOC_DAPM_MIXER("Analog Right Capture Route",
		TWL4030_REG_ANAMICR, 4, 0,
		&twl4030_dapm_analogrmic_controls[0],
		ARRAY_SIZE(twl4030_dapm_analogrmic_controls)),

	SND_SOC_DAPM_PGA("ADC Physical Left",
		TWL4030_REG_AVADC_CTL, 3, 0, NULL, 0),
	SND_SOC_DAPM_PGA("ADC Physical Right",
		TWL4030_REG_AVADC_CTL, 1, 0, NULL, 0),

	SND_SOC_DAPM_PGA("Digimic0 Enable",
		TWL4030_REG_ADCMICSEL, 1, 0, NULL, 0),
	SND_SOC_DAPM_PGA("Digimic1 Enable",
		TWL4030_REG_ADCMICSEL, 3, 0, NULL, 0),

	SND_SOC_DAPM_MICBIAS("Mic Bias 1", TWL4030_REG_MICBIAS_CTL, 0, 0),
	SND_SOC_DAPM_MICBIAS("Mic Bias 2", TWL4030_REG_MICBIAS_CTL, 1, 0),
	SND_SOC_DAPM_MICBIAS("Headset Mic Bias", TWL4030_REG_MICBIAS_CTL, 2, 0),

};

static const struct snd_soc_dapm_route intercon[] = {
	{"Analog L1 Playback Mixer", NULL, "DAC Left1"},
	{"Analog R1 Playback Mixer", NULL, "DAC Right1"},
	{"Analog L2 Playback Mixer", NULL, "DAC Left2"},
	{"Analog R2 Playback Mixer", NULL, "DAC Right2"},
	{"Analog Voice Playback Mixer", NULL, "DAC Voice"},

	{"ARXL1_APGA", NULL, "Analog L1 Playback Mixer"},
	{"ARXR1_APGA", NULL, "Analog R1 Playback Mixer"},
	{"ARXL2_APGA", NULL, "Analog L2 Playback Mixer"},
	{"ARXR2_APGA", NULL, "Analog R2 Playback Mixer"},
	{"VDL_APGA", NULL, "Analog Voice Playback Mixer"},

	/* Internal playback routings */
	/* Earpiece */
	{"Earpiece Mixer", "Voice", "VDL_APGA"},
	{"Earpiece Mixer", "AudioL1", "ARXL1_APGA"},
	{"Earpiece Mixer", "AudioL2", "ARXL2_APGA"},
	{"Earpiece Mixer", "AudioR1", "ARXR1_APGA"},
	/* PreDrivL */
	{"PredriveL Mixer", "Voice", "VDL_APGA"},
	{"PredriveL Mixer", "AudioL1", "ARXL1_APGA"},
	{"PredriveL Mixer", "AudioL2", "ARXL2_APGA"},
	{"PredriveL Mixer", "AudioR2", "ARXR2_APGA"},
	/* PreDrivR */
	{"PredriveR Mixer", "Voice", "VDL_APGA"},
	{"PredriveR Mixer", "AudioR1", "ARXR1_APGA"},
	{"PredriveR Mixer", "AudioR2", "ARXR2_APGA"},
	{"PredriveR Mixer", "AudioL2", "ARXL2_APGA"},
	/* HeadsetL */
	{"HeadsetL Mixer", "Voice", "VDL_APGA"},
	{"HeadsetL Mixer", "AudioL1", "ARXL1_APGA"},
	{"HeadsetL Mixer", "AudioL2", "ARXL2_APGA"},
	/* HeadsetR */
	{"HeadsetR Mixer", "Voice", "VDL_APGA"},
	{"HeadsetR Mixer", "AudioR1", "ARXR1_APGA"},
	{"HeadsetR Mixer", "AudioR2", "ARXR2_APGA"},
	/* CarkitL */
	{"CarkitL Mixer", "Voice", "VDL_APGA"},
	{"CarkitL Mixer", "AudioL1", "ARXL1_APGA"},
	{"CarkitL Mixer", "AudioL2", "ARXL2_APGA"},
	/* CarkitR */
	{"CarkitR Mixer", "Voice", "VDL_APGA"},
	{"CarkitR Mixer", "AudioR1", "ARXR1_APGA"},
	{"CarkitR Mixer", "AudioR2", "ARXR2_APGA"},
	/* HandsfreeL */
	{"HandsfreeL Mux", "Voice", "VDL_APGA"},
	{"HandsfreeL Mux", "AudioL1", "ARXL1_APGA"},
	{"HandsfreeL Mux", "AudioL2", "ARXL2_APGA"},
	{"HandsfreeL Mux", "AudioR2", "ARXR2_APGA"},
	/* HandsfreeR */
	{"HandsfreeR Mux", "Voice", "VDL_APGA"},
	{"HandsfreeR Mux", "AudioR1", "ARXR1_APGA"},
	{"HandsfreeR Mux", "AudioR2", "ARXR2_APGA"},
	{"HandsfreeR Mux", "AudioL2", "ARXL2_APGA"},
	/* Vibra */
	{"Vibra Mux", "AudioL1", "DAC Left1"},
	{"Vibra Mux", "AudioR1", "DAC Right1"},
	{"Vibra Mux", "AudioL2", "DAC Left2"},
	{"Vibra Mux", "AudioR2", "DAC Right2"},

	/* outputs */
	{"OUTL", NULL, "ARXL2_APGA"},
	{"OUTR", NULL, "ARXR2_APGA"},
	{"EARPIECE", NULL, "Earpiece Mixer"},
	{"PREDRIVEL", NULL, "PredriveL Mixer"},
	{"PREDRIVER", NULL, "PredriveR Mixer"},
	{"HSOL", NULL, "HeadsetL Mixer"},
	{"HSOR", NULL, "HeadsetR Mixer"},
	{"CARKITL", NULL, "CarkitL Mixer"},
	{"CARKITR", NULL, "CarkitR Mixer"},
	{"HFL", NULL, "HandsfreeL Mux"},
	{"HFR", NULL, "HandsfreeR Mux"},
	{"Vibra Route", "Audio", "Vibra Mux"},
	{"VIBRA", NULL, "Vibra Route"},

	/* Capture path */
	{"Analog Left Capture Route", "Main mic", "MAINMIC"},
	{"Analog Left Capture Route", "Headset mic", "HSMIC"},
	{"Analog Left Capture Route", "AUXL", "AUXL"},
	{"Analog Left Capture Route", "Carkit mic", "CARKITMIC"},

	{"Analog Right Capture Route", "Sub mic", "SUBMIC"},
	{"Analog Right Capture Route", "AUXR", "AUXR"},

	{"ADC Physical Left", NULL, "Analog Left Capture Route"},
	{"ADC Physical Right", NULL, "Analog Right Capture Route"},

	{"Digimic0 Enable", NULL, "DIGIMIC0"},
	{"Digimic1 Enable", NULL, "DIGIMIC1"},

	/* TX1 Left capture path */
	{"TX1 Capture Route", "Analog", "ADC Physical Left"},
	{"TX1 Capture Route", "Digimic0", "Digimic0 Enable"},
	/* TX1 Right capture path */
	{"TX1 Capture Route", "Analog", "ADC Physical Right"},
	{"TX1 Capture Route", "Digimic0", "Digimic0 Enable"},
	/* TX2 Left capture path */
	{"TX2 Capture Route", "Analog", "ADC Physical Left"},
	{"TX2 Capture Route", "Digimic1", "Digimic1 Enable"},
	/* TX2 Right capture path */
	{"TX2 Capture Route", "Analog", "ADC Physical Right"},
	{"TX2 Capture Route", "Digimic1", "Digimic1 Enable"},

	{"ADC Virtual Left1", NULL, "TX1 Capture Route"},
	{"ADC Virtual Right1", NULL, "TX1 Capture Route"},
	{"ADC Virtual Left2", NULL, "TX2 Capture Route"},
	{"ADC Virtual Right2", NULL, "TX2 Capture Route"},

	/* Analog bypass routes */
	{"Right1 Analog Loopback", "Switch", "Analog Right Capture Route"},
	{"Left1 Analog Loopback", "Switch", "Analog Left Capture Route"},
	{"Right2 Analog Loopback", "Switch", "Analog Right Capture Route"},
	{"Left2 Analog Loopback", "Switch", "Analog Left Capture Route"},
	{"Voice Analog Loopback", "Switch", "Analog Left Capture Route"},

	{"Analog R1 Playback Mixer", NULL, "Right1 Analog Loopback"},
	{"Analog L1 Playback Mixer", NULL, "Left1 Analog Loopback"},
	{"Analog R2 Playback Mixer", NULL, "Right2 Analog Loopback"},
	{"Analog L2 Playback Mixer", NULL, "Left2 Analog Loopback"},
	{"Analog Voice Playback Mixer", NULL, "Voice Analog Loopback"},

	/* Digital bypass routes */
	{"Right Digital Loopback", "Volume", "TX1 Capture Route"},
	{"Left Digital Loopback", "Volume", "TX1 Capture Route"},
	{"Voice Digital Loopback", "Volume", "TX2 Capture Route"},

	{"Analog R2 Playback Mixer", NULL, "Right Digital Loopback"},
	{"Analog L2 Playback Mixer", NULL, "Left Digital Loopback"},
	{"Analog Voice Playback Mixer", NULL, "Voice Digital Loopback"},

};

static int twl4030_add_widgets(struct snd_soc_codec *codec)
{
	snd_soc_dapm_new_controls(codec, twl4030_dapm_widgets,
				 ARRAY_SIZE(twl4030_dapm_widgets));

	snd_soc_dapm_add_routes(codec, intercon, ARRAY_SIZE(intercon));

	snd_soc_dapm_new_widgets(codec);
	return 0;
}

static int twl4030_set_bias_level(struct snd_soc_codec *codec,
				  enum snd_soc_bias_level level)
{
	struct twl4030_priv *twl4030 = codec->private_data;

	switch (level) {
	case SND_SOC_BIAS_ON:
		twl4030_codec_mute(codec, 0);
		break;
	case SND_SOC_BIAS_PREPARE:
		twl4030_power_up(codec);
		if (twl4030->bypass_state)
			twl4030_codec_mute(codec, 0);
		else
			twl4030_codec_mute(codec, 1);
		break;
	case SND_SOC_BIAS_STANDBY:
		twl4030_power_up(codec);
		if (twl4030->bypass_state)
			twl4030_codec_mute(codec, 0);
		else
			twl4030_codec_mute(codec, 1);
		break;
	case SND_SOC_BIAS_OFF:
		twl4030_power_down(codec);
		break;
	}
	codec->bias_level = level;

	return 0;
}

static void twl4030_constraints(struct twl4030_priv *twl4030,
				struct snd_pcm_substream *mst_substream)
{
	struct snd_pcm_substream *slv_substream;

	/* Pick the stream, which need to be constrained */
	if (mst_substream == twl4030->master_substream)
		slv_substream = twl4030->slave_substream;
	else if (mst_substream == twl4030->slave_substream)
		slv_substream = twl4030->master_substream;
	else /* This should not happen.. */
		return;

	/* Set the constraints according to the already configured stream */
	snd_pcm_hw_constraint_minmax(slv_substream->runtime,
				SNDRV_PCM_HW_PARAM_RATE,
				twl4030->rate,
				twl4030->rate);

	snd_pcm_hw_constraint_minmax(slv_substream->runtime,
				SNDRV_PCM_HW_PARAM_SAMPLE_BITS,
				twl4030->sample_bits,
				twl4030->sample_bits);

	snd_pcm_hw_constraint_minmax(slv_substream->runtime,
				SNDRV_PCM_HW_PARAM_CHANNELS,
				twl4030->channels,
				twl4030->channels);
}

/* In case of 4 channel mode, the RX1 L/R for playback and the TX2 L/R for
 * capture has to be enabled/disabled. */
static void twl4030_tdm_enable(struct snd_soc_codec *codec, int direction,
				int enable)
{
	u8 reg, mask;

	reg = twl4030_read_reg_cache(codec, TWL4030_REG_OPTION);

	if (direction == SNDRV_PCM_STREAM_PLAYBACK)
		mask = TWL4030_ARXL1_VRX_EN | TWL4030_ARXR1_EN;
	else
		mask = TWL4030_ATXL2_VTXL_EN | TWL4030_ATXR2_VTXR_EN;

	if (enable)
		reg |= mask;
	else
		reg &= ~mask;

	twl4030_write(codec, TWL4030_REG_OPTION, reg);
}

static int twl4030_startup(struct snd_pcm_substream *substream,
			   struct snd_soc_dai *dai)
{
	struct snd_soc_pcm_runtime *rtd = substream->private_data;
	struct snd_soc_device *socdev = rtd->socdev;
	struct snd_soc_codec *codec = socdev->card->codec;
	struct twl4030_priv *twl4030 = codec->private_data;

	if (twl4030->master_substream) {
		twl4030->slave_substream = substream;
		/* The DAI has one configuration for playback and capture, so
		 * if the DAI has been already configured then constrain this
		 * substream to match it. */
		if (twl4030->configured)
			twl4030_constraints(twl4030, twl4030->master_substream);
	} else {
		if (!(twl4030_read_reg_cache(codec, TWL4030_REG_CODEC_MODE) &
			TWL4030_OPTION_1)) {
			/* In option2 4 channel is not supported, set the
			 * constraint for the first stream for channels, the
			 * second stream will 'inherit' this cosntraint */
			snd_pcm_hw_constraint_minmax(substream->runtime,
						SNDRV_PCM_HW_PARAM_CHANNELS,
						2, 2);
		}
		twl4030->master_substream = substream;
	}

	return 0;
}

static void twl4030_shutdown(struct snd_pcm_substream *substream,
			     struct snd_soc_dai *dai)
{
	struct snd_soc_pcm_runtime *rtd = substream->private_data;
	struct snd_soc_device *socdev = rtd->socdev;
	struct snd_soc_codec *codec = socdev->card->codec;
	struct twl4030_priv *twl4030 = codec->private_data;

	if (twl4030->master_substream == substream)
		twl4030->master_substream = twl4030->slave_substream;

	twl4030->slave_substream = NULL;

	/* If all streams are closed, or the remaining stream has not yet
	 * been configured than set the DAI as not configured. */
	if (!twl4030->master_substream)
		twl4030->configured = 0;
	 else if (!twl4030->master_substream->runtime->channels)
		twl4030->configured = 0;

	 /* If the closing substream had 4 channel, do the necessary cleanup */
	if (substream->runtime->channels == 4)
		twl4030_tdm_enable(codec, substream->stream, 0);
}

static int twl4030_hw_params(struct snd_pcm_substream *substream,
			   struct snd_pcm_hw_params *params,
			   struct snd_soc_dai *dai)
{
	struct snd_soc_pcm_runtime *rtd = substream->private_data;
	struct snd_soc_device *socdev = rtd->socdev;
	struct snd_soc_codec *codec = socdev->card->codec;
	struct twl4030_priv *twl4030 = codec->private_data;
	u8 mode, old_mode, format, old_format;

	 /* If the substream has 4 channel, do the necessary setup */
	if (params_channels(params) == 4) {
		/* Safety check: are we in the correct operating mode? */
		if ((twl4030_read_reg_cache(codec, TWL4030_REG_CODEC_MODE) &
			TWL4030_OPTION_1))
			twl4030_tdm_enable(codec, substream->stream, 1);
		else
			return -EINVAL;
	}

	if (twl4030->configured)
		/* Ignoring hw_params for already configured DAI */
		return 0;

	/* bit rate */
	old_mode = twl4030_read_reg_cache(codec,
			TWL4030_REG_CODEC_MODE) & ~TWL4030_CODECPDZ;
	mode = old_mode & ~TWL4030_APLL_RATE;

	switch (params_rate(params)) {
	case 8000:
		mode |= TWL4030_APLL_RATE_8000;
		break;
	case 11025:
		mode |= TWL4030_APLL_RATE_11025;
		break;
	case 12000:
		mode |= TWL4030_APLL_RATE_12000;
		break;
	case 16000:
		mode |= TWL4030_APLL_RATE_16000;
		break;
	case 22050:
		mode |= TWL4030_APLL_RATE_22050;
		break;
	case 24000:
		mode |= TWL4030_APLL_RATE_24000;
		break;
	case 32000:
		mode |= TWL4030_APLL_RATE_32000;
		break;
	case 44100:
		mode |= TWL4030_APLL_RATE_44100;
		break;
	case 48000:
		mode |= TWL4030_APLL_RATE_48000;
		break;
	case 96000:
		mode |= TWL4030_APLL_RATE_96000;
		break;
	default:
		printk(KERN_ERR "TWL4030 hw params: unknown rate %d\n",
			params_rate(params));
		return -EINVAL;
	}

	if (mode != old_mode) {
		/* change rate and set CODECPDZ */
		twl4030_codec_enable(codec, 0);
		twl4030_write(codec, TWL4030_REG_CODEC_MODE, mode);
		twl4030_codec_enable(codec, 1);
	}

	/* sample size */
	old_format = twl4030_read_reg_cache(codec, TWL4030_REG_AUDIO_IF);
	format = old_format;
	format &= ~TWL4030_DATA_WIDTH;
	switch (params_format(params)) {
	case SNDRV_PCM_FORMAT_S16_LE:
		format |= TWL4030_DATA_WIDTH_16S_16W;
		break;
	case SNDRV_PCM_FORMAT_S24_LE:
		format |= TWL4030_DATA_WIDTH_32S_24W;
		break;
	default:
		printk(KERN_ERR "TWL4030 hw params: unknown format %d\n",
			params_format(params));
		return -EINVAL;
	}

	if (format != old_format) {

		/* clear CODECPDZ before changing format (codec requirement) */
		twl4030_codec_enable(codec, 0);

		/* change format */
		twl4030_write(codec, TWL4030_REG_AUDIO_IF, format);

		/* set CODECPDZ afterwards */
		twl4030_codec_enable(codec, 1);
	}

	/* Store the important parameters for the DAI configuration and set
	 * the DAI as configured */
	twl4030->configured = 1;
	twl4030->rate = params_rate(params);
	twl4030->sample_bits = hw_param_interval(params,
					SNDRV_PCM_HW_PARAM_SAMPLE_BITS)->min;
	twl4030->channels = params_channels(params);

	/* If both playback and capture streams are open, and one of them
	 * is setting the hw parameters right now (since we are here), set
	 * constraints to the other stream to match the current one. */
	if (twl4030->slave_substream)
		twl4030_constraints(twl4030, substream);

	return 0;
}

static int twl4030_set_dai_sysclk(struct snd_soc_dai *codec_dai,
		int clk_id, unsigned int freq, int dir)
{
	struct snd_soc_codec *codec = codec_dai->codec;
	u8 infreq;

	switch (freq) {
	case 19200000:
		infreq = TWL4030_APLL_INFREQ_19200KHZ;
		break;
	case 26000000:
		infreq = TWL4030_APLL_INFREQ_26000KHZ;
		break;
	case 38400000:
		infreq = TWL4030_APLL_INFREQ_38400KHZ;
		break;
	default:
		printk(KERN_ERR "TWL4030 set sysclk: unknown rate %d\n",
			freq);
		return -EINVAL;
	}

	infreq |= TWL4030_APLL_EN;
	twl4030_write(codec, TWL4030_REG_APLL_CTL, infreq);

	return 0;
}

static int twl4030_set_dai_fmt(struct snd_soc_dai *codec_dai,
			     unsigned int fmt)
{
	struct snd_soc_codec *codec = codec_dai->codec;
	u8 old_format, format;

	/* get format */
	old_format = twl4030_read_reg_cache(codec, TWL4030_REG_AUDIO_IF);
	format = old_format;

	/* set master/slave audio interface */
	switch (fmt & SND_SOC_DAIFMT_MASTER_MASK) {
	case SND_SOC_DAIFMT_CBM_CFM:
		format &= ~(TWL4030_AIF_SLAVE_EN);
		format &= ~(TWL4030_CLK256FS_EN);
		break;
	case SND_SOC_DAIFMT_CBS_CFS:
		format |= TWL4030_AIF_SLAVE_EN;
		format |= TWL4030_CLK256FS_EN;
		break;
	default:
		return -EINVAL;
	}

	/* interface format */
	format &= ~TWL4030_AIF_FORMAT;
	switch (fmt & SND_SOC_DAIFMT_FORMAT_MASK) {
	case SND_SOC_DAIFMT_I2S:
		format |= TWL4030_AIF_FORMAT_CODEC;
		break;
	case SND_SOC_DAIFMT_DSP_A:
		format |= TWL4030_AIF_FORMAT_TDM;
		break;
	default:
		return -EINVAL;
	}

	if (format != old_format) {

		/* clear CODECPDZ before changing format (codec requirement) */
		twl4030_codec_enable(codec, 0);

		/* change format */
		twl4030_write(codec, TWL4030_REG_AUDIO_IF, format);

		/* set CODECPDZ afterwards */
		twl4030_codec_enable(codec, 1);
	}

	return 0;
}

static int twl4030_voice_startup(struct snd_pcm_substream *substream,
		struct snd_soc_dai *dai)
{
	struct snd_soc_pcm_runtime *rtd = substream->private_data;
	struct snd_soc_device *socdev = rtd->socdev;
	struct snd_soc_codec *codec = socdev->card->codec;
	u8 infreq;
	u8 mode;

	/* If the system master clock is not 26MHz, the voice PCM interface is
	 * not avilable.
	 */
	infreq = twl4030_read_reg_cache(codec, TWL4030_REG_APLL_CTL)
		& TWL4030_APLL_INFREQ;

	if (infreq != TWL4030_APLL_INFREQ_26000KHZ) {
		printk(KERN_ERR "TWL4030 voice startup: "
			"MCLK is not 26MHz, call set_sysclk() on init\n");
		return -EINVAL;
	}

	/* If the codec mode is not option2, the voice PCM interface is not
	 * avilable.
	 */
	mode = twl4030_read_reg_cache(codec, TWL4030_REG_CODEC_MODE)
		& TWL4030_OPT_MODE;

	if (mode != TWL4030_OPTION_2) {
		printk(KERN_ERR "TWL4030 voice startup: "
			"the codec mode is not option2\n");
		return -EINVAL;
	}

	return 0;
}

static int twl4030_voice_hw_params(struct snd_pcm_substream *substream,
		struct snd_pcm_hw_params *params, struct snd_soc_dai *dai)
{
	struct snd_soc_pcm_runtime *rtd = substream->private_data;
	struct snd_soc_device *socdev = rtd->socdev;
	struct snd_soc_codec *codec = socdev->card->codec;
	u8 old_mode, mode;

	/* bit rate */
	old_mode = twl4030_read_reg_cache(codec, TWL4030_REG_CODEC_MODE)
		& ~(TWL4030_CODECPDZ);
	mode = old_mode;

	switch (params_rate(params)) {
	case 8000:
		mode &= ~(TWL4030_SEL_16K);
		break;
	case 16000:
		mode |= TWL4030_SEL_16K;
		break;
	default:
		printk(KERN_ERR "TWL4030 voice hw params: unknown rate %d\n",
			params_rate(params));
		return -EINVAL;
	}

	if (mode != old_mode) {
		/* change rate and set CODECPDZ */
		twl4030_codec_enable(codec, 0);
		twl4030_write(codec, TWL4030_REG_CODEC_MODE, mode);
		twl4030_codec_enable(codec, 1);
	}

	return 0;
}

static int twl4030_voice_set_dai_sysclk(struct snd_soc_dai *codec_dai,
		int clk_id, unsigned int freq, int dir)
{
	struct snd_soc_codec *codec = codec_dai->codec;
	u8 infreq;

	switch (freq) {
	case 26000000:
		infreq = TWL4030_APLL_INFREQ_26000KHZ;
		break;
	default:
		printk(KERN_ERR "TWL4030 voice set sysclk: unknown rate %d\n",
			freq);
		return -EINVAL;
	}

	infreq |= TWL4030_APLL_EN;
	twl4030_write(codec, TWL4030_REG_APLL_CTL, infreq);

	return 0;
}

static int twl4030_voice_set_dai_fmt(struct snd_soc_dai *codec_dai,
		unsigned int fmt)
{
	struct snd_soc_codec *codec = codec_dai->codec;
	u8 old_format, format;

	/* get format */
	old_format = twl4030_read_reg_cache(codec, TWL4030_REG_VOICE_IF);
	format = old_format;

	/* set master/slave audio interface */
	switch (fmt & SND_SOC_DAIFMT_MASTER_MASK) {
	case SND_SOC_DAIFMT_CBS_CFM:
		format &= ~(TWL4030_VIF_SLAVE_EN);
		break;
	case SND_SOC_DAIFMT_CBS_CFS:
		format |= TWL4030_VIF_SLAVE_EN;
		break;
	default:
		return -EINVAL;
	}

	/* clock inversion */
	switch (fmt & SND_SOC_DAIFMT_INV_MASK) {
	case SND_SOC_DAIFMT_IB_NF:
		format &= ~(TWL4030_VIF_FORMAT);
		break;
	case SND_SOC_DAIFMT_NB_IF:
		format |= TWL4030_VIF_FORMAT;
		break;
	default:
		return -EINVAL;
	}

	if (format != old_format) {
		/* change format and set CODECPDZ */
		twl4030_codec_enable(codec, 0);
		twl4030_write(codec, TWL4030_REG_VOICE_IF, format);
		twl4030_codec_enable(codec, 1);
	}

	return 0;
}

#define TWL4030_RATES	 (SNDRV_PCM_RATE_8000_48000)
#define TWL4030_FORMATS	 (SNDRV_PCM_FMTBIT_S16_LE | SNDRV_PCM_FORMAT_S24_LE)

static struct snd_soc_dai_ops twl4030_dai_ops = {
	.startup	= twl4030_startup,
	.shutdown	= twl4030_shutdown,
	.hw_params	= twl4030_hw_params,
	.set_sysclk	= twl4030_set_dai_sysclk,
	.set_fmt	= twl4030_set_dai_fmt,
};

static struct snd_soc_dai_ops twl4030_dai_voice_ops = {
	.startup	= twl4030_voice_startup,
	.hw_params	= twl4030_voice_hw_params,
	.set_sysclk	= twl4030_voice_set_dai_sysclk,
	.set_fmt	= twl4030_voice_set_dai_fmt,
};

struct snd_soc_dai twl4030_dai[] = {
{
	.name = "twl4030",
	.playback = {
		.stream_name = "Playback",
		.channels_min = 2,
		.channels_max = 4,
		.rates = TWL4030_RATES | SNDRV_PCM_RATE_96000,
		.formats = TWL4030_FORMATS,},
	.capture = {
		.stream_name = "Capture",
		.channels_min = 2,
		.channels_max = 4,
		.rates = TWL4030_RATES,
		.formats = TWL4030_FORMATS,},
	.ops = &twl4030_dai_ops,
},
{
	.name = "twl4030 Voice",
	.playback = {
		.stream_name = "Playback",
		.channels_min = 1,
		.channels_max = 1,
		.rates = SNDRV_PCM_RATE_8000 | SNDRV_PCM_RATE_16000,
		.formats = SNDRV_PCM_FMTBIT_S16_LE,},
	.capture = {
		.stream_name = "Capture",
		.channels_min = 1,
		.channels_max = 2,
		.rates = SNDRV_PCM_RATE_8000 | SNDRV_PCM_RATE_16000,
		.formats = SNDRV_PCM_FMTBIT_S16_LE,},
	.ops = &twl4030_dai_voice_ops,
},
};
EXPORT_SYMBOL_GPL(twl4030_dai);

static int twl4030_suspend(struct platform_device *pdev, pm_message_t state)
{
	struct snd_soc_device *socdev = platform_get_drvdata(pdev);
	struct snd_soc_codec *codec = socdev->card->codec;

	twl4030_set_bias_level(codec, SND_SOC_BIAS_OFF);

	return 0;
}

static int twl4030_resume(struct platform_device *pdev)
{
	struct snd_soc_device *socdev = platform_get_drvdata(pdev);
	struct snd_soc_codec *codec = socdev->card->codec;

	twl4030_set_bias_level(codec, SND_SOC_BIAS_STANDBY);
	twl4030_set_bias_level(codec, codec->suspend_bias_level);
	return 0;
}

/*
 * initialize the driver
 * register the mixer and dsp interfaces with the kernel
 */

static int twl4030_init(struct snd_soc_device *socdev)
{
	struct snd_soc_codec *codec = socdev->card->codec;
	int ret = 0;

	printk(KERN_INFO "TWL4030 Audio Codec init \n");

	codec->name = "twl4030";
	codec->owner = THIS_MODULE;
	codec->read = twl4030_read_reg_cache;
	codec->write = twl4030_write;
	codec->set_bias_level = twl4030_set_bias_level;
	codec->dai = twl4030_dai;
	codec->num_dai = ARRAY_SIZE(twl4030_dai),
	codec->reg_cache_size = sizeof(twl4030_reg);
	codec->reg_cache = kmemdup(twl4030_reg, sizeof(twl4030_reg),
					GFP_KERNEL);
	if (codec->reg_cache == NULL)
		return -ENOMEM;

	/* register pcms */
	ret = snd_soc_new_pcms(socdev, SNDRV_DEFAULT_IDX1, SNDRV_DEFAULT_STR1);
	if (ret < 0) {
		printk(KERN_ERR "twl4030: failed to create pcms\n");
		goto pcm_err;
	}

	twl4030_init_chip(codec);

	/* power on device */
	twl4030_set_bias_level(codec, SND_SOC_BIAS_STANDBY);

	snd_soc_add_controls(codec, twl4030_snd_controls,
				ARRAY_SIZE(twl4030_snd_controls));
	twl4030_add_widgets(codec);

	ret = snd_soc_init_card(socdev);
	if (ret < 0) {
		printk(KERN_ERR "twl4030: failed to register card\n");
		goto card_err;
	}

	return ret;

card_err:
	snd_soc_free_pcms(socdev);
	snd_soc_dapm_free(socdev);
pcm_err:
	kfree(codec->reg_cache);
	return ret;
}

static struct snd_soc_device *twl4030_socdev;

static int twl4030_probe(struct platform_device *pdev)
{
	struct snd_soc_device *socdev = platform_get_drvdata(pdev);
	struct snd_soc_codec *codec;
	struct twl4030_priv *twl4030;

	codec = kzalloc(sizeof(struct snd_soc_codec), GFP_KERNEL);
	if (codec == NULL)
		return -ENOMEM;

	twl4030 = kzalloc(sizeof(struct twl4030_priv), GFP_KERNEL);
	if (twl4030 == NULL) {
		kfree(codec);
		return -ENOMEM;
	}

	codec->private_data = twl4030;
	socdev->card->codec = codec;
	mutex_init(&codec->mutex);
	INIT_LIST_HEAD(&codec->dapm_widgets);
	INIT_LIST_HEAD(&codec->dapm_paths);

	twl4030_socdev = socdev;
	twl4030_init(socdev);

	return 0;
}

static int twl4030_remove(struct platform_device *pdev)
{
	struct snd_soc_device *socdev = platform_get_drvdata(pdev);
	struct snd_soc_codec *codec = socdev->card->codec;

	printk(KERN_INFO "TWL4030 Audio Codec remove\n");
	twl4030_set_bias_level(codec, SND_SOC_BIAS_OFF);
	snd_soc_free_pcms(socdev);
	snd_soc_dapm_free(socdev);
	kfree(codec->private_data);
	kfree(codec);

	return 0;
}

struct snd_soc_codec_device soc_codec_dev_twl4030 = {
	.probe = twl4030_probe,
	.remove = twl4030_remove,
	.suspend = twl4030_suspend,
	.resume = twl4030_resume,
};
EXPORT_SYMBOL_GPL(soc_codec_dev_twl4030);

static int __init twl4030_modinit(void)
{
	return snd_soc_register_dais(&twl4030_dai[0], ARRAY_SIZE(twl4030_dai));
}
module_init(twl4030_modinit);

static void __exit twl4030_exit(void)
{
	snd_soc_unregister_dais(&twl4030_dai[0], ARRAY_SIZE(twl4030_dai));
}
module_exit(twl4030_exit);

MODULE_DESCRIPTION("ASoC TWL4030 codec driver");
MODULE_AUTHOR("Steve Sakoman");
MODULE_LICENSE("GPL");<|MERGE_RESOLUTION|>--- conflicted
+++ resolved
@@ -400,33 +400,6 @@
 /* Vibra audio path selection */
 static const char *twl4030_vibra_texts[] =
 		{"AudioL1", "AudioR1", "AudioL2", "AudioR2"};
-<<<<<<< HEAD
-
-static const struct soc_enum twl4030_vibra_enum =
-	SOC_ENUM_SINGLE(TWL4030_REG_VIBRA_CTL, 2,
-			ARRAY_SIZE(twl4030_vibra_texts),
-			twl4030_vibra_texts);
-
-static const struct snd_kcontrol_new twl4030_dapm_vibra_control =
-SOC_DAPM_ENUM("Route", twl4030_vibra_enum);
-
-/* Vibra path selection: local vibrator (PWM) or audio driven */
-static const char *twl4030_vibrapath_texts[] =
-		{"Local vibrator", "Audio"};
-
-static const struct soc_enum twl4030_vibrapath_enum =
-	SOC_ENUM_SINGLE(TWL4030_REG_VIBRA_CTL, 4,
-			ARRAY_SIZE(twl4030_vibrapath_texts),
-			twl4030_vibrapath_texts);
-
-static const struct snd_kcontrol_new twl4030_dapm_vibrapath_control =
-SOC_DAPM_ENUM("Route", twl4030_vibrapath_enum);
-
-/* Left analog microphone selection */
-static const char *twl4030_analoglmic_texts[] =
-		{"Off", "Main mic", "Headset mic", "AUXL", "Carkit mic"};
-=======
->>>>>>> dd4a4164
 
 static const struct soc_enum twl4030_vibra_enum =
 	SOC_ENUM_SINGLE(TWL4030_REG_VIBRA_CTL, 2,
