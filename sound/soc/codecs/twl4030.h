--- conflicted
+++ resolved
@@ -115,8 +115,6 @@
 #define TWL4030_OPT_MODE		0x01
 #define TWL4030_OPTION_1		(1 << 0)
 #define TWL4030_OPTION_2		(0 << 0)
-<<<<<<< HEAD
-=======
 
 /* TWL4030_OPTION (0x02) Fields */
 
@@ -128,7 +126,6 @@
 #define TWL4030_ARXR1_EN		(1 << 5)
 #define TWL4030_ARXL2_EN		(1 << 6)
 #define TWL4030_ARXR2_EN		(1 << 7)
->>>>>>> 8a1f936a
 
 /* TWL4030_REG_MICBIAS_CTL (0x04) Fields */
 
