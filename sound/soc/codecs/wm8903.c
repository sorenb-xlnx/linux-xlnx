--- conflicted
+++ resolved
@@ -31,10 +31,7 @@
 #include <sound/soc.h>
 #include <sound/initval.h>
 #include <sound/wm8903.h>
-<<<<<<< HEAD
-=======
 #include <trace/events/asoc.h>
->>>>>>> 3cbea436
 
 #include "wm8903.h"
 
@@ -216,11 +213,6 @@
 };
 
 struct wm8903_priv {
-<<<<<<< HEAD
-
-	u16 reg_cache[ARRAY_SIZE(wm8903_reg_defaults)];
-=======
->>>>>>> 3cbea436
 
 	int sysclk;
 	int irq;
@@ -238,12 +230,6 @@
 	int mic_short;
 	int mic_last_report;
 	int mic_delay;
-<<<<<<< HEAD
-
-	struct snd_pcm_substream *master_substream;
-	struct snd_pcm_substream *slave_substream;
-=======
->>>>>>> 3cbea436
 };
 
 static int wm8903_volatile_register(unsigned int reg)
@@ -1026,11 +1012,7 @@
 static int wm8903_set_bias_level(struct snd_soc_codec *codec,
 				 enum snd_soc_bias_level level)
 {
-<<<<<<< HEAD
-	u16 reg, reg2;
-=======
 	u16 reg;
->>>>>>> 3cbea436
 
 	switch (level) {
 	case SND_SOC_BIAS_ON:
@@ -1058,16 +1040,11 @@
 			 * enable Class W support.
 			 */
 			dev_dbg(codec->dev, "Enabling Class W\n");
-<<<<<<< HEAD
-			snd_soc_write(codec, WM8903_CLASS_W_0, reg |
-				     WM8903_CP_DYN_FREQ | WM8903_CP_DYN_V);
-=======
 			snd_soc_update_bits(codec, WM8903_CLASS_W_0,
 					    WM8903_CP_DYN_FREQ |
 					    WM8903_CP_DYN_V,
 					    WM8903_CP_DYN_FREQ |
 					    WM8903_CP_DYN_V);
->>>>>>> 3cbea436
 		}
 
 		reg = snd_soc_read(codec, WM8903_VMID_CONTROL_0);
@@ -1315,61 +1292,6 @@
 	{ 0,      0 },
 };
 
-<<<<<<< HEAD
-static int wm8903_startup(struct snd_pcm_substream *substream,
-			  struct snd_soc_dai *dai)
-{
-	struct snd_soc_pcm_runtime *rtd = substream->private_data;
-	struct snd_soc_codec *codec = rtd->codec;
-	struct wm8903_priv *wm8903 = snd_soc_codec_get_drvdata(codec);
-	struct snd_pcm_runtime *master_runtime;
-
-	if (substream->stream == SNDRV_PCM_STREAM_PLAYBACK)
-		wm8903->playback_active++;
-	else
-		wm8903->capture_active++;
-
-	/* The DAI has shared clocks so if we already have a playback or
-	 * capture going then constrain this substream to match it.
-	 */
-	if (wm8903->master_substream) {
-		master_runtime = wm8903->master_substream->runtime;
-
-		dev_dbg(codec->dev, "Constraining to %d bits\n",
-			master_runtime->sample_bits);
-
-		snd_pcm_hw_constraint_minmax(substream->runtime,
-					     SNDRV_PCM_HW_PARAM_SAMPLE_BITS,
-					     master_runtime->sample_bits,
-					     master_runtime->sample_bits);
-
-		wm8903->slave_substream = substream;
-	} else
-		wm8903->master_substream = substream;
-
-	return 0;
-}
-
-static void wm8903_shutdown(struct snd_pcm_substream *substream,
-			    struct snd_soc_dai *dai)
-{
-	struct snd_soc_pcm_runtime *rtd = substream->private_data;
-	struct snd_soc_codec *codec = rtd->codec;
-	struct wm8903_priv *wm8903 = snd_soc_codec_get_drvdata(codec);
-
-	if (substream->stream == SNDRV_PCM_STREAM_PLAYBACK)
-		wm8903->playback_active--;
-	else
-		wm8903->capture_active--;
-
-	if (wm8903->master_substream == substream)
-		wm8903->master_substream = wm8903->slave_substream;
-
-	wm8903->slave_substream = NULL;
-}
-
-=======
->>>>>>> 3cbea436
 static int wm8903_hw_params(struct snd_pcm_substream *substream,
 			    struct snd_pcm_hw_params *params,
 			    struct snd_soc_dai *dai)
@@ -1394,14 +1316,6 @@
 	u16 clock1 = snd_soc_read(codec, WM8903_CLOCK_RATES_1);
 	u16 dac_digital1 = snd_soc_read(codec, WM8903_DAC_DIGITAL_1);
 
-<<<<<<< HEAD
-	if (substream == wm8903->slave_substream) {
-		dev_dbg(codec->dev, "Ignoring hw_params for slave substream\n");
-		return 0;
-	}
-
-=======
->>>>>>> 3cbea436
 	/* Enable sloping stopband filter for low sample rates */
 	if (fs <= 24000)
 		dac_digital1 |= WM8903_DAC_SB_FILT;
@@ -1419,22 +1333,6 @@
 		}
 	}
 
-<<<<<<< HEAD
-	/* Constraints should stop us hitting this but let's make sure */
-	if (wm8903->capture_active)
-		switch (sample_rates[dsp_config].rate) {
-		case 88200:
-		case 96000:
-			dev_err(codec->dev, "%dHz unsupported by ADC\n",
-				fs);
-			return -EINVAL;
-
-		default:
-			break;
-		}
-
-=======
->>>>>>> 3cbea436
 	dev_dbg(codec->dev, "DSP fs = %dHz\n", sample_rates[dsp_config].rate);
 	clock1 &= ~WM8903_SAMPLE_RATE_MASK;
 	clock1 |= sample_rates[dsp_config].value;
@@ -1626,14 +1524,11 @@
 	mic_report = wm8903->mic_last_report;
 	int_pol = snd_soc_read(codec, WM8903_INTERRUPT_POLARITY_1);
 
-<<<<<<< HEAD
-=======
 #ifndef CONFIG_SND_SOC_WM8903_MODULE
 	if (int_val & (WM8903_MICSHRT_EINT | WM8903_MICDET_EINT))
 		trace_snd_soc_jack_irq(dev_name(codec->dev));
 #endif
 
->>>>>>> 3cbea436
 	if (int_val & WM8903_MICSHRT_EINT) {
 		dev_dbg(codec->dev, "Microphone short (pol=%x)\n", int_pol);
 
@@ -1882,19 +1777,11 @@
 {
 	struct wm8903_priv *wm8903;
 	int ret;
-<<<<<<< HEAD
 
 	wm8903 = kzalloc(sizeof(struct wm8903_priv), GFP_KERNEL);
 	if (wm8903 == NULL)
 		return -ENOMEM;
 
-=======
-
-	wm8903 = kzalloc(sizeof(struct wm8903_priv), GFP_KERNEL);
-	if (wm8903 == NULL)
-		return -ENOMEM;
-
->>>>>>> 3cbea436
 	i2c_set_clientdata(i2c, wm8903);
 	wm8903->irq = i2c->irq;
 
