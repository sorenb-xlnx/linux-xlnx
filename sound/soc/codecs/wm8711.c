--- conflicted
+++ resolved
@@ -33,10 +33,6 @@
 /* codec private data */
 struct wm8711_priv {
 	enum snd_soc_control_type bus_type;
-<<<<<<< HEAD
-	u16 reg_cache[WM8711_CACHEREGNUM];
-=======
->>>>>>> 3cbea436
 	unsigned int sysclk;
 };
 
