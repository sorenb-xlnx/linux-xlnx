/*
 * wm8741.c  --  WM8741 ALSA SoC Audio driver
 *
 * Copyright 2010 Wolfson Microelectronics plc
 *
 * Author: Ian Lartey <ian@opensource.wolfsonmicro.com>
 *
 *
 * This program is free software; you can redistribute it and/or modify
 * it under the terms of the GNU General Public License version 2 as
 * published by the Free Software Foundation.
 */

#include <linux/module.h>
#include <linux/moduleparam.h>
#include <linux/init.h>
#include <linux/delay.h>
#include <linux/pm.h>
#include <linux/i2c.h>
#include <linux/platform_device.h>
#include <linux/regulator/consumer.h>
#include <linux/slab.h>
#include <sound/core.h>
#include <sound/pcm.h>
#include <sound/pcm_params.h>
#include <sound/soc.h>
#include <sound/initval.h>
#include <sound/tlv.h>

#include "wm8741.h"

#define WM8741_NUM_SUPPLIES 2
static const char *wm8741_supply_names[WM8741_NUM_SUPPLIES] = {
	"AVDD",
	"DVDD",
};

#define WM8741_NUM_RATES 6

/* codec private data */
struct wm8741_priv {
	enum snd_soc_control_type control_type;
	struct regulator_bulk_data supplies[WM8741_NUM_SUPPLIES];
	unsigned int sysclk;
	struct snd_pcm_hw_constraint_list *sysclk_constraints;
};

static const u16 wm8741_reg_defaults[WM8741_REGISTER_COUNT] = {
	0x0000,     /* R0  - DACLLSB Attenuation */
	0x0000,     /* R1  - DACLMSB Attenuation */
	0x0000,     /* R2  - DACRLSB Attenuation */
	0x0000,     /* R3  - DACRMSB Attenuation */
	0x0000,     /* R4  - Volume Control */
	0x000A,     /* R5  - Format Control */
	0x0000,     /* R6  - Filter Control */
	0x0000,     /* R7  - Mode Control 1 */
	0x0002,     /* R8  - Mode Control 2 */
	0x0000,	    /* R9  - Reset */
	0x0002,     /* R32 - ADDITONAL_CONTROL_1 */
};


static int wm8741_reset(struct snd_soc_codec *codec)
{
	return snd_soc_write(codec, WM8741_RESET, 0);
}

static const DECLARE_TLV_DB_SCALE(dac_tlv_fine, -12700, 13, 0);
static const DECLARE_TLV_DB_SCALE(dac_tlv, -12700, 400, 0);

static const struct snd_kcontrol_new wm8741_snd_controls[] = {
SOC_DOUBLE_R_TLV("Fine Playback Volume", WM8741_DACLLSB_ATTENUATION,
		 WM8741_DACRLSB_ATTENUATION, 1, 255, 1, dac_tlv_fine),
SOC_DOUBLE_R_TLV("Playback Volume", WM8741_DACLMSB_ATTENUATION,
		 WM8741_DACRMSB_ATTENUATION, 0, 511, 1, dac_tlv),
};

static const struct snd_soc_dapm_widget wm8741_dapm_widgets[] = {
SND_SOC_DAPM_DAC("DACL", "Playback", SND_SOC_NOPM, 0, 0),
SND_SOC_DAPM_DAC("DACR", "Playback", SND_SOC_NOPM, 0, 0),
SND_SOC_DAPM_OUTPUT("VOUTLP"),
SND_SOC_DAPM_OUTPUT("VOUTLN"),
SND_SOC_DAPM_OUTPUT("VOUTRP"),
SND_SOC_DAPM_OUTPUT("VOUTRN"),
};

static const struct snd_soc_dapm_route intercon[] = {
	{ "VOUTLP", NULL, "DACL" },
	{ "VOUTLN", NULL, "DACL" },
	{ "VOUTRP", NULL, "DACR" },
	{ "VOUTRN", NULL, "DACR" },
};

static int wm8741_add_widgets(struct snd_soc_codec *codec)
{
	struct snd_soc_dapm_context *dapm = &codec->dapm;

	snd_soc_dapm_new_controls(dapm, wm8741_dapm_widgets,
				  ARRAY_SIZE(wm8741_dapm_widgets));
	snd_soc_dapm_add_routes(dapm, intercon, ARRAY_SIZE(intercon));

	return 0;
}

static struct {
	int value;
	int ratio;
} lrclk_ratios[WM8741_NUM_RATES] = {
	{ 1, 128 },
	{ 2, 192 },
	{ 3, 256 },
	{ 4, 384 },
	{ 5, 512 },
	{ 6, 768 },
};

static unsigned int rates_11289[] = {
	44100, 88235,
};

static struct snd_pcm_hw_constraint_list constraints_11289 = {
	.count	= ARRAY_SIZE(rates_11289),
	.list	= rates_11289,
};

static unsigned int rates_12288[] = {
	32000, 48000, 96000,
};

static struct snd_pcm_hw_constraint_list constraints_12288 = {
	.count	= ARRAY_SIZE(rates_12288),
	.list	= rates_12288,
};

static unsigned int rates_16384[] = {
	32000,
};

static struct snd_pcm_hw_constraint_list constraints_16384 = {
	.count	= ARRAY_SIZE(rates_16384),
	.list	= rates_16384,
};

static unsigned int rates_16934[] = {
	44100, 88235,
};

static struct snd_pcm_hw_constraint_list constraints_16934 = {
	.count	= ARRAY_SIZE(rates_16934),
	.list	= rates_16934,
};

static unsigned int rates_18432[] = {
	48000, 96000,
};

static struct snd_pcm_hw_constraint_list constraints_18432 = {
	.count	= ARRAY_SIZE(rates_18432),
	.list	= rates_18432,
};

static unsigned int rates_22579[] = {
	44100, 88235, 1764000
};

static struct snd_pcm_hw_constraint_list constraints_22579 = {
	.count	= ARRAY_SIZE(rates_22579),
	.list	= rates_22579,
};

static unsigned int rates_24576[] = {
	32000, 48000, 96000, 192000
};

static struct snd_pcm_hw_constraint_list constraints_24576 = {
	.count	= ARRAY_SIZE(rates_24576),
	.list	= rates_24576,
};

static unsigned int rates_36864[] = {
	48000, 96000, 19200
};

static struct snd_pcm_hw_constraint_list constraints_36864 = {
	.count	= ARRAY_SIZE(rates_36864),
	.list	= rates_36864,
};


static int wm8741_startup(struct snd_pcm_substream *substream,
			  struct snd_soc_dai *dai)
{
	struct snd_soc_codec *codec = dai->codec;
	struct wm8741_priv *wm8741 = snd_soc_codec_get_drvdata(codec);

	/* The set of sample rates that can be supported depends on the
	 * MCLK supplied to the CODEC - enforce this.
	 */
	if (!wm8741->sysclk) {
		dev_err(codec->dev,
			"No MCLK configured, call set_sysclk() on init\n");
		return -EINVAL;
	}

	snd_pcm_hw_constraint_list(substream->runtime, 0,
				   SNDRV_PCM_HW_PARAM_RATE,
				   wm8741->sysclk_constraints);

	return 0;
}

static int wm8741_hw_params(struct snd_pcm_substream *substream,
			    struct snd_pcm_hw_params *params,
			    struct snd_soc_dai *dai)
{
	struct snd_soc_pcm_runtime *rtd = substream->private_data;
	struct snd_soc_codec *codec = rtd->codec;
	struct wm8741_priv *wm8741 = snd_soc_codec_get_drvdata(codec);
	u16 iface = snd_soc_read(codec, WM8741_FORMAT_CONTROL) & 0x1FC;
	int i;

	/* Find a supported LRCLK ratio */
	for (i = 0; i < ARRAY_SIZE(lrclk_ratios); i++) {
		if (wm8741->sysclk / params_rate(params) ==
		    lrclk_ratios[i].ratio)
			break;
	}

	/* Should never happen, should be handled by constraints */
	if (i == ARRAY_SIZE(lrclk_ratios)) {
		dev_err(codec->dev, "MCLK/fs ratio %d unsupported\n",
			wm8741->sysclk / params_rate(params));
		return -EINVAL;
	}

	/* bit size */
	switch (params_format(params)) {
	case SNDRV_PCM_FORMAT_S16_LE:
		break;
	case SNDRV_PCM_FORMAT_S20_3LE:
		iface |= 0x0001;
		break;
	case SNDRV_PCM_FORMAT_S24_LE:
		iface |= 0x0002;
		break;
	case SNDRV_PCM_FORMAT_S32_LE:
		iface |= 0x0003;
		break;
	default:
		dev_dbg(codec->dev, "wm8741_hw_params:    Unsupported bit size param = %d",
			params_format(params));
		return -EINVAL;
	}

	dev_dbg(codec->dev, "wm8741_hw_params:    bit size param = %d",
		params_format(params));

	snd_soc_write(codec, WM8741_FORMAT_CONTROL, iface);
	return 0;
}

static int wm8741_set_dai_sysclk(struct snd_soc_dai *codec_dai,
		int clk_id, unsigned int freq, int dir)
{
	struct snd_soc_codec *codec = codec_dai->codec;
	struct wm8741_priv *wm8741 = snd_soc_codec_get_drvdata(codec);

	dev_dbg(codec->dev, "wm8741_set_dai_sysclk info: freq=%dHz\n", freq);

	switch (freq) {
	case 11289600:
		wm8741->sysclk_constraints = &constraints_11289;
		wm8741->sysclk = freq;
		return 0;

	case 12288000:
		wm8741->sysclk_constraints = &constraints_12288;
		wm8741->sysclk = freq;
		return 0;

	case 16384000:
		wm8741->sysclk_constraints = &constraints_16384;
		wm8741->sysclk = freq;
		return 0;

	case 16934400:
		wm8741->sysclk_constraints = &constraints_16934;
		wm8741->sysclk = freq;
		return 0;

	case 18432000:
		wm8741->sysclk_constraints = &constraints_18432;
		wm8741->sysclk = freq;
		return 0;

	case 22579200:
	case 33868800:
		wm8741->sysclk_constraints = &constraints_22579;
		wm8741->sysclk = freq;
		return 0;

	case 24576000:
		wm8741->sysclk_constraints = &constraints_24576;
		wm8741->sysclk = freq;
		return 0;

	case 36864000:
		wm8741->sysclk_constraints = &constraints_36864;
		wm8741->sysclk = freq;
		return 0;
	}
	return -EINVAL;
}

static int wm8741_set_dai_fmt(struct snd_soc_dai *codec_dai,
		unsigned int fmt)
{
	struct snd_soc_codec *codec = codec_dai->codec;
	u16 iface = snd_soc_read(codec, WM8741_FORMAT_CONTROL) & 0x1C3;

	/* check master/slave audio interface */
	switch (fmt & SND_SOC_DAIFMT_MASTER_MASK) {
	case SND_SOC_DAIFMT_CBS_CFS:
		break;
	default:
		return -EINVAL;
	}

	/* interface format */
	switch (fmt & SND_SOC_DAIFMT_FORMAT_MASK) {
	case SND_SOC_DAIFMT_I2S:
		iface |= 0x0008;
		break;
	case SND_SOC_DAIFMT_RIGHT_J:
		break;
	case SND_SOC_DAIFMT_LEFT_J:
		iface |= 0x0004;
		break;
	case SND_SOC_DAIFMT_DSP_A:
		iface |= 0x0003;
		break;
	case SND_SOC_DAIFMT_DSP_B:
		iface |= 0x0013;
		break;
	default:
		return -EINVAL;
	}

	/* clock inversion */
	switch (fmt & SND_SOC_DAIFMT_INV_MASK) {
	case SND_SOC_DAIFMT_NB_NF:
		break;
	case SND_SOC_DAIFMT_IB_IF:
		iface |= 0x0010;
		break;
	case SND_SOC_DAIFMT_IB_NF:
		iface |= 0x0020;
		break;
	case SND_SOC_DAIFMT_NB_IF:
		iface |= 0x0030;
		break;
	default:
		return -EINVAL;
	}


	dev_dbg(codec->dev, "wm8741_set_dai_fmt:    Format=%x, Clock Inv=%x\n",
				fmt & SND_SOC_DAIFMT_FORMAT_MASK,
				((fmt & SND_SOC_DAIFMT_INV_MASK)));

	snd_soc_write(codec, WM8741_FORMAT_CONTROL, iface);
	return 0;
}

#define WM8741_RATES (SNDRV_PCM_RATE_32000 | SNDRV_PCM_RATE_44100 | \
			SNDRV_PCM_RATE_48000 | SNDRV_PCM_RATE_88200 | \
			SNDRV_PCM_RATE_96000 | SNDRV_PCM_RATE_176400 | \
			SNDRV_PCM_RATE_192000)

#define WM8741_FORMATS (SNDRV_PCM_FMTBIT_S16_LE | SNDRV_PCM_FMTBIT_S20_3LE |\
			SNDRV_PCM_FMTBIT_S24_LE | SNDRV_PCM_FMTBIT_S32_LE)

static struct snd_soc_dai_ops wm8741_dai_ops = {
	.startup	= wm8741_startup,
	.hw_params	= wm8741_hw_params,
	.set_sysclk	= wm8741_set_dai_sysclk,
	.set_fmt	= wm8741_set_dai_fmt,
};

static struct snd_soc_dai_driver wm8741_dai = {
	.name = "wm8741",
	.playback = {
		.stream_name = "Playback",
		.channels_min = 2,  /* Mono modes not yet supported */
		.channels_max = 2,
		.rates = WM8741_RATES,
		.formats = WM8741_FORMATS,
	},
	.ops = &wm8741_dai_ops,
};

#ifdef CONFIG_PM
static int wm8741_resume(struct snd_soc_codec *codec)
{
	u16 *cache = codec->reg_cache;
	int i;

	/* RESTORE REG Cache */
	for (i = 0; i < WM8741_REGISTER_COUNT; i++) {
		if (cache[i] == wm8741_reg_defaults[i] || WM8741_RESET == i)
			continue;
		snd_soc_write(codec, i, cache[i]);
	}
	return 0;
}
#else
#define wm8741_suspend NULL
#define wm8741_resume NULL
#endif

static int wm8741_probe(struct snd_soc_codec *codec)
{
	struct wm8741_priv *wm8741 = snd_soc_codec_get_drvdata(codec);
	u16 *reg_cache = codec->reg_cache;
	int ret = 0;

	ret = snd_soc_codec_set_cache_io(codec, 7, 9, wm8741->control_type);
	if (ret != 0) {
		dev_err(codec->dev, "Failed to set cache I/O: %d\n", ret);
		return ret;
	}

	ret = wm8741_reset(codec);
	if (ret < 0) {
		dev_err(codec->dev, "Failed to issue reset\n");
		return ret;
	}

	/* Change some default settings - latch VU */
<<<<<<< HEAD
	reg_cache[WM8741_DACLLSB_ATTENUATION] |= WM8741_UPDATELL;
	reg_cache[WM8741_DACLMSB_ATTENUATION] |= WM8741_UPDATELM;
	reg_cache[WM8741_DACRLSB_ATTENUATION] |= WM8741_UPDATERL;
	reg_cache[WM8741_DACRLSB_ATTENUATION] |= WM8741_UPDATERM;
=======
	snd_soc_update_bits(codec, WM8741_DACLLSB_ATTENUATION,
			    WM8741_UPDATELL, WM8741_UPDATELL);
	snd_soc_update_bits(codec, WM8741_DACLMSB_ATTENUATION,
			    WM8741_UPDATELM, WM8741_UPDATELM);
	snd_soc_update_bits(codec, WM8741_DACRLSB_ATTENUATION,
			    WM8741_UPDATERL, WM8741_UPDATERL);
	snd_soc_update_bits(codec, WM8741_DACRLSB_ATTENUATION,
			    WM8741_UPDATERM, WM8741_UPDATERM);
>>>>>>> 105e53f8

	snd_soc_add_controls(codec, wm8741_snd_controls,
			     ARRAY_SIZE(wm8741_snd_controls));
	wm8741_add_widgets(codec);

	dev_dbg(codec->dev, "Successful registration\n");
	return ret;
}

static struct snd_soc_codec_driver soc_codec_dev_wm8741 = {
	.probe =	wm8741_probe,
	.resume =	wm8741_resume,
	.reg_cache_size = ARRAY_SIZE(wm8741_reg_defaults),
	.reg_word_size = sizeof(u16),
	.reg_cache_default = wm8741_reg_defaults,
};

#if defined(CONFIG_I2C) || defined(CONFIG_I2C_MODULE)
static int wm8741_i2c_probe(struct i2c_client *i2c,
			    const struct i2c_device_id *id)
{
	struct wm8741_priv *wm8741;
	int ret, i;

	wm8741 = kzalloc(sizeof(struct wm8741_priv), GFP_KERNEL);
	if (wm8741 == NULL)
		return -ENOMEM;

	for (i = 0; i < ARRAY_SIZE(wm8741->supplies); i++)
		wm8741->supplies[i].supply = wm8741_supply_names[i];

	ret = regulator_bulk_get(&i2c->dev, ARRAY_SIZE(wm8741->supplies),
				 wm8741->supplies);
	if (ret != 0) {
		dev_err(&i2c->dev, "Failed to request supplies: %d\n", ret);
		goto err;
	}

	ret = regulator_bulk_enable(ARRAY_SIZE(wm8741->supplies),
				    wm8741->supplies);
	if (ret != 0) {
		dev_err(&i2c->dev, "Failed to enable supplies: %d\n", ret);
		goto err_get;
	}

	i2c_set_clientdata(i2c, wm8741);
	wm8741->control_type = SND_SOC_I2C;

	ret =  snd_soc_register_codec(&i2c->dev,
			&soc_codec_dev_wm8741, &wm8741_dai, 1);
	if (ret < 0)
		goto err_enable;
	return ret;

err_enable:
	regulator_bulk_disable(ARRAY_SIZE(wm8741->supplies), wm8741->supplies);

err_get:
	regulator_bulk_free(ARRAY_SIZE(wm8741->supplies), wm8741->supplies);
err:
	kfree(wm8741);
	return ret;
}

static int wm8741_i2c_remove(struct i2c_client *client)
{
	struct wm8741_priv *wm8741 = i2c_get_clientdata(client);

	snd_soc_unregister_codec(&client->dev);
	regulator_bulk_free(ARRAY_SIZE(wm8741->supplies), wm8741->supplies);
	kfree(i2c_get_clientdata(client));
	return 0;
}

static const struct i2c_device_id wm8741_i2c_id[] = {
	{ "wm8741", 0 },
	{ }
};
MODULE_DEVICE_TABLE(i2c, wm8741_i2c_id);

static struct i2c_driver wm8741_i2c_driver = {
	.driver = {
		.name = "wm8741-codec",
		.owner = THIS_MODULE,
	},
	.probe =    wm8741_i2c_probe,
	.remove =   wm8741_i2c_remove,
	.id_table = wm8741_i2c_id,
};
#endif

static int __init wm8741_modinit(void)
{
	int ret = 0;

#if defined(CONFIG_I2C) || defined(CONFIG_I2C_MODULE)
	ret = i2c_add_driver(&wm8741_i2c_driver);
	if (ret != 0)
		pr_err("Failed to register WM8741 I2C driver: %d\n", ret);
#endif

	return ret;
}
module_init(wm8741_modinit);

static void __exit wm8741_exit(void)
{
#if defined(CONFIG_I2C) || defined(CONFIG_I2C_MODULE)
	i2c_del_driver(&wm8741_i2c_driver);
#endif
}
module_exit(wm8741_exit);

MODULE_DESCRIPTION("ASoC WM8741 driver");
MODULE_AUTHOR("Ian Lartey <ian@opensource.wolfsonmicro.com>");
MODULE_LICENSE("GPL");<|MERGE_RESOLUTION|>--- conflicted
+++ resolved
@@ -421,7 +421,6 @@
 static int wm8741_probe(struct snd_soc_codec *codec)
 {
 	struct wm8741_priv *wm8741 = snd_soc_codec_get_drvdata(codec);
-	u16 *reg_cache = codec->reg_cache;
 	int ret = 0;
 
 	ret = snd_soc_codec_set_cache_io(codec, 7, 9, wm8741->control_type);
@@ -437,12 +436,6 @@
 	}
 
 	/* Change some default settings - latch VU */
-<<<<<<< HEAD
-	reg_cache[WM8741_DACLLSB_ATTENUATION] |= WM8741_UPDATELL;
-	reg_cache[WM8741_DACLMSB_ATTENUATION] |= WM8741_UPDATELM;
-	reg_cache[WM8741_DACRLSB_ATTENUATION] |= WM8741_UPDATERL;
-	reg_cache[WM8741_DACRLSB_ATTENUATION] |= WM8741_UPDATERM;
-=======
 	snd_soc_update_bits(codec, WM8741_DACLLSB_ATTENUATION,
 			    WM8741_UPDATELL, WM8741_UPDATELL);
 	snd_soc_update_bits(codec, WM8741_DACLMSB_ATTENUATION,
@@ -451,7 +444,6 @@
 			    WM8741_UPDATERL, WM8741_UPDATERL);
 	snd_soc_update_bits(codec, WM8741_DACRLSB_ATTENUATION,
 			    WM8741_UPDATERM, WM8741_UPDATERM);
->>>>>>> 105e53f8
 
 	snd_soc_add_controls(codec, wm8741_snd_controls,
 			     ARRAY_SIZE(wm8741_snd_controls));
