/*
 * ALSA SoC TLV320AIC3X codec driver
 *
 * Author:      Vladimir Barinov, <vbarinov@embeddedalley.com>
 * Copyright:   (C) 2007 MontaVista Software, Inc., <source@mvista.com>
 *
 * Based on sound/soc/codecs/wm8753.c by Liam Girdwood
 *
 * This program is free software; you can redistribute it and/or modify
 * it under the terms of the GNU General Public License version 2 as
 * published by the Free Software Foundation.
 *
 * Notes:
 *  The AIC3X is a driver for a low power stereo audio
 *  codecs aic31, aic32, aic33.
 *
 *  It supports full aic33 codec functionality.
 *  The compatibility with aic32, aic31 is as follows:
 *        aic32        |        aic31
 *  ---------------------------------------
 *   MONO_LOUT -> N/A  |  MONO_LOUT -> N/A
 *                     |  IN1L -> LINE1L
 *                     |  IN1R -> LINE1R
 *                     |  IN2L -> LINE2L
 *                     |  IN2R -> LINE2R
 *                     |  MIC3L/R -> N/A
 *   truncated internal functionality in
 *   accordance with documentation
 *  ---------------------------------------
 *
 *  Hence the machine layer should disable unsupported inputs/outputs by
 *  snd_soc_dapm_disable_pin(codec, "MONO_LOUT"), etc.
 */

#include <linux/module.h>
#include <linux/moduleparam.h>
#include <linux/init.h>
#include <linux/delay.h>
#include <linux/pm.h>
#include <linux/i2c.h>
#include <linux/platform_device.h>
#include <sound/core.h>
#include <sound/pcm.h>
#include <sound/pcm_params.h>
#include <sound/soc.h>
#include <sound/soc-dapm.h>
#include <sound/initval.h>
#include <sound/tlv.h>

#include "tlv320aic3x.h"

#define AIC3X_VERSION "0.2"

/* codec private data */
struct aic3x_priv {
	struct snd_soc_codec codec;
	unsigned int sysclk;
	int master;
};

/*
 * AIC3X register cache
 * We can't read the AIC3X register space when we are
 * using 2 wire for device control, so we cache them instead.
 * There is no point in caching the reset register
 */
static const u8 aic3x_reg[AIC3X_CACHEREGNUM] = {
	0x00, 0x00, 0x00, 0x10,	/* 0 */
	0x04, 0x00, 0x00, 0x00,	/* 4 */
	0x00, 0x00, 0x00, 0x01,	/* 8 */
	0x00, 0x00, 0x00, 0x80,	/* 12 */
	0x80, 0xff, 0xff, 0x78,	/* 16 */
	0x78, 0x78, 0x78, 0x78,	/* 20 */
	0x78, 0x00, 0x00, 0xfe,	/* 24 */
	0x00, 0x00, 0xfe, 0x00,	/* 28 */
	0x18, 0x18, 0x00, 0x00,	/* 32 */
	0x00, 0x00, 0x00, 0x00,	/* 36 */
	0x00, 0x00, 0x00, 0x80,	/* 40 */
	0x80, 0x00, 0x00, 0x00,	/* 44 */
	0x00, 0x00, 0x00, 0x04,	/* 48 */
	0x00, 0x00, 0x00, 0x00,	/* 52 */
	0x00, 0x00, 0x04, 0x00,	/* 56 */
	0x00, 0x00, 0x00, 0x00,	/* 60 */
	0x00, 0x04, 0x00, 0x00,	/* 64 */
	0x00, 0x00, 0x00, 0x00,	/* 68 */
	0x04, 0x00, 0x00, 0x00,	/* 72 */
	0x00, 0x00, 0x00, 0x00,	/* 76 */
	0x00, 0x00, 0x00, 0x00,	/* 80 */
	0x00, 0x00, 0x00, 0x00,	/* 84 */
	0x00, 0x00, 0x00, 0x00,	/* 88 */
	0x00, 0x00, 0x00, 0x00,	/* 92 */
	0x00, 0x00, 0x00, 0x00,	/* 96 */
	0x00, 0x00, 0x02,	/* 100 */
};

/*
 * read aic3x register cache
 */
static inline unsigned int aic3x_read_reg_cache(struct snd_soc_codec *codec,
						unsigned int reg)
{
	u8 *cache = codec->reg_cache;
	if (reg >= AIC3X_CACHEREGNUM)
		return -1;
	return cache[reg];
}

/*
 * write aic3x register cache
 */
static inline void aic3x_write_reg_cache(struct snd_soc_codec *codec,
					 u8 reg, u8 value)
{
	u8 *cache = codec->reg_cache;
	if (reg >= AIC3X_CACHEREGNUM)
		return;
	cache[reg] = value;
}

/*
 * write to the aic3x register space
 */
static int aic3x_write(struct snd_soc_codec *codec, unsigned int reg,
		       unsigned int value)
{
	u8 data[2];

	/* data is
	 *   D15..D8 aic3x register offset
	 *   D7...D0 register data
	 */
	data[0] = reg & 0xff;
	data[1] = value & 0xff;

	aic3x_write_reg_cache(codec, data[0], data[1]);
	if (codec->hw_write(codec->control_data, data, 2) == 2)
		return 0;
	else
		return -EIO;
}

/*
 * read from the aic3x register space
 */
static int aic3x_read(struct snd_soc_codec *codec, unsigned int reg,
		      u8 *value)
{
	*value = reg & 0xff;

	value[0] = i2c_smbus_read_byte_data(codec->control_data, value[0]);

	aic3x_write_reg_cache(codec, reg, *value);
	return 0;
}

#define SOC_DAPM_SINGLE_AIC3X(xname, reg, shift, mask, invert) \
{	.iface = SNDRV_CTL_ELEM_IFACE_MIXER, .name = xname, \
	.info = snd_soc_info_volsw, \
	.get = snd_soc_dapm_get_volsw, .put = snd_soc_dapm_put_volsw_aic3x, \
	.private_value =  SOC_SINGLE_VALUE(reg, shift, mask, invert) }

/*
 * All input lines are connected when !0xf and disconnected with 0xf bit field,
 * so we have to use specific dapm_put call for input mixer
 */
static int snd_soc_dapm_put_volsw_aic3x(struct snd_kcontrol *kcontrol,
					struct snd_ctl_elem_value *ucontrol)
{
	struct snd_soc_dapm_widget *widget = snd_kcontrol_chip(kcontrol);
	struct soc_mixer_control *mc =
		(struct soc_mixer_control *)kcontrol->private_value;
	unsigned int reg = mc->reg;
	unsigned int shift = mc->shift;
	int max = mc->max;
	unsigned int mask = (1 << fls(max)) - 1;
	unsigned int invert = mc->invert;
	unsigned short val, val_mask;
	int ret;
	struct snd_soc_dapm_path *path;
	int found = 0;

	val = (ucontrol->value.integer.value[0] & mask);

	mask = 0xf;
	if (val)
		val = mask;

	if (invert)
		val = mask - val;
	val_mask = mask << shift;
	val = val << shift;

	mutex_lock(&widget->codec->mutex);

	if (snd_soc_test_bits(widget->codec, reg, val_mask, val)) {
		/* find dapm widget path assoc with kcontrol */
		list_for_each_entry(path, &widget->codec->dapm_paths, list) {
			if (path->kcontrol != kcontrol)
				continue;

			/* found, now check type */
			found = 1;
			if (val)
				/* new connection */
				path->connect = invert ? 0 : 1;
			else
				/* old connection must be powered down */
				path->connect = invert ? 1 : 0;
			break;
		}

		if (found)
			snd_soc_dapm_sync(widget->codec);
	}

	ret = snd_soc_update_bits(widget->codec, reg, val_mask, val);

	mutex_unlock(&widget->codec->mutex);
	return ret;
}

static const char *aic3x_left_dac_mux[] = { "DAC_L1", "DAC_L3", "DAC_L2" };
static const char *aic3x_right_dac_mux[] = { "DAC_R1", "DAC_R3", "DAC_R2" };
static const char *aic3x_left_hpcom_mux[] =
    { "differential of HPLOUT", "constant VCM", "single-ended" };
static const char *aic3x_right_hpcom_mux[] =
    { "differential of HPROUT", "constant VCM", "single-ended",
      "differential of HPLCOM", "external feedback" };
static const char *aic3x_linein_mode_mux[] = { "single-ended", "differential" };
static const char *aic3x_adc_hpf[] =
    { "Disabled", "0.0045xFs", "0.0125xFs", "0.025xFs" };

#define LDAC_ENUM	0
#define RDAC_ENUM	1
#define LHPCOM_ENUM	2
#define RHPCOM_ENUM	3
#define LINE1L_ENUM	4
#define LINE1R_ENUM	5
#define LINE2L_ENUM	6
#define LINE2R_ENUM	7
#define ADC_HPF_ENUM	8

static const struct soc_enum aic3x_enum[] = {
	SOC_ENUM_SINGLE(DAC_LINE_MUX, 6, 3, aic3x_left_dac_mux),
	SOC_ENUM_SINGLE(DAC_LINE_MUX, 4, 3, aic3x_right_dac_mux),
	SOC_ENUM_SINGLE(HPLCOM_CFG, 4, 3, aic3x_left_hpcom_mux),
	SOC_ENUM_SINGLE(HPRCOM_CFG, 3, 5, aic3x_right_hpcom_mux),
	SOC_ENUM_SINGLE(LINE1L_2_LADC_CTRL, 7, 2, aic3x_linein_mode_mux),
	SOC_ENUM_SINGLE(LINE1R_2_RADC_CTRL, 7, 2, aic3x_linein_mode_mux),
	SOC_ENUM_SINGLE(LINE2L_2_LADC_CTRL, 7, 2, aic3x_linein_mode_mux),
	SOC_ENUM_SINGLE(LINE2R_2_RADC_CTRL, 7, 2, aic3x_linein_mode_mux),
	SOC_ENUM_DOUBLE(AIC3X_CODEC_DFILT_CTRL, 6, 4, 4, aic3x_adc_hpf),
};

/*
 * DAC digital volumes. From -63.5 to 0 dB in 0.5 dB steps
 */
static DECLARE_TLV_DB_SCALE(dac_tlv, -6350, 50, 0);
/* ADC PGA gain volumes. From 0 to 59.5 dB in 0.5 dB steps */
static DECLARE_TLV_DB_SCALE(adc_tlv, 0, 50, 0);
/*
 * Output stage volumes. From -78.3 to 0 dB. Muted below -78.3 dB.
 * Step size is approximately 0.5 dB over most of the scale but increasing
 * near the very low levels.
 * Define dB scale so that it is mostly correct for range about -55 to 0 dB
 * but having increasing dB difference below that (and where it doesn't count
 * so much). This setting shows -50 dB (actual is -50.3 dB) for register
 * value 100 and -58.5 dB (actual is -78.3 dB) for register value 117.
 */
static DECLARE_TLV_DB_SCALE(output_stage_tlv, -5900, 50, 1);

static const struct snd_kcontrol_new aic3x_snd_controls[] = {
	/* Output */
	SOC_DOUBLE_R_TLV("PCM Playback Volume",
			 LDAC_VOL, RDAC_VOL, 0, 0x7f, 1, dac_tlv),

	SOC_DOUBLE_R_TLV("Line DAC Playback Volume",
			 DACL1_2_LLOPM_VOL, DACR1_2_RLOPM_VOL,
			 0, 118, 1, output_stage_tlv),
	SOC_SINGLE("LineL Playback Switch", LLOPM_CTRL, 3, 0x01, 0),
	SOC_SINGLE("LineR Playback Switch", RLOPM_CTRL, 3, 0x01, 0),
	SOC_DOUBLE_R_TLV("LineL DAC Playback Volume",
			 DACL1_2_LLOPM_VOL, DACR1_2_LLOPM_VOL,
			 0, 118, 1, output_stage_tlv),
	SOC_SINGLE_TLV("LineL Left PGA Bypass Playback Volume",
		       PGAL_2_LLOPM_VOL, 0, 118, 1, output_stage_tlv),
	SOC_SINGLE_TLV("LineR Right PGA Bypass Playback Volume",
		       PGAR_2_RLOPM_VOL, 0, 118, 1, output_stage_tlv),
	SOC_DOUBLE_R_TLV("LineL Line2 Bypass Playback Volume",
			 LINE2L_2_LLOPM_VOL, LINE2R_2_LLOPM_VOL,
			 0, 118, 1, output_stage_tlv),
	SOC_DOUBLE_R_TLV("LineR Line2 Bypass Playback Volume",
			 LINE2L_2_RLOPM_VOL, LINE2R_2_RLOPM_VOL,
			 0, 118, 1, output_stage_tlv),

	SOC_DOUBLE_R_TLV("Mono DAC Playback Volume",
			 DACL1_2_MONOLOPM_VOL, DACR1_2_MONOLOPM_VOL,
			 0, 118, 1, output_stage_tlv),
	SOC_SINGLE("Mono DAC Playback Switch", MONOLOPM_CTRL, 3, 0x01, 0),
	SOC_DOUBLE_R_TLV("Mono PGA Bypass Playback Volume",
			 PGAL_2_MONOLOPM_VOL, PGAR_2_MONOLOPM_VOL,
			 0, 118, 1, output_stage_tlv),
	SOC_DOUBLE_R_TLV("Mono Line2 Bypass Playback Volume",
			 LINE2L_2_MONOLOPM_VOL, LINE2R_2_MONOLOPM_VOL,
			 0, 118, 1, output_stage_tlv),

	SOC_DOUBLE_R_TLV("HP DAC Playback Volume",
			 DACL1_2_HPLOUT_VOL, DACR1_2_HPROUT_VOL,
			 0, 118, 1, output_stage_tlv),
	SOC_DOUBLE_R("HP DAC Playback Switch", HPLOUT_CTRL, HPROUT_CTRL, 3,
		     0x01, 0),
	SOC_DOUBLE_R_TLV("HP Right PGA Bypass Playback Volume",
			 PGAR_2_HPLOUT_VOL, PGAR_2_HPROUT_VOL,
			 0, 118, 1, output_stage_tlv),
	SOC_SINGLE_TLV("HPL PGA Bypass Playback Volume",
		       PGAL_2_HPLOUT_VOL, 0, 118, 1, output_stage_tlv),
	SOC_SINGLE_TLV("HPR PGA Bypass Playback Volume",
		       PGAL_2_HPROUT_VOL, 0, 118, 1, output_stage_tlv),
	SOC_DOUBLE_R_TLV("HP Line2 Bypass Playback Volume",
			 LINE2L_2_HPLOUT_VOL, LINE2R_2_HPROUT_VOL,
			 0, 118, 1, output_stage_tlv),

	SOC_DOUBLE_R_TLV("HPCOM DAC Playback Volume",
			 DACL1_2_HPLCOM_VOL, DACR1_2_HPRCOM_VOL,
			 0, 118, 1, output_stage_tlv),
	SOC_DOUBLE_R("HPCOM DAC Playback Switch", HPLCOM_CTRL, HPRCOM_CTRL, 3,
		     0x01, 0),
	SOC_SINGLE_TLV("HPLCOM PGA Bypass Playback Volume",
		       PGAL_2_HPLCOM_VOL, 0, 118, 1, output_stage_tlv),
	SOC_SINGLE_TLV("HPRCOM PGA Bypass Playback Volume",
		       PGAL_2_HPRCOM_VOL, 0, 118, 1, output_stage_tlv),
	SOC_DOUBLE_R_TLV("HPCOM Line2 Bypass Playback Volume",
			 LINE2L_2_HPLCOM_VOL, LINE2R_2_HPRCOM_VOL,
			 0, 118, 1, output_stage_tlv),

	/*
	 * Note: enable Automatic input Gain Controller with care. It can
	 * adjust PGA to max value when ADC is on and will never go back.
	*/
	SOC_DOUBLE_R("AGC Switch", LAGC_CTRL_A, RAGC_CTRL_A, 7, 0x01, 0),

	/* Input */
	SOC_DOUBLE_R_TLV("PGA Capture Volume", LADC_VOL, RADC_VOL,
			 0, 119, 0, adc_tlv),
	SOC_DOUBLE_R("PGA Capture Switch", LADC_VOL, RADC_VOL, 7, 0x01, 1),

	SOC_ENUM("ADC HPF Cut-off", aic3x_enum[ADC_HPF_ENUM]),
};

/* Left DAC Mux */
static const struct snd_kcontrol_new aic3x_left_dac_mux_controls =
SOC_DAPM_ENUM("Route", aic3x_enum[LDAC_ENUM]);

/* Right DAC Mux */
static const struct snd_kcontrol_new aic3x_right_dac_mux_controls =
SOC_DAPM_ENUM("Route", aic3x_enum[RDAC_ENUM]);

/* Left HPCOM Mux */
static const struct snd_kcontrol_new aic3x_left_hpcom_mux_controls =
SOC_DAPM_ENUM("Route", aic3x_enum[LHPCOM_ENUM]);

/* Right HPCOM Mux */
static const struct snd_kcontrol_new aic3x_right_hpcom_mux_controls =
SOC_DAPM_ENUM("Route", aic3x_enum[RHPCOM_ENUM]);

/* Left DAC_L1 Mixer */
static const struct snd_kcontrol_new aic3x_left_dac_mixer_controls[] = {
	SOC_DAPM_SINGLE("LineL Switch", DACL1_2_LLOPM_VOL, 7, 1, 0),
	SOC_DAPM_SINGLE("LineR Switch", DACL1_2_RLOPM_VOL, 7, 1, 0),
	SOC_DAPM_SINGLE("Mono Switch", DACL1_2_MONOLOPM_VOL, 7, 1, 0),
	SOC_DAPM_SINGLE("HP Switch", DACL1_2_HPLOUT_VOL, 7, 1, 0),
	SOC_DAPM_SINGLE("HPCOM Switch", DACL1_2_HPLCOM_VOL, 7, 1, 0),
};

/* Right DAC_R1 Mixer */
static const struct snd_kcontrol_new aic3x_right_dac_mixer_controls[] = {
	SOC_DAPM_SINGLE("LineL Switch", DACR1_2_LLOPM_VOL, 7, 1, 0),
	SOC_DAPM_SINGLE("LineR Switch", DACR1_2_RLOPM_VOL, 7, 1, 0),
	SOC_DAPM_SINGLE("Mono Switch", DACR1_2_MONOLOPM_VOL, 7, 1, 0),
	SOC_DAPM_SINGLE("HP Switch", DACR1_2_HPROUT_VOL, 7, 1, 0),
	SOC_DAPM_SINGLE("HPCOM Switch", DACR1_2_HPRCOM_VOL, 7, 1, 0),
};

/* Left PGA Mixer */
static const struct snd_kcontrol_new aic3x_left_pga_mixer_controls[] = {
	SOC_DAPM_SINGLE_AIC3X("Line1L Switch", LINE1L_2_LADC_CTRL, 3, 1, 1),
	SOC_DAPM_SINGLE_AIC3X("Line1R Switch", LINE1R_2_LADC_CTRL, 3, 1, 1),
	SOC_DAPM_SINGLE_AIC3X("Line2L Switch", LINE2L_2_LADC_CTRL, 3, 1, 1),
	SOC_DAPM_SINGLE_AIC3X("Mic3L Switch", MIC3LR_2_LADC_CTRL, 4, 1, 1),
	SOC_DAPM_SINGLE_AIC3X("Mic3R Switch", MIC3LR_2_LADC_CTRL, 0, 1, 1),
};

/* Right PGA Mixer */
static const struct snd_kcontrol_new aic3x_right_pga_mixer_controls[] = {
	SOC_DAPM_SINGLE_AIC3X("Line1R Switch", LINE1R_2_RADC_CTRL, 3, 1, 1),
	SOC_DAPM_SINGLE_AIC3X("Line1L Switch", LINE1L_2_RADC_CTRL, 3, 1, 1),
	SOC_DAPM_SINGLE_AIC3X("Line2R Switch", LINE2R_2_RADC_CTRL, 3, 1, 1),
	SOC_DAPM_SINGLE_AIC3X("Mic3L Switch", MIC3LR_2_RADC_CTRL, 4, 1, 1),
	SOC_DAPM_SINGLE_AIC3X("Mic3R Switch", MIC3LR_2_RADC_CTRL, 0, 1, 1),
};

/* Left Line1 Mux */
static const struct snd_kcontrol_new aic3x_left_line1_mux_controls =
SOC_DAPM_ENUM("Route", aic3x_enum[LINE1L_ENUM]);

/* Right Line1 Mux */
static const struct snd_kcontrol_new aic3x_right_line1_mux_controls =
SOC_DAPM_ENUM("Route", aic3x_enum[LINE1R_ENUM]);

/* Left Line2 Mux */
static const struct snd_kcontrol_new aic3x_left_line2_mux_controls =
SOC_DAPM_ENUM("Route", aic3x_enum[LINE2L_ENUM]);

/* Right Line2 Mux */
static const struct snd_kcontrol_new aic3x_right_line2_mux_controls =
SOC_DAPM_ENUM("Route", aic3x_enum[LINE2R_ENUM]);

/* Left PGA Bypass Mixer */
static const struct snd_kcontrol_new aic3x_left_pga_bp_mixer_controls[] = {
	SOC_DAPM_SINGLE("LineL Switch", PGAL_2_LLOPM_VOL, 7, 1, 0),
	SOC_DAPM_SINGLE("LineR Switch", PGAL_2_RLOPM_VOL, 7, 1, 0),
	SOC_DAPM_SINGLE("Mono Switch", PGAL_2_MONOLOPM_VOL, 7, 1, 0),
	SOC_DAPM_SINGLE("HPL Switch", PGAL_2_HPLOUT_VOL, 7, 1, 0),
	SOC_DAPM_SINGLE("HPR Switch", PGAL_2_HPROUT_VOL, 7, 1, 0),
	SOC_DAPM_SINGLE("HPLCOM Switch", PGAL_2_HPLCOM_VOL, 7, 1, 0),
	SOC_DAPM_SINGLE("HPRCOM Switch", PGAL_2_HPRCOM_VOL, 7, 1, 0),
};

/* Right PGA Bypass Mixer */
static const struct snd_kcontrol_new aic3x_right_pga_bp_mixer_controls[] = {
	SOC_DAPM_SINGLE("LineL Switch", PGAR_2_LLOPM_VOL, 7, 1, 0),
	SOC_DAPM_SINGLE("LineR Switch", PGAR_2_RLOPM_VOL, 7, 1, 0),
	SOC_DAPM_SINGLE("Mono Switch", PGAR_2_MONOLOPM_VOL, 7, 1, 0),
	SOC_DAPM_SINGLE("HPL Switch", PGAR_2_HPLOUT_VOL, 7, 1, 0),
	SOC_DAPM_SINGLE("HPR Switch", PGAR_2_HPROUT_VOL, 7, 1, 0),
	SOC_DAPM_SINGLE("HPLCOM Switch", PGAR_2_HPLCOM_VOL, 7, 1, 0),
	SOC_DAPM_SINGLE("HPRCOM Switch", PGAR_2_HPRCOM_VOL, 7, 1, 0),
};

/* Left Line2 Bypass Mixer */
static const struct snd_kcontrol_new aic3x_left_line2_bp_mixer_controls[] = {
	SOC_DAPM_SINGLE("LineL Switch", LINE2L_2_LLOPM_VOL, 7, 1, 0),
	SOC_DAPM_SINGLE("LineR Switch", LINE2L_2_RLOPM_VOL, 7, 1, 0),
	SOC_DAPM_SINGLE("Mono Switch", LINE2L_2_MONOLOPM_VOL, 7, 1, 0),
	SOC_DAPM_SINGLE("HP Switch", LINE2L_2_HPLOUT_VOL, 7, 1, 0),
	SOC_DAPM_SINGLE("HPLCOM Switch", LINE2L_2_HPLCOM_VOL, 7, 1, 0),
};

/* Right Line2 Bypass Mixer */
static const struct snd_kcontrol_new aic3x_right_line2_bp_mixer_controls[] = {
	SOC_DAPM_SINGLE("LineL Switch", LINE2R_2_LLOPM_VOL, 7, 1, 0),
	SOC_DAPM_SINGLE("LineR Switch", LINE2R_2_RLOPM_VOL, 7, 1, 0),
	SOC_DAPM_SINGLE("Mono Switch", LINE2R_2_MONOLOPM_VOL, 7, 1, 0),
	SOC_DAPM_SINGLE("HP Switch", LINE2R_2_HPROUT_VOL, 7, 1, 0),
	SOC_DAPM_SINGLE("HPRCOM Switch", LINE2R_2_HPRCOM_VOL, 7, 1, 0),
};

static const struct snd_soc_dapm_widget aic3x_dapm_widgets[] = {
	/* Left DAC to Left Outputs */
	SND_SOC_DAPM_DAC("Left DAC", "Left Playback", DAC_PWR, 7, 0),
	SND_SOC_DAPM_MUX("Left DAC Mux", SND_SOC_NOPM, 0, 0,
			 &aic3x_left_dac_mux_controls),
	SND_SOC_DAPM_MIXER("Left DAC_L1 Mixer", SND_SOC_NOPM, 0, 0,
			   &aic3x_left_dac_mixer_controls[0],
			   ARRAY_SIZE(aic3x_left_dac_mixer_controls)),
	SND_SOC_DAPM_MUX("Left HPCOM Mux", SND_SOC_NOPM, 0, 0,
			 &aic3x_left_hpcom_mux_controls),
	SND_SOC_DAPM_PGA("Left Line Out", LLOPM_CTRL, 0, 0, NULL, 0),
	SND_SOC_DAPM_PGA("Left HP Out", HPLOUT_CTRL, 0, 0, NULL, 0),
	SND_SOC_DAPM_PGA("Left HP Com", HPLCOM_CTRL, 0, 0, NULL, 0),

	/* Right DAC to Right Outputs */
	SND_SOC_DAPM_DAC("Right DAC", "Right Playback", DAC_PWR, 6, 0),
	SND_SOC_DAPM_MUX("Right DAC Mux", SND_SOC_NOPM, 0, 0,
			 &aic3x_right_dac_mux_controls),
	SND_SOC_DAPM_MIXER("Right DAC_R1 Mixer", SND_SOC_NOPM, 0, 0,
			   &aic3x_right_dac_mixer_controls[0],
			   ARRAY_SIZE(aic3x_right_dac_mixer_controls)),
	SND_SOC_DAPM_MUX("Right HPCOM Mux", SND_SOC_NOPM, 0, 0,
			 &aic3x_right_hpcom_mux_controls),
	SND_SOC_DAPM_PGA("Right Line Out", RLOPM_CTRL, 0, 0, NULL, 0),
	SND_SOC_DAPM_PGA("Right HP Out", HPROUT_CTRL, 0, 0, NULL, 0),
	SND_SOC_DAPM_PGA("Right HP Com", HPRCOM_CTRL, 0, 0, NULL, 0),

	/* Mono Output */
	SND_SOC_DAPM_PGA("Mono Out", MONOLOPM_CTRL, 0, 0, NULL, 0),

	/* Inputs to Left ADC */
	SND_SOC_DAPM_ADC("Left ADC", "Left Capture", LINE1L_2_LADC_CTRL, 2, 0),
	SND_SOC_DAPM_MIXER("Left PGA Mixer", SND_SOC_NOPM, 0, 0,
			   &aic3x_left_pga_mixer_controls[0],
			   ARRAY_SIZE(aic3x_left_pga_mixer_controls)),
	SND_SOC_DAPM_MUX("Left Line1L Mux", SND_SOC_NOPM, 0, 0,
			 &aic3x_left_line1_mux_controls),
	SND_SOC_DAPM_MUX("Left Line1R Mux", SND_SOC_NOPM, 0, 0,
			 &aic3x_left_line1_mux_controls),
	SND_SOC_DAPM_MUX("Left Line2L Mux", SND_SOC_NOPM, 0, 0,
			 &aic3x_left_line2_mux_controls),

	/* Inputs to Right ADC */
	SND_SOC_DAPM_ADC("Right ADC", "Right Capture",
			 LINE1R_2_RADC_CTRL, 2, 0),
	SND_SOC_DAPM_MIXER("Right PGA Mixer", SND_SOC_NOPM, 0, 0,
			   &aic3x_right_pga_mixer_controls[0],
			   ARRAY_SIZE(aic3x_right_pga_mixer_controls)),
	SND_SOC_DAPM_MUX("Right Line1L Mux", SND_SOC_NOPM, 0, 0,
			 &aic3x_right_line1_mux_controls),
	SND_SOC_DAPM_MUX("Right Line1R Mux", SND_SOC_NOPM, 0, 0,
			 &aic3x_right_line1_mux_controls),
	SND_SOC_DAPM_MUX("Right Line2R Mux", SND_SOC_NOPM, 0, 0,
			 &aic3x_right_line2_mux_controls),

	/*
	 * Not a real mic bias widget but similar function. This is for dynamic
	 * control of GPIO1 digital mic modulator clock output function when
	 * using digital mic.
	 */
	SND_SOC_DAPM_REG(snd_soc_dapm_micbias, "GPIO1 dmic modclk",
			 AIC3X_GPIO1_REG, 4, 0xf,
			 AIC3X_GPIO1_FUNC_DIGITAL_MIC_MODCLK,
			 AIC3X_GPIO1_FUNC_DISABLED),

	/*
	 * Also similar function like mic bias. Selects digital mic with
	 * configurable oversampling rate instead of ADC converter.
	 */
	SND_SOC_DAPM_REG(snd_soc_dapm_micbias, "DMic Rate 128",
			 AIC3X_ASD_INTF_CTRLA, 0, 3, 1, 0),
	SND_SOC_DAPM_REG(snd_soc_dapm_micbias, "DMic Rate 64",
			 AIC3X_ASD_INTF_CTRLA, 0, 3, 2, 0),
	SND_SOC_DAPM_REG(snd_soc_dapm_micbias, "DMic Rate 32",
			 AIC3X_ASD_INTF_CTRLA, 0, 3, 3, 0),

	/* Mic Bias */
	SND_SOC_DAPM_REG(snd_soc_dapm_micbias, "Mic Bias 2V",
			 MICBIAS_CTRL, 6, 3, 1, 0),
	SND_SOC_DAPM_REG(snd_soc_dapm_micbias, "Mic Bias 2.5V",
			 MICBIAS_CTRL, 6, 3, 2, 0),
	SND_SOC_DAPM_REG(snd_soc_dapm_micbias, "Mic Bias AVDD",
			 MICBIAS_CTRL, 6, 3, 3, 0),

	/* Left PGA to Left Output bypass */
	SND_SOC_DAPM_MIXER("Left PGA Bypass Mixer", SND_SOC_NOPM, 0, 0,
			   &aic3x_left_pga_bp_mixer_controls[0],
			   ARRAY_SIZE(aic3x_left_pga_bp_mixer_controls)),

	/* Right PGA to Right Output bypass */
	SND_SOC_DAPM_MIXER("Right PGA Bypass Mixer", SND_SOC_NOPM, 0, 0,
			   &aic3x_right_pga_bp_mixer_controls[0],
			   ARRAY_SIZE(aic3x_right_pga_bp_mixer_controls)),

	/* Left Line2 to Left Output bypass */
	SND_SOC_DAPM_MIXER("Left Line2 Bypass Mixer", SND_SOC_NOPM, 0, 0,
			   &aic3x_left_line2_bp_mixer_controls[0],
			   ARRAY_SIZE(aic3x_left_line2_bp_mixer_controls)),

	/* Right Line2 to Right Output bypass */
	SND_SOC_DAPM_MIXER("Right Line2 Bypass Mixer", SND_SOC_NOPM, 0, 0,
			   &aic3x_right_line2_bp_mixer_controls[0],
			   ARRAY_SIZE(aic3x_right_line2_bp_mixer_controls)),

	SND_SOC_DAPM_OUTPUT("LLOUT"),
	SND_SOC_DAPM_OUTPUT("RLOUT"),
	SND_SOC_DAPM_OUTPUT("MONO_LOUT"),
	SND_SOC_DAPM_OUTPUT("HPLOUT"),
	SND_SOC_DAPM_OUTPUT("HPROUT"),
	SND_SOC_DAPM_OUTPUT("HPLCOM"),
	SND_SOC_DAPM_OUTPUT("HPRCOM"),

	SND_SOC_DAPM_INPUT("MIC3L"),
	SND_SOC_DAPM_INPUT("MIC3R"),
	SND_SOC_DAPM_INPUT("LINE1L"),
	SND_SOC_DAPM_INPUT("LINE1R"),
	SND_SOC_DAPM_INPUT("LINE2L"),
	SND_SOC_DAPM_INPUT("LINE2R"),
};

static const struct snd_soc_dapm_route intercon[] = {
	/* Left Output */
	{"Left DAC Mux", "DAC_L1", "Left DAC"},
	{"Left DAC Mux", "DAC_L2", "Left DAC"},
	{"Left DAC Mux", "DAC_L3", "Left DAC"},

	{"Left DAC_L1 Mixer", "LineL Switch", "Left DAC Mux"},
	{"Left DAC_L1 Mixer", "LineR Switch", "Left DAC Mux"},
	{"Left DAC_L1 Mixer", "Mono Switch", "Left DAC Mux"},
	{"Left DAC_L1 Mixer", "HP Switch", "Left DAC Mux"},
	{"Left DAC_L1 Mixer", "HPCOM Switch", "Left DAC Mux"},
	{"Left Line Out", NULL, "Left DAC Mux"},
	{"Left HP Out", NULL, "Left DAC Mux"},

	{"Left HPCOM Mux", "differential of HPLOUT", "Left DAC_L1 Mixer"},
	{"Left HPCOM Mux", "constant VCM", "Left DAC_L1 Mixer"},
	{"Left HPCOM Mux", "single-ended", "Left DAC_L1 Mixer"},

	{"Left Line Out", NULL, "Left DAC_L1 Mixer"},
	{"Mono Out", NULL, "Left DAC_L1 Mixer"},
	{"Left HP Out", NULL, "Left DAC_L1 Mixer"},
	{"Left HP Com", NULL, "Left HPCOM Mux"},

	{"LLOUT", NULL, "Left Line Out"},
	{"LLOUT", NULL, "Left Line Out"},
	{"HPLOUT", NULL, "Left HP Out"},
	{"HPLCOM", NULL, "Left HP Com"},

	/* Right Output */
	{"Right DAC Mux", "DAC_R1", "Right DAC"},
	{"Right DAC Mux", "DAC_R2", "Right DAC"},
	{"Right DAC Mux", "DAC_R3", "Right DAC"},

	{"Right DAC_R1 Mixer", "LineL Switch", "Right DAC Mux"},
	{"Right DAC_R1 Mixer", "LineR Switch", "Right DAC Mux"},
	{"Right DAC_R1 Mixer", "Mono Switch", "Right DAC Mux"},
	{"Right DAC_R1 Mixer", "HP Switch", "Right DAC Mux"},
	{"Right DAC_R1 Mixer", "HPCOM Switch", "Right DAC Mux"},
	{"Right Line Out", NULL, "Right DAC Mux"},
	{"Right HP Out", NULL, "Right DAC Mux"},

	{"Right HPCOM Mux", "differential of HPROUT", "Right DAC_R1 Mixer"},
	{"Right HPCOM Mux", "constant VCM", "Right DAC_R1 Mixer"},
	{"Right HPCOM Mux", "single-ended", "Right DAC_R1 Mixer"},
	{"Right HPCOM Mux", "differential of HPLCOM", "Right DAC_R1 Mixer"},
	{"Right HPCOM Mux", "external feedback", "Right DAC_R1 Mixer"},

	{"Right Line Out", NULL, "Right DAC_R1 Mixer"},
	{"Mono Out", NULL, "Right DAC_R1 Mixer"},
	{"Right HP Out", NULL, "Right DAC_R1 Mixer"},
	{"Right HP Com", NULL, "Right HPCOM Mux"},

	{"RLOUT", NULL, "Right Line Out"},
	{"RLOUT", NULL, "Right Line Out"},
	{"HPROUT", NULL, "Right HP Out"},
	{"HPRCOM", NULL, "Right HP Com"},

	/* Mono Output */
	{"MONO_LOUT", NULL, "Mono Out"},
	{"MONO_LOUT", NULL, "Mono Out"},

	/* Left Input */
	{"Left Line1L Mux", "single-ended", "LINE1L"},
	{"Left Line1L Mux", "differential", "LINE1L"},

	{"Left Line2L Mux", "single-ended", "LINE2L"},
	{"Left Line2L Mux", "differential", "LINE2L"},

	{"Left PGA Mixer", "Line1L Switch", "Left Line1L Mux"},
	{"Left PGA Mixer", "Line1R Switch", "Left Line1R Mux"},
	{"Left PGA Mixer", "Line2L Switch", "Left Line2L Mux"},
	{"Left PGA Mixer", "Mic3L Switch", "MIC3L"},
	{"Left PGA Mixer", "Mic3R Switch", "MIC3R"},

	{"Left ADC", NULL, "Left PGA Mixer"},
	{"Left ADC", NULL, "GPIO1 dmic modclk"},

	/* Right Input */
	{"Right Line1R Mux", "single-ended", "LINE1R"},
	{"Right Line1R Mux", "differential", "LINE1R"},

	{"Right Line2R Mux", "single-ended", "LINE2R"},
	{"Right Line2R Mux", "differential", "LINE2R"},

	{"Right PGA Mixer", "Line1L Switch", "Right Line1L Mux"},
	{"Right PGA Mixer", "Line1R Switch", "Right Line1R Mux"},
	{"Right PGA Mixer", "Line2R Switch", "Right Line2R Mux"},
	{"Right PGA Mixer", "Mic3L Switch", "MIC3L"},
	{"Right PGA Mixer", "Mic3R Switch", "MIC3R"},

	{"Right ADC", NULL, "Right PGA Mixer"},
	{"Right ADC", NULL, "GPIO1 dmic modclk"},

	/* Left PGA Bypass */
	{"Left PGA Bypass Mixer", "LineL Switch", "Left PGA Mixer"},
	{"Left PGA Bypass Mixer", "LineR Switch", "Left PGA Mixer"},
	{"Left PGA Bypass Mixer", "Mono Switch", "Left PGA Mixer"},
	{"Left PGA Bypass Mixer", "HPL Switch", "Left PGA Mixer"},
	{"Left PGA Bypass Mixer", "HPR Switch", "Left PGA Mixer"},
	{"Left PGA Bypass Mixer", "HPLCOM Switch", "Left PGA Mixer"},
	{"Left PGA Bypass Mixer", "HPRCOM Switch", "Left PGA Mixer"},

	{"Left HPCOM Mux", "differential of HPLOUT", "Left PGA Bypass Mixer"},
	{"Left HPCOM Mux", "constant VCM", "Left PGA Bypass Mixer"},
	{"Left HPCOM Mux", "single-ended", "Left PGA Bypass Mixer"},

	{"Left Line Out", NULL, "Left PGA Bypass Mixer"},
	{"Mono Out", NULL, "Left PGA Bypass Mixer"},
	{"Left HP Out", NULL, "Left PGA Bypass Mixer"},

	/* Right PGA Bypass */
	{"Right PGA Bypass Mixer", "LineL Switch", "Right PGA Mixer"},
	{"Right PGA Bypass Mixer", "LineR Switch", "Right PGA Mixer"},
	{"Right PGA Bypass Mixer", "Mono Switch", "Right PGA Mixer"},
	{"Right PGA Bypass Mixer", "HPL Switch", "Right PGA Mixer"},
	{"Right PGA Bypass Mixer", "HPR Switch", "Right PGA Mixer"},
	{"Right PGA Bypass Mixer", "HPLCOM Switch", "Right PGA Mixer"},
	{"Right PGA Bypass Mixer", "HPRCOM Switch", "Right PGA Mixer"},

	{"Right HPCOM Mux", "differential of HPROUT", "Right PGA Bypass Mixer"},
	{"Right HPCOM Mux", "constant VCM", "Right PGA Bypass Mixer"},
	{"Right HPCOM Mux", "single-ended", "Right PGA Bypass Mixer"},
	{"Right HPCOM Mux", "differential of HPLCOM", "Right PGA Bypass Mixer"},
	{"Right HPCOM Mux", "external feedback", "Right PGA Bypass Mixer"},

	{"Right Line Out", NULL, "Right PGA Bypass Mixer"},
	{"Mono Out", NULL, "Right PGA Bypass Mixer"},
	{"Right HP Out", NULL, "Right PGA Bypass Mixer"},

	/* Left Line2 Bypass */
	{"Left Line2 Bypass Mixer", "LineL Switch", "Left Line2L Mux"},
	{"Left Line2 Bypass Mixer", "LineR Switch", "Left Line2L Mux"},
	{"Left Line2 Bypass Mixer", "Mono Switch", "Left Line2L Mux"},
	{"Left Line2 Bypass Mixer", "HP Switch", "Left Line2L Mux"},
	{"Left Line2 Bypass Mixer", "HPLCOM Switch", "Left Line2L Mux"},

	{"Left HPCOM Mux", "differential of HPLOUT", "Left Line2 Bypass Mixer"},
	{"Left HPCOM Mux", "constant VCM", "Left Line2 Bypass Mixer"},
	{"Left HPCOM Mux", "single-ended", "Left Line2 Bypass Mixer"},

	{"Left Line Out", NULL, "Left Line2 Bypass Mixer"},
	{"Mono Out", NULL, "Left Line2 Bypass Mixer"},
	{"Left HP Out", NULL, "Left Line2 Bypass Mixer"},

	/* Right Line2 Bypass */
	{"Right Line2 Bypass Mixer", "LineL Switch", "Right Line2R Mux"},
	{"Right Line2 Bypass Mixer", "LineR Switch", "Right Line2R Mux"},
	{"Right Line2 Bypass Mixer", "Mono Switch", "Right Line2R Mux"},
	{"Right Line2 Bypass Mixer", "HP Switch", "Right Line2R Mux"},
	{"Right Line2 Bypass Mixer", "HPRCOM Switch", "Right Line2R Mux"},

	{"Right HPCOM Mux", "differential of HPROUT", "Right Line2 Bypass Mixer"},
	{"Right HPCOM Mux", "constant VCM", "Right Line2 Bypass Mixer"},
	{"Right HPCOM Mux", "single-ended", "Right Line2 Bypass Mixer"},
	{"Right HPCOM Mux", "differential of HPLCOM", "Right Line2 Bypass Mixer"},
	{"Right HPCOM Mux", "external feedback", "Right Line2 Bypass Mixer"},

	{"Right Line Out", NULL, "Right Line2 Bypass Mixer"},
	{"Mono Out", NULL, "Right Line2 Bypass Mixer"},
	{"Right HP Out", NULL, "Right Line2 Bypass Mixer"},

	/*
	 * Logical path between digital mic enable and GPIO1 modulator clock
	 * output function
	 */
	{"GPIO1 dmic modclk", NULL, "DMic Rate 128"},
	{"GPIO1 dmic modclk", NULL, "DMic Rate 64"},
	{"GPIO1 dmic modclk", NULL, "DMic Rate 32"},
};

static int aic3x_add_widgets(struct snd_soc_codec *codec)
{
	snd_soc_dapm_new_controls(codec, aic3x_dapm_widgets,
				  ARRAY_SIZE(aic3x_dapm_widgets));

	/* set up audio path interconnects */
	snd_soc_dapm_add_routes(codec, intercon, ARRAY_SIZE(intercon));

	snd_soc_dapm_new_widgets(codec);
	return 0;
}

static int aic3x_hw_params(struct snd_pcm_substream *substream,
			   struct snd_pcm_hw_params *params,
			   struct snd_soc_dai *dai)
{
	struct snd_soc_pcm_runtime *rtd = substream->private_data;
	struct snd_soc_device *socdev = rtd->socdev;
	struct snd_soc_codec *codec = socdev->card->codec;
	struct aic3x_priv *aic3x = codec->private_data;
	int codec_clk = 0, bypass_pll = 0, fsref, last_clk = 0;
	u8 data, r, p, pll_q, pll_p = 1, pll_r = 1, pll_j = 1;
	u16 pll_d = 1;
	u8 reg;

	/* select data word length */
	data =
	    aic3x_read_reg_cache(codec, AIC3X_ASD_INTF_CTRLB) & (~(0x3 << 4));
	switch (params_format(params)) {
	case SNDRV_PCM_FORMAT_S16_LE:
		break;
	case SNDRV_PCM_FORMAT_S20_3LE:
		data |= (0x01 << 4);
		break;
	case SNDRV_PCM_FORMAT_S24_LE:
		data |= (0x02 << 4);
		break;
	case SNDRV_PCM_FORMAT_S32_LE:
		data |= (0x03 << 4);
		break;
	}
	aic3x_write(codec, AIC3X_ASD_INTF_CTRLB, data);

	/* Fsref can be 44100 or 48000 */
	fsref = (params_rate(params) % 11025 == 0) ? 44100 : 48000;

	/* Try to find a value for Q which allows us to bypass the PLL and
	 * generate CODEC_CLK directly. */
	for (pll_q = 2; pll_q < 18; pll_q++)
		if (aic3x->sysclk / (128 * pll_q) == fsref) {
			bypass_pll = 1;
			break;
		}

	if (bypass_pll) {
		pll_q &= 0xf;
		aic3x_write(codec, AIC3X_PLL_PROGA_REG, pll_q << PLLQ_SHIFT);
		aic3x_write(codec, AIC3X_GPIOB_REG, CODEC_CLKIN_CLKDIV);
		/* disable PLL if it is bypassed */
		reg = aic3x_read_reg_cache(codec, AIC3X_PLL_PROGA_REG);
		aic3x_write(codec, AIC3X_PLL_PROGA_REG, reg & ~PLL_ENABLE);

	} else {
		aic3x_write(codec, AIC3X_GPIOB_REG, CODEC_CLKIN_PLLDIV);
		/* enable PLL when it is used */
		reg = aic3x_read_reg_cache(codec, AIC3X_PLL_PROGA_REG);
		aic3x_write(codec, AIC3X_PLL_PROGA_REG, reg | PLL_ENABLE);
	}

	/* Route Left DAC to left channel input and
	 * right DAC to right channel input */
	data = (LDAC2LCH | RDAC2RCH);
	data |= (fsref == 44100) ? FSREF_44100 : FSREF_48000;
	if (params_rate(params) >= 64000)
		data |= DUAL_RATE_MODE;
	aic3x_write(codec, AIC3X_CODEC_DATAPATH_REG, data);

	/* codec sample rate select */
	data = (fsref * 20) / params_rate(params);
	if (params_rate(params) < 64000)
		data /= 2;
	data /= 5;
	data -= 2;
	data |= (data << 4);
	aic3x_write(codec, AIC3X_SAMPLE_RATE_SEL_REG, data);

	if (bypass_pll)
		return 0;

	/* Use PLL
	 * find an apropriate setup for j, d, r and p by iterating over
	 * p and r - j and d are calculated for each fraction.
	 * Up to 128 values are probed, the closest one wins the game.
	 * The sysclk is divided by 1000 to prevent integer overflows.
	 */
	codec_clk = (2048 * fsref) / (aic3x->sysclk / 1000);

	for (r = 1; r <= 16; r++)
		for (p = 1; p <= 8; p++) {
			int clk, tmp = (codec_clk * pll_r * 10) / pll_p;
			u8 j = tmp / 10000;
			u16 d = tmp % 10000;

			if (j > 63)
				continue;

			if (d != 0 && aic3x->sysclk < 10000000)
				continue;

			/* This is actually 1000 * ((j + (d/10000)) * r) / p
			 * The term had to be converted to get rid of the
			 * division by 10000 */
			clk = ((10000 * j * r) + (d * r)) / (10 * p);

			/* check whether this values get closer than the best
			 * ones we had before */
			if (abs(codec_clk - clk) < abs(codec_clk - last_clk)) {
				pll_j = j; pll_d = d; pll_r = r; pll_p = p;
				last_clk = clk;
			}

			/* Early exit for exact matches */
			if (clk == codec_clk)
				break;
		}

	if (last_clk == 0) {
		printk(KERN_ERR "%s(): unable to setup PLL\n", __func__);
		return -EINVAL;
	}

	data = aic3x_read_reg_cache(codec, AIC3X_PLL_PROGA_REG);
	aic3x_write(codec, AIC3X_PLL_PROGA_REG, data | (pll_p << PLLP_SHIFT));
	aic3x_write(codec, AIC3X_OVRF_STATUS_AND_PLLR_REG, pll_r << PLLR_SHIFT);
	aic3x_write(codec, AIC3X_PLL_PROGB_REG, pll_j << PLLJ_SHIFT);
	aic3x_write(codec, AIC3X_PLL_PROGC_REG, (pll_d >> 6) << PLLD_MSB_SHIFT);
	aic3x_write(codec, AIC3X_PLL_PROGD_REG,
		    (pll_d & 0x3F) << PLLD_LSB_SHIFT);

	return 0;
}

static int aic3x_mute(struct snd_soc_dai *dai, int mute)
{
	struct snd_soc_codec *codec = dai->codec;
	u8 ldac_reg = aic3x_read_reg_cache(codec, LDAC_VOL) & ~MUTE_ON;
	u8 rdac_reg = aic3x_read_reg_cache(codec, RDAC_VOL) & ~MUTE_ON;

	if (mute) {
		aic3x_write(codec, LDAC_VOL, ldac_reg | MUTE_ON);
		aic3x_write(codec, RDAC_VOL, rdac_reg | MUTE_ON);
	} else {
		aic3x_write(codec, LDAC_VOL, ldac_reg);
		aic3x_write(codec, RDAC_VOL, rdac_reg);
	}

	return 0;
}

static int aic3x_set_dai_sysclk(struct snd_soc_dai *codec_dai,
				int clk_id, unsigned int freq, int dir)
{
	struct snd_soc_codec *codec = codec_dai->codec;
	struct aic3x_priv *aic3x = codec->private_data;

	aic3x->sysclk = freq;
	return 0;
}

static int aic3x_set_dai_fmt(struct snd_soc_dai *codec_dai,
			     unsigned int fmt)
{
	struct snd_soc_codec *codec = codec_dai->codec;
	struct aic3x_priv *aic3x = codec->private_data;
	u8 iface_areg, iface_breg;
	int delay = 0;

	iface_areg = aic3x_read_reg_cache(codec, AIC3X_ASD_INTF_CTRLA) & 0x3f;
	iface_breg = aic3x_read_reg_cache(codec, AIC3X_ASD_INTF_CTRLB) & 0x3f;

	/* set master/slave audio interface */
	switch (fmt & SND_SOC_DAIFMT_MASTER_MASK) {
	case SND_SOC_DAIFMT_CBM_CFM:
		aic3x->master = 1;
		iface_areg |= BIT_CLK_MASTER | WORD_CLK_MASTER;
		break;
	case SND_SOC_DAIFMT_CBS_CFS:
		aic3x->master = 0;
		break;
	default:
		return -EINVAL;
	}

	/*
	 * match both interface format and signal polarities since they
	 * are fixed
	 */
	switch (fmt & (SND_SOC_DAIFMT_FORMAT_MASK |
		       SND_SOC_DAIFMT_INV_MASK)) {
	case (SND_SOC_DAIFMT_I2S | SND_SOC_DAIFMT_NB_NF):
		break;
	case (SND_SOC_DAIFMT_DSP_A | SND_SOC_DAIFMT_IB_NF):
		delay = 1;
	case (SND_SOC_DAIFMT_DSP_B | SND_SOC_DAIFMT_IB_NF):
		iface_breg |= (0x01 << 6);
		break;
	case (SND_SOC_DAIFMT_RIGHT_J | SND_SOC_DAIFMT_NB_NF):
		iface_breg |= (0x02 << 6);
		break;
	case (SND_SOC_DAIFMT_LEFT_J | SND_SOC_DAIFMT_NB_NF):
		iface_breg |= (0x03 << 6);
		break;
	default:
		return -EINVAL;
	}

	/* set iface */
	aic3x_write(codec, AIC3X_ASD_INTF_CTRLA, iface_areg);
	aic3x_write(codec, AIC3X_ASD_INTF_CTRLB, iface_breg);
	aic3x_write(codec, AIC3X_ASD_INTF_CTRLC, delay);

	return 0;
}

static int aic3x_set_bias_level(struct snd_soc_codec *codec,
				enum snd_soc_bias_level level)
{
	struct aic3x_priv *aic3x = codec->private_data;
	u8 reg;

	switch (level) {
	case SND_SOC_BIAS_ON:
		/* all power is driven by DAPM system */
		if (aic3x->master) {
			/* enable pll */
			reg = aic3x_read_reg_cache(codec, AIC3X_PLL_PROGA_REG);
			aic3x_write(codec, AIC3X_PLL_PROGA_REG,
				    reg | PLL_ENABLE);
		}
		break;
	case SND_SOC_BIAS_PREPARE:
		break;
	case SND_SOC_BIAS_STANDBY:
		/*
		 * all power is driven by DAPM system,
		 * so output power is safe if bypass was set
		 */
		if (aic3x->master) {
			/* disable pll */
			reg = aic3x_read_reg_cache(codec, AIC3X_PLL_PROGA_REG);
			aic3x_write(codec, AIC3X_PLL_PROGA_REG,
				    reg & ~PLL_ENABLE);
		}
		break;
	case SND_SOC_BIAS_OFF:
		/* force all power off */
		reg = aic3x_read_reg_cache(codec, LINE1L_2_LADC_CTRL);
		aic3x_write(codec, LINE1L_2_LADC_CTRL, reg & ~LADC_PWR_ON);
		reg = aic3x_read_reg_cache(codec, LINE1R_2_RADC_CTRL);
		aic3x_write(codec, LINE1R_2_RADC_CTRL, reg & ~RADC_PWR_ON);

		reg = aic3x_read_reg_cache(codec, DAC_PWR);
		aic3x_write(codec, DAC_PWR, reg & ~(LDAC_PWR_ON | RDAC_PWR_ON));

		reg = aic3x_read_reg_cache(codec, HPLOUT_CTRL);
		aic3x_write(codec, HPLOUT_CTRL, reg & ~HPLOUT_PWR_ON);
		reg = aic3x_read_reg_cache(codec, HPROUT_CTRL);
		aic3x_write(codec, HPROUT_CTRL, reg & ~HPROUT_PWR_ON);

		reg = aic3x_read_reg_cache(codec, HPLCOM_CTRL);
		aic3x_write(codec, HPLCOM_CTRL, reg & ~HPLCOM_PWR_ON);
		reg = aic3x_read_reg_cache(codec, HPRCOM_CTRL);
		aic3x_write(codec, HPRCOM_CTRL, reg & ~HPRCOM_PWR_ON);

		reg = aic3x_read_reg_cache(codec, MONOLOPM_CTRL);
		aic3x_write(codec, MONOLOPM_CTRL, reg & ~MONOLOPM_PWR_ON);

		reg = aic3x_read_reg_cache(codec, LLOPM_CTRL);
		aic3x_write(codec, LLOPM_CTRL, reg & ~LLOPM_PWR_ON);
		reg = aic3x_read_reg_cache(codec, RLOPM_CTRL);
		aic3x_write(codec, RLOPM_CTRL, reg & ~RLOPM_PWR_ON);

		if (aic3x->master) {
			/* disable pll */
			reg = aic3x_read_reg_cache(codec, AIC3X_PLL_PROGA_REG);
			aic3x_write(codec, AIC3X_PLL_PROGA_REG,
				    reg & ~PLL_ENABLE);
		}
		break;
	}
	codec->bias_level = level;

	return 0;
}

void aic3x_set_gpio(struct snd_soc_codec *codec, int gpio, int state)
{
	u8 reg = gpio ? AIC3X_GPIO2_REG : AIC3X_GPIO1_REG;
	u8 bit = gpio ? 3: 0;
	u8 val = aic3x_read_reg_cache(codec, reg) & ~(1 << bit);
	aic3x_write(codec, reg, val | (!!state << bit));
}
EXPORT_SYMBOL_GPL(aic3x_set_gpio);

int aic3x_get_gpio(struct snd_soc_codec *codec, int gpio)
{
	u8 reg = gpio ? AIC3X_GPIO2_REG : AIC3X_GPIO1_REG;
	u8 val, bit = gpio ? 2: 1;

	aic3x_read(codec, reg, &val);
	return (val >> bit) & 1;
}
EXPORT_SYMBOL_GPL(aic3x_get_gpio);

void aic3x_set_headset_detection(struct snd_soc_codec *codec, int detect,
				 int headset_debounce, int button_debounce)
{
	u8 val;

	val = ((detect & AIC3X_HEADSET_DETECT_MASK)
		<< AIC3X_HEADSET_DETECT_SHIFT) |
	      ((headset_debounce & AIC3X_HEADSET_DEBOUNCE_MASK)
		<< AIC3X_HEADSET_DEBOUNCE_SHIFT) |
	      ((button_debounce & AIC3X_BUTTON_DEBOUNCE_MASK)
		<< AIC3X_BUTTON_DEBOUNCE_SHIFT);

	if (detect & AIC3X_HEADSET_DETECT_MASK)
		val |= AIC3X_HEADSET_DETECT_ENABLED;

	aic3x_write(codec, AIC3X_HEADSET_DETECT_CTRL_A, val);
}
EXPORT_SYMBOL_GPL(aic3x_set_headset_detection);

int aic3x_headset_detected(struct snd_soc_codec *codec)
{
	u8 val;
	aic3x_read(codec, AIC3X_HEADSET_DETECT_CTRL_B, &val);
	return (val >> 4) & 1;
}
EXPORT_SYMBOL_GPL(aic3x_headset_detected);

int aic3x_button_pressed(struct snd_soc_codec *codec)
{
	u8 val;
	aic3x_read(codec, AIC3X_HEADSET_DETECT_CTRL_B, &val);
	return (val >> 5) & 1;
}
EXPORT_SYMBOL_GPL(aic3x_button_pressed);

#define AIC3X_RATES	SNDRV_PCM_RATE_8000_96000
#define AIC3X_FORMATS	(SNDRV_PCM_FMTBIT_S16_LE | SNDRV_PCM_FMTBIT_S20_3LE | \
			 SNDRV_PCM_FMTBIT_S24_3LE | SNDRV_PCM_FMTBIT_S32_LE)

static struct snd_soc_dai_ops aic3x_dai_ops = {
	.hw_params	= aic3x_hw_params,
	.digital_mute	= aic3x_mute,
	.set_sysclk	= aic3x_set_dai_sysclk,
	.set_fmt	= aic3x_set_dai_fmt,
};

struct snd_soc_dai aic3x_dai = {
	.name = "tlv320aic3x",
	.playback = {
		.stream_name = "Playback",
		.channels_min = 1,
		.channels_max = 2,
		.rates = AIC3X_RATES,
		.formats = AIC3X_FORMATS,},
	.capture = {
		.stream_name = "Capture",
		.channels_min = 1,
		.channels_max = 2,
		.rates = AIC3X_RATES,
		.formats = AIC3X_FORMATS,},
	.ops = &aic3x_dai_ops,
};
EXPORT_SYMBOL_GPL(aic3x_dai);

static int aic3x_suspend(struct platform_device *pdev, pm_message_t state)
{
	struct snd_soc_device *socdev = platform_get_drvdata(pdev);
	struct snd_soc_codec *codec = socdev->card->codec;

	aic3x_set_bias_level(codec, SND_SOC_BIAS_OFF);

	return 0;
}

static int aic3x_resume(struct platform_device *pdev)
{
	struct snd_soc_device *socdev = platform_get_drvdata(pdev);
	struct snd_soc_codec *codec = socdev->card->codec;
	int i;
	u8 data[2];
	u8 *cache = codec->reg_cache;

	/* Sync reg_cache with the hardware */
	for (i = 0; i < ARRAY_SIZE(aic3x_reg); i++) {
		data[0] = i;
		data[1] = cache[i];
		codec->hw_write(codec->control_data, data, 2);
	}

	aic3x_set_bias_level(codec, codec->suspend_bias_level);

	return 0;
}

/*
 * initialise the AIC3X driver
 * register the mixer and dsp interfaces with the kernel
 */
static int aic3x_init(struct snd_soc_codec *codec)
{
	int reg;

	mutex_init(&codec->mutex);
	INIT_LIST_HEAD(&codec->dapm_widgets);
	INIT_LIST_HEAD(&codec->dapm_paths);

	codec->name = "tlv320aic3x";
	codec->owner = THIS_MODULE;
	codec->read = aic3x_read_reg_cache;
	codec->write = aic3x_write;
	codec->set_bias_level = aic3x_set_bias_level;
	codec->dai = &aic3x_dai;
	codec->num_dai = 1;
	codec->reg_cache_size = ARRAY_SIZE(aic3x_reg);
	codec->reg_cache = kmemdup(aic3x_reg, sizeof(aic3x_reg), GFP_KERNEL);
	if (codec->reg_cache == NULL)
		return -ENOMEM;

	aic3x_write(codec, AIC3X_PAGE_SELECT, PAGE0_SELECT);
	aic3x_write(codec, AIC3X_RESET, SOFT_RESET);

	/* DAC default volume and mute */
	aic3x_write(codec, LDAC_VOL, DEFAULT_VOL | MUTE_ON);
	aic3x_write(codec, RDAC_VOL, DEFAULT_VOL | MUTE_ON);

	/* DAC to HP default volume and route to Output mixer */
	aic3x_write(codec, DACL1_2_HPLOUT_VOL, DEFAULT_VOL | ROUTE_ON);
	aic3x_write(codec, DACR1_2_HPROUT_VOL, DEFAULT_VOL | ROUTE_ON);
	aic3x_write(codec, DACL1_2_HPLCOM_VOL, DEFAULT_VOL | ROUTE_ON);
	aic3x_write(codec, DACR1_2_HPRCOM_VOL, DEFAULT_VOL | ROUTE_ON);
	/* DAC to Line Out default volume and route to Output mixer */
	aic3x_write(codec, DACL1_2_LLOPM_VOL, DEFAULT_VOL | ROUTE_ON);
	aic3x_write(codec, DACR1_2_RLOPM_VOL, DEFAULT_VOL | ROUTE_ON);
	/* DAC to Mono Line Out default volume and route to Output mixer */
	aic3x_write(codec, DACL1_2_MONOLOPM_VOL, DEFAULT_VOL | ROUTE_ON);
	aic3x_write(codec, DACR1_2_MONOLOPM_VOL, DEFAULT_VOL | ROUTE_ON);

	/* unmute all outputs */
	reg = aic3x_read_reg_cache(codec, LLOPM_CTRL);
	aic3x_write(codec, LLOPM_CTRL, reg | UNMUTE);
	reg = aic3x_read_reg_cache(codec, RLOPM_CTRL);
	aic3x_write(codec, RLOPM_CTRL, reg | UNMUTE);
	reg = aic3x_read_reg_cache(codec, MONOLOPM_CTRL);
	aic3x_write(codec, MONOLOPM_CTRL, reg | UNMUTE);
	reg = aic3x_read_reg_cache(codec, HPLOUT_CTRL);
	aic3x_write(codec, HPLOUT_CTRL, reg | UNMUTE);
	reg = aic3x_read_reg_cache(codec, HPROUT_CTRL);
	aic3x_write(codec, HPROUT_CTRL, reg | UNMUTE);
	reg = aic3x_read_reg_cache(codec, HPLCOM_CTRL);
	aic3x_write(codec, HPLCOM_CTRL, reg | UNMUTE);
	reg = aic3x_read_reg_cache(codec, HPRCOM_CTRL);
	aic3x_write(codec, HPRCOM_CTRL, reg | UNMUTE);

	/* ADC default volume and unmute */
	aic3x_write(codec, LADC_VOL, DEFAULT_GAIN);
	aic3x_write(codec, RADC_VOL, DEFAULT_GAIN);
	/* By default route Line1 to ADC PGA mixer */
	aic3x_write(codec, LINE1L_2_LADC_CTRL, 0x0);
	aic3x_write(codec, LINE1R_2_RADC_CTRL, 0x0);

	/* PGA to HP Bypass default volume, disconnect from Output Mixer */
	aic3x_write(codec, PGAL_2_HPLOUT_VOL, DEFAULT_VOL);
	aic3x_write(codec, PGAR_2_HPROUT_VOL, DEFAULT_VOL);
	aic3x_write(codec, PGAL_2_HPLCOM_VOL, DEFAULT_VOL);
	aic3x_write(codec, PGAR_2_HPRCOM_VOL, DEFAULT_VOL);
	/* PGA to Line Out default volume, disconnect from Output Mixer */
	aic3x_write(codec, PGAL_2_LLOPM_VOL, DEFAULT_VOL);
	aic3x_write(codec, PGAR_2_RLOPM_VOL, DEFAULT_VOL);
	/* PGA to Mono Line Out default volume, disconnect from Output Mixer */
	aic3x_write(codec, PGAL_2_MONOLOPM_VOL, DEFAULT_VOL);
	aic3x_write(codec, PGAR_2_MONOLOPM_VOL, DEFAULT_VOL);

	/* Line2 to HP Bypass default volume, disconnect from Output Mixer */
	aic3x_write(codec, LINE2L_2_HPLOUT_VOL, DEFAULT_VOL);
	aic3x_write(codec, LINE2R_2_HPROUT_VOL, DEFAULT_VOL);
	aic3x_write(codec, LINE2L_2_HPLCOM_VOL, DEFAULT_VOL);
	aic3x_write(codec, LINE2R_2_HPRCOM_VOL, DEFAULT_VOL);
	/* Line2 Line Out default volume, disconnect from Output Mixer */
	aic3x_write(codec, LINE2L_2_LLOPM_VOL, DEFAULT_VOL);
	aic3x_write(codec, LINE2R_2_RLOPM_VOL, DEFAULT_VOL);
	/* Line2 to Mono Out default volume, disconnect from Output Mixer */
	aic3x_write(codec, LINE2L_2_MONOLOPM_VOL, DEFAULT_VOL);
	aic3x_write(codec, LINE2R_2_MONOLOPM_VOL, DEFAULT_VOL);

	/* off, with power on */
	aic3x_set_bias_level(codec, SND_SOC_BIAS_STANDBY);

	return 0;
}
<<<<<<< HEAD

static struct snd_soc_codec *aic3x_codec;

=======

static struct snd_soc_codec *aic3x_codec;

>>>>>>> 1ca958e2
static int aic3x_register(struct snd_soc_codec *codec)
{
	int ret;

	ret = aic3x_init(codec);
	if (ret < 0) {
		dev_err(codec->dev, "Failed to initialise device\n");
		return ret;
	}

	aic3x_codec = codec;

	ret = snd_soc_register_codec(codec);
	if (ret) {
		dev_err(codec->dev, "Failed to register codec\n");
		return ret;
	}

	ret = snd_soc_register_dai(&aic3x_dai);
	if (ret) {
		dev_err(codec->dev, "Failed to register dai\n");
		snd_soc_unregister_codec(codec);
		return ret;
	}

	return 0;
}

static int aic3x_unregister(struct aic3x_priv *aic3x)
{
	aic3x_set_bias_level(&aic3x->codec, SND_SOC_BIAS_OFF);

	snd_soc_unregister_dai(&aic3x_dai);
	snd_soc_unregister_codec(&aic3x->codec);

	kfree(aic3x);
	aic3x_codec = NULL;

	return 0;
}

#if defined(CONFIG_I2C) || defined(CONFIG_I2C_MODULE)
/*
 * AIC3X 2 wire address can be up to 4 devices with device addresses
 * 0x18, 0x19, 0x1A, 0x1B
 */

/*
 * If the i2c layer weren't so broken, we could pass this kind of data
 * around
 */
static int aic3x_i2c_probe(struct i2c_client *i2c,
			   const struct i2c_device_id *id)
{
	struct snd_soc_codec *codec;
	struct aic3x_priv *aic3x;
<<<<<<< HEAD

	aic3x = kzalloc(sizeof(struct aic3x_priv), GFP_KERNEL);
	if (aic3x == NULL) {
		dev_err(&i2c->dev, "failed to create private data\n");
		return -ENOMEM;
	}

=======

	aic3x = kzalloc(sizeof(struct aic3x_priv), GFP_KERNEL);
	if (aic3x == NULL) {
		dev_err(&i2c->dev, "failed to create private data\n");
		return -ENOMEM;
	}

>>>>>>> 1ca958e2
	codec = &aic3x->codec;
	codec->dev = &i2c->dev;
	codec->private_data = aic3x;
	codec->control_data = i2c;
	codec->hw_write = (hw_write_t) i2c_master_send;

	i2c_set_clientdata(i2c, aic3x);

	return aic3x_register(codec);
}

static int aic3x_i2c_remove(struct i2c_client *client)
{
	struct aic3x_priv *aic3x = i2c_get_clientdata(client);

	return aic3x_unregister(aic3x);
}

static const struct i2c_device_id aic3x_i2c_id[] = {
	{ "tlv320aic3x", 0 },
	{ "tlv320aic33", 0 },
	{ }
};
MODULE_DEVICE_TABLE(i2c, aic3x_i2c_id);

/* machine i2c codec control layer */
static struct i2c_driver aic3x_i2c_driver = {
	.driver = {
		.name = "aic3x I2C Codec",
		.owner = THIS_MODULE,
	},
	.probe	= aic3x_i2c_probe,
	.remove = aic3x_i2c_remove,
	.id_table = aic3x_i2c_id,
};

static inline void aic3x_i2c_init(void)
{
	int ret;

	ret = i2c_add_driver(&aic3x_i2c_driver);
	if (ret)
		printk(KERN_ERR "%s: error regsitering i2c driver, %d\n",
		       __func__, ret);
}

static inline void aic3x_i2c_exit(void)
{
	i2c_del_driver(&aic3x_i2c_driver);
}
#else
static inline void aic3x_i2c_init(void) { }
static inline void aic3x_i2c_exit(void) { }
#endif

static int aic3x_probe(struct platform_device *pdev)
{
	struct snd_soc_device *socdev = platform_get_drvdata(pdev);
	struct aic3x_setup_data *setup;
	struct snd_soc_codec *codec;
	int ret = 0;

	codec = aic3x_codec;
	if (!codec) {
		dev_err(&pdev->dev, "Codec not registered\n");
		return -ENODEV;
<<<<<<< HEAD
	}

	socdev->card->codec = codec;
	setup = socdev->codec_data;

	if (setup) {
		/* setup GPIO functions */
		aic3x_write(codec, AIC3X_GPIO1_REG,
			    (setup->gpio_func[0] & 0xf) << 4);
		aic3x_write(codec, AIC3X_GPIO2_REG,
			    (setup->gpio_func[1] & 0xf) << 4);
	}

	/* register pcms */
	ret = snd_soc_new_pcms(socdev, SNDRV_DEFAULT_IDX1, SNDRV_DEFAULT_STR1);
	if (ret < 0) {
		printk(KERN_ERR "aic3x: failed to create pcms\n");
		goto pcm_err;
	}

	snd_soc_add_controls(codec, aic3x_snd_controls,
			     ARRAY_SIZE(aic3x_snd_controls));

	aic3x_add_widgets(codec);

	ret = snd_soc_init_card(socdev);
	if (ret < 0) {
		printk(KERN_ERR "aic3x: failed to register card\n");
		goto card_err;
	}

	return ret;

card_err:
	snd_soc_free_pcms(socdev);
	snd_soc_dapm_free(socdev);
=======
	}

	socdev->card->codec = codec;
	setup = socdev->codec_data;

	if (setup) {
		/* setup GPIO functions */
		aic3x_write(codec, AIC3X_GPIO1_REG,
			    (setup->gpio_func[0] & 0xf) << 4);
		aic3x_write(codec, AIC3X_GPIO2_REG,
			    (setup->gpio_func[1] & 0xf) << 4);
	}

	/* register pcms */
	ret = snd_soc_new_pcms(socdev, SNDRV_DEFAULT_IDX1, SNDRV_DEFAULT_STR1);
	if (ret < 0) {
		printk(KERN_ERR "aic3x: failed to create pcms\n");
		goto pcm_err;
	}

	snd_soc_add_controls(codec, aic3x_snd_controls,
			     ARRAY_SIZE(aic3x_snd_controls));

	aic3x_add_widgets(codec);

	return ret;
>>>>>>> 1ca958e2

pcm_err:
	kfree(codec->reg_cache);
	return ret;
}

static int aic3x_remove(struct platform_device *pdev)
{
	struct snd_soc_device *socdev = platform_get_drvdata(pdev);
	struct snd_soc_codec *codec = socdev->card->codec;

	/* power down chip */
	if (codec->control_data)
		aic3x_set_bias_level(codec, SND_SOC_BIAS_OFF);

	snd_soc_free_pcms(socdev);
	snd_soc_dapm_free(socdev);

	kfree(codec->reg_cache);

	return 0;
}

struct snd_soc_codec_device soc_codec_dev_aic3x = {
	.probe = aic3x_probe,
	.remove = aic3x_remove,
	.suspend = aic3x_suspend,
	.resume = aic3x_resume,
};
EXPORT_SYMBOL_GPL(soc_codec_dev_aic3x);

static int __init aic3x_modinit(void)
{
	aic3x_i2c_init();

	return 0;
}
module_init(aic3x_modinit);

static void __exit aic3x_exit(void)
{
	aic3x_i2c_exit();
}
module_exit(aic3x_exit);

MODULE_DESCRIPTION("ASoC TLV320AIC3X codec driver");
MODULE_AUTHOR("Vladimir Barinov");
MODULE_LICENSE("GPL");<|MERGE_RESOLUTION|>--- conflicted
+++ resolved
@@ -1248,15 +1248,9 @@
 
 	return 0;
 }
-<<<<<<< HEAD
 
 static struct snd_soc_codec *aic3x_codec;
 
-=======
-
-static struct snd_soc_codec *aic3x_codec;
-
->>>>>>> 1ca958e2
 static int aic3x_register(struct snd_soc_codec *codec)
 {
 	int ret;
@@ -1313,7 +1307,6 @@
 {
 	struct snd_soc_codec *codec;
 	struct aic3x_priv *aic3x;
-<<<<<<< HEAD
 
 	aic3x = kzalloc(sizeof(struct aic3x_priv), GFP_KERNEL);
 	if (aic3x == NULL) {
@@ -1321,15 +1314,6 @@
 		return -ENOMEM;
 	}
 
-=======
-
-	aic3x = kzalloc(sizeof(struct aic3x_priv), GFP_KERNEL);
-	if (aic3x == NULL) {
-		dev_err(&i2c->dev, "failed to create private data\n");
-		return -ENOMEM;
-	}
-
->>>>>>> 1ca958e2
 	codec = &aic3x->codec;
 	codec->dev = &i2c->dev;
 	codec->private_data = aic3x;
@@ -1396,7 +1380,6 @@
 	if (!codec) {
 		dev_err(&pdev->dev, "Codec not registered\n");
 		return -ENODEV;
-<<<<<<< HEAD
 	}
 
 	socdev->card->codec = codec;
@@ -1422,45 +1405,7 @@
 
 	aic3x_add_widgets(codec);
 
-	ret = snd_soc_init_card(socdev);
-	if (ret < 0) {
-		printk(KERN_ERR "aic3x: failed to register card\n");
-		goto card_err;
-	}
-
 	return ret;
-
-card_err:
-	snd_soc_free_pcms(socdev);
-	snd_soc_dapm_free(socdev);
-=======
-	}
-
-	socdev->card->codec = codec;
-	setup = socdev->codec_data;
-
-	if (setup) {
-		/* setup GPIO functions */
-		aic3x_write(codec, AIC3X_GPIO1_REG,
-			    (setup->gpio_func[0] & 0xf) << 4);
-		aic3x_write(codec, AIC3X_GPIO2_REG,
-			    (setup->gpio_func[1] & 0xf) << 4);
-	}
-
-	/* register pcms */
-	ret = snd_soc_new_pcms(socdev, SNDRV_DEFAULT_IDX1, SNDRV_DEFAULT_STR1);
-	if (ret < 0) {
-		printk(KERN_ERR "aic3x: failed to create pcms\n");
-		goto pcm_err;
-	}
-
-	snd_soc_add_controls(codec, aic3x_snd_controls,
-			     ARRAY_SIZE(aic3x_snd_controls));
-
-	aic3x_add_widgets(codec);
-
-	return ret;
->>>>>>> 1ca958e2
 
 pcm_err:
 	kfree(codec->reg_cache);
