/*
 * CS4270 ALSA SoC (ASoC) codec driver
 *
 * Author: Timur Tabi <timur@freescale.com>
 *
 * Copyright 2007-2009 Freescale Semiconductor, Inc.  This file is licensed
 * under the terms of the GNU General Public License version 2.  This
 * program is licensed "as is" without any warranty of any kind, whether
 * express or implied.
 *
 * This is an ASoC device driver for the Cirrus Logic CS4270 codec.
 *
 * Current features/limitations:
 *
 * - Software mode is supported.  Stand-alone mode is not supported.
 * - Only I2C is supported, not SPI
 * - Support for master and slave mode
 * - The machine driver's 'startup' function must call
 *   cs4270_set_dai_sysclk() with the value of MCLK.
 * - Only I2S and left-justified modes are supported
 * - Power management is supported
 */

#include <linux/module.h>
#include <linux/platform_device.h>
#include <sound/core.h>
#include <sound/soc.h>
#include <sound/initval.h>
#include <linux/i2c.h>
#include <linux/delay.h>

#include "cs4270.h"

/*
 * The codec isn't really big-endian or little-endian, since the I2S
 * interface requires data to be sent serially with the MSbit first.
 * However, to support BE and LE I2S devices, we specify both here.  That
 * way, ALSA will always match the bit patterns.
 */
#define CS4270_FORMATS (SNDRV_PCM_FMTBIT_S8      | \
			SNDRV_PCM_FMTBIT_S16_LE  | SNDRV_PCM_FMTBIT_S16_BE  | \
			SNDRV_PCM_FMTBIT_S18_3LE | SNDRV_PCM_FMTBIT_S18_3BE | \
			SNDRV_PCM_FMTBIT_S20_3LE | SNDRV_PCM_FMTBIT_S20_3BE | \
			SNDRV_PCM_FMTBIT_S24_3LE | SNDRV_PCM_FMTBIT_S24_3BE | \
			SNDRV_PCM_FMTBIT_S24_LE  | SNDRV_PCM_FMTBIT_S24_BE)

/* CS4270 registers addresses */
#define CS4270_CHIPID	0x01	/* Chip ID */
#define CS4270_PWRCTL	0x02	/* Power Control */
#define CS4270_MODE	0x03	/* Mode Control */
#define CS4270_FORMAT	0x04	/* Serial Format, ADC/DAC Control */
#define CS4270_TRANS	0x05	/* Transition Control */
#define CS4270_MUTE	0x06	/* Mute Control */
#define CS4270_VOLA	0x07	/* DAC Channel A Volume Control */
#define CS4270_VOLB	0x08	/* DAC Channel B Volume Control */

#define CS4270_FIRSTREG	0x01
#define CS4270_LASTREG	0x08
#define CS4270_NUMREGS	(CS4270_LASTREG - CS4270_FIRSTREG + 1)
#define CS4270_I2C_INCR	0x80

/* Bit masks for the CS4270 registers */
#define CS4270_CHIPID_ID	0xF0
#define CS4270_CHIPID_REV	0x0F
#define CS4270_PWRCTL_FREEZE	0x80
#define CS4270_PWRCTL_PDN_ADC	0x20
#define CS4270_PWRCTL_PDN_DAC	0x02
#define CS4270_PWRCTL_PDN	0x01
#define CS4270_PWRCTL_PDN_ALL	\
	(CS4270_PWRCTL_PDN_ADC | CS4270_PWRCTL_PDN_DAC | CS4270_PWRCTL_PDN)
#define CS4270_MODE_SPEED_MASK	0x30
#define CS4270_MODE_1X		0x00
#define CS4270_MODE_2X		0x10
#define CS4270_MODE_4X		0x20
#define CS4270_MODE_SLAVE	0x30
#define CS4270_MODE_DIV_MASK	0x0E
#define CS4270_MODE_DIV1	0x00
#define CS4270_MODE_DIV15	0x02
#define CS4270_MODE_DIV2	0x04
#define CS4270_MODE_DIV3	0x06
#define CS4270_MODE_DIV4	0x08
#define CS4270_MODE_POPGUARD	0x01
#define CS4270_FORMAT_FREEZE_A	0x80
#define CS4270_FORMAT_FREEZE_B	0x40
#define CS4270_FORMAT_LOOPBACK	0x20
#define CS4270_FORMAT_DAC_MASK	0x18
#define CS4270_FORMAT_DAC_LJ	0x00
#define CS4270_FORMAT_DAC_I2S	0x08
#define CS4270_FORMAT_DAC_RJ16	0x18
#define CS4270_FORMAT_DAC_RJ24	0x10
#define CS4270_FORMAT_ADC_MASK	0x01
#define CS4270_FORMAT_ADC_LJ	0x00
#define CS4270_FORMAT_ADC_I2S	0x01
#define CS4270_TRANS_ONE_VOL	0x80
#define CS4270_TRANS_SOFT	0x40
#define CS4270_TRANS_ZERO	0x20
#define CS4270_TRANS_INV_ADC_A	0x08
#define CS4270_TRANS_INV_ADC_B	0x10
#define CS4270_TRANS_INV_DAC_A	0x02
#define CS4270_TRANS_INV_DAC_B	0x04
#define CS4270_TRANS_DEEMPH	0x01
#define CS4270_MUTE_AUTO	0x20
#define CS4270_MUTE_ADC_A	0x08
#define CS4270_MUTE_ADC_B	0x10
#define CS4270_MUTE_POLARITY	0x04
#define CS4270_MUTE_DAC_A	0x01
#define CS4270_MUTE_DAC_B	0x02

/* Private data for the CS4270 */
struct cs4270_private {
	struct snd_soc_codec codec;
	u8 reg_cache[CS4270_NUMREGS];
	unsigned int mclk; /* Input frequency of the MCLK pin */
	unsigned int mode; /* The mode (I2S or left-justified) */
	unsigned int slave_mode;
	unsigned int manual_mute;
};

/**
 * struct cs4270_mode_ratios - clock ratio tables
 * @ratio: the ratio of MCLK to the sample rate
 * @speed_mode: the Speed Mode bits to set in the Mode Control register for
 *              this ratio
 * @mclk: the Ratio Select bits to set in the Mode Control register for this
 *        ratio
 *
 * The data for this chart is taken from Table 5 of the CS4270 reference
 * manual.
 *
 * This table is used to determine how to program the Mode Control register.
 * It is also used by cs4270_set_dai_sysclk() to tell ALSA which sampling
 * rates the CS4270 currently supports.
 *
 * @speed_mode is the corresponding bit pattern to be written to the
 * MODE bits of the Mode Control Register
 *
 * @mclk is the corresponding bit pattern to be wirten to the MCLK bits of
 * the Mode Control Register.
 *
 * In situations where a single ratio is represented by multiple speed
 * modes, we favor the slowest speed.  E.g, for a ratio of 128, we pick
 * double-speed instead of quad-speed.  However, the CS4270 errata states
 * that divide-By-1.5 can cause failures, so we avoid that mode where
 * possible.
 *
 * Errata: There is an errata for the CS4270 where divide-by-1.5 does not
 * work if Vd is 3.3V.  If this effects you, select the
 * CONFIG_SND_SOC_CS4270_VD33_ERRATA Kconfig option, and the driver will
 * never select any sample rates that require divide-by-1.5.
 */
struct cs4270_mode_ratios {
	unsigned int ratio;
	u8 speed_mode;
	u8 mclk;
};

static struct cs4270_mode_ratios cs4270_mode_ratios[] = {
	{64, CS4270_MODE_4X, CS4270_MODE_DIV1},
#ifndef CONFIG_SND_SOC_CS4270_VD33_ERRATA
	{96, CS4270_MODE_4X, CS4270_MODE_DIV15},
#endif
	{128, CS4270_MODE_2X, CS4270_MODE_DIV1},
	{192, CS4270_MODE_4X, CS4270_MODE_DIV3},
	{256, CS4270_MODE_1X, CS4270_MODE_DIV1},
	{384, CS4270_MODE_2X, CS4270_MODE_DIV3},
	{512, CS4270_MODE_1X, CS4270_MODE_DIV2},
	{768, CS4270_MODE_1X, CS4270_MODE_DIV3},
	{1024, CS4270_MODE_1X, CS4270_MODE_DIV4}
};

/* The number of MCLK/LRCK ratios supported by the CS4270 */
#define NUM_MCLK_RATIOS		ARRAY_SIZE(cs4270_mode_ratios)

/**
 * cs4270_set_dai_sysclk - determine the CS4270 samples rates.
 * @codec_dai: the codec DAI
 * @clk_id: the clock ID (ignored)
 * @freq: the MCLK input frequency
 * @dir: the clock direction (ignored)
 *
 * This function is used to tell the codec driver what the input MCLK
 * frequency is.
 *
 * The value of MCLK is used to determine which sample rates are supported
 * by the CS4270.  The ratio of MCLK / Fs must be equal to one of nine
 * supported values - 64, 96, 128, 192, 256, 384, 512, 768, and 1024.
 *
 * This function calculates the nine ratios and determines which ones match
 * a standard sample rate.  If there's a match, then it is added to the list
 * of supported sample rates.
 *
 * This function must be called by the machine driver's 'startup' function,
 * otherwise the list of supported sample rates will not be available in
 * time for ALSA.
 */
static int cs4270_set_dai_sysclk(struct snd_soc_dai *codec_dai,
				 int clk_id, unsigned int freq, int dir)
{
	struct snd_soc_codec *codec = codec_dai->codec;
	struct cs4270_private *cs4270 = codec->private_data;
	unsigned int rates = 0;
	unsigned int rate_min = -1;
	unsigned int rate_max = 0;
	unsigned int i;

	cs4270->mclk = freq;

	for (i = 0; i < NUM_MCLK_RATIOS; i++) {
		unsigned int rate = freq / cs4270_mode_ratios[i].ratio;
		rates |= snd_pcm_rate_to_rate_bit(rate);
		if (rate < rate_min)
			rate_min = rate;
		if (rate > rate_max)
			rate_max = rate;
	}
	/* FIXME: soc should support a rate list */
	rates &= ~SNDRV_PCM_RATE_KNOT;

	if (!rates) {
		dev_err(codec->dev, "could not find a valid sample rate\n");
		return -EINVAL;
	}

	codec_dai->playback.rates = rates;
	codec_dai->playback.rate_min = rate_min;
	codec_dai->playback.rate_max = rate_max;

	codec_dai->capture.rates = rates;
	codec_dai->capture.rate_min = rate_min;
	codec_dai->capture.rate_max = rate_max;

	return 0;
}

/**
 * cs4270_set_dai_fmt - configure the codec for the selected audio format
 * @codec_dai: the codec DAI
 * @format: a SND_SOC_DAIFMT_x value indicating the data format
 *
 * This function takes a bitmask of SND_SOC_DAIFMT_x bits and programs the
 * codec accordingly.
 *
 * Currently, this function only supports SND_SOC_DAIFMT_I2S and
 * SND_SOC_DAIFMT_LEFT_J.  The CS4270 codec also supports right-justified
 * data for playback only, but ASoC currently does not support different
 * formats for playback vs. record.
 */
static int cs4270_set_dai_fmt(struct snd_soc_dai *codec_dai,
			      unsigned int format)
{
	struct snd_soc_codec *codec = codec_dai->codec;
	struct cs4270_private *cs4270 = codec->private_data;
	int ret = 0;

	/* set DAI format */
	switch (format & SND_SOC_DAIFMT_FORMAT_MASK) {
	case SND_SOC_DAIFMT_I2S:
	case SND_SOC_DAIFMT_LEFT_J:
		cs4270->mode = format & SND_SOC_DAIFMT_FORMAT_MASK;
		break;
	default:
		dev_err(codec->dev, "invalid dai format\n");
		ret = -EINVAL;
	}

	/* set master/slave audio interface */
	switch (format & SND_SOC_DAIFMT_MASTER_MASK) {
	case SND_SOC_DAIFMT_CBS_CFS:
		cs4270->slave_mode = 1;
		break;
	case SND_SOC_DAIFMT_CBM_CFM:
		cs4270->slave_mode = 0;
		break;
	default:
		/* all other modes are unsupported by the hardware */
		ret = -EINVAL;
	}

	return ret;
}

/**
 * cs4270_fill_cache - pre-fill the CS4270 register cache.
 * @codec: the codec for this CS4270
 *
 * This function fills in the CS4270 register cache by reading the register
 * values from the hardware.
 *
 * This CS4270 registers are cached to avoid excessive I2C I/O operations.
 * After the initial read to pre-fill the cache, the CS4270 never updates
 * the register values, so we won't have a cache coherency problem.
 *
 * We use the auto-increment feature of the CS4270 to read all registers in
 * one shot.
 */
static int cs4270_fill_cache(struct snd_soc_codec *codec)
{
	u8 *cache = codec->reg_cache;
	struct i2c_client *i2c_client = codec->control_data;
	s32 length;

	length = i2c_smbus_read_i2c_block_data(i2c_client,
		CS4270_FIRSTREG | CS4270_I2C_INCR, CS4270_NUMREGS, cache);

	if (length != CS4270_NUMREGS) {
		dev_err(codec->dev, "i2c read failure, addr=0x%x\n",
		       i2c_client->addr);
		return -EIO;
	}

	return 0;
}

/**
 * cs4270_read_reg_cache - read from the CS4270 register cache.
 * @codec: the codec for this CS4270
 * @reg: the register to read
 *
 * This function returns the value for a given register.  It reads only from
 * the register cache, not the hardware itself.
 *
 * This CS4270 registers are cached to avoid excessive I2C I/O operations.
 * After the initial read to pre-fill the cache, the CS4270 never updates
 * the register values, so we won't have a cache coherency problem.
 */
static unsigned int cs4270_read_reg_cache(struct snd_soc_codec *codec,
	unsigned int reg)
{
	u8 *cache = codec->reg_cache;

	if ((reg < CS4270_FIRSTREG) || (reg > CS4270_LASTREG))
		return -EIO;

	return cache[reg - CS4270_FIRSTREG];
}

/**
 * cs4270_i2c_write - write to a CS4270 register via the I2C bus.
 * @codec: the codec for this CS4270
 * @reg: the register to write
 * @value: the value to write to the register
 *
 * This function writes the given value to the given CS4270 register, and
 * also updates the register cache.
 *
 * Note that we don't use the hw_write function pointer of snd_soc_codec.
 * That's because it's too clunky: the hw_write_t prototype does not match
 * i2c_smbus_write_byte_data(), and it's just another layer of overhead.
 */
static int cs4270_i2c_write(struct snd_soc_codec *codec, unsigned int reg,
			    unsigned int value)
{
	u8 *cache = codec->reg_cache;

	if ((reg < CS4270_FIRSTREG) || (reg > CS4270_LASTREG))
		return -EIO;

	/* Only perform an I2C operation if the new value is different */
	if (cache[reg - CS4270_FIRSTREG] != value) {
		struct i2c_client *client = codec->control_data;
		if (i2c_smbus_write_byte_data(client, reg, value)) {
			dev_err(codec->dev, "i2c write failed\n");
			return -EIO;
		}

		/* We've written to the hardware, so update the cache */
		cache[reg - CS4270_FIRSTREG] = value;
	}

	return 0;
}

/**
 * cs4270_hw_params - program the CS4270 with the given hardware parameters.
 * @substream: the audio stream
 * @params: the hardware parameters to set
 * @dai: the SOC DAI (ignored)
 *
 * This function programs the hardware with the values provided.
 * Specifically, the sample rate and the data format.
 *
 * The .ops functions are used to provide board-specific data, like input
 * frequencies, to this driver.  This function takes that information,
 * combines it with the hardware parameters provided, and programs the
 * hardware accordingly.
 */
static int cs4270_hw_params(struct snd_pcm_substream *substream,
			    struct snd_pcm_hw_params *params,
			    struct snd_soc_dai *dai)
{
	struct snd_soc_pcm_runtime *rtd = substream->private_data;
	struct snd_soc_device *socdev = rtd->socdev;
	struct snd_soc_codec *codec = socdev->card->codec;
	struct cs4270_private *cs4270 = codec->private_data;
	int ret;
	unsigned int i;
	unsigned int rate;
	unsigned int ratio;
	int reg;

	/* Figure out which MCLK/LRCK ratio to use */

	rate = params_rate(params);	/* Sampling rate, in Hz */
	ratio = cs4270->mclk / rate;	/* MCLK/LRCK ratio */

	for (i = 0; i < NUM_MCLK_RATIOS; i++) {
		if (cs4270_mode_ratios[i].ratio == ratio)
			break;
	}

	if (i == NUM_MCLK_RATIOS) {
		/* We did not find a matching ratio */
		dev_err(codec->dev, "could not find matching ratio\n");
		return -EINVAL;
	}

	/* Set the sample rate */

	reg = snd_soc_read(codec, CS4270_MODE);
	reg &= ~(CS4270_MODE_SPEED_MASK | CS4270_MODE_DIV_MASK);
	reg |= cs4270_mode_ratios[i].mclk;

	if (cs4270->slave_mode)
		reg |= CS4270_MODE_SLAVE;
	else
		reg |= cs4270_mode_ratios[i].speed_mode;

	ret = snd_soc_write(codec, CS4270_MODE, reg);
	if (ret < 0) {
		dev_err(codec->dev, "i2c write failed\n");
		return ret;
	}

	/* Set the DAI format */

	reg = snd_soc_read(codec, CS4270_FORMAT);
	reg &= ~(CS4270_FORMAT_DAC_MASK | CS4270_FORMAT_ADC_MASK);

	switch (cs4270->mode) {
	case SND_SOC_DAIFMT_I2S:
		reg |= CS4270_FORMAT_DAC_I2S | CS4270_FORMAT_ADC_I2S;
		break;
	case SND_SOC_DAIFMT_LEFT_J:
		reg |= CS4270_FORMAT_DAC_LJ | CS4270_FORMAT_ADC_LJ;
		break;
	default:
		dev_err(codec->dev, "unknown dai format\n");
		return -EINVAL;
	}

	ret = snd_soc_write(codec, CS4270_FORMAT, reg);
	if (ret < 0) {
		dev_err(codec->dev, "i2c write failed\n");
		return ret;
	}

	return ret;
}

/**
 * cs4270_dai_mute - enable/disable the CS4270 external mute
 * @dai: the SOC DAI
 * @mute: 0 = disable mute, 1 = enable mute
 *
 * This function toggles the mute bits in the MUTE register.  The CS4270's
 * mute capability is intended for external muting circuitry, so if the
 * board does not have the MUTEA or MUTEB pins connected to such circuitry,
 * then this function will do nothing.
 */
static int cs4270_dai_mute(struct snd_soc_dai *dai, int mute)
{
	struct snd_soc_codec *codec = dai->codec;
	struct cs4270_private *cs4270 = codec->private_data;
	int reg6;

	reg6 = snd_soc_read(codec, CS4270_MUTE);

	if (mute)
		reg6 |= CS4270_MUTE_DAC_A | CS4270_MUTE_DAC_B;
	else {
		reg6 &= ~(CS4270_MUTE_DAC_A | CS4270_MUTE_DAC_B);
		reg6 |= cs4270->manual_mute;
	}

	return snd_soc_write(codec, CS4270_MUTE, reg6);
}

/**
 * cs4270_soc_put_mute - put callback for the 'Master Playback switch'
 * 			 alsa control.
 * @kcontrol: mixer control
 * @ucontrol: control element information
 *
 * This function basically passes the arguments on to the generic
 * snd_soc_put_volsw() function and saves the mute information in
 * our private data structure. This is because we want to prevent
 * cs4270_dai_mute() neglecting the user's decision to manually
 * mute the codec's output.
 *
 * Returns 0 for success.
 */
static int cs4270_soc_put_mute(struct snd_kcontrol *kcontrol,
				struct snd_ctl_elem_value *ucontrol)
{
	struct snd_soc_codec *codec = snd_kcontrol_chip(kcontrol);
	struct cs4270_private *cs4270 = codec->private_data;
	int left = !ucontrol->value.integer.value[0];
	int right = !ucontrol->value.integer.value[1];

	cs4270->manual_mute = (left ? CS4270_MUTE_DAC_A : 0) |
			      (right ? CS4270_MUTE_DAC_B : 0);

	return snd_soc_put_volsw(kcontrol, ucontrol);
}

/* A list of non-DAPM controls that the CS4270 supports */
static const struct snd_kcontrol_new cs4270_snd_controls[] = {
	SOC_DOUBLE_R("Master Playback Volume",
		CS4270_VOLA, CS4270_VOLB, 0, 0xFF, 1),
	SOC_SINGLE("Digital Sidetone Switch", CS4270_FORMAT, 5, 1, 0),
	SOC_SINGLE("Soft Ramp Switch", CS4270_TRANS, 6, 1, 0),
	SOC_SINGLE("Zero Cross Switch", CS4270_TRANS, 5, 1, 0),
	SOC_SINGLE("De-emphasis filter", CS4270_TRANS, 0, 1, 0),
	SOC_SINGLE("Popguard Switch", CS4270_MODE, 0, 1, 1),
	SOC_SINGLE("Auto-Mute Switch", CS4270_MUTE, 5, 1, 0),
	SOC_DOUBLE("Master Capture Switch", CS4270_MUTE, 3, 4, 1, 1),
	SOC_DOUBLE_EXT("Master Playback Switch", CS4270_MUTE, 0, 1, 1, 1,
		snd_soc_get_volsw, cs4270_soc_put_mute),
};

/*
 * cs4270_codec - global variable to store codec for the ASoC probe function
 *
 * If struct i2c_driver had a private_data field, we wouldn't need to use
 * cs4270_codec.  This is the only way to pass the codec structure from
 * cs4270_i2c_probe() to cs4270_probe().  Unfortunately, there is no good
 * way to synchronize these two functions.  cs4270_i2c_probe() can be called
 * multiple times before cs4270_probe() is called even once.  So for now, we
 * also only allow cs4270_i2c_probe() to be run once.  That means that we do
 * not support more than one cs4270 device in the system, at least for now.
 */
static struct snd_soc_codec *cs4270_codec;

static struct snd_soc_dai_ops cs4270_dai_ops = {
	.hw_params	= cs4270_hw_params,
	.set_sysclk	= cs4270_set_dai_sysclk,
	.set_fmt	= cs4270_set_dai_fmt,
	.digital_mute	= cs4270_dai_mute,
};

struct snd_soc_dai cs4270_dai = {
	.name = "cs4270",
	.playback = {
		.stream_name = "Playback",
		.channels_min = 1,
		.channels_max = 2,
		.rates = 0,
		.formats = CS4270_FORMATS,
	},
	.capture = {
		.stream_name = "Capture",
		.channels_min = 1,
		.channels_max = 2,
		.rates = 0,
		.formats = CS4270_FORMATS,
	},
	.ops = &cs4270_dai_ops,
};
EXPORT_SYMBOL_GPL(cs4270_dai);

/**
 * cs4270_probe - ASoC probe function
 * @pdev: platform device
 *
 * This function is called when ASoC has all the pieces it needs to
 * instantiate a sound driver.
 */
static int cs4270_probe(struct platform_device *pdev)
{
	struct snd_soc_device *socdev = platform_get_drvdata(pdev);
	struct snd_soc_codec *codec = cs4270_codec;
	int ret;

	/* Connect the codec to the socdev.  snd_soc_new_pcms() needs this. */
	socdev->card->codec = codec;

	/* Register PCMs */
	ret = snd_soc_new_pcms(socdev, SNDRV_DEFAULT_IDX1, SNDRV_DEFAULT_STR1);
	if (ret < 0) {
		dev_err(codec->dev, "failed to create pcms\n");
		return ret;
	}

	/* Add the non-DAPM controls */
	ret = snd_soc_add_controls(codec, cs4270_snd_controls,
				ARRAY_SIZE(cs4270_snd_controls));
	if (ret < 0) {
		dev_err(codec->dev, "failed to add controls\n");
		goto error_free_pcms;
	}

	return 0;

error_free_pcms:
	snd_soc_free_pcms(socdev);

	return ret;
}

/**
 * cs4270_remove - ASoC remove function
 * @pdev: platform device
 *
 * This function is the counterpart to cs4270_probe().
 */
static int cs4270_remove(struct platform_device *pdev)
{
	struct snd_soc_device *socdev = platform_get_drvdata(pdev);

	snd_soc_free_pcms(socdev);

	return 0;
};

/**
 * cs4270_i2c_probe - initialize the I2C interface of the CS4270
 * @i2c_client: the I2C client object
 * @id: the I2C device ID (ignored)
 *
 * This function is called whenever the I2C subsystem finds a device that
 * matches the device ID given via a prior call to i2c_add_driver().
 */
static int cs4270_i2c_probe(struct i2c_client *i2c_client,
	const struct i2c_device_id *id)
{
	struct snd_soc_codec *codec;
	struct cs4270_private *cs4270;
	unsigned int reg;
	int ret;

	/* For now, we only support one cs4270 device in the system.  See the
	 * comment for cs4270_codec.
	 */
	if (cs4270_codec) {
		dev_err(&i2c_client->dev, "ignoring CS4270 at addr %X\n",
		       i2c_client->addr);
		dev_err(&i2c_client->dev, "only one per board allowed\n");
		/* Should we return something other than ENODEV here? */
		return -ENODEV;
	}

	/* Verify that we have a CS4270 */

	ret = i2c_smbus_read_byte_data(i2c_client, CS4270_CHIPID);
	if (ret < 0) {
		dev_err(&i2c_client->dev, "failed to read i2c at addr %X\n",
		       i2c_client->addr);
		return ret;
	}
	/* The top four bits of the chip ID should be 1100. */
	if ((ret & 0xF0) != 0xC0) {
		dev_err(&i2c_client->dev, "device at addr %X is not a CS4270\n",
		       i2c_client->addr);
		return -ENODEV;
	}

	dev_info(&i2c_client->dev, "found device at i2c address %X\n",
		i2c_client->addr);
	dev_info(&i2c_client->dev, "hardware revision %X\n", ret & 0xF);

	/* Allocate enough space for the snd_soc_codec structure
	   and our private data together. */
	cs4270 = kzalloc(sizeof(struct cs4270_private), GFP_KERNEL);
	if (!cs4270) {
		dev_err(&i2c_client->dev, "could not allocate codec\n");
		return -ENOMEM;
	}
	codec = &cs4270->codec;

	mutex_init(&codec->mutex);
	INIT_LIST_HEAD(&codec->dapm_widgets);
	INIT_LIST_HEAD(&codec->dapm_paths);

	codec->dev = &i2c_client->dev;
	codec->name = "CS4270";
	codec->owner = THIS_MODULE;
	codec->dai = &cs4270_dai;
	codec->num_dai = 1;
	codec->private_data = cs4270;
	codec->control_data = i2c_client;
	codec->read = cs4270_read_reg_cache;
	codec->write = cs4270_i2c_write;
	codec->reg_cache = cs4270->reg_cache;
	codec->reg_cache_size = CS4270_NUMREGS;

	/* The I2C interface is set up, so pre-fill our register cache */

	ret = cs4270_fill_cache(codec);
	if (ret < 0) {
		dev_err(&i2c_client->dev, "failed to fill register cache\n");
		goto error_free_codec;
	}

	/* Disable auto-mute.  This feature appears to be buggy.  In some
	 * situations, auto-mute will not deactivate when it should, so we want
	 * this feature disabled by default.  An application (e.g. alsactl) can
	 * re-enabled it by using the controls.
	 */

	reg = cs4270_read_reg_cache(codec, CS4270_MUTE);
	reg &= ~CS4270_MUTE_AUTO;
	ret = cs4270_i2c_write(codec, CS4270_MUTE, reg);
	if (ret < 0) {
		dev_err(&i2c_client->dev, "i2c write failed\n");
		return ret;
	}

	/* Disable automatic volume control.  The hardware enables, and it
	 * causes volume change commands to be delayed, sometimes until after
	 * playback has started.  An application (e.g. alsactl) can
	 * re-enabled it by using the controls.
	 */

	reg = cs4270_read_reg_cache(codec, CS4270_TRANS);
	reg &= ~(CS4270_TRANS_SOFT | CS4270_TRANS_ZERO);
	ret = cs4270_i2c_write(codec, CS4270_TRANS, reg);
	if (ret < 0) {
		dev_err(&i2c_client->dev, "i2c write failed\n");
		return ret;
	}

	/* Initialize the DAI. Normally, we'd prefer to have a kmalloc'd DAI
	 * structure for each CS4270 device, but the machine driver needs to
	 * have a pointer to the DAI structure, so for now it must be a global
	 * variable.
	 */
	cs4270_dai.dev = &i2c_client->dev;

	/* Register the DAI.  If all the other ASoC driver have already
	 * registered, then this will call our probe function, so
	 * cs4270_codec needs to be ready.
	 */
	cs4270_codec = codec;
	ret = snd_soc_register_dai(&cs4270_dai);
	if (ret < 0) {
		dev_err(&i2c_client->dev, "failed to register DAIe\n");
		goto error_free_codec;
	}

	i2c_set_clientdata(i2c_client, cs4270);

	return 0;

error_free_codec:
	kfree(cs4270);
	cs4270_codec = NULL;
	cs4270_dai.dev = NULL;

	return ret;
}

/**
 * cs4270_i2c_remove - remove an I2C device
 * @i2c_client: the I2C client object
 *
 * This function is the counterpart to cs4270_i2c_probe().
 */
static int cs4270_i2c_remove(struct i2c_client *i2c_client)
{
	struct cs4270_private *cs4270 = i2c_get_clientdata(i2c_client);

	kfree(cs4270);
	cs4270_codec = NULL;
	cs4270_dai.dev = NULL;

	return 0;
}

/*
 * cs4270_id - I2C device IDs supported by this driver
 */
static struct i2c_device_id cs4270_id[] = {
	{"cs4270", 0},
	{}
};
MODULE_DEVICE_TABLE(i2c, cs4270_id);

#ifdef CONFIG_PM

/* This suspend/resume implementation can handle both - a simple standby
 * where the codec remains powered, and a full suspend, where the voltage
 * domain the codec is connected to is teared down and/or any other hardware
 * reset condition is asserted.
 *
 * The codec's own power saving features are enabled in the suspend callback,
 * and all registers are written back to the hardware when resuming.
 */

static int cs4270_soc_suspend(struct platform_device *pdev, pm_message_t mesg)
{
<<<<<<< HEAD
	struct cs4270_private *cs4270 = i2c_get_clientdata(client);
	struct snd_soc_codec *codec = &cs4270->codec;
=======
	struct snd_soc_codec *codec = cs4270_codec;
	int reg = snd_soc_read(codec, CS4270_PWRCTL) | CS4270_PWRCTL_PDN_ALL;
>>>>>>> 9a308bf7

	return snd_soc_suspend_device(codec->dev);
}

static int cs4270_soc_resume(struct platform_device *pdev)
{
<<<<<<< HEAD
	struct cs4270_private *cs4270 = i2c_get_clientdata(client);
	struct snd_soc_codec *codec = &cs4270->codec;

	return snd_soc_resume_device(codec->dev);
}

static int cs4270_soc_suspend(struct platform_device *pdev, pm_message_t mesg)
{
	struct snd_soc_codec *codec = cs4270_codec;
	int reg = snd_soc_read(codec, CS4270_PWRCTL) | CS4270_PWRCTL_PDN_ALL;

	return snd_soc_write(codec, CS4270_PWRCTL, reg);
}

static int cs4270_soc_resume(struct platform_device *pdev)
{
=======
>>>>>>> 9a308bf7
	struct snd_soc_codec *codec = cs4270_codec;
	struct i2c_client *i2c_client = codec->control_data;
	int reg;

	/* In case the device was put to hard reset during sleep, we need to
	 * wait 500ns here before any I2C communication. */
	ndelay(500);

	/* first restore the entire register cache ... */
	for (reg = CS4270_FIRSTREG; reg <= CS4270_LASTREG; reg++) {
		u8 val = snd_soc_read(codec, reg);

		if (i2c_smbus_write_byte_data(i2c_client, reg, val)) {
			dev_err(codec->dev, "i2c write failed\n");
			return -EIO;
		}
	}

	/* ... then disable the power-down bits */
	reg = snd_soc_read(codec, CS4270_PWRCTL);
	reg &= ~CS4270_PWRCTL_PDN_ALL;

	return snd_soc_write(codec, CS4270_PWRCTL, reg);
}
#else
<<<<<<< HEAD
#define cs4270_i2c_suspend	NULL
#define cs4270_i2c_resume	NULL
=======
>>>>>>> 9a308bf7
#define cs4270_soc_suspend	NULL
#define cs4270_soc_resume	NULL
#endif /* CONFIG_PM */

/*
 * cs4270_i2c_driver - I2C device identification
 *
 * This structure tells the I2C subsystem how to identify and support a
 * given I2C device type.
 */
static struct i2c_driver cs4270_i2c_driver = {
	.driver = {
		.name = "cs4270",
		.owner = THIS_MODULE,
	},
	.id_table = cs4270_id,
	.probe = cs4270_i2c_probe,
	.remove = cs4270_i2c_remove,
};

/*
 * ASoC codec device structure
 *
 * Assign this variable to the codec_dev field of the machine driver's
 * snd_soc_device structure.
 */
struct snd_soc_codec_device soc_codec_device_cs4270 = {
	.probe = 	cs4270_probe,
	.remove = 	cs4270_remove,
	.suspend =	cs4270_soc_suspend,
	.resume =	cs4270_soc_resume,
};
EXPORT_SYMBOL_GPL(soc_codec_device_cs4270);

static int __init cs4270_init(void)
{
	pr_info("Cirrus Logic CS4270 ALSA SoC Codec Driver\n");

	return i2c_add_driver(&cs4270_i2c_driver);
}
module_init(cs4270_init);

static void __exit cs4270_exit(void)
{
	i2c_del_driver(&cs4270_i2c_driver);
}
module_exit(cs4270_exit);

MODULE_AUTHOR("Timur Tabi <timur@freescale.com>");
MODULE_DESCRIPTION("Cirrus Logic CS4270 ALSA SoC Codec Driver");
MODULE_LICENSE("GPL");<|MERGE_RESOLUTION|>--- conflicted
+++ resolved
@@ -798,38 +798,14 @@
 
 static int cs4270_soc_suspend(struct platform_device *pdev, pm_message_t mesg)
 {
-<<<<<<< HEAD
-	struct cs4270_private *cs4270 = i2c_get_clientdata(client);
-	struct snd_soc_codec *codec = &cs4270->codec;
-=======
 	struct snd_soc_codec *codec = cs4270_codec;
 	int reg = snd_soc_read(codec, CS4270_PWRCTL) | CS4270_PWRCTL_PDN_ALL;
->>>>>>> 9a308bf7
-
-	return snd_soc_suspend_device(codec->dev);
+
+	return snd_soc_write(codec, CS4270_PWRCTL, reg);
 }
 
 static int cs4270_soc_resume(struct platform_device *pdev)
 {
-<<<<<<< HEAD
-	struct cs4270_private *cs4270 = i2c_get_clientdata(client);
-	struct snd_soc_codec *codec = &cs4270->codec;
-
-	return snd_soc_resume_device(codec->dev);
-}
-
-static int cs4270_soc_suspend(struct platform_device *pdev, pm_message_t mesg)
-{
-	struct snd_soc_codec *codec = cs4270_codec;
-	int reg = snd_soc_read(codec, CS4270_PWRCTL) | CS4270_PWRCTL_PDN_ALL;
-
-	return snd_soc_write(codec, CS4270_PWRCTL, reg);
-}
-
-static int cs4270_soc_resume(struct platform_device *pdev)
-{
-=======
->>>>>>> 9a308bf7
 	struct snd_soc_codec *codec = cs4270_codec;
 	struct i2c_client *i2c_client = codec->control_data;
 	int reg;
@@ -855,11 +831,6 @@
 	return snd_soc_write(codec, CS4270_PWRCTL, reg);
 }
 #else
-<<<<<<< HEAD
-#define cs4270_i2c_suspend	NULL
-#define cs4270_i2c_resume	NULL
-=======
->>>>>>> 9a308bf7
 #define cs4270_soc_suspend	NULL
 #define cs4270_soc_resume	NULL
 #endif /* CONFIG_PM */
