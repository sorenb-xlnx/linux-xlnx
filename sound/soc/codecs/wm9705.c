--- conflicted
+++ resolved
@@ -403,15 +403,6 @@
 				ARRAY_SIZE(wm9705_snd_ac97_controls));
 	wm9705_add_widgets(codec);
 
-<<<<<<< HEAD
-	ret = snd_soc_init_card(socdev);
-	if (ret < 0) {
-		printk(KERN_ERR "wm9705: failed to register card\n");
-		goto reset_err;
-	}
-
-=======
->>>>>>> 43c23412
 	return 0;
 
 pcm_err:
