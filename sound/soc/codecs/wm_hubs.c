/*
 * wm_hubs.c  --  WM8993/4 common code
 *
 * Copyright 2009 Wolfson Microelectronics plc
 *
 * Author: Mark Brown <broonie@opensource.wolfsonmicro.com>
 *
 *
 * This program is free software; you can redistribute it and/or modify
 * it under the terms of the GNU General Public License version 2 as
 * published by the Free Software Foundation.
 */

#include <linux/module.h>
#include <linux/moduleparam.h>
#include <linux/init.h>
#include <linux/delay.h>
#include <linux/pm.h>
#include <linux/i2c.h>
#include <linux/platform_device.h>
#include <sound/core.h>
#include <sound/pcm.h>
#include <sound/pcm_params.h>
#include <sound/soc.h>
#include <sound/soc-dapm.h>
#include <sound/initval.h>
#include <sound/tlv.h>

#include "wm8993.h"
#include "wm_hubs.h"

const DECLARE_TLV_DB_SCALE(wm_hubs_spkmix_tlv, -300, 300, 0);
EXPORT_SYMBOL_GPL(wm_hubs_spkmix_tlv);

static const DECLARE_TLV_DB_SCALE(inpga_tlv, -1650, 150, 0);
static const DECLARE_TLV_DB_SCALE(inmix_sw_tlv, 0, 3000, 0);
static const DECLARE_TLV_DB_SCALE(inmix_tlv, -1500, 300, 1);
static const DECLARE_TLV_DB_SCALE(earpiece_tlv, -600, 600, 0);
static const DECLARE_TLV_DB_SCALE(outmix_tlv, -2100, 300, 0);
static const DECLARE_TLV_DB_SCALE(spkmixout_tlv, -1800, 600, 1);
static const DECLARE_TLV_DB_SCALE(outpga_tlv, -5700, 100, 0);
static const unsigned int spkboost_tlv[] = {
	TLV_DB_RANGE_HEAD(7),
	0, 6, TLV_DB_SCALE_ITEM(0, 150, 0),
	7, 7, TLV_DB_SCALE_ITEM(1200, 0, 0),
};
static const DECLARE_TLV_DB_SCALE(line_tlv, -600, 600, 0);

static const char *speaker_ref_text[] = {
	"SPKVDD/2",
	"VMID",
};

static const struct soc_enum speaker_ref =
	SOC_ENUM_SINGLE(WM8993_SPEAKER_MIXER, 8, 2, speaker_ref_text);

static const char *speaker_mode_text[] = {
	"Class D",
	"Class AB",
};

static const struct soc_enum speaker_mode =
	SOC_ENUM_SINGLE(WM8993_SPKMIXR_ATTENUATION, 8, 2, speaker_mode_text);

static void wait_for_dc_servo(struct snd_soc_codec *codec, unsigned int op)
{
	unsigned int reg;
	int count = 0;
	unsigned int val;

	val = op | WM8993_DCS_ENA_CHAN_0 | WM8993_DCS_ENA_CHAN_1;

	/* Trigger the command */
	snd_soc_write(codec, WM8993_DC_SERVO_0, val);

	dev_dbg(codec->dev, "Waiting for DC servo...\n");

	do {
		count++;
		msleep(1);
		reg = snd_soc_read(codec, WM8993_DC_SERVO_0);
		dev_dbg(codec->dev, "DC servo: %x\n", reg);
	} while (reg & op && count < 400);

	if (reg & op)
		dev_err(codec->dev, "Timed out waiting for DC Servo\n");
}

/*
 * Startup calibration of the DC servo
 */
static void calibrate_dc_servo(struct snd_soc_codec *codec)
{
<<<<<<< HEAD
	struct wm_hubs_data *hubs = codec->private_data;
=======
	struct wm_hubs_data *hubs = snd_soc_codec_get_drvdata(codec);
>>>>>>> f1446641
	u16 reg, reg_l, reg_r, dcs_cfg;

	/* Set for 32 series updates */
	snd_soc_update_bits(codec, WM8993_DC_SERVO_1,
			    WM8993_DCS_SERIES_NO_01_MASK,
			    32 << WM8993_DCS_SERIES_NO_01_SHIFT);
	wait_for_dc_servo(codec,
			  WM8993_DCS_TRIG_SERIES_0 | WM8993_DCS_TRIG_SERIES_1);

	/* Apply correction to DC servo result */
	if (hubs->dcs_codes) {
		dev_dbg(codec->dev, "Applying %d code DC servo correction\n",
			hubs->dcs_codes);

		/* Different chips in the family support different
		 * readback methods.
		 */
		switch (hubs->dcs_readback_mode) {
		case 0:
			reg_l = snd_soc_read(codec, WM8993_DC_SERVO_READBACK_1)
				& WM8993_DCS_INTEG_CHAN_0_MASK;;
			reg_r = snd_soc_read(codec, WM8993_DC_SERVO_READBACK_2)
				& WM8993_DCS_INTEG_CHAN_1_MASK;
			break;
		case 1:
			reg = snd_soc_read(codec, WM8993_DC_SERVO_3);
			reg_l = (reg & WM8993_DCS_DAC_WR_VAL_1_MASK)
				>> WM8993_DCS_DAC_WR_VAL_1_SHIFT;
			reg_r = reg & WM8993_DCS_DAC_WR_VAL_0_MASK;
			break;
		default:
			WARN(1, "Unknown DCS readback method");
			break;
		}

		/* HPOUT1L */
		if (reg_l + hubs->dcs_codes > 0 &&
		    reg_l + hubs->dcs_codes < 0xff)
			reg_l += hubs->dcs_codes;
		dcs_cfg = reg_l << WM8993_DCS_DAC_WR_VAL_1_SHIFT;

		/* HPOUT1R */
		if (reg_r + hubs->dcs_codes > 0 &&
		    reg_r + hubs->dcs_codes < 0xff)
			reg_r += hubs->dcs_codes;
		dcs_cfg |= reg_r;

		/* Do it */
		snd_soc_write(codec, WM8993_DC_SERVO_3, dcs_cfg);
		wait_for_dc_servo(codec,
				  WM8993_DCS_TRIG_DAC_WR_0 |
				  WM8993_DCS_TRIG_DAC_WR_1);
	}
}

/*
 * Update the DC servo calibration on gain changes
 */
static int wm8993_put_dc_servo(struct snd_kcontrol *kcontrol,
			       struct snd_ctl_elem_value *ucontrol)
{
	struct snd_soc_codec *codec = snd_kcontrol_chip(kcontrol);
<<<<<<< HEAD
	struct wm_hubs_data *hubs = codec->private_data;
=======
	struct wm_hubs_data *hubs = snd_soc_codec_get_drvdata(codec);
>>>>>>> f1446641
	int ret;

	ret = snd_soc_put_volsw_2r(kcontrol, ucontrol);

	/* If we're applying an offset correction then updating the
	 * callibration would be likely to introduce further offsets. */
	if (hubs->dcs_codes)
		return ret;

	/* Only need to do this if the outputs are active */
	if (snd_soc_read(codec, WM8993_POWER_MANAGEMENT_1)
	    & (WM8993_HPOUT1L_ENA | WM8993_HPOUT1R_ENA))
		snd_soc_update_bits(codec,
				    WM8993_DC_SERVO_0,
				    WM8993_DCS_TRIG_SINGLE_0 |
				    WM8993_DCS_TRIG_SINGLE_1,
				    WM8993_DCS_TRIG_SINGLE_0 |
				    WM8993_DCS_TRIG_SINGLE_1);

	return ret;
}

static const struct snd_kcontrol_new analogue_snd_controls[] = {
SOC_SINGLE_TLV("IN1L Volume", WM8993_LEFT_LINE_INPUT_1_2_VOLUME, 0, 31, 0,
	       inpga_tlv),
SOC_SINGLE("IN1L Switch", WM8993_LEFT_LINE_INPUT_1_2_VOLUME, 7, 1, 1),
SOC_SINGLE("IN1L ZC Switch", WM8993_LEFT_LINE_INPUT_1_2_VOLUME, 7, 1, 0),

SOC_SINGLE_TLV("IN1R Volume", WM8993_RIGHT_LINE_INPUT_1_2_VOLUME, 0, 31, 0,
	       inpga_tlv),
SOC_SINGLE("IN1R Switch", WM8993_RIGHT_LINE_INPUT_1_2_VOLUME, 7, 1, 1),
SOC_SINGLE("IN1R ZC Switch", WM8993_RIGHT_LINE_INPUT_1_2_VOLUME, 7, 1, 0),


SOC_SINGLE_TLV("IN2L Volume", WM8993_LEFT_LINE_INPUT_3_4_VOLUME, 0, 31, 0,
	       inpga_tlv),
SOC_SINGLE("IN2L Switch", WM8993_LEFT_LINE_INPUT_3_4_VOLUME, 7, 1, 1),
SOC_SINGLE("IN2L ZC Switch", WM8993_LEFT_LINE_INPUT_3_4_VOLUME, 7, 1, 0),

SOC_SINGLE_TLV("IN2R Volume", WM8993_RIGHT_LINE_INPUT_3_4_VOLUME, 0, 31, 0,
	       inpga_tlv),
SOC_SINGLE("IN2R Switch", WM8993_RIGHT_LINE_INPUT_3_4_VOLUME, 7, 1, 1),
SOC_SINGLE("IN2R ZC Switch", WM8993_RIGHT_LINE_INPUT_3_4_VOLUME, 7, 1, 0),

SOC_SINGLE_TLV("MIXINL IN2L Volume", WM8993_INPUT_MIXER3, 7, 1, 0,
	       inmix_sw_tlv),
SOC_SINGLE_TLV("MIXINL IN1L Volume", WM8993_INPUT_MIXER3, 4, 1, 0,
	       inmix_sw_tlv),
SOC_SINGLE_TLV("MIXINL Output Record Volume", WM8993_INPUT_MIXER3, 0, 7, 0,
	       inmix_tlv),
SOC_SINGLE_TLV("MIXINL IN1LP Volume", WM8993_INPUT_MIXER5, 6, 7, 0, inmix_tlv),
SOC_SINGLE_TLV("MIXINL Direct Voice Volume", WM8993_INPUT_MIXER5, 0, 6, 0,
	       inmix_tlv),

SOC_SINGLE_TLV("MIXINR IN2R Volume", WM8993_INPUT_MIXER4, 7, 1, 0,
	       inmix_sw_tlv),
SOC_SINGLE_TLV("MIXINR IN1R Volume", WM8993_INPUT_MIXER4, 4, 1, 0,
	       inmix_sw_tlv),
SOC_SINGLE_TLV("MIXINR Output Record Volume", WM8993_INPUT_MIXER4, 0, 7, 0,
	       inmix_tlv),
SOC_SINGLE_TLV("MIXINR IN1RP Volume", WM8993_INPUT_MIXER6, 6, 7, 0, inmix_tlv),
SOC_SINGLE_TLV("MIXINR Direct Voice Volume", WM8993_INPUT_MIXER6, 0, 6, 0,
	       inmix_tlv),

SOC_SINGLE_TLV("Left Output Mixer IN2RN Volume", WM8993_OUTPUT_MIXER5, 6, 7, 1,
	       outmix_tlv),
SOC_SINGLE_TLV("Left Output Mixer IN2LN Volume", WM8993_OUTPUT_MIXER3, 6, 7, 1,
	       outmix_tlv),
SOC_SINGLE_TLV("Left Output Mixer IN2LP Volume", WM8993_OUTPUT_MIXER3, 9, 7, 1,
	       outmix_tlv),
SOC_SINGLE_TLV("Left Output Mixer IN1L Volume", WM8993_OUTPUT_MIXER3, 0, 7, 1,
	       outmix_tlv),
SOC_SINGLE_TLV("Left Output Mixer IN1R Volume", WM8993_OUTPUT_MIXER3, 3, 7, 1,
	       outmix_tlv),
SOC_SINGLE_TLV("Left Output Mixer Right Input Volume",
	       WM8993_OUTPUT_MIXER5, 3, 7, 1, outmix_tlv),
SOC_SINGLE_TLV("Left Output Mixer Left Input Volume",
	       WM8993_OUTPUT_MIXER5, 0, 7, 1, outmix_tlv),
SOC_SINGLE_TLV("Left Output Mixer DAC Volume", WM8993_OUTPUT_MIXER5, 9, 7, 1,
	       outmix_tlv),

SOC_SINGLE_TLV("Right Output Mixer IN2LN Volume",
	       WM8993_OUTPUT_MIXER6, 6, 7, 1, outmix_tlv),
SOC_SINGLE_TLV("Right Output Mixer IN2RN Volume",
	       WM8993_OUTPUT_MIXER4, 6, 7, 1, outmix_tlv),
SOC_SINGLE_TLV("Right Output Mixer IN1L Volume",
	       WM8993_OUTPUT_MIXER4, 3, 7, 1, outmix_tlv),
SOC_SINGLE_TLV("Right Output Mixer IN1R Volume",
	       WM8993_OUTPUT_MIXER4, 0, 7, 1, outmix_tlv),
SOC_SINGLE_TLV("Right Output Mixer IN2RP Volume",
	       WM8993_OUTPUT_MIXER4, 9, 7, 1, outmix_tlv),
SOC_SINGLE_TLV("Right Output Mixer Left Input Volume",
	       WM8993_OUTPUT_MIXER6, 3, 7, 1, outmix_tlv),
SOC_SINGLE_TLV("Right Output Mixer Right Input Volume",
	       WM8993_OUTPUT_MIXER6, 6, 7, 1, outmix_tlv),
SOC_SINGLE_TLV("Right Output Mixer DAC Volume",
	       WM8993_OUTPUT_MIXER6, 9, 7, 1, outmix_tlv),

SOC_DOUBLE_R_TLV("Output Volume", WM8993_LEFT_OPGA_VOLUME,
		 WM8993_RIGHT_OPGA_VOLUME, 0, 63, 0, outpga_tlv),
SOC_DOUBLE_R("Output Switch", WM8993_LEFT_OPGA_VOLUME,
	     WM8993_RIGHT_OPGA_VOLUME, 6, 1, 0),
SOC_DOUBLE_R("Output ZC Switch", WM8993_LEFT_OPGA_VOLUME,
	     WM8993_RIGHT_OPGA_VOLUME, 7, 1, 0),

SOC_SINGLE("Earpiece Switch", WM8993_HPOUT2_VOLUME, 5, 1, 1),
SOC_SINGLE_TLV("Earpiece Volume", WM8993_HPOUT2_VOLUME, 4, 1, 1, earpiece_tlv),

SOC_SINGLE_TLV("SPKL Input Volume", WM8993_SPKMIXL_ATTENUATION,
	       5, 1, 1, wm_hubs_spkmix_tlv),
SOC_SINGLE_TLV("SPKL IN1LP Volume", WM8993_SPKMIXL_ATTENUATION,
	       4, 1, 1, wm_hubs_spkmix_tlv),
SOC_SINGLE_TLV("SPKL Output Volume", WM8993_SPKMIXL_ATTENUATION,
	       3, 1, 1, wm_hubs_spkmix_tlv),

SOC_SINGLE_TLV("SPKR Input Volume", WM8993_SPKMIXR_ATTENUATION,
	       5, 1, 1, wm_hubs_spkmix_tlv),
SOC_SINGLE_TLV("SPKR IN1RP Volume", WM8993_SPKMIXR_ATTENUATION,
	       4, 1, 1, wm_hubs_spkmix_tlv),
SOC_SINGLE_TLV("SPKR Output Volume", WM8993_SPKMIXR_ATTENUATION,
	       3, 1, 1, wm_hubs_spkmix_tlv),

SOC_DOUBLE_R_TLV("Speaker Mixer Volume",
		 WM8993_SPKMIXL_ATTENUATION, WM8993_SPKMIXR_ATTENUATION,
		 0, 3, 1, spkmixout_tlv),
SOC_DOUBLE_R_TLV("Speaker Volume",
		 WM8993_SPEAKER_VOLUME_LEFT, WM8993_SPEAKER_VOLUME_RIGHT,
		 0, 63, 0, outpga_tlv),
SOC_DOUBLE_R("Speaker Switch",
	     WM8993_SPEAKER_VOLUME_LEFT, WM8993_SPEAKER_VOLUME_RIGHT,
	     6, 1, 0),
SOC_DOUBLE_R("Speaker ZC Switch",
	     WM8993_SPEAKER_VOLUME_LEFT, WM8993_SPEAKER_VOLUME_RIGHT,
	     7, 1, 0),
SOC_DOUBLE_TLV("Speaker Boost Volume", WM8993_SPKOUT_BOOST, 0, 3, 7, 0,
	       spkboost_tlv),
SOC_ENUM("Speaker Reference", speaker_ref),
SOC_ENUM("Speaker Mode", speaker_mode),

{
	.iface = SNDRV_CTL_ELEM_IFACE_MIXER, .name = "Headphone Volume",
	.access = SNDRV_CTL_ELEM_ACCESS_TLV_READ |
		 SNDRV_CTL_ELEM_ACCESS_READWRITE,
	.tlv.p = outpga_tlv,
	.info = snd_soc_info_volsw_2r,
	.get = snd_soc_get_volsw_2r, .put = wm8993_put_dc_servo,
	.private_value = (unsigned long)&(struct soc_mixer_control) {
		.reg = WM8993_LEFT_OUTPUT_VOLUME,
		.rreg = WM8993_RIGHT_OUTPUT_VOLUME,
		.shift = 0, .max = 63
	},
},
SOC_DOUBLE_R("Headphone Switch", WM8993_LEFT_OUTPUT_VOLUME,
	     WM8993_RIGHT_OUTPUT_VOLUME, 6, 1, 0),
SOC_DOUBLE_R("Headphone ZC Switch", WM8993_LEFT_OUTPUT_VOLUME,
	     WM8993_RIGHT_OUTPUT_VOLUME, 7, 1, 0),

SOC_SINGLE("LINEOUT1N Switch", WM8993_LINE_OUTPUTS_VOLUME, 6, 1, 1),
SOC_SINGLE("LINEOUT1P Switch", WM8993_LINE_OUTPUTS_VOLUME, 5, 1, 1),
SOC_SINGLE_TLV("LINEOUT1 Volume", WM8993_LINE_OUTPUTS_VOLUME, 4, 1, 1,
	       line_tlv),

SOC_SINGLE("LINEOUT2N Switch", WM8993_LINE_OUTPUTS_VOLUME, 2, 1, 1),
SOC_SINGLE("LINEOUT2P Switch", WM8993_LINE_OUTPUTS_VOLUME, 1, 1, 1),
SOC_SINGLE_TLV("LINEOUT2 Volume", WM8993_LINE_OUTPUTS_VOLUME, 0, 1, 1,
	       line_tlv),
};

static int hp_supply_event(struct snd_soc_dapm_widget *w,
			   struct snd_kcontrol *kcontrol, int event)
{
	struct snd_soc_codec *codec = w->codec;
	struct wm_hubs_data *hubs = snd_soc_codec_get_drvdata(codec);

	switch (event) {
	case SND_SOC_DAPM_PRE_PMU:
		switch (hubs->hp_startup_mode) {
		case 0:
			break;
		case 1:
			/* Enable the headphone amp */
			snd_soc_update_bits(codec, WM8993_POWER_MANAGEMENT_1,
					    WM8993_HPOUT1L_ENA |
					    WM8993_HPOUT1R_ENA,
					    WM8993_HPOUT1L_ENA |
					    WM8993_HPOUT1R_ENA);

			/* Enable the second stage */
			snd_soc_update_bits(codec, WM8993_ANALOGUE_HP_0,
					    WM8993_HPOUT1L_DLY |
					    WM8993_HPOUT1R_DLY,
					    WM8993_HPOUT1L_DLY |
					    WM8993_HPOUT1R_DLY);
			break;
		default:
			dev_err(codec->dev, "Unknown HP startup mode %d\n",
				hubs->hp_startup_mode);
			break;
		}

	case SND_SOC_DAPM_PRE_PMD:
		snd_soc_update_bits(codec, WM8993_CHARGE_PUMP_1,
				    WM8993_CP_ENA, 0);
		break;
	}

	return 0;
}

static int hp_event(struct snd_soc_dapm_widget *w,
		    struct snd_kcontrol *kcontrol, int event)
{
	struct snd_soc_codec *codec = w->codec;
	unsigned int reg = snd_soc_read(codec, WM8993_ANALOGUE_HP_0);

	switch (event) {
	case SND_SOC_DAPM_POST_PMU:
		snd_soc_update_bits(codec, WM8993_CHARGE_PUMP_1,
				    WM8993_CP_ENA, WM8993_CP_ENA);

		msleep(5);

		snd_soc_update_bits(codec, WM8993_POWER_MANAGEMENT_1,
				    WM8993_HPOUT1L_ENA | WM8993_HPOUT1R_ENA,
				    WM8993_HPOUT1L_ENA | WM8993_HPOUT1R_ENA);

		reg |= WM8993_HPOUT1L_DLY | WM8993_HPOUT1R_DLY;
		snd_soc_write(codec, WM8993_ANALOGUE_HP_0, reg);

		/* Smallest supported update interval */
		snd_soc_update_bits(codec, WM8993_DC_SERVO_1,
				    WM8993_DCS_TIMER_PERIOD_01_MASK, 1);

		calibrate_dc_servo(codec);

		reg |= WM8993_HPOUT1R_OUTP | WM8993_HPOUT1R_RMV_SHORT |
			WM8993_HPOUT1L_OUTP | WM8993_HPOUT1L_RMV_SHORT;
		snd_soc_write(codec, WM8993_ANALOGUE_HP_0, reg);
		break;

	case SND_SOC_DAPM_PRE_PMD:
		snd_soc_update_bits(codec, WM8993_ANALOGUE_HP_0,
				    WM8993_HPOUT1L_DLY |
				    WM8993_HPOUT1R_DLY |
				    WM8993_HPOUT1L_RMV_SHORT |
				    WM8993_HPOUT1R_RMV_SHORT, 0);

		snd_soc_update_bits(codec, WM8993_ANALOGUE_HP_0,
				    WM8993_HPOUT1L_OUTP |
				    WM8993_HPOUT1R_OUTP, 0);

		snd_soc_update_bits(codec, WM8993_POWER_MANAGEMENT_1,
				    WM8993_HPOUT1L_ENA | WM8993_HPOUT1R_ENA,
				    0);
		break;
	}

	return 0;
}

static int earpiece_event(struct snd_soc_dapm_widget *w,
			  struct snd_kcontrol *control, int event)
{
	struct snd_soc_codec *codec = w->codec;
	u16 reg = snd_soc_read(codec, WM8993_ANTIPOP1) & ~WM8993_HPOUT2_IN_ENA;

	switch (event) {
	case SND_SOC_DAPM_PRE_PMU:
		reg |= WM8993_HPOUT2_IN_ENA;
		snd_soc_write(codec, WM8993_ANTIPOP1, reg);
		udelay(50);
		break;

	case SND_SOC_DAPM_POST_PMD:
		snd_soc_write(codec, WM8993_ANTIPOP1, reg);
		break;

	default:
		BUG();
		break;
	}

	return 0;
}

static const struct snd_kcontrol_new in1l_pga[] = {
SOC_DAPM_SINGLE("IN1LP Switch", WM8993_INPUT_MIXER2, 5, 1, 0),
SOC_DAPM_SINGLE("IN1LN Switch", WM8993_INPUT_MIXER2, 4, 1, 0),
};

static const struct snd_kcontrol_new in1r_pga[] = {
SOC_DAPM_SINGLE("IN1RP Switch", WM8993_INPUT_MIXER2, 1, 1, 0),
SOC_DAPM_SINGLE("IN1RN Switch", WM8993_INPUT_MIXER2, 0, 1, 0),
};

static const struct snd_kcontrol_new in2l_pga[] = {
SOC_DAPM_SINGLE("IN2LP Switch", WM8993_INPUT_MIXER2, 7, 1, 0),
SOC_DAPM_SINGLE("IN2LN Switch", WM8993_INPUT_MIXER2, 6, 1, 0),
};

static const struct snd_kcontrol_new in2r_pga[] = {
SOC_DAPM_SINGLE("IN2RP Switch", WM8993_INPUT_MIXER2, 3, 1, 0),
SOC_DAPM_SINGLE("IN2RN Switch", WM8993_INPUT_MIXER2, 2, 1, 0),
};

static const struct snd_kcontrol_new mixinl[] = {
SOC_DAPM_SINGLE("IN2L Switch", WM8993_INPUT_MIXER3, 8, 1, 0),
SOC_DAPM_SINGLE("IN1L Switch", WM8993_INPUT_MIXER3, 5, 1, 0),
};

static const struct snd_kcontrol_new mixinr[] = {
SOC_DAPM_SINGLE("IN2R Switch", WM8993_INPUT_MIXER4, 8, 1, 0),
SOC_DAPM_SINGLE("IN1R Switch", WM8993_INPUT_MIXER4, 5, 1, 0),
};

static const struct snd_kcontrol_new left_output_mixer[] = {
SOC_DAPM_SINGLE("Right Input Switch", WM8993_OUTPUT_MIXER1, 7, 1, 0),
SOC_DAPM_SINGLE("Left Input Switch", WM8993_OUTPUT_MIXER1, 6, 1, 0),
SOC_DAPM_SINGLE("IN2RN Switch", WM8993_OUTPUT_MIXER1, 5, 1, 0),
SOC_DAPM_SINGLE("IN2LN Switch", WM8993_OUTPUT_MIXER1, 4, 1, 0),
SOC_DAPM_SINGLE("IN2LP Switch", WM8993_OUTPUT_MIXER1, 1, 1, 0),
SOC_DAPM_SINGLE("IN1R Switch", WM8993_OUTPUT_MIXER1, 3, 1, 0),
SOC_DAPM_SINGLE("IN1L Switch", WM8993_OUTPUT_MIXER1, 2, 1, 0),
SOC_DAPM_SINGLE("DAC Switch", WM8993_OUTPUT_MIXER1, 0, 1, 0),
};

static const struct snd_kcontrol_new right_output_mixer[] = {
SOC_DAPM_SINGLE("Left Input Switch", WM8993_OUTPUT_MIXER2, 7, 1, 0),
SOC_DAPM_SINGLE("Right Input Switch", WM8993_OUTPUT_MIXER2, 6, 1, 0),
SOC_DAPM_SINGLE("IN2LN Switch", WM8993_OUTPUT_MIXER2, 5, 1, 0),
SOC_DAPM_SINGLE("IN2RN Switch", WM8993_OUTPUT_MIXER2, 4, 1, 0),
SOC_DAPM_SINGLE("IN1L Switch", WM8993_OUTPUT_MIXER2, 3, 1, 0),
SOC_DAPM_SINGLE("IN1R Switch", WM8993_OUTPUT_MIXER2, 2, 1, 0),
SOC_DAPM_SINGLE("IN2RP Switch", WM8993_OUTPUT_MIXER2, 1, 1, 0),
SOC_DAPM_SINGLE("DAC Switch", WM8993_OUTPUT_MIXER2, 0, 1, 0),
};

static const struct snd_kcontrol_new earpiece_mixer[] = {
SOC_DAPM_SINGLE("Direct Voice Switch", WM8993_HPOUT2_MIXER, 5, 1, 0),
SOC_DAPM_SINGLE("Left Output Switch", WM8993_HPOUT2_MIXER, 4, 1, 0),
SOC_DAPM_SINGLE("Right Output Switch", WM8993_HPOUT2_MIXER, 3, 1, 0),
};

static const struct snd_kcontrol_new left_speaker_boost[] = {
SOC_DAPM_SINGLE("Direct Voice Switch", WM8993_SPKOUT_MIXERS, 5, 1, 0),
SOC_DAPM_SINGLE("SPKL Switch", WM8993_SPKOUT_MIXERS, 4, 1, 0),
SOC_DAPM_SINGLE("SPKR Switch", WM8993_SPKOUT_MIXERS, 3, 1, 0),
};

static const struct snd_kcontrol_new right_speaker_boost[] = {
SOC_DAPM_SINGLE("Direct Voice Switch", WM8993_SPKOUT_MIXERS, 2, 1, 0),
SOC_DAPM_SINGLE("SPKL Switch", WM8993_SPKOUT_MIXERS, 1, 1, 0),
SOC_DAPM_SINGLE("SPKR Switch", WM8993_SPKOUT_MIXERS, 0, 1, 0),
};

static const struct snd_kcontrol_new line1_mix[] = {
SOC_DAPM_SINGLE("IN1R Switch", WM8993_LINE_MIXER1, 2, 1, 0),
SOC_DAPM_SINGLE("IN1L Switch", WM8993_LINE_MIXER1, 1, 1, 0),
SOC_DAPM_SINGLE("Output Switch", WM8993_LINE_MIXER1, 0, 1, 0),
};

static const struct snd_kcontrol_new line1n_mix[] = {
SOC_DAPM_SINGLE("Left Output Switch", WM8993_LINE_MIXER1, 6, 1, 0),
SOC_DAPM_SINGLE("Right Output Switch", WM8993_LINE_MIXER1, 5, 1, 0),
};

static const struct snd_kcontrol_new line1p_mix[] = {
SOC_DAPM_SINGLE("Left Output Switch", WM8993_LINE_MIXER1, 0, 1, 0),
};

static const struct snd_kcontrol_new line2_mix[] = {
SOC_DAPM_SINGLE("IN2R Switch", WM8993_LINE_MIXER2, 2, 1, 0),
SOC_DAPM_SINGLE("IN2L Switch", WM8993_LINE_MIXER2, 1, 1, 0),
SOC_DAPM_SINGLE("Output Switch", WM8993_LINE_MIXER2, 0, 1, 0),
};

static const struct snd_kcontrol_new line2n_mix[] = {
SOC_DAPM_SINGLE("Left Output Switch", WM8993_LINE_MIXER2, 6, 1, 0),
SOC_DAPM_SINGLE("Right Output Switch", WM8993_LINE_MIXER2, 5, 1, 0),
};

static const struct snd_kcontrol_new line2p_mix[] = {
SOC_DAPM_SINGLE("Right Output Switch", WM8993_LINE_MIXER2, 0, 1, 0),
};

static const struct snd_soc_dapm_widget analogue_dapm_widgets[] = {
SND_SOC_DAPM_INPUT("IN1LN"),
SND_SOC_DAPM_INPUT("IN1LP"),
SND_SOC_DAPM_INPUT("IN2LN"),
SND_SOC_DAPM_INPUT("IN2LP:VXRN"),
SND_SOC_DAPM_INPUT("IN1RN"),
SND_SOC_DAPM_INPUT("IN1RP"),
SND_SOC_DAPM_INPUT("IN2RN"),
SND_SOC_DAPM_INPUT("IN2RP:VXRP"),

SND_SOC_DAPM_MICBIAS("MICBIAS2", WM8993_POWER_MANAGEMENT_1, 5, 0),
SND_SOC_DAPM_MICBIAS("MICBIAS1", WM8993_POWER_MANAGEMENT_1, 4, 0),

SND_SOC_DAPM_MIXER("IN1L PGA", WM8993_POWER_MANAGEMENT_2, 6, 0,
		   in1l_pga, ARRAY_SIZE(in1l_pga)),
SND_SOC_DAPM_MIXER("IN1R PGA", WM8993_POWER_MANAGEMENT_2, 4, 0,
		   in1r_pga, ARRAY_SIZE(in1r_pga)),

SND_SOC_DAPM_MIXER("IN2L PGA", WM8993_POWER_MANAGEMENT_2, 7, 0,
		   in2l_pga, ARRAY_SIZE(in2l_pga)),
SND_SOC_DAPM_MIXER("IN2R PGA", WM8993_POWER_MANAGEMENT_2, 5, 0,
		   in2r_pga, ARRAY_SIZE(in2r_pga)),

/* Dummy widgets to represent differential paths */
SND_SOC_DAPM_PGA("Direct Voice", SND_SOC_NOPM, 0, 0, NULL, 0),

SND_SOC_DAPM_MIXER("MIXINL", WM8993_POWER_MANAGEMENT_2, 9, 0,
		   mixinl, ARRAY_SIZE(mixinl)),
SND_SOC_DAPM_MIXER("MIXINR", WM8993_POWER_MANAGEMENT_2, 8, 0,
		   mixinr, ARRAY_SIZE(mixinr)),

SND_SOC_DAPM_MIXER("Left Output Mixer", WM8993_POWER_MANAGEMENT_3, 5, 0,
		   left_output_mixer, ARRAY_SIZE(left_output_mixer)),
SND_SOC_DAPM_MIXER("Right Output Mixer", WM8993_POWER_MANAGEMENT_3, 4, 0,
		   right_output_mixer, ARRAY_SIZE(right_output_mixer)),

SND_SOC_DAPM_PGA("Left Output PGA", WM8993_POWER_MANAGEMENT_3, 7, 0, NULL, 0),
SND_SOC_DAPM_PGA("Right Output PGA", WM8993_POWER_MANAGEMENT_3, 6, 0, NULL, 0),

SND_SOC_DAPM_SUPPLY("Headphone Supply", SND_SOC_NOPM, 0, 0, hp_supply_event, 
		    SND_SOC_DAPM_PRE_PMU | SND_SOC_DAPM_PRE_PMD),
SND_SOC_DAPM_PGA_E("Headphone PGA", SND_SOC_NOPM, 0, 0,
		   NULL, 0,
		   hp_event, SND_SOC_DAPM_POST_PMU | SND_SOC_DAPM_PRE_PMD),

SND_SOC_DAPM_MIXER("Earpiece Mixer", SND_SOC_NOPM, 0, 0,
		   earpiece_mixer, ARRAY_SIZE(earpiece_mixer)),
SND_SOC_DAPM_PGA_E("Earpiece Driver", WM8993_POWER_MANAGEMENT_1, 11, 0,
		   NULL, 0, earpiece_event,
		   SND_SOC_DAPM_PRE_PMU | SND_SOC_DAPM_POST_PMD),

SND_SOC_DAPM_MIXER("SPKL Boost", SND_SOC_NOPM, 0, 0,
		   left_speaker_boost, ARRAY_SIZE(left_speaker_boost)),
SND_SOC_DAPM_MIXER("SPKR Boost", SND_SOC_NOPM, 0, 0,
		   right_speaker_boost, ARRAY_SIZE(right_speaker_boost)),

SND_SOC_DAPM_PGA("SPKL Driver", WM8993_POWER_MANAGEMENT_1, 12, 0,
		 NULL, 0),
SND_SOC_DAPM_PGA("SPKR Driver", WM8993_POWER_MANAGEMENT_1, 13, 0,
		 NULL, 0),

SND_SOC_DAPM_MIXER("LINEOUT1 Mixer", SND_SOC_NOPM, 0, 0,
		   line1_mix, ARRAY_SIZE(line1_mix)),
SND_SOC_DAPM_MIXER("LINEOUT2 Mixer", SND_SOC_NOPM, 0, 0,
		   line2_mix, ARRAY_SIZE(line2_mix)),

SND_SOC_DAPM_MIXER("LINEOUT1N Mixer", SND_SOC_NOPM, 0, 0,
		   line1n_mix, ARRAY_SIZE(line1n_mix)),
SND_SOC_DAPM_MIXER("LINEOUT1P Mixer", SND_SOC_NOPM, 0, 0,
		   line1p_mix, ARRAY_SIZE(line1p_mix)),
SND_SOC_DAPM_MIXER("LINEOUT2N Mixer", SND_SOC_NOPM, 0, 0,
		   line2n_mix, ARRAY_SIZE(line2n_mix)),
SND_SOC_DAPM_MIXER("LINEOUT2P Mixer", SND_SOC_NOPM, 0, 0,
		   line2p_mix, ARRAY_SIZE(line2p_mix)),

SND_SOC_DAPM_PGA("LINEOUT1N Driver", WM8993_POWER_MANAGEMENT_3, 13, 0,
		 NULL, 0),
SND_SOC_DAPM_PGA("LINEOUT1P Driver", WM8993_POWER_MANAGEMENT_3, 12, 0,
		 NULL, 0),
SND_SOC_DAPM_PGA("LINEOUT2N Driver", WM8993_POWER_MANAGEMENT_3, 11, 0,
		 NULL, 0),
SND_SOC_DAPM_PGA("LINEOUT2P Driver", WM8993_POWER_MANAGEMENT_3, 10, 0,
		 NULL, 0),

SND_SOC_DAPM_OUTPUT("SPKOUTLP"),
SND_SOC_DAPM_OUTPUT("SPKOUTLN"),
SND_SOC_DAPM_OUTPUT("SPKOUTRP"),
SND_SOC_DAPM_OUTPUT("SPKOUTRN"),
SND_SOC_DAPM_OUTPUT("HPOUT1L"),
SND_SOC_DAPM_OUTPUT("HPOUT1R"),
SND_SOC_DAPM_OUTPUT("HPOUT2P"),
SND_SOC_DAPM_OUTPUT("HPOUT2N"),
SND_SOC_DAPM_OUTPUT("LINEOUT1P"),
SND_SOC_DAPM_OUTPUT("LINEOUT1N"),
SND_SOC_DAPM_OUTPUT("LINEOUT2P"),
SND_SOC_DAPM_OUTPUT("LINEOUT2N"),
};

static const struct snd_soc_dapm_route analogue_routes[] = {
	{ "IN1L PGA", "IN1LP Switch", "IN1LP" },
	{ "IN1L PGA", "IN1LN Switch", "IN1LN" },

	{ "IN1R PGA", "IN1RP Switch", "IN1RP" },
	{ "IN1R PGA", "IN1RN Switch", "IN1RN" },

	{ "IN2L PGA", "IN2LP Switch", "IN2LP:VXRN" },
	{ "IN2L PGA", "IN2LN Switch", "IN2LN" },

	{ "IN2R PGA", "IN2RP Switch", "IN2RP:VXRP" },
	{ "IN2R PGA", "IN2RN Switch", "IN2RN" },

	{ "Direct Voice", NULL, "IN2LP:VXRN" },
	{ "Direct Voice", NULL, "IN2RP:VXRP" },

	{ "MIXINL", "IN1L Switch", "IN1L PGA" },
	{ "MIXINL", "IN2L Switch", "IN2L PGA" },
	{ "MIXINL", NULL, "Direct Voice" },
	{ "MIXINL", NULL, "IN1LP" },
	{ "MIXINL", NULL, "Left Output Mixer" },

	{ "MIXINR", "IN1R Switch", "IN1R PGA" },
	{ "MIXINR", "IN2R Switch", "IN2R PGA" },
	{ "MIXINR", NULL, "Direct Voice" },
	{ "MIXINR", NULL, "IN1RP" },
	{ "MIXINR", NULL, "Right Output Mixer" },

	{ "ADCL", NULL, "MIXINL" },
	{ "ADCR", NULL, "MIXINR" },

	{ "Left Output Mixer", "Left Input Switch", "MIXINL" },
	{ "Left Output Mixer", "Right Input Switch", "MIXINR" },
	{ "Left Output Mixer", "IN2RN Switch", "IN2RN" },
	{ "Left Output Mixer", "IN2LN Switch", "IN2LN" },
	{ "Left Output Mixer", "IN2LP Switch", "IN2LP:VXRN" },
	{ "Left Output Mixer", "IN1L Switch", "IN1L PGA" },
	{ "Left Output Mixer", "IN1R Switch", "IN1R PGA" },

	{ "Right Output Mixer", "Left Input Switch", "MIXINL" },
	{ "Right Output Mixer", "Right Input Switch", "MIXINR" },
	{ "Right Output Mixer", "IN2LN Switch", "IN2LN" },
	{ "Right Output Mixer", "IN2RN Switch", "IN2RN" },
	{ "Right Output Mixer", "IN2RP Switch", "IN2RP:VXRP" },
	{ "Right Output Mixer", "IN1L Switch", "IN1L PGA" },
	{ "Right Output Mixer", "IN1R Switch", "IN1R PGA" },

	{ "Left Output PGA", NULL, "Left Output Mixer" },
	{ "Left Output PGA", NULL, "TOCLK" },

	{ "Right Output PGA", NULL, "Right Output Mixer" },
	{ "Right Output PGA", NULL, "TOCLK" },

	{ "Earpiece Mixer", "Direct Voice Switch", "Direct Voice" },
	{ "Earpiece Mixer", "Left Output Switch", "Left Output PGA" },
	{ "Earpiece Mixer", "Right Output Switch", "Right Output PGA" },

	{ "Earpiece Driver", NULL, "Earpiece Mixer" },
	{ "HPOUT2N", NULL, "Earpiece Driver" },
	{ "HPOUT2P", NULL, "Earpiece Driver" },

	{ "SPKL", "Input Switch", "MIXINL" },
	{ "SPKL", "IN1LP Switch", "IN1LP" },
	{ "SPKL", "Output Switch", "Left Output Mixer" },
	{ "SPKL", NULL, "TOCLK" },

	{ "SPKR", "Input Switch", "MIXINR" },
	{ "SPKR", "IN1RP Switch", "IN1RP" },
	{ "SPKR", "Output Switch", "Right Output Mixer" },
	{ "SPKR", NULL, "TOCLK" },

	{ "SPKL Boost", "Direct Voice Switch", "Direct Voice" },
	{ "SPKL Boost", "SPKL Switch", "SPKL" },
	{ "SPKL Boost", "SPKR Switch", "SPKR" },

	{ "SPKR Boost", "Direct Voice Switch", "Direct Voice" },
	{ "SPKR Boost", "SPKR Switch", "SPKR" },
	{ "SPKR Boost", "SPKL Switch", "SPKL" },

	{ "SPKL Driver", NULL, "SPKL Boost" },
	{ "SPKL Driver", NULL, "CLK_SYS" },

	{ "SPKR Driver", NULL, "SPKR Boost" },
	{ "SPKR Driver", NULL, "CLK_SYS" },

	{ "SPKOUTLP", NULL, "SPKL Driver" },
	{ "SPKOUTLN", NULL, "SPKL Driver" },
	{ "SPKOUTRP", NULL, "SPKR Driver" },
	{ "SPKOUTRN", NULL, "SPKR Driver" },

	{ "Left Headphone Mux", "Mixer", "Left Output Mixer" },
	{ "Right Headphone Mux", "Mixer", "Right Output Mixer" },

	{ "Headphone PGA", NULL, "Left Headphone Mux" },
	{ "Headphone PGA", NULL, "Right Headphone Mux" },
	{ "Headphone PGA", NULL, "CLK_SYS" },
	{ "Headphone PGA", NULL, "Headphone Supply" },

	{ "HPOUT1L", NULL, "Headphone PGA" },
	{ "HPOUT1R", NULL, "Headphone PGA" },

	{ "LINEOUT1N", NULL, "LINEOUT1N Driver" },
	{ "LINEOUT1P", NULL, "LINEOUT1P Driver" },
	{ "LINEOUT2N", NULL, "LINEOUT2N Driver" },
	{ "LINEOUT2P", NULL, "LINEOUT2P Driver" },
};

static const struct snd_soc_dapm_route lineout1_diff_routes[] = {
	{ "LINEOUT1 Mixer", "IN1L Switch", "IN1L PGA" },
	{ "LINEOUT1 Mixer", "IN1R Switch", "IN1R PGA" },
	{ "LINEOUT1 Mixer", "Output Switch", "Left Output Mixer" },

	{ "LINEOUT1N Driver", NULL, "LINEOUT1 Mixer" },
	{ "LINEOUT1P Driver", NULL, "LINEOUT1 Mixer" },
};

static const struct snd_soc_dapm_route lineout1_se_routes[] = {
	{ "LINEOUT1N Mixer", "Left Output Switch", "Left Output Mixer" },
	{ "LINEOUT1N Mixer", "Right Output Switch", "Left Output Mixer" },

	{ "LINEOUT1P Mixer", "Left Output Switch", "Left Output Mixer" },

	{ "LINEOUT1N Driver", NULL, "LINEOUT1N Mixer" },
	{ "LINEOUT1P Driver", NULL, "LINEOUT1P Mixer" },
};

static const struct snd_soc_dapm_route lineout2_diff_routes[] = {
	{ "LINEOUT2 Mixer", "IN2L Switch", "IN2L PGA" },
	{ "LINEOUT2 Mixer", "IN2R Switch", "IN2R PGA" },
	{ "LINEOUT2 Mixer", "Output Switch", "Right Output Mixer" },

	{ "LINEOUT2N Driver", NULL, "LINEOUT2 Mixer" },
	{ "LINEOUT2P Driver", NULL, "LINEOUT2 Mixer" },
};

static const struct snd_soc_dapm_route lineout2_se_routes[] = {
	{ "LINEOUT2N Mixer", "Left Output Switch", "Left Output Mixer" },
	{ "LINEOUT2N Mixer", "Right Output Switch", "Left Output Mixer" },

	{ "LINEOUT2P Mixer", "Right Output Switch", "Right Output Mixer" },

	{ "LINEOUT2N Driver", NULL, "LINEOUT2N Mixer" },
	{ "LINEOUT2P Driver", NULL, "LINEOUT2P Mixer" },
};

int wm_hubs_add_analogue_controls(struct snd_soc_codec *codec)
{
	/* Latch volume update bits & default ZC on */
	snd_soc_update_bits(codec, WM8993_LEFT_LINE_INPUT_1_2_VOLUME,
			    WM8993_IN1_VU, WM8993_IN1_VU);
	snd_soc_update_bits(codec, WM8993_RIGHT_LINE_INPUT_1_2_VOLUME,
			    WM8993_IN1_VU, WM8993_IN1_VU);
	snd_soc_update_bits(codec, WM8993_LEFT_LINE_INPUT_3_4_VOLUME,
			    WM8993_IN2_VU, WM8993_IN2_VU);
	snd_soc_update_bits(codec, WM8993_RIGHT_LINE_INPUT_3_4_VOLUME,
			    WM8993_IN2_VU, WM8993_IN2_VU);

	snd_soc_update_bits(codec, WM8993_SPEAKER_VOLUME_RIGHT,
			    WM8993_SPKOUT_VU, WM8993_SPKOUT_VU);

	snd_soc_update_bits(codec, WM8993_LEFT_OUTPUT_VOLUME,
			    WM8993_HPOUT1L_ZC, WM8993_HPOUT1L_ZC);
	snd_soc_update_bits(codec, WM8993_RIGHT_OUTPUT_VOLUME,
			    WM8993_HPOUT1_VU | WM8993_HPOUT1R_ZC,
			    WM8993_HPOUT1_VU | WM8993_HPOUT1R_ZC);

	snd_soc_update_bits(codec, WM8993_LEFT_OPGA_VOLUME,
			    WM8993_MIXOUTL_ZC, WM8993_MIXOUTL_ZC);
	snd_soc_update_bits(codec, WM8993_RIGHT_OPGA_VOLUME,
			    WM8993_MIXOUTR_ZC | WM8993_MIXOUT_VU,
			    WM8993_MIXOUTR_ZC | WM8993_MIXOUT_VU);

	snd_soc_add_controls(codec, analogue_snd_controls,
			     ARRAY_SIZE(analogue_snd_controls));

	snd_soc_dapm_new_controls(codec, analogue_dapm_widgets,
				  ARRAY_SIZE(analogue_dapm_widgets));
	return 0;
}
EXPORT_SYMBOL_GPL(wm_hubs_add_analogue_controls);

int wm_hubs_add_analogue_routes(struct snd_soc_codec *codec,
				int lineout1_diff, int lineout2_diff)
{
	snd_soc_dapm_add_routes(codec, analogue_routes,
				ARRAY_SIZE(analogue_routes));

	if (lineout1_diff)
		snd_soc_dapm_add_routes(codec,
					lineout1_diff_routes,
					ARRAY_SIZE(lineout1_diff_routes));
	else
		snd_soc_dapm_add_routes(codec,
					lineout1_se_routes,
					ARRAY_SIZE(lineout1_se_routes));

	if (lineout2_diff)
		snd_soc_dapm_add_routes(codec,
					lineout2_diff_routes,
					ARRAY_SIZE(lineout2_diff_routes));
	else
		snd_soc_dapm_add_routes(codec,
					lineout2_se_routes,
					ARRAY_SIZE(lineout2_se_routes));

	return 0;
}
EXPORT_SYMBOL_GPL(wm_hubs_add_analogue_routes);

int wm_hubs_handle_analogue_pdata(struct snd_soc_codec *codec,
				  int lineout1_diff, int lineout2_diff,
				  int lineout1fb, int lineout2fb,
				  int jd_scthr, int jd_thr, int micbias1_lvl,
				  int micbias2_lvl)
{
	if (!lineout1_diff)
		snd_soc_update_bits(codec, WM8993_LINE_MIXER1,
				    WM8993_LINEOUT1_MODE,
				    WM8993_LINEOUT1_MODE);
	if (!lineout2_diff)
		snd_soc_update_bits(codec, WM8993_LINE_MIXER2,
				    WM8993_LINEOUT2_MODE,
				    WM8993_LINEOUT2_MODE);

	/* If the line outputs are differential then we aren't presenting
	 * VMID as an output and can disable it.
	 */
	if (lineout1_diff && lineout2_diff)
		codec->idle_bias_off = 1;

	if (lineout1fb)
		snd_soc_update_bits(codec, WM8993_ADDITIONAL_CONTROL,
				    WM8993_LINEOUT1_FB, WM8993_LINEOUT1_FB);

	if (lineout2fb)
		snd_soc_update_bits(codec, WM8993_ADDITIONAL_CONTROL,
				    WM8993_LINEOUT2_FB, WM8993_LINEOUT2_FB);

	snd_soc_update_bits(codec, WM8993_MICBIAS,
			    WM8993_JD_SCTHR_MASK | WM8993_JD_THR_MASK |
			    WM8993_MICB1_LVL | WM8993_MICB2_LVL,
			    jd_scthr << WM8993_JD_SCTHR_SHIFT |
			    jd_thr << WM8993_JD_THR_SHIFT |
			    micbias1_lvl |
			    micbias2_lvl << WM8993_MICB2_LVL_SHIFT);

	return 0;
}
EXPORT_SYMBOL_GPL(wm_hubs_handle_analogue_pdata);

MODULE_DESCRIPTION("Shared support for Wolfson hubs products");
MODULE_AUTHOR("Mark Brown <broonie@opensource.wolfsonmicro.com>");
MODULE_LICENSE("GPL");<|MERGE_RESOLUTION|>--- conflicted
+++ resolved
@@ -91,11 +91,7 @@
  */
 static void calibrate_dc_servo(struct snd_soc_codec *codec)
 {
-<<<<<<< HEAD
-	struct wm_hubs_data *hubs = codec->private_data;
-=======
 	struct wm_hubs_data *hubs = snd_soc_codec_get_drvdata(codec);
->>>>>>> f1446641
 	u16 reg, reg_l, reg_r, dcs_cfg;
 
 	/* Set for 32 series updates */
@@ -158,11 +154,7 @@
 			       struct snd_ctl_elem_value *ucontrol)
 {
 	struct snd_soc_codec *codec = snd_kcontrol_chip(kcontrol);
-<<<<<<< HEAD
-	struct wm_hubs_data *hubs = codec->private_data;
-=======
 	struct wm_hubs_data *hubs = snd_soc_codec_get_drvdata(codec);
->>>>>>> f1446641
 	int ret;
 
 	ret = snd_soc_put_volsw_2r(kcontrol, ucontrol);
