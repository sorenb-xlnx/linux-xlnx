/*
 * wm_hubs.c  --  WM8993/4 common code
 *
 * Copyright 2009 Wolfson Microelectronics plc
 *
 * Author: Mark Brown <broonie@opensource.wolfsonmicro.com>
 *
 *
 * This program is free software; you can redistribute it and/or modify
 * it under the terms of the GNU General Public License version 2 as
 * published by the Free Software Foundation.
 */

#include <linux/module.h>
#include <linux/moduleparam.h>
#include <linux/init.h>
#include <linux/delay.h>
#include <linux/pm.h>
#include <linux/i2c.h>
#include <linux/platform_device.h>
#include <sound/core.h>
#include <sound/pcm.h>
#include <sound/pcm_params.h>
#include <sound/soc.h>
#include <sound/soc-dapm.h>
#include <sound/initval.h>
#include <sound/tlv.h>

#include "wm8993.h"
#include "wm_hubs.h"

const DECLARE_TLV_DB_SCALE(wm_hubs_spkmix_tlv, -300, 300, 0);
EXPORT_SYMBOL_GPL(wm_hubs_spkmix_tlv);

static const DECLARE_TLV_DB_SCALE(inpga_tlv, -1650, 150, 0);
static const DECLARE_TLV_DB_SCALE(inmix_sw_tlv, 0, 3000, 0);
static const DECLARE_TLV_DB_SCALE(inmix_tlv, -1500, 300, 1);
static const DECLARE_TLV_DB_SCALE(earpiece_tlv, -600, 600, 0);
static const DECLARE_TLV_DB_SCALE(outmix_tlv, -2100, 300, 0);
static const DECLARE_TLV_DB_SCALE(spkmixout_tlv, -1800, 600, 1);
static const DECLARE_TLV_DB_SCALE(outpga_tlv, -5700, 100, 0);
static const unsigned int spkboost_tlv[] = {
	TLV_DB_RANGE_HEAD(7),
	0, 6, TLV_DB_SCALE_ITEM(0, 150, 0),
	7, 7, TLV_DB_SCALE_ITEM(1200, 0, 0),
};
static const DECLARE_TLV_DB_SCALE(line_tlv, -600, 600, 0);

static const char *speaker_ref_text[] = {
	"SPKVDD/2",
	"VMID",
};

static const struct soc_enum speaker_ref =
	SOC_ENUM_SINGLE(WM8993_SPEAKER_MIXER, 8, 2, speaker_ref_text);

static const char *speaker_mode_text[] = {
	"Class D",
	"Class AB",
};

static const struct soc_enum speaker_mode =
	SOC_ENUM_SINGLE(WM8993_SPKMIXR_ATTENUATION, 8, 2, speaker_mode_text);

static void wait_for_dc_servo(struct snd_soc_codec *codec, unsigned int op)
{
	unsigned int reg;
	int count = 0;
	unsigned int val;

	val = op | WM8993_DCS_ENA_CHAN_0 | WM8993_DCS_ENA_CHAN_1;

	/* Trigger the command */
	snd_soc_write(codec, WM8993_DC_SERVO_0, val);

	dev_dbg(codec->dev, "Waiting for DC servo...\n");

	do {
		count++;
		msleep(1);
		reg = snd_soc_read(codec, WM8993_DC_SERVO_0);
		dev_dbg(codec->dev, "DC servo: %x\n", reg);
	} while (reg & op && count < 400);

	if (reg & op)
		dev_err(codec->dev, "Timed out waiting for DC Servo\n");
}

/*
 * Startup calibration of the DC servo
 */
static void calibrate_dc_servo(struct snd_soc_codec *codec)
{
<<<<<<< HEAD
	struct wm_hubs_data *hubs = codec->private_data;
=======
	struct wm_hubs_data *hubs = snd_soc_codec_get_drvdata(codec);
>>>>>>> 82839a3a
	u16 reg, reg_l, reg_r, dcs_cfg;

	/* Set for 32 series updates */
	snd_soc_update_bits(codec, WM8993_DC_SERVO_1,
			    WM8993_DCS_SERIES_NO_01_MASK,
			    32 << WM8993_DCS_SERIES_NO_01_SHIFT);
	wait_for_dc_servo(codec,
			  WM8993_DCS_TRIG_SERIES_0 | WM8993_DCS_TRIG_SERIES_1);

	/* Apply correction to DC servo result */
	if (hubs->dcs_codes) {
		dev_dbg(codec->dev, "Applying %d code DC servo correction\n",
			hubs->dcs_codes);

		/* Different chips in the family support different
		 * readback methods.
		 */
		switch (hubs->dcs_readback_mode) {
		case 0:
			reg_l = snd_soc_read(codec, WM8993_DC_SERVO_READBACK_1)
				& WM8993_DCS_INTEG_CHAN_0_MASK;;
			reg_r = snd_soc_read(codec, WM8993_DC_SERVO_READBACK_2)
				& WM8993_DCS_INTEG_CHAN_1_MASK;
			break;
		case 1:
			reg = snd_soc_read(codec, WM8993_DC_SERVO_3);
			reg_l = (reg & WM8993_DCS_DAC_WR_VAL_1_MASK)
				>> WM8993_DCS_DAC_WR_VAL_1_SHIFT;
			reg_r = reg & WM8993_DCS_DAC_WR_VAL_0_MASK;
			break;
		default:
			WARN(1, "Unknown DCS readback method");
			break;
		}

<<<<<<< HEAD
=======
		dev_dbg(codec->dev, "DCS input: %x %x\n", reg_l, reg_r);

>>>>>>> 82839a3a
		/* HPOUT1L */
		if (reg_l + hubs->dcs_codes > 0 &&
		    reg_l + hubs->dcs_codes < 0xff)
			reg_l += hubs->dcs_codes;
		dcs_cfg = reg_l << WM8993_DCS_DAC_WR_VAL_1_SHIFT;

		/* HPOUT1R */
		if (reg_r + hubs->dcs_codes > 0 &&
		    reg_r + hubs->dcs_codes < 0xff)
			reg_r += hubs->dcs_codes;
		dcs_cfg |= reg_r;
<<<<<<< HEAD
=======

		dev_dbg(codec->dev, "DCS result: %x\n", dcs_cfg);
>>>>>>> 82839a3a

		/* Do it */
		snd_soc_write(codec, WM8993_DC_SERVO_3, dcs_cfg);
		wait_for_dc_servo(codec,
				  WM8993_DCS_TRIG_DAC_WR_0 |
				  WM8993_DCS_TRIG_DAC_WR_1);
	}
}

/*
 * Update the DC servo calibration on gain changes
 */
static int wm8993_put_dc_servo(struct snd_kcontrol *kcontrol,
			       struct snd_ctl_elem_value *ucontrol)
{
	struct snd_soc_codec *codec = snd_kcontrol_chip(kcontrol);
<<<<<<< HEAD
	struct wm_hubs_data *hubs = codec->private_data;
=======
	struct wm_hubs_data *hubs = snd_soc_codec_get_drvdata(codec);
>>>>>>> 82839a3a
	int ret;

	ret = snd_soc_put_volsw_2r(kcontrol, ucontrol);

	/* If we're applying an offset correction then updating the
	 * callibration would be likely to introduce further offsets. */
	if (hubs->dcs_codes)
		return ret;

	/* Only need to do this if the outputs are active */
	if (snd_soc_read(codec, WM8993_POWER_MANAGEMENT_1)
	    & (WM8993_HPOUT1L_ENA | WM8993_HPOUT1R_ENA))
		snd_soc_update_bits(codec,
				    WM8993_DC_SERVO_0,
				    WM8993_DCS_TRIG_SINGLE_0 |
				    WM8993_DCS_TRIG_SINGLE_1,
				    WM8993_DCS_TRIG_SINGLE_0 |
				    WM8993_DCS_TRIG_SINGLE_1);

	return ret;
}

static const struct snd_kcontrol_new analogue_snd_controls[] = {
SOC_SINGLE_TLV("IN1L Volume", WM8993_LEFT_LINE_INPUT_1_2_VOLUME, 0, 31, 0,
	       inpga_tlv),
SOC_SINGLE("IN1L Switch", WM8993_LEFT_LINE_INPUT_1_2_VOLUME, 7, 1, 1),
SOC_SINGLE("IN1L ZC Switch", WM8993_LEFT_LINE_INPUT_1_2_VOLUME, 7, 1, 0),

SOC_SINGLE_TLV("IN1R Volume", WM8993_RIGHT_LINE_INPUT_1_2_VOLUME, 0, 31, 0,
	       inpga_tlv),
SOC_SINGLE("IN1R Switch", WM8993_RIGHT_LINE_INPUT_1_2_VOLUME, 7, 1, 1),
SOC_SINGLE("IN1R ZC Switch", WM8993_RIGHT_LINE_INPUT_1_2_VOLUME, 7, 1, 0),


SOC_SINGLE_TLV("IN2L Volume", WM8993_LEFT_LINE_INPUT_3_4_VOLUME, 0, 31, 0,
	       inpga_tlv),
SOC_SINGLE("IN2L Switch", WM8993_LEFT_LINE_INPUT_3_4_VOLUME, 7, 1, 1),
SOC_SINGLE("IN2L ZC Switch", WM8993_LEFT_LINE_INPUT_3_4_VOLUME, 7, 1, 0),

SOC_SINGLE_TLV("IN2R Volume", WM8993_RIGHT_LINE_INPUT_3_4_VOLUME, 0, 31, 0,
	       inpga_tlv),
SOC_SINGLE("IN2R Switch", WM8993_RIGHT_LINE_INPUT_3_4_VOLUME, 7, 1, 1),
SOC_SINGLE("IN2R ZC Switch", WM8993_RIGHT_LINE_INPUT_3_4_VOLUME, 7, 1, 0),

SOC_SINGLE_TLV("MIXINL IN2L Volume", WM8993_INPUT_MIXER3, 7, 1, 0,
	       inmix_sw_tlv),
SOC_SINGLE_TLV("MIXINL IN1L Volume", WM8993_INPUT_MIXER3, 4, 1, 0,
	       inmix_sw_tlv),
SOC_SINGLE_TLV("MIXINL Output Record Volume", WM8993_INPUT_MIXER3, 0, 7, 0,
	       inmix_tlv),
SOC_SINGLE_TLV("MIXINL IN1LP Volume", WM8993_INPUT_MIXER5, 6, 7, 0, inmix_tlv),
SOC_SINGLE_TLV("MIXINL Direct Voice Volume", WM8993_INPUT_MIXER5, 0, 6, 0,
	       inmix_tlv),

SOC_SINGLE_TLV("MIXINR IN2R Volume", WM8993_INPUT_MIXER4, 7, 1, 0,
	       inmix_sw_tlv),
SOC_SINGLE_TLV("MIXINR IN1R Volume", WM8993_INPUT_MIXER4, 4, 1, 0,
	       inmix_sw_tlv),
SOC_SINGLE_TLV("MIXINR Output Record Volume", WM8993_INPUT_MIXER4, 0, 7, 0,
	       inmix_tlv),
SOC_SINGLE_TLV("MIXINR IN1RP Volume", WM8993_INPUT_MIXER6, 6, 7, 0, inmix_tlv),
SOC_SINGLE_TLV("MIXINR Direct Voice Volume", WM8993_INPUT_MIXER6, 0, 6, 0,
	       inmix_tlv),

SOC_SINGLE_TLV("Left Output Mixer IN2RN Volume", WM8993_OUTPUT_MIXER5, 6, 7, 1,
	       outmix_tlv),
SOC_SINGLE_TLV("Left Output Mixer IN2LN Volume", WM8993_OUTPUT_MIXER3, 6, 7, 1,
	       outmix_tlv),
SOC_SINGLE_TLV("Left Output Mixer IN2LP Volume", WM8993_OUTPUT_MIXER3, 9, 7, 1,
	       outmix_tlv),
SOC_SINGLE_TLV("Left Output Mixer IN1L Volume", WM8993_OUTPUT_MIXER3, 0, 7, 1,
	       outmix_tlv),
SOC_SINGLE_TLV("Left Output Mixer IN1R Volume", WM8993_OUTPUT_MIXER3, 3, 7, 1,
	       outmix_tlv),
SOC_SINGLE_TLV("Left Output Mixer Right Input Volume",
	       WM8993_OUTPUT_MIXER5, 3, 7, 1, outmix_tlv),
SOC_SINGLE_TLV("Left Output Mixer Left Input Volume",
	       WM8993_OUTPUT_MIXER5, 0, 7, 1, outmix_tlv),
SOC_SINGLE_TLV("Left Output Mixer DAC Volume", WM8993_OUTPUT_MIXER5, 9, 7, 1,
	       outmix_tlv),

SOC_SINGLE_TLV("Right Output Mixer IN2LN Volume",
	       WM8993_OUTPUT_MIXER6, 6, 7, 1, outmix_tlv),
SOC_SINGLE_TLV("Right Output Mixer IN2RN Volume",
	       WM8993_OUTPUT_MIXER4, 6, 7, 1, outmix_tlv),
SOC_SINGLE_TLV("Right Output Mixer IN1L Volume",
	       WM8993_OUTPUT_MIXER4, 3, 7, 1, outmix_tlv),
SOC_SINGLE_TLV("Right Output Mixer IN1R Volume",
	       WM8993_OUTPUT_MIXER4, 0, 7, 1, outmix_tlv),
SOC_SINGLE_TLV("Right Output Mixer IN2RP Volume",
	       WM8993_OUTPUT_MIXER4, 9, 7, 1, outmix_tlv),
SOC_SINGLE_TLV("Right Output Mixer Left Input Volume",
	       WM8993_OUTPUT_MIXER6, 3, 7, 1, outmix_tlv),
SOC_SINGLE_TLV("Right Output Mixer Right Input Volume",
	       WM8993_OUTPUT_MIXER6, 6, 7, 1, outmix_tlv),
SOC_SINGLE_TLV("Right Output Mixer DAC Volume",
	       WM8993_OUTPUT_MIXER6, 9, 7, 1, outmix_tlv),

SOC_DOUBLE_R_TLV("Output Volume", WM8993_LEFT_OPGA_VOLUME,
		 WM8993_RIGHT_OPGA_VOLUME, 0, 63, 0, outpga_tlv),
SOC_DOUBLE_R("Output Switch", WM8993_LEFT_OPGA_VOLUME,
	     WM8993_RIGHT_OPGA_VOLUME, 6, 1, 0),
SOC_DOUBLE_R("Output ZC Switch", WM8993_LEFT_OPGA_VOLUME,
	     WM8993_RIGHT_OPGA_VOLUME, 7, 1, 0),

SOC_SINGLE("Earpiece Switch", WM8993_HPOUT2_VOLUME, 5, 1, 1),
SOC_SINGLE_TLV("Earpiece Volume", WM8993_HPOUT2_VOLUME, 4, 1, 1, earpiece_tlv),

SOC_SINGLE_TLV("SPKL Input Volume", WM8993_SPKMIXL_ATTENUATION,
	       5, 1, 1, wm_hubs_spkmix_tlv),
SOC_SINGLE_TLV("SPKL IN1LP Volume", WM8993_SPKMIXL_ATTENUATION,
	       4, 1, 1, wm_hubs_spkmix_tlv),
SOC_SINGLE_TLV("SPKL Output Volume", WM8993_SPKMIXL_ATTENUATION,
	       3, 1, 1, wm_hubs_spkmix_tlv),

SOC_SINGLE_TLV("SPKR Input Volume", WM8993_SPKMIXR_ATTENUATION,
	       5, 1, 1, wm_hubs_spkmix_tlv),
SOC_SINGLE_TLV("SPKR IN1RP Volume", WM8993_SPKMIXR_ATTENUATION,
	       4, 1, 1, wm_hubs_spkmix_tlv),
SOC_SINGLE_TLV("SPKR Output Volume", WM8993_SPKMIXR_ATTENUATION,
	       3, 1, 1, wm_hubs_spkmix_tlv),

SOC_DOUBLE_R_TLV("Speaker Mixer Volume",
		 WM8993_SPKMIXL_ATTENUATION, WM8993_SPKMIXR_ATTENUATION,
		 0, 3, 1, spkmixout_tlv),
SOC_DOUBLE_R_TLV("Speaker Volume",
		 WM8993_SPEAKER_VOLUME_LEFT, WM8993_SPEAKER_VOLUME_RIGHT,
		 0, 63, 0, outpga_tlv),
SOC_DOUBLE_R("Speaker Switch",
	     WM8993_SPEAKER_VOLUME_LEFT, WM8993_SPEAKER_VOLUME_RIGHT,
	     6, 1, 0),
SOC_DOUBLE_R("Speaker ZC Switch",
	     WM8993_SPEAKER_VOLUME_LEFT, WM8993_SPEAKER_VOLUME_RIGHT,
	     7, 1, 0),
SOC_DOUBLE_TLV("Speaker Boost Volume", WM8993_SPKOUT_BOOST, 0, 3, 7, 0,
	       spkboost_tlv),
SOC_ENUM("Speaker Reference", speaker_ref),
SOC_ENUM("Speaker Mode", speaker_mode),

{
	.iface = SNDRV_CTL_ELEM_IFACE_MIXER, .name = "Headphone Volume",
	.access = SNDRV_CTL_ELEM_ACCESS_TLV_READ |
		 SNDRV_CTL_ELEM_ACCESS_READWRITE,
	.tlv.p = outpga_tlv,
	.info = snd_soc_info_volsw_2r,
	.get = snd_soc_get_volsw_2r, .put = wm8993_put_dc_servo,
	.private_value = (unsigned long)&(struct soc_mixer_control) {
		.reg = WM8993_LEFT_OUTPUT_VOLUME,
		.rreg = WM8993_RIGHT_OUTPUT_VOLUME,
		.shift = 0, .max = 63
	},
},
SOC_DOUBLE_R("Headphone Switch", WM8993_LEFT_OUTPUT_VOLUME,
	     WM8993_RIGHT_OUTPUT_VOLUME, 6, 1, 0),
SOC_DOUBLE_R("Headphone ZC Switch", WM8993_LEFT_OUTPUT_VOLUME,
	     WM8993_RIGHT_OUTPUT_VOLUME, 7, 1, 0),

SOC_SINGLE("LINEOUT1N Switch", WM8993_LINE_OUTPUTS_VOLUME, 6, 1, 1),
SOC_SINGLE("LINEOUT1P Switch", WM8993_LINE_OUTPUTS_VOLUME, 5, 1, 1),
SOC_SINGLE_TLV("LINEOUT1 Volume", WM8993_LINE_OUTPUTS_VOLUME, 4, 1, 1,
	       line_tlv),

SOC_SINGLE("LINEOUT2N Switch", WM8993_LINE_OUTPUTS_VOLUME, 2, 1, 1),
SOC_SINGLE("LINEOUT2P Switch", WM8993_LINE_OUTPUTS_VOLUME, 1, 1, 1),
SOC_SINGLE_TLV("LINEOUT2 Volume", WM8993_LINE_OUTPUTS_VOLUME, 0, 1, 1,
	       line_tlv),
};

static int hp_supply_event(struct snd_soc_dapm_widget *w,
			   struct snd_kcontrol *kcontrol, int event)
{
	struct snd_soc_codec *codec = w->codec;
	struct wm_hubs_data *hubs = snd_soc_codec_get_drvdata(codec);

	switch (event) {
	case SND_SOC_DAPM_PRE_PMU:
		switch (hubs->hp_startup_mode) {
		case 0:
			break;
		case 1:
			/* Enable the headphone amp */
			snd_soc_update_bits(codec, WM8993_POWER_MANAGEMENT_1,
					    WM8993_HPOUT1L_ENA |
					    WM8993_HPOUT1R_ENA,
					    WM8993_HPOUT1L_ENA |
					    WM8993_HPOUT1R_ENA);

			/* Enable the second stage */
			snd_soc_update_bits(codec, WM8993_ANALOGUE_HP_0,
					    WM8993_HPOUT1L_DLY |
					    WM8993_HPOUT1R_DLY,
					    WM8993_HPOUT1L_DLY |
					    WM8993_HPOUT1R_DLY);
			break;
		default:
			dev_err(codec->dev, "Unknown HP startup mode %d\n",
				hubs->hp_startup_mode);
			break;
		}

	case SND_SOC_DAPM_PRE_PMD:
		snd_soc_update_bits(codec, WM8993_CHARGE_PUMP_1,
				    WM8993_CP_ENA, 0);
		break;
	}

	return 0;
}

static int hp_event(struct snd_soc_dapm_widget *w,
		    struct snd_kcontrol *kcontrol, int event)
{
	struct snd_soc_codec *codec = w->codec;
	unsigned int reg = snd_soc_read(codec, WM8993_ANALOGUE_HP_0);

	switch (event) {
	case SND_SOC_DAPM_POST_PMU:
		snd_soc_update_bits(codec, WM8993_CHARGE_PUMP_1,
				    WM8993_CP_ENA, WM8993_CP_ENA);

		msleep(5);

		snd_soc_update_bits(codec, WM8993_POWER_MANAGEMENT_1,
				    WM8993_HPOUT1L_ENA | WM8993_HPOUT1R_ENA,
				    WM8993_HPOUT1L_ENA | WM8993_HPOUT1R_ENA);

		reg |= WM8993_HPOUT1L_DLY | WM8993_HPOUT1R_DLY;
		snd_soc_write(codec, WM8993_ANALOGUE_HP_0, reg);

		/* Smallest supported update interval */
		snd_soc_update_bits(codec, WM8993_DC_SERVO_1,
				    WM8993_DCS_TIMER_PERIOD_01_MASK, 1);

		calibrate_dc_servo(codec);

		reg |= WM8993_HPOUT1R_OUTP | WM8993_HPOUT1R_RMV_SHORT |
			WM8993_HPOUT1L_OUTP | WM8993_HPOUT1L_RMV_SHORT;
		snd_soc_write(codec, WM8993_ANALOGUE_HP_0, reg);
		break;

	case SND_SOC_DAPM_PRE_PMD:
		snd_soc_update_bits(codec, WM8993_ANALOGUE_HP_0,
				    WM8993_HPOUT1L_OUTP |
				    WM8993_HPOUT1R_OUTP |
				    WM8993_HPOUT1L_RMV_SHORT |
				    WM8993_HPOUT1R_RMV_SHORT, 0);

		snd_soc_update_bits(codec, WM8993_ANALOGUE_HP_0,
				    WM8993_HPOUT1L_DLY |
				    WM8993_HPOUT1R_DLY, 0);

		snd_soc_update_bits(codec, WM8993_POWER_MANAGEMENT_1,
				    WM8993_HPOUT1L_ENA | WM8993_HPOUT1R_ENA,
				    0);
		break;
	}

	return 0;
}

static int earpiece_event(struct snd_soc_dapm_widget *w,
			  struct snd_kcontrol *control, int event)
{
	struct snd_soc_codec *codec = w->codec;
	u16 reg = snd_soc_read(codec, WM8993_ANTIPOP1) & ~WM8993_HPOUT2_IN_ENA;

	switch (event) {
	case SND_SOC_DAPM_PRE_PMU:
		reg |= WM8993_HPOUT2_IN_ENA;
		snd_soc_write(codec, WM8993_ANTIPOP1, reg);
		udelay(50);
		break;

	case SND_SOC_DAPM_POST_PMD:
		snd_soc_write(codec, WM8993_ANTIPOP1, reg);
		break;

	default:
		BUG();
		break;
	}

	return 0;
}

static const struct snd_kcontrol_new in1l_pga[] = {
SOC_DAPM_SINGLE("IN1LP Switch", WM8993_INPUT_MIXER2, 5, 1, 0),
SOC_DAPM_SINGLE("IN1LN Switch", WM8993_INPUT_MIXER2, 4, 1, 0),
};

static const struct snd_kcontrol_new in1r_pga[] = {
SOC_DAPM_SINGLE("IN1RP Switch", WM8993_INPUT_MIXER2, 1, 1, 0),
SOC_DAPM_SINGLE("IN1RN Switch", WM8993_INPUT_MIXER2, 0, 1, 0),
};

static const struct snd_kcontrol_new in2l_pga[] = {
SOC_DAPM_SINGLE("IN2LP Switch", WM8993_INPUT_MIXER2, 7, 1, 0),
SOC_DAPM_SINGLE("IN2LN Switch", WM8993_INPUT_MIXER2, 6, 1, 0),
};

static const struct snd_kcontrol_new in2r_pga[] = {
SOC_DAPM_SINGLE("IN2RP Switch", WM8993_INPUT_MIXER2, 3, 1, 0),
SOC_DAPM_SINGLE("IN2RN Switch", WM8993_INPUT_MIXER2, 2, 1, 0),
};

static const struct snd_kcontrol_new mixinl[] = {
SOC_DAPM_SINGLE("IN2L Switch", WM8993_INPUT_MIXER3, 8, 1, 0),
SOC_DAPM_SINGLE("IN1L Switch", WM8993_INPUT_MIXER3, 5, 1, 0),
};

static const struct snd_kcontrol_new mixinr[] = {
SOC_DAPM_SINGLE("IN2R Switch", WM8993_INPUT_MIXER4, 8, 1, 0),
SOC_DAPM_SINGLE("IN1R Switch", WM8993_INPUT_MIXER4, 5, 1, 0),
};

static const struct snd_kcontrol_new left_output_mixer[] = {
SOC_DAPM_SINGLE("Right Input Switch", WM8993_OUTPUT_MIXER1, 7, 1, 0),
SOC_DAPM_SINGLE("Left Input Switch", WM8993_OUTPUT_MIXER1, 6, 1, 0),
SOC_DAPM_SINGLE("IN2RN Switch", WM8993_OUTPUT_MIXER1, 5, 1, 0),
SOC_DAPM_SINGLE("IN2LN Switch", WM8993_OUTPUT_MIXER1, 4, 1, 0),
SOC_DAPM_SINGLE("IN2LP Switch", WM8993_OUTPUT_MIXER1, 1, 1, 0),
SOC_DAPM_SINGLE("IN1R Switch", WM8993_OUTPUT_MIXER1, 3, 1, 0),
SOC_DAPM_SINGLE("IN1L Switch", WM8993_OUTPUT_MIXER1, 2, 1, 0),
SOC_DAPM_SINGLE("DAC Switch", WM8993_OUTPUT_MIXER1, 0, 1, 0),
};

static const struct snd_kcontrol_new right_output_mixer[] = {
SOC_DAPM_SINGLE("Left Input Switch", WM8993_OUTPUT_MIXER2, 7, 1, 0),
SOC_DAPM_SINGLE("Right Input Switch", WM8993_OUTPUT_MIXER2, 6, 1, 0),
SOC_DAPM_SINGLE("IN2LN Switch", WM8993_OUTPUT_MIXER2, 5, 1, 0),
SOC_DAPM_SINGLE("IN2RN Switch", WM8993_OUTPUT_MIXER2, 4, 1, 0),
SOC_DAPM_SINGLE("IN1L Switch", WM8993_OUTPUT_MIXER2, 3, 1, 0),
SOC_DAPM_SINGLE("IN1R Switch", WM8993_OUTPUT_MIXER2, 2, 1, 0),
SOC_DAPM_SINGLE("IN2RP Switch", WM8993_OUTPUT_MIXER2, 1, 1, 0),
SOC_DAPM_SINGLE("DAC Switch", WM8993_OUTPUT_MIXER2, 0, 1, 0),
};

static const struct snd_kcontrol_new earpiece_mixer[] = {
SOC_DAPM_SINGLE("Direct Voice Switch", WM8993_HPOUT2_MIXER, 5, 1, 0),
SOC_DAPM_SINGLE("Left Output Switch", WM8993_HPOUT2_MIXER, 4, 1, 0),
SOC_DAPM_SINGLE("Right Output Switch", WM8993_HPOUT2_MIXER, 3, 1, 0),
};

static const struct snd_kcontrol_new left_speaker_boost[] = {
SOC_DAPM_SINGLE("Direct Voice Switch", WM8993_SPKOUT_MIXERS, 5, 1, 0),
SOC_DAPM_SINGLE("SPKL Switch", WM8993_SPKOUT_MIXERS, 4, 1, 0),
SOC_DAPM_SINGLE("SPKR Switch", WM8993_SPKOUT_MIXERS, 3, 1, 0),
};

static const struct snd_kcontrol_new right_speaker_boost[] = {
SOC_DAPM_SINGLE("Direct Voice Switch", WM8993_SPKOUT_MIXERS, 2, 1, 0),
SOC_DAPM_SINGLE("SPKL Switch", WM8993_SPKOUT_MIXERS, 1, 1, 0),
SOC_DAPM_SINGLE("SPKR Switch", WM8993_SPKOUT_MIXERS, 0, 1, 0),
};

static const struct snd_kcontrol_new line1_mix[] = {
SOC_DAPM_SINGLE("IN1R Switch", WM8993_LINE_MIXER1, 2, 1, 0),
SOC_DAPM_SINGLE("IN1L Switch", WM8993_LINE_MIXER1, 1, 1, 0),
SOC_DAPM_SINGLE("Output Switch", WM8993_LINE_MIXER1, 0, 1, 0),
};

static const struct snd_kcontrol_new line1n_mix[] = {
SOC_DAPM_SINGLE("Left Output Switch", WM8993_LINE_MIXER1, 6, 1, 0),
SOC_DAPM_SINGLE("Right Output Switch", WM8993_LINE_MIXER1, 5, 1, 0),
};

static const struct snd_kcontrol_new line1p_mix[] = {
SOC_DAPM_SINGLE("Left Output Switch", WM8993_LINE_MIXER1, 0, 1, 0),
};

static const struct snd_kcontrol_new line2_mix[] = {
SOC_DAPM_SINGLE("IN2R Switch", WM8993_LINE_MIXER2, 2, 1, 0),
SOC_DAPM_SINGLE("IN2L Switch", WM8993_LINE_MIXER2, 1, 1, 0),
SOC_DAPM_SINGLE("Output Switch", WM8993_LINE_MIXER2, 0, 1, 0),
};

static const struct snd_kcontrol_new line2n_mix[] = {
SOC_DAPM_SINGLE("Left Output Switch", WM8993_LINE_MIXER2, 6, 1, 0),
SOC_DAPM_SINGLE("Right Output Switch", WM8993_LINE_MIXER2, 5, 1, 0),
};

static const struct snd_kcontrol_new line2p_mix[] = {
SOC_DAPM_SINGLE("Right Output Switch", WM8993_LINE_MIXER2, 0, 1, 0),
};

static const struct snd_soc_dapm_widget analogue_dapm_widgets[] = {
SND_SOC_DAPM_INPUT("IN1LN"),
SND_SOC_DAPM_INPUT("IN1LP"),
SND_SOC_DAPM_INPUT("IN2LN"),
SND_SOC_DAPM_INPUT("IN2LP:VXRN"),
SND_SOC_DAPM_INPUT("IN1RN"),
SND_SOC_DAPM_INPUT("IN1RP"),
SND_SOC_DAPM_INPUT("IN2RN"),
SND_SOC_DAPM_INPUT("IN2RP:VXRP"),

SND_SOC_DAPM_MICBIAS("MICBIAS2", WM8993_POWER_MANAGEMENT_1, 5, 0),
SND_SOC_DAPM_MICBIAS("MICBIAS1", WM8993_POWER_MANAGEMENT_1, 4, 0),

SND_SOC_DAPM_MIXER("IN1L PGA", WM8993_POWER_MANAGEMENT_2, 6, 0,
		   in1l_pga, ARRAY_SIZE(in1l_pga)),
SND_SOC_DAPM_MIXER("IN1R PGA", WM8993_POWER_MANAGEMENT_2, 4, 0,
		   in1r_pga, ARRAY_SIZE(in1r_pga)),

SND_SOC_DAPM_MIXER("IN2L PGA", WM8993_POWER_MANAGEMENT_2, 7, 0,
		   in2l_pga, ARRAY_SIZE(in2l_pga)),
SND_SOC_DAPM_MIXER("IN2R PGA", WM8993_POWER_MANAGEMENT_2, 5, 0,
		   in2r_pga, ARRAY_SIZE(in2r_pga)),

/* Dummy widgets to represent differential paths */
SND_SOC_DAPM_PGA("Direct Voice", SND_SOC_NOPM, 0, 0, NULL, 0),

SND_SOC_DAPM_MIXER("MIXINL", WM8993_POWER_MANAGEMENT_2, 9, 0,
		   mixinl, ARRAY_SIZE(mixinl)),
SND_SOC_DAPM_MIXER("MIXINR", WM8993_POWER_MANAGEMENT_2, 8, 0,
		   mixinr, ARRAY_SIZE(mixinr)),

SND_SOC_DAPM_MIXER("Left Output Mixer", WM8993_POWER_MANAGEMENT_3, 5, 0,
		   left_output_mixer, ARRAY_SIZE(left_output_mixer)),
SND_SOC_DAPM_MIXER("Right Output Mixer", WM8993_POWER_MANAGEMENT_3, 4, 0,
		   right_output_mixer, ARRAY_SIZE(right_output_mixer)),

SND_SOC_DAPM_PGA("Left Output PGA", WM8993_POWER_MANAGEMENT_3, 7, 0, NULL, 0),
SND_SOC_DAPM_PGA("Right Output PGA", WM8993_POWER_MANAGEMENT_3, 6, 0, NULL, 0),

SND_SOC_DAPM_SUPPLY("Headphone Supply", SND_SOC_NOPM, 0, 0, hp_supply_event, 
		    SND_SOC_DAPM_PRE_PMU | SND_SOC_DAPM_PRE_PMD),
SND_SOC_DAPM_PGA_E("Headphone PGA", SND_SOC_NOPM, 0, 0,
		   NULL, 0,
		   hp_event, SND_SOC_DAPM_POST_PMU | SND_SOC_DAPM_PRE_PMD),

SND_SOC_DAPM_MIXER("Earpiece Mixer", SND_SOC_NOPM, 0, 0,
		   earpiece_mixer, ARRAY_SIZE(earpiece_mixer)),
SND_SOC_DAPM_PGA_E("Earpiece Driver", WM8993_POWER_MANAGEMENT_1, 11, 0,
		   NULL, 0, earpiece_event,
		   SND_SOC_DAPM_PRE_PMU | SND_SOC_DAPM_POST_PMD),

SND_SOC_DAPM_MIXER("SPKL Boost", SND_SOC_NOPM, 0, 0,
		   left_speaker_boost, ARRAY_SIZE(left_speaker_boost)),
SND_SOC_DAPM_MIXER("SPKR Boost", SND_SOC_NOPM, 0, 0,
		   right_speaker_boost, ARRAY_SIZE(right_speaker_boost)),

SND_SOC_DAPM_PGA("SPKL Driver", WM8993_POWER_MANAGEMENT_1, 12, 0,
		 NULL, 0),
SND_SOC_DAPM_PGA("SPKR Driver", WM8993_POWER_MANAGEMENT_1, 13, 0,
		 NULL, 0),

SND_SOC_DAPM_MIXER("LINEOUT1 Mixer", SND_SOC_NOPM, 0, 0,
		   line1_mix, ARRAY_SIZE(line1_mix)),
SND_SOC_DAPM_MIXER("LINEOUT2 Mixer", SND_SOC_NOPM, 0, 0,
		   line2_mix, ARRAY_SIZE(line2_mix)),

SND_SOC_DAPM_MIXER("LINEOUT1N Mixer", SND_SOC_NOPM, 0, 0,
		   line1n_mix, ARRAY_SIZE(line1n_mix)),
SND_SOC_DAPM_MIXER("LINEOUT1P Mixer", SND_SOC_NOPM, 0, 0,
		   line1p_mix, ARRAY_SIZE(line1p_mix)),
SND_SOC_DAPM_MIXER("LINEOUT2N Mixer", SND_SOC_NOPM, 0, 0,
		   line2n_mix, ARRAY_SIZE(line2n_mix)),
SND_SOC_DAPM_MIXER("LINEOUT2P Mixer", SND_SOC_NOPM, 0, 0,
		   line2p_mix, ARRAY_SIZE(line2p_mix)),

SND_SOC_DAPM_PGA("LINEOUT1N Driver", WM8993_POWER_MANAGEMENT_3, 13, 0,
		 NULL, 0),
SND_SOC_DAPM_PGA("LINEOUT1P Driver", WM8993_POWER_MANAGEMENT_3, 12, 0,
		 NULL, 0),
SND_SOC_DAPM_PGA("LINEOUT2N Driver", WM8993_POWER_MANAGEMENT_3, 11, 0,
		 NULL, 0),
SND_SOC_DAPM_PGA("LINEOUT2P Driver", WM8993_POWER_MANAGEMENT_3, 10, 0,
		 NULL, 0),

SND_SOC_DAPM_OUTPUT("SPKOUTLP"),
SND_SOC_DAPM_OUTPUT("SPKOUTLN"),
SND_SOC_DAPM_OUTPUT("SPKOUTRP"),
SND_SOC_DAPM_OUTPUT("SPKOUTRN"),
SND_SOC_DAPM_OUTPUT("HPOUT1L"),
SND_SOC_DAPM_OUTPUT("HPOUT1R"),
SND_SOC_DAPM_OUTPUT("HPOUT2P"),
SND_SOC_DAPM_OUTPUT("HPOUT2N"),
SND_SOC_DAPM_OUTPUT("LINEOUT1P"),
SND_SOC_DAPM_OUTPUT("LINEOUT1N"),
SND_SOC_DAPM_OUTPUT("LINEOUT2P"),
SND_SOC_DAPM_OUTPUT("LINEOUT2N"),
};

static const struct snd_soc_dapm_route analogue_routes[] = {
	{ "IN1L PGA", "IN1LP Switch", "IN1LP" },
	{ "IN1L PGA", "IN1LN Switch", "IN1LN" },

	{ "IN1R PGA", "IN1RP Switch", "IN1RP" },
	{ "IN1R PGA", "IN1RN Switch", "IN1RN" },

	{ "IN2L PGA", "IN2LP Switch", "IN2LP:VXRN" },
	{ "IN2L PGA", "IN2LN Switch", "IN2LN" },

	{ "IN2R PGA", "IN2RP Switch", "IN2RP:VXRP" },
	{ "IN2R PGA", "IN2RN Switch", "IN2RN" },

	{ "Direct Voice", NULL, "IN2LP:VXRN" },
	{ "Direct Voice", NULL, "IN2RP:VXRP" },

	{ "MIXINL", "IN1L Switch", "IN1L PGA" },
	{ "MIXINL", "IN2L Switch", "IN2L PGA" },
	{ "MIXINL", NULL, "Direct Voice" },
	{ "MIXINL", NULL, "IN1LP" },
	{ "MIXINL", NULL, "Left Output Mixer" },

	{ "MIXINR", "IN1R Switch", "IN1R PGA" },
	{ "MIXINR", "IN2R Switch", "IN2R PGA" },
	{ "MIXINR", NULL, "Direct Voice" },
	{ "MIXINR", NULL, "IN1RP" },
	{ "MIXINR", NULL, "Right Output Mixer" },

	{ "ADCL", NULL, "MIXINL" },
	{ "ADCR", NULL, "MIXINR" },

	{ "Left Output Mixer", "Left Input Switch", "MIXINL" },
	{ "Left Output Mixer", "Right Input Switch", "MIXINR" },
	{ "Left Output Mixer", "IN2RN Switch", "IN2RN" },
	{ "Left Output Mixer", "IN2LN Switch", "IN2LN" },
	{ "Left Output Mixer", "IN2LP Switch", "IN2LP:VXRN" },
	{ "Left Output Mixer", "IN1L Switch", "IN1L PGA" },
	{ "Left Output Mixer", "IN1R Switch", "IN1R PGA" },

	{ "Right Output Mixer", "Left Input Switch", "MIXINL" },
	{ "Right Output Mixer", "Right Input Switch", "MIXINR" },
	{ "Right Output Mixer", "IN2LN Switch", "IN2LN" },
	{ "Right Output Mixer", "IN2RN Switch", "IN2RN" },
	{ "Right Output Mixer", "IN2RP Switch", "IN2RP:VXRP" },
	{ "Right Output Mixer", "IN1L Switch", "IN1L PGA" },
	{ "Right Output Mixer", "IN1R Switch", "IN1R PGA" },

	{ "Left Output PGA", NULL, "Left Output Mixer" },
	{ "Left Output PGA", NULL, "TOCLK" },

	{ "Right Output PGA", NULL, "Right Output Mixer" },
	{ "Right Output PGA", NULL, "TOCLK" },

	{ "Earpiece Mixer", "Direct Voice Switch", "Direct Voice" },
	{ "Earpiece Mixer", "Left Output Switch", "Left Output PGA" },
	{ "Earpiece Mixer", "Right Output Switch", "Right Output PGA" },

	{ "Earpiece Driver", NULL, "Earpiece Mixer" },
	{ "HPOUT2N", NULL, "Earpiece Driver" },
	{ "HPOUT2P", NULL, "Earpiece Driver" },

	{ "SPKL", "Input Switch", "MIXINL" },
	{ "SPKL", "IN1LP Switch", "IN1LP" },
	{ "SPKL", "Output Switch", "Left Output Mixer" },
	{ "SPKL", NULL, "TOCLK" },

	{ "SPKR", "Input Switch", "MIXINR" },
	{ "SPKR", "IN1RP Switch", "IN1RP" },
	{ "SPKR", "Output Switch", "Right Output Mixer" },
	{ "SPKR", NULL, "TOCLK" },

	{ "SPKL Boost", "Direct Voice Switch", "Direct Voice" },
	{ "SPKL Boost", "SPKL Switch", "SPKL" },
	{ "SPKL Boost", "SPKR Switch", "SPKR" },

	{ "SPKR Boost", "Direct Voice Switch", "Direct Voice" },
	{ "SPKR Boost", "SPKR Switch", "SPKR" },
	{ "SPKR Boost", "SPKL Switch", "SPKL" },

	{ "SPKL Driver", NULL, "SPKL Boost" },
	{ "SPKL Driver", NULL, "CLK_SYS" },

	{ "SPKR Driver", NULL, "SPKR Boost" },
	{ "SPKR Driver", NULL, "CLK_SYS" },

	{ "SPKOUTLP", NULL, "SPKL Driver" },
	{ "SPKOUTLN", NULL, "SPKL Driver" },
	{ "SPKOUTRP", NULL, "SPKR Driver" },
	{ "SPKOUTRN", NULL, "SPKR Driver" },

	{ "Left Headphone Mux", "Mixer", "Left Output Mixer" },
	{ "Right Headphone Mux", "Mixer", "Right Output Mixer" },

	{ "Headphone PGA", NULL, "Left Headphone Mux" },
	{ "Headphone PGA", NULL, "Right Headphone Mux" },
	{ "Headphone PGA", NULL, "CLK_SYS" },
	{ "Headphone PGA", NULL, "Headphone Supply" },

	{ "HPOUT1L", NULL, "Headphone PGA" },
	{ "HPOUT1R", NULL, "Headphone PGA" },

	{ "LINEOUT1N", NULL, "LINEOUT1N Driver" },
	{ "LINEOUT1P", NULL, "LINEOUT1P Driver" },
	{ "LINEOUT2N", NULL, "LINEOUT2N Driver" },
	{ "LINEOUT2P", NULL, "LINEOUT2P Driver" },
};

static const struct snd_soc_dapm_route lineout1_diff_routes[] = {
	{ "LINEOUT1 Mixer", "IN1L Switch", "IN1L PGA" },
	{ "LINEOUT1 Mixer", "IN1R Switch", "IN1R PGA" },
	{ "LINEOUT1 Mixer", "Output Switch", "Left Output Mixer" },

	{ "LINEOUT1N Driver", NULL, "LINEOUT1 Mixer" },
	{ "LINEOUT1P Driver", NULL, "LINEOUT1 Mixer" },
};

static const struct snd_soc_dapm_route lineout1_se_routes[] = {
	{ "LINEOUT1N Mixer", "Left Output Switch", "Left Output Mixer" },
	{ "LINEOUT1N Mixer", "Right Output Switch", "Left Output Mixer" },

	{ "LINEOUT1P Mixer", "Left Output Switch", "Left Output Mixer" },

	{ "LINEOUT1N Driver", NULL, "LINEOUT1N Mixer" },
	{ "LINEOUT1P Driver", NULL, "LINEOUT1P Mixer" },
};

static const struct snd_soc_dapm_route lineout2_diff_routes[] = {
	{ "LINEOUT2 Mixer", "IN2L Switch", "IN2L PGA" },
	{ "LINEOUT2 Mixer", "IN2R Switch", "IN2R PGA" },
	{ "LINEOUT2 Mixer", "Output Switch", "Right Output Mixer" },

	{ "LINEOUT2N Driver", NULL, "LINEOUT2 Mixer" },
	{ "LINEOUT2P Driver", NULL, "LINEOUT2 Mixer" },
};

static const struct snd_soc_dapm_route lineout2_se_routes[] = {
	{ "LINEOUT2N Mixer", "Left Output Switch", "Left Output Mixer" },
	{ "LINEOUT2N Mixer", "Right Output Switch", "Left Output Mixer" },

	{ "LINEOUT2P Mixer", "Right Output Switch", "Right Output Mixer" },

	{ "LINEOUT2N Driver", NULL, "LINEOUT2N Mixer" },
	{ "LINEOUT2P Driver", NULL, "LINEOUT2P Mixer" },
};

int wm_hubs_add_analogue_controls(struct snd_soc_codec *codec)
{
	/* Latch volume update bits & default ZC on */
	snd_soc_update_bits(codec, WM8993_LEFT_LINE_INPUT_1_2_VOLUME,
			    WM8993_IN1_VU, WM8993_IN1_VU);
	snd_soc_update_bits(codec, WM8993_RIGHT_LINE_INPUT_1_2_VOLUME,
			    WM8993_IN1_VU, WM8993_IN1_VU);
	snd_soc_update_bits(codec, WM8993_LEFT_LINE_INPUT_3_4_VOLUME,
			    WM8993_IN2_VU, WM8993_IN2_VU);
	snd_soc_update_bits(codec, WM8993_RIGHT_LINE_INPUT_3_4_VOLUME,
			    WM8993_IN2_VU, WM8993_IN2_VU);

	snd_soc_update_bits(codec, WM8993_SPEAKER_VOLUME_RIGHT,
			    WM8993_SPKOUT_VU, WM8993_SPKOUT_VU);

	snd_soc_update_bits(codec, WM8993_LEFT_OUTPUT_VOLUME,
			    WM8993_HPOUT1L_ZC, WM8993_HPOUT1L_ZC);
	snd_soc_update_bits(codec, WM8993_RIGHT_OUTPUT_VOLUME,
			    WM8993_HPOUT1_VU | WM8993_HPOUT1R_ZC,
			    WM8993_HPOUT1_VU | WM8993_HPOUT1R_ZC);

	snd_soc_update_bits(codec, WM8993_LEFT_OPGA_VOLUME,
			    WM8993_MIXOUTL_ZC, WM8993_MIXOUTL_ZC);
	snd_soc_update_bits(codec, WM8993_RIGHT_OPGA_VOLUME,
			    WM8993_MIXOUTR_ZC | WM8993_MIXOUT_VU,
			    WM8993_MIXOUTR_ZC | WM8993_MIXOUT_VU);

	snd_soc_add_controls(codec, analogue_snd_controls,
			     ARRAY_SIZE(analogue_snd_controls));

	snd_soc_dapm_new_controls(codec, analogue_dapm_widgets,
				  ARRAY_SIZE(analogue_dapm_widgets));
	return 0;
}
EXPORT_SYMBOL_GPL(wm_hubs_add_analogue_controls);

int wm_hubs_add_analogue_routes(struct snd_soc_codec *codec,
				int lineout1_diff, int lineout2_diff)
{
	snd_soc_dapm_add_routes(codec, analogue_routes,
				ARRAY_SIZE(analogue_routes));

	if (lineout1_diff)
		snd_soc_dapm_add_routes(codec,
					lineout1_diff_routes,
					ARRAY_SIZE(lineout1_diff_routes));
	else
		snd_soc_dapm_add_routes(codec,
					lineout1_se_routes,
					ARRAY_SIZE(lineout1_se_routes));

	if (lineout2_diff)
		snd_soc_dapm_add_routes(codec,
					lineout2_diff_routes,
					ARRAY_SIZE(lineout2_diff_routes));
	else
		snd_soc_dapm_add_routes(codec,
					lineout2_se_routes,
					ARRAY_SIZE(lineout2_se_routes));

	return 0;
}
EXPORT_SYMBOL_GPL(wm_hubs_add_analogue_routes);

int wm_hubs_handle_analogue_pdata(struct snd_soc_codec *codec,
				  int lineout1_diff, int lineout2_diff,
				  int lineout1fb, int lineout2fb,
				  int jd_scthr, int jd_thr, int micbias1_lvl,
				  int micbias2_lvl)
{
	if (!lineout1_diff)
		snd_soc_update_bits(codec, WM8993_LINE_MIXER1,
				    WM8993_LINEOUT1_MODE,
				    WM8993_LINEOUT1_MODE);
	if (!lineout2_diff)
		snd_soc_update_bits(codec, WM8993_LINE_MIXER2,
				    WM8993_LINEOUT2_MODE,
				    WM8993_LINEOUT2_MODE);

	/* If the line outputs are differential then we aren't presenting
	 * VMID as an output and can disable it.
	 */
	if (lineout1_diff && lineout2_diff)
		codec->idle_bias_off = 1;

	if (lineout1fb)
		snd_soc_update_bits(codec, WM8993_ADDITIONAL_CONTROL,
				    WM8993_LINEOUT1_FB, WM8993_LINEOUT1_FB);

	if (lineout2fb)
		snd_soc_update_bits(codec, WM8993_ADDITIONAL_CONTROL,
				    WM8993_LINEOUT2_FB, WM8993_LINEOUT2_FB);

	snd_soc_update_bits(codec, WM8993_MICBIAS,
			    WM8993_JD_SCTHR_MASK | WM8993_JD_THR_MASK |
			    WM8993_MICB1_LVL | WM8993_MICB2_LVL,
			    jd_scthr << WM8993_JD_SCTHR_SHIFT |
			    jd_thr << WM8993_JD_THR_SHIFT |
			    micbias1_lvl |
			    micbias2_lvl << WM8993_MICB2_LVL_SHIFT);

	return 0;
}
EXPORT_SYMBOL_GPL(wm_hubs_handle_analogue_pdata);

MODULE_DESCRIPTION("Shared support for Wolfson hubs products");
MODULE_AUTHOR("Mark Brown <broonie@opensource.wolfsonmicro.com>");
MODULE_LICENSE("GPL");<|MERGE_RESOLUTION|>--- conflicted
+++ resolved
@@ -91,11 +91,7 @@
  */
 static void calibrate_dc_servo(struct snd_soc_codec *codec)
 {
-<<<<<<< HEAD
-	struct wm_hubs_data *hubs = codec->private_data;
-=======
 	struct wm_hubs_data *hubs = snd_soc_codec_get_drvdata(codec);
->>>>>>> 82839a3a
 	u16 reg, reg_l, reg_r, dcs_cfg;
 
 	/* Set for 32 series updates */
@@ -131,11 +127,8 @@
 			break;
 		}
 
-<<<<<<< HEAD
-=======
 		dev_dbg(codec->dev, "DCS input: %x %x\n", reg_l, reg_r);
 
->>>>>>> 82839a3a
 		/* HPOUT1L */
 		if (reg_l + hubs->dcs_codes > 0 &&
 		    reg_l + hubs->dcs_codes < 0xff)
@@ -147,11 +140,8 @@
 		    reg_r + hubs->dcs_codes < 0xff)
 			reg_r += hubs->dcs_codes;
 		dcs_cfg |= reg_r;
-<<<<<<< HEAD
-=======
 
 		dev_dbg(codec->dev, "DCS result: %x\n", dcs_cfg);
->>>>>>> 82839a3a
 
 		/* Do it */
 		snd_soc_write(codec, WM8993_DC_SERVO_3, dcs_cfg);
@@ -168,11 +158,7 @@
 			       struct snd_ctl_elem_value *ucontrol)
 {
 	struct snd_soc_codec *codec = snd_kcontrol_chip(kcontrol);
-<<<<<<< HEAD
-	struct wm_hubs_data *hubs = codec->private_data;
-=======
 	struct wm_hubs_data *hubs = snd_soc_codec_get_drvdata(codec);
->>>>>>> 82839a3a
 	int ret;
 
 	ret = snd_soc_put_volsw_2r(kcontrol, ucontrol);
