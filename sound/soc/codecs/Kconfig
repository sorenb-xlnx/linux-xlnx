--- conflicted
+++ resolved
@@ -35,10 +35,7 @@
 	select SND_SOC_WM8753 if SND_SOC_I2C_AND_SPI
 	select SND_SOC_WM8900 if I2C
 	select SND_SOC_WM8903 if I2C
-<<<<<<< HEAD
-=======
 	select SND_SOC_WM8940 if I2C
->>>>>>> 72e31981
 	select SND_SOC_WM8960 if I2C
 	select SND_SOC_WM8971 if I2C
 	select SND_SOC_WM8988 if SND_SOC_I2C_AND_SPI
@@ -144,12 +141,9 @@
 config SND_SOC_WM8903
 	tristate
 
-<<<<<<< HEAD
-=======
 config SND_SOC_WM8940
         tristate
 
->>>>>>> 72e31981
 config SND_SOC_WM8960
 	tristate
 
