--- conflicted
+++ resolved
@@ -51,11 +51,7 @@
 	select SND_SOC_TWL6040 if TWL4030_CORE
 	select SND_SOC_UDA134X
 	select SND_SOC_UDA1380 if I2C
-<<<<<<< HEAD
-	select SND_SOC_WL1273 if RADIO_WL1273
-=======
 	select SND_SOC_WL1273 if MFD_WL1273_CORE
->>>>>>> 105e53f8
 	select SND_SOC_WM2000 if I2C
 	select SND_SOC_WM8350 if MFD_WM8350
 	select SND_SOC_WM8400 if MFD_WM8400
@@ -182,12 +178,9 @@
 config SND_SOC_DA7210
         tristate
 
-<<<<<<< HEAD
-=======
 config SND_SOC_DFBMCS320
 	tristate
 
->>>>>>> 105e53f8
 config SND_SOC_DMIC
 	tristate
 
@@ -376,4 +369,4 @@
 	tristate
 
 config SND_SOC_WM9090
-	tristate
+	tristate