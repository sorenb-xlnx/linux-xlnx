--- conflicted
+++ resolved
@@ -18,10 +18,7 @@
 	const char *cpu_dai;
 	const char *codec;
 	const char *platform;
-<<<<<<< HEAD
-=======
 	int id;
->>>>>>> 105e53f8
 };
 
 static int fsi_ak4642_dai_init(struct snd_soc_pcm_runtime *rtd)
@@ -104,10 +101,7 @@
 	.cpu_dai	= "fsia-dai",
 	.codec		= "ak4642-codec.0-0012",
 	.platform	= "sh_fsi.0",
-<<<<<<< HEAD
-=======
-	.id		= FSI_PORT_A,
->>>>>>> 105e53f8
+	.id		= FSI_PORT_A,
 };
 
 static struct fsi_ak4642_data fsi_b_ak4642 = {
@@ -116,10 +110,7 @@
 	.cpu_dai	= "fsib-dai",
 	.codec		= "ak4642-codec.0-0012",
 	.platform	= "sh_fsi.0",
-<<<<<<< HEAD
-=======
-	.id		= FSI_PORT_B,
->>>>>>> 105e53f8
+	.id		= FSI_PORT_B,
 };
 
 static struct fsi_ak4642_data fsi_a_ak4643 = {
@@ -128,10 +119,7 @@
 	.cpu_dai	= "fsia-dai",
 	.codec		= "ak4642-codec.0-0013",
 	.platform	= "sh_fsi.0",
-<<<<<<< HEAD
-=======
-	.id		= FSI_PORT_A,
->>>>>>> 105e53f8
+	.id		= FSI_PORT_A,
 };
 
 static struct fsi_ak4642_data fsi_b_ak4643 = {
@@ -140,10 +128,7 @@
 	.cpu_dai	= "fsib-dai",
 	.codec		= "ak4642-codec.0-0013",
 	.platform	= "sh_fsi.0",
-<<<<<<< HEAD
-=======
-	.id		= FSI_PORT_B,
->>>>>>> 105e53f8
+	.id		= FSI_PORT_B,
 };
 
 static struct fsi_ak4642_data fsi2_a_ak4642 = {
@@ -152,10 +137,7 @@
 	.cpu_dai	= "fsia-dai",
 	.codec		= "ak4642-codec.0-0012",
 	.platform	= "sh_fsi2",
-<<<<<<< HEAD
-=======
-	.id		= FSI_PORT_A,
->>>>>>> 105e53f8
+	.id		= FSI_PORT_A,
 };
 
 static struct fsi_ak4642_data fsi2_b_ak4642 = {
@@ -164,10 +146,7 @@
 	.cpu_dai	= "fsib-dai",
 	.codec		= "ak4642-codec.0-0012",
 	.platform	= "sh_fsi2",
-<<<<<<< HEAD
-=======
-	.id		= FSI_PORT_B,
->>>>>>> 105e53f8
+	.id		= FSI_PORT_B,
 };
 
 static struct fsi_ak4642_data fsi2_a_ak4643 = {
@@ -176,10 +155,7 @@
 	.cpu_dai	= "fsia-dai",
 	.codec		= "ak4642-codec.0-0013",
 	.platform	= "sh_fsi2",
-<<<<<<< HEAD
-=======
-	.id		= FSI_PORT_A,
->>>>>>> 105e53f8
+	.id		= FSI_PORT_A,
 };
 
 static struct fsi_ak4642_data fsi2_b_ak4643 = {
@@ -188,10 +164,7 @@
 	.cpu_dai	= "fsib-dai",
 	.codec		= "ak4642-codec.0-0013",
 	.platform	= "sh_fsi2",
-<<<<<<< HEAD
-=======
-	.id		= FSI_PORT_B,
->>>>>>> 105e53f8
+	.id		= FSI_PORT_B,
 };
 
 static struct platform_device_id fsi_id_table[] = {
