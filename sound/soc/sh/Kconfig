--- conflicted
+++ resolved
@@ -23,10 +23,6 @@
 config SND_SOC_SH4_FSI
 	tristate "SH4 FSI support"
 	depends on CPU_SUBTYPE_SH7724
-<<<<<<< HEAD
-        select SH_DMA
-=======
->>>>>>> 964a00f3
 	help
 	  This option enables FSI sound support
 
