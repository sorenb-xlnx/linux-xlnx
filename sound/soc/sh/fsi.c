/*
 * Fifo-attached Serial Interface (FSI) support for SH7724
 *
 * Copyright (C) 2009 Renesas Solutions Corp.
 * Kuninori Morimoto <morimoto.kuninori@renesas.com>
 *
 * Based on ssi.c
 * Copyright (c) 2007 Manuel Lauss <mano@roarinelk.homelinux.net>
 *
 * This program is free software; you can redistribute it and/or modify
 * it under the terms of the GNU General Public License version 2 as
 * published by the Free Software Foundation.
 */

#include <linux/delay.h>
#include <linux/pm_runtime.h>
#include <linux/io.h>
#include <linux/slab.h>
#include <sound/soc.h>
#include <sound/sh_fsi.h>

#define DO_FMT		0x0000
#define DOFF_CTL	0x0004
#define DOFF_ST		0x0008
#define DI_FMT		0x000C
#define DIFF_CTL	0x0010
#define DIFF_ST		0x0014
#define CKG1		0x0018
#define CKG2		0x001C
#define DIDT		0x0020
#define DODT		0x0024
#define MUTE_ST		0x0028
#define OUT_SEL		0x0030
#define REG_END		OUT_SEL

#define A_MST_CTLR	0x0180
#define B_MST_CTLR	0x01A0
#define CPU_INT_ST	0x01F4
#define CPU_IEMSK	0x01F8
#define CPU_IMSK	0x01FC
#define INT_ST		0x0200
#define IEMSK		0x0204
#define IMSK		0x0208
#define MUTE		0x020C
#define CLK_RST		0x0210
#define SOFT_RST	0x0214
#define FIFO_SZ		0x0218
#define MREG_START	A_MST_CTLR
#define MREG_END	FIFO_SZ

/* DO_FMT */
/* DI_FMT */
#define CR_MONO		(0x0 << 4)
#define CR_MONO_D	(0x1 << 4)
#define CR_PCM		(0x2 << 4)
#define CR_I2S		(0x3 << 4)
#define CR_TDM		(0x4 << 4)
#define CR_TDM_D	(0x5 << 4)
#define CR_SPDIF	0x00100120

/* DOFF_CTL */
/* DIFF_CTL */
#define IRQ_HALF	0x00100000
#define FIFO_CLR	0x00000001

/* DOFF_ST */
#define ERR_OVER	0x00000010
#define ERR_UNDER	0x00000001
#define ST_ERR		(ERR_OVER | ERR_UNDER)

/* CKG1 */
#define ACKMD_MASK	0x00007000
#define BPFMD_MASK	0x00000700

/* A/B MST_CTLR */
#define BP	(1 << 4)	/* Fix the signal of Biphase output */
#define SE	(1 << 0)	/* Fix the master clock */

/* CLK_RST */
#define B_CLK		0x00000010
#define A_CLK		0x00000001

/* INT_ST */
#define INT_B_IN	(1 << 12)
#define INT_B_OUT	(1 << 8)
#define INT_A_IN	(1 << 4)
#define INT_A_OUT	(1 << 0)

/* SOFT_RST */
#define PBSR		(1 << 12) /* Port B Software Reset */
#define PASR		(1 <<  8) /* Port A Software Reset */
#define IR		(1 <<  4) /* Interrupt Reset */
#define FSISR		(1 <<  0) /* Software Reset */

/* FIFO_SZ */
#define OUT_SZ_MASK	0x7
#define BO_SZ_SHIFT	8
#define AO_SZ_SHIFT	0

#define FSI_RATES SNDRV_PCM_RATE_8000_96000

#define FSI_FMTS (SNDRV_PCM_FMTBIT_S24_LE | SNDRV_PCM_FMTBIT_S16_LE)

/************************************************************************


		struct


************************************************************************/
struct fsi_priv {
	void __iomem *base;
	struct snd_pcm_substream *substream;
	struct fsi_master *master;

	int fifo_max;
	int chan;

	int byte_offset;
	int period_len;
	int buffer_len;
	int periods;

	u32 mst_ctrl;
};

struct fsi_core {
	int ver;

	u32 int_st;
	u32 iemsk;
	u32 imsk;
};

struct fsi_master {
	void __iomem *base;
	int irq;
	struct fsi_priv fsia;
	struct fsi_priv fsib;
	struct fsi_core *core;
	struct sh_fsi_platform_info *info;
	spinlock_t lock;
};

/************************************************************************


		basic read write function


************************************************************************/
static void __fsi_reg_write(u32 reg, u32 data)
{
	/* valid data area is 24bit */
	data &= 0x00ffffff;

	__raw_writel(data, reg);
}

static u32 __fsi_reg_read(u32 reg)
{
	return __raw_readl(reg);
}

static void __fsi_reg_mask_set(u32 reg, u32 mask, u32 data)
{
	u32 val = __fsi_reg_read(reg);

	val &= ~mask;
	val |= data & mask;

	__fsi_reg_write(reg, val);
}

static void fsi_reg_write(struct fsi_priv *fsi, u32 reg, u32 data)
{
	if (reg > REG_END) {
		pr_err("fsi: register access err (%s)\n", __func__);
		return;
	}

	__fsi_reg_write((u32)(fsi->base + reg), data);
}

static u32 fsi_reg_read(struct fsi_priv *fsi, u32 reg)
{
	if (reg > REG_END) {
		pr_err("fsi: register access err (%s)\n", __func__);
		return 0;
	}

	return __fsi_reg_read((u32)(fsi->base + reg));
}

static void fsi_reg_mask_set(struct fsi_priv *fsi, u32 reg, u32 mask, u32 data)
{
	if (reg > REG_END) {
		pr_err("fsi: register access err (%s)\n", __func__);
		return;
	}

	__fsi_reg_mask_set((u32)(fsi->base + reg), mask, data);
}

static void fsi_master_write(struct fsi_master *master, u32 reg, u32 data)
{
	unsigned long flags;

	if ((reg < MREG_START) ||
	    (reg > MREG_END)) {
		pr_err("fsi: register access err (%s)\n", __func__);
		return;
	}

	spin_lock_irqsave(&master->lock, flags);
	__fsi_reg_write((u32)(master->base + reg), data);
	spin_unlock_irqrestore(&master->lock, flags);
}

static u32 fsi_master_read(struct fsi_master *master, u32 reg)
{
	u32 ret;
	unsigned long flags;

	if ((reg < MREG_START) ||
	    (reg > MREG_END)) {
		pr_err("fsi: register access err (%s)\n", __func__);
		return 0;
	}

	spin_lock_irqsave(&master->lock, flags);
	ret = __fsi_reg_read((u32)(master->base + reg));
	spin_unlock_irqrestore(&master->lock, flags);

	return ret;
}

static void fsi_master_mask_set(struct fsi_master *master,
			       u32 reg, u32 mask, u32 data)
{
	unsigned long flags;

	if ((reg < MREG_START) ||
	    (reg > MREG_END)) {
		pr_err("fsi: register access err (%s)\n", __func__);
		return;
	}

	spin_lock_irqsave(&master->lock, flags);
	__fsi_reg_mask_set((u32)(master->base + reg), mask, data);
	spin_unlock_irqrestore(&master->lock, flags);
}

/************************************************************************


		basic function


************************************************************************/
static struct fsi_master *fsi_get_master(struct fsi_priv *fsi)
{
	return fsi->master;
}

static int fsi_is_port_a(struct fsi_priv *fsi)
{
	return fsi->master->base == fsi->base;
}

static struct snd_soc_dai *fsi_get_dai(struct snd_pcm_substream *substream)
{
	struct snd_soc_pcm_runtime *rtd = substream->private_data;
	struct snd_soc_dai_link *machine = rtd->dai;

	return  machine->cpu_dai;
}

static struct fsi_priv *fsi_get_priv(struct snd_pcm_substream *substream)
{
	struct snd_soc_dai *dai = fsi_get_dai(substream);

	return dai->private_data;
}

static u32 fsi_get_info_flags(struct fsi_priv *fsi)
{
	int is_porta = fsi_is_port_a(fsi);
	struct fsi_master *master = fsi_get_master(fsi);

	return is_porta ? master->info->porta_flags :
		master->info->portb_flags;
}

static int fsi_is_master_mode(struct fsi_priv *fsi, int is_play)
{
	u32 mode;
	u32 flags = fsi_get_info_flags(fsi);

	mode = is_play ? SH_FSI_OUT_SLAVE_MODE : SH_FSI_IN_SLAVE_MODE;

	/* return
	 * 1 : master mode
	 * 0 : slave mode
	 */

	return (mode & flags) != mode;
}

static u32 fsi_port_ab_io_bit(struct fsi_priv *fsi, int is_play)
{
	int is_porta = fsi_is_port_a(fsi);
	u32 data;

	if (is_porta)
		data = is_play ? (1 << 0) : (1 << 4);
	else
		data = is_play ? (1 << 8) : (1 << 12);

	return data;
}

static void fsi_stream_push(struct fsi_priv *fsi,
			    struct snd_pcm_substream *substream,
			    u32 buffer_len,
			    u32 period_len)
{
	fsi->substream		= substream;
	fsi->buffer_len		= buffer_len;
	fsi->period_len		= period_len;
	fsi->byte_offset	= 0;
	fsi->periods		= 0;
}

static void fsi_stream_pop(struct fsi_priv *fsi)
{
	fsi->substream		= NULL;
	fsi->buffer_len		= 0;
	fsi->period_len		= 0;
	fsi->byte_offset	= 0;
	fsi->periods		= 0;
}

static int fsi_get_fifo_residue(struct fsi_priv *fsi, int is_play)
{
	u32 status;
	u32 reg = is_play ? DOFF_ST : DIFF_ST;
	int residue;

	status = fsi_reg_read(fsi, reg);
	residue = 0x1ff & (status >> 8);
	residue *= fsi->chan;

	return residue;
}

/************************************************************************


		irq function


************************************************************************/
static void fsi_irq_enable(struct fsi_priv *fsi, int is_play)
{
	u32 data = fsi_port_ab_io_bit(fsi, is_play);
	struct fsi_master *master = fsi_get_master(fsi);

	fsi_master_mask_set(master, master->core->imsk,  data, data);
	fsi_master_mask_set(master, master->core->iemsk, data, data);
}

static void fsi_irq_disable(struct fsi_priv *fsi, int is_play)
{
	u32 data = fsi_port_ab_io_bit(fsi, is_play);
	struct fsi_master *master = fsi_get_master(fsi);

	fsi_master_mask_set(master, master->core->imsk,  data, 0);
	fsi_master_mask_set(master, master->core->iemsk, data, 0);
}

static u32 fsi_irq_get_status(struct fsi_master *master)
{
	return fsi_master_read(master, master->core->int_st);
}

static void fsi_irq_clear_all_status(struct fsi_master *master)
{
	fsi_master_write(master, master->core->int_st, 0);
}

static void fsi_irq_clear_status(struct fsi_priv *fsi)
{
	u32 data = 0;
	struct fsi_master *master = fsi_get_master(fsi);

	data |= fsi_port_ab_io_bit(fsi, 0);
	data |= fsi_port_ab_io_bit(fsi, 1);

	/* clear interrupt factor */
	fsi_master_mask_set(master, master->core->int_st, data, 0);
}

/************************************************************************


		SPDIF master clock function

These functions are used later FSI2
************************************************************************/
static void fsi_spdif_clk_ctrl(struct fsi_priv *fsi, int enable)
{
	struct fsi_master *master = fsi_get_master(fsi);
	u32 val = BP | SE;

	if (master->core->ver < 2) {
		pr_err("fsi: register access err (%s)\n", __func__);
		return;
	}

	if (enable)
		fsi_master_mask_set(master, fsi->mst_ctrl, val, val);
	else
		fsi_master_mask_set(master, fsi->mst_ctrl, val, 0);
}

/************************************************************************


		ctrl function


************************************************************************/
static void fsi_clk_ctrl(struct fsi_priv *fsi, int enable)
{
	u32 val = fsi_is_port_a(fsi) ? (1 << 0) : (1 << 4);
	struct fsi_master *master = fsi_get_master(fsi);

	if (enable)
		fsi_master_mask_set(master, CLK_RST, val, val);
	else
		fsi_master_mask_set(master, CLK_RST, val, 0);
}

static void fsi_fifo_init(struct fsi_priv *fsi,
			  int is_play,
			  struct snd_soc_dai *dai)
{
	struct fsi_master *master = fsi_get_master(fsi);
	u32 ctrl, shift, i;

	/* get on-chip RAM capacity */
	shift = fsi_master_read(master, FIFO_SZ);
	shift >>= fsi_is_port_a(fsi) ? AO_SZ_SHIFT : BO_SZ_SHIFT;
	shift &= OUT_SZ_MASK;
	fsi->fifo_max = 256 << shift;
	dev_dbg(dai->dev, "fifo = %d words\n", fsi->fifo_max);

	/*
	 * The maximum number of sample data varies depending
	 * on the number of channels selected for the format.
	 *
	 * FIFOs are used in 4-channel units in 3-channel mode
	 * and in 8-channel units in 5- to 7-channel mode
	 * meaning that more FIFOs than the required size of DPRAM
	 * are used.
	 *
	 * ex) if 256 words of DP-RAM is connected
	 * 1 channel:  256 (256 x 1 = 256)
	 * 2 channels: 128 (128 x 2 = 256)
	 * 3 channels:  64 ( 64 x 3 = 192)
	 * 4 channels:  64 ( 64 x 4 = 256)
	 * 5 channels:  32 ( 32 x 5 = 160)
	 * 6 channels:  32 ( 32 x 6 = 192)
	 * 7 channels:  32 ( 32 x 7 = 224)
	 * 8 channels:  32 ( 32 x 8 = 256)
	 */
	for (i = 1; i < fsi->chan; i <<= 1)
		fsi->fifo_max >>= 1;
	dev_dbg(dai->dev, "%d channel %d store\n", fsi->chan, fsi->fifo_max);

	ctrl = is_play ? DOFF_CTL : DIFF_CTL;

	/* set interrupt generation factor */
	fsi_reg_write(fsi, ctrl, IRQ_HALF);

	/* clear FIFO */
	fsi_reg_mask_set(fsi, ctrl, FIFO_CLR, FIFO_CLR);
}

static void fsi_soft_all_reset(struct fsi_master *master)
{
	/* port AB reset */
	fsi_master_mask_set(master, SOFT_RST, PASR | PBSR, 0);
	mdelay(10);

	/* soft reset */
	fsi_master_mask_set(master, SOFT_RST, FSISR, 0);
	fsi_master_mask_set(master, SOFT_RST, FSISR, FSISR);
	mdelay(10);
}

/* playback interrupt */
static int fsi_data_push(struct fsi_priv *fsi, int startup)
{
	struct snd_pcm_runtime *runtime;
	struct snd_pcm_substream *substream = NULL;
	u32 status;
	int send;
	int fifo_free;
	int width;
	u8 *start;
	int i, over_period;

	if (!fsi			||
	    !fsi->substream		||
	    !fsi->substream->runtime)
		return -EINVAL;

	over_period	= 0;
	substream	= fsi->substream;
	runtime		= substream->runtime;

	/* FSI FIFO has limit.
	 * So, this driver can not send periods data at a time
	 */
	if (fsi->byte_offset >=
	    fsi->period_len * (fsi->periods + 1)) {

		over_period = 1;
		fsi->periods = (fsi->periods + 1) % runtime->periods;

		if (0 == fsi->periods)
			fsi->byte_offset = 0;
	}

	/* get 1 channel data width */
	width = frames_to_bytes(runtime, 1) / fsi->chan;

	/* get send size for alsa */
	send = (fsi->buffer_len - fsi->byte_offset) / width;

	/*  get FIFO free size */
	fifo_free = (fsi->fifo_max * fsi->chan) - fsi_get_fifo_residue(fsi, 1);

	/* size check */
	if (fifo_free < send)
		send = fifo_free;

	start = runtime->dma_area;
	start += fsi->byte_offset;

	switch (width) {
	case 2:
		for (i = 0; i < send; i++)
			fsi_reg_write(fsi, DODT,
				      ((u32)*((u16 *)start + i) << 8));
		break;
	case 4:
		for (i = 0; i < send; i++)
			fsi_reg_write(fsi, DODT, *((u32 *)start + i));
		break;
	default:
		return -EINVAL;
	}

	fsi->byte_offset += send * width;

	status = fsi_reg_read(fsi, DOFF_ST);
	if (!startup) {
		struct snd_soc_dai *dai = fsi_get_dai(substream);

		if (status & ERR_OVER)
			dev_err(dai->dev, "over run\n");
		if (status & ERR_UNDER)
			dev_err(dai->dev, "under run\n");
	}
	fsi_reg_write(fsi, DOFF_ST, 0);

	fsi_irq_enable(fsi, 1);

	if (over_period)
		snd_pcm_period_elapsed(substream);

	return 0;
}

static int fsi_data_pop(struct fsi_priv *fsi, int startup)
{
	struct snd_pcm_runtime *runtime;
	struct snd_pcm_substream *substream = NULL;
	u32 status;
	int free;
	int fifo_fill;
	int width;
	u8 *start;
	int i, over_period;

	if (!fsi			||
	    !fsi->substream		||
	    !fsi->substream->runtime)
		return -EINVAL;

	over_period	= 0;
	substream	= fsi->substream;
	runtime		= substream->runtime;

	/* FSI FIFO has limit.
	 * So, this driver can not send periods data at a time
	 */
	if (fsi->byte_offset >=
	    fsi->period_len * (fsi->periods + 1)) {

		over_period = 1;
		fsi->periods = (fsi->periods + 1) % runtime->periods;

		if (0 == fsi->periods)
			fsi->byte_offset = 0;
	}

	/* get 1 channel data width */
	width = frames_to_bytes(runtime, 1) / fsi->chan;

	/* get free space for alsa */
	free = (fsi->buffer_len - fsi->byte_offset) / width;

	/* get recv size */
	fifo_fill = fsi_get_fifo_residue(fsi, 0);

	if (free < fifo_fill)
		fifo_fill = free;

	start = runtime->dma_area;
	start += fsi->byte_offset;

	switch (width) {
	case 2:
		for (i = 0; i < fifo_fill; i++)
			*((u16 *)start + i) =
				(u16)(fsi_reg_read(fsi, DIDT) >> 8);
		break;
	case 4:
		for (i = 0; i < fifo_fill; i++)
			*((u32 *)start + i) = fsi_reg_read(fsi, DIDT);
		break;
	default:
		return -EINVAL;
	}

	fsi->byte_offset += fifo_fill * width;

	status = fsi_reg_read(fsi, DIFF_ST);
	if (!startup) {
		struct snd_soc_dai *dai = fsi_get_dai(substream);

		if (status & ERR_OVER)
			dev_err(dai->dev, "over run\n");
		if (status & ERR_UNDER)
			dev_err(dai->dev, "under run\n");
	}
	fsi_reg_write(fsi, DIFF_ST, 0);

	fsi_irq_enable(fsi, 0);

	if (over_period)
		snd_pcm_period_elapsed(substream);

	return 0;
}

static irqreturn_t fsi_interrupt(int irq, void *data)
{
	struct fsi_master *master = data;
	u32 int_st = fsi_irq_get_status(master);

	/* clear irq status */
	fsi_master_mask_set(master, SOFT_RST, IR, 0);
	fsi_master_mask_set(master, SOFT_RST, IR, IR);

	if (int_st & INT_A_OUT)
		fsi_data_push(&master->fsia, 0);
	if (int_st & INT_B_OUT)
		fsi_data_push(&master->fsib, 0);
	if (int_st & INT_A_IN)
		fsi_data_pop(&master->fsia, 0);
	if (int_st & INT_B_IN)
		fsi_data_pop(&master->fsib, 0);

	fsi_irq_clear_all_status(master);

	return IRQ_HANDLED;
}

/************************************************************************


		dai ops


************************************************************************/
static int fsi_dai_startup(struct snd_pcm_substream *substream,
			   struct snd_soc_dai *dai)
{
	struct fsi_priv *fsi = fsi_get_priv(substream);
	u32 flags = fsi_get_info_flags(fsi);
	struct fsi_master *master = fsi_get_master(fsi);
	u32 fmt;
	u32 reg;
	u32 data;
	int is_play = (substream->stream == SNDRV_PCM_STREAM_PLAYBACK);
	int is_master;
	int ret = 0;

	pm_runtime_get_sync(dai->dev);

	/* CKG1 */
	data = is_play ? (1 << 0) : (1 << 4);
	is_master = fsi_is_master_mode(fsi, is_play);
	if (is_master)
		fsi_reg_mask_set(fsi, CKG1, data, data);
	else
		fsi_reg_mask_set(fsi, CKG1, data, 0);

	/* clock inversion (CKG2) */
	data = 0;
	if (SH_FSI_LRM_INV & flags)
		data |= 1 << 12;
	if (SH_FSI_BRM_INV & flags)
		data |= 1 << 8;
	if (SH_FSI_LRS_INV & flags)
		data |= 1 << 4;
	if (SH_FSI_BRS_INV & flags)
		data |= 1 << 0;

	fsi_reg_write(fsi, CKG2, data);

	/* do fmt, di fmt */
	data = 0;
	reg = is_play ? DO_FMT : DI_FMT;
	fmt = is_play ? SH_FSI_GET_OFMT(flags) : SH_FSI_GET_IFMT(flags);
	switch (fmt) {
	case SH_FSI_FMT_MONO:
		data = CR_MONO;
		fsi->chan = 1;
		break;
	case SH_FSI_FMT_MONO_DELAY:
		data = CR_MONO_D;
		fsi->chan = 1;
		break;
	case SH_FSI_FMT_PCM:
		data = CR_PCM;
		fsi->chan = 2;
		break;
	case SH_FSI_FMT_I2S:
		data = CR_I2S;
		fsi->chan = 2;
		break;
	case SH_FSI_FMT_TDM:
<<<<<<< HEAD
		msg = "TDM";
		fsi->chan = is_play ?
			SH_FSI_GET_CH_O(flags) : SH_FSI_GET_CH_I(flags);
		data = CR_FMT(CR_TDM) | (fsi->chan - 1);
		break;
	case SH_FSI_FMT_TDM_DELAY:
		msg = "TDM Delay";
		fsi->chan = is_play ?
			SH_FSI_GET_CH_O(flags) : SH_FSI_GET_CH_I(flags);
		data = CR_FMT(CR_TDM_D) | (fsi->chan - 1);
=======
		fsi->chan = is_play ?
			SH_FSI_GET_CH_O(flags) : SH_FSI_GET_CH_I(flags);
		data = CR_TDM | (fsi->chan - 1);
		break;
	case SH_FSI_FMT_TDM_DELAY:
		fsi->chan = is_play ?
			SH_FSI_GET_CH_O(flags) : SH_FSI_GET_CH_I(flags);
		data = CR_TDM_D | (fsi->chan - 1);
		break;
	case SH_FSI_FMT_SPDIF:
		if (master->core->ver < 2) {
			dev_err(dai->dev, "This FSI can not use SPDIF\n");
			return -EINVAL;
		}
		data = CR_SPDIF;
		fsi->chan = 2;
		fsi_spdif_clk_ctrl(fsi, 1);
		fsi_reg_mask_set(fsi, OUT_SEL, 0x0010, 0x0010);
>>>>>>> 26dce370
		break;
	default:
		dev_err(dai->dev, "unknown format.\n");
		return -EINVAL;
	}
	fsi_reg_write(fsi, reg, data);

	/* irq clear */
	fsi_irq_disable(fsi, is_play);
	fsi_irq_clear_status(fsi);

	/* fifo init */
	fsi_fifo_init(fsi, is_play, dai);

	return ret;
}

static void fsi_dai_shutdown(struct snd_pcm_substream *substream,
			     struct snd_soc_dai *dai)
{
	struct fsi_priv *fsi = fsi_get_priv(substream);
	int is_play = substream->stream == SNDRV_PCM_STREAM_PLAYBACK;

	fsi_irq_disable(fsi, is_play);
	fsi_clk_ctrl(fsi, 0);

	pm_runtime_put_sync(dai->dev);
}

static int fsi_dai_trigger(struct snd_pcm_substream *substream, int cmd,
			   struct snd_soc_dai *dai)
{
	struct fsi_priv *fsi = fsi_get_priv(substream);
	struct snd_pcm_runtime *runtime = substream->runtime;
	int is_play = substream->stream == SNDRV_PCM_STREAM_PLAYBACK;
	int ret = 0;

	switch (cmd) {
	case SNDRV_PCM_TRIGGER_START:
		fsi_stream_push(fsi, substream,
				frames_to_bytes(runtime, runtime->buffer_size),
				frames_to_bytes(runtime, runtime->period_size));
		ret = is_play ? fsi_data_push(fsi, 1) : fsi_data_pop(fsi, 1);
		break;
	case SNDRV_PCM_TRIGGER_STOP:
		fsi_irq_disable(fsi, is_play);
		fsi_stream_pop(fsi);
		break;
	}

	return ret;
}

static int fsi_dai_hw_params(struct snd_pcm_substream *substream,
			     struct snd_pcm_hw_params *params,
			     struct snd_soc_dai *dai)
{
	struct fsi_priv *fsi = fsi_get_priv(substream);
	struct fsi_master *master = fsi_get_master(fsi);
	int (*set_rate)(int is_porta, int rate) = master->info->set_rate;
	int fsi_ver = master->core->ver;
	int is_play = (substream->stream == SNDRV_PCM_STREAM_PLAYBACK);
	int ret;

	/* if slave mode, set_rate is not needed */
	if (!fsi_is_master_mode(fsi, is_play))
		return 0;

	/* it is error if no set_rate */
	if (!set_rate)
		return -EIO;

	ret = set_rate(fsi_is_port_a(fsi), params_rate(params));
	if (ret > 0) {
		u32 data = 0;

		switch (ret & SH_FSI_ACKMD_MASK) {
		default:
			/* FALL THROUGH */
		case SH_FSI_ACKMD_512:
			data |= (0x0 << 12);
			break;
		case SH_FSI_ACKMD_256:
			data |= (0x1 << 12);
			break;
		case SH_FSI_ACKMD_128:
			data |= (0x2 << 12);
			break;
		case SH_FSI_ACKMD_64:
			data |= (0x3 << 12);
			break;
		case SH_FSI_ACKMD_32:
			if (fsi_ver < 2)
				dev_err(dai->dev, "unsupported ACKMD\n");
			else
				data |= (0x4 << 12);
			break;
		}

		switch (ret & SH_FSI_BPFMD_MASK) {
		default:
			/* FALL THROUGH */
		case SH_FSI_BPFMD_32:
			data |= (0x0 << 8);
			break;
		case SH_FSI_BPFMD_64:
			data |= (0x1 << 8);
			break;
		case SH_FSI_BPFMD_128:
			data |= (0x2 << 8);
			break;
		case SH_FSI_BPFMD_256:
			data |= (0x3 << 8);
			break;
		case SH_FSI_BPFMD_512:
			data |= (0x4 << 8);
			break;
		case SH_FSI_BPFMD_16:
			if (fsi_ver < 2)
				dev_err(dai->dev, "unsupported ACKMD\n");
			else
				data |= (0x7 << 8);
			break;
		}

		fsi_reg_mask_set(fsi, CKG1, (ACKMD_MASK | BPFMD_MASK) , data);
		udelay(10);
		fsi_clk_ctrl(fsi, 1);
		ret = 0;
	}

	return ret;

}

static struct snd_soc_dai_ops fsi_dai_ops = {
	.startup	= fsi_dai_startup,
	.shutdown	= fsi_dai_shutdown,
	.trigger	= fsi_dai_trigger,
	.hw_params	= fsi_dai_hw_params,
};

/************************************************************************


		pcm ops


************************************************************************/
static struct snd_pcm_hardware fsi_pcm_hardware = {
	.info =		SNDRV_PCM_INFO_INTERLEAVED	|
			SNDRV_PCM_INFO_MMAP		|
			SNDRV_PCM_INFO_MMAP_VALID	|
			SNDRV_PCM_INFO_PAUSE,
	.formats		= FSI_FMTS,
	.rates			= FSI_RATES,
	.rate_min		= 8000,
	.rate_max		= 192000,
	.channels_min		= 1,
	.channels_max		= 2,
	.buffer_bytes_max	= 64 * 1024,
	.period_bytes_min	= 32,
	.period_bytes_max	= 8192,
	.periods_min		= 1,
	.periods_max		= 32,
	.fifo_size		= 256,
};

static int fsi_pcm_open(struct snd_pcm_substream *substream)
{
	struct snd_pcm_runtime *runtime = substream->runtime;
	int ret = 0;

	snd_soc_set_runtime_hwparams(substream, &fsi_pcm_hardware);

	ret = snd_pcm_hw_constraint_integer(runtime,
					    SNDRV_PCM_HW_PARAM_PERIODS);

	return ret;
}

static int fsi_hw_params(struct snd_pcm_substream *substream,
			 struct snd_pcm_hw_params *hw_params)
{
	return snd_pcm_lib_malloc_pages(substream,
					params_buffer_bytes(hw_params));
}

static int fsi_hw_free(struct snd_pcm_substream *substream)
{
	return snd_pcm_lib_free_pages(substream);
}

static snd_pcm_uframes_t fsi_pointer(struct snd_pcm_substream *substream)
{
	struct snd_pcm_runtime *runtime = substream->runtime;
	struct fsi_priv *fsi = fsi_get_priv(substream);
	long location;

	location = (fsi->byte_offset - 1);
	if (location < 0)
		location = 0;

	return bytes_to_frames(runtime, location);
}

static struct snd_pcm_ops fsi_pcm_ops = {
	.open		= fsi_pcm_open,
	.ioctl		= snd_pcm_lib_ioctl,
	.hw_params	= fsi_hw_params,
	.hw_free	= fsi_hw_free,
	.pointer	= fsi_pointer,
};

/************************************************************************


		snd_soc_platform


************************************************************************/
#define PREALLOC_BUFFER		(32 * 1024)
#define PREALLOC_BUFFER_MAX	(32 * 1024)

static void fsi_pcm_free(struct snd_pcm *pcm)
{
	snd_pcm_lib_preallocate_free_for_all(pcm);
}

static int fsi_pcm_new(struct snd_card *card,
		       struct snd_soc_dai *dai,
		       struct snd_pcm *pcm)
{
	/*
	 * dont use SNDRV_DMA_TYPE_DEV, since it will oops the SH kernel
	 * in MMAP mode (i.e. aplay -M)
	 */
	return snd_pcm_lib_preallocate_pages_for_all(
		pcm,
		SNDRV_DMA_TYPE_CONTINUOUS,
		snd_dma_continuous_data(GFP_KERNEL),
		PREALLOC_BUFFER, PREALLOC_BUFFER_MAX);
}

/************************************************************************


		alsa struct


************************************************************************/
struct snd_soc_dai fsi_soc_dai[] = {
	{
		.name			= "FSIA",
		.id			= 0,
		.playback = {
			.rates		= FSI_RATES,
			.formats	= FSI_FMTS,
			.channels_min	= 1,
			.channels_max	= 8,
		},
		.capture = {
			.rates		= FSI_RATES,
			.formats	= FSI_FMTS,
			.channels_min	= 1,
			.channels_max	= 8,
		},
		.ops = &fsi_dai_ops,
	},
	{
		.name			= "FSIB",
		.id			= 1,
		.playback = {
			.rates		= FSI_RATES,
			.formats	= FSI_FMTS,
			.channels_min	= 1,
			.channels_max	= 8,
		},
		.capture = {
			.rates		= FSI_RATES,
			.formats	= FSI_FMTS,
			.channels_min	= 1,
			.channels_max	= 8,
		},
		.ops = &fsi_dai_ops,
	},
};
EXPORT_SYMBOL_GPL(fsi_soc_dai);

struct snd_soc_platform fsi_soc_platform = {
	.name		= "fsi-pcm",
	.pcm_ops 	= &fsi_pcm_ops,
	.pcm_new	= fsi_pcm_new,
	.pcm_free	= fsi_pcm_free,
};
EXPORT_SYMBOL_GPL(fsi_soc_platform);

/************************************************************************


		platform function


************************************************************************/
static int fsi_probe(struct platform_device *pdev)
{
	struct fsi_master *master;
	const struct platform_device_id	*id_entry;
	struct resource *res;
	unsigned int irq;
	int ret;

	id_entry = pdev->id_entry;
	if (!id_entry) {
		dev_err(&pdev->dev, "unknown fsi device\n");
		return -ENODEV;
	}

	res = platform_get_resource(pdev, IORESOURCE_MEM, 0);
	irq = platform_get_irq(pdev, 0);
	if (!res || (int)irq <= 0) {
		dev_err(&pdev->dev, "Not enough FSI platform resources.\n");
		ret = -ENODEV;
		goto exit;
	}

	master = kzalloc(sizeof(*master), GFP_KERNEL);
	if (!master) {
		dev_err(&pdev->dev, "Could not allocate master\n");
		ret = -ENOMEM;
		goto exit;
	}

	master->base = ioremap_nocache(res->start, resource_size(res));
	if (!master->base) {
		ret = -ENXIO;
		dev_err(&pdev->dev, "Unable to ioremap FSI registers.\n");
		goto exit_kfree;
	}

	/* master setting */
	master->irq		= irq;
	master->info		= pdev->dev.platform_data;
	master->core		= (struct fsi_core *)id_entry->driver_data;
	spin_lock_init(&master->lock);

	/* FSI A setting */
	master->fsia.base	= master->base;
	master->fsia.master	= master;
	master->fsia.mst_ctrl	= A_MST_CTLR;

	/* FSI B setting */
	master->fsib.base	= master->base + 0x40;
	master->fsib.master	= master;
	master->fsib.mst_ctrl	= B_MST_CTLR;

	pm_runtime_enable(&pdev->dev);
	pm_runtime_resume(&pdev->dev);

	fsi_soc_dai[0].dev		= &pdev->dev;
	fsi_soc_dai[0].private_data	= &master->fsia;
	fsi_soc_dai[1].dev		= &pdev->dev;
	fsi_soc_dai[1].private_data	= &master->fsib;

	fsi_soft_all_reset(master);

	ret = request_irq(irq, &fsi_interrupt, IRQF_DISABLED,
			  id_entry->name, master);
	if (ret) {
		dev_err(&pdev->dev, "irq request err\n");
		goto exit_iounmap;
	}

	ret = snd_soc_register_platform(&fsi_soc_platform);
	if (ret < 0) {
		dev_err(&pdev->dev, "cannot snd soc register\n");
		goto exit_free_irq;
	}

	return snd_soc_register_dais(fsi_soc_dai, ARRAY_SIZE(fsi_soc_dai));

exit_free_irq:
	free_irq(irq, master);
exit_iounmap:
	iounmap(master->base);
	pm_runtime_disable(&pdev->dev);
exit_kfree:
	kfree(master);
	master = NULL;
exit:
	return ret;
}

static int fsi_remove(struct platform_device *pdev)
{
	struct fsi_master *master;

	master = fsi_get_master(fsi_soc_dai[0].private_data);

	snd_soc_unregister_dais(fsi_soc_dai, ARRAY_SIZE(fsi_soc_dai));
	snd_soc_unregister_platform(&fsi_soc_platform);

	pm_runtime_disable(&pdev->dev);

	free_irq(master->irq, master);

	iounmap(master->base);
	kfree(master);

	fsi_soc_dai[0].dev		= NULL;
	fsi_soc_dai[0].private_data	= NULL;
	fsi_soc_dai[1].dev		= NULL;
	fsi_soc_dai[1].private_data	= NULL;

	return 0;
}

static int fsi_runtime_nop(struct device *dev)
{
	/* Runtime PM callback shared between ->runtime_suspend()
	 * and ->runtime_resume(). Simply returns success.
	 *
	 * This driver re-initializes all registers after
	 * pm_runtime_get_sync() anyway so there is no need
	 * to save and restore registers here.
	 */
	return 0;
}

static struct dev_pm_ops fsi_pm_ops = {
	.runtime_suspend	= fsi_runtime_nop,
	.runtime_resume		= fsi_runtime_nop,
};

static struct fsi_core fsi1_core = {
	.ver	= 1,

	/* Interrupt */
	.int_st	= INT_ST,
	.iemsk	= IEMSK,
	.imsk	= IMSK,
};

static struct fsi_core fsi2_core = {
	.ver	= 2,

	/* Interrupt */
	.int_st	= CPU_INT_ST,
	.iemsk	= CPU_IEMSK,
	.imsk	= CPU_IMSK,
};

static struct platform_device_id fsi_id_table[] = {
	{ "sh_fsi",	(kernel_ulong_t)&fsi1_core },
	{ "sh_fsi2",	(kernel_ulong_t)&fsi2_core },
};

static struct platform_driver fsi_driver = {
	.driver 	= {
		.name	= "sh_fsi",
		.pm	= &fsi_pm_ops,
	},
	.probe		= fsi_probe,
	.remove		= fsi_remove,
	.id_table	= fsi_id_table,
};

static int __init fsi_mobile_init(void)
{
	return platform_driver_register(&fsi_driver);
}

static void __exit fsi_mobile_exit(void)
{
	platform_driver_unregister(&fsi_driver);
}
module_init(fsi_mobile_init);
module_exit(fsi_mobile_exit);

MODULE_LICENSE("GPL");
MODULE_DESCRIPTION("SuperH onchip FSI audio driver");
MODULE_AUTHOR("Kuninori Morimoto <morimoto.kuninori@renesas.com>");<|MERGE_RESOLUTION|>--- conflicted
+++ resolved
@@ -756,18 +756,6 @@
 		fsi->chan = 2;
 		break;
 	case SH_FSI_FMT_TDM:
-<<<<<<< HEAD
-		msg = "TDM";
-		fsi->chan = is_play ?
-			SH_FSI_GET_CH_O(flags) : SH_FSI_GET_CH_I(flags);
-		data = CR_FMT(CR_TDM) | (fsi->chan - 1);
-		break;
-	case SH_FSI_FMT_TDM_DELAY:
-		msg = "TDM Delay";
-		fsi->chan = is_play ?
-			SH_FSI_GET_CH_O(flags) : SH_FSI_GET_CH_I(flags);
-		data = CR_FMT(CR_TDM_D) | (fsi->chan - 1);
-=======
 		fsi->chan = is_play ?
 			SH_FSI_GET_CH_O(flags) : SH_FSI_GET_CH_I(flags);
 		data = CR_TDM | (fsi->chan - 1);
@@ -786,7 +774,6 @@
 		fsi->chan = 2;
 		fsi_spdif_clk_ctrl(fsi, 1);
 		fsi_reg_mask_set(fsi, OUT_SEL, 0x0010, 0x0010);
->>>>>>> 26dce370
 		break;
 	default:
 		dev_err(dai->dev, "unknown format.\n");
