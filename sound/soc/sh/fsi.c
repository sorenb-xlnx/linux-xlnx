--- conflicted
+++ resolved
@@ -147,11 +147,6 @@
 	struct fsi_stream capture;
 
 	long rate;
-<<<<<<< HEAD
-
-	u32 mst_ctrl;
-=======
->>>>>>> 6dc47e97
 };
 
 struct fsi_core {
