/*
 * Fifo-attached Serial Interface (FSI) support for SH7724
 *
 * Copyright (C) 2009 Renesas Solutions Corp.
 * Kuninori Morimoto <morimoto.kuninori@renesas.com>
 *
 * Based on ssi.c
 * Copyright (c) 2007 Manuel Lauss <mano@roarinelk.homelinux.net>
 *
 * This program is free software; you can redistribute it and/or modify
 * it under the terms of the GNU General Public License version 2 as
 * published by the Free Software Foundation.
 */

#include <linux/delay.h>
#include <linux/pm_runtime.h>
#include <linux/io.h>
#include <linux/slab.h>
#include <sound/soc.h>
#include <sound/sh_fsi.h>

/* PortA/PortB register */
#define REG_DO_FMT	0x0000
#define REG_DOFF_CTL	0x0004
#define REG_DOFF_ST	0x0008
#define REG_DI_FMT	0x000C
#define REG_DIFF_CTL	0x0010
#define REG_DIFF_ST	0x0014
#define REG_CKG1	0x0018
#define REG_CKG2	0x001C
#define REG_DIDT	0x0020
#define REG_DODT	0x0024
#define REG_MUTE_ST	0x0028
#define REG_OUT_SEL	0x0030

/* master register */
#define MST_CLK_RST	0x0210
#define MST_SOFT_RST	0x0214
#define MST_FIFO_SZ	0x0218

/* core register (depend on FSI version) */
#define A_MST_CTLR	0x0180
#define B_MST_CTLR	0x01A0
#define CPU_INT_ST	0x01F4
#define CPU_IEMSK	0x01F8
#define CPU_IMSK	0x01FC
#define INT_ST		0x0200
#define IEMSK		0x0204
#define IMSK		0x0208

/* DO_FMT */
/* DI_FMT */
#define CR_BWS_24	(0x0 << 20) /* FSI2 */
#define CR_BWS_16	(0x1 << 20) /* FSI2 */
#define CR_BWS_20	(0x2 << 20) /* FSI2 */

#define CR_DTMD_PCM		(0x0 << 8) /* FSI2 */
#define CR_DTMD_SPDIF_PCM	(0x1 << 8) /* FSI2 */
#define CR_DTMD_SPDIF_STREAM	(0x2 << 8) /* FSI2 */

#define CR_MONO		(0x0 << 4)
#define CR_MONO_D	(0x1 << 4)
#define CR_PCM		(0x2 << 4)
#define CR_I2S		(0x3 << 4)
#define CR_TDM		(0x4 << 4)
#define CR_TDM_D	(0x5 << 4)

/* DOFF_CTL */
/* DIFF_CTL */
#define IRQ_HALF	0x00100000
#define FIFO_CLR	0x00000001

/* DOFF_ST */
#define ERR_OVER	0x00000010
#define ERR_UNDER	0x00000001
#define ST_ERR		(ERR_OVER | ERR_UNDER)

/* CKG1 */
#define ACKMD_MASK	0x00007000
#define BPFMD_MASK	0x00000700
#define DIMD		(1 << 4)
#define DOMD		(1 << 0)

/* A/B MST_CTLR */
#define BP	(1 << 4)	/* Fix the signal of Biphase output */
#define SE	(1 << 0)	/* Fix the master clock */

/* CLK_RST */
#define B_CLK		0x00000010
#define A_CLK		0x00000001

/* IO SHIFT / MACRO */
#define BI_SHIFT	12
#define BO_SHIFT	8
#define AI_SHIFT	4
#define AO_SHIFT	0
#define AB_IO(param, shift)	(param << shift)

/* SOFT_RST */
#define PBSR		(1 << 12) /* Port B Software Reset */
#define PASR		(1 <<  8) /* Port A Software Reset */
#define IR		(1 <<  4) /* Interrupt Reset */
#define FSISR		(1 <<  0) /* Software Reset */

/* OUT_SEL (FSI2) */
#define DMMD		(1 << 4) /* SPDIF output timing 0: Biphase only */
				 /*			1: Biphase and serial */

/* FIFO_SZ */
#define FIFO_SZ_MASK	0x7

#define FSI_RATES SNDRV_PCM_RATE_8000_96000

#define FSI_FMTS (SNDRV_PCM_FMTBIT_S24_LE | SNDRV_PCM_FMTBIT_S16_LE)

typedef int (*set_rate_func)(struct device *dev, int is_porta, int rate, int enable);

/*
 * FSI driver use below type name for variable
 *
 * xxx_len	: data length
 * xxx_width	: data width
 * xxx_offset	: data offset
 * xxx_num	: number of data
 */

/*
 *		struct
 */

struct fsi_stream {
	struct snd_pcm_substream *substream;

	int fifo_max_num;

	int buff_offset;
	int buff_len;
	int period_len;
	int period_num;

	int uerr_num;
	int oerr_num;
};

struct fsi_priv {
	void __iomem *base;
	struct fsi_master *master;

	int chan_num;
	struct fsi_stream playback;
	struct fsi_stream capture;

	long rate;
};

struct fsi_core {
	int ver;

	u32 int_st;
	u32 iemsk;
	u32 imsk;
	u32 a_mclk;
	u32 b_mclk;
};

struct fsi_master {
	void __iomem *base;
	int irq;
	struct fsi_priv fsia;
	struct fsi_priv fsib;
	struct fsi_core *core;
	struct sh_fsi_platform_info *info;
	spinlock_t lock;
};

/*
 *		basic read write function
 */

static void __fsi_reg_write(u32 reg, u32 data)
{
	/* valid data area is 24bit */
	data &= 0x00ffffff;

	__raw_writel(data, reg);
}

static u32 __fsi_reg_read(u32 reg)
{
	return __raw_readl(reg);
}

static void __fsi_reg_mask_set(u32 reg, u32 mask, u32 data)
{
	u32 val = __fsi_reg_read(reg);

	val &= ~mask;
	val |= data & mask;

	__fsi_reg_write(reg, val);
}

#define fsi_reg_write(p, r, d)\
	__fsi_reg_write((u32)(p->base + REG_##r), d)

#define fsi_reg_read(p, r)\
	__fsi_reg_read((u32)(p->base + REG_##r))

#define fsi_reg_mask_set(p, r, m, d)\
	__fsi_reg_mask_set((u32)(p->base + REG_##r), m, d)

#define fsi_master_read(p, r) _fsi_master_read(p, MST_##r)
#define fsi_core_read(p, r)   _fsi_master_read(p, p->core->r)
static u32 _fsi_master_read(struct fsi_master *master, u32 reg)
{
	u32 ret;
	unsigned long flags;

	spin_lock_irqsave(&master->lock, flags);
	ret = __fsi_reg_read((u32)(master->base + reg));
	spin_unlock_irqrestore(&master->lock, flags);

	return ret;
}

#define fsi_master_mask_set(p, r, m, d) _fsi_master_mask_set(p, MST_##r, m, d)
#define fsi_core_mask_set(p, r, m, d)  _fsi_master_mask_set(p, p->core->r, m, d)
static void _fsi_master_mask_set(struct fsi_master *master,
			       u32 reg, u32 mask, u32 data)
{
	unsigned long flags;

	spin_lock_irqsave(&master->lock, flags);
	__fsi_reg_mask_set((u32)(master->base + reg), mask, data);
	spin_unlock_irqrestore(&master->lock, flags);
}

/*
 *		basic function
 */

static struct fsi_master *fsi_get_master(struct fsi_priv *fsi)
{
	return fsi->master;
}

static int fsi_is_port_a(struct fsi_priv *fsi)
{
	return fsi->master->base == fsi->base;
}

static struct snd_soc_dai *fsi_get_dai(struct snd_pcm_substream *substream)
{
	struct snd_soc_pcm_runtime *rtd = substream->private_data;

	return  rtd->cpu_dai;
}

static struct fsi_priv *fsi_get_priv_frm_dai(struct snd_soc_dai *dai)
{
	struct fsi_master *master = snd_soc_dai_get_drvdata(dai);

	if (dai->id == 0)
		return &master->fsia;
	else
		return &master->fsib;
}

static struct fsi_priv *fsi_get_priv(struct snd_pcm_substream *substream)
{
	return fsi_get_priv_frm_dai(fsi_get_dai(substream));
}

static set_rate_func fsi_get_info_set_rate(struct fsi_master *master)
{
	if (!master->info)
		return NULL;

	return master->info->set_rate;
}

static u32 fsi_get_info_flags(struct fsi_priv *fsi)
{
	int is_porta = fsi_is_port_a(fsi);
	struct fsi_master *master = fsi_get_master(fsi);

	if (!master->info)
		return 0;

	return is_porta ? master->info->porta_flags :
		master->info->portb_flags;
}

static inline int fsi_stream_is_play(int stream)
{
	return stream == SNDRV_PCM_STREAM_PLAYBACK;
}

static inline int fsi_is_play(struct snd_pcm_substream *substream)
{
	return fsi_stream_is_play(substream->stream);
}

static inline struct fsi_stream *fsi_get_stream(struct fsi_priv *fsi,
						int is_play)
{
	return is_play ? &fsi->playback : &fsi->capture;
}

static u32 fsi_get_port_shift(struct fsi_priv *fsi, int is_play)
{
	int is_porta = fsi_is_port_a(fsi);
	u32 shift;

	if (is_porta)
		shift = is_play ? AO_SHIFT : AI_SHIFT;
	else
		shift = is_play ? BO_SHIFT : BI_SHIFT;

	return shift;
}

static void fsi_stream_push(struct fsi_priv *fsi,
			    int is_play,
			    struct snd_pcm_substream *substream,
			    u32 buffer_len,
			    u32 period_len)
{
	struct fsi_stream *io = fsi_get_stream(fsi, is_play);

	io->substream	= substream;
	io->buff_len	= buffer_len;
	io->buff_offset	= 0;
	io->period_len	= period_len;
	io->period_num	= 0;
	io->oerr_num	= -1; /* ignore 1st err */
	io->uerr_num	= -1; /* ignore 1st err */
}

static void fsi_stream_pop(struct fsi_priv *fsi, int is_play)
{
	struct fsi_stream *io = fsi_get_stream(fsi, is_play);
	struct snd_soc_dai *dai = fsi_get_dai(io->substream);


	if (io->oerr_num > 0)
		dev_err(dai->dev, "over_run = %d\n", io->oerr_num);

	if (io->uerr_num > 0)
		dev_err(dai->dev, "under_run = %d\n", io->uerr_num);

	io->substream	= NULL;
	io->buff_len	= 0;
	io->buff_offset	= 0;
	io->period_len	= 0;
	io->period_num	= 0;
	io->oerr_num	= 0;
	io->uerr_num	= 0;
}

static int fsi_get_fifo_data_num(struct fsi_priv *fsi, int is_play)
{
	u32 status;
<<<<<<< HEAD
	struct fsi_stream *io = fsi_get_stream(fsi, is_play);
=======
>>>>>>> 105e53f8
	int data_num;

	status = is_play ?
		fsi_reg_read(fsi, DOFF_ST) :
		fsi_reg_read(fsi, DIFF_ST);

	data_num = 0x1ff & (status >> 8);
	data_num *= fsi->chan_num;

	return data_num;
}

static int fsi_len2num(int len, int width)
{
	return len / width;
}

#define fsi_num2offset(a, b) fsi_num2len(a, b)
static int fsi_num2len(int num, int width)
{
	return num * width;
}

static int fsi_get_frame_width(struct fsi_priv *fsi, int is_play)
{
	struct fsi_stream *io = fsi_get_stream(fsi, is_play);
	struct snd_pcm_substream *substream = io->substream;
	struct snd_pcm_runtime *runtime = substream->runtime;

	return frames_to_bytes(runtime, 1) / fsi->chan_num;
}

static void fsi_count_fifo_err(struct fsi_priv *fsi)
{
	u32 ostatus = fsi_reg_read(fsi, DOFF_ST);
	u32 istatus = fsi_reg_read(fsi, DIFF_ST);

	if (ostatus & ERR_OVER)
		fsi->playback.oerr_num++;

	if (ostatus & ERR_UNDER)
		fsi->playback.uerr_num++;

	if (istatus & ERR_OVER)
		fsi->capture.oerr_num++;

	if (istatus & ERR_UNDER)
		fsi->capture.uerr_num++;

	fsi_reg_write(fsi, DOFF_ST, 0);
	fsi_reg_write(fsi, DIFF_ST, 0);
}

static void fsi_count_fifo_err(struct fsi_priv *fsi)
{
	u32 ostatus = fsi_reg_read(fsi, DOFF_ST);
	u32 istatus = fsi_reg_read(fsi, DIFF_ST);

	if (ostatus & ERR_OVER)
		fsi->playback.oerr_num++;

	if (ostatus & ERR_UNDER)
		fsi->playback.uerr_num++;

	if (istatus & ERR_OVER)
		fsi->capture.oerr_num++;

	if (istatus & ERR_UNDER)
		fsi->capture.uerr_num++;

	fsi_reg_write(fsi, DOFF_ST, 0);
	fsi_reg_write(fsi, DIFF_ST, 0);
}

/*
 *		dma function
 */

static u8 *fsi_dma_get_area(struct fsi_priv *fsi, int stream)
{
	int is_play = fsi_stream_is_play(stream);
	struct fsi_stream *io = fsi_get_stream(fsi, is_play);

	return io->substream->runtime->dma_area + io->buff_offset;
}

static void fsi_dma_soft_push16(struct fsi_priv *fsi, int num)
{
	u16 *start;
	int i;

	start  = (u16 *)fsi_dma_get_area(fsi, SNDRV_PCM_STREAM_PLAYBACK);

	for (i = 0; i < num; i++)
		fsi_reg_write(fsi, DODT, ((u32)*(start + i) << 8));
}

static void fsi_dma_soft_pop16(struct fsi_priv *fsi, int num)
{
	u16 *start;
	int i;

	start  = (u16 *)fsi_dma_get_area(fsi, SNDRV_PCM_STREAM_CAPTURE);


	for (i = 0; i < num; i++)
		*(start + i) = (u16)(fsi_reg_read(fsi, DIDT) >> 8);
}

static void fsi_dma_soft_push32(struct fsi_priv *fsi, int num)
{
	u32 *start;
	int i;

	start  = (u32 *)fsi_dma_get_area(fsi, SNDRV_PCM_STREAM_PLAYBACK);


	for (i = 0; i < num; i++)
		fsi_reg_write(fsi, DODT, *(start + i));
}

static void fsi_dma_soft_pop32(struct fsi_priv *fsi, int num)
{
	u32 *start;
	int i;

	start  = (u32 *)fsi_dma_get_area(fsi, SNDRV_PCM_STREAM_CAPTURE);

	for (i = 0; i < num; i++)
		*(start + i) = fsi_reg_read(fsi, DIDT);
}

/*
 *		irq function
 */

static void fsi_irq_enable(struct fsi_priv *fsi, int is_play)
{
	u32 data = AB_IO(1, fsi_get_port_shift(fsi, is_play));
	struct fsi_master *master = fsi_get_master(fsi);

	fsi_core_mask_set(master, imsk,  data, data);
	fsi_core_mask_set(master, iemsk, data, data);
}

static void fsi_irq_disable(struct fsi_priv *fsi, int is_play)
{
	u32 data = AB_IO(1, fsi_get_port_shift(fsi, is_play));
	struct fsi_master *master = fsi_get_master(fsi);

	fsi_core_mask_set(master, imsk,  data, 0);
	fsi_core_mask_set(master, iemsk, data, 0);
}

static u32 fsi_irq_get_status(struct fsi_master *master)
{
	return fsi_core_read(master, int_st);
}

static void fsi_irq_clear_status(struct fsi_priv *fsi)
{
	u32 data = 0;
	struct fsi_master *master = fsi_get_master(fsi);

	data |= AB_IO(1, fsi_get_port_shift(fsi, 0));
	data |= AB_IO(1, fsi_get_port_shift(fsi, 1));

	/* clear interrupt factor */
	fsi_core_mask_set(master, int_st, data, 0);
}

/*
 *		SPDIF master clock function
 *
 * These functions are used later FSI2
 */
static void fsi_spdif_clk_ctrl(struct fsi_priv *fsi, int enable)
{
	struct fsi_master *master = fsi_get_master(fsi);
	u32 mask, val;

	if (master->core->ver < 2) {
		pr_err("fsi: register access err (%s)\n", __func__);
		return;
	}

	mask = BP | SE;
	val = enable ? mask : 0;

	fsi_is_port_a(fsi) ?
		fsi_core_mask_set(master, a_mclk, mask, val) :
		fsi_core_mask_set(master, b_mclk, mask, val);
}

/*
 *		ctrl function
 */

static void fsi_clk_ctrl(struct fsi_priv *fsi, int enable)
{
	u32 val = fsi_is_port_a(fsi) ? (1 << 0) : (1 << 4);
	struct fsi_master *master = fsi_get_master(fsi);

	if (enable)
		fsi_master_mask_set(master, CLK_RST, val, val);
	else
		fsi_master_mask_set(master, CLK_RST, val, 0);
}

static void fsi_fifo_init(struct fsi_priv *fsi,
			  int is_play,
			  struct snd_soc_dai *dai)
{
	struct fsi_master *master = fsi_get_master(fsi);
	struct fsi_stream *io = fsi_get_stream(fsi, is_play);
	u32 shift, i;

	/* get on-chip RAM capacity */
	shift = fsi_master_read(master, FIFO_SZ);
	shift >>= fsi_get_port_shift(fsi, is_play);
	shift &= FIFO_SZ_MASK;
	io->fifo_max_num = 256 << shift;
	dev_dbg(dai->dev, "fifo = %d words\n", io->fifo_max_num);

	/*
	 * The maximum number of sample data varies depending
	 * on the number of channels selected for the format.
	 *
	 * FIFOs are used in 4-channel units in 3-channel mode
	 * and in 8-channel units in 5- to 7-channel mode
	 * meaning that more FIFOs than the required size of DPRAM
	 * are used.
	 *
	 * ex) if 256 words of DP-RAM is connected
	 * 1 channel:  256 (256 x 1 = 256)
	 * 2 channels: 128 (128 x 2 = 256)
	 * 3 channels:  64 ( 64 x 3 = 192)
	 * 4 channels:  64 ( 64 x 4 = 256)
	 * 5 channels:  32 ( 32 x 5 = 160)
	 * 6 channels:  32 ( 32 x 6 = 192)
	 * 7 channels:  32 ( 32 x 7 = 224)
	 * 8 channels:  32 ( 32 x 8 = 256)
	 */
	for (i = 1; i < fsi->chan_num; i <<= 1)
		io->fifo_max_num >>= 1;
	dev_dbg(dai->dev, "%d channel %d store\n",
		fsi->chan_num, io->fifo_max_num);

	/*
	 * set interrupt generation factor
	 * clear FIFO
	 */
	if (is_play) {
		fsi_reg_write(fsi,	DOFF_CTL, IRQ_HALF);
		fsi_reg_mask_set(fsi,	DOFF_CTL, FIFO_CLR, FIFO_CLR);
	} else {
		fsi_reg_write(fsi,	DIFF_CTL, IRQ_HALF);
		fsi_reg_mask_set(fsi,	DIFF_CTL, FIFO_CLR, FIFO_CLR);
	}
}

static void fsi_soft_all_reset(struct fsi_master *master)
{
	/* port AB reset */
	fsi_master_mask_set(master, SOFT_RST, PASR | PBSR, 0);
	mdelay(10);

	/* soft reset */
	fsi_master_mask_set(master, SOFT_RST, FSISR, 0);
	fsi_master_mask_set(master, SOFT_RST, FSISR, FSISR);
	mdelay(10);
}

static int fsi_fifo_data_ctrl(struct fsi_priv *fsi, int stream)
{
	struct snd_pcm_runtime *runtime;
	struct snd_pcm_substream *substream = NULL;
	int is_play = fsi_stream_is_play(stream);
	struct fsi_stream *io = fsi_get_stream(fsi, is_play);
	int data_residue_num;
	int data_num;
	int data_num_max;
	int ch_width;
	int over_period;
	void (*fn)(struct fsi_priv *fsi, int size);

	if (!fsi			||
	    !io->substream		||
	    !io->substream->runtime)
		return -EINVAL;

	over_period	= 0;
	substream	= io->substream;
	runtime		= substream->runtime;

	/* FSI FIFO has limit.
	 * So, this driver can not send periods data at a time
	 */
	if (io->buff_offset >=
	    fsi_num2offset(io->period_num + 1, io->period_len)) {

		over_period = 1;
		io->period_num = (io->period_num + 1) % runtime->periods;

		if (0 == io->period_num)
			io->buff_offset = 0;
	}

	/* get 1 channel data width */
	ch_width = fsi_get_frame_width(fsi, is_play);

	/* get residue data number of alsa */
	data_residue_num = fsi_len2num(io->buff_len - io->buff_offset,
				       ch_width);

	if (is_play) {
		/*
		 * for play-back
		 *
		 * data_num_max	: number of FSI fifo free space
		 * data_num	: number of ALSA residue data
		 */
		data_num_max  = io->fifo_max_num * fsi->chan_num;
		data_num_max -= fsi_get_fifo_data_num(fsi, is_play);

		data_num = data_residue_num;

		switch (ch_width) {
		case 2:
			fn = fsi_dma_soft_push16;
			break;
		case 4:
			fn = fsi_dma_soft_push32;
			break;
		default:
			return -EINVAL;
		}
	} else {
		/*
		 * for capture
		 *
		 * data_num_max	: number of ALSA free space
		 * data_num	: number of data in FSI fifo
		 */
		data_num_max = data_residue_num;
		data_num     = fsi_get_fifo_data_num(fsi, is_play);

		switch (ch_width) {
		case 2:
			fn = fsi_dma_soft_pop16;
			break;
		case 4:
			fn = fsi_dma_soft_pop32;
			break;
		default:
			return -EINVAL;
		}
	}

	data_num = min(data_num, data_num_max);

	fn(fsi, data_num);

	/* update buff_offset */
	io->buff_offset += fsi_num2offset(data_num, ch_width);

	if (over_period)
		snd_pcm_period_elapsed(substream);

	return 0;
}

static int fsi_data_pop(struct fsi_priv *fsi)
{
	return fsi_fifo_data_ctrl(fsi, SNDRV_PCM_STREAM_CAPTURE);
}

static int fsi_data_push(struct fsi_priv *fsi)
{
	return fsi_fifo_data_ctrl(fsi, SNDRV_PCM_STREAM_PLAYBACK);
}

static irqreturn_t fsi_interrupt(int irq, void *data)
{
	struct fsi_master *master = data;
	u32 int_st = fsi_irq_get_status(master);

	/* clear irq status */
	fsi_master_mask_set(master, SOFT_RST, IR, 0);
	fsi_master_mask_set(master, SOFT_RST, IR, IR);

	if (int_st & AB_IO(1, AO_SHIFT))
		fsi_data_push(&master->fsia);
	if (int_st & AB_IO(1, BO_SHIFT))
		fsi_data_push(&master->fsib);
	if (int_st & AB_IO(1, AI_SHIFT))
		fsi_data_pop(&master->fsia);
	if (int_st & AB_IO(1, BI_SHIFT))
		fsi_data_pop(&master->fsib);
<<<<<<< HEAD

	fsi_count_fifo_err(&master->fsia);
	fsi_count_fifo_err(&master->fsib);

=======

	fsi_count_fifo_err(&master->fsia);
	fsi_count_fifo_err(&master->fsib);

>>>>>>> 105e53f8
	fsi_irq_clear_status(&master->fsia);
	fsi_irq_clear_status(&master->fsib);

	return IRQ_HANDLED;
}

/*
 *		dai ops
 */

static int fsi_dai_startup(struct snd_pcm_substream *substream,
			   struct snd_soc_dai *dai)
{
	struct fsi_priv *fsi = fsi_get_priv(substream);
	u32 flags = fsi_get_info_flags(fsi);
<<<<<<< HEAD
	u32 fmt;
=======
>>>>>>> 105e53f8
	u32 data;
	int is_play = fsi_is_play(substream);

	pm_runtime_get_sync(dai->dev);


	/* clock inversion (CKG2) */
	data = 0;
	if (SH_FSI_LRM_INV & flags)
		data |= 1 << 12;
	if (SH_FSI_BRM_INV & flags)
		data |= 1 << 8;
	if (SH_FSI_LRS_INV & flags)
		data |= 1 << 4;
	if (SH_FSI_BRS_INV & flags)
		data |= 1 << 0;

	fsi_reg_write(fsi, CKG2, data);

<<<<<<< HEAD
	/* do fmt, di fmt */
	data = 0;
	fmt = is_play ? SH_FSI_GET_OFMT(flags) : SH_FSI_GET_IFMT(flags);
	switch (fmt) {
	case SH_FSI_FMT_MONO:
		data = CR_MONO;
		io->chan_num = 1;
		break;
	case SH_FSI_FMT_MONO_DELAY:
		data = CR_MONO_D;
		io->chan_num = 1;
		break;
	case SH_FSI_FMT_PCM:
		data = CR_PCM;
		io->chan_num = 2;
		break;
	case SH_FSI_FMT_I2S:
		data = CR_I2S;
		io->chan_num = 2;
		break;
	case SH_FSI_FMT_TDM:
		io->chan_num = is_play ?
			SH_FSI_GET_CH_O(flags) : SH_FSI_GET_CH_I(flags);
		data = CR_TDM | (io->chan_num - 1);
		break;
	case SH_FSI_FMT_TDM_DELAY:
		io->chan_num = is_play ?
			SH_FSI_GET_CH_O(flags) : SH_FSI_GET_CH_I(flags);
		data = CR_TDM_D | (io->chan_num - 1);
		break;
	case SH_FSI_FMT_SPDIF:
		if (master->core->ver < 2) {
			dev_err(dai->dev, "This FSI can not use SPDIF\n");
			return -EINVAL;
		}
		data = CR_BWS_16 | CR_DTMD_SPDIF_PCM | CR_PCM;
		io->chan_num = 2;
		fsi_spdif_clk_ctrl(fsi, 1);
		fsi_reg_mask_set(fsi, OUT_SEL, DMMD, DMMD);
		break;
	default:
		dev_err(dai->dev, "unknown format.\n");
		return -EINVAL;
	}
	is_play ?
		fsi_reg_write(fsi, DO_FMT, data) :
		fsi_reg_write(fsi, DI_FMT, data);

=======
>>>>>>> 105e53f8
	/* irq clear */
	fsi_irq_disable(fsi, is_play);
	fsi_irq_clear_status(fsi);

	/* fifo init */
	fsi_fifo_init(fsi, is_play, dai);

	return 0;
}

static void fsi_dai_shutdown(struct snd_pcm_substream *substream,
			     struct snd_soc_dai *dai)
{
	struct fsi_priv *fsi = fsi_get_priv(substream);
	int is_play = fsi_is_play(substream);
	struct fsi_master *master = fsi_get_master(fsi);
	set_rate_func set_rate;

	fsi_irq_disable(fsi, is_play);
	fsi_clk_ctrl(fsi, 0);

	set_rate = fsi_get_info_set_rate(master);
	if (set_rate && fsi->rate)
		set_rate(dai->dev, fsi_is_port_a(fsi), fsi->rate, 0);
	fsi->rate = 0;

	pm_runtime_put_sync(dai->dev);
}

static int fsi_dai_trigger(struct snd_pcm_substream *substream, int cmd,
			   struct snd_soc_dai *dai)
{
	struct fsi_priv *fsi = fsi_get_priv(substream);
	struct snd_pcm_runtime *runtime = substream->runtime;
	int is_play = fsi_is_play(substream);
	int ret = 0;

	switch (cmd) {
	case SNDRV_PCM_TRIGGER_START:
		fsi_stream_push(fsi, is_play, substream,
				frames_to_bytes(runtime, runtime->buffer_size),
				frames_to_bytes(runtime, runtime->period_size));
		ret = is_play ? fsi_data_push(fsi) : fsi_data_pop(fsi);
		fsi_irq_enable(fsi, is_play);
		break;
	case SNDRV_PCM_TRIGGER_STOP:
		fsi_irq_disable(fsi, is_play);
		fsi_stream_pop(fsi, is_play);
		break;
	}

	return ret;
}

static int fsi_set_fmt_dai(struct fsi_priv *fsi, unsigned int fmt)
{
	u32 data = 0;

	switch (fmt & SND_SOC_DAIFMT_FORMAT_MASK) {
	case SND_SOC_DAIFMT_I2S:
		data = CR_I2S;
		fsi->chan_num = 2;
		break;
	case SND_SOC_DAIFMT_LEFT_J:
		data = CR_PCM;
		fsi->chan_num = 2;
		break;
	default:
		return -EINVAL;
	}

	fsi_reg_write(fsi, DO_FMT, data);
	fsi_reg_write(fsi, DI_FMT, data);

	return 0;
}

static int fsi_set_fmt_spdif(struct fsi_priv *fsi)
{
	struct fsi_master *master = fsi_get_master(fsi);
	u32 data = 0;

	if (master->core->ver < 2)
		return -EINVAL;

	data = CR_BWS_16 | CR_DTMD_SPDIF_PCM | CR_PCM;
	fsi->chan_num = 2;
	fsi_spdif_clk_ctrl(fsi, 1);
	fsi_reg_mask_set(fsi, OUT_SEL, DMMD, DMMD);

	fsi_reg_write(fsi, DO_FMT, data);
	fsi_reg_write(fsi, DI_FMT, data);

	return 0;
}

static int fsi_dai_set_fmt(struct snd_soc_dai *dai, unsigned int fmt)
{
	struct fsi_priv *fsi = fsi_get_priv_frm_dai(dai);
	u32 flags = fsi_get_info_flags(fsi);
	u32 data = 0;
	int ret;

	pm_runtime_get_sync(dai->dev);

	/* set master/slave audio interface */
	switch (fmt & SND_SOC_DAIFMT_MASTER_MASK) {
	case SND_SOC_DAIFMT_CBM_CFM:
		data = DIMD | DOMD;
		break;
	case SND_SOC_DAIFMT_CBS_CFS:
		break;
	default:
		ret = -EINVAL;
		goto set_fmt_exit;
	}
	fsi_reg_mask_set(fsi, CKG1, (DIMD | DOMD), data);

	/* set format */
	switch (flags & SH_FSI_FMT_MASK) {
	case SH_FSI_FMT_DAI:
		ret = fsi_set_fmt_dai(fsi, fmt & SND_SOC_DAIFMT_FORMAT_MASK);
		break;
	case SH_FSI_FMT_SPDIF:
		ret = fsi_set_fmt_spdif(fsi);
		break;
	default:
		ret = -EINVAL;
	}

set_fmt_exit:
	pm_runtime_put_sync(dai->dev);

	return ret;
}

static int fsi_dai_hw_params(struct snd_pcm_substream *substream,
			     struct snd_pcm_hw_params *params,
			     struct snd_soc_dai *dai)
{
	struct fsi_priv *fsi = fsi_get_priv(substream);
	struct fsi_master *master = fsi_get_master(fsi);
	set_rate_func set_rate;
	int fsi_ver = master->core->ver;
	long rate = params_rate(params);
	int ret;

	set_rate = fsi_get_info_set_rate(master);
	if (!set_rate)
		return 0;

	ret = set_rate(dai->dev, fsi_is_port_a(fsi), rate, 1);
	if (ret < 0) /* error */
		return ret;

	fsi->rate = rate;
	if (ret > 0) {
		u32 data = 0;

		switch (ret & SH_FSI_ACKMD_MASK) {
		default:
			/* FALL THROUGH */
		case SH_FSI_ACKMD_512:
			data |= (0x0 << 12);
			break;
		case SH_FSI_ACKMD_256:
			data |= (0x1 << 12);
			break;
		case SH_FSI_ACKMD_128:
			data |= (0x2 << 12);
			break;
		case SH_FSI_ACKMD_64:
			data |= (0x3 << 12);
			break;
		case SH_FSI_ACKMD_32:
			if (fsi_ver < 2)
				dev_err(dai->dev, "unsupported ACKMD\n");
			else
				data |= (0x4 << 12);
			break;
		}

		switch (ret & SH_FSI_BPFMD_MASK) {
		default:
			/* FALL THROUGH */
		case SH_FSI_BPFMD_32:
			data |= (0x0 << 8);
			break;
		case SH_FSI_BPFMD_64:
			data |= (0x1 << 8);
			break;
		case SH_FSI_BPFMD_128:
			data |= (0x2 << 8);
			break;
		case SH_FSI_BPFMD_256:
			data |= (0x3 << 8);
			break;
		case SH_FSI_BPFMD_512:
			data |= (0x4 << 8);
			break;
		case SH_FSI_BPFMD_16:
			if (fsi_ver < 2)
				dev_err(dai->dev, "unsupported ACKMD\n");
			else
				data |= (0x7 << 8);
			break;
		}

		fsi_reg_mask_set(fsi, CKG1, (ACKMD_MASK | BPFMD_MASK) , data);
		udelay(10);
		fsi_clk_ctrl(fsi, 1);
		ret = 0;
	}

	return ret;

}

static struct snd_soc_dai_ops fsi_dai_ops = {
	.startup	= fsi_dai_startup,
	.shutdown	= fsi_dai_shutdown,
	.trigger	= fsi_dai_trigger,
	.set_fmt	= fsi_dai_set_fmt,
	.hw_params	= fsi_dai_hw_params,
};

/*
 *		pcm ops
 */

static struct snd_pcm_hardware fsi_pcm_hardware = {
	.info =		SNDRV_PCM_INFO_INTERLEAVED	|
			SNDRV_PCM_INFO_MMAP		|
			SNDRV_PCM_INFO_MMAP_VALID	|
			SNDRV_PCM_INFO_PAUSE,
	.formats		= FSI_FMTS,
	.rates			= FSI_RATES,
	.rate_min		= 8000,
	.rate_max		= 192000,
	.channels_min		= 1,
	.channels_max		= 2,
	.buffer_bytes_max	= 64 * 1024,
	.period_bytes_min	= 32,
	.period_bytes_max	= 8192,
	.periods_min		= 1,
	.periods_max		= 32,
	.fifo_size		= 256,
};

static int fsi_pcm_open(struct snd_pcm_substream *substream)
{
	struct snd_pcm_runtime *runtime = substream->runtime;
	int ret = 0;

	snd_soc_set_runtime_hwparams(substream, &fsi_pcm_hardware);

	ret = snd_pcm_hw_constraint_integer(runtime,
					    SNDRV_PCM_HW_PARAM_PERIODS);

	return ret;
}

static int fsi_hw_params(struct snd_pcm_substream *substream,
			 struct snd_pcm_hw_params *hw_params)
{
	return snd_pcm_lib_malloc_pages(substream,
					params_buffer_bytes(hw_params));
}

static int fsi_hw_free(struct snd_pcm_substream *substream)
{
	return snd_pcm_lib_free_pages(substream);
}

static snd_pcm_uframes_t fsi_pointer(struct snd_pcm_substream *substream)
{
	struct snd_pcm_runtime *runtime = substream->runtime;
	struct fsi_priv *fsi = fsi_get_priv(substream);
	struct fsi_stream *io = fsi_get_stream(fsi, fsi_is_play(substream));
	long location;

	location = (io->buff_offset - 1);
	if (location < 0)
		location = 0;

	return bytes_to_frames(runtime, location);
}

static struct snd_pcm_ops fsi_pcm_ops = {
	.open		= fsi_pcm_open,
	.ioctl		= snd_pcm_lib_ioctl,
	.hw_params	= fsi_hw_params,
	.hw_free	= fsi_hw_free,
	.pointer	= fsi_pointer,
};

/*
 *		snd_soc_platform
 */

#define PREALLOC_BUFFER		(32 * 1024)
#define PREALLOC_BUFFER_MAX	(32 * 1024)

static void fsi_pcm_free(struct snd_pcm *pcm)
{
	snd_pcm_lib_preallocate_free_for_all(pcm);
}

static int fsi_pcm_new(struct snd_card *card,
		       struct snd_soc_dai *dai,
		       struct snd_pcm *pcm)
{
	/*
	 * dont use SNDRV_DMA_TYPE_DEV, since it will oops the SH kernel
	 * in MMAP mode (i.e. aplay -M)
	 */
	return snd_pcm_lib_preallocate_pages_for_all(
		pcm,
		SNDRV_DMA_TYPE_CONTINUOUS,
		snd_dma_continuous_data(GFP_KERNEL),
		PREALLOC_BUFFER, PREALLOC_BUFFER_MAX);
}

/*
 *		alsa struct
 */

static struct snd_soc_dai_driver fsi_soc_dai[] = {
	{
		.name			= "fsia-dai",
		.playback = {
			.rates		= FSI_RATES,
			.formats	= FSI_FMTS,
			.channels_min	= 1,
			.channels_max	= 8,
		},
		.capture = {
			.rates		= FSI_RATES,
			.formats	= FSI_FMTS,
			.channels_min	= 1,
			.channels_max	= 8,
		},
		.ops = &fsi_dai_ops,
	},
	{
		.name			= "fsib-dai",
		.playback = {
			.rates		= FSI_RATES,
			.formats	= FSI_FMTS,
			.channels_min	= 1,
			.channels_max	= 8,
		},
		.capture = {
			.rates		= FSI_RATES,
			.formats	= FSI_FMTS,
			.channels_min	= 1,
			.channels_max	= 8,
		},
		.ops = &fsi_dai_ops,
	},
};

static struct snd_soc_platform_driver fsi_soc_platform = {
	.ops		= &fsi_pcm_ops,
	.pcm_new	= fsi_pcm_new,
	.pcm_free	= fsi_pcm_free,
};

/*
 *		platform function
 */

static int fsi_probe(struct platform_device *pdev)
{
	struct fsi_master *master;
	const struct platform_device_id	*id_entry;
	struct resource *res;
	unsigned int irq;
	int ret;

	id_entry = pdev->id_entry;
	if (!id_entry) {
		dev_err(&pdev->dev, "unknown fsi device\n");
		return -ENODEV;
	}

	res = platform_get_resource(pdev, IORESOURCE_MEM, 0);
	irq = platform_get_irq(pdev, 0);
	if (!res || (int)irq <= 0) {
		dev_err(&pdev->dev, "Not enough FSI platform resources.\n");
		ret = -ENODEV;
		goto exit;
	}

	master = kzalloc(sizeof(*master), GFP_KERNEL);
	if (!master) {
		dev_err(&pdev->dev, "Could not allocate master\n");
		ret = -ENOMEM;
		goto exit;
	}

	master->base = ioremap_nocache(res->start, resource_size(res));
	if (!master->base) {
		ret = -ENXIO;
		dev_err(&pdev->dev, "Unable to ioremap FSI registers.\n");
		goto exit_kfree;
	}

	/* master setting */
	master->irq		= irq;
	master->info		= pdev->dev.platform_data;
	master->core		= (struct fsi_core *)id_entry->driver_data;
	spin_lock_init(&master->lock);

	/* FSI A setting */
	master->fsia.base	= master->base;
	master->fsia.master	= master;

	/* FSI B setting */
	master->fsib.base	= master->base + 0x40;
	master->fsib.master	= master;

	pm_runtime_enable(&pdev->dev);
	dev_set_drvdata(&pdev->dev, master);

	pm_runtime_get_sync(&pdev->dev);
	fsi_soft_all_reset(master);
	pm_runtime_put_sync(&pdev->dev);

	ret = request_irq(irq, &fsi_interrupt, IRQF_DISABLED,
			  id_entry->name, master);
	if (ret) {
		dev_err(&pdev->dev, "irq request err\n");
		goto exit_iounmap;
	}

	ret = snd_soc_register_platform(&pdev->dev, &fsi_soc_platform);
	if (ret < 0) {
		dev_err(&pdev->dev, "cannot snd soc register\n");
		goto exit_free_irq;
	}

	ret = snd_soc_register_dais(&pdev->dev, fsi_soc_dai,
				    ARRAY_SIZE(fsi_soc_dai));
	if (ret < 0) {
		dev_err(&pdev->dev, "cannot snd dai register\n");
		goto exit_snd_soc;
	}

	return ret;

exit_snd_soc:
	snd_soc_unregister_platform(&pdev->dev);
exit_free_irq:
	free_irq(irq, master);
exit_iounmap:
	iounmap(master->base);
	pm_runtime_disable(&pdev->dev);
exit_kfree:
	kfree(master);
	master = NULL;
exit:
	return ret;
}

static int fsi_remove(struct platform_device *pdev)
{
	struct fsi_master *master;

	master = dev_get_drvdata(&pdev->dev);

	free_irq(master->irq, master);
	pm_runtime_disable(&pdev->dev);

	snd_soc_unregister_dais(&pdev->dev, ARRAY_SIZE(fsi_soc_dai));
	snd_soc_unregister_platform(&pdev->dev);

	iounmap(master->base);
	kfree(master);

	return 0;
}

static int fsi_runtime_nop(struct device *dev)
{
	/* Runtime PM callback shared between ->runtime_suspend()
	 * and ->runtime_resume(). Simply returns success.
	 *
	 * This driver re-initializes all registers after
	 * pm_runtime_get_sync() anyway so there is no need
	 * to save and restore registers here.
	 */
	return 0;
}

static struct dev_pm_ops fsi_pm_ops = {
	.runtime_suspend	= fsi_runtime_nop,
	.runtime_resume		= fsi_runtime_nop,
};

static struct fsi_core fsi1_core = {
	.ver	= 1,

	/* Interrupt */
	.int_st	= INT_ST,
	.iemsk	= IEMSK,
	.imsk	= IMSK,
};

static struct fsi_core fsi2_core = {
	.ver	= 2,

	/* Interrupt */
	.int_st	= CPU_INT_ST,
	.iemsk	= CPU_IEMSK,
	.imsk	= CPU_IMSK,
	.a_mclk	= A_MST_CTLR,
	.b_mclk	= B_MST_CTLR,
};

static struct platform_device_id fsi_id_table[] = {
	{ "sh_fsi",	(kernel_ulong_t)&fsi1_core },
	{ "sh_fsi2",	(kernel_ulong_t)&fsi2_core },
	{},
};
MODULE_DEVICE_TABLE(platform, fsi_id_table);

static struct platform_driver fsi_driver = {
	.driver 	= {
		.name	= "fsi-pcm-audio",
		.pm	= &fsi_pm_ops,
	},
	.probe		= fsi_probe,
	.remove		= fsi_remove,
	.id_table	= fsi_id_table,
};

static int __init fsi_mobile_init(void)
{
	return platform_driver_register(&fsi_driver);
}

static void __exit fsi_mobile_exit(void)
{
	platform_driver_unregister(&fsi_driver);
}

module_init(fsi_mobile_init);
module_exit(fsi_mobile_exit);

MODULE_LICENSE("GPL");
MODULE_DESCRIPTION("SuperH onchip FSI audio driver");
MODULE_AUTHOR("Kuninori Morimoto <morimoto.kuninori@renesas.com>");
MODULE_ALIAS("platform:fsi-pcm-audio");<|MERGE_RESOLUTION|>--- conflicted
+++ resolved
@@ -361,10 +361,6 @@
 static int fsi_get_fifo_data_num(struct fsi_priv *fsi, int is_play)
 {
 	u32 status;
-<<<<<<< HEAD
-	struct fsi_stream *io = fsi_get_stream(fsi, is_play);
-=======
->>>>>>> 105e53f8
 	int data_num;
 
 	status = is_play ?
@@ -395,27 +391,6 @@
 	struct snd_pcm_runtime *runtime = substream->runtime;
 
 	return frames_to_bytes(runtime, 1) / fsi->chan_num;
-}
-
-static void fsi_count_fifo_err(struct fsi_priv *fsi)
-{
-	u32 ostatus = fsi_reg_read(fsi, DOFF_ST);
-	u32 istatus = fsi_reg_read(fsi, DIFF_ST);
-
-	if (ostatus & ERR_OVER)
-		fsi->playback.oerr_num++;
-
-	if (ostatus & ERR_UNDER)
-		fsi->playback.uerr_num++;
-
-	if (istatus & ERR_OVER)
-		fsi->capture.oerr_num++;
-
-	if (istatus & ERR_UNDER)
-		fsi->capture.uerr_num++;
-
-	fsi_reg_write(fsi, DOFF_ST, 0);
-	fsi_reg_write(fsi, DIFF_ST, 0);
 }
 
 static void fsi_count_fifo_err(struct fsi_priv *fsi)
@@ -764,17 +739,10 @@
 		fsi_data_pop(&master->fsia);
 	if (int_st & AB_IO(1, BI_SHIFT))
 		fsi_data_pop(&master->fsib);
-<<<<<<< HEAD
 
 	fsi_count_fifo_err(&master->fsia);
 	fsi_count_fifo_err(&master->fsib);
 
-=======
-
-	fsi_count_fifo_err(&master->fsia);
-	fsi_count_fifo_err(&master->fsib);
-
->>>>>>> 105e53f8
 	fsi_irq_clear_status(&master->fsia);
 	fsi_irq_clear_status(&master->fsib);
 
@@ -790,10 +758,6 @@
 {
 	struct fsi_priv *fsi = fsi_get_priv(substream);
 	u32 flags = fsi_get_info_flags(fsi);
-<<<<<<< HEAD
-	u32 fmt;
-=======
->>>>>>> 105e53f8
 	u32 data;
 	int is_play = fsi_is_play(substream);
 
@@ -813,57 +777,6 @@
 
 	fsi_reg_write(fsi, CKG2, data);
 
-<<<<<<< HEAD
-	/* do fmt, di fmt */
-	data = 0;
-	fmt = is_play ? SH_FSI_GET_OFMT(flags) : SH_FSI_GET_IFMT(flags);
-	switch (fmt) {
-	case SH_FSI_FMT_MONO:
-		data = CR_MONO;
-		io->chan_num = 1;
-		break;
-	case SH_FSI_FMT_MONO_DELAY:
-		data = CR_MONO_D;
-		io->chan_num = 1;
-		break;
-	case SH_FSI_FMT_PCM:
-		data = CR_PCM;
-		io->chan_num = 2;
-		break;
-	case SH_FSI_FMT_I2S:
-		data = CR_I2S;
-		io->chan_num = 2;
-		break;
-	case SH_FSI_FMT_TDM:
-		io->chan_num = is_play ?
-			SH_FSI_GET_CH_O(flags) : SH_FSI_GET_CH_I(flags);
-		data = CR_TDM | (io->chan_num - 1);
-		break;
-	case SH_FSI_FMT_TDM_DELAY:
-		io->chan_num = is_play ?
-			SH_FSI_GET_CH_O(flags) : SH_FSI_GET_CH_I(flags);
-		data = CR_TDM_D | (io->chan_num - 1);
-		break;
-	case SH_FSI_FMT_SPDIF:
-		if (master->core->ver < 2) {
-			dev_err(dai->dev, "This FSI can not use SPDIF\n");
-			return -EINVAL;
-		}
-		data = CR_BWS_16 | CR_DTMD_SPDIF_PCM | CR_PCM;
-		io->chan_num = 2;
-		fsi_spdif_clk_ctrl(fsi, 1);
-		fsi_reg_mask_set(fsi, OUT_SEL, DMMD, DMMD);
-		break;
-	default:
-		dev_err(dai->dev, "unknown format.\n");
-		return -EINVAL;
-	}
-	is_play ?
-		fsi_reg_write(fsi, DO_FMT, data) :
-		fsi_reg_write(fsi, DI_FMT, data);
-
-=======
->>>>>>> 105e53f8
 	/* irq clear */
 	fsi_irq_disable(fsi, is_play);
 	fsi_irq_clear_status(fsi);
