--- conflicted
+++ resolved
@@ -144,11 +144,6 @@
 	struct fsi_stream capture;
 
 	long rate;
-<<<<<<< HEAD
-
-	u32 mst_ctrl;
-=======
->>>>>>> 751d29ab
 };
 
 struct fsi_core {
