--- conflicted
+++ resolved
@@ -204,8 +204,6 @@
 static struct fsi_master *fsi_get_master(struct fsi_priv *fsi)
 {
 	return fsi->master;
-<<<<<<< HEAD
-=======
 }
 
 static int fsi_is_port_a(struct fsi_priv *fsi)
@@ -219,23 +217,11 @@
 	struct snd_soc_dai_link *machine = rtd->dai;
 
 	return  machine->cpu_dai;
->>>>>>> 163849ea
 }
 
 static struct fsi_priv *fsi_get_priv(struct snd_pcm_substream *substream)
 {
-<<<<<<< HEAD
-	return fsi->master->base == fsi->base;
-}
-
-static struct fsi_priv *fsi_get_priv(struct snd_pcm_substream *substream)
-{
-	struct snd_soc_pcm_runtime *rtd = substream->private_data;
-	struct snd_soc_dai_link *machine = rtd->dai;
-	struct snd_soc_dai *dai = machine->cpu_dai;
-=======
 	struct snd_soc_dai *dai = fsi_get_dai(substream);
->>>>>>> 163849ea
 
 	return dai->private_data;
 }
