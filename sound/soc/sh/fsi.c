--- conflicted
+++ resolved
@@ -19,22 +19,6 @@
 #include <sound/soc.h>
 #include <sound/sh_fsi.h>
 
-<<<<<<< HEAD
-#define DO_FMT		0x0000
-#define DOFF_CTL	0x0004
-#define DOFF_ST		0x0008
-#define DI_FMT		0x000C
-#define DIFF_CTL	0x0010
-#define DIFF_ST		0x0014
-#define CKG1		0x0018
-#define CKG2		0x001C
-#define DIDT		0x0020
-#define DODT		0x0024
-#define MUTE_ST		0x0028
-#define OUT_SEL		0x0030
-#define REG_END		OUT_SEL
-
-=======
 /* PortA/PortB register */
 #define REG_DO_FMT	0x0000
 #define REG_DOFF_CTL	0x0004
@@ -55,7 +39,6 @@
 #define MST_FIFO_SZ	0x0218
 
 /* core register (depend on FSI version) */
->>>>>>> 3cbea436
 #define A_MST_CTLR	0x0180
 #define B_MST_CTLR	0x01A0
 #define CPU_INT_ST	0x01F4
@@ -64,17 +47,6 @@
 #define INT_ST		0x0200
 #define IEMSK		0x0204
 #define IMSK		0x0208
-<<<<<<< HEAD
-#define MUTE		0x020C
-#define CLK_RST		0x0210
-#define SOFT_RST	0x0214
-#define FIFO_SZ		0x0218
-#define MREG_START	A_MST_CTLR
-#define MREG_END	FIFO_SZ
-
-/* DO_FMT */
-/* DI_FMT */
-=======
 
 /* DO_FMT */
 /* DI_FMT */
@@ -86,17 +58,12 @@
 #define CR_DTMD_SPDIF_PCM	(0x1 << 8) /* FSI2 */
 #define CR_DTMD_SPDIF_STREAM	(0x2 << 8) /* FSI2 */
 
->>>>>>> 3cbea436
 #define CR_MONO		(0x0 << 4)
 #define CR_MONO_D	(0x1 << 4)
 #define CR_PCM		(0x2 << 4)
 #define CR_I2S		(0x3 << 4)
 #define CR_TDM		(0x4 << 4)
 #define CR_TDM_D	(0x5 << 4)
-<<<<<<< HEAD
-#define CR_SPDIF	0x00100120
-=======
->>>>>>> 3cbea436
 
 /* DOFF_CTL */
 /* DIFF_CTL */
@@ -133,13 +100,10 @@
 #define IR		(1 <<  4) /* Interrupt Reset */
 #define FSISR		(1 <<  0) /* Software Reset */
 
-<<<<<<< HEAD
-=======
 /* OUT_SEL (FSI2) */
 #define DMMD		(1 << 4) /* SPDIF output timing 0: Biphase only */
 				 /*			1: Biphase and serial */
 
->>>>>>> 3cbea436
 /* FIFO_SZ */
 #define FIFO_SZ_MASK	0x7
 
@@ -155,19 +119,11 @@
  * xxx_offset	: data offset
  * xxx_num	: number of data
  */
-<<<<<<< HEAD
 
 /*
  *		struct
  */
 
-=======
-
-/*
- *		struct
- */
-
->>>>>>> 3cbea436
 struct fsi_stream {
 	struct snd_pcm_substream *substream;
 
@@ -178,12 +134,9 @@
 	int buff_len;
 	int period_len;
 	int period_num;
-<<<<<<< HEAD
-=======
 
 	int uerr_num;
 	int oerr_num;
->>>>>>> 3cbea436
 };
 
 struct fsi_priv {
@@ -193,11 +146,7 @@
 	struct fsi_stream playback;
 	struct fsi_stream capture;
 
-<<<<<<< HEAD
-	u32 mst_ctrl;
-=======
 	long rate;
->>>>>>> 3cbea436
 };
 
 struct fsi_core {
@@ -206,11 +155,8 @@
 	u32 int_st;
 	u32 iemsk;
 	u32 imsk;
-<<<<<<< HEAD
-=======
 	u32 a_mclk;
 	u32 b_mclk;
->>>>>>> 3cbea436
 };
 
 struct fsi_master {
@@ -250,111 +196,15 @@
 	__fsi_reg_write(reg, val);
 }
 
-<<<<<<< HEAD
-static void fsi_reg_write(struct fsi_priv *fsi, u32 reg, u32 data)
-{
-	if (reg > REG_END) {
-		pr_err("fsi: register access err (%s)\n", __func__);
-		return;
-	}
-
-	__fsi_reg_write((u32)(fsi->base + reg), data);
-}
-
-static u32 fsi_reg_read(struct fsi_priv *fsi, u32 reg)
-{
-	if (reg > REG_END) {
-		pr_err("fsi: register access err (%s)\n", __func__);
-		return 0;
-	}
-=======
 #define fsi_reg_write(p, r, d)\
 	__fsi_reg_write((u32)(p->base + REG_##r), d)
 
 #define fsi_reg_read(p, r)\
 	__fsi_reg_read((u32)(p->base + REG_##r))
->>>>>>> 3cbea436
 
 #define fsi_reg_mask_set(p, r, m, d)\
 	__fsi_reg_mask_set((u32)(p->base + REG_##r), m, d)
 
-<<<<<<< HEAD
-static void fsi_reg_mask_set(struct fsi_priv *fsi, u32 reg, u32 mask, u32 data)
-{
-	if (reg > REG_END) {
-		pr_err("fsi: register access err (%s)\n", __func__);
-		return;
-	}
-
-	__fsi_reg_mask_set((u32)(fsi->base + reg), mask, data);
-}
-
-static void fsi_master_write(struct fsi_master *master, u32 reg, u32 data)
-{
-	unsigned long flags;
-
-	if ((reg < MREG_START) ||
-	    (reg > MREG_END)) {
-		pr_err("fsi: register access err (%s)\n", __func__);
-		return;
-	}
-
-	spin_lock_irqsave(&master->lock, flags);
-	__fsi_reg_write((u32)(master->base + reg), data);
-	spin_unlock_irqrestore(&master->lock, flags);
-}
-
-static u32 fsi_master_read(struct fsi_master *master, u32 reg)
-{
-	u32 ret;
-	unsigned long flags;
-
-	if ((reg < MREG_START) ||
-	    (reg > MREG_END)) {
-		pr_err("fsi: register access err (%s)\n", __func__);
-		return 0;
-	}
-
-	spin_lock_irqsave(&master->lock, flags);
-	ret = __fsi_reg_read((u32)(master->base + reg));
-	spin_unlock_irqrestore(&master->lock, flags);
-
-	return ret;
-}
-
-static void fsi_master_mask_set(struct fsi_master *master,
-			       u32 reg, u32 mask, u32 data)
-{
-	unsigned long flags;
-
-	if ((reg < MREG_START) ||
-	    (reg > MREG_END)) {
-		pr_err("fsi: register access err (%s)\n", __func__);
-		return;
-	}
-
-	spin_lock_irqsave(&master->lock, flags);
-	__fsi_reg_mask_set((u32)(master->base + reg), mask, data);
-	spin_unlock_irqrestore(&master->lock, flags);
-}
-
-/*
- *		basic function
- */
-
-static struct fsi_master *fsi_get_master(struct fsi_priv *fsi)
-{
-	return fsi->master;
-}
-
-static int fsi_is_port_a(struct fsi_priv *fsi)
-{
-	return fsi->master->base == fsi->base;
-}
-
-static struct snd_soc_dai *fsi_get_dai(struct snd_pcm_substream *substream)
-{
-=======
 #define fsi_master_read(p, r) _fsi_master_read(p, MST_##r)
 #define fsi_core_read(p, r)   _fsi_master_read(p, p->core->r)
 static u32 _fsi_master_read(struct fsi_master *master, u32 reg)
@@ -397,7 +247,6 @@
 
 static struct snd_soc_dai *fsi_get_dai(struct snd_pcm_substream *substream)
 {
->>>>>>> 3cbea436
 	struct snd_soc_pcm_runtime *rtd = substream->private_data;
 
 	return  rtd->cpu_dai;
@@ -480,18 +329,13 @@
 	io->buff_offset	= 0;
 	io->period_len	= period_len;
 	io->period_num	= 0;
-<<<<<<< HEAD
-=======
 	io->oerr_num	= -1; /* ignore 1st err */
 	io->uerr_num	= -1; /* ignore 1st err */
->>>>>>> 3cbea436
 }
 
 static void fsi_stream_pop(struct fsi_priv *fsi, int is_play)
 {
 	struct fsi_stream *io = fsi_get_stream(fsi, is_play);
-<<<<<<< HEAD
-=======
 	struct snd_soc_dai *dai = fsi_get_dai(io->substream);
 
 
@@ -500,33 +344,19 @@
 
 	if (io->uerr_num > 0)
 		dev_err(dai->dev, "under_run = %d\n", io->uerr_num);
->>>>>>> 3cbea436
 
 	io->substream	= NULL;
 	io->buff_len	= 0;
 	io->buff_offset	= 0;
 	io->period_len	= 0;
 	io->period_num	= 0;
-<<<<<<< HEAD
-=======
 	io->oerr_num	= 0;
 	io->uerr_num	= 0;
->>>>>>> 3cbea436
 }
 
 static int fsi_get_fifo_data_num(struct fsi_priv *fsi, int is_play)
 {
 	u32 status;
-<<<<<<< HEAD
-	u32 reg = is_play ? DOFF_ST : DIFF_ST;
-	struct fsi_stream *io = fsi_get_stream(fsi, is_play);
-	int data_num;
-
-	status = fsi_reg_read(fsi, reg);
-	data_num = 0x1ff & (status >> 8);
-	data_num *= io->chan_num;
-
-=======
 	struct fsi_stream *io = fsi_get_stream(fsi, is_play);
 	int data_num;
 
@@ -537,7 +367,6 @@
 	data_num = 0x1ff & (status >> 8);
 	data_num *= io->chan_num;
 
->>>>>>> 3cbea436
 	return data_num;
 }
 
@@ -561,7 +390,27 @@
 	return frames_to_bytes(runtime, 1) / io->chan_num;
 }
 
-<<<<<<< HEAD
+static void fsi_count_fifo_err(struct fsi_priv *fsi)
+{
+	u32 ostatus = fsi_reg_read(fsi, DOFF_ST);
+	u32 istatus = fsi_reg_read(fsi, DIFF_ST);
+
+	if (ostatus & ERR_OVER)
+		fsi->playback.oerr_num++;
+
+	if (ostatus & ERR_UNDER)
+		fsi->playback.uerr_num++;
+
+	if (istatus & ERR_OVER)
+		fsi->capture.oerr_num++;
+
+	if (istatus & ERR_UNDER)
+		fsi->capture.uerr_num++;
+
+	fsi_reg_write(fsi, DOFF_ST, 0);
+	fsi_reg_write(fsi, DIFF_ST, 0);
+}
+
 /*
  *		dma function
  */
@@ -586,47 +435,10 @@
 }
 
 static void fsi_dma_soft_pop16(struct fsi_priv *fsi, int num)
-=======
-static void fsi_count_fifo_err(struct fsi_priv *fsi)
-{
-	u32 ostatus = fsi_reg_read(fsi, DOFF_ST);
-	u32 istatus = fsi_reg_read(fsi, DIFF_ST);
-
-	if (ostatus & ERR_OVER)
-		fsi->playback.oerr_num++;
-
-	if (ostatus & ERR_UNDER)
-		fsi->playback.uerr_num++;
-
-	if (istatus & ERR_OVER)
-		fsi->capture.oerr_num++;
-
-	if (istatus & ERR_UNDER)
-		fsi->capture.uerr_num++;
-
-	fsi_reg_write(fsi, DOFF_ST, 0);
-	fsi_reg_write(fsi, DIFF_ST, 0);
-}
-
-/*
- *		dma function
- */
-
-static u8 *fsi_dma_get_area(struct fsi_priv *fsi, int stream)
-{
-	int is_play = fsi_stream_is_play(stream);
-	struct fsi_stream *io = fsi_get_stream(fsi, is_play);
-
-	return io->substream->runtime->dma_area + io->buff_offset;
-}
-
-static void fsi_dma_soft_push16(struct fsi_priv *fsi, int num)
->>>>>>> 3cbea436
 {
 	u16 *start;
 	int i;
 
-<<<<<<< HEAD
 	start  = (u16 *)fsi_dma_get_area(fsi, SNDRV_PCM_STREAM_CAPTURE);
 
 
@@ -666,8 +478,8 @@
 	u32 data = AB_IO(1, fsi_get_port_shift(fsi, is_play));
 	struct fsi_master *master = fsi_get_master(fsi);
 
-	fsi_master_mask_set(master, master->core->imsk,  data, data);
-	fsi_master_mask_set(master, master->core->iemsk, data, data);
+	fsi_core_mask_set(master, imsk,  data, data);
+	fsi_core_mask_set(master, iemsk, data, data);
 }
 
 static void fsi_irq_disable(struct fsi_priv *fsi, int is_play)
@@ -675,18 +487,13 @@
 	u32 data = AB_IO(1, fsi_get_port_shift(fsi, is_play));
 	struct fsi_master *master = fsi_get_master(fsi);
 
-	fsi_master_mask_set(master, master->core->imsk,  data, 0);
-	fsi_master_mask_set(master, master->core->iemsk, data, 0);
+	fsi_core_mask_set(master, imsk,  data, 0);
+	fsi_core_mask_set(master, iemsk, data, 0);
 }
 
 static u32 fsi_irq_get_status(struct fsi_master *master)
 {
-	return fsi_master_read(master, master->core->int_st);
-}
-
-static void fsi_irq_clear_all_status(struct fsi_master *master)
-{
-	fsi_master_write(master, master->core->int_st, 0);
+	return fsi_core_read(master, int_st);
 }
 
 static void fsi_irq_clear_status(struct fsi_priv *fsi)
@@ -698,91 +505,9 @@
 	data |= AB_IO(1, fsi_get_port_shift(fsi, 1));
 
 	/* clear interrupt factor */
-	fsi_master_mask_set(master, master->core->int_st, data, 0);
-}
-
-=======
-	start  = (u16 *)fsi_dma_get_area(fsi, SNDRV_PCM_STREAM_PLAYBACK);
-
-	for (i = 0; i < num; i++)
-		fsi_reg_write(fsi, DODT, ((u32)*(start + i) << 8));
-}
-
-static void fsi_dma_soft_pop16(struct fsi_priv *fsi, int num)
-{
-	u16 *start;
-	int i;
-
-	start  = (u16 *)fsi_dma_get_area(fsi, SNDRV_PCM_STREAM_CAPTURE);
-
-
-	for (i = 0; i < num; i++)
-		*(start + i) = (u16)(fsi_reg_read(fsi, DIDT) >> 8);
-}
-
-static void fsi_dma_soft_push32(struct fsi_priv *fsi, int num)
-{
-	u32 *start;
-	int i;
-
-	start  = (u32 *)fsi_dma_get_area(fsi, SNDRV_PCM_STREAM_PLAYBACK);
-
-
-	for (i = 0; i < num; i++)
-		fsi_reg_write(fsi, DODT, *(start + i));
-}
-
-static void fsi_dma_soft_pop32(struct fsi_priv *fsi, int num)
-{
-	u32 *start;
-	int i;
-
-	start  = (u32 *)fsi_dma_get_area(fsi, SNDRV_PCM_STREAM_CAPTURE);
-
-	for (i = 0; i < num; i++)
-		*(start + i) = fsi_reg_read(fsi, DIDT);
-}
-
-/*
- *		irq function
- */
-
-static void fsi_irq_enable(struct fsi_priv *fsi, int is_play)
-{
-	u32 data = AB_IO(1, fsi_get_port_shift(fsi, is_play));
-	struct fsi_master *master = fsi_get_master(fsi);
-
-	fsi_core_mask_set(master, imsk,  data, data);
-	fsi_core_mask_set(master, iemsk, data, data);
-}
-
-static void fsi_irq_disable(struct fsi_priv *fsi, int is_play)
-{
-	u32 data = AB_IO(1, fsi_get_port_shift(fsi, is_play));
-	struct fsi_master *master = fsi_get_master(fsi);
-
-	fsi_core_mask_set(master, imsk,  data, 0);
-	fsi_core_mask_set(master, iemsk, data, 0);
-}
-
-static u32 fsi_irq_get_status(struct fsi_master *master)
-{
-	return fsi_core_read(master, int_st);
-}
-
-static void fsi_irq_clear_status(struct fsi_priv *fsi)
-{
-	u32 data = 0;
-	struct fsi_master *master = fsi_get_master(fsi);
-
-	data |= AB_IO(1, fsi_get_port_shift(fsi, 0));
-	data |= AB_IO(1, fsi_get_port_shift(fsi, 1));
-
-	/* clear interrupt factor */
 	fsi_core_mask_set(master, int_st, data, 0);
 }
 
->>>>>>> 3cbea436
 /*
  *		SPDIF master clock function
  *
@@ -791,22 +516,19 @@
 static void fsi_spdif_clk_ctrl(struct fsi_priv *fsi, int enable)
 {
 	struct fsi_master *master = fsi_get_master(fsi);
-<<<<<<< HEAD
-	u32 val = BP | SE;
-=======
 	u32 mask, val;
->>>>>>> 3cbea436
 
 	if (master->core->ver < 2) {
 		pr_err("fsi: register access err (%s)\n", __func__);
 		return;
 	}
 
-<<<<<<< HEAD
-	if (enable)
-		fsi_master_mask_set(master, fsi->mst_ctrl, val, val);
-	else
-		fsi_master_mask_set(master, fsi->mst_ctrl, val, 0);
+	mask = BP | SE;
+	val = enable ? mask : 0;
+
+	fsi_is_port_a(fsi) ?
+		fsi_core_mask_set(master, a_mclk, mask, val) :
+		fsi_core_mask_set(master, b_mclk, mask, val);
 }
 
 /*
@@ -830,7 +552,7 @@
 {
 	struct fsi_master *master = fsi_get_master(fsi);
 	struct fsi_stream *io = fsi_get_stream(fsi, is_play);
-	u32 ctrl, shift, i;
+	u32 shift, i;
 
 	/* get on-chip RAM capacity */
 	shift = fsi_master_read(master, FIFO_SZ);
@@ -863,78 +585,6 @@
 	dev_dbg(dai->dev, "%d channel %d store\n",
 		io->chan_num, io->fifo_max_num);
 
-	ctrl = is_play ? DOFF_CTL : DIFF_CTL;
-
-	/* set interrupt generation factor */
-	fsi_reg_write(fsi, ctrl, IRQ_HALF);
-
-	/* clear FIFO */
-	fsi_reg_mask_set(fsi, ctrl, FIFO_CLR, FIFO_CLR);
-}
-
-=======
-	mask = BP | SE;
-	val = enable ? mask : 0;
-
-	fsi_is_port_a(fsi) ?
-		fsi_core_mask_set(master, a_mclk, mask, val) :
-		fsi_core_mask_set(master, b_mclk, mask, val);
-}
-
-/*
- *		ctrl function
- */
-
-static void fsi_clk_ctrl(struct fsi_priv *fsi, int enable)
-{
-	u32 val = fsi_is_port_a(fsi) ? (1 << 0) : (1 << 4);
-	struct fsi_master *master = fsi_get_master(fsi);
-
-	if (enable)
-		fsi_master_mask_set(master, CLK_RST, val, val);
-	else
-		fsi_master_mask_set(master, CLK_RST, val, 0);
-}
-
-static void fsi_fifo_init(struct fsi_priv *fsi,
-			  int is_play,
-			  struct snd_soc_dai *dai)
-{
-	struct fsi_master *master = fsi_get_master(fsi);
-	struct fsi_stream *io = fsi_get_stream(fsi, is_play);
-	u32 shift, i;
-
-	/* get on-chip RAM capacity */
-	shift = fsi_master_read(master, FIFO_SZ);
-	shift >>= fsi_get_port_shift(fsi, is_play);
-	shift &= FIFO_SZ_MASK;
-	io->fifo_max_num = 256 << shift;
-	dev_dbg(dai->dev, "fifo = %d words\n", io->fifo_max_num);
-
-	/*
-	 * The maximum number of sample data varies depending
-	 * on the number of channels selected for the format.
-	 *
-	 * FIFOs are used in 4-channel units in 3-channel mode
-	 * and in 8-channel units in 5- to 7-channel mode
-	 * meaning that more FIFOs than the required size of DPRAM
-	 * are used.
-	 *
-	 * ex) if 256 words of DP-RAM is connected
-	 * 1 channel:  256 (256 x 1 = 256)
-	 * 2 channels: 128 (128 x 2 = 256)
-	 * 3 channels:  64 ( 64 x 3 = 192)
-	 * 4 channels:  64 ( 64 x 4 = 256)
-	 * 5 channels:  32 ( 32 x 5 = 160)
-	 * 6 channels:  32 ( 32 x 6 = 192)
-	 * 7 channels:  32 ( 32 x 7 = 224)
-	 * 8 channels:  32 ( 32 x 8 = 256)
-	 */
-	for (i = 1; i < io->chan_num; i <<= 1)
-		io->fifo_max_num >>= 1;
-	dev_dbg(dai->dev, "%d channel %d store\n",
-		io->chan_num, io->fifo_max_num);
-
 	/*
 	 * set interrupt generation factor
 	 * clear FIFO
@@ -948,7 +598,6 @@
 	}
 }
 
->>>>>>> 3cbea436
 static void fsi_soft_all_reset(struct fsi_master *master)
 {
 	/* port AB reset */
@@ -961,20 +610,12 @@
 	mdelay(10);
 }
 
-<<<<<<< HEAD
-static int fsi_fifo_data_ctrl(struct fsi_priv *fsi, int startup, int stream)
-=======
 static int fsi_fifo_data_ctrl(struct fsi_priv *fsi, int stream)
->>>>>>> 3cbea436
 {
 	struct snd_pcm_runtime *runtime;
 	struct snd_pcm_substream *substream = NULL;
 	int is_play = fsi_stream_is_play(stream);
 	struct fsi_stream *io = fsi_get_stream(fsi, is_play);
-<<<<<<< HEAD
-	u32 status_reg = is_play ? DOFF_ST : DIFF_ST;
-=======
->>>>>>> 3cbea436
 	int data_residue_num;
 	int data_num;
 	int data_num_max;
@@ -1053,7 +694,6 @@
 		default:
 			return -EINVAL;
 		}
-<<<<<<< HEAD
 	}
 
 	data_num = min(data_num, data_num_max);
@@ -1063,48 +703,12 @@
 	/* update buff_offset */
 	io->buff_offset += fsi_num2offset(data_num, ch_width);
 
-	/* check fifo status */
-	if (!startup) {
-		struct snd_soc_dai *dai = fsi_get_dai(substream);
-		u32 status = fsi_reg_read(fsi, status_reg);
-
-		if (status & ERR_OVER)
-			dev_err(dai->dev, "over run\n");
-		if (status & ERR_UNDER)
-			dev_err(dai->dev, "under run\n");
-=======
->>>>>>> 3cbea436
-	}
-	fsi_reg_write(fsi, status_reg, 0);
-
-<<<<<<< HEAD
-	/* re-enable irq */
-	fsi_irq_enable(fsi, is_play);
-=======
-	data_num = min(data_num, data_num_max);
-
-	fn(fsi, data_num);
-
-	/* update buff_offset */
-	io->buff_offset += fsi_num2offset(data_num, ch_width);
->>>>>>> 3cbea436
-
 	if (over_period)
 		snd_pcm_period_elapsed(substream);
 
 	return 0;
 }
 
-<<<<<<< HEAD
-static int fsi_data_pop(struct fsi_priv *fsi, int startup)
-{
-	return fsi_fifo_data_ctrl(fsi, startup, SNDRV_PCM_STREAM_CAPTURE);
-}
-
-static int fsi_data_push(struct fsi_priv *fsi, int startup)
-{
-	return fsi_fifo_data_ctrl(fsi, startup, SNDRV_PCM_STREAM_PLAYBACK);
-=======
 static int fsi_data_pop(struct fsi_priv *fsi)
 {
 	return fsi_fifo_data_ctrl(fsi, SNDRV_PCM_STREAM_CAPTURE);
@@ -1113,7 +717,6 @@
 static int fsi_data_push(struct fsi_priv *fsi)
 {
 	return fsi_fifo_data_ctrl(fsi, SNDRV_PCM_STREAM_PLAYBACK);
->>>>>>> 3cbea436
 }
 
 static irqreturn_t fsi_interrupt(int irq, void *data)
@@ -1126,17 +729,6 @@
 	fsi_master_mask_set(master, SOFT_RST, IR, IR);
 
 	if (int_st & AB_IO(1, AO_SHIFT))
-<<<<<<< HEAD
-		fsi_data_push(&master->fsia, 0);
-	if (int_st & AB_IO(1, BO_SHIFT))
-		fsi_data_push(&master->fsib, 0);
-	if (int_st & AB_IO(1, AI_SHIFT))
-		fsi_data_pop(&master->fsia, 0);
-	if (int_st & AB_IO(1, BI_SHIFT))
-		fsi_data_pop(&master->fsib, 0);
-
-	fsi_irq_clear_all_status(master);
-=======
 		fsi_data_push(&master->fsia);
 	if (int_st & AB_IO(1, BO_SHIFT))
 		fsi_data_push(&master->fsib);
@@ -1150,7 +742,6 @@
 
 	fsi_irq_clear_status(&master->fsia);
 	fsi_irq_clear_status(&master->fsib);
->>>>>>> 3cbea436
 
 	return IRQ_HANDLED;
 }
@@ -1231,29 +822,18 @@
 			dev_err(dai->dev, "This FSI can not use SPDIF\n");
 			return -EINVAL;
 		}
-<<<<<<< HEAD
-		data = CR_SPDIF;
-		io->chan_num = 2;
-		fsi_spdif_clk_ctrl(fsi, 1);
-		fsi_reg_mask_set(fsi, OUT_SEL, 0x0010, 0x0010);
-=======
 		data = CR_BWS_16 | CR_DTMD_SPDIF_PCM | CR_PCM;
 		io->chan_num = 2;
 		fsi_spdif_clk_ctrl(fsi, 1);
 		fsi_reg_mask_set(fsi, OUT_SEL, DMMD, DMMD);
->>>>>>> 3cbea436
 		break;
 	default:
 		dev_err(dai->dev, "unknown format.\n");
 		return -EINVAL;
 	}
-<<<<<<< HEAD
-	fsi_reg_write(fsi, reg, data);
-=======
 	is_play ?
 		fsi_reg_write(fsi, DO_FMT, data) :
 		fsi_reg_write(fsi, DI_FMT, data);
->>>>>>> 3cbea436
 
 	/* irq clear */
 	fsi_irq_disable(fsi, is_play);
@@ -1270,11 +850,8 @@
 {
 	struct fsi_priv *fsi = fsi_get_priv(substream);
 	int is_play = fsi_is_play(substream);
-<<<<<<< HEAD
-=======
 	struct fsi_master *master = fsi_get_master(fsi);
 	int (*set_rate)(struct device *dev, int is_porta, int rate, int enable);
->>>>>>> 3cbea436
 
 	fsi_irq_disable(fsi, is_play);
 	fsi_clk_ctrl(fsi, 0);
@@ -1300,12 +877,8 @@
 		fsi_stream_push(fsi, is_play, substream,
 				frames_to_bytes(runtime, runtime->buffer_size),
 				frames_to_bytes(runtime, runtime->period_size));
-<<<<<<< HEAD
-		ret = is_play ? fsi_data_push(fsi, 1) : fsi_data_pop(fsi, 1);
-=======
 		ret = is_play ? fsi_data_push(fsi) : fsi_data_pop(fsi);
 		fsi_irq_enable(fsi, is_play);
->>>>>>> 3cbea436
 		break;
 	case SNDRV_PCM_TRIGGER_STOP:
 		fsi_irq_disable(fsi, is_play);
@@ -1322,22 +895,6 @@
 {
 	struct fsi_priv *fsi = fsi_get_priv(substream);
 	struct fsi_master *master = fsi_get_master(fsi);
-<<<<<<< HEAD
-	int (*set_rate)(int is_porta, int rate) = master->info->set_rate;
-	int fsi_ver = master->core->ver;
-	int is_play = fsi_is_play(substream);
-	int ret;
-
-	/* if slave mode, set_rate is not needed */
-	if (!fsi_is_master_mode(fsi, is_play))
-		return 0;
-
-	/* it is error if no set_rate */
-	if (!set_rate)
-		return -EIO;
-
-	ret = set_rate(fsi_is_port_a(fsi), params_rate(params));
-=======
 	int (*set_rate)(struct device *dev, int is_porta, int rate, int enable);
 	int fsi_ver = master->core->ver;
 	long rate = params_rate(params);
@@ -1352,7 +909,6 @@
 		return ret;
 
 	fsi->rate = rate;
->>>>>>> 3cbea436
 	if (ret > 0) {
 		u32 data = 0;
 
@@ -1613,18 +1169,10 @@
 	/* FSI A setting */
 	master->fsia.base	= master->base;
 	master->fsia.master	= master;
-<<<<<<< HEAD
-	master->fsia.mst_ctrl	= A_MST_CTLR;
-=======
->>>>>>> 3cbea436
 
 	/* FSI B setting */
 	master->fsib.base	= master->base + 0x40;
 	master->fsib.master	= master;
-<<<<<<< HEAD
-	master->fsib.mst_ctrl	= B_MST_CTLR;
-=======
->>>>>>> 3cbea436
 
 	pm_runtime_enable(&pdev->dev);
 	pm_runtime_resume(&pdev->dev);
@@ -1711,11 +1259,8 @@
 	.int_st	= CPU_INT_ST,
 	.iemsk	= CPU_IEMSK,
 	.imsk	= CPU_IMSK,
-<<<<<<< HEAD
-=======
 	.a_mclk	= A_MST_CTLR,
 	.b_mclk	= B_MST_CTLR,
->>>>>>> 3cbea436
 };
 
 static struct platform_device_id fsi_id_table[] = {
