--- conflicted
+++ resolved
@@ -147,11 +147,6 @@
 	struct fsi_stream capture;
 
 	long rate;
-<<<<<<< HEAD
-
-	u32 mst_ctrl;
-=======
->>>>>>> 96657d33
 };
 
 struct fsi_core {
