/*
 * soc-dapm.c  --  ALSA SoC Dynamic Audio Power Management
 *
 * Copyright 2005 Wolfson Microelectronics PLC.
 * Author: Liam Girdwood <lrg@slimlogic.co.uk>
 *
 *  This program is free software; you can redistribute  it and/or modify it
 *  under  the terms of  the GNU General  Public License as published by the
 *  Free Software Foundation;  either version 2 of the  License, or (at your
 *  option) any later version.
 *
 *  Features:
 *    o Changes power status of internal codec blocks depending on the
 *      dynamic configuration of codec internal audio paths and active
 *      DACs/ADCs.
 *    o Platform power domain - can support external components i.e. amps and
 *      mic/meadphone insertion events.
 *    o Automatic Mic Bias support
 *    o Jack insertion power event initiation - e.g. hp insertion will enable
 *      sinks, dacs, etc
 *    o Delayed powerdown of audio susbsystem to reduce pops between a quick
 *      device reopen.
 *
 *  Todo:
 *    o DAPM power change sequencing - allow for configurable per
 *      codec sequences.
 *    o Support for analogue bias optimisation.
 *    o Support for reduced codec oversampling rates.
 *    o Support for reduced codec bias currents.
 */

#include <linux/module.h>
#include <linux/moduleparam.h>
#include <linux/init.h>
#include <linux/delay.h>
#include <linux/pm.h>
#include <linux/bitops.h>
#include <linux/platform_device.h>
#include <linux/jiffies.h>
#include <linux/debugfs.h>
#include <linux/slab.h>
#include <sound/core.h>
#include <sound/pcm.h>
#include <sound/pcm_params.h>
#include <sound/soc.h>
#include <sound/initval.h>

#include <trace/events/asoc.h>

/* dapm power sequences - make this per codec in the future */
static int dapm_up_seq[] = {
	[snd_soc_dapm_pre] = 0,
	[snd_soc_dapm_supply] = 1,
	[snd_soc_dapm_micbias] = 2,
	[snd_soc_dapm_aif_in] = 3,
	[snd_soc_dapm_aif_out] = 3,
	[snd_soc_dapm_mic] = 4,
	[snd_soc_dapm_mux] = 5,
	[snd_soc_dapm_value_mux] = 5,
	[snd_soc_dapm_dac] = 6,
	[snd_soc_dapm_mixer] = 7,
	[snd_soc_dapm_mixer_named_ctl] = 7,
	[snd_soc_dapm_pga] = 8,
	[snd_soc_dapm_adc] = 9,
	[snd_soc_dapm_out_drv] = 10,
	[snd_soc_dapm_hp] = 10,
	[snd_soc_dapm_spk] = 10,
	[snd_soc_dapm_post] = 11,
};

static int dapm_down_seq[] = {
	[snd_soc_dapm_pre] = 0,
	[snd_soc_dapm_adc] = 1,
	[snd_soc_dapm_hp] = 2,
	[snd_soc_dapm_spk] = 2,
	[snd_soc_dapm_out_drv] = 2,
	[snd_soc_dapm_pga] = 4,
	[snd_soc_dapm_mixer_named_ctl] = 5,
	[snd_soc_dapm_mixer] = 5,
	[snd_soc_dapm_dac] = 6,
	[snd_soc_dapm_mic] = 7,
	[snd_soc_dapm_micbias] = 8,
	[snd_soc_dapm_mux] = 9,
	[snd_soc_dapm_value_mux] = 9,
	[snd_soc_dapm_aif_in] = 10,
	[snd_soc_dapm_aif_out] = 10,
	[snd_soc_dapm_supply] = 11,
	[snd_soc_dapm_post] = 12,
};

static void pop_wait(u32 pop_time)
{
	if (pop_time)
		schedule_timeout_uninterruptible(msecs_to_jiffies(pop_time));
}

static void pop_dbg(struct device *dev, u32 pop_time, const char *fmt, ...)
{
	va_list args;
	char *buf;

	if (!pop_time)
		return;

	buf = kmalloc(PAGE_SIZE, GFP_KERNEL);
	if (buf == NULL)
		return;

	va_start(args, fmt);
	vsnprintf(buf, PAGE_SIZE, fmt, args);
	dev_info(dev, buf);
	va_end(args);

	kfree(buf);
}

/* create a new dapm widget */
static inline struct snd_soc_dapm_widget *dapm_cnew_widget(
	const struct snd_soc_dapm_widget *_widget)
{
	return kmemdup(_widget, sizeof(*_widget), GFP_KERNEL);
}

/**
 * snd_soc_dapm_set_bias_level - set the bias level for the system
 * @card: audio device
 * @level: level to configure
 *
 * Configure the bias (power) levels for the SoC audio device.
 *
 * Returns 0 for success else error.
 */
static int snd_soc_dapm_set_bias_level(struct snd_soc_card *card,
				       struct snd_soc_dapm_context *dapm,
				       enum snd_soc_bias_level level)
{
	int ret = 0;

	switch (level) {
	case SND_SOC_BIAS_ON:
		dev_dbg(dapm->dev, "Setting full bias\n");
		break;
	case SND_SOC_BIAS_PREPARE:
		dev_dbg(dapm->dev, "Setting bias prepare\n");
		break;
	case SND_SOC_BIAS_STANDBY:
		dev_dbg(dapm->dev, "Setting standby bias\n");
		break;
	case SND_SOC_BIAS_OFF:
		dev_dbg(dapm->dev, "Setting bias off\n");
		break;
	default:
		dev_err(dapm->dev, "Setting invalid bias %d\n", level);
		return -EINVAL;
	}

	trace_snd_soc_bias_level_start(card, level);

	if (card && card->set_bias_level)
		ret = card->set_bias_level(card, level);
	if (ret == 0) {
		if (dapm->codec && dapm->codec->driver->set_bias_level)
			ret = dapm->codec->driver->set_bias_level(dapm->codec, level);
		else
			dapm->bias_level = level;
	}
	if (ret == 0) {
		if (card && card->set_bias_level_post)
			ret = card->set_bias_level_post(card, level);
	}

	trace_snd_soc_bias_level_done(card, level);

	return ret;
}

/* set up initial codec paths */
static void dapm_set_path_status(struct snd_soc_dapm_widget *w,
	struct snd_soc_dapm_path *p, int i)
{
	switch (w->id) {
	case snd_soc_dapm_switch:
	case snd_soc_dapm_mixer:
	case snd_soc_dapm_mixer_named_ctl: {
		int val;
		struct soc_mixer_control *mc = (struct soc_mixer_control *)
			w->kcontrols[i].private_value;
		unsigned int reg = mc->reg;
		unsigned int shift = mc->shift;
		int max = mc->max;
		unsigned int mask = (1 << fls(max)) - 1;
		unsigned int invert = mc->invert;

		val = snd_soc_read(w->codec, reg);
		val = (val >> shift) & mask;

		if ((invert && !val) || (!invert && val))
			p->connect = 1;
		else
			p->connect = 0;
	}
	break;
	case snd_soc_dapm_mux: {
		struct soc_enum *e = (struct soc_enum *)w->kcontrols[i].private_value;
		int val, item, bitmask;

		for (bitmask = 1; bitmask < e->max; bitmask <<= 1)
		;
		val = snd_soc_read(w->codec, e->reg);
		item = (val >> e->shift_l) & (bitmask - 1);

		p->connect = 0;
		for (i = 0; i < e->max; i++) {
			if (!(strcmp(p->name, e->texts[i])) && item == i)
				p->connect = 1;
		}
	}
	break;
	case snd_soc_dapm_value_mux: {
		struct soc_enum *e = (struct soc_enum *)
			w->kcontrols[i].private_value;
		int val, item;

		val = snd_soc_read(w->codec, e->reg);
		val = (val >> e->shift_l) & e->mask;
		for (item = 0; item < e->max; item++) {
			if (val == e->values[item])
				break;
		}

		p->connect = 0;
		for (i = 0; i < e->max; i++) {
			if (!(strcmp(p->name, e->texts[i])) && item == i)
				p->connect = 1;
		}
	}
	break;
	/* does not effect routing - always connected */
	case snd_soc_dapm_pga:
	case snd_soc_dapm_out_drv:
	case snd_soc_dapm_output:
	case snd_soc_dapm_adc:
	case snd_soc_dapm_input:
	case snd_soc_dapm_dac:
	case snd_soc_dapm_micbias:
	case snd_soc_dapm_vmid:
	case snd_soc_dapm_supply:
	case snd_soc_dapm_aif_in:
	case snd_soc_dapm_aif_out:
		p->connect = 1;
	break;
	/* does effect routing - dynamically connected */
	case snd_soc_dapm_hp:
	case snd_soc_dapm_mic:
	case snd_soc_dapm_spk:
	case snd_soc_dapm_line:
	case snd_soc_dapm_pre:
	case snd_soc_dapm_post:
		p->connect = 0;
	break;
	}
}

/* connect mux widget to its interconnecting audio paths */
static int dapm_connect_mux(struct snd_soc_dapm_context *dapm,
	struct snd_soc_dapm_widget *src, struct snd_soc_dapm_widget *dest,
	struct snd_soc_dapm_path *path, const char *control_name,
	const struct snd_kcontrol_new *kcontrol)
{
	struct soc_enum *e = (struct soc_enum *)kcontrol->private_value;
	int i;

	for (i = 0; i < e->max; i++) {
		if (!(strcmp(control_name, e->texts[i]))) {
			list_add(&path->list, &dapm->paths);
			list_add(&path->list_sink, &dest->sources);
			list_add(&path->list_source, &src->sinks);
			path->name = (char*)e->texts[i];
			dapm_set_path_status(dest, path, 0);
			return 0;
		}
	}

	return -ENODEV;
}

/* connect mixer widget to its interconnecting audio paths */
static int dapm_connect_mixer(struct snd_soc_dapm_context *dapm,
	struct snd_soc_dapm_widget *src, struct snd_soc_dapm_widget *dest,
	struct snd_soc_dapm_path *path, const char *control_name)
{
	int i;

	/* search for mixer kcontrol */
	for (i = 0; i < dest->num_kcontrols; i++) {
		if (!strcmp(control_name, dest->kcontrols[i].name)) {
			list_add(&path->list, &dapm->paths);
			list_add(&path->list_sink, &dest->sources);
			list_add(&path->list_source, &src->sinks);
			path->name = dest->kcontrols[i].name;
			dapm_set_path_status(dest, path, i);
			return 0;
		}
	}
	return -ENODEV;
}

/* update dapm codec register bits */
static int dapm_update_bits(struct snd_soc_dapm_widget *widget)
{
	int change, power;
	unsigned int old, new;
	struct snd_soc_codec *codec = widget->codec;
	struct snd_soc_dapm_context *dapm = widget->dapm;
	struct snd_soc_card *card = dapm->card;

	/* check for valid widgets */
	if (widget->reg < 0 || widget->id == snd_soc_dapm_input ||
		widget->id == snd_soc_dapm_output ||
		widget->id == snd_soc_dapm_hp ||
		widget->id == snd_soc_dapm_mic ||
		widget->id == snd_soc_dapm_line ||
		widget->id == snd_soc_dapm_spk)
		return 0;

	power = widget->power;
	if (widget->invert)
		power = (power ? 0:1);

	old = snd_soc_read(codec, widget->reg);
	new = (old & ~(0x1 << widget->shift)) | (power << widget->shift);

	change = old != new;
	if (change) {
		pop_dbg(dapm->dev, card->pop_time,
			"pop test %s : %s in %d ms\n",
			widget->name, widget->power ? "on" : "off",
			card->pop_time);
		pop_wait(card->pop_time);
		snd_soc_write(codec, widget->reg, new);
	}
	dev_dbg(dapm->dev, "reg %x old %x new %x change %d\n", widget->reg,
		old, new, change);
	return change;
}

/* create new dapm mixer control */
static int dapm_new_mixer(struct snd_soc_dapm_context *dapm,
	struct snd_soc_dapm_widget *w)
{
	int i, ret = 0;
	size_t name_len;
	struct snd_soc_dapm_path *path;
	struct snd_card *card = dapm->codec->card->snd_card;

	/* add kcontrol */
	for (i = 0; i < w->num_kcontrols; i++) {

		/* match name */
		list_for_each_entry(path, &w->sources, list_sink) {

			/* mixer/mux paths name must match control name */
			if (path->name != (char*)w->kcontrols[i].name)
				continue;

			/* add dapm control with long name.
			 * for dapm_mixer this is the concatenation of the
			 * mixer and kcontrol name.
			 * for dapm_mixer_named_ctl this is simply the
			 * kcontrol name.
			 */
			name_len = strlen(w->kcontrols[i].name) + 1;
			if (w->id != snd_soc_dapm_mixer_named_ctl)
				name_len += 1 + strlen(w->name);

			path->long_name = kmalloc(name_len, GFP_KERNEL);

			if (path->long_name == NULL)
				return -ENOMEM;

			switch (w->id) {
			default:
				snprintf(path->long_name, name_len, "%s %s",
					 w->name, w->kcontrols[i].name);
				break;
			case snd_soc_dapm_mixer_named_ctl:
				snprintf(path->long_name, name_len, "%s",
					 w->kcontrols[i].name);
				break;
			}

			path->long_name[name_len - 1] = '\0';

			path->kcontrol = snd_soc_cnew(&w->kcontrols[i], w,
				path->long_name);
			ret = snd_ctl_add(card, path->kcontrol);
			if (ret < 0) {
				dev_err(dapm->dev,
					"asoc: failed to add dapm kcontrol %s: %d\n",
					path->long_name, ret);
				kfree(path->long_name);
				path->long_name = NULL;
				return ret;
			}
		}
	}
	return ret;
}

/* create new dapm mux control */
static int dapm_new_mux(struct snd_soc_dapm_context *dapm,
	struct snd_soc_dapm_widget *w)
{
	struct snd_soc_dapm_path *path = NULL;
	struct snd_kcontrol *kcontrol;
	struct snd_card *card = dapm->codec->card->snd_card;
	int ret = 0;

	if (!w->num_kcontrols) {
		dev_err(dapm->dev, "asoc: mux %s has no controls\n", w->name);
		return -EINVAL;
	}

	kcontrol = snd_soc_cnew(&w->kcontrols[0], w, w->name);
	ret = snd_ctl_add(card, kcontrol);

	if (ret < 0)
		goto err;

	list_for_each_entry(path, &w->sources, list_sink)
		path->kcontrol = kcontrol;

	return ret;

err:
	dev_err(dapm->dev, "asoc: failed to add kcontrol %s\n", w->name);
	return ret;
}

/* create new dapm volume control */
static int dapm_new_pga(struct snd_soc_dapm_context *dapm,
	struct snd_soc_dapm_widget *w)
{
	if (w->num_kcontrols)
		dev_err(w->dapm->dev,
			"asoc: PGA controls not supported: '%s'\n", w->name);

	return 0;
}

/* reset 'walked' bit for each dapm path */
static inline void dapm_clear_walk(struct snd_soc_dapm_context *dapm)
{
	struct snd_soc_dapm_path *p;

	list_for_each_entry(p, &dapm->paths, list)
		p->walked = 0;
}

/* We implement power down on suspend by checking the power state of
 * the ALSA card - when we are suspending the ALSA state for the card
 * is set to D3.
 */
static int snd_soc_dapm_suspend_check(struct snd_soc_dapm_widget *widget)
{
	int level = snd_power_get_state(widget->dapm->codec->card->snd_card);

	switch (level) {
	case SNDRV_CTL_POWER_D3hot:
	case SNDRV_CTL_POWER_D3cold:
		if (widget->ignore_suspend)
			dev_dbg(widget->dapm->dev, "%s ignoring suspend\n",
				widget->name);
		return widget->ignore_suspend;
	default:
		return 1;
	}
}

/*
 * Recursively check for a completed path to an active or physically connected
 * output widget. Returns number of complete paths.
 */
static int is_connected_output_ep(struct snd_soc_dapm_widget *widget)
{
	struct snd_soc_dapm_path *path;
	int con = 0;

	if (widget->id == snd_soc_dapm_supply)
		return 0;

	switch (widget->id) {
	case snd_soc_dapm_adc:
	case snd_soc_dapm_aif_out:
		if (widget->active)
			return snd_soc_dapm_suspend_check(widget);
	default:
		break;
	}

	if (widget->connected) {
		/* connected pin ? */
		if (widget->id == snd_soc_dapm_output && !widget->ext)
			return snd_soc_dapm_suspend_check(widget);

		/* connected jack or spk ? */
		if (widget->id == snd_soc_dapm_hp || widget->id == snd_soc_dapm_spk ||
		    (widget->id == snd_soc_dapm_line && !list_empty(&widget->sources)))
			return snd_soc_dapm_suspend_check(widget);
	}

	list_for_each_entry(path, &widget->sinks, list_source) {
		if (path->walked)
			continue;

		if (path->sink && path->connect) {
			path->walked = 1;
			con += is_connected_output_ep(path->sink);
		}
	}

	return con;
}

/*
 * Recursively check for a completed path to an active or physically connected
 * input widget. Returns number of complete paths.
 */
static int is_connected_input_ep(struct snd_soc_dapm_widget *widget)
{
	struct snd_soc_dapm_path *path;
	int con = 0;

	if (widget->id == snd_soc_dapm_supply)
		return 0;

	/* active stream ? */
	switch (widget->id) {
	case snd_soc_dapm_dac:
	case snd_soc_dapm_aif_in:
		if (widget->active)
			return snd_soc_dapm_suspend_check(widget);
	default:
		break;
	}

	if (widget->connected) {
		/* connected pin ? */
		if (widget->id == snd_soc_dapm_input && !widget->ext)
			return snd_soc_dapm_suspend_check(widget);

		/* connected VMID/Bias for lower pops */
		if (widget->id == snd_soc_dapm_vmid)
			return snd_soc_dapm_suspend_check(widget);

		/* connected jack ? */
		if (widget->id == snd_soc_dapm_mic ||
		    (widget->id == snd_soc_dapm_line && !list_empty(&widget->sinks)))
			return snd_soc_dapm_suspend_check(widget);
	}

	list_for_each_entry(path, &widget->sources, list_sink) {
		if (path->walked)
			continue;

		if (path->source && path->connect) {
			path->walked = 1;
			con += is_connected_input_ep(path->source);
		}
	}

	return con;
}

/*
 * Handler for generic register modifier widget.
 */
int dapm_reg_event(struct snd_soc_dapm_widget *w,
		   struct snd_kcontrol *kcontrol, int event)
{
	unsigned int val;

	if (SND_SOC_DAPM_EVENT_ON(event))
		val = w->on_val;
	else
		val = w->off_val;

	snd_soc_update_bits(w->codec, -(w->reg + 1),
			    w->mask << w->shift, val << w->shift);

	return 0;
}
EXPORT_SYMBOL_GPL(dapm_reg_event);

/* Standard power change method, used to apply power changes to most
 * widgets.
 */
static int dapm_generic_apply_power(struct snd_soc_dapm_widget *w)
{
	int ret;

	/* call any power change event handlers */
	if (w->event)
		dev_dbg(w->dapm->dev, "power %s event for %s flags %x\n",
			 w->power ? "on" : "off",
			 w->name, w->event_flags);

	/* power up pre event */
	if (w->power && w->event &&
	    (w->event_flags & SND_SOC_DAPM_PRE_PMU)) {
		ret = w->event(w, NULL, SND_SOC_DAPM_PRE_PMU);
		if (ret < 0)
			return ret;
	}

	/* power down pre event */
	if (!w->power && w->event &&
	    (w->event_flags & SND_SOC_DAPM_PRE_PMD)) {
		ret = w->event(w, NULL, SND_SOC_DAPM_PRE_PMD);
		if (ret < 0)
			return ret;
	}

	dapm_update_bits(w);

	/* power up post event */
	if (w->power && w->event &&
	    (w->event_flags & SND_SOC_DAPM_POST_PMU)) {
		ret = w->event(w,
			       NULL, SND_SOC_DAPM_POST_PMU);
		if (ret < 0)
			return ret;
	}

	/* power down post event */
	if (!w->power && w->event &&
	    (w->event_flags & SND_SOC_DAPM_POST_PMD)) {
		ret = w->event(w, NULL, SND_SOC_DAPM_POST_PMD);
		if (ret < 0)
			return ret;
	}

	return 0;
}

/* Generic check to see if a widget should be powered.
 */
static int dapm_generic_check_power(struct snd_soc_dapm_widget *w)
{
	int in, out;

	in = is_connected_input_ep(w);
	dapm_clear_walk(w->dapm);
	out = is_connected_output_ep(w);
	dapm_clear_walk(w->dapm);
	return out != 0 && in != 0;
}

/* Check to see if an ADC has power */
static int dapm_adc_check_power(struct snd_soc_dapm_widget *w)
{
	int in;

	if (w->active) {
		in = is_connected_input_ep(w);
		dapm_clear_walk(w->dapm);
		return in != 0;
	} else {
		return dapm_generic_check_power(w);
	}
}

/* Check to see if a DAC has power */
static int dapm_dac_check_power(struct snd_soc_dapm_widget *w)
{
	int out;

	if (w->active) {
		out = is_connected_output_ep(w);
		dapm_clear_walk(w->dapm);
		return out != 0;
	} else {
		return dapm_generic_check_power(w);
	}
}

/* Check to see if a power supply is needed */
static int dapm_supply_check_power(struct snd_soc_dapm_widget *w)
{
	struct snd_soc_dapm_path *path;
	int power = 0;

	/* Check if one of our outputs is connected */
	list_for_each_entry(path, &w->sinks, list_source) {
		if (path->connected &&
		    !path->connected(path->source, path->sink))
			continue;

		if (path->sink && path->sink->power_check &&
		    path->sink->power_check(path->sink)) {
			power = 1;
			break;
		}
	}

	dapm_clear_walk(w->dapm);

	return power;
}

static int dapm_seq_compare(struct snd_soc_dapm_widget *a,
			    struct snd_soc_dapm_widget *b,
			    int sort[])
{
	if (sort[a->id] != sort[b->id])
		return sort[a->id] - sort[b->id];
	if (a->reg != b->reg)
		return a->reg - b->reg;
	if (a->dapm != b->dapm)
		return (unsigned long)a->dapm - (unsigned long)b->dapm;

	return 0;
}

/* Insert a widget in order into a DAPM power sequence. */
static void dapm_seq_insert(struct snd_soc_dapm_widget *new_widget,
			    struct list_head *list,
			    int sort[])
{
	struct snd_soc_dapm_widget *w;

	list_for_each_entry(w, list, power_list)
		if (dapm_seq_compare(new_widget, w, sort) < 0) {
			list_add_tail(&new_widget->power_list, &w->power_list);
			return;
		}

	list_add_tail(&new_widget->power_list, list);
}

static void dapm_seq_check_event(struct snd_soc_dapm_context *dapm,
				 struct snd_soc_dapm_widget *w, int event)
{
	struct snd_soc_card *card = dapm->card;
	const char *ev_name;
	int power, ret;

	switch (event) {
	case SND_SOC_DAPM_PRE_PMU:
		ev_name = "PRE_PMU";
		power = 1;
		break;
	case SND_SOC_DAPM_POST_PMU:
		ev_name = "POST_PMU";
		power = 1;
		break;
	case SND_SOC_DAPM_PRE_PMD:
		ev_name = "PRE_PMD";
		power = 0;
		break;
	case SND_SOC_DAPM_POST_PMD:
		ev_name = "POST_PMD";
		power = 0;
		break;
	default:
		BUG();
		return;
	}

	if (w->power != power)
		return;

	if (w->event && (w->event_flags & event)) {
		pop_dbg(dapm->dev, card->pop_time, "pop test : %s %s\n",
			w->name, ev_name);
		trace_snd_soc_dapm_widget_event_start(w, event);
		ret = w->event(w, NULL, event);
		trace_snd_soc_dapm_widget_event_done(w, event);
		if (ret < 0)
			pr_err("%s: %s event failed: %d\n",
			       ev_name, w->name, ret);
	}
}

/* Apply the coalesced changes from a DAPM sequence */
static void dapm_seq_run_coalesced(struct snd_soc_dapm_context *dapm,
				   struct list_head *pending)
{
	struct snd_soc_card *card = dapm->card;
	struct snd_soc_dapm_widget *w;
	int reg, power;
	unsigned int value = 0;
	unsigned int mask = 0;
	unsigned int cur_mask;

	reg = list_first_entry(pending, struct snd_soc_dapm_widget,
			       power_list)->reg;

	list_for_each_entry(w, pending, power_list) {
		cur_mask = 1 << w->shift;
		BUG_ON(reg != w->reg);

		if (w->invert)
			power = !w->power;
		else
			power = w->power;

		mask |= cur_mask;
		if (power)
			value |= cur_mask;

		pop_dbg(dapm->dev, card->pop_time,
			"pop test : Queue %s: reg=0x%x, 0x%x/0x%x\n",
			w->name, reg, value, mask);

		/* Check for events */
		dapm_seq_check_event(dapm, w, SND_SOC_DAPM_PRE_PMU);
		dapm_seq_check_event(dapm, w, SND_SOC_DAPM_PRE_PMD);
	}

	if (reg >= 0) {
		pop_dbg(dapm->dev, card->pop_time,
			"pop test : Applying 0x%x/0x%x to %x in %dms\n",
			value, mask, reg, card->pop_time);
		pop_wait(card->pop_time);
		snd_soc_update_bits(dapm->codec, reg, mask, value);
	}

	list_for_each_entry(w, pending, power_list) {
		dapm_seq_check_event(dapm, w, SND_SOC_DAPM_POST_PMU);
		dapm_seq_check_event(dapm, w, SND_SOC_DAPM_POST_PMD);
	}
}

/* Apply a DAPM power sequence.
 *
 * We walk over a pre-sorted list of widgets to apply power to.  In
 * order to minimise the number of writes to the device required
 * multiple widgets will be updated in a single write where possible.
 * Currently anything that requires more than a single write is not
 * handled.
 */
static void dapm_seq_run(struct snd_soc_dapm_context *dapm,
			 struct list_head *list, int event, int sort[])
{
	struct snd_soc_dapm_widget *w, *n;
	LIST_HEAD(pending);
	int cur_sort = -1;
	int cur_reg = SND_SOC_NOPM;
	int ret;

	list_for_each_entry_safe(w, n, list, power_list) {
		ret = 0;

		/* Do we need to apply any queued changes? */
		if (sort[w->id] != cur_sort || w->reg != cur_reg) {
			if (!list_empty(&pending))
				dapm_seq_run_coalesced(dapm, &pending);

			INIT_LIST_HEAD(&pending);
			cur_sort = -1;
			cur_reg = SND_SOC_NOPM;
		}

		switch (w->id) {
		case snd_soc_dapm_pre:
			if (!w->event)
				list_for_each_entry_safe_continue(w, n, list,
								  power_list);

			if (event == SND_SOC_DAPM_STREAM_START)
				ret = w->event(w,
					       NULL, SND_SOC_DAPM_PRE_PMU);
			else if (event == SND_SOC_DAPM_STREAM_STOP)
				ret = w->event(w,
					       NULL, SND_SOC_DAPM_PRE_PMD);
			break;

		case snd_soc_dapm_post:
			if (!w->event)
				list_for_each_entry_safe_continue(w, n, list,
								  power_list);

			if (event == SND_SOC_DAPM_STREAM_START)
				ret = w->event(w,
					       NULL, SND_SOC_DAPM_POST_PMU);
			else if (event == SND_SOC_DAPM_STREAM_STOP)
				ret = w->event(w,
					       NULL, SND_SOC_DAPM_POST_PMD);
			break;

		case snd_soc_dapm_input:
		case snd_soc_dapm_output:
		case snd_soc_dapm_hp:
		case snd_soc_dapm_mic:
		case snd_soc_dapm_line:
		case snd_soc_dapm_spk:
			/* No register support currently */
			ret = dapm_generic_apply_power(w);
			break;

		default:
			/* Queue it up for application */
			cur_sort = sort[w->id];
			cur_reg = w->reg;
			list_move(&w->power_list, &pending);
			break;
		}

		if (ret < 0)
			dev_err(w->dapm->dev,
				"Failed to apply widget power: %d\n", ret);
	}

	if (!list_empty(&pending))
		dapm_seq_run_coalesced(dapm, &pending);
}

/*
 * Scan each dapm widget for complete audio path.
 * A complete path is a route that has valid endpoints i.e.:-
 *
 *  o DAC to output pin.
 *  o Input Pin to ADC.
 *  o Input pin to Output pin (bypass, sidetone)
 *  o DAC to ADC (loopback).
 */
static int dapm_power_widgets(struct snd_soc_dapm_context *dapm, int event)
{
	struct snd_soc_card *card = dapm->codec->card;
	struct snd_soc_dapm_widget *w;
	LIST_HEAD(up_list);
	LIST_HEAD(down_list);
	int ret = 0;
	int power;
	int sys_power = 0;

	trace_snd_soc_dapm_start(card);

	/* Check which widgets we need to power and store them in
	 * lists indicating if they should be powered up or down.
	 */
	list_for_each_entry(w, &dapm->widgets, list) {
		switch (w->id) {
		case snd_soc_dapm_pre:
			dapm_seq_insert(w, &down_list, dapm_down_seq);
			break;
		case snd_soc_dapm_post:
			dapm_seq_insert(w, &up_list, dapm_up_seq);
			break;

		default:
			if (!w->power_check)
				continue;

			if (!w->force)
				power = w->power_check(w);
			else
				power = 1;
			if (power)
				sys_power = 1;

			if (w->power == power)
				continue;

			trace_snd_soc_dapm_widget_power(w, power);

			if (power)
				dapm_seq_insert(w, &up_list, dapm_up_seq);
			else
				dapm_seq_insert(w, &down_list, dapm_down_seq);

			w->power = power;
			break;
		}
	}

	/* If there are no DAPM widgets then try to figure out power from the
	 * event type.
	 */
	if (list_empty(&dapm->widgets)) {
		switch (event) {
		case SND_SOC_DAPM_STREAM_START:
		case SND_SOC_DAPM_STREAM_RESUME:
			sys_power = 1;
			break;
		case SND_SOC_DAPM_STREAM_STOP:
<<<<<<< HEAD
			sys_power = !!codec->active;
=======
			sys_power = !!dapm->codec->active;
>>>>>>> 4bd0b372
			break;
		case SND_SOC_DAPM_STREAM_SUSPEND:
			sys_power = 0;
			break;
		case SND_SOC_DAPM_STREAM_NOP:
			switch (dapm->bias_level) {
				case SND_SOC_BIAS_STANDBY:
				case SND_SOC_BIAS_OFF:
					sys_power = 0;
					break;
				default:
					sys_power = 1;
					break;
			}
			break;
		default:
			break;
		}
	}

	if (sys_power && dapm->bias_level == SND_SOC_BIAS_OFF) {
		ret = snd_soc_dapm_set_bias_level(card, dapm,
						  SND_SOC_BIAS_STANDBY);
		if (ret != 0)
			dev_err(dapm->dev,
				"Failed to turn on bias: %d\n", ret);
	}

	/* If we're changing to all on or all off then prepare */
	if ((sys_power && dapm->bias_level == SND_SOC_BIAS_STANDBY) ||
	    (!sys_power && dapm->bias_level == SND_SOC_BIAS_ON)) {
		ret = snd_soc_dapm_set_bias_level(card, dapm, SND_SOC_BIAS_PREPARE);
		if (ret != 0)
			dev_err(dapm->dev,
				"Failed to prepare bias: %d\n", ret);
	}

	/* Power down widgets first; try to avoid amplifying pops. */
	dapm_seq_run(dapm, &down_list, event, dapm_down_seq);

	/* Now power up. */
	dapm_seq_run(dapm, &up_list, event, dapm_up_seq);

	/* If we just powered the last thing off drop to standby bias */
	if (dapm->bias_level == SND_SOC_BIAS_PREPARE && !sys_power) {
		ret = snd_soc_dapm_set_bias_level(card, dapm, SND_SOC_BIAS_STANDBY);
		if (ret != 0)
			dev_err(dapm->dev,
				"Failed to apply standby bias: %d\n", ret);
	}

	/* If we're in standby and can support bias off then do that */
	if (dapm->bias_level == SND_SOC_BIAS_STANDBY &&
	    dapm->idle_bias_off) {
		ret = snd_soc_dapm_set_bias_level(card, dapm, SND_SOC_BIAS_OFF);
		if (ret != 0)
			dev_err(dapm->dev,
				"Failed to turn off bias: %d\n", ret);
	}

	/* If we just powered up then move to active bias */
	if (dapm->bias_level == SND_SOC_BIAS_PREPARE && sys_power) {
		ret = snd_soc_dapm_set_bias_level(card, dapm, SND_SOC_BIAS_ON);
		if (ret != 0)
			dev_err(dapm->dev,
				"Failed to apply active bias: %d\n", ret);
	}

	pop_dbg(dapm->dev, card->pop_time,
		"DAPM sequencing finished, waiting %dms\n", card->pop_time);
	pop_wait(card->pop_time);

	trace_snd_soc_dapm_done(card);

	return 0;
}

#ifdef CONFIG_DEBUG_FS
static int dapm_widget_power_open_file(struct inode *inode, struct file *file)
{
	file->private_data = inode->i_private;
	return 0;
}

static ssize_t dapm_widget_power_read_file(struct file *file,
					   char __user *user_buf,
					   size_t count, loff_t *ppos)
{
	struct snd_soc_dapm_widget *w = file->private_data;
	char *buf;
	int in, out;
	ssize_t ret;
	struct snd_soc_dapm_path *p = NULL;

	buf = kmalloc(PAGE_SIZE, GFP_KERNEL);
	if (!buf)
		return -ENOMEM;

	in = is_connected_input_ep(w);
	dapm_clear_walk(w->dapm);
	out = is_connected_output_ep(w);
	dapm_clear_walk(w->dapm);

	ret = snprintf(buf, PAGE_SIZE, "%s: %s  in %d out %d",
		       w->name, w->power ? "On" : "Off", in, out);

	if (w->reg >= 0)
		ret += snprintf(buf + ret, PAGE_SIZE - ret,
				" - R%d(0x%x) bit %d",
				w->reg, w->reg, w->shift);

	ret += snprintf(buf + ret, PAGE_SIZE - ret, "\n");

	if (w->sname)
		ret += snprintf(buf + ret, PAGE_SIZE - ret, " stream %s %s\n",
				w->sname,
				w->active ? "active" : "inactive");

	list_for_each_entry(p, &w->sources, list_sink) {
		if (p->connected && !p->connected(w, p->sink))
			continue;

		if (p->connect)
			ret += snprintf(buf + ret, PAGE_SIZE - ret,
					" in  %s %s\n",
					p->name ? p->name : "static",
					p->source->name);
	}
	list_for_each_entry(p, &w->sinks, list_source) {
		if (p->connected && !p->connected(w, p->sink))
			continue;

		if (p->connect)
			ret += snprintf(buf + ret, PAGE_SIZE - ret,
					" out %s %s\n",
					p->name ? p->name : "static",
					p->sink->name);
	}

	ret = simple_read_from_buffer(user_buf, count, ppos, buf, ret);

	kfree(buf);
	return ret;
}

static const struct file_operations dapm_widget_power_fops = {
	.open = dapm_widget_power_open_file,
	.read = dapm_widget_power_read_file,
	.llseek = default_llseek,
};

void snd_soc_dapm_debugfs_init(struct snd_soc_dapm_context *dapm)
{
	struct snd_soc_dapm_widget *w;
	struct dentry *d;

	if (!dapm->debugfs_dapm)
		return;

	list_for_each_entry(w, &dapm->widgets, list) {
		if (!w->name)
			continue;

		d = debugfs_create_file(w->name, 0444,
					dapm->debugfs_dapm, w,
					&dapm_widget_power_fops);
		if (!d)
			dev_warn(w->dapm->dev,
				"ASoC: Failed to create %s debugfs file\n",
				w->name);
	}
}
#else
void snd_soc_dapm_debugfs_init(struct snd_soc_dapm_context *dapm)
{
}
#endif

/* test and update the power status of a mux widget */
static int dapm_mux_update_power(struct snd_soc_dapm_widget *widget,
				 struct snd_kcontrol *kcontrol, int change,
				 int mux, struct soc_enum *e)
{
	struct snd_soc_dapm_path *path;
	int found = 0;

	if (widget->id != snd_soc_dapm_mux &&
	    widget->id != snd_soc_dapm_value_mux)
		return -ENODEV;

	if (!change)
		return 0;

	/* find dapm widget path assoc with kcontrol */
	list_for_each_entry(path, &widget->dapm->paths, list) {
		if (path->kcontrol != kcontrol)
			continue;

		if (!path->name || !e->texts[mux])
			continue;

		found = 1;
		/* we now need to match the string in the enum to the path */
		if (!(strcmp(path->name, e->texts[mux])))
			path->connect = 1; /* new connection */
		else
			path->connect = 0; /* old connection must be powered down */
	}

	if (found)
		dapm_power_widgets(widget->dapm, SND_SOC_DAPM_STREAM_NOP);

	return 0;
}

/* test and update the power status of a mixer or switch widget */
static int dapm_mixer_update_power(struct snd_soc_dapm_widget *widget,
				   struct snd_kcontrol *kcontrol, int connect)
{
	struct snd_soc_dapm_path *path;
	int found = 0;

	if (widget->id != snd_soc_dapm_mixer &&
	    widget->id != snd_soc_dapm_mixer_named_ctl &&
	    widget->id != snd_soc_dapm_switch)
		return -ENODEV;

	/* find dapm widget path assoc with kcontrol */
	list_for_each_entry(path, &widget->dapm->paths, list) {
		if (path->kcontrol != kcontrol)
			continue;

		/* found, now check type */
		found = 1;
		path->connect = connect;
		break;
	}

	if (found)
		dapm_power_widgets(widget->dapm, SND_SOC_DAPM_STREAM_NOP);

	return 0;
}

/* show dapm widget status in sys fs */
static ssize_t dapm_widget_show(struct device *dev,
	struct device_attribute *attr, char *buf)
{
	struct snd_soc_pcm_runtime *rtd =
			container_of(dev, struct snd_soc_pcm_runtime, dev);
	struct snd_soc_codec *codec =rtd->codec;
	struct snd_soc_dapm_widget *w;
	int count = 0;
	char *state = "not set";

	list_for_each_entry(w, &codec->dapm.widgets, list) {

		/* only display widgets that burnm power */
		switch (w->id) {
		case snd_soc_dapm_hp:
		case snd_soc_dapm_mic:
		case snd_soc_dapm_spk:
		case snd_soc_dapm_line:
		case snd_soc_dapm_micbias:
		case snd_soc_dapm_dac:
		case snd_soc_dapm_adc:
		case snd_soc_dapm_pga:
		case snd_soc_dapm_out_drv:
		case snd_soc_dapm_mixer:
		case snd_soc_dapm_mixer_named_ctl:
		case snd_soc_dapm_supply:
			if (w->name)
				count += sprintf(buf + count, "%s: %s\n",
					w->name, w->power ? "On":"Off");
		break;
		default:
		break;
		}
	}

	switch (codec->dapm.bias_level) {
	case SND_SOC_BIAS_ON:
		state = "On";
		break;
	case SND_SOC_BIAS_PREPARE:
		state = "Prepare";
		break;
	case SND_SOC_BIAS_STANDBY:
		state = "Standby";
		break;
	case SND_SOC_BIAS_OFF:
		state = "Off";
		break;
	}
	count += sprintf(buf + count, "PM State: %s\n", state);

	return count;
}

static DEVICE_ATTR(dapm_widget, 0444, dapm_widget_show, NULL);

int snd_soc_dapm_sys_add(struct device *dev)
{
	return device_create_file(dev, &dev_attr_dapm_widget);
}

static void snd_soc_dapm_sys_remove(struct device *dev)
{
	device_remove_file(dev, &dev_attr_dapm_widget);
}

/* free all dapm widgets and resources */
static void dapm_free_widgets(struct snd_soc_dapm_context *dapm)
{
	struct snd_soc_dapm_widget *w, *next_w;
	struct snd_soc_dapm_path *p, *next_p;

	list_for_each_entry_safe(w, next_w, &dapm->widgets, list) {
		list_del(&w->list);
		kfree(w->name);
		kfree(w);
	}

	list_for_each_entry_safe(p, next_p, &dapm->paths, list) {
		list_del(&p->list);
		kfree(p->long_name);
		kfree(p);
	}
}

static int snd_soc_dapm_set_pin(struct snd_soc_dapm_context *dapm,
				const char *pin, int status)
{
	struct snd_soc_dapm_widget *w;

	list_for_each_entry(w, &dapm->widgets, list) {
		if (!strcmp(w->name, pin)) {
			dev_dbg(w->dapm->dev, "dapm: pin %s = %d\n",
				pin, status);
			w->connected = status;
			/* Allow disabling of forced pins */
			if (status == 0)
				w->force = 0;
			return 0;
		}
	}

	dev_err(dapm->dev, "dapm: unknown pin %s\n", pin);
	return -EINVAL;
}

/**
 * snd_soc_dapm_sync - scan and power dapm paths
 * @dapm: DAPM context
 *
 * Walks all dapm audio paths and powers widgets according to their
 * stream or path usage.
 *
 * Returns 0 for success.
 */
int snd_soc_dapm_sync(struct snd_soc_dapm_context *dapm)
{
	return dapm_power_widgets(dapm, SND_SOC_DAPM_STREAM_NOP);
}
EXPORT_SYMBOL_GPL(snd_soc_dapm_sync);

static int snd_soc_dapm_add_route(struct snd_soc_dapm_context *dapm,
				  const struct snd_soc_dapm_route *route)
{
	struct snd_soc_dapm_path *path;
	struct snd_soc_dapm_widget *wsource = NULL, *wsink = NULL, *w;
	const char *sink;
	const char *control = route->control;
	const char *source;
	char prefixed_sink[80];
	char prefixed_source[80];
	int ret = 0;

	if (dapm->codec->name_prefix) {
		snprintf(prefixed_sink, sizeof(prefixed_sink), "%s %s",
			 dapm->codec->name_prefix, route->sink);
		sink = prefixed_sink;
		snprintf(prefixed_source, sizeof(prefixed_source), "%s %s",
			 dapm->codec->name_prefix, route->source);
		source = prefixed_source;
	} else {
		sink = route->sink;
		source = route->source;
	}

	/* find src and dest widgets */
	list_for_each_entry(w, &dapm->widgets, list) {

		if (!wsink && !(strcmp(w->name, sink))) {
			wsink = w;
			continue;
		}
		if (!wsource && !(strcmp(w->name, source))) {
			wsource = w;
		}
	}

	if (wsource == NULL || wsink == NULL)
		return -ENODEV;

	path = kzalloc(sizeof(struct snd_soc_dapm_path), GFP_KERNEL);
	if (!path)
		return -ENOMEM;

	path->source = wsource;
	path->sink = wsink;
	path->connected = route->connected;
	INIT_LIST_HEAD(&path->list);
	INIT_LIST_HEAD(&path->list_source);
	INIT_LIST_HEAD(&path->list_sink);

	/* check for external widgets */
	if (wsink->id == snd_soc_dapm_input) {
		if (wsource->id == snd_soc_dapm_micbias ||
			wsource->id == snd_soc_dapm_mic ||
			wsource->id == snd_soc_dapm_line ||
			wsource->id == snd_soc_dapm_output)
			wsink->ext = 1;
	}
	if (wsource->id == snd_soc_dapm_output) {
		if (wsink->id == snd_soc_dapm_spk ||
			wsink->id == snd_soc_dapm_hp ||
			wsink->id == snd_soc_dapm_line ||
			wsink->id == snd_soc_dapm_input)
			wsource->ext = 1;
	}

	/* connect static paths */
	if (control == NULL) {
		list_add(&path->list, &dapm->paths);
		list_add(&path->list_sink, &wsink->sources);
		list_add(&path->list_source, &wsource->sinks);
		path->connect = 1;
		return 0;
	}

	/* connect dynamic paths */
	switch(wsink->id) {
	case snd_soc_dapm_adc:
	case snd_soc_dapm_dac:
	case snd_soc_dapm_pga:
	case snd_soc_dapm_out_drv:
	case snd_soc_dapm_input:
	case snd_soc_dapm_output:
	case snd_soc_dapm_micbias:
	case snd_soc_dapm_vmid:
	case snd_soc_dapm_pre:
	case snd_soc_dapm_post:
	case snd_soc_dapm_supply:
	case snd_soc_dapm_aif_in:
	case snd_soc_dapm_aif_out:
		list_add(&path->list, &dapm->paths);
		list_add(&path->list_sink, &wsink->sources);
		list_add(&path->list_source, &wsource->sinks);
		path->connect = 1;
		return 0;
	case snd_soc_dapm_mux:
	case snd_soc_dapm_value_mux:
		ret = dapm_connect_mux(dapm, wsource, wsink, path, control,
			&wsink->kcontrols[0]);
		if (ret != 0)
			goto err;
		break;
	case snd_soc_dapm_switch:
	case snd_soc_dapm_mixer:
	case snd_soc_dapm_mixer_named_ctl:
		ret = dapm_connect_mixer(dapm, wsource, wsink, path, control);
		if (ret != 0)
			goto err;
		break;
	case snd_soc_dapm_hp:
	case snd_soc_dapm_mic:
	case snd_soc_dapm_line:
	case snd_soc_dapm_spk:
		list_add(&path->list, &dapm->paths);
		list_add(&path->list_sink, &wsink->sources);
		list_add(&path->list_source, &wsource->sinks);
		path->connect = 0;
		return 0;
	}
	return 0;

err:
	dev_warn(dapm->dev, "asoc: no dapm match for %s --> %s --> %s\n",
		 source, control, sink);
	kfree(path);
	return ret;
}

/**
 * snd_soc_dapm_add_routes - Add routes between DAPM widgets
 * @dapm: DAPM context
 * @route: audio routes
 * @num: number of routes
 *
 * Connects 2 dapm widgets together via a named audio path. The sink is
 * the widget receiving the audio signal, whilst the source is the sender
 * of the audio signal.
 *
 * Returns 0 for success else error. On error all resources can be freed
 * with a call to snd_soc_card_free().
 */
int snd_soc_dapm_add_routes(struct snd_soc_dapm_context *dapm,
			    const struct snd_soc_dapm_route *route, int num)
{
	int i, ret;

	for (i = 0; i < num; i++) {
		ret = snd_soc_dapm_add_route(dapm, route);
		if (ret < 0) {
			dev_err(dapm->dev, "Failed to add route %s->%s\n",
				route->source, route->sink);
			return ret;
		}
		route++;
	}

	return 0;
}
EXPORT_SYMBOL_GPL(snd_soc_dapm_add_routes);

/**
 * snd_soc_dapm_new_widgets - add new dapm widgets
 * @dapm: DAPM context
 *
 * Checks the codec for any new dapm widgets and creates them if found.
 *
 * Returns 0 for success.
 */
int snd_soc_dapm_new_widgets(struct snd_soc_dapm_context *dapm)
{
	struct snd_soc_dapm_widget *w;

	list_for_each_entry(w, &dapm->widgets, list)
	{
		if (w->new)
			continue;

		switch(w->id) {
		case snd_soc_dapm_switch:
		case snd_soc_dapm_mixer:
		case snd_soc_dapm_mixer_named_ctl:
			w->power_check = dapm_generic_check_power;
			dapm_new_mixer(dapm, w);
			break;
		case snd_soc_dapm_mux:
		case snd_soc_dapm_value_mux:
			w->power_check = dapm_generic_check_power;
			dapm_new_mux(dapm, w);
			break;
		case snd_soc_dapm_adc:
		case snd_soc_dapm_aif_out:
			w->power_check = dapm_adc_check_power;
			break;
		case snd_soc_dapm_dac:
		case snd_soc_dapm_aif_in:
			w->power_check = dapm_dac_check_power;
			break;
		case snd_soc_dapm_pga:
		case snd_soc_dapm_out_drv:
			w->power_check = dapm_generic_check_power;
			dapm_new_pga(dapm, w);
			break;
		case snd_soc_dapm_input:
		case snd_soc_dapm_output:
		case snd_soc_dapm_micbias:
		case snd_soc_dapm_spk:
		case snd_soc_dapm_hp:
		case snd_soc_dapm_mic:
		case snd_soc_dapm_line:
			w->power_check = dapm_generic_check_power;
			break;
		case snd_soc_dapm_supply:
			w->power_check = dapm_supply_check_power;
		case snd_soc_dapm_vmid:
		case snd_soc_dapm_pre:
		case snd_soc_dapm_post:
			break;
		}
		w->new = 1;
	}

	dapm_power_widgets(dapm, SND_SOC_DAPM_STREAM_NOP);
	return 0;
}
EXPORT_SYMBOL_GPL(snd_soc_dapm_new_widgets);

/**
 * snd_soc_dapm_get_volsw - dapm mixer get callback
 * @kcontrol: mixer control
 * @ucontrol: control element information
 *
 * Callback to get the value of a dapm mixer control.
 *
 * Returns 0 for success.
 */
int snd_soc_dapm_get_volsw(struct snd_kcontrol *kcontrol,
	struct snd_ctl_elem_value *ucontrol)
{
	struct snd_soc_dapm_widget *widget = snd_kcontrol_chip(kcontrol);
	struct soc_mixer_control *mc =
		(struct soc_mixer_control *)kcontrol->private_value;
	unsigned int reg = mc->reg;
	unsigned int shift = mc->shift;
	unsigned int rshift = mc->rshift;
	int max = mc->max;
	unsigned int invert = mc->invert;
	unsigned int mask = (1 << fls(max)) - 1;

	ucontrol->value.integer.value[0] =
		(snd_soc_read(widget->codec, reg) >> shift) & mask;
	if (shift != rshift)
		ucontrol->value.integer.value[1] =
			(snd_soc_read(widget->codec, reg) >> rshift) & mask;
	if (invert) {
		ucontrol->value.integer.value[0] =
			max - ucontrol->value.integer.value[0];
		if (shift != rshift)
			ucontrol->value.integer.value[1] =
				max - ucontrol->value.integer.value[1];
	}

	return 0;
}
EXPORT_SYMBOL_GPL(snd_soc_dapm_get_volsw);

/**
 * snd_soc_dapm_put_volsw - dapm mixer set callback
 * @kcontrol: mixer control
 * @ucontrol: control element information
 *
 * Callback to set the value of a dapm mixer control.
 *
 * Returns 0 for success.
 */
int snd_soc_dapm_put_volsw(struct snd_kcontrol *kcontrol,
	struct snd_ctl_elem_value *ucontrol)
{
	struct snd_soc_dapm_widget *widget = snd_kcontrol_chip(kcontrol);
	struct soc_mixer_control *mc =
		(struct soc_mixer_control *)kcontrol->private_value;
	unsigned int reg = mc->reg;
	unsigned int shift = mc->shift;
	unsigned int rshift = mc->rshift;
	int max = mc->max;
	unsigned int mask = (1 << fls(max)) - 1;
	unsigned int invert = mc->invert;
	unsigned int val, val2, val_mask;
	int connect;
	int ret;

	val = (ucontrol->value.integer.value[0] & mask);

	if (invert)
		val = max - val;
	val_mask = mask << shift;
	val = val << shift;
	if (shift != rshift) {
		val2 = (ucontrol->value.integer.value[1] & mask);
		if (invert)
			val2 = max - val2;
		val_mask |= mask << rshift;
		val |= val2 << rshift;
	}

	mutex_lock(&widget->codec->mutex);
	widget->value = val;

	if (snd_soc_test_bits(widget->codec, reg, val_mask, val)) {
		if (val)
			/* new connection */
			connect = invert ? 0:1;
		else
			/* old connection must be powered down */
			connect = invert ? 1:0;

		dapm_mixer_update_power(widget, kcontrol, connect);
	}

	if (widget->event) {
		if (widget->event_flags & SND_SOC_DAPM_PRE_REG) {
			ret = widget->event(widget, kcontrol,
						SND_SOC_DAPM_PRE_REG);
			if (ret < 0) {
				ret = 1;
				goto out;
			}
		}
		ret = snd_soc_update_bits(widget->codec, reg, val_mask, val);
		if (widget->event_flags & SND_SOC_DAPM_POST_REG)
			ret = widget->event(widget, kcontrol,
						SND_SOC_DAPM_POST_REG);
	} else
		ret = snd_soc_update_bits(widget->codec, reg, val_mask, val);

out:
	mutex_unlock(&widget->codec->mutex);
	return ret;
}
EXPORT_SYMBOL_GPL(snd_soc_dapm_put_volsw);

/**
 * snd_soc_dapm_get_enum_double - dapm enumerated double mixer get callback
 * @kcontrol: mixer control
 * @ucontrol: control element information
 *
 * Callback to get the value of a dapm enumerated double mixer control.
 *
 * Returns 0 for success.
 */
int snd_soc_dapm_get_enum_double(struct snd_kcontrol *kcontrol,
	struct snd_ctl_elem_value *ucontrol)
{
	struct snd_soc_dapm_widget *widget = snd_kcontrol_chip(kcontrol);
	struct soc_enum *e = (struct soc_enum *)kcontrol->private_value;
	unsigned int val, bitmask;

	for (bitmask = 1; bitmask < e->max; bitmask <<= 1)
		;
	val = snd_soc_read(widget->codec, e->reg);
	ucontrol->value.enumerated.item[0] = (val >> e->shift_l) & (bitmask - 1);
	if (e->shift_l != e->shift_r)
		ucontrol->value.enumerated.item[1] =
			(val >> e->shift_r) & (bitmask - 1);

	return 0;
}
EXPORT_SYMBOL_GPL(snd_soc_dapm_get_enum_double);

/**
 * snd_soc_dapm_put_enum_double - dapm enumerated double mixer set callback
 * @kcontrol: mixer control
 * @ucontrol: control element information
 *
 * Callback to set the value of a dapm enumerated double mixer control.
 *
 * Returns 0 for success.
 */
int snd_soc_dapm_put_enum_double(struct snd_kcontrol *kcontrol,
	struct snd_ctl_elem_value *ucontrol)
{
	struct snd_soc_dapm_widget *widget = snd_kcontrol_chip(kcontrol);
	struct soc_enum *e = (struct soc_enum *)kcontrol->private_value;
	unsigned int val, mux, change;
	unsigned int mask, bitmask;
	int ret = 0;

	for (bitmask = 1; bitmask < e->max; bitmask <<= 1)
		;
	if (ucontrol->value.enumerated.item[0] > e->max - 1)
		return -EINVAL;
	mux = ucontrol->value.enumerated.item[0];
	val = mux << e->shift_l;
	mask = (bitmask - 1) << e->shift_l;
	if (e->shift_l != e->shift_r) {
		if (ucontrol->value.enumerated.item[1] > e->max - 1)
			return -EINVAL;
		val |= ucontrol->value.enumerated.item[1] << e->shift_r;
		mask |= (bitmask - 1) << e->shift_r;
	}

	mutex_lock(&widget->codec->mutex);
	widget->value = val;
	change = snd_soc_test_bits(widget->codec, e->reg, mask, val);
	dapm_mux_update_power(widget, kcontrol, change, mux, e);

	if (widget->event_flags & SND_SOC_DAPM_PRE_REG) {
		ret = widget->event(widget,
				    kcontrol, SND_SOC_DAPM_PRE_REG);
		if (ret < 0)
			goto out;
	}

	ret = snd_soc_update_bits(widget->codec, e->reg, mask, val);

	if (widget->event_flags & SND_SOC_DAPM_POST_REG)
		ret = widget->event(widget,
				    kcontrol, SND_SOC_DAPM_POST_REG);

out:
	mutex_unlock(&widget->codec->mutex);
	return ret;
}
EXPORT_SYMBOL_GPL(snd_soc_dapm_put_enum_double);

/**
 * snd_soc_dapm_get_enum_virt - Get virtual DAPM mux
 * @kcontrol: mixer control
 * @ucontrol: control element information
 *
 * Returns 0 for success.
 */
int snd_soc_dapm_get_enum_virt(struct snd_kcontrol *kcontrol,
			       struct snd_ctl_elem_value *ucontrol)
{
	struct snd_soc_dapm_widget *widget = snd_kcontrol_chip(kcontrol);

	ucontrol->value.enumerated.item[0] = widget->value;

	return 0;
}
EXPORT_SYMBOL_GPL(snd_soc_dapm_get_enum_virt);

/**
 * snd_soc_dapm_put_enum_virt - Set virtual DAPM mux
 * @kcontrol: mixer control
 * @ucontrol: control element information
 *
 * Returns 0 for success.
 */
int snd_soc_dapm_put_enum_virt(struct snd_kcontrol *kcontrol,
			       struct snd_ctl_elem_value *ucontrol)
{
	struct snd_soc_dapm_widget *widget = snd_kcontrol_chip(kcontrol);
	struct soc_enum *e =
		(struct soc_enum *)kcontrol->private_value;
	int change;
	int ret = 0;

	if (ucontrol->value.enumerated.item[0] >= e->max)
		return -EINVAL;

	mutex_lock(&widget->codec->mutex);

	change = widget->value != ucontrol->value.enumerated.item[0];
	widget->value = ucontrol->value.enumerated.item[0];
	dapm_mux_update_power(widget, kcontrol, change, widget->value, e);

	mutex_unlock(&widget->codec->mutex);
	return ret;
}
EXPORT_SYMBOL_GPL(snd_soc_dapm_put_enum_virt);

/**
 * snd_soc_dapm_get_value_enum_double - dapm semi enumerated double mixer get
 *					callback
 * @kcontrol: mixer control
 * @ucontrol: control element information
 *
 * Callback to get the value of a dapm semi enumerated double mixer control.
 *
 * Semi enumerated mixer: the enumerated items are referred as values. Can be
 * used for handling bitfield coded enumeration for example.
 *
 * Returns 0 for success.
 */
int snd_soc_dapm_get_value_enum_double(struct snd_kcontrol *kcontrol,
	struct snd_ctl_elem_value *ucontrol)
{
	struct snd_soc_dapm_widget *widget = snd_kcontrol_chip(kcontrol);
	struct soc_enum *e = (struct soc_enum *)kcontrol->private_value;
	unsigned int reg_val, val, mux;

	reg_val = snd_soc_read(widget->codec, e->reg);
	val = (reg_val >> e->shift_l) & e->mask;
	for (mux = 0; mux < e->max; mux++) {
		if (val == e->values[mux])
			break;
	}
	ucontrol->value.enumerated.item[0] = mux;
	if (e->shift_l != e->shift_r) {
		val = (reg_val >> e->shift_r) & e->mask;
		for (mux = 0; mux < e->max; mux++) {
			if (val == e->values[mux])
				break;
		}
		ucontrol->value.enumerated.item[1] = mux;
	}

	return 0;
}
EXPORT_SYMBOL_GPL(snd_soc_dapm_get_value_enum_double);

/**
 * snd_soc_dapm_put_value_enum_double - dapm semi enumerated double mixer set
 *					callback
 * @kcontrol: mixer control
 * @ucontrol: control element information
 *
 * Callback to set the value of a dapm semi enumerated double mixer control.
 *
 * Semi enumerated mixer: the enumerated items are referred as values. Can be
 * used for handling bitfield coded enumeration for example.
 *
 * Returns 0 for success.
 */
int snd_soc_dapm_put_value_enum_double(struct snd_kcontrol *kcontrol,
	struct snd_ctl_elem_value *ucontrol)
{
	struct snd_soc_dapm_widget *widget = snd_kcontrol_chip(kcontrol);
	struct soc_enum *e = (struct soc_enum *)kcontrol->private_value;
	unsigned int val, mux, change;
	unsigned int mask;
	int ret = 0;

	if (ucontrol->value.enumerated.item[0] > e->max - 1)
		return -EINVAL;
	mux = ucontrol->value.enumerated.item[0];
	val = e->values[ucontrol->value.enumerated.item[0]] << e->shift_l;
	mask = e->mask << e->shift_l;
	if (e->shift_l != e->shift_r) {
		if (ucontrol->value.enumerated.item[1] > e->max - 1)
			return -EINVAL;
		val |= e->values[ucontrol->value.enumerated.item[1]] << e->shift_r;
		mask |= e->mask << e->shift_r;
	}

	mutex_lock(&widget->codec->mutex);
	widget->value = val;
	change = snd_soc_test_bits(widget->codec, e->reg, mask, val);
	dapm_mux_update_power(widget, kcontrol, change, mux, e);

	if (widget->event_flags & SND_SOC_DAPM_PRE_REG) {
		ret = widget->event(widget,
				    kcontrol, SND_SOC_DAPM_PRE_REG);
		if (ret < 0)
			goto out;
	}

	ret = snd_soc_update_bits(widget->codec, e->reg, mask, val);

	if (widget->event_flags & SND_SOC_DAPM_POST_REG)
		ret = widget->event(widget,
				    kcontrol, SND_SOC_DAPM_POST_REG);

out:
	mutex_unlock(&widget->codec->mutex);
	return ret;
}
EXPORT_SYMBOL_GPL(snd_soc_dapm_put_value_enum_double);

/**
 * snd_soc_dapm_info_pin_switch - Info for a pin switch
 *
 * @kcontrol: mixer control
 * @uinfo: control element information
 *
 * Callback to provide information about a pin switch control.
 */
int snd_soc_dapm_info_pin_switch(struct snd_kcontrol *kcontrol,
				 struct snd_ctl_elem_info *uinfo)
{
	uinfo->type = SNDRV_CTL_ELEM_TYPE_BOOLEAN;
	uinfo->count = 1;
	uinfo->value.integer.min = 0;
	uinfo->value.integer.max = 1;

	return 0;
}
EXPORT_SYMBOL_GPL(snd_soc_dapm_info_pin_switch);

/**
 * snd_soc_dapm_get_pin_switch - Get information for a pin switch
 *
 * @kcontrol: mixer control
 * @ucontrol: Value
 */
int snd_soc_dapm_get_pin_switch(struct snd_kcontrol *kcontrol,
				struct snd_ctl_elem_value *ucontrol)
{
	struct snd_soc_codec *codec = snd_kcontrol_chip(kcontrol);
	const char *pin = (const char *)kcontrol->private_value;

	mutex_lock(&codec->mutex);

	ucontrol->value.integer.value[0] =
		snd_soc_dapm_get_pin_status(&codec->dapm, pin);

	mutex_unlock(&codec->mutex);

	return 0;
}
EXPORT_SYMBOL_GPL(snd_soc_dapm_get_pin_switch);

/**
 * snd_soc_dapm_put_pin_switch - Set information for a pin switch
 *
 * @kcontrol: mixer control
 * @ucontrol: Value
 */
int snd_soc_dapm_put_pin_switch(struct snd_kcontrol *kcontrol,
				struct snd_ctl_elem_value *ucontrol)
{
	struct snd_soc_codec *codec = snd_kcontrol_chip(kcontrol);
	const char *pin = (const char *)kcontrol->private_value;

	mutex_lock(&codec->mutex);

	if (ucontrol->value.integer.value[0])
		snd_soc_dapm_enable_pin(&codec->dapm, pin);
	else
		snd_soc_dapm_disable_pin(&codec->dapm, pin);

	snd_soc_dapm_sync(&codec->dapm);

	mutex_unlock(&codec->mutex);

	return 0;
}
EXPORT_SYMBOL_GPL(snd_soc_dapm_put_pin_switch);

/**
 * snd_soc_dapm_new_control - create new dapm control
 * @dapm: DAPM context
 * @widget: widget template
 *
 * Creates a new dapm control based upon the template.
 *
 * Returns 0 for success else error.
 */
int snd_soc_dapm_new_control(struct snd_soc_dapm_context *dapm,
	const struct snd_soc_dapm_widget *widget)
{
	struct snd_soc_dapm_widget *w;
	size_t name_len;

	if ((w = dapm_cnew_widget(widget)) == NULL)
		return -ENOMEM;

	name_len = strlen(widget->name) + 1;
	if (dapm->codec->name_prefix)
		name_len += 1 + strlen(dapm->codec->name_prefix);
	w->name = kmalloc(name_len, GFP_KERNEL);
	if (w->name == NULL) {
		kfree(w);
		return -ENOMEM;
	}
	if (dapm->codec->name_prefix)
		snprintf(w->name, name_len, "%s %s",
			dapm->codec->name_prefix, widget->name);
	else
		snprintf(w->name, name_len, "%s", widget->name);

	w->dapm = dapm;
	w->codec = dapm->codec;
	INIT_LIST_HEAD(&w->sources);
	INIT_LIST_HEAD(&w->sinks);
	INIT_LIST_HEAD(&w->list);
	list_add(&w->list, &dapm->widgets);

	/* machine layer set ups unconnected pins and insertions */
	w->connected = 1;
	return 0;
}
EXPORT_SYMBOL_GPL(snd_soc_dapm_new_control);

/**
 * snd_soc_dapm_new_controls - create new dapm controls
 * @dapm: DAPM context
 * @widget: widget array
 * @num: number of widgets
 *
 * Creates new DAPM controls based upon the templates.
 *
 * Returns 0 for success else error.
 */
int snd_soc_dapm_new_controls(struct snd_soc_dapm_context *dapm,
	const struct snd_soc_dapm_widget *widget,
	int num)
{
	int i, ret;

	for (i = 0; i < num; i++) {
		ret = snd_soc_dapm_new_control(dapm, widget);
		if (ret < 0) {
			dev_err(dapm->dev,
				"ASoC: Failed to create DAPM control %s: %d\n",
				widget->name, ret);
			return ret;
		}
		widget++;
	}
	return 0;
}
EXPORT_SYMBOL_GPL(snd_soc_dapm_new_controls);

static void soc_dapm_stream_event(struct snd_soc_dapm_context *dapm,
	const char *stream, int event)
{
	struct snd_soc_dapm_widget *w;

	list_for_each_entry(w, &dapm->widgets, list)
	{
		if (!w->sname)
			continue;
		dev_dbg(w->dapm->dev, "widget %s\n %s stream %s event %d\n",
			w->name, w->sname, stream, event);
		if (strstr(w->sname, stream)) {
			switch(event) {
			case SND_SOC_DAPM_STREAM_START:
				w->active = 1;
				break;
			case SND_SOC_DAPM_STREAM_STOP:
				w->active = 0;
				break;
			case SND_SOC_DAPM_STREAM_SUSPEND:
			case SND_SOC_DAPM_STREAM_RESUME:
			case SND_SOC_DAPM_STREAM_PAUSE_PUSH:
			case SND_SOC_DAPM_STREAM_PAUSE_RELEASE:
				break;
			}
		}
	}

	dapm_power_widgets(dapm, event);
}

/**
 * snd_soc_dapm_stream_event - send a stream event to the dapm core
 * @rtd: PCM runtime data
 * @stream: stream name
 * @event: stream event
 *
 * Sends a stream event to the dapm core. The core then makes any
 * necessary widget power changes.
 *
 * Returns 0 for success else error.
 */
int snd_soc_dapm_stream_event(struct snd_soc_pcm_runtime *rtd,
	const char *stream, int event)
{
	struct snd_soc_codec *codec = rtd->codec;

	if (stream == NULL)
		return 0;

	mutex_lock(&codec->mutex);
	soc_dapm_stream_event(&codec->dapm, stream, event);
	mutex_unlock(&codec->mutex);
	return 0;
}
EXPORT_SYMBOL_GPL(snd_soc_dapm_stream_event);

/**
 * snd_soc_dapm_enable_pin - enable pin.
 * @dapm: DAPM context
 * @pin: pin name
 *
 * Enables input/output pin and its parents or children widgets iff there is
 * a valid audio route and active audio stream.
 * NOTE: snd_soc_dapm_sync() needs to be called after this for DAPM to
 * do any widget power switching.
 */
int snd_soc_dapm_enable_pin(struct snd_soc_dapm_context *dapm, const char *pin)
{
	return snd_soc_dapm_set_pin(dapm, pin, 1);
}
EXPORT_SYMBOL_GPL(snd_soc_dapm_enable_pin);

/**
 * snd_soc_dapm_force_enable_pin - force a pin to be enabled
 * @dapm: DAPM context
 * @pin: pin name
 *
 * Enables input/output pin regardless of any other state.  This is
 * intended for use with microphone bias supplies used in microphone
 * jack detection.
 *
 * NOTE: snd_soc_dapm_sync() needs to be called after this for DAPM to
 * do any widget power switching.
 */
int snd_soc_dapm_force_enable_pin(struct snd_soc_dapm_context *dapm,
				  const char *pin)
{
	struct snd_soc_dapm_widget *w;

	list_for_each_entry(w, &dapm->widgets, list) {
		if (!strcmp(w->name, pin)) {
			dev_dbg(w->dapm->dev,
				"dapm: force enable pin %s\n", pin);
			w->connected = 1;
			w->force = 1;
			return 0;
		}
	}

	dev_err(dapm->dev, "dapm: unknown pin %s\n", pin);
	return -EINVAL;
}
EXPORT_SYMBOL_GPL(snd_soc_dapm_force_enable_pin);

/**
 * snd_soc_dapm_disable_pin - disable pin.
 * @dapm: DAPM context
 * @pin: pin name
 *
 * Disables input/output pin and its parents or children widgets.
 * NOTE: snd_soc_dapm_sync() needs to be called after this for DAPM to
 * do any widget power switching.
 */
int snd_soc_dapm_disable_pin(struct snd_soc_dapm_context *dapm,
			     const char *pin)
{
	return snd_soc_dapm_set_pin(dapm, pin, 0);
}
EXPORT_SYMBOL_GPL(snd_soc_dapm_disable_pin);

/**
 * snd_soc_dapm_nc_pin - permanently disable pin.
 * @dapm: DAPM context
 * @pin: pin name
 *
 * Marks the specified pin as being not connected, disabling it along
 * any parent or child widgets.  At present this is identical to
 * snd_soc_dapm_disable_pin() but in future it will be extended to do
 * additional things such as disabling controls which only affect
 * paths through the pin.
 *
 * NOTE: snd_soc_dapm_sync() needs to be called after this for DAPM to
 * do any widget power switching.
 */
int snd_soc_dapm_nc_pin(struct snd_soc_dapm_context *dapm, const char *pin)
{
	return snd_soc_dapm_set_pin(dapm, pin, 0);
}
EXPORT_SYMBOL_GPL(snd_soc_dapm_nc_pin);

/**
 * snd_soc_dapm_get_pin_status - get audio pin status
 * @dapm: DAPM context
 * @pin: audio signal pin endpoint (or start point)
 *
 * Get audio pin status - connected or disconnected.
 *
 * Returns 1 for connected otherwise 0.
 */
int snd_soc_dapm_get_pin_status(struct snd_soc_dapm_context *dapm,
				const char *pin)
{
	struct snd_soc_dapm_widget *w;

	list_for_each_entry(w, &dapm->widgets, list) {
		if (!strcmp(w->name, pin))
			return w->connected;
	}

	return 0;
}
EXPORT_SYMBOL_GPL(snd_soc_dapm_get_pin_status);

/**
 * snd_soc_dapm_ignore_suspend - ignore suspend status for DAPM endpoint
 * @dapm: DAPM context
 * @pin: audio signal pin endpoint (or start point)
 *
 * Mark the given endpoint or pin as ignoring suspend.  When the
 * system is disabled a path between two endpoints flagged as ignoring
 * suspend will not be disabled.  The path must already be enabled via
 * normal means at suspend time, it will not be turned on if it was not
 * already enabled.
 */
int snd_soc_dapm_ignore_suspend(struct snd_soc_dapm_context *dapm,
				const char *pin)
{
	struct snd_soc_dapm_widget *w;

	list_for_each_entry(w, &dapm->widgets, list) {
		if (!strcmp(w->name, pin)) {
			w->ignore_suspend = 1;
			return 0;
		}
	}

	dev_err(dapm->dev, "dapm: unknown pin %s\n", pin);
	return -EINVAL;
}
EXPORT_SYMBOL_GPL(snd_soc_dapm_ignore_suspend);

/**
 * snd_soc_dapm_free - free dapm resources
 * @card: SoC device
 *
 * Free all dapm widgets and resources.
 */
void snd_soc_dapm_free(struct snd_soc_dapm_context *dapm)
{
	snd_soc_dapm_sys_remove(dapm->dev);
	dapm_free_widgets(dapm);
}
EXPORT_SYMBOL_GPL(snd_soc_dapm_free);

static void soc_dapm_shutdown_codec(struct snd_soc_dapm_context *dapm)
{
	struct snd_soc_dapm_widget *w;
	LIST_HEAD(down_list);
	int powerdown = 0;

	list_for_each_entry(w, &dapm->widgets, list) {
		if (w->power) {
			dapm_seq_insert(w, &down_list, dapm_down_seq);
			w->power = 0;
			powerdown = 1;
		}
	}

	/* If there were no widgets to power down we're already in
	 * standby.
	 */
	if (powerdown) {
		snd_soc_dapm_set_bias_level(NULL, dapm, SND_SOC_BIAS_PREPARE);
		dapm_seq_run(dapm, &down_list, 0, dapm_down_seq);
		snd_soc_dapm_set_bias_level(NULL, dapm, SND_SOC_BIAS_STANDBY);
	}
}

/*
 * snd_soc_dapm_shutdown - callback for system shutdown
 */
void snd_soc_dapm_shutdown(struct snd_soc_card *card)
{
	struct snd_soc_codec *codec;

	list_for_each_entry(codec, &card->codec_dev_list, list) {
		soc_dapm_shutdown_codec(&codec->dapm);
		snd_soc_dapm_set_bias_level(card, &codec->dapm, SND_SOC_BIAS_OFF);
	}
}

/* Module information */
MODULE_AUTHOR("Liam Girdwood, lrg@slimlogic.co.uk");
MODULE_DESCRIPTION("Dynamic Audio Power Management core for ALSA SoC");
MODULE_LICENSE("GPL");<|MERGE_RESOLUTION|>--- conflicted
+++ resolved
@@ -985,11 +985,7 @@
 			sys_power = 1;
 			break;
 		case SND_SOC_DAPM_STREAM_STOP:
-<<<<<<< HEAD
-			sys_power = !!codec->active;
-=======
 			sys_power = !!dapm->codec->active;
->>>>>>> 4bd0b372
 			break;
 		case SND_SOC_DAPM_STREAM_SUSPEND:
 			sys_power = 0;
