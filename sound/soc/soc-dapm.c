--- conflicted
+++ resolved
@@ -710,13 +710,8 @@
 		return sort[a->id] - sort[b->id];
 	if (a->reg != b->reg)
 		return a->reg - b->reg;
-<<<<<<< HEAD
-	if (a->codec != b->codec)
-		return (unsigned long)a->codec - (unsigned long)b->codec;
-=======
 	if (a->dapm != b->dapm)
 		return (unsigned long)a->dapm - (unsigned long)b->dapm;
->>>>>>> 31c64d8b
 
 	return 0;
 }
