/*
 * soc-dapm.c  --  ALSA SoC Dynamic Audio Power Management
 *
 * Copyright 2005 Wolfson Microelectronics PLC.
 * Author: Liam Girdwood <lrg@slimlogic.co.uk>
 *
 *  This program is free software; you can redistribute  it and/or modify it
 *  under  the terms of  the GNU General  Public License as published by the
 *  Free Software Foundation;  either version 2 of the  License, or (at your
 *  option) any later version.
 *
 *  Features:
 *    o Changes power status of internal codec blocks depending on the
 *      dynamic configuration of codec internal audio paths and active
 *      DACs/ADCs.
 *    o Platform power domain - can support external components i.e. amps and
 *      mic/meadphone insertion events.
 *    o Automatic Mic Bias support
 *    o Jack insertion power event initiation - e.g. hp insertion will enable
 *      sinks, dacs, etc
 *    o Delayed powerdown of audio susbsystem to reduce pops between a quick
 *      device reopen.
 *
 *  Todo:
 *    o DAPM power change sequencing - allow for configurable per
 *      codec sequences.
 *    o Support for analogue bias optimisation.
 *    o Support for reduced codec oversampling rates.
 *    o Support for reduced codec bias currents.
 */

#include <linux/module.h>
#include <linux/moduleparam.h>
#include <linux/init.h>
#include <linux/delay.h>
#include <linux/pm.h>
#include <linux/bitops.h>
#include <linux/platform_device.h>
#include <linux/jiffies.h>
#include <linux/debugfs.h>
#include <sound/core.h>
#include <sound/pcm.h>
#include <sound/pcm_params.h>
#include <sound/soc-dapm.h>
#include <sound/initval.h>

/* debug */
#ifdef DEBUG
#define dump_dapm(codec, action) dbg_dump_dapm(codec, action)
#else
#define dump_dapm(codec, action)
#endif

/* dapm power sequences - make this per codec in the future */
static int dapm_up_seq[] = {
	[snd_soc_dapm_pre] = 0,
	[snd_soc_dapm_supply] = 1,
	[snd_soc_dapm_micbias] = 2,
<<<<<<< HEAD
	[snd_soc_dapm_mic] = 3,
	[snd_soc_dapm_mux] = 4,
	[snd_soc_dapm_value_mux] = 4,
	[snd_soc_dapm_dac] = 5,
	[snd_soc_dapm_mixer] = 6,
	[snd_soc_dapm_mixer_named_ctl] = 6,
	[snd_soc_dapm_pga] = 7,
	[snd_soc_dapm_adc] = 8,
	[snd_soc_dapm_hp] = 9,
=======
	[snd_soc_dapm_aif_in] = 3,
	[snd_soc_dapm_aif_out] = 3,
	[snd_soc_dapm_mic] = 4,
	[snd_soc_dapm_mux] = 5,
	[snd_soc_dapm_value_mux] = 5,
	[snd_soc_dapm_dac] = 6,
	[snd_soc_dapm_mixer] = 7,
	[snd_soc_dapm_mixer_named_ctl] = 7,
	[snd_soc_dapm_pga] = 8,
	[snd_soc_dapm_adc] = 9,
	[snd_soc_dapm_hp] = 10,
>>>>>>> 17d857be
	[snd_soc_dapm_spk] = 10,
	[snd_soc_dapm_post] = 11,
};

static int dapm_down_seq[] = {
	[snd_soc_dapm_pre] = 0,
	[snd_soc_dapm_adc] = 1,
	[snd_soc_dapm_hp] = 2,
<<<<<<< HEAD
	[snd_soc_dapm_spk] = 3,
=======
	[snd_soc_dapm_spk] = 2,
>>>>>>> 17d857be
	[snd_soc_dapm_pga] = 4,
	[snd_soc_dapm_mixer_named_ctl] = 5,
	[snd_soc_dapm_mixer] = 5,
	[snd_soc_dapm_dac] = 6,
	[snd_soc_dapm_mic] = 7,
	[snd_soc_dapm_micbias] = 8,
	[snd_soc_dapm_mux] = 9,
	[snd_soc_dapm_value_mux] = 9,
<<<<<<< HEAD
	[snd_soc_dapm_supply] = 10,
	[snd_soc_dapm_post] = 11,
=======
	[snd_soc_dapm_aif_in] = 10,
	[snd_soc_dapm_aif_out] = 10,
	[snd_soc_dapm_supply] = 11,
	[snd_soc_dapm_post] = 12,
>>>>>>> 17d857be
};

static void pop_wait(u32 pop_time)
{
	if (pop_time)
		schedule_timeout_uninterruptible(msecs_to_jiffies(pop_time));
}

static void pop_dbg(u32 pop_time, const char *fmt, ...)
{
	va_list args;

	va_start(args, fmt);

	if (pop_time) {
		vprintk(fmt, args);
		pop_wait(pop_time);
	}

	va_end(args);
}

/* create a new dapm widget */
static inline struct snd_soc_dapm_widget *dapm_cnew_widget(
	const struct snd_soc_dapm_widget *_widget)
{
	return kmemdup(_widget, sizeof(*_widget), GFP_KERNEL);
}

/**
 * snd_soc_dapm_set_bias_level - set the bias level for the system
 * @socdev: audio device
 * @level: level to configure
 *
 * Configure the bias (power) levels for the SoC audio device.
 *
 * Returns 0 for success else error.
 */
static int snd_soc_dapm_set_bias_level(struct snd_soc_device *socdev,
				       enum snd_soc_bias_level level)
{
	struct snd_soc_card *card = socdev->card;
	struct snd_soc_codec *codec = socdev->card->codec;
	int ret = 0;

	switch (level) {
	case SND_SOC_BIAS_ON:
		dev_dbg(socdev->dev, "Setting full bias\n");
		break;
	case SND_SOC_BIAS_PREPARE:
		dev_dbg(socdev->dev, "Setting bias prepare\n");
		break;
	case SND_SOC_BIAS_STANDBY:
		dev_dbg(socdev->dev, "Setting standby bias\n");
		break;
	case SND_SOC_BIAS_OFF:
		dev_dbg(socdev->dev, "Setting bias off\n");
		break;
	default:
		dev_err(socdev->dev, "Setting invalid bias %d\n", level);
		return -EINVAL;
	}

	if (card->set_bias_level)
		ret = card->set_bias_level(card, level);
	if (ret == 0) {
		if (codec->set_bias_level)
			ret = codec->set_bias_level(codec, level);
		else
			codec->bias_level = level;
	}

	return ret;
}

/* set up initial codec paths */
static void dapm_set_path_status(struct snd_soc_dapm_widget *w,
	struct snd_soc_dapm_path *p, int i)
{
	switch (w->id) {
	case snd_soc_dapm_switch:
	case snd_soc_dapm_mixer:
	case snd_soc_dapm_mixer_named_ctl: {
		int val;
		struct soc_mixer_control *mc = (struct soc_mixer_control *)
			w->kcontrols[i].private_value;
		unsigned int reg = mc->reg;
		unsigned int shift = mc->shift;
		int max = mc->max;
		unsigned int mask = (1 << fls(max)) - 1;
		unsigned int invert = mc->invert;

		val = snd_soc_read(w->codec, reg);
		val = (val >> shift) & mask;

		if ((invert && !val) || (!invert && val))
			p->connect = 1;
		else
			p->connect = 0;
	}
	break;
	case snd_soc_dapm_mux: {
		struct soc_enum *e = (struct soc_enum *)w->kcontrols[i].private_value;
		int val, item, bitmask;

		for (bitmask = 1; bitmask < e->max; bitmask <<= 1)
		;
		val = snd_soc_read(w->codec, e->reg);
		item = (val >> e->shift_l) & (bitmask - 1);

		p->connect = 0;
		for (i = 0; i < e->max; i++) {
			if (!(strcmp(p->name, e->texts[i])) && item == i)
				p->connect = 1;
		}
	}
	break;
	case snd_soc_dapm_value_mux: {
		struct soc_enum *e = (struct soc_enum *)
			w->kcontrols[i].private_value;
		int val, item;

		val = snd_soc_read(w->codec, e->reg);
		val = (val >> e->shift_l) & e->mask;
		for (item = 0; item < e->max; item++) {
			if (val == e->values[item])
				break;
		}

		p->connect = 0;
		for (i = 0; i < e->max; i++) {
			if (!(strcmp(p->name, e->texts[i])) && item == i)
				p->connect = 1;
		}
	}
	break;
	/* does not effect routing - always connected */
	case snd_soc_dapm_pga:
	case snd_soc_dapm_output:
	case snd_soc_dapm_adc:
	case snd_soc_dapm_input:
	case snd_soc_dapm_dac:
	case snd_soc_dapm_micbias:
	case snd_soc_dapm_vmid:
	case snd_soc_dapm_supply:
	case snd_soc_dapm_aif_in:
	case snd_soc_dapm_aif_out:
		p->connect = 1;
	break;
	/* does effect routing - dynamically connected */
	case snd_soc_dapm_hp:
	case snd_soc_dapm_mic:
	case snd_soc_dapm_spk:
	case snd_soc_dapm_line:
	case snd_soc_dapm_pre:
	case snd_soc_dapm_post:
		p->connect = 0;
	break;
	}
}

/* connect mux widget to its interconnecting audio paths */
static int dapm_connect_mux(struct snd_soc_codec *codec,
	struct snd_soc_dapm_widget *src, struct snd_soc_dapm_widget *dest,
	struct snd_soc_dapm_path *path, const char *control_name,
	const struct snd_kcontrol_new *kcontrol)
{
	struct soc_enum *e = (struct soc_enum *)kcontrol->private_value;
	int i;

	for (i = 0; i < e->max; i++) {
		if (!(strcmp(control_name, e->texts[i]))) {
			list_add(&path->list, &codec->dapm_paths);
			list_add(&path->list_sink, &dest->sources);
			list_add(&path->list_source, &src->sinks);
			path->name = (char*)e->texts[i];
			dapm_set_path_status(dest, path, 0);
			return 0;
		}
	}

	return -ENODEV;
}

/* connect mixer widget to its interconnecting audio paths */
static int dapm_connect_mixer(struct snd_soc_codec *codec,
	struct snd_soc_dapm_widget *src, struct snd_soc_dapm_widget *dest,
	struct snd_soc_dapm_path *path, const char *control_name)
{
	int i;

	/* search for mixer kcontrol */
	for (i = 0; i < dest->num_kcontrols; i++) {
		if (!strcmp(control_name, dest->kcontrols[i].name)) {
			list_add(&path->list, &codec->dapm_paths);
			list_add(&path->list_sink, &dest->sources);
			list_add(&path->list_source, &src->sinks);
			path->name = dest->kcontrols[i].name;
			dapm_set_path_status(dest, path, i);
			return 0;
		}
	}
	return -ENODEV;
}

/* update dapm codec register bits */
static int dapm_update_bits(struct snd_soc_dapm_widget *widget)
{
	int change, power;
	unsigned int old, new;
	struct snd_soc_codec *codec = widget->codec;

	/* check for valid widgets */
	if (widget->reg < 0 || widget->id == snd_soc_dapm_input ||
		widget->id == snd_soc_dapm_output ||
		widget->id == snd_soc_dapm_hp ||
		widget->id == snd_soc_dapm_mic ||
		widget->id == snd_soc_dapm_line ||
		widget->id == snd_soc_dapm_spk)
		return 0;

	power = widget->power;
	if (widget->invert)
		power = (power ? 0:1);

	old = snd_soc_read(codec, widget->reg);
	new = (old & ~(0x1 << widget->shift)) | (power << widget->shift);

	change = old != new;
	if (change) {
		pop_dbg(codec->pop_time, "pop test %s : %s in %d ms\n",
			widget->name, widget->power ? "on" : "off",
			codec->pop_time);
		snd_soc_write(codec, widget->reg, new);
		pop_wait(codec->pop_time);
	}
	pr_debug("reg %x old %x new %x change %d\n", widget->reg,
		 old, new, change);
	return change;
}

/* ramps the volume up or down to minimise pops before or after a
 * DAPM power event */
static int dapm_set_pga(struct snd_soc_dapm_widget *widget, int power)
{
	const struct snd_kcontrol_new *k = widget->kcontrols;

	if (widget->muted && !power)
		return 0;
	if (!widget->muted && power)
		return 0;

	if (widget->num_kcontrols && k) {
		struct soc_mixer_control *mc =
			(struct soc_mixer_control *)k->private_value;
		unsigned int reg = mc->reg;
		unsigned int shift = mc->shift;
		int max = mc->max;
		unsigned int mask = (1 << fls(max)) - 1;
		unsigned int invert = mc->invert;

		if (power) {
			int i;
			/* power up has happended, increase volume to last level */
			if (invert) {
				for (i = max; i > widget->saved_value; i--)
					snd_soc_update_bits(widget->codec, reg, mask, i);
			} else {
				for (i = 0; i < widget->saved_value; i++)
					snd_soc_update_bits(widget->codec, reg, mask, i);
			}
			widget->muted = 0;
		} else {
			/* power down is about to occur, decrease volume to mute */
			int val = snd_soc_read(widget->codec, reg);
			int i = widget->saved_value = (val >> shift) & mask;
			if (invert) {
				for (; i < mask; i++)
					snd_soc_update_bits(widget->codec, reg, mask, i);
			} else {
				for (; i > 0; i--)
					snd_soc_update_bits(widget->codec, reg, mask, i);
			}
			widget->muted = 1;
		}
	}
	return 0;
}

/* create new dapm mixer control */
static int dapm_new_mixer(struct snd_soc_codec *codec,
	struct snd_soc_dapm_widget *w)
{
	int i, ret = 0;
	size_t name_len;
	struct snd_soc_dapm_path *path;

	/* add kcontrol */
	for (i = 0; i < w->num_kcontrols; i++) {

		/* match name */
		list_for_each_entry(path, &w->sources, list_sink) {

			/* mixer/mux paths name must match control name */
			if (path->name != (char*)w->kcontrols[i].name)
				continue;

			/* add dapm control with long name.
			 * for dapm_mixer this is the concatenation of the
			 * mixer and kcontrol name.
			 * for dapm_mixer_named_ctl this is simply the
			 * kcontrol name.
			 */
			name_len = strlen(w->kcontrols[i].name) + 1;
			if (w->id != snd_soc_dapm_mixer_named_ctl)
				name_len += 1 + strlen(w->name);

			path->long_name = kmalloc(name_len, GFP_KERNEL);

			if (path->long_name == NULL)
				return -ENOMEM;

			switch (w->id) {
			default:
				snprintf(path->long_name, name_len, "%s %s",
					 w->name, w->kcontrols[i].name);
				break;
			case snd_soc_dapm_mixer_named_ctl:
				snprintf(path->long_name, name_len, "%s",
					 w->kcontrols[i].name);
				break;
			}

			path->long_name[name_len - 1] = '\0';

			path->kcontrol = snd_soc_cnew(&w->kcontrols[i], w,
				path->long_name);
			ret = snd_ctl_add(codec->card, path->kcontrol);
			if (ret < 0) {
				printk(KERN_ERR "asoc: failed to add dapm kcontrol %s: %d\n",
				       path->long_name,
				       ret);
				kfree(path->long_name);
				path->long_name = NULL;
				return ret;
			}
		}
	}
	return ret;
}

/* create new dapm mux control */
static int dapm_new_mux(struct snd_soc_codec *codec,
	struct snd_soc_dapm_widget *w)
{
	struct snd_soc_dapm_path *path = NULL;
	struct snd_kcontrol *kcontrol;
	int ret = 0;

	if (!w->num_kcontrols) {
		printk(KERN_ERR "asoc: mux %s has no controls\n", w->name);
		return -EINVAL;
	}

	kcontrol = snd_soc_cnew(&w->kcontrols[0], w, w->name);
	ret = snd_ctl_add(codec->card, kcontrol);
	if (ret < 0)
		goto err;

	list_for_each_entry(path, &w->sources, list_sink)
		path->kcontrol = kcontrol;

	return ret;

err:
	printk(KERN_ERR "asoc: failed to add kcontrol %s\n", w->name);
	return ret;
}

/* create new dapm volume control */
static int dapm_new_pga(struct snd_soc_codec *codec,
	struct snd_soc_dapm_widget *w)
{
	struct snd_kcontrol *kcontrol;
	int ret = 0;

	if (!w->num_kcontrols)
		return -EINVAL;

	kcontrol = snd_soc_cnew(&w->kcontrols[0], w, w->name);
	ret = snd_ctl_add(codec->card, kcontrol);
	if (ret < 0) {
		printk(KERN_ERR "asoc: failed to add kcontrol %s\n", w->name);
		return ret;
	}

	return ret;
}

/* reset 'walked' bit for each dapm path */
static inline void dapm_clear_walk(struct snd_soc_codec *codec)
{
	struct snd_soc_dapm_path *p;

	list_for_each_entry(p, &codec->dapm_paths, list)
		p->walked = 0;
}

/*
 * Recursively check for a completed path to an active or physically connected
 * output widget. Returns number of complete paths.
 */
static int is_connected_output_ep(struct snd_soc_dapm_widget *widget)
{
	struct snd_soc_dapm_path *path;
	int con = 0;

	if (widget->id == snd_soc_dapm_supply)
		return 0;

	switch (widget->id) {
	case snd_soc_dapm_adc:
	case snd_soc_dapm_aif_out:
		if (widget->active)
			return 1;
	default:
		break;
	}

	if (widget->connected) {
		/* connected pin ? */
		if (widget->id == snd_soc_dapm_output && !widget->ext)
			return 1;

		/* connected jack or spk ? */
		if (widget->id == snd_soc_dapm_hp || widget->id == snd_soc_dapm_spk ||
			widget->id == snd_soc_dapm_line)
			return 1;
	}

	list_for_each_entry(path, &widget->sinks, list_source) {
		if (path->walked)
			continue;

		if (path->sink && path->connect) {
			path->walked = 1;
			con += is_connected_output_ep(path->sink);
		}
	}

	return con;
}

/*
 * Recursively check for a completed path to an active or physically connected
 * input widget. Returns number of complete paths.
 */
static int is_connected_input_ep(struct snd_soc_dapm_widget *widget)
{
	struct snd_soc_dapm_path *path;
	int con = 0;

	if (widget->id == snd_soc_dapm_supply)
		return 0;

	/* active stream ? */
	switch (widget->id) {
	case snd_soc_dapm_dac:
	case snd_soc_dapm_aif_in:
		if (widget->active)
			return 1;
	default:
		break;
	}

	if (widget->connected) {
		/* connected pin ? */
		if (widget->id == snd_soc_dapm_input && !widget->ext)
			return 1;

		/* connected VMID/Bias for lower pops */
		if (widget->id == snd_soc_dapm_vmid)
			return 1;

		/* connected jack ? */
		if (widget->id == snd_soc_dapm_mic || widget->id == snd_soc_dapm_line)
			return 1;
	}

	list_for_each_entry(path, &widget->sources, list_sink) {
		if (path->walked)
			continue;

		if (path->source && path->connect) {
			path->walked = 1;
			con += is_connected_input_ep(path->source);
		}
	}

	return con;
}

/*
 * Handler for generic register modifier widget.
 */
int dapm_reg_event(struct snd_soc_dapm_widget *w,
		   struct snd_kcontrol *kcontrol, int event)
{
	unsigned int val;

	if (SND_SOC_DAPM_EVENT_ON(event))
		val = w->on_val;
	else
		val = w->off_val;

	snd_soc_update_bits(w->codec, -(w->reg + 1),
			    w->mask << w->shift, val << w->shift);

	return 0;
}
EXPORT_SYMBOL_GPL(dapm_reg_event);

/* Standard power change method, used to apply power changes to most
 * widgets.
 */
static int dapm_generic_apply_power(struct snd_soc_dapm_widget *w)
{
	int ret;

	/* call any power change event handlers */
	if (w->event)
		pr_debug("power %s event for %s flags %x\n",
			 w->power ? "on" : "off",
			 w->name, w->event_flags);

	/* power up pre event */
	if (w->power && w->event &&
	    (w->event_flags & SND_SOC_DAPM_PRE_PMU)) {
		ret = w->event(w, NULL, SND_SOC_DAPM_PRE_PMU);
		if (ret < 0)
			return ret;
	}

	/* power down pre event */
	if (!w->power && w->event &&
	    (w->event_flags & SND_SOC_DAPM_PRE_PMD)) {
		ret = w->event(w, NULL, SND_SOC_DAPM_PRE_PMD);
		if (ret < 0)
			return ret;
	}

	/* Lower PGA volume to reduce pops */
	if (w->id == snd_soc_dapm_pga && !w->power)
		dapm_set_pga(w, w->power);

	dapm_update_bits(w);

	/* Raise PGA volume to reduce pops */
	if (w->id == snd_soc_dapm_pga && w->power)
		dapm_set_pga(w, w->power);

	/* power up post event */
	if (w->power && w->event &&
	    (w->event_flags & SND_SOC_DAPM_POST_PMU)) {
		ret = w->event(w,
			       NULL, SND_SOC_DAPM_POST_PMU);
		if (ret < 0)
			return ret;
	}

	/* power down post event */
	if (!w->power && w->event &&
	    (w->event_flags & SND_SOC_DAPM_POST_PMD)) {
		ret = w->event(w, NULL, SND_SOC_DAPM_POST_PMD);
		if (ret < 0)
			return ret;
	}

	return 0;
}

/* Generic check to see if a widget should be powered.
 */
static int dapm_generic_check_power(struct snd_soc_dapm_widget *w)
{
	int in, out;

	in = is_connected_input_ep(w);
	dapm_clear_walk(w->codec);
	out = is_connected_output_ep(w);
	dapm_clear_walk(w->codec);
	return out != 0 && in != 0;
}

/* Check to see if an ADC has power */
static int dapm_adc_check_power(struct snd_soc_dapm_widget *w)
{
	int in;

	if (w->active) {
		in = is_connected_input_ep(w);
		dapm_clear_walk(w->codec);
		return in != 0;
	} else {
		return dapm_generic_check_power(w);
	}
}

/* Check to see if a DAC has power */
static int dapm_dac_check_power(struct snd_soc_dapm_widget *w)
{
	int out;

	if (w->active) {
		out = is_connected_output_ep(w);
		dapm_clear_walk(w->codec);
		return out != 0;
	} else {
		return dapm_generic_check_power(w);
	}
}

/* Check to see if a power supply is needed */
static int dapm_supply_check_power(struct snd_soc_dapm_widget *w)
{
	struct snd_soc_dapm_path *path;
	int power = 0;

	/* Check if one of our outputs is connected */
	list_for_each_entry(path, &w->sinks, list_source) {
		if (path->sink && path->sink->power_check &&
		    path->sink->power_check(path->sink)) {
			power = 1;
			break;
		}
	}

	dapm_clear_walk(w->codec);

	return power;
}

static int dapm_seq_compare(struct snd_soc_dapm_widget *a,
			    struct snd_soc_dapm_widget *b,
			    int sort[])
{
	if (sort[a->id] != sort[b->id])
		return sort[a->id] - sort[b->id];
	if (a->reg != b->reg)
		return a->reg - b->reg;

	return 0;
}

/* Insert a widget in order into a DAPM power sequence. */
static void dapm_seq_insert(struct snd_soc_dapm_widget *new_widget,
			    struct list_head *list,
			    int sort[])
{
	struct snd_soc_dapm_widget *w;

	list_for_each_entry(w, list, power_list)
		if (dapm_seq_compare(new_widget, w, sort) < 0) {
			list_add_tail(&new_widget->power_list, &w->power_list);
			return;
		}

	list_add_tail(&new_widget->power_list, list);
}

/* Apply the coalesced changes from a DAPM sequence */
static void dapm_seq_run_coalesced(struct snd_soc_codec *codec,
				   struct list_head *pending)
{
	struct snd_soc_dapm_widget *w;
	int reg, power, ret;
	unsigned int value = 0;
	unsigned int mask = 0;
	unsigned int cur_mask;

	reg = list_first_entry(pending, struct snd_soc_dapm_widget,
			       power_list)->reg;

	list_for_each_entry(w, pending, power_list) {
		cur_mask = 1 << w->shift;
		BUG_ON(reg != w->reg);

		if (w->invert)
			power = !w->power;
		else
			power = w->power;

		mask |= cur_mask;
		if (power)
			value |= cur_mask;

		pop_dbg(codec->pop_time,
			"pop test : Queue %s: reg=0x%x, 0x%x/0x%x\n",
			w->name, reg, value, mask);

		/* power up pre event */
		if (w->power && w->event &&
		    (w->event_flags & SND_SOC_DAPM_PRE_PMU)) {
			pop_dbg(codec->pop_time, "pop test : %s PRE_PMU\n",
				w->name);
			ret = w->event(w, NULL, SND_SOC_DAPM_PRE_PMU);
			if (ret < 0)
				pr_err("%s: pre event failed: %d\n",
				       w->name, ret);
		}

		/* power down pre event */
		if (!w->power && w->event &&
		    (w->event_flags & SND_SOC_DAPM_PRE_PMD)) {
			pop_dbg(codec->pop_time, "pop test : %s PRE_PMD\n",
				w->name);
			ret = w->event(w, NULL, SND_SOC_DAPM_PRE_PMD);
			if (ret < 0)
				pr_err("%s: pre event failed: %d\n",
				       w->name, ret);
		}

		/* Lower PGA volume to reduce pops */
		if (w->id == snd_soc_dapm_pga && !w->power)
			dapm_set_pga(w, w->power);
	}

	if (reg >= 0) {
		pop_dbg(codec->pop_time,
			"pop test : Applying 0x%x/0x%x to %x in %dms\n",
			value, mask, reg, codec->pop_time);
		pop_wait(codec->pop_time);
		snd_soc_update_bits(codec, reg, mask, value);
	}

	list_for_each_entry(w, pending, power_list) {
		/* Raise PGA volume to reduce pops */
		if (w->id == snd_soc_dapm_pga && w->power)
			dapm_set_pga(w, w->power);

		/* power up post event */
		if (w->power && w->event &&
		    (w->event_flags & SND_SOC_DAPM_POST_PMU)) {
			pop_dbg(codec->pop_time, "pop test : %s POST_PMU\n",
				w->name);
			ret = w->event(w,
				       NULL, SND_SOC_DAPM_POST_PMU);
			if (ret < 0)
				pr_err("%s: post event failed: %d\n",
				       w->name, ret);
		}

		/* power down post event */
		if (!w->power && w->event &&
		    (w->event_flags & SND_SOC_DAPM_POST_PMD)) {
			pop_dbg(codec->pop_time, "pop test : %s POST_PMD\n",
				w->name);
			ret = w->event(w, NULL, SND_SOC_DAPM_POST_PMD);
			if (ret < 0)
				pr_err("%s: post event failed: %d\n",
				       w->name, ret);
		}
	}
}

/* Apply a DAPM power sequence.
 *
 * We walk over a pre-sorted list of widgets to apply power to.  In
 * order to minimise the number of writes to the device required
 * multiple widgets will be updated in a single write where possible.
 * Currently anything that requires more than a single write is not
 * handled.
 */
static void dapm_seq_run(struct snd_soc_codec *codec, struct list_head *list,
			 int event, int sort[])
{
	struct snd_soc_dapm_widget *w, *n;
	LIST_HEAD(pending);
	int cur_sort = -1;
	int cur_reg = SND_SOC_NOPM;
	int ret;

	list_for_each_entry_safe(w, n, list, power_list) {
		ret = 0;

		/* Do we need to apply any queued changes? */
		if (sort[w->id] != cur_sort || w->reg != cur_reg) {
			if (!list_empty(&pending))
				dapm_seq_run_coalesced(codec, &pending);

			INIT_LIST_HEAD(&pending);
			cur_sort = -1;
			cur_reg = SND_SOC_NOPM;
		}

		switch (w->id) {
		case snd_soc_dapm_pre:
			if (!w->event)
				list_for_each_entry_safe_continue(w, n, list,
								  power_list);

			if (event == SND_SOC_DAPM_STREAM_START)
				ret = w->event(w,
					       NULL, SND_SOC_DAPM_PRE_PMU);
			else if (event == SND_SOC_DAPM_STREAM_STOP)
				ret = w->event(w,
					       NULL, SND_SOC_DAPM_PRE_PMD);
			break;

		case snd_soc_dapm_post:
			if (!w->event)
				list_for_each_entry_safe_continue(w, n, list,
								  power_list);

			if (event == SND_SOC_DAPM_STREAM_START)
				ret = w->event(w,
					       NULL, SND_SOC_DAPM_POST_PMU);
			else if (event == SND_SOC_DAPM_STREAM_STOP)
				ret = w->event(w,
					       NULL, SND_SOC_DAPM_POST_PMD);
			break;

		case snd_soc_dapm_input:
		case snd_soc_dapm_output:
		case snd_soc_dapm_hp:
		case snd_soc_dapm_mic:
		case snd_soc_dapm_line:
		case snd_soc_dapm_spk:
			/* No register support currently */
			ret = dapm_generic_apply_power(w);
			break;

		default:
			/* Queue it up for application */
			cur_sort = sort[w->id];
			cur_reg = w->reg;
			list_move(&w->power_list, &pending);
			break;
		}

		if (ret < 0)
			pr_err("Failed to apply widget power: %d\n",
			       ret);
	}

	if (!list_empty(&pending))
		dapm_seq_run_coalesced(codec, &pending);
}

/*
 * Scan each dapm widget for complete audio path.
 * A complete path is a route that has valid endpoints i.e.:-
 *
 *  o DAC to output pin.
 *  o Input Pin to ADC.
 *  o Input pin to Output pin (bypass, sidetone)
 *  o DAC to ADC (loopback).
 */
static int dapm_power_widgets(struct snd_soc_codec *codec, int event)
{
	struct snd_soc_device *socdev = codec->socdev;
	struct snd_soc_dapm_widget *w;
	LIST_HEAD(up_list);
	LIST_HEAD(down_list);
	int ret = 0;
	int power;
	int sys_power = 0;

	/* Check which widgets we need to power and store them in
	 * lists indicating if they should be powered up or down.
	 */
	list_for_each_entry(w, &codec->dapm_widgets, list) {
		switch (w->id) {
		case snd_soc_dapm_pre:
			dapm_seq_insert(w, &down_list, dapm_down_seq);
			break;
		case snd_soc_dapm_post:
			dapm_seq_insert(w, &up_list, dapm_up_seq);
			break;

		default:
			if (!w->power_check)
				continue;

			power = w->power_check(w);
			if (power)
				sys_power = 1;

			if (w->power == power)
				continue;

			if (power)
				dapm_seq_insert(w, &up_list, dapm_up_seq);
			else
				dapm_seq_insert(w, &down_list, dapm_down_seq);

			w->power = power;
			break;
		}
	}

	/* If there are no DAPM widgets then try to figure out power from the
	 * event type.
	 */
	if (list_empty(&codec->dapm_widgets)) {
		switch (event) {
		case SND_SOC_DAPM_STREAM_START:
		case SND_SOC_DAPM_STREAM_RESUME:
			sys_power = 1;
			break;
		case SND_SOC_DAPM_STREAM_NOP:
			sys_power = codec->bias_level != SND_SOC_BIAS_STANDBY;
		default:
			break;
		}
	}

	/* If we're changing to all on or all off then prepare */
	if ((sys_power && codec->bias_level == SND_SOC_BIAS_STANDBY) ||
	    (!sys_power && codec->bias_level == SND_SOC_BIAS_ON)) {
		ret = snd_soc_dapm_set_bias_level(socdev,
						  SND_SOC_BIAS_PREPARE);
		if (ret != 0)
			pr_err("Failed to prepare bias: %d\n", ret);
	}

	/* Power down widgets first; try to avoid amplifying pops. */
	dapm_seq_run(codec, &down_list, event, dapm_down_seq);

	/* Now power up. */
	dapm_seq_run(codec, &up_list, event, dapm_up_seq);

	/* If we just powered the last thing off drop to standby bias */
	if (codec->bias_level == SND_SOC_BIAS_PREPARE && !sys_power) {
		ret = snd_soc_dapm_set_bias_level(socdev,
						  SND_SOC_BIAS_STANDBY);
		if (ret != 0)
			pr_err("Failed to apply standby bias: %d\n", ret);
	}

	/* If we just powered up then move to active bias */
	if (codec->bias_level == SND_SOC_BIAS_PREPARE && sys_power) {
		ret = snd_soc_dapm_set_bias_level(socdev,
						  SND_SOC_BIAS_ON);
		if (ret != 0)
			pr_err("Failed to apply active bias: %d\n", ret);
	}

	pop_dbg(codec->pop_time, "DAPM sequencing finished, waiting %dms\n",
		codec->pop_time);

	return 0;
}

#ifdef DEBUG
static void dbg_dump_dapm(struct snd_soc_codec* codec, const char *action)
{
	struct snd_soc_dapm_widget *w;
	struct snd_soc_dapm_path *p = NULL;
	int in, out;

	printk("DAPM %s %s\n", codec->name, action);

	list_for_each_entry(w, &codec->dapm_widgets, list) {

		/* only display widgets that effect routing */
		switch (w->id) {
		case snd_soc_dapm_pre:
		case snd_soc_dapm_post:
		case snd_soc_dapm_vmid:
			continue;
		case snd_soc_dapm_mux:
		case snd_soc_dapm_value_mux:
		case snd_soc_dapm_output:
		case snd_soc_dapm_input:
		case snd_soc_dapm_switch:
		case snd_soc_dapm_hp:
		case snd_soc_dapm_mic:
		case snd_soc_dapm_spk:
		case snd_soc_dapm_line:
		case snd_soc_dapm_micbias:
		case snd_soc_dapm_dac:
		case snd_soc_dapm_adc:
		case snd_soc_dapm_pga:
		case snd_soc_dapm_mixer:
		case snd_soc_dapm_mixer_named_ctl:
		case snd_soc_dapm_supply:
		case snd_soc_dapm_aif_in:
		case snd_soc_dapm_aif_out:
			if (w->name) {
				in = is_connected_input_ep(w);
				dapm_clear_walk(w->codec);
				out = is_connected_output_ep(w);
				dapm_clear_walk(w->codec);
				printk("%s: %s  in %d out %d\n", w->name,
					w->power ? "On":"Off",in, out);

				list_for_each_entry(p, &w->sources, list_sink) {
					if (p->connect)
						printk(" in  %s %s\n", p->name ? p->name : "static",
							p->source->name);
				}
				list_for_each_entry(p, &w->sinks, list_source) {
					if (p->connect)
						printk(" out %s %s\n", p->name ? p->name : "static",
							p->sink->name);
				}
			}
		break;
		}
	}
}
#endif

#ifdef CONFIG_DEBUG_FS
static int dapm_widget_power_open_file(struct inode *inode, struct file *file)
{
	file->private_data = inode->i_private;
	return 0;
}

static ssize_t dapm_widget_power_read_file(struct file *file,
					   char __user *user_buf,
					   size_t count, loff_t *ppos)
{
	struct snd_soc_dapm_widget *w = file->private_data;
	char *buf;
	int in, out;
	ssize_t ret;
	struct snd_soc_dapm_path *p = NULL;

	buf = kmalloc(PAGE_SIZE, GFP_KERNEL);
	if (!buf)
		return -ENOMEM;

	in = is_connected_input_ep(w);
	dapm_clear_walk(w->codec);
	out = is_connected_output_ep(w);
	dapm_clear_walk(w->codec);

	ret = snprintf(buf, PAGE_SIZE, "%s: %s  in %d out %d\n",
		       w->name, w->power ? "On" : "Off", in, out);

	if (w->sname)
		ret += snprintf(buf + ret, PAGE_SIZE - ret, " stream %s %s\n",
				w->sname,
				w->active ? "active" : "inactive");

	list_for_each_entry(p, &w->sources, list_sink) {
		if (p->connect)
			ret += snprintf(buf + ret, PAGE_SIZE - ret,
					" in  %s %s\n",
					p->name ? p->name : "static",
					p->source->name);
	}
	list_for_each_entry(p, &w->sinks, list_source) {
		if (p->connect)
			ret += snprintf(buf + ret, PAGE_SIZE - ret,
					" out %s %s\n",
					p->name ? p->name : "static",
					p->sink->name);
	}

	ret = simple_read_from_buffer(user_buf, count, ppos, buf, ret);

	kfree(buf);
	return ret;
}

static const struct file_operations dapm_widget_power_fops = {
	.open = dapm_widget_power_open_file,
	.read = dapm_widget_power_read_file,
};

void snd_soc_dapm_debugfs_init(struct snd_soc_codec *codec)
{
	struct snd_soc_dapm_widget *w;
	struct dentry *d;

	if (!codec->debugfs_dapm)
		return;

	list_for_each_entry(w, &codec->dapm_widgets, list) {
		if (!w->name)
			continue;

		d = debugfs_create_file(w->name, 0444,
					codec->debugfs_dapm, w,
					&dapm_widget_power_fops);
		if (!d)
			printk(KERN_WARNING
			       "ASoC: Failed to create %s debugfs file\n",
			       w->name);
	}
}
#else
void snd_soc_dapm_debugfs_init(struct snd_soc_codec *codec)
{
}
#endif

/* test and update the power status of a mux widget */
static int dapm_mux_update_power(struct snd_soc_dapm_widget *widget,
				 struct snd_kcontrol *kcontrol, int mask,
				 int mux, int val, struct soc_enum *e)
{
	struct snd_soc_dapm_path *path;
	int found = 0;

	if (widget->id != snd_soc_dapm_mux &&
	    widget->id != snd_soc_dapm_value_mux)
		return -ENODEV;

	if (!snd_soc_test_bits(widget->codec, e->reg, mask, val))
		return 0;

	/* find dapm widget path assoc with kcontrol */
	list_for_each_entry(path, &widget->codec->dapm_paths, list) {
		if (path->kcontrol != kcontrol)
			continue;

		if (!path->name || !e->texts[mux])
			continue;

		found = 1;
		/* we now need to match the string in the enum to the path */
		if (!(strcmp(path->name, e->texts[mux])))
			path->connect = 1; /* new connection */
		else
			path->connect = 0; /* old connection must be powered down */
	}

	if (found) {
		dapm_power_widgets(widget->codec, SND_SOC_DAPM_STREAM_NOP);
		dump_dapm(widget->codec, "mux power update");
	}

	return 0;
}

/* test and update the power status of a mixer or switch widget */
static int dapm_mixer_update_power(struct snd_soc_dapm_widget *widget,
				   struct snd_kcontrol *kcontrol, int reg,
				   int val_mask, int val, int invert)
{
	struct snd_soc_dapm_path *path;
	int found = 0;

	if (widget->id != snd_soc_dapm_mixer &&
	    widget->id != snd_soc_dapm_mixer_named_ctl &&
	    widget->id != snd_soc_dapm_switch)
		return -ENODEV;

	if (!snd_soc_test_bits(widget->codec, reg, val_mask, val))
		return 0;

	/* find dapm widget path assoc with kcontrol */
	list_for_each_entry(path, &widget->codec->dapm_paths, list) {
		if (path->kcontrol != kcontrol)
			continue;

		/* found, now check type */
		found = 1;
		if (val)
			/* new connection */
			path->connect = invert ? 0:1;
		else
			/* old connection must be powered down */
			path->connect = invert ? 1:0;
		break;
	}

	if (found) {
		dapm_power_widgets(widget->codec, SND_SOC_DAPM_STREAM_NOP);
		dump_dapm(widget->codec, "mixer power update");
	}

	return 0;
}

/* show dapm widget status in sys fs */
static ssize_t dapm_widget_show(struct device *dev,
	struct device_attribute *attr, char *buf)
{
	struct snd_soc_device *devdata = dev_get_drvdata(dev);
	struct snd_soc_codec *codec = devdata->card->codec;
	struct snd_soc_dapm_widget *w;
	int count = 0;
	char *state = "not set";

	list_for_each_entry(w, &codec->dapm_widgets, list) {

		/* only display widgets that burnm power */
		switch (w->id) {
		case snd_soc_dapm_hp:
		case snd_soc_dapm_mic:
		case snd_soc_dapm_spk:
		case snd_soc_dapm_line:
		case snd_soc_dapm_micbias:
		case snd_soc_dapm_dac:
		case snd_soc_dapm_adc:
		case snd_soc_dapm_pga:
		case snd_soc_dapm_mixer:
		case snd_soc_dapm_mixer_named_ctl:
		case snd_soc_dapm_supply:
			if (w->name)
				count += sprintf(buf + count, "%s: %s\n",
					w->name, w->power ? "On":"Off");
		break;
		default:
		break;
		}
	}

	switch (codec->bias_level) {
	case SND_SOC_BIAS_ON:
		state = "On";
		break;
	case SND_SOC_BIAS_PREPARE:
		state = "Prepare";
		break;
	case SND_SOC_BIAS_STANDBY:
		state = "Standby";
		break;
	case SND_SOC_BIAS_OFF:
		state = "Off";
		break;
	}
	count += sprintf(buf + count, "PM State: %s\n", state);

	return count;
}

static DEVICE_ATTR(dapm_widget, 0444, dapm_widget_show, NULL);

int snd_soc_dapm_sys_add(struct device *dev)
{
	return device_create_file(dev, &dev_attr_dapm_widget);
}

static void snd_soc_dapm_sys_remove(struct device *dev)
{
	device_remove_file(dev, &dev_attr_dapm_widget);
}

/* free all dapm widgets and resources */
static void dapm_free_widgets(struct snd_soc_codec *codec)
{
	struct snd_soc_dapm_widget *w, *next_w;
	struct snd_soc_dapm_path *p, *next_p;

	list_for_each_entry_safe(w, next_w, &codec->dapm_widgets, list) {
		list_del(&w->list);
		kfree(w);
	}

	list_for_each_entry_safe(p, next_p, &codec->dapm_paths, list) {
		list_del(&p->list);
		kfree(p->long_name);
		kfree(p);
	}
}

static int snd_soc_dapm_set_pin(struct snd_soc_codec *codec,
				const char *pin, int status)
{
	struct snd_soc_dapm_widget *w;

	list_for_each_entry(w, &codec->dapm_widgets, list) {
		if (!strcmp(w->name, pin)) {
			pr_debug("dapm: %s: pin %s\n", codec->name, pin);
			w->connected = status;
			return 0;
		}
	}

	pr_err("dapm: %s: configuring unknown pin %s\n", codec->name, pin);
	return -EINVAL;
}

/**
 * snd_soc_dapm_sync - scan and power dapm paths
 * @codec: audio codec
 *
 * Walks all dapm audio paths and powers widgets according to their
 * stream or path usage.
 *
 * Returns 0 for success.
 */
int snd_soc_dapm_sync(struct snd_soc_codec *codec)
{
	int ret = dapm_power_widgets(codec, SND_SOC_DAPM_STREAM_NOP);
	dump_dapm(codec, "sync");
	return ret;
}
EXPORT_SYMBOL_GPL(snd_soc_dapm_sync);

static int snd_soc_dapm_add_route(struct snd_soc_codec *codec,
	const char *sink, const char *control, const char *source)
{
	struct snd_soc_dapm_path *path;
	struct snd_soc_dapm_widget *wsource = NULL, *wsink = NULL, *w;
	int ret = 0;

	/* find src and dest widgets */
	list_for_each_entry(w, &codec->dapm_widgets, list) {

		if (!wsink && !(strcmp(w->name, sink))) {
			wsink = w;
			continue;
		}
		if (!wsource && !(strcmp(w->name, source))) {
			wsource = w;
		}
	}

	if (wsource == NULL || wsink == NULL)
		return -ENODEV;

	path = kzalloc(sizeof(struct snd_soc_dapm_path), GFP_KERNEL);
	if (!path)
		return -ENOMEM;

	path->source = wsource;
	path->sink = wsink;
	INIT_LIST_HEAD(&path->list);
	INIT_LIST_HEAD(&path->list_source);
	INIT_LIST_HEAD(&path->list_sink);

	/* check for external widgets */
	if (wsink->id == snd_soc_dapm_input) {
		if (wsource->id == snd_soc_dapm_micbias ||
			wsource->id == snd_soc_dapm_mic ||
			wsource->id == snd_soc_dapm_line ||
			wsource->id == snd_soc_dapm_output)
			wsink->ext = 1;
	}
	if (wsource->id == snd_soc_dapm_output) {
		if (wsink->id == snd_soc_dapm_spk ||
			wsink->id == snd_soc_dapm_hp ||
			wsink->id == snd_soc_dapm_line ||
			wsink->id == snd_soc_dapm_input)
			wsource->ext = 1;
	}

	/* connect static paths */
	if (control == NULL) {
		list_add(&path->list, &codec->dapm_paths);
		list_add(&path->list_sink, &wsink->sources);
		list_add(&path->list_source, &wsource->sinks);
		path->connect = 1;
		return 0;
	}

	/* connect dynamic paths */
	switch(wsink->id) {
	case snd_soc_dapm_adc:
	case snd_soc_dapm_dac:
	case snd_soc_dapm_pga:
	case snd_soc_dapm_input:
	case snd_soc_dapm_output:
	case snd_soc_dapm_micbias:
	case snd_soc_dapm_vmid:
	case snd_soc_dapm_pre:
	case snd_soc_dapm_post:
	case snd_soc_dapm_supply:
	case snd_soc_dapm_aif_in:
	case snd_soc_dapm_aif_out:
		list_add(&path->list, &codec->dapm_paths);
		list_add(&path->list_sink, &wsink->sources);
		list_add(&path->list_source, &wsource->sinks);
		path->connect = 1;
		return 0;
	case snd_soc_dapm_mux:
	case snd_soc_dapm_value_mux:
		ret = dapm_connect_mux(codec, wsource, wsink, path, control,
			&wsink->kcontrols[0]);
		if (ret != 0)
			goto err;
		break;
	case snd_soc_dapm_switch:
	case snd_soc_dapm_mixer:
	case snd_soc_dapm_mixer_named_ctl:
		ret = dapm_connect_mixer(codec, wsource, wsink, path, control);
		if (ret != 0)
			goto err;
		break;
	case snd_soc_dapm_hp:
	case snd_soc_dapm_mic:
	case snd_soc_dapm_line:
	case snd_soc_dapm_spk:
		list_add(&path->list, &codec->dapm_paths);
		list_add(&path->list_sink, &wsink->sources);
		list_add(&path->list_source, &wsource->sinks);
		path->connect = 0;
		return 0;
	}
	return 0;

err:
	printk(KERN_WARNING "asoc: no dapm match for %s --> %s --> %s\n", source,
		control, sink);
	kfree(path);
	return ret;
}

/**
 * snd_soc_dapm_add_routes - Add routes between DAPM widgets
 * @codec: codec
 * @route: audio routes
 * @num: number of routes
 *
 * Connects 2 dapm widgets together via a named audio path. The sink is
 * the widget receiving the audio signal, whilst the source is the sender
 * of the audio signal.
 *
 * Returns 0 for success else error. On error all resources can be freed
 * with a call to snd_soc_card_free().
 */
int snd_soc_dapm_add_routes(struct snd_soc_codec *codec,
			    const struct snd_soc_dapm_route *route, int num)
{
	int i, ret;

	for (i = 0; i < num; i++) {
		ret = snd_soc_dapm_add_route(codec, route->sink,
					     route->control, route->source);
		if (ret < 0) {
			printk(KERN_ERR "Failed to add route %s->%s\n",
			       route->source,
			       route->sink);
			return ret;
		}
		route++;
	}

	return 0;
}
EXPORT_SYMBOL_GPL(snd_soc_dapm_add_routes);

/**
 * snd_soc_dapm_new_widgets - add new dapm widgets
 * @codec: audio codec
 *
 * Checks the codec for any new dapm widgets and creates them if found.
 *
 * Returns 0 for success.
 */
int snd_soc_dapm_new_widgets(struct snd_soc_codec *codec)
{
	struct snd_soc_dapm_widget *w;

	list_for_each_entry(w, &codec->dapm_widgets, list)
	{
		if (w->new)
			continue;

		switch(w->id) {
		case snd_soc_dapm_switch:
		case snd_soc_dapm_mixer:
		case snd_soc_dapm_mixer_named_ctl:
			w->power_check = dapm_generic_check_power;
			dapm_new_mixer(codec, w);
			break;
		case snd_soc_dapm_mux:
		case snd_soc_dapm_value_mux:
			w->power_check = dapm_generic_check_power;
			dapm_new_mux(codec, w);
			break;
		case snd_soc_dapm_adc:
		case snd_soc_dapm_aif_out:
			w->power_check = dapm_adc_check_power;
			break;
		case snd_soc_dapm_dac:
		case snd_soc_dapm_aif_in:
			w->power_check = dapm_dac_check_power;
			break;
		case snd_soc_dapm_pga:
			w->power_check = dapm_generic_check_power;
			dapm_new_pga(codec, w);
			break;
		case snd_soc_dapm_input:
		case snd_soc_dapm_output:
		case snd_soc_dapm_micbias:
		case snd_soc_dapm_spk:
		case snd_soc_dapm_hp:
		case snd_soc_dapm_mic:
		case snd_soc_dapm_line:
			w->power_check = dapm_generic_check_power;
			break;
		case snd_soc_dapm_supply:
			w->power_check = dapm_supply_check_power;
		case snd_soc_dapm_vmid:
		case snd_soc_dapm_pre:
		case snd_soc_dapm_post:
			break;
		}
		w->new = 1;
	}

	dapm_power_widgets(codec, SND_SOC_DAPM_STREAM_NOP);
	return 0;
}
EXPORT_SYMBOL_GPL(snd_soc_dapm_new_widgets);

/**
 * snd_soc_dapm_get_volsw - dapm mixer get callback
 * @kcontrol: mixer control
 * @ucontrol: control element information
 *
 * Callback to get the value of a dapm mixer control.
 *
 * Returns 0 for success.
 */
int snd_soc_dapm_get_volsw(struct snd_kcontrol *kcontrol,
	struct snd_ctl_elem_value *ucontrol)
{
	struct snd_soc_dapm_widget *widget = snd_kcontrol_chip(kcontrol);
	struct soc_mixer_control *mc =
		(struct soc_mixer_control *)kcontrol->private_value;
	unsigned int reg = mc->reg;
	unsigned int shift = mc->shift;
	unsigned int rshift = mc->rshift;
	int max = mc->max;
	unsigned int invert = mc->invert;
	unsigned int mask = (1 << fls(max)) - 1;

	/* return the saved value if we are powered down */
	if (widget->id == snd_soc_dapm_pga && !widget->power) {
		ucontrol->value.integer.value[0] = widget->saved_value;
		return 0;
	}

	ucontrol->value.integer.value[0] =
		(snd_soc_read(widget->codec, reg) >> shift) & mask;
	if (shift != rshift)
		ucontrol->value.integer.value[1] =
			(snd_soc_read(widget->codec, reg) >> rshift) & mask;
	if (invert) {
		ucontrol->value.integer.value[0] =
			max - ucontrol->value.integer.value[0];
		if (shift != rshift)
			ucontrol->value.integer.value[1] =
				max - ucontrol->value.integer.value[1];
	}

	return 0;
}
EXPORT_SYMBOL_GPL(snd_soc_dapm_get_volsw);

/**
 * snd_soc_dapm_put_volsw - dapm mixer set callback
 * @kcontrol: mixer control
 * @ucontrol: control element information
 *
 * Callback to set the value of a dapm mixer control.
 *
 * Returns 0 for success.
 */
int snd_soc_dapm_put_volsw(struct snd_kcontrol *kcontrol,
	struct snd_ctl_elem_value *ucontrol)
{
	struct snd_soc_dapm_widget *widget = snd_kcontrol_chip(kcontrol);
	struct soc_mixer_control *mc =
		(struct soc_mixer_control *)kcontrol->private_value;
	unsigned int reg = mc->reg;
	unsigned int shift = mc->shift;
	unsigned int rshift = mc->rshift;
	int max = mc->max;
	unsigned int mask = (1 << fls(max)) - 1;
	unsigned int invert = mc->invert;
	unsigned int val, val2, val_mask;
	int ret;

	val = (ucontrol->value.integer.value[0] & mask);

	if (invert)
		val = max - val;
	val_mask = mask << shift;
	val = val << shift;
	if (shift != rshift) {
		val2 = (ucontrol->value.integer.value[1] & mask);
		if (invert)
			val2 = max - val2;
		val_mask |= mask << rshift;
		val |= val2 << rshift;
	}

	mutex_lock(&widget->codec->mutex);
	widget->value = val;

	/* save volume value if the widget is powered down */
	if (widget->id == snd_soc_dapm_pga && !widget->power) {
		widget->saved_value = val;
		mutex_unlock(&widget->codec->mutex);
		return 1;
	}

	dapm_mixer_update_power(widget, kcontrol, reg, val_mask, val, invert);
	if (widget->event) {
		if (widget->event_flags & SND_SOC_DAPM_PRE_REG) {
			ret = widget->event(widget, kcontrol,
						SND_SOC_DAPM_PRE_REG);
			if (ret < 0) {
				ret = 1;
				goto out;
			}
		}
		ret = snd_soc_update_bits(widget->codec, reg, val_mask, val);
		if (widget->event_flags & SND_SOC_DAPM_POST_REG)
			ret = widget->event(widget, kcontrol,
						SND_SOC_DAPM_POST_REG);
	} else
		ret = snd_soc_update_bits(widget->codec, reg, val_mask, val);

out:
	mutex_unlock(&widget->codec->mutex);
	return ret;
}
EXPORT_SYMBOL_GPL(snd_soc_dapm_put_volsw);

/**
 * snd_soc_dapm_get_enum_double - dapm enumerated double mixer get callback
 * @kcontrol: mixer control
 * @ucontrol: control element information
 *
 * Callback to get the value of a dapm enumerated double mixer control.
 *
 * Returns 0 for success.
 */
int snd_soc_dapm_get_enum_double(struct snd_kcontrol *kcontrol,
	struct snd_ctl_elem_value *ucontrol)
{
	struct snd_soc_dapm_widget *widget = snd_kcontrol_chip(kcontrol);
	struct soc_enum *e = (struct soc_enum *)kcontrol->private_value;
	unsigned int val, bitmask;

	for (bitmask = 1; bitmask < e->max; bitmask <<= 1)
		;
	val = snd_soc_read(widget->codec, e->reg);
	ucontrol->value.enumerated.item[0] = (val >> e->shift_l) & (bitmask - 1);
	if (e->shift_l != e->shift_r)
		ucontrol->value.enumerated.item[1] =
			(val >> e->shift_r) & (bitmask - 1);

	return 0;
}
EXPORT_SYMBOL_GPL(snd_soc_dapm_get_enum_double);

/**
 * snd_soc_dapm_put_enum_double - dapm enumerated double mixer set callback
 * @kcontrol: mixer control
 * @ucontrol: control element information
 *
 * Callback to set the value of a dapm enumerated double mixer control.
 *
 * Returns 0 for success.
 */
int snd_soc_dapm_put_enum_double(struct snd_kcontrol *kcontrol,
	struct snd_ctl_elem_value *ucontrol)
{
	struct snd_soc_dapm_widget *widget = snd_kcontrol_chip(kcontrol);
	struct soc_enum *e = (struct soc_enum *)kcontrol->private_value;
	unsigned int val, mux;
	unsigned int mask, bitmask;
	int ret = 0;

	for (bitmask = 1; bitmask < e->max; bitmask <<= 1)
		;
	if (ucontrol->value.enumerated.item[0] > e->max - 1)
		return -EINVAL;
	mux = ucontrol->value.enumerated.item[0];
	val = mux << e->shift_l;
	mask = (bitmask - 1) << e->shift_l;
	if (e->shift_l != e->shift_r) {
		if (ucontrol->value.enumerated.item[1] > e->max - 1)
			return -EINVAL;
		val |= ucontrol->value.enumerated.item[1] << e->shift_r;
		mask |= (bitmask - 1) << e->shift_r;
	}

	mutex_lock(&widget->codec->mutex);
	widget->value = val;
	dapm_mux_update_power(widget, kcontrol, mask, mux, val, e);
	if (widget->event) {
		if (widget->event_flags & SND_SOC_DAPM_PRE_REG) {
			ret = widget->event(widget,
				kcontrol, SND_SOC_DAPM_PRE_REG);
			if (ret < 0)
				goto out;
		}
		ret = snd_soc_update_bits(widget->codec, e->reg, mask, val);
		if (widget->event_flags & SND_SOC_DAPM_POST_REG)
			ret = widget->event(widget,
				kcontrol, SND_SOC_DAPM_POST_REG);
	} else
		ret = snd_soc_update_bits(widget->codec, e->reg, mask, val);

out:
	mutex_unlock(&widget->codec->mutex);
	return ret;
}
EXPORT_SYMBOL_GPL(snd_soc_dapm_put_enum_double);

/**
 * snd_soc_dapm_get_value_enum_double - dapm semi enumerated double mixer get
 *					callback
 * @kcontrol: mixer control
 * @ucontrol: control element information
 *
 * Callback to get the value of a dapm semi enumerated double mixer control.
 *
 * Semi enumerated mixer: the enumerated items are referred as values. Can be
 * used for handling bitfield coded enumeration for example.
 *
 * Returns 0 for success.
 */
int snd_soc_dapm_get_value_enum_double(struct snd_kcontrol *kcontrol,
	struct snd_ctl_elem_value *ucontrol)
{
	struct snd_soc_dapm_widget *widget = snd_kcontrol_chip(kcontrol);
	struct soc_enum *e = (struct soc_enum *)kcontrol->private_value;
	unsigned int reg_val, val, mux;

	reg_val = snd_soc_read(widget->codec, e->reg);
	val = (reg_val >> e->shift_l) & e->mask;
	for (mux = 0; mux < e->max; mux++) {
		if (val == e->values[mux])
			break;
	}
	ucontrol->value.enumerated.item[0] = mux;
	if (e->shift_l != e->shift_r) {
		val = (reg_val >> e->shift_r) & e->mask;
		for (mux = 0; mux < e->max; mux++) {
			if (val == e->values[mux])
				break;
		}
		ucontrol->value.enumerated.item[1] = mux;
	}

	return 0;
}
EXPORT_SYMBOL_GPL(snd_soc_dapm_get_value_enum_double);

/**
 * snd_soc_dapm_put_value_enum_double - dapm semi enumerated double mixer set
 *					callback
 * @kcontrol: mixer control
 * @ucontrol: control element information
 *
 * Callback to set the value of a dapm semi enumerated double mixer control.
 *
 * Semi enumerated mixer: the enumerated items are referred as values. Can be
 * used for handling bitfield coded enumeration for example.
 *
 * Returns 0 for success.
 */
int snd_soc_dapm_put_value_enum_double(struct snd_kcontrol *kcontrol,
	struct snd_ctl_elem_value *ucontrol)
{
	struct snd_soc_dapm_widget *widget = snd_kcontrol_chip(kcontrol);
	struct soc_enum *e = (struct soc_enum *)kcontrol->private_value;
	unsigned int val, mux;
	unsigned int mask;
	int ret = 0;

	if (ucontrol->value.enumerated.item[0] > e->max - 1)
		return -EINVAL;
	mux = ucontrol->value.enumerated.item[0];
	val = e->values[ucontrol->value.enumerated.item[0]] << e->shift_l;
	mask = e->mask << e->shift_l;
	if (e->shift_l != e->shift_r) {
		if (ucontrol->value.enumerated.item[1] > e->max - 1)
			return -EINVAL;
		val |= e->values[ucontrol->value.enumerated.item[1]] << e->shift_r;
		mask |= e->mask << e->shift_r;
	}

	mutex_lock(&widget->codec->mutex);
	widget->value = val;
	dapm_mux_update_power(widget, kcontrol, mask, mux, val, e);
	if (widget->event) {
		if (widget->event_flags & SND_SOC_DAPM_PRE_REG) {
			ret = widget->event(widget,
				kcontrol, SND_SOC_DAPM_PRE_REG);
			if (ret < 0)
				goto out;
		}
		ret = snd_soc_update_bits(widget->codec, e->reg, mask, val);
		if (widget->event_flags & SND_SOC_DAPM_POST_REG)
			ret = widget->event(widget,
				kcontrol, SND_SOC_DAPM_POST_REG);
	} else
		ret = snd_soc_update_bits(widget->codec, e->reg, mask, val);

out:
	mutex_unlock(&widget->codec->mutex);
	return ret;
}
EXPORT_SYMBOL_GPL(snd_soc_dapm_put_value_enum_double);

/**
 * snd_soc_dapm_info_pin_switch - Info for a pin switch
 *
 * @kcontrol: mixer control
 * @uinfo: control element information
 *
 * Callback to provide information about a pin switch control.
 */
int snd_soc_dapm_info_pin_switch(struct snd_kcontrol *kcontrol,
				 struct snd_ctl_elem_info *uinfo)
{
	uinfo->type = SNDRV_CTL_ELEM_TYPE_BOOLEAN;
	uinfo->count = 1;
	uinfo->value.integer.min = 0;
	uinfo->value.integer.max = 1;

	return 0;
}
EXPORT_SYMBOL_GPL(snd_soc_dapm_info_pin_switch);

/**
 * snd_soc_dapm_get_pin_switch - Get information for a pin switch
 *
 * @kcontrol: mixer control
 * @ucontrol: Value
 */
int snd_soc_dapm_get_pin_switch(struct snd_kcontrol *kcontrol,
				struct snd_ctl_elem_value *ucontrol)
{
	struct snd_soc_codec *codec = snd_kcontrol_chip(kcontrol);
	const char *pin = (const char *)kcontrol->private_value;

	mutex_lock(&codec->mutex);

	ucontrol->value.integer.value[0] =
		snd_soc_dapm_get_pin_status(codec, pin);

	mutex_unlock(&codec->mutex);

	return 0;
}
EXPORT_SYMBOL_GPL(snd_soc_dapm_get_pin_switch);

/**
 * snd_soc_dapm_put_pin_switch - Set information for a pin switch
 *
 * @kcontrol: mixer control
 * @ucontrol: Value
 */
int snd_soc_dapm_put_pin_switch(struct snd_kcontrol *kcontrol,
				struct snd_ctl_elem_value *ucontrol)
{
	struct snd_soc_codec *codec = snd_kcontrol_chip(kcontrol);
	const char *pin = (const char *)kcontrol->private_value;

	mutex_lock(&codec->mutex);

	if (ucontrol->value.integer.value[0])
		snd_soc_dapm_enable_pin(codec, pin);
	else
		snd_soc_dapm_disable_pin(codec, pin);

	snd_soc_dapm_sync(codec);

	mutex_unlock(&codec->mutex);

	return 0;
}
EXPORT_SYMBOL_GPL(snd_soc_dapm_put_pin_switch);

/**
 * snd_soc_dapm_new_control - create new dapm control
 * @codec: audio codec
 * @widget: widget template
 *
 * Creates a new dapm control based upon the template.
 *
 * Returns 0 for success else error.
 */
int snd_soc_dapm_new_control(struct snd_soc_codec *codec,
	const struct snd_soc_dapm_widget *widget)
{
	struct snd_soc_dapm_widget *w;

	if ((w = dapm_cnew_widget(widget)) == NULL)
		return -ENOMEM;

	w->codec = codec;
	INIT_LIST_HEAD(&w->sources);
	INIT_LIST_HEAD(&w->sinks);
	INIT_LIST_HEAD(&w->list);
	list_add(&w->list, &codec->dapm_widgets);

	/* machine layer set ups unconnected pins and insertions */
	w->connected = 1;
	return 0;
}
EXPORT_SYMBOL_GPL(snd_soc_dapm_new_control);

/**
 * snd_soc_dapm_new_controls - create new dapm controls
 * @codec: audio codec
 * @widget: widget array
 * @num: number of widgets
 *
 * Creates new DAPM controls based upon the templates.
 *
 * Returns 0 for success else error.
 */
int snd_soc_dapm_new_controls(struct snd_soc_codec *codec,
	const struct snd_soc_dapm_widget *widget,
	int num)
{
	int i, ret;

	for (i = 0; i < num; i++) {
		ret = snd_soc_dapm_new_control(codec, widget);
		if (ret < 0) {
			printk(KERN_ERR
			       "ASoC: Failed to create DAPM control %s: %d\n",
			       widget->name, ret);
			return ret;
		}
		widget++;
	}
	return 0;
}
EXPORT_SYMBOL_GPL(snd_soc_dapm_new_controls);


/**
 * snd_soc_dapm_stream_event - send a stream event to the dapm core
 * @codec: audio codec
 * @stream: stream name
 * @event: stream event
 *
 * Sends a stream event to the dapm core. The core then makes any
 * necessary widget power changes.
 *
 * Returns 0 for success else error.
 */
int snd_soc_dapm_stream_event(struct snd_soc_codec *codec,
	char *stream, int event)
{
	struct snd_soc_dapm_widget *w;

	if (stream == NULL)
		return 0;

	mutex_lock(&codec->mutex);
	list_for_each_entry(w, &codec->dapm_widgets, list)
	{
		if (!w->sname)
			continue;
		pr_debug("widget %s\n %s stream %s event %d\n",
			 w->name, w->sname, stream, event);
		if (strstr(w->sname, stream)) {
			switch(event) {
			case SND_SOC_DAPM_STREAM_START:
				w->active = 1;
				break;
			case SND_SOC_DAPM_STREAM_STOP:
				w->active = 0;
				break;
			case SND_SOC_DAPM_STREAM_SUSPEND:
				if (w->active)
					w->suspend = 1;
				w->active = 0;
				break;
			case SND_SOC_DAPM_STREAM_RESUME:
				if (w->suspend) {
					w->active = 1;
					w->suspend = 0;
				}
				break;
			case SND_SOC_DAPM_STREAM_PAUSE_PUSH:
				break;
			case SND_SOC_DAPM_STREAM_PAUSE_RELEASE:
				break;
			}
		}
	}
	mutex_unlock(&codec->mutex);

	dapm_power_widgets(codec, event);
	dump_dapm(codec, __func__);
	return 0;
}
EXPORT_SYMBOL_GPL(snd_soc_dapm_stream_event);

/**
 * snd_soc_dapm_enable_pin - enable pin.
 * @codec: SoC codec
 * @pin: pin name
 *
 * Enables input/output pin and its parents or children widgets iff there is
 * a valid audio route and active audio stream.
 * NOTE: snd_soc_dapm_sync() needs to be called after this for DAPM to
 * do any widget power switching.
 */
int snd_soc_dapm_enable_pin(struct snd_soc_codec *codec, const char *pin)
{
	return snd_soc_dapm_set_pin(codec, pin, 1);
}
EXPORT_SYMBOL_GPL(snd_soc_dapm_enable_pin);

/**
 * snd_soc_dapm_disable_pin - disable pin.
 * @codec: SoC codec
 * @pin: pin name
 *
 * Disables input/output pin and its parents or children widgets.
 * NOTE: snd_soc_dapm_sync() needs to be called after this for DAPM to
 * do any widget power switching.
 */
int snd_soc_dapm_disable_pin(struct snd_soc_codec *codec, const char *pin)
{
	return snd_soc_dapm_set_pin(codec, pin, 0);
}
EXPORT_SYMBOL_GPL(snd_soc_dapm_disable_pin);

/**
 * snd_soc_dapm_nc_pin - permanently disable pin.
 * @codec: SoC codec
 * @pin: pin name
 *
 * Marks the specified pin as being not connected, disabling it along
 * any parent or child widgets.  At present this is identical to
 * snd_soc_dapm_disable_pin() but in future it will be extended to do
 * additional things such as disabling controls which only affect
 * paths through the pin.
 *
 * NOTE: snd_soc_dapm_sync() needs to be called after this for DAPM to
 * do any widget power switching.
 */
int snd_soc_dapm_nc_pin(struct snd_soc_codec *codec, const char *pin)
{
	return snd_soc_dapm_set_pin(codec, pin, 0);
}
EXPORT_SYMBOL_GPL(snd_soc_dapm_nc_pin);

/**
 * snd_soc_dapm_get_pin_status - get audio pin status
 * @codec: audio codec
 * @pin: audio signal pin endpoint (or start point)
 *
 * Get audio pin status - connected or disconnected.
 *
 * Returns 1 for connected otherwise 0.
 */
int snd_soc_dapm_get_pin_status(struct snd_soc_codec *codec, const char *pin)
{
	struct snd_soc_dapm_widget *w;

	list_for_each_entry(w, &codec->dapm_widgets, list) {
		if (!strcmp(w->name, pin))
			return w->connected;
	}

	return 0;
}
EXPORT_SYMBOL_GPL(snd_soc_dapm_get_pin_status);

/**
 * snd_soc_dapm_free - free dapm resources
 * @socdev: SoC device
 *
 * Free all dapm widgets and resources.
 */
void snd_soc_dapm_free(struct snd_soc_device *socdev)
{
	struct snd_soc_codec *codec = socdev->card->codec;

	snd_soc_dapm_sys_remove(socdev->dev);
	dapm_free_widgets(codec);
}
EXPORT_SYMBOL_GPL(snd_soc_dapm_free);

/*
 * snd_soc_dapm_shutdown - callback for system shutdown
 */
void snd_soc_dapm_shutdown(struct snd_soc_device *socdev)
{
	struct snd_soc_codec *codec = socdev->card->codec;
	struct snd_soc_dapm_widget *w;
	LIST_HEAD(down_list);
	int powerdown = 0;

	list_for_each_entry(w, &codec->dapm_widgets, list) {
		if (w->power) {
			dapm_seq_insert(w, &down_list, dapm_down_seq);
			w->power = 0;
			powerdown = 1;
		}
	}

	/* If there were no widgets to power down we're already in
	 * standby.
	 */
	if (powerdown) {
		snd_soc_dapm_set_bias_level(socdev, SND_SOC_BIAS_PREPARE);
		dapm_seq_run(codec, &down_list, 0, dapm_down_seq);
		snd_soc_dapm_set_bias_level(socdev, SND_SOC_BIAS_STANDBY);
	}

	snd_soc_dapm_set_bias_level(socdev, SND_SOC_BIAS_OFF);
}

/* Module information */
MODULE_AUTHOR("Liam Girdwood, lrg@slimlogic.co.uk");
MODULE_DESCRIPTION("Dynamic Audio Power Management core for ALSA SoC");
MODULE_LICENSE("GPL");<|MERGE_RESOLUTION|>--- conflicted
+++ resolved
@@ -56,17 +56,6 @@
 	[snd_soc_dapm_pre] = 0,
 	[snd_soc_dapm_supply] = 1,
 	[snd_soc_dapm_micbias] = 2,
-<<<<<<< HEAD
-	[snd_soc_dapm_mic] = 3,
-	[snd_soc_dapm_mux] = 4,
-	[snd_soc_dapm_value_mux] = 4,
-	[snd_soc_dapm_dac] = 5,
-	[snd_soc_dapm_mixer] = 6,
-	[snd_soc_dapm_mixer_named_ctl] = 6,
-	[snd_soc_dapm_pga] = 7,
-	[snd_soc_dapm_adc] = 8,
-	[snd_soc_dapm_hp] = 9,
-=======
 	[snd_soc_dapm_aif_in] = 3,
 	[snd_soc_dapm_aif_out] = 3,
 	[snd_soc_dapm_mic] = 4,
@@ -78,7 +67,6 @@
 	[snd_soc_dapm_pga] = 8,
 	[snd_soc_dapm_adc] = 9,
 	[snd_soc_dapm_hp] = 10,
->>>>>>> 17d857be
 	[snd_soc_dapm_spk] = 10,
 	[snd_soc_dapm_post] = 11,
 };
@@ -87,11 +75,7 @@
 	[snd_soc_dapm_pre] = 0,
 	[snd_soc_dapm_adc] = 1,
 	[snd_soc_dapm_hp] = 2,
-<<<<<<< HEAD
-	[snd_soc_dapm_spk] = 3,
-=======
 	[snd_soc_dapm_spk] = 2,
->>>>>>> 17d857be
 	[snd_soc_dapm_pga] = 4,
 	[snd_soc_dapm_mixer_named_ctl] = 5,
 	[snd_soc_dapm_mixer] = 5,
@@ -100,15 +84,10 @@
 	[snd_soc_dapm_micbias] = 8,
 	[snd_soc_dapm_mux] = 9,
 	[snd_soc_dapm_value_mux] = 9,
-<<<<<<< HEAD
-	[snd_soc_dapm_supply] = 10,
-	[snd_soc_dapm_post] = 11,
-=======
 	[snd_soc_dapm_aif_in] = 10,
 	[snd_soc_dapm_aif_out] = 10,
 	[snd_soc_dapm_supply] = 11,
 	[snd_soc_dapm_post] = 12,
->>>>>>> 17d857be
 };
 
 static void pop_wait(u32 pop_time)
