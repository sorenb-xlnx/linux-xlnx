/*
 * pxa2xx-i2s.c  --  ALSA Soc Audio Layer
 *
 * Copyright 2005 Wolfson Microelectronics PLC.
 * Author: Liam Girdwood
 *         liam.girdwood@wolfsonmicro.com or linux@wolfsonmicro.com
 *
 *  This program is free software; you can redistribute  it and/or modify it
 *  under  the terms of  the GNU General  Public License as published by the
 *  Free Software Foundation;  either version 2 of the  License, or (at your
 *  option) any later version.
 */

#include <linux/init.h>
#include <linux/module.h>
#include <linux/device.h>
#include <linux/delay.h>
#include <linux/clk.h>
#include <linux/platform_device.h>
#include <sound/core.h>
#include <sound/pcm.h>
#include <sound/initval.h>
#include <sound/soc.h>
#include <sound/pxa2xx-lib.h>

#include <mach/hardware.h>
#include <mach/pxa-regs.h>
#include <mach/pxa2xx-gpio.h>
#include <mach/audio.h>

#include "pxa2xx-pcm.h"
#include "pxa2xx-i2s.h"

struct pxa2xx_gpio {
	u32 sys;
	u32	rx;
	u32 tx;
	u32 clk;
	u32 frm;
};

/*
 * I2S Controller Register and Bit Definitions
 */
#define SACR0		__REG(0x40400000)  /* Global Control Register */
#define SACR1		__REG(0x40400004)  /* Serial Audio I 2 S/MSB-Justified Control Register */
#define SASR0		__REG(0x4040000C)  /* Serial Audio I 2 S/MSB-Justified Interface and FIFO Status Register */
#define SAIMR		__REG(0x40400014)  /* Serial Audio Interrupt Mask Register */
#define SAICR		__REG(0x40400018)  /* Serial Audio Interrupt Clear Register */
#define SADIV		__REG(0x40400060)  /* Audio Clock Divider Register. */
#define SADR		__REG(0x40400080)  /* Serial Audio Data Register (TX and RX FIFO access Register). */

#define SACR0_RFTH(x)	((x) << 12)	/* Rx FIFO Interrupt or DMA Trigger Threshold */
#define SACR0_TFTH(x)	((x) << 8)	/* Tx FIFO Interrupt or DMA Trigger Threshold */
#define SACR0_STRF	(1 << 5)	/* FIFO Select for EFWR Special Function */
#define SACR0_EFWR	(1 << 4)	/* Enable EFWR Function  */
#define SACR0_RST	(1 << 3)	/* FIFO, i2s Register Reset */
#define SACR0_BCKD	(1 << 2) 	/* Bit Clock Direction */
#define SACR0_ENB	(1 << 0)	/* Enable I2S Link */
#define SACR1_ENLBF	(1 << 5)	/* Enable Loopback */
#define SACR1_DRPL	(1 << 4) 	/* Disable Replaying Function */
#define SACR1_DREC	(1 << 3)	/* Disable Recording Function */
#define SACR1_AMSL	(1 << 0)	/* Specify Alternate Mode */

#define SASR0_I2SOFF	(1 << 7)	/* Controller Status */
#define SASR0_ROR	(1 << 6)	/* Rx FIFO Overrun */
#define SASR0_TUR	(1 << 5)	/* Tx FIFO Underrun */
#define SASR0_RFS	(1 << 4)	/* Rx FIFO Service Request */
#define SASR0_TFS	(1 << 3)	/* Tx FIFO Service Request */
#define SASR0_BSY	(1 << 2)	/* I2S Busy */
#define SASR0_RNE	(1 << 1)	/* Rx FIFO Not Empty */
#define SASR0_TNF	(1 << 0) 	/* Tx FIFO Not Empty */

#define SAICR_ROR	(1 << 6)	/* Clear Rx FIFO Overrun Interrupt */
#define SAICR_TUR	(1 << 5)	/* Clear Tx FIFO Underrun Interrupt */

#define SAIMR_ROR	(1 << 6)	/* Enable Rx FIFO Overrun Condition Interrupt */
#define SAIMR_TUR	(1 << 5)	/* Enable Tx FIFO Underrun Condition Interrupt */
#define SAIMR_RFS	(1 << 4)	/* Enable Rx FIFO Service Interrupt */
#define SAIMR_TFS	(1 << 3)	/* Enable Tx FIFO Service Interrupt */

struct pxa_i2s_port {
	u32 sadiv;
	u32 sacr0;
	u32 sacr1;
	u32 saimr;
	int master;
	u32 fmt;
};
static struct pxa_i2s_port pxa_i2s;
static struct clk *clk_i2s;

static struct pxa2xx_pcm_dma_params pxa2xx_i2s_pcm_stereo_out = {
	.name			= "I2S PCM Stereo out",
	.dev_addr		= __PREG(SADR),
	.drcmr			= &DRCMR(3),
	.dcmd			= DCMD_INCSRCADDR | DCMD_FLOWTRG |
				  DCMD_BURST32 | DCMD_WIDTH4,
};

static struct pxa2xx_pcm_dma_params pxa2xx_i2s_pcm_stereo_in = {
	.name			= "I2S PCM Stereo in",
	.dev_addr		= __PREG(SADR),
	.drcmr			= &DRCMR(2),
	.dcmd			= DCMD_INCTRGADDR | DCMD_FLOWSRC |
				  DCMD_BURST32 | DCMD_WIDTH4,
};

static struct pxa2xx_gpio gpio_bus[] = {
	{ /* I2S SoC Slave */
		.rx = GPIO29_SDATA_IN_I2S_MD,
		.tx = GPIO30_SDATA_OUT_I2S_MD,
		.clk = GPIO28_BITCLK_IN_I2S_MD,
		.frm = GPIO31_SYNC_I2S_MD,
	},
	{ /* I2S SoC Master */
		.rx = GPIO29_SDATA_IN_I2S_MD,
		.tx = GPIO30_SDATA_OUT_I2S_MD,
		.clk = GPIO28_BITCLK_OUT_I2S_MD,
		.frm = GPIO31_SYNC_I2S_MD,
	},
};

static int pxa2xx_i2s_startup(struct snd_pcm_substream *substream)
{
	struct snd_soc_pcm_runtime *rtd = substream->private_data;
	struct snd_soc_dai *cpu_dai = rtd->dai->cpu_dai;

	if (IS_ERR(clk_i2s))
		return PTR_ERR(clk_i2s);

	if (!cpu_dai->active) {
		SACR0 |= SACR0_RST;
		SACR0 = 0;
	}

	return 0;
}

/* wait for I2S controller to be ready */
static int pxa_i2s_wait(void)
{
	int i;

	/* flush the Rx FIFO */
	for(i = 0; i < 16; i++)
		SADR;
	return 0;
}

static int pxa2xx_i2s_set_dai_fmt(struct snd_soc_dai *cpu_dai,
		unsigned int fmt)
{
	/* interface format */
	switch (fmt & SND_SOC_DAIFMT_FORMAT_MASK) {
	case SND_SOC_DAIFMT_I2S:
		pxa_i2s.fmt = 0;
		break;
	case SND_SOC_DAIFMT_LEFT_J:
		pxa_i2s.fmt = SACR1_AMSL;
		break;
	}

	switch (fmt & SND_SOC_DAIFMT_MASTER_MASK) {
	case SND_SOC_DAIFMT_CBS_CFS:
		pxa_i2s.master = 1;
		break;
	case SND_SOC_DAIFMT_CBM_CFS:
		pxa_i2s.master = 0;
		break;
	default:
		break;
	}
	return 0;
}

static int pxa2xx_i2s_set_dai_sysclk(struct snd_soc_dai *cpu_dai,
		int clk_id, unsigned int freq, int dir)
{
	if (clk_id != PXA2XX_I2S_SYSCLK)
		return -ENODEV;

	if (pxa_i2s.master && dir == SND_SOC_CLOCK_OUT)
		pxa_gpio_mode(gpio_bus[pxa_i2s.master].sys);

	return 0;
}

static int pxa2xx_i2s_hw_params(struct snd_pcm_substream *substream,
				struct snd_pcm_hw_params *params)
{
	struct snd_soc_pcm_runtime *rtd = substream->private_data;
	struct snd_soc_dai *cpu_dai = rtd->dai->cpu_dai;

	pxa_gpio_mode(gpio_bus[pxa_i2s.master].rx);
	pxa_gpio_mode(gpio_bus[pxa_i2s.master].tx);
	pxa_gpio_mode(gpio_bus[pxa_i2s.master].frm);
	pxa_gpio_mode(gpio_bus[pxa_i2s.master].clk);
	BUG_ON(IS_ERR(clk_i2s));
	clk_enable(clk_i2s);
	pxa_i2s_wait();

	if (substream->stream == SNDRV_PCM_STREAM_PLAYBACK)
		cpu_dai->dma_data = &pxa2xx_i2s_pcm_stereo_out;
	else
		cpu_dai->dma_data = &pxa2xx_i2s_pcm_stereo_in;

	/* is port used by another stream */
	if (!(SACR0 & SACR0_ENB)) {

		SACR0 = 0;
		SACR1 = 0;
		if (pxa_i2s.master)
			SACR0 |= SACR0_BCKD;

		SACR0 |= SACR0_RFTH(14) | SACR0_TFTH(1);
		SACR1 |= pxa_i2s.fmt;
	}
	if (substream->stream == SNDRV_PCM_STREAM_PLAYBACK)
		SAIMR |= SAIMR_TFS;
	else
		SAIMR |= SAIMR_RFS;

	switch (params_rate(params)) {
	case 8000:
		SADIV = 0x48;
		break;
	case 11025:
		SADIV = 0x34;
		break;
	case 16000:
		SADIV = 0x24;
		break;
	case 22050:
		SADIV = 0x1a;
		break;
	case 44100:
		SADIV = 0xd;
		break;
	case 48000:
		SADIV = 0xc;
		break;
	case 96000: /* not in manual and possibly slightly inaccurate */
		SADIV = 0x6;
		break;
	}

	return 0;
}

static int pxa2xx_i2s_trigger(struct snd_pcm_substream *substream, int cmd)
{
	int ret = 0;

	switch (cmd) {
	case SNDRV_PCM_TRIGGER_START:
		SACR0 |= SACR0_ENB;
		break;
	case SNDRV_PCM_TRIGGER_RESUME:
	case SNDRV_PCM_TRIGGER_PAUSE_RELEASE:
	case SNDRV_PCM_TRIGGER_STOP:
	case SNDRV_PCM_TRIGGER_SUSPEND:
	case SNDRV_PCM_TRIGGER_PAUSE_PUSH:
		break;
	default:
		ret = -EINVAL;
	}

	return ret;
}

static void pxa2xx_i2s_shutdown(struct snd_pcm_substream *substream)
{
	if (substream->stream == SNDRV_PCM_STREAM_PLAYBACK) {
		SACR1 |= SACR1_DRPL;
		SAIMR &= ~SAIMR_TFS;
	} else {
		SACR1 |= SACR1_DREC;
		SAIMR &= ~SAIMR_RFS;
	}

	if (SACR1 & (SACR1_DREC | SACR1_DRPL)) {
		SACR0 &= ~SACR0_ENB;
		pxa_i2s_wait();
		clk_disable(clk_i2s);
	}

	clk_put(clk_i2s);
}

#ifdef CONFIG_PM
static int pxa2xx_i2s_suspend(struct platform_device *dev,
	struct snd_soc_dai *dai)
{
	if (!dai->active)
		return 0;

	/* store registers */
	pxa_i2s.sacr0 = SACR0;
	pxa_i2s.sacr1 = SACR1;
	pxa_i2s.saimr = SAIMR;
	pxa_i2s.sadiv = SADIV;

	/* deactivate link */
	SACR0 &= ~SACR0_ENB;
	pxa_i2s_wait();
	return 0;
}

static int pxa2xx_i2s_resume(struct platform_device *pdev,
	struct snd_soc_dai *dai)
{
	if (!dai->active)
		return 0;

	pxa_i2s_wait();

	SACR0 = pxa_i2s.sacr0 &= ~SACR0_ENB;
	SACR1 = pxa_i2s.sacr1;
	SAIMR = pxa_i2s.saimr;
	SADIV = pxa_i2s.sadiv;
	SACR0 |= SACR0_ENB;

	return 0;
}

#else
#define pxa2xx_i2s_suspend	NULL
#define pxa2xx_i2s_resume	NULL
#endif

#define PXA2XX_I2S_RATES (SNDRV_PCM_RATE_8000 | SNDRV_PCM_RATE_11025 |\
		SNDRV_PCM_RATE_16000 | SNDRV_PCM_RATE_22050 | SNDRV_PCM_RATE_44100 | \
		SNDRV_PCM_RATE_48000 | SNDRV_PCM_RATE_96000)

struct snd_soc_dai pxa_i2s_dai = {
	.name = "pxa2xx-i2s",
	.id = 0,
	.type = SND_SOC_DAI_I2S,
	.suspend = pxa2xx_i2s_suspend,
	.resume = pxa2xx_i2s_resume,
	.playback = {
		.channels_min = 2,
		.channels_max = 2,
		.rates = PXA2XX_I2S_RATES,
		.formats = SNDRV_PCM_FMTBIT_S16_LE,},
	.capture = {
		.channels_min = 2,
		.channels_max = 2,
		.rates = PXA2XX_I2S_RATES,
		.formats = SNDRV_PCM_FMTBIT_S16_LE,},
	.ops = {
		.startup = pxa2xx_i2s_startup,
		.shutdown = pxa2xx_i2s_shutdown,
		.trigger = pxa2xx_i2s_trigger,
		.hw_params = pxa2xx_i2s_hw_params,},
	.dai_ops = {
		.set_fmt = pxa2xx_i2s_set_dai_fmt,
		.set_sysclk = pxa2xx_i2s_set_dai_sysclk,
	},
};

EXPORT_SYMBOL_GPL(pxa_i2s_dai);

static int pxa2xx_i2s_probe(struct platform_device *dev)
{
	clk_i2s = clk_get(&dev->dev, "I2SCLK");
	return IS_ERR(clk_i2s) ? PTR_ERR(clk_i2s) : 0;
}

static int __devexit pxa2xx_i2s_remove(struct platform_device *dev)
{
	clk_put(clk_i2s);
	clk_i2s = ERR_PTR(-ENOENT);
	return 0;
}

static struct platform_driver pxa2xx_i2s_driver = {
	.probe = pxa2xx_i2s_probe,
	.remove = __devexit_p(pxa2xx_i2s_remove),

	.driver = {
		.name = "pxa2xx-i2s",
		.owner = THIS_MODULE,
	},
};

static int __init pxa2xx_i2s_init(void)
{
<<<<<<< HEAD
=======
	if (cpu_is_pxa27x())
		gpio_bus[1].sys = GPIO113_I2S_SYSCLK_MD;
	else
		gpio_bus[1].sys = GPIO32_SYSCLK_I2S_MD;

>>>>>>> 4480f15b
	clk_i2s = ERR_PTR(-ENOENT);
	return platform_driver_register(&pxa2xx_i2s_driver);
}

static void __exit pxa2xx_i2s_exit(void)
{
	platform_driver_unregister(&pxa2xx_i2s_driver);
}

module_init(pxa2xx_i2s_init);
module_exit(pxa2xx_i2s_exit);

/* Module information */
MODULE_AUTHOR("Liam Girdwood, liam.girdwood@wolfsonmicro.com, www.wolfsonmicro.com");
MODULE_DESCRIPTION("pxa2xx I2S SoC Interface");
MODULE_LICENSE("GPL");<|MERGE_RESOLUTION|>--- conflicted
+++ resolved
@@ -387,14 +387,11 @@
 
 static int __init pxa2xx_i2s_init(void)
 {
-<<<<<<< HEAD
-=======
 	if (cpu_is_pxa27x())
 		gpio_bus[1].sys = GPIO113_I2S_SYSCLK_MD;
 	else
 		gpio_bus[1].sys = GPIO32_SYSCLK_I2S_MD;
 
->>>>>>> 4480f15b
 	clk_i2s = ERR_PTR(-ENOENT);
 	return platform_driver_register(&pxa2xx_i2s_driver);
 }
