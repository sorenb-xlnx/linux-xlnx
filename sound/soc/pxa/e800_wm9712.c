/*
 * e800-wm9712.c  --  SoC audio for e800
 *
 * Copyright 2007 (c) Ian Molton <spyro@f2s.com>
 *
 *  This program is free software; you can redistribute  it and/or modify it
 *  under  the terms of  the GNU General  Public License as published by the
 *  Free Software Foundation; version 2 ONLY.
 *
 */

#include <linux/module.h>
#include <linux/moduleparam.h>
#include <linux/gpio.h>

#include <sound/core.h>
#include <sound/pcm.h>
#include <sound/soc.h>
#include <sound/soc-dapm.h>

<<<<<<< HEAD
#include <mach/pxa-regs.h>
#include <mach/hardware.h>
#include <mach/audio.h>
#include <mach/eseries-gpio.h>

#include <asm/mach-types.h>
=======
#include <asm/mach-types.h>
#include <mach/audio.h>
#include <mach/eseries-gpio.h>
>>>>>>> 070504ad

#include "../codecs/wm9712.h"
#include "pxa2xx-pcm.h"
#include "pxa2xx-ac97.h"

static int e800_spk_amp_event(struct snd_soc_dapm_widget *w,
				struct snd_kcontrol *kcontrol, int event)
{
	if (event & SND_SOC_DAPM_PRE_PMU)
		gpio_set_value(GPIO_E800_SPK_AMP_ON, 1);
	else if (event & SND_SOC_DAPM_POST_PMD)
		gpio_set_value(GPIO_E800_SPK_AMP_ON, 0);

	return 0;
}

static int e800_hp_amp_event(struct snd_soc_dapm_widget *w,
				struct snd_kcontrol *kcontrol, int event)
<<<<<<< HEAD
{
	if (event & SND_SOC_DAPM_PRE_PMU)
		gpio_set_value(GPIO_E800_HP_AMP_OFF, 0);
	else if (event & SND_SOC_DAPM_POST_PMD)
		gpio_set_value(GPIO_E800_HP_AMP_OFF, 1);

	return 0;
}

static const struct snd_soc_dapm_widget e800_dapm_widgets[] = {
	SND_SOC_DAPM_HP("Headphone Jack", NULL),
	SND_SOC_DAPM_MIC("Mic (Internal1)", NULL),
	SND_SOC_DAPM_MIC("Mic (Internal2)", NULL),
	SND_SOC_DAPM_SPK("Speaker", NULL),
	SND_SOC_DAPM_PGA_E("Headphone Amp", SND_SOC_NOPM, 0, 0, NULL, 0,
			e800_hp_amp_event, SND_SOC_DAPM_PRE_PMU |
			SND_SOC_DAPM_POST_PMD),
	SND_SOC_DAPM_PGA_E("Speaker Amp", SND_SOC_NOPM, 0, 0, NULL, 0,
			e800_spk_amp_event, SND_SOC_DAPM_PRE_PMU |
			SND_SOC_DAPM_POST_PMD),
};

static const struct snd_soc_dapm_route audio_map[] = {
	{"Headphone Jack", NULL, "HPOUTL"},
	{"Headphone Jack", NULL, "HPOUTR"},
	{"Headphone Jack", NULL, "Headphone Amp"},

	{"Speaker Amp", NULL, "MONOOUT"},
	{"Speaker", NULL, "Speaker Amp"},

	{"MIC1", NULL, "Mic (Internal1)"},
	{"MIC2", NULL, "Mic (Internal2)"},
};

static int e800_ac97_init(struct snd_soc_codec *codec)
{
=======
{
	if (event & SND_SOC_DAPM_PRE_PMU)
		gpio_set_value(GPIO_E800_HP_AMP_OFF, 0);
	else if (event & SND_SOC_DAPM_POST_PMD)
		gpio_set_value(GPIO_E800_HP_AMP_OFF, 1);

	return 0;
}

static const struct snd_soc_dapm_widget e800_dapm_widgets[] = {
	SND_SOC_DAPM_HP("Headphone Jack", NULL),
	SND_SOC_DAPM_MIC("Mic (Internal1)", NULL),
	SND_SOC_DAPM_MIC("Mic (Internal2)", NULL),
	SND_SOC_DAPM_SPK("Speaker", NULL),
	SND_SOC_DAPM_PGA_E("Headphone Amp", SND_SOC_NOPM, 0, 0, NULL, 0,
			e800_hp_amp_event, SND_SOC_DAPM_PRE_PMU |
			SND_SOC_DAPM_POST_PMD),
	SND_SOC_DAPM_PGA_E("Speaker Amp", SND_SOC_NOPM, 0, 0, NULL, 0,
			e800_spk_amp_event, SND_SOC_DAPM_PRE_PMU |
			SND_SOC_DAPM_POST_PMD),
};

static const struct snd_soc_dapm_route audio_map[] = {
	{"Headphone Jack", NULL, "HPOUTL"},
	{"Headphone Jack", NULL, "HPOUTR"},
	{"Headphone Jack", NULL, "Headphone Amp"},

	{"Speaker Amp", NULL, "MONOOUT"},
	{"Speaker", NULL, "Speaker Amp"},

	{"MIC1", NULL, "Mic (Internal1)"},
	{"MIC2", NULL, "Mic (Internal2)"},
};

static int e800_ac97_init(struct snd_soc_codec *codec)
{
>>>>>>> 070504ad
	snd_soc_dapm_new_controls(codec, e800_dapm_widgets,
					ARRAY_SIZE(e800_dapm_widgets));

	snd_soc_dapm_add_routes(codec, audio_map, ARRAY_SIZE(audio_map));
	snd_soc_dapm_sync(codec);

	return 0;
}

static struct snd_soc_dai_link e800_dai[] = {
	{
		.name = "AC97",
		.stream_name = "AC97 HiFi",
		.cpu_dai = &pxa_ac97_dai[PXA2XX_DAI_AC97_HIFI],
		.codec_dai = &wm9712_dai[WM9712_DAI_AC97_HIFI],
		.init = e800_ac97_init,
	},
	{
		.name = "AC97 Aux",
		.stream_name = "AC97 Aux",
		.cpu_dai = &pxa_ac97_dai[PXA2XX_DAI_AC97_AUX],
		.codec_dai = &wm9712_dai[WM9712_DAI_AC97_AUX],
	},
};

static struct snd_soc_card e800 = {
	.name = "Toshiba e800",
	.platform = &pxa2xx_soc_platform,
	.dai_link = e800_dai,
	.num_links = ARRAY_SIZE(e800_dai),
};

static struct snd_soc_device e800_snd_devdata = {
	.card = &e800,
	.codec_dev = &soc_codec_dev_wm9712,
};

static struct platform_device *e800_snd_device;

static int __init e800_init(void)
{
	int ret;

	if (!machine_is_e800())
		return -ENODEV;

	ret = gpio_request(GPIO_E800_HP_AMP_OFF,  "Headphone amp");
	if (ret)
		return ret;

	ret = gpio_request(GPIO_E800_SPK_AMP_ON, "Speaker amp");
	if (ret)
		goto free_hp_amp_gpio;

	ret = gpio_direction_output(GPIO_E800_HP_AMP_OFF, 1);
	if (ret)
		goto free_spk_amp_gpio;

	ret = gpio_direction_output(GPIO_E800_SPK_AMP_ON, 1);
	if (ret)
		goto free_spk_amp_gpio;

	e800_snd_device = platform_device_alloc("soc-audio", -1);
	if (!e800_snd_device)
		return -ENOMEM;

	platform_set_drvdata(e800_snd_device, &e800_snd_devdata);
	e800_snd_devdata.dev = &e800_snd_device->dev;
	ret = platform_device_add(e800_snd_device);

	if (!ret)
		return 0;

/* Fail gracefully */
	platform_device_put(e800_snd_device);
free_spk_amp_gpio:
	gpio_free(GPIO_E800_SPK_AMP_ON);
free_hp_amp_gpio:
	gpio_free(GPIO_E800_HP_AMP_OFF);

	return ret;
}

static void __exit e800_exit(void)
{
	platform_device_unregister(e800_snd_device);
	gpio_free(GPIO_E800_SPK_AMP_ON);
	gpio_free(GPIO_E800_HP_AMP_OFF);
}

module_init(e800_init);
module_exit(e800_exit);

/* Module information */
MODULE_AUTHOR("Ian Molton <spyro@f2s.com>");
MODULE_DESCRIPTION("ALSA SoC driver for e800");
MODULE_LICENSE("GPL v2");<|MERGE_RESOLUTION|>--- conflicted
+++ resolved
@@ -18,18 +18,9 @@
 #include <sound/soc.h>
 #include <sound/soc-dapm.h>
 
-<<<<<<< HEAD
-#include <mach/pxa-regs.h>
-#include <mach/hardware.h>
-#include <mach/audio.h>
-#include <mach/eseries-gpio.h>
-
-#include <asm/mach-types.h>
-=======
 #include <asm/mach-types.h>
 #include <mach/audio.h>
 #include <mach/eseries-gpio.h>
->>>>>>> 070504ad
 
 #include "../codecs/wm9712.h"
 #include "pxa2xx-pcm.h"
@@ -48,7 +39,6 @@
 
 static int e800_hp_amp_event(struct snd_soc_dapm_widget *w,
 				struct snd_kcontrol *kcontrol, int event)
-<<<<<<< HEAD
 {
 	if (event & SND_SOC_DAPM_PRE_PMU)
 		gpio_set_value(GPIO_E800_HP_AMP_OFF, 0);
@@ -85,44 +75,6 @@
 
 static int e800_ac97_init(struct snd_soc_codec *codec)
 {
-=======
-{
-	if (event & SND_SOC_DAPM_PRE_PMU)
-		gpio_set_value(GPIO_E800_HP_AMP_OFF, 0);
-	else if (event & SND_SOC_DAPM_POST_PMD)
-		gpio_set_value(GPIO_E800_HP_AMP_OFF, 1);
-
-	return 0;
-}
-
-static const struct snd_soc_dapm_widget e800_dapm_widgets[] = {
-	SND_SOC_DAPM_HP("Headphone Jack", NULL),
-	SND_SOC_DAPM_MIC("Mic (Internal1)", NULL),
-	SND_SOC_DAPM_MIC("Mic (Internal2)", NULL),
-	SND_SOC_DAPM_SPK("Speaker", NULL),
-	SND_SOC_DAPM_PGA_E("Headphone Amp", SND_SOC_NOPM, 0, 0, NULL, 0,
-			e800_hp_amp_event, SND_SOC_DAPM_PRE_PMU |
-			SND_SOC_DAPM_POST_PMD),
-	SND_SOC_DAPM_PGA_E("Speaker Amp", SND_SOC_NOPM, 0, 0, NULL, 0,
-			e800_spk_amp_event, SND_SOC_DAPM_PRE_PMU |
-			SND_SOC_DAPM_POST_PMD),
-};
-
-static const struct snd_soc_dapm_route audio_map[] = {
-	{"Headphone Jack", NULL, "HPOUTL"},
-	{"Headphone Jack", NULL, "HPOUTR"},
-	{"Headphone Jack", NULL, "Headphone Amp"},
-
-	{"Speaker Amp", NULL, "MONOOUT"},
-	{"Speaker", NULL, "Speaker Amp"},
-
-	{"MIC1", NULL, "Mic (Internal1)"},
-	{"MIC2", NULL, "Mic (Internal2)"},
-};
-
-static int e800_ac97_init(struct snd_soc_codec *codec)
-{
->>>>>>> 070504ad
 	snd_soc_dapm_new_controls(codec, e800_dapm_widgets,
 					ARRAY_SIZE(e800_dapm_widgets));
 
