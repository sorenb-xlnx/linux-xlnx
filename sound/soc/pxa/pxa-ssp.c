--- conflicted
+++ resolved
@@ -166,7 +166,6 @@
  * @div: serial clock rate divider
  */
 static void ssp_set_scr(struct ssp_device *ssp, u32 div)
-<<<<<<< HEAD
 {
 	u32 sscr0 = ssp_read_reg(ssp, SSCR0);
 
@@ -186,27 +185,6 @@
 static u32 ssp_get_scr(struct ssp_device *ssp)
 {
 	u32 sscr0 = ssp_read_reg(ssp, SSCR0);
-=======
-{
-	u32 sscr0 = ssp_read_reg(ssp, SSCR0);
-
-	if (cpu_is_pxa25x() && ssp->type == PXA25x_SSP) {
-		sscr0 &= ~0x0000ff00;
-		sscr0 |= ((div - 2)/2) << 8; /* 2..512 */
-	} else {
-		sscr0 &= ~0x000fff00;
-		sscr0 |= (div - 1) << 8;     /* 1..4096 */
-	}
-	ssp_write_reg(ssp, SSCR0, sscr0);
-}
-
-/**
- * ssp_get_clkdiv - get SSP clock divider
- */
-static u32 ssp_get_scr(struct ssp_device *ssp)
-{
-	u32 sscr0 = ssp_read_reg(ssp, SSCR0);
->>>>>>> 8ad4538b
 	u32 div;
 
 	if (cpu_is_pxa25x() && ssp->type == PXA25x_SSP)
