/*
 * soc-core.c  --  ALSA SoC Audio Layer
 *
 * Copyright 2005 Wolfson Microelectronics PLC.
 * Copyright 2005 Openedhand Ltd.
 *
 * Author: Liam Girdwood <lrg@slimlogic.co.uk>
 *         with code, comments and ideas from :-
 *         Richard Purdie <richard@openedhand.com>
 *
 *  This program is free software; you can redistribute  it and/or modify it
 *  under  the terms of  the GNU General  Public License as published by the
 *  Free Software Foundation;  either version 2 of the  License, or (at your
 *  option) any later version.
 *
 *  TODO:
 *   o Add hw rules to enforce rates, etc.
 *   o More testing with other codecs/machines.
 *   o Add more codecs and platforms to ensure good API coverage.
 *   o Support TDM on PCM and I2S
 */

#include <linux/module.h>
#include <linux/moduleparam.h>
#include <linux/init.h>
#include <linux/delay.h>
#include <linux/pm.h>
#include <linux/bitops.h>
#include <linux/debugfs.h>
#include <linux/platform_device.h>
#include <sound/ac97_codec.h>
#include <sound/core.h>
#include <sound/pcm.h>
#include <sound/pcm_params.h>
#include <sound/soc.h>
#include <sound/soc-dapm.h>
#include <sound/initval.h>

static DEFINE_MUTEX(pcm_mutex);
static DEFINE_MUTEX(io_mutex);
static DECLARE_WAIT_QUEUE_HEAD(soc_pm_waitq);

#ifdef CONFIG_DEBUG_FS
static struct dentry *debugfs_root;
#endif

static DEFINE_MUTEX(client_mutex);
static LIST_HEAD(card_list);
static LIST_HEAD(dai_list);
static LIST_HEAD(platform_list);
static LIST_HEAD(codec_list);

static int snd_soc_register_card(struct snd_soc_card *card);
static int snd_soc_unregister_card(struct snd_soc_card *card);

/*
 * This is a timeout to do a DAPM powerdown after a stream is closed().
 * It can be used to eliminate pops between different playback streams, e.g.
 * between two audio tracks.
 */
static int pmdown_time = 5000;
module_param(pmdown_time, int, 0);
MODULE_PARM_DESC(pmdown_time, "DAPM stream powerdown time (msecs)");

/*
 * This function forces any delayed work to be queued and run.
 */
static int run_delayed_work(struct delayed_work *dwork)
{
	int ret;

	/* cancel any work waiting to be queued. */
	ret = cancel_delayed_work(dwork);

	/* if there was any work waiting then we run it now and
	 * wait for it's completion */
	if (ret) {
		schedule_delayed_work(dwork, 0);
		flush_scheduled_work();
	}
	return ret;
}

#ifdef CONFIG_SND_SOC_AC97_BUS
/* unregister ac97 codec */
static int soc_ac97_dev_unregister(struct snd_soc_codec *codec)
{
	if (codec->ac97->dev.bus)
		device_unregister(&codec->ac97->dev);
	return 0;
}

/* stop no dev release warning */
static void soc_ac97_device_release(struct device *dev){}

/* register ac97 codec to bus */
static int soc_ac97_dev_register(struct snd_soc_codec *codec)
{
	int err;

	codec->ac97->dev.bus = &ac97_bus_type;
	codec->ac97->dev.parent = codec->card->dev;
	codec->ac97->dev.release = soc_ac97_device_release;

	dev_set_name(&codec->ac97->dev, "%d-%d:%s",
		     codec->card->number, 0, codec->name);
	err = device_register(&codec->ac97->dev);
	if (err < 0) {
		snd_printk(KERN_ERR "Can't register ac97 bus\n");
		codec->ac97->dev.bus = NULL;
		return err;
	}
	return 0;
}
#endif

static int soc_pcm_apply_symmetry(struct snd_pcm_substream *substream)
{
	struct snd_soc_pcm_runtime *rtd = substream->private_data;
	struct snd_soc_device *socdev = rtd->socdev;
	struct snd_soc_card *card = socdev->card;
	struct snd_soc_dai_link *machine = rtd->dai;
	struct snd_soc_dai *cpu_dai = machine->cpu_dai;
	struct snd_soc_dai *codec_dai = machine->codec_dai;
	int ret;

	if (codec_dai->symmetric_rates || cpu_dai->symmetric_rates ||
	    machine->symmetric_rates) {
		dev_dbg(card->dev, "Symmetry forces %dHz rate\n", 
			machine->rate);

		ret = snd_pcm_hw_constraint_minmax(substream->runtime,
						   SNDRV_PCM_HW_PARAM_RATE,
						   machine->rate,
						   machine->rate);
		if (ret < 0) {
			dev_err(card->dev,
				"Unable to apply rate symmetry constraint: %d\n", ret);
			return ret;
		}
	}

	return 0;
}

/*
 * Called by ALSA when a PCM substream is opened, the runtime->hw record is
 * then initialized and any private data can be allocated. This also calls
 * startup for the cpu DAI, platform, machine and codec DAI.
 */
static int soc_pcm_open(struct snd_pcm_substream *substream)
{
	struct snd_soc_pcm_runtime *rtd = substream->private_data;
	struct snd_soc_device *socdev = rtd->socdev;
	struct snd_soc_card *card = socdev->card;
	struct snd_pcm_runtime *runtime = substream->runtime;
	struct snd_soc_dai_link *machine = rtd->dai;
	struct snd_soc_platform *platform = card->platform;
	struct snd_soc_dai *cpu_dai = machine->cpu_dai;
	struct snd_soc_dai *codec_dai = machine->codec_dai;
	int ret = 0;

	mutex_lock(&pcm_mutex);

	/* startup the audio subsystem */
	if (cpu_dai->ops->startup) {
		ret = cpu_dai->ops->startup(substream, cpu_dai);
		if (ret < 0) {
			printk(KERN_ERR "asoc: can't open interface %s\n",
				cpu_dai->name);
			goto out;
		}
	}

	if (platform->pcm_ops->open) {
		ret = platform->pcm_ops->open(substream);
		if (ret < 0) {
			printk(KERN_ERR "asoc: can't open platform %s\n", platform->name);
			goto platform_err;
		}
	}

	if (codec_dai->ops->startup) {
		ret = codec_dai->ops->startup(substream, codec_dai);
		if (ret < 0) {
			printk(KERN_ERR "asoc: can't open codec %s\n",
				codec_dai->name);
			goto codec_dai_err;
		}
	}

	if (machine->ops && machine->ops->startup) {
		ret = machine->ops->startup(substream);
		if (ret < 0) {
			printk(KERN_ERR "asoc: %s startup failed\n", machine->name);
			goto machine_err;
		}
	}

	/* Check that the codec and cpu DAI's are compatible */
	if (substream->stream == SNDRV_PCM_STREAM_PLAYBACK) {
		runtime->hw.rate_min =
			max(codec_dai->playback.rate_min,
			    cpu_dai->playback.rate_min);
		runtime->hw.rate_max =
			min(codec_dai->playback.rate_max,
			    cpu_dai->playback.rate_max);
		runtime->hw.channels_min =
			max(codec_dai->playback.channels_min,
				cpu_dai->playback.channels_min);
		runtime->hw.channels_max =
			min(codec_dai->playback.channels_max,
				cpu_dai->playback.channels_max);
		runtime->hw.formats =
			codec_dai->playback.formats & cpu_dai->playback.formats;
		runtime->hw.rates =
			codec_dai->playback.rates & cpu_dai->playback.rates;
	} else {
		runtime->hw.rate_min =
			max(codec_dai->capture.rate_min,
			    cpu_dai->capture.rate_min);
		runtime->hw.rate_max =
			min(codec_dai->capture.rate_max,
			    cpu_dai->capture.rate_max);
		runtime->hw.channels_min =
			max(codec_dai->capture.channels_min,
				cpu_dai->capture.channels_min);
		runtime->hw.channels_max =
			min(codec_dai->capture.channels_max,
				cpu_dai->capture.channels_max);
		runtime->hw.formats =
			codec_dai->capture.formats & cpu_dai->capture.formats;
		runtime->hw.rates =
			codec_dai->capture.rates & cpu_dai->capture.rates;
	}

	snd_pcm_limit_hw_rates(runtime);
	if (!runtime->hw.rates) {
		printk(KERN_ERR "asoc: %s <-> %s No matching rates\n",
			codec_dai->name, cpu_dai->name);
		goto machine_err;
	}
	if (!runtime->hw.formats) {
		printk(KERN_ERR "asoc: %s <-> %s No matching formats\n",
			codec_dai->name, cpu_dai->name);
		goto machine_err;
	}
	if (!runtime->hw.channels_min || !runtime->hw.channels_max) {
		printk(KERN_ERR "asoc: %s <-> %s No matching channels\n",
			codec_dai->name, cpu_dai->name);
		goto machine_err;
	}

	/* Symmetry only applies if we've already got an active stream. */
	if (cpu_dai->active || codec_dai->active) {
		ret = soc_pcm_apply_symmetry(substream);
		if (ret != 0)
			goto machine_err;
	}

	pr_debug("asoc: %s <-> %s info:\n", codec_dai->name, cpu_dai->name);
	pr_debug("asoc: rate mask 0x%x\n", runtime->hw.rates);
	pr_debug("asoc: min ch %d max ch %d\n", runtime->hw.channels_min,
		 runtime->hw.channels_max);
	pr_debug("asoc: min rate %d max rate %d\n", runtime->hw.rate_min,
		 runtime->hw.rate_max);

	if (substream->stream == SNDRV_PCM_STREAM_PLAYBACK)
		cpu_dai->playback.active = codec_dai->playback.active = 1;
	else
		cpu_dai->capture.active = codec_dai->capture.active = 1;
	cpu_dai->active = codec_dai->active = 1;
	cpu_dai->runtime = runtime;
	card->codec->active++;
	mutex_unlock(&pcm_mutex);
	return 0;

machine_err:
	if (machine->ops && machine->ops->shutdown)
		machine->ops->shutdown(substream);

codec_dai_err:
	if (platform->pcm_ops->close)
		platform->pcm_ops->close(substream);

platform_err:
	if (cpu_dai->ops->shutdown)
		cpu_dai->ops->shutdown(substream, cpu_dai);
out:
	mutex_unlock(&pcm_mutex);
	return ret;
}

/*
 * Power down the audio subsystem pmdown_time msecs after close is called.
 * This is to ensure there are no pops or clicks in between any music tracks
 * due to DAPM power cycling.
 */
static void close_delayed_work(struct work_struct *work)
{
	struct snd_soc_card *card = container_of(work, struct snd_soc_card,
						 delayed_work.work);
	struct snd_soc_codec *codec = card->codec;
	struct snd_soc_dai *codec_dai;
	int i;

	mutex_lock(&pcm_mutex);
	for (i = 0; i < codec->num_dai; i++) {
		codec_dai = &codec->dai[i];

		pr_debug("pop wq checking: %s status: %s waiting: %s\n",
			 codec_dai->playback.stream_name,
			 codec_dai->playback.active ? "active" : "inactive",
			 codec_dai->pop_wait ? "yes" : "no");

		/* are we waiting on this codec DAI stream */
		if (codec_dai->pop_wait == 1) {
			codec_dai->pop_wait = 0;
			snd_soc_dapm_stream_event(codec,
				codec_dai->playback.stream_name,
				SND_SOC_DAPM_STREAM_STOP);
		}
	}
	mutex_unlock(&pcm_mutex);
}

/*
 * Called by ALSA when a PCM substream is closed. Private data can be
 * freed here. The cpu DAI, codec DAI, machine and platform are also
 * shutdown.
 */
static int soc_codec_close(struct snd_pcm_substream *substream)
{
	struct snd_soc_pcm_runtime *rtd = substream->private_data;
	struct snd_soc_device *socdev = rtd->socdev;
	struct snd_soc_card *card = socdev->card;
	struct snd_soc_dai_link *machine = rtd->dai;
	struct snd_soc_platform *platform = card->platform;
	struct snd_soc_dai *cpu_dai = machine->cpu_dai;
	struct snd_soc_dai *codec_dai = machine->codec_dai;
	struct snd_soc_codec *codec = card->codec;

	mutex_lock(&pcm_mutex);

	if (substream->stream == SNDRV_PCM_STREAM_PLAYBACK)
		cpu_dai->playback.active = codec_dai->playback.active = 0;
	else
		cpu_dai->capture.active = codec_dai->capture.active = 0;

	if (codec_dai->playback.active == 0 &&
		codec_dai->capture.active == 0) {
		cpu_dai->active = codec_dai->active = 0;
	}
	codec->active--;

	/* Muting the DAC suppresses artifacts caused during digital
	 * shutdown, for example from stopping clocks.
	 */
	if (substream->stream == SNDRV_PCM_STREAM_PLAYBACK)
		snd_soc_dai_digital_mute(codec_dai, 1);

	if (cpu_dai->ops->shutdown)
		cpu_dai->ops->shutdown(substream, cpu_dai);

	if (codec_dai->ops->shutdown)
		codec_dai->ops->shutdown(substream, codec_dai);

	if (machine->ops && machine->ops->shutdown)
		machine->ops->shutdown(substream);

	if (platform->pcm_ops->close)
		platform->pcm_ops->close(substream);
	cpu_dai->runtime = NULL;

	if (substream->stream == SNDRV_PCM_STREAM_PLAYBACK) {
		/* start delayed pop wq here for playback streams */
		codec_dai->pop_wait = 1;
		schedule_delayed_work(&card->delayed_work,
			msecs_to_jiffies(pmdown_time));
	} else {
		/* capture streams can be powered down now */
		snd_soc_dapm_stream_event(codec,
			codec_dai->capture.stream_name,
			SND_SOC_DAPM_STREAM_STOP);
	}

	mutex_unlock(&pcm_mutex);
	return 0;
}

/*
 * Called by ALSA when the PCM substream is prepared, can set format, sample
 * rate, etc.  This function is non atomic and can be called multiple times,
 * it can refer to the runtime info.
 */
static int soc_pcm_prepare(struct snd_pcm_substream *substream)
{
	struct snd_soc_pcm_runtime *rtd = substream->private_data;
	struct snd_soc_device *socdev = rtd->socdev;
	struct snd_soc_card *card = socdev->card;
	struct snd_soc_dai_link *machine = rtd->dai;
	struct snd_soc_platform *platform = card->platform;
	struct snd_soc_dai *cpu_dai = machine->cpu_dai;
	struct snd_soc_dai *codec_dai = machine->codec_dai;
	struct snd_soc_codec *codec = card->codec;
	int ret = 0;

	mutex_lock(&pcm_mutex);

	if (machine->ops && machine->ops->prepare) {
		ret = machine->ops->prepare(substream);
		if (ret < 0) {
			printk(KERN_ERR "asoc: machine prepare error\n");
			goto out;
		}
	}

	if (platform->pcm_ops->prepare) {
		ret = platform->pcm_ops->prepare(substream);
		if (ret < 0) {
			printk(KERN_ERR "asoc: platform prepare error\n");
			goto out;
		}
	}

	if (codec_dai->ops->prepare) {
		ret = codec_dai->ops->prepare(substream, codec_dai);
		if (ret < 0) {
			printk(KERN_ERR "asoc: codec DAI prepare error\n");
			goto out;
		}
	}

	if (cpu_dai->ops->prepare) {
		ret = cpu_dai->ops->prepare(substream, cpu_dai);
		if (ret < 0) {
			printk(KERN_ERR "asoc: cpu DAI prepare error\n");
			goto out;
		}
	}

	/* cancel any delayed stream shutdown that is pending */
	if (substream->stream == SNDRV_PCM_STREAM_PLAYBACK &&
	    codec_dai->pop_wait) {
		codec_dai->pop_wait = 0;
		cancel_delayed_work(&card->delayed_work);
	}

	if (substream->stream == SNDRV_PCM_STREAM_PLAYBACK)
		snd_soc_dapm_stream_event(codec,
					  codec_dai->playback.stream_name,
					  SND_SOC_DAPM_STREAM_START);
	else
		snd_soc_dapm_stream_event(codec,
					  codec_dai->capture.stream_name,
					  SND_SOC_DAPM_STREAM_START);

	snd_soc_dai_digital_mute(codec_dai, 0);

out:
	mutex_unlock(&pcm_mutex);
	return ret;
}

/*
 * Called by ALSA when the hardware params are set by application. This
 * function can also be called multiple times and can allocate buffers
 * (using snd_pcm_lib_* ). It's non-atomic.
 */
static int soc_pcm_hw_params(struct snd_pcm_substream *substream,
				struct snd_pcm_hw_params *params)
{
	struct snd_soc_pcm_runtime *rtd = substream->private_data;
	struct snd_soc_device *socdev = rtd->socdev;
	struct snd_soc_dai_link *machine = rtd->dai;
	struct snd_soc_card *card = socdev->card;
	struct snd_soc_platform *platform = card->platform;
	struct snd_soc_dai *cpu_dai = machine->cpu_dai;
	struct snd_soc_dai *codec_dai = machine->codec_dai;
	int ret = 0;

	mutex_lock(&pcm_mutex);

	if (machine->ops && machine->ops->hw_params) {
		ret = machine->ops->hw_params(substream, params);
		if (ret < 0) {
			printk(KERN_ERR "asoc: machine hw_params failed\n");
			goto out;
		}
	}

	if (codec_dai->ops->hw_params) {
		ret = codec_dai->ops->hw_params(substream, params, codec_dai);
		if (ret < 0) {
			printk(KERN_ERR "asoc: can't set codec %s hw params\n",
				codec_dai->name);
			goto codec_err;
		}
	}

	if (cpu_dai->ops->hw_params) {
		ret = cpu_dai->ops->hw_params(substream, params, cpu_dai);
		if (ret < 0) {
			printk(KERN_ERR "asoc: interface %s hw params failed\n",
				cpu_dai->name);
			goto interface_err;
		}
	}

	if (platform->pcm_ops->hw_params) {
		ret = platform->pcm_ops->hw_params(substream, params);
		if (ret < 0) {
			printk(KERN_ERR "asoc: platform %s hw params failed\n",
				platform->name);
			goto platform_err;
		}
	}

	machine->rate = params_rate(params);

out:
	mutex_unlock(&pcm_mutex);
	return ret;

platform_err:
	if (cpu_dai->ops->hw_free)
		cpu_dai->ops->hw_free(substream, cpu_dai);

interface_err:
	if (codec_dai->ops->hw_free)
		codec_dai->ops->hw_free(substream, codec_dai);

codec_err:
	if (machine->ops && machine->ops->hw_free)
		machine->ops->hw_free(substream);

	mutex_unlock(&pcm_mutex);
	return ret;
}

/*
 * Free's resources allocated by hw_params, can be called multiple times
 */
static int soc_pcm_hw_free(struct snd_pcm_substream *substream)
{
	struct snd_soc_pcm_runtime *rtd = substream->private_data;
	struct snd_soc_device *socdev = rtd->socdev;
	struct snd_soc_dai_link *machine = rtd->dai;
	struct snd_soc_card *card = socdev->card;
	struct snd_soc_platform *platform = card->platform;
	struct snd_soc_dai *cpu_dai = machine->cpu_dai;
	struct snd_soc_dai *codec_dai = machine->codec_dai;
	struct snd_soc_codec *codec = card->codec;

	mutex_lock(&pcm_mutex);

	/* apply codec digital mute */
	if (!codec->active)
		snd_soc_dai_digital_mute(codec_dai, 1);

	/* free any machine hw params */
	if (machine->ops && machine->ops->hw_free)
		machine->ops->hw_free(substream);

	/* free any DMA resources */
	if (platform->pcm_ops->hw_free)
		platform->pcm_ops->hw_free(substream);

	/* now free hw params for the DAI's  */
	if (codec_dai->ops->hw_free)
		codec_dai->ops->hw_free(substream, codec_dai);

	if (cpu_dai->ops->hw_free)
		cpu_dai->ops->hw_free(substream, cpu_dai);

	mutex_unlock(&pcm_mutex);
	return 0;
}

static int soc_pcm_trigger(struct snd_pcm_substream *substream, int cmd)
{
	struct snd_soc_pcm_runtime *rtd = substream->private_data;
	struct snd_soc_device *socdev = rtd->socdev;
	struct snd_soc_card *card= socdev->card;
	struct snd_soc_dai_link *machine = rtd->dai;
	struct snd_soc_platform *platform = card->platform;
	struct snd_soc_dai *cpu_dai = machine->cpu_dai;
	struct snd_soc_dai *codec_dai = machine->codec_dai;
	int ret;

	if (codec_dai->ops->trigger) {
		ret = codec_dai->ops->trigger(substream, cmd, codec_dai);
		if (ret < 0)
			return ret;
	}

	if (platform->pcm_ops->trigger) {
		ret = platform->pcm_ops->trigger(substream, cmd);
		if (ret < 0)
			return ret;
	}

	if (cpu_dai->ops->trigger) {
		ret = cpu_dai->ops->trigger(substream, cmd, cpu_dai);
		if (ret < 0)
			return ret;
	}
	return 0;
}

/* ASoC PCM operations */
static struct snd_pcm_ops soc_pcm_ops = {
	.open		= soc_pcm_open,
	.close		= soc_codec_close,
	.hw_params	= soc_pcm_hw_params,
	.hw_free	= soc_pcm_hw_free,
	.prepare	= soc_pcm_prepare,
	.trigger	= soc_pcm_trigger,
};

#ifdef CONFIG_PM
/* powers down audio subsystem for suspend */
static int soc_suspend(struct device *dev)
{
	struct platform_device *pdev = to_platform_device(dev);
	struct snd_soc_device *socdev = platform_get_drvdata(pdev);
	struct snd_soc_card *card = socdev->card;
	struct snd_soc_platform *platform = card->platform;
	struct snd_soc_codec_device *codec_dev = socdev->codec_dev;
	struct snd_soc_codec *codec = card->codec;
	int i;

	/* If the initialization of this soc device failed, there is no codec
	 * associated with it. Just bail out in this case.
	 */
	if (!codec)
		return 0;

	/* Due to the resume being scheduled into a workqueue we could
	* suspend before that's finished - wait for it to complete.
	 */
	snd_power_lock(codec->card);
	snd_power_wait(codec->card, SNDRV_CTL_POWER_D0);
	snd_power_unlock(codec->card);

	/* we're going to block userspace touching us until resume completes */
	snd_power_change_state(codec->card, SNDRV_CTL_POWER_D3hot);

	/* mute any active DAC's */
	for (i = 0; i < card->num_links; i++) {
		struct snd_soc_dai *dai = card->dai_link[i].codec_dai;
		if (dai->ops->digital_mute && dai->playback.active)
			dai->ops->digital_mute(dai, 1);
	}

	/* suspend all pcms */
	for (i = 0; i < card->num_links; i++)
		snd_pcm_suspend_all(card->dai_link[i].pcm);

	if (card->suspend_pre)
		card->suspend_pre(pdev, PMSG_SUSPEND);

	for (i = 0; i < card->num_links; i++) {
		struct snd_soc_dai  *cpu_dai = card->dai_link[i].cpu_dai;
		if (cpu_dai->suspend && !cpu_dai->ac97_control)
			cpu_dai->suspend(cpu_dai);
		if (platform->suspend)
			platform->suspend(cpu_dai);
	}

	/* close any waiting streams and save state */
	run_delayed_work(&card->delayed_work);
	codec->suspend_bias_level = codec->bias_level;

	for (i = 0; i < codec->num_dai; i++) {
		char *stream = codec->dai[i].playback.stream_name;
		if (stream != NULL)
			snd_soc_dapm_stream_event(codec, stream,
				SND_SOC_DAPM_STREAM_SUSPEND);
		stream = codec->dai[i].capture.stream_name;
		if (stream != NULL)
			snd_soc_dapm_stream_event(codec, stream,
				SND_SOC_DAPM_STREAM_SUSPEND);
	}

	if (codec_dev->suspend)
		codec_dev->suspend(pdev, PMSG_SUSPEND);

	for (i = 0; i < card->num_links; i++) {
		struct snd_soc_dai *cpu_dai = card->dai_link[i].cpu_dai;
		if (cpu_dai->suspend && cpu_dai->ac97_control)
			cpu_dai->suspend(cpu_dai);
	}

	if (card->suspend_post)
		card->suspend_post(pdev, PMSG_SUSPEND);

	return 0;
}

/* deferred resume work, so resume can complete before we finished
 * setting our codec back up, which can be very slow on I2C
 */
static void soc_resume_deferred(struct work_struct *work)
{
	struct snd_soc_card *card = container_of(work,
						 struct snd_soc_card,
						 deferred_resume_work);
	struct snd_soc_device *socdev = card->socdev;
	struct snd_soc_platform *platform = card->platform;
	struct snd_soc_codec_device *codec_dev = socdev->codec_dev;
	struct snd_soc_codec *codec = card->codec;
	struct platform_device *pdev = to_platform_device(socdev->dev);
	int i;

	/* our power state is still SNDRV_CTL_POWER_D3hot from suspend time,
	 * so userspace apps are blocked from touching us
	 */

	dev_dbg(socdev->dev, "starting resume work\n");

	if (card->resume_pre)
		card->resume_pre(pdev);

	for (i = 0; i < card->num_links; i++) {
		struct snd_soc_dai *cpu_dai = card->dai_link[i].cpu_dai;
		if (cpu_dai->resume && cpu_dai->ac97_control)
			cpu_dai->resume(cpu_dai);
	}

	if (codec_dev->resume)
		codec_dev->resume(pdev);

	for (i = 0; i < codec->num_dai; i++) {
		char *stream = codec->dai[i].playback.stream_name;
		if (stream != NULL)
			snd_soc_dapm_stream_event(codec, stream,
				SND_SOC_DAPM_STREAM_RESUME);
		stream = codec->dai[i].capture.stream_name;
		if (stream != NULL)
			snd_soc_dapm_stream_event(codec, stream,
				SND_SOC_DAPM_STREAM_RESUME);
	}

	/* unmute any active DACs */
	for (i = 0; i < card->num_links; i++) {
		struct snd_soc_dai *dai = card->dai_link[i].codec_dai;
		if (dai->ops->digital_mute && dai->playback.active)
			dai->ops->digital_mute(dai, 0);
	}

	for (i = 0; i < card->num_links; i++) {
		struct snd_soc_dai *cpu_dai = card->dai_link[i].cpu_dai;
		if (cpu_dai->resume && !cpu_dai->ac97_control)
			cpu_dai->resume(cpu_dai);
		if (platform->resume)
			platform->resume(cpu_dai);
	}

	if (card->resume_post)
		card->resume_post(pdev);

	dev_dbg(socdev->dev, "resume work completed\n");

	/* userspace can access us now we are back as we were before */
	snd_power_change_state(codec->card, SNDRV_CTL_POWER_D0);
}

/* powers up audio subsystem after a suspend */
static int soc_resume(struct device *dev)
{
	struct platform_device *pdev = to_platform_device(dev);
	struct snd_soc_device *socdev = platform_get_drvdata(pdev);
	struct snd_soc_card *card = socdev->card;
	struct snd_soc_dai *cpu_dai = card->dai_link[0].cpu_dai;

	/* AC97 devices might have other drivers hanging off them so
	 * need to resume immediately.  Other drivers don't have that
	 * problem and may take a substantial amount of time to resume
	 * due to I/O costs and anti-pop so handle them out of line.
	 */
	if (cpu_dai->ac97_control) {
		dev_dbg(socdev->dev, "Resuming AC97 immediately\n");
		soc_resume_deferred(&card->deferred_resume_work);
	} else {
		dev_dbg(socdev->dev, "Scheduling resume work\n");
		if (!schedule_work(&card->deferred_resume_work))
			dev_err(socdev->dev, "resume work item may be lost\n");
	}

	return 0;
}

/**
 * snd_soc_suspend_device: Notify core of device suspend
 *
 * @dev: Device being suspended.
 *
 * In order to ensure that the entire audio subsystem is suspended in a
 * coordinated fashion ASoC devices should suspend themselves when
 * called by ASoC.  When the standard kernel suspend process asks the
 * device to suspend it should call this function to initiate a suspend
 * of the entire ASoC card.
 *
 * \note Currently this function is stubbed out.
 */
int snd_soc_suspend_device(struct device *dev)
{
	return 0;
}
EXPORT_SYMBOL_GPL(snd_soc_suspend_device);

/**
 * snd_soc_resume_device: Notify core of device resume
 *
 * @dev: Device being resumed.
 *
 * In order to ensure that the entire audio subsystem is resumed in a
 * coordinated fashion ASoC devices should resume themselves when called
 * by ASoC.  When the standard kernel resume process asks the device
 * to resume it should call this function.  Once all the components of
 * the card have notified that they are ready to be resumed the card
 * will be resumed.
 *
 * \note Currently this function is stubbed out.
 */
int snd_soc_resume_device(struct device *dev)
{
	return 0;
}
EXPORT_SYMBOL_GPL(snd_soc_resume_device);
#else
#define soc_suspend	NULL
#define soc_resume	NULL
#endif

static void snd_soc_instantiate_card(struct snd_soc_card *card)
{
	struct platform_device *pdev = container_of(card->dev,
						    struct platform_device,
						    dev);
	struct snd_soc_codec_device *codec_dev = card->socdev->codec_dev;
	struct snd_soc_platform *platform;
	struct snd_soc_dai *dai;
	int i, found, ret, ac97;

	if (card->instantiated)
		return;

	found = 0;
	list_for_each_entry(platform, &platform_list, list)
		if (card->platform == platform) {
			found = 1;
			break;
		}
	if (!found) {
		dev_dbg(card->dev, "Platform %s not registered\n",
			card->platform->name);
		return;
	}

	ac97 = 0;
	for (i = 0; i < card->num_links; i++) {
		found = 0;
		list_for_each_entry(dai, &dai_list, list)
			if (card->dai_link[i].cpu_dai == dai) {
				found = 1;
				break;
			}
		if (!found) {
			dev_dbg(card->dev, "DAI %s not registered\n",
				card->dai_link[i].cpu_dai->name);
			return;
		}

		if (card->dai_link[i].cpu_dai->ac97_control)
			ac97 = 1;
	}

	/* If we have AC97 in the system then don't wait for the
	 * codec.  This will need revisiting if we have to handle
	 * systems with mixed AC97 and non-AC97 parts.  Only check for
	 * DAIs currently; we can't do this per link since some AC97
	 * codecs have non-AC97 DAIs.
	 */
	if (!ac97)
		for (i = 0; i < card->num_links; i++) {
			found = 0;
			list_for_each_entry(dai, &dai_list, list)
				if (card->dai_link[i].codec_dai == dai) {
					found = 1;
					break;
				}
			if (!found) {
				dev_dbg(card->dev, "DAI %s not registered\n",
					card->dai_link[i].codec_dai->name);
				return;
			}
		}

	/* Note that we do not current check for codec components */

	dev_dbg(card->dev, "All components present, instantiating\n");

	/* Found everything, bring it up */
	if (card->probe) {
		ret = card->probe(pdev);
		if (ret < 0)
			return;
	}

	for (i = 0; i < card->num_links; i++) {
		struct snd_soc_dai *cpu_dai = card->dai_link[i].cpu_dai;
		if (cpu_dai->probe) {
			ret = cpu_dai->probe(pdev, cpu_dai);
			if (ret < 0)
				goto cpu_dai_err;
		}
	}

	if (codec_dev->probe) {
		ret = codec_dev->probe(pdev);
		if (ret < 0)
			goto cpu_dai_err;
	}

	if (platform->probe) {
		ret = platform->probe(pdev);
		if (ret < 0)
			goto platform_err;
	}

	/* DAPM stream work */
	INIT_DELAYED_WORK(&card->delayed_work, close_delayed_work);
#ifdef CONFIG_PM
	/* deferred resume work */
	INIT_WORK(&card->deferred_resume_work, soc_resume_deferred);
#endif

	card->instantiated = 1;

	return;

platform_err:
	if (codec_dev->remove)
		codec_dev->remove(pdev);

cpu_dai_err:
	for (i--; i >= 0; i--) {
		struct snd_soc_dai *cpu_dai = card->dai_link[i].cpu_dai;
		if (cpu_dai->remove)
			cpu_dai->remove(pdev, cpu_dai);
	}

	if (card->remove)
		card->remove(pdev);
}

/*
 * Attempt to initialise any uninitalised cards.  Must be called with
 * client_mutex.
 */
static void snd_soc_instantiate_cards(void)
{
	struct snd_soc_card *card;
	list_for_each_entry(card, &card_list, list)
		snd_soc_instantiate_card(card);
}

/* probes a new socdev */
static int soc_probe(struct platform_device *pdev)
{
	int ret = 0;
	struct snd_soc_device *socdev = platform_get_drvdata(pdev);
	struct snd_soc_card *card = socdev->card;

	/* Bodge while we push things out of socdev */
	card->socdev = socdev;

	/* Bodge while we unpick instantiation */
	card->dev = &pdev->dev;
	ret = snd_soc_register_card(card);
	if (ret != 0) {
		dev_err(&pdev->dev, "Failed to register card\n");
		return ret;
	}

	return 0;
}

/* removes a socdev */
static int soc_remove(struct platform_device *pdev)
{
	int i;
	struct snd_soc_device *socdev = platform_get_drvdata(pdev);
	struct snd_soc_card *card = socdev->card;
	struct snd_soc_platform *platform = card->platform;
	struct snd_soc_codec_device *codec_dev = socdev->codec_dev;

	if (!card->instantiated)
		return 0;

	run_delayed_work(&card->delayed_work);

	if (platform->remove)
		platform->remove(pdev);

	if (codec_dev->remove)
		codec_dev->remove(pdev);

	for (i = 0; i < card->num_links; i++) {
		struct snd_soc_dai *cpu_dai = card->dai_link[i].cpu_dai;
		if (cpu_dai->remove)
			cpu_dai->remove(pdev, cpu_dai);
	}

	if (card->remove)
		card->remove(pdev);

	snd_soc_unregister_card(card);

	return 0;
}

static int soc_poweroff(struct device *dev)
{
	struct platform_device *pdev = to_platform_device(dev);
	struct snd_soc_device *socdev = platform_get_drvdata(pdev);
	struct snd_soc_card *card = socdev->card;

	if (!card->instantiated)
		return 0;

	/* Flush out pmdown_time work - we actually do want to run it
	 * now, we're shutting down so no imminent restart. */
	run_delayed_work(&card->delayed_work);

	snd_soc_dapm_shutdown(socdev);

	return 0;
}

static struct dev_pm_ops soc_pm_ops = {
	.suspend = soc_suspend,
	.resume = soc_resume,
	.poweroff = soc_poweroff,
};

/* ASoC platform driver */
static struct platform_driver soc_driver = {
	.driver		= {
		.name		= "soc-audio",
		.owner		= THIS_MODULE,
		.pm		= &soc_pm_ops,
	},
	.probe		= soc_probe,
	.remove		= soc_remove,
};

/* create a new pcm */
static int soc_new_pcm(struct snd_soc_device *socdev,
	struct snd_soc_dai_link *dai_link, int num)
{
	struct snd_soc_card *card = socdev->card;
	struct snd_soc_codec *codec = card->codec;
	struct snd_soc_platform *platform = card->platform;
	struct snd_soc_dai *codec_dai = dai_link->codec_dai;
	struct snd_soc_dai *cpu_dai = dai_link->cpu_dai;
	struct snd_soc_pcm_runtime *rtd;
	struct snd_pcm *pcm;
	char new_name[64];
	int ret = 0, playback = 0, capture = 0;

	rtd = kzalloc(sizeof(struct snd_soc_pcm_runtime), GFP_KERNEL);
	if (rtd == NULL)
		return -ENOMEM;

	rtd->dai = dai_link;
	rtd->socdev = socdev;
	codec_dai->codec = card->codec;

	/* check client and interface hw capabilities */
	sprintf(new_name, "%s %s-%d", dai_link->stream_name, codec_dai->name,
		num);

	if (codec_dai->playback.channels_min)
		playback = 1;
	if (codec_dai->capture.channels_min)
		capture = 1;

	ret = snd_pcm_new(codec->card, new_name, codec->pcm_devs++, playback,
		capture, &pcm);
	if (ret < 0) {
		printk(KERN_ERR "asoc: can't create pcm for codec %s\n",
			codec->name);
		kfree(rtd);
		return ret;
	}

	dai_link->pcm = pcm;
	pcm->private_data = rtd;
	soc_pcm_ops.mmap = platform->pcm_ops->mmap;
	soc_pcm_ops.pointer = platform->pcm_ops->pointer;
	soc_pcm_ops.ioctl = platform->pcm_ops->ioctl;
	soc_pcm_ops.copy = platform->pcm_ops->copy;
	soc_pcm_ops.silence = platform->pcm_ops->silence;
	soc_pcm_ops.ack = platform->pcm_ops->ack;
	soc_pcm_ops.page = platform->pcm_ops->page;

	if (playback)
		snd_pcm_set_ops(pcm, SNDRV_PCM_STREAM_PLAYBACK, &soc_pcm_ops);

	if (capture)
		snd_pcm_set_ops(pcm, SNDRV_PCM_STREAM_CAPTURE, &soc_pcm_ops);

	ret = platform->pcm_new(codec->card, codec_dai, pcm);
	if (ret < 0) {
		printk(KERN_ERR "asoc: platform pcm constructor failed\n");
		kfree(rtd);
		return ret;
	}

	pcm->private_free = platform->pcm_free;
	printk(KERN_INFO "asoc: %s <-> %s mapping ok\n", codec_dai->name,
		cpu_dai->name);
	return ret;
}

/**
 * snd_soc_codec_volatile_register: Report if a register is volatile.
 *
 * @codec: CODEC to query.
 * @reg: Register to query.
 *
 * Boolean function indiciating if a CODEC register is volatile.
 */
int snd_soc_codec_volatile_register(struct snd_soc_codec *codec, int reg)
{
	if (codec->volatile_register)
		return codec->volatile_register(reg);
	else
		return 0;
}
EXPORT_SYMBOL_GPL(snd_soc_codec_volatile_register);

/* codec register dump */
static ssize_t soc_codec_reg_show(struct snd_soc_codec *codec, char *buf)
{
	int i, step = 1, count = 0;

	if (!codec->reg_cache_size)
		return 0;

	if (codec->reg_cache_step)
		step = codec->reg_cache_step;

	count += sprintf(buf, "%s registers\n", codec->name);
	for (i = 0; i < codec->reg_cache_size; i += step) {
		if (codec->readable_register && !codec->readable_register(i))
			continue;

		count += sprintf(buf + count, "%2x: ", i);
		if (count >= PAGE_SIZE - 1)
			break;

		if (codec->display_register)
			count += codec->display_register(codec, buf + count,
							 PAGE_SIZE - count, i);
		else
			count += snprintf(buf + count, PAGE_SIZE - count,
					  "%4x", codec->read(codec, i));

		if (count >= PAGE_SIZE - 1)
			break;

		count += snprintf(buf + count, PAGE_SIZE - count, "\n");
		if (count >= PAGE_SIZE - 1)
			break;
	}

	/* Truncate count; min() would cause a warning */
	if (count >= PAGE_SIZE)
		count = PAGE_SIZE - 1;

	return count;
}
static ssize_t codec_reg_show(struct device *dev,
	struct device_attribute *attr, char *buf)
{
	struct snd_soc_device *devdata = dev_get_drvdata(dev);
	return soc_codec_reg_show(devdata->card->codec, buf);
}

static DEVICE_ATTR(codec_reg, 0444, codec_reg_show, NULL);

#ifdef CONFIG_DEBUG_FS
static int codec_reg_open_file(struct inode *inode, struct file *file)
{
	file->private_data = inode->i_private;
	return 0;
}

static ssize_t codec_reg_read_file(struct file *file, char __user *user_buf,
			       size_t count, loff_t *ppos)
{
	ssize_t ret;
	struct snd_soc_codec *codec = file->private_data;
	char *buf = kmalloc(PAGE_SIZE, GFP_KERNEL);
	if (!buf)
		return -ENOMEM;
	ret = soc_codec_reg_show(codec, buf);
	if (ret >= 0)
		ret = simple_read_from_buffer(user_buf, count, ppos, buf, ret);
	kfree(buf);
	return ret;
}

static ssize_t codec_reg_write_file(struct file *file,
		const char __user *user_buf, size_t count, loff_t *ppos)
{
	char buf[32];
	int buf_size;
	char *start = buf;
	unsigned long reg, value;
	int step = 1;
	struct snd_soc_codec *codec = file->private_data;

	buf_size = min(count, (sizeof(buf)-1));
	if (copy_from_user(buf, user_buf, buf_size))
		return -EFAULT;
	buf[buf_size] = 0;

	if (codec->reg_cache_step)
		step = codec->reg_cache_step;

	while (*start == ' ')
		start++;
	reg = simple_strtoul(start, &start, 16);
	if ((reg >= codec->reg_cache_size) || (reg % step))
		return -EINVAL;
	while (*start == ' ')
		start++;
	if (strict_strtoul(start, 16, &value))
		return -EINVAL;
	codec->write(codec, reg, value);
	return buf_size;
}

static const struct file_operations codec_reg_fops = {
	.open = codec_reg_open_file,
	.read = codec_reg_read_file,
	.write = codec_reg_write_file,
};

static void soc_init_codec_debugfs(struct snd_soc_codec *codec)
{
	char codec_root[128];

	if (codec->dev)
		snprintf(codec_root, sizeof(codec_root),
			"%s.%s", codec->name, dev_name(codec->dev));
	else
		snprintf(codec_root, sizeof(codec_root),
			"%s", codec->name);

	codec->debugfs_codec_root = debugfs_create_dir(codec_root,
						       debugfs_root);
	if (!codec->debugfs_codec_root) {
		printk(KERN_WARNING
		       "ASoC: Failed to create codec debugfs directory\n");
		return;
	}

	codec->debugfs_reg = debugfs_create_file("codec_reg", 0644,
						 codec->debugfs_codec_root,
						 codec, &codec_reg_fops);
	if (!codec->debugfs_reg)
		printk(KERN_WARNING
		       "ASoC: Failed to create codec register debugfs file\n");

	codec->debugfs_pop_time = debugfs_create_u32("dapm_pop_time", 0744,
						     codec->debugfs_codec_root,
						     &codec->pop_time);
	if (!codec->debugfs_pop_time)
		printk(KERN_WARNING
		       "Failed to create pop time debugfs file\n");

<<<<<<< HEAD
	codec->debugfs_dapm = debugfs_create_dir("dapm", debugfs_root);
=======
	codec->debugfs_dapm = debugfs_create_dir("dapm",
						 codec->debugfs_codec_root);
>>>>>>> b9418f16
	if (!codec->debugfs_dapm)
		printk(KERN_WARNING
		       "Failed to create DAPM debugfs directory\n");

	snd_soc_dapm_debugfs_init(codec);
}

static void soc_cleanup_codec_debugfs(struct snd_soc_codec *codec)
{
<<<<<<< HEAD
	debugfs_remove_recursive(codec->debugfs_dapm);
	debugfs_remove(codec->debugfs_pop_time);
	debugfs_remove(codec->debugfs_reg);
=======
	debugfs_remove_recursive(codec->debugfs_codec_root);
>>>>>>> b9418f16
}

#else

static inline void soc_init_codec_debugfs(struct snd_soc_codec *codec)
{
}

static inline void soc_cleanup_codec_debugfs(struct snd_soc_codec *codec)
{
}
#endif

/**
 * snd_soc_new_ac97_codec - initailise AC97 device
 * @codec: audio codec
 * @ops: AC97 bus operations
 * @num: AC97 codec number
 *
 * Initialises AC97 codec resources for use by ad-hoc devices only.
 */
int snd_soc_new_ac97_codec(struct snd_soc_codec *codec,
	struct snd_ac97_bus_ops *ops, int num)
{
	mutex_lock(&codec->mutex);

	codec->ac97 = kzalloc(sizeof(struct snd_ac97), GFP_KERNEL);
	if (codec->ac97 == NULL) {
		mutex_unlock(&codec->mutex);
		return -ENOMEM;
	}

	codec->ac97->bus = kzalloc(sizeof(struct snd_ac97_bus), GFP_KERNEL);
	if (codec->ac97->bus == NULL) {
		kfree(codec->ac97);
		codec->ac97 = NULL;
		mutex_unlock(&codec->mutex);
		return -ENOMEM;
	}

	codec->ac97->bus->ops = ops;
	codec->ac97->num = num;
	mutex_unlock(&codec->mutex);
	return 0;
}
EXPORT_SYMBOL_GPL(snd_soc_new_ac97_codec);

/**
 * snd_soc_free_ac97_codec - free AC97 codec device
 * @codec: audio codec
 *
 * Frees AC97 codec device resources.
 */
void snd_soc_free_ac97_codec(struct snd_soc_codec *codec)
{
	mutex_lock(&codec->mutex);
	kfree(codec->ac97->bus);
	kfree(codec->ac97);
	codec->ac97 = NULL;
	mutex_unlock(&codec->mutex);
}
EXPORT_SYMBOL_GPL(snd_soc_free_ac97_codec);

/**
 * snd_soc_update_bits - update codec register bits
 * @codec: audio codec
 * @reg: codec register
 * @mask: register mask
 * @value: new value
 *
 * Writes new register value.
 *
 * Returns 1 for change else 0.
 */
int snd_soc_update_bits(struct snd_soc_codec *codec, unsigned short reg,
				unsigned int mask, unsigned int value)
{
	int change;
	unsigned int old, new;

	mutex_lock(&io_mutex);
	old = snd_soc_read(codec, reg);
	new = (old & ~mask) | value;
	change = old != new;
	if (change)
		snd_soc_write(codec, reg, new);

	mutex_unlock(&io_mutex);
	return change;
}
EXPORT_SYMBOL_GPL(snd_soc_update_bits);

/**
 * snd_soc_test_bits - test register for change
 * @codec: audio codec
 * @reg: codec register
 * @mask: register mask
 * @value: new value
 *
 * Tests a register with a new value and checks if the new value is
 * different from the old value.
 *
 * Returns 1 for change else 0.
 */
int snd_soc_test_bits(struct snd_soc_codec *codec, unsigned short reg,
				unsigned int mask, unsigned int value)
{
	int change;
	unsigned int old, new;

	mutex_lock(&io_mutex);
	old = snd_soc_read(codec, reg);
	new = (old & ~mask) | value;
	change = old != new;
	mutex_unlock(&io_mutex);

	return change;
}
EXPORT_SYMBOL_GPL(snd_soc_test_bits);

/**
 * snd_soc_new_pcms - create new sound card and pcms
 * @socdev: the SoC audio device
 * @idx: ALSA card index
 * @xid: card identification
 *
 * Create a new sound card based upon the codec and interface pcms.
 *
 * Returns 0 for success, else error.
 */
int snd_soc_new_pcms(struct snd_soc_device *socdev, int idx, const char *xid)
{
	struct snd_soc_card *card = socdev->card;
	struct snd_soc_codec *codec = card->codec;
	int ret, i;

	mutex_lock(&codec->mutex);

	/* register a sound card */
	ret = snd_card_create(idx, xid, codec->owner, 0, &codec->card);
	if (ret < 0) {
		printk(KERN_ERR "asoc: can't create sound card for codec %s\n",
			codec->name);
		mutex_unlock(&codec->mutex);
		return ret;
	}

	codec->socdev = socdev;
	codec->card->dev = socdev->dev;
	codec->card->private_data = codec;
	strncpy(codec->card->driver, codec->name, sizeof(codec->card->driver));

	/* create the pcms */
	for (i = 0; i < card->num_links; i++) {
		ret = soc_new_pcm(socdev, &card->dai_link[i], i);
		if (ret < 0) {
			printk(KERN_ERR "asoc: can't create pcm %s\n",
				card->dai_link[i].stream_name);
			mutex_unlock(&codec->mutex);
			return ret;
		}
	}

	mutex_unlock(&codec->mutex);
	return ret;
}
EXPORT_SYMBOL_GPL(snd_soc_new_pcms);

/**
 * snd_soc_init_card - register sound card
 * @socdev: the SoC audio device
 *
 * Register a SoC sound card. Also registers an AC97 device if the
 * codec is AC97 for ad hoc devices.
 *
 * Returns 0 for success, else error.
 */
int snd_soc_init_card(struct snd_soc_device *socdev)
{
	struct snd_soc_card *card = socdev->card;
	struct snd_soc_codec *codec = card->codec;
	int ret = 0, i, ac97 = 0, err = 0;

	for (i = 0; i < card->num_links; i++) {
		if (card->dai_link[i].init) {
			err = card->dai_link[i].init(codec);
			if (err < 0) {
				printk(KERN_ERR "asoc: failed to init %s\n",
					card->dai_link[i].stream_name);
				continue;
			}
		}
		if (card->dai_link[i].codec_dai->ac97_control) {
			ac97 = 1;
			snd_ac97_dev_add_pdata(codec->ac97,
				card->dai_link[i].cpu_dai->ac97_pdata);
		}
	}
	snprintf(codec->card->shortname, sizeof(codec->card->shortname),
		 "%s",  card->name);
	snprintf(codec->card->longname, sizeof(codec->card->longname),
		 "%s (%s)", card->name, codec->name);

	/* Make sure all DAPM widgets are instantiated */
	snd_soc_dapm_new_widgets(codec);

	ret = snd_card_register(codec->card);
	if (ret < 0) {
		printk(KERN_ERR "asoc: failed to register soundcard for %s\n",
				codec->name);
		goto out;
	}

	mutex_lock(&codec->mutex);
#ifdef CONFIG_SND_SOC_AC97_BUS
	/* Only instantiate AC97 if not already done by the adaptor
	 * for the generic AC97 subsystem.
	 */
	if (ac97 && strcmp(codec->name, "AC97") != 0) {
		ret = soc_ac97_dev_register(codec);
		if (ret < 0) {
			printk(KERN_ERR "asoc: AC97 device register failed\n");
			snd_card_free(codec->card);
			mutex_unlock(&codec->mutex);
			goto out;
		}
	}
#endif

	err = snd_soc_dapm_sys_add(socdev->dev);
	if (err < 0)
		printk(KERN_WARNING "asoc: failed to add dapm sysfs entries\n");

	err = device_create_file(socdev->dev, &dev_attr_codec_reg);
	if (err < 0)
		printk(KERN_WARNING "asoc: failed to add codec sysfs files\n");

	soc_init_codec_debugfs(codec);
	mutex_unlock(&codec->mutex);

out:
	return ret;
}
EXPORT_SYMBOL_GPL(snd_soc_init_card);

/**
 * snd_soc_free_pcms - free sound card and pcms
 * @socdev: the SoC audio device
 *
 * Frees sound card and pcms associated with the socdev.
 * Also unregister the codec if it is an AC97 device.
 */
void snd_soc_free_pcms(struct snd_soc_device *socdev)
{
	struct snd_soc_codec *codec = socdev->card->codec;
#ifdef CONFIG_SND_SOC_AC97_BUS
	struct snd_soc_dai *codec_dai;
	int i;
#endif

	mutex_lock(&codec->mutex);
	soc_cleanup_codec_debugfs(codec);
#ifdef CONFIG_SND_SOC_AC97_BUS
	for (i = 0; i < codec->num_dai; i++) {
		codec_dai = &codec->dai[i];
		if (codec_dai->ac97_control && codec->ac97 &&
		    strcmp(codec->name, "AC97") != 0) {
			soc_ac97_dev_unregister(codec);
			goto free_card;
		}
	}
free_card:
#endif

	if (codec->card)
		snd_card_free(codec->card);
	device_remove_file(socdev->dev, &dev_attr_codec_reg);
	mutex_unlock(&codec->mutex);
}
EXPORT_SYMBOL_GPL(snd_soc_free_pcms);

/**
 * snd_soc_set_runtime_hwparams - set the runtime hardware parameters
 * @substream: the pcm substream
 * @hw: the hardware parameters
 *
 * Sets the substream runtime hardware parameters.
 */
int snd_soc_set_runtime_hwparams(struct snd_pcm_substream *substream,
	const struct snd_pcm_hardware *hw)
{
	struct snd_pcm_runtime *runtime = substream->runtime;
	runtime->hw.info = hw->info;
	runtime->hw.formats = hw->formats;
	runtime->hw.period_bytes_min = hw->period_bytes_min;
	runtime->hw.period_bytes_max = hw->period_bytes_max;
	runtime->hw.periods_min = hw->periods_min;
	runtime->hw.periods_max = hw->periods_max;
	runtime->hw.buffer_bytes_max = hw->buffer_bytes_max;
	runtime->hw.fifo_size = hw->fifo_size;
	return 0;
}
EXPORT_SYMBOL_GPL(snd_soc_set_runtime_hwparams);

/**
 * snd_soc_cnew - create new control
 * @_template: control template
 * @data: control private data
 * @long_name: control long name
 *
 * Create a new mixer control from a template control.
 *
 * Returns 0 for success, else error.
 */
struct snd_kcontrol *snd_soc_cnew(const struct snd_kcontrol_new *_template,
	void *data, char *long_name)
{
	struct snd_kcontrol_new template;

	memcpy(&template, _template, sizeof(template));
	if (long_name)
		template.name = long_name;
	template.index = 0;

	return snd_ctl_new1(&template, data);
}
EXPORT_SYMBOL_GPL(snd_soc_cnew);

/**
 * snd_soc_add_controls - add an array of controls to a codec.
 * Convienience function to add a list of controls. Many codecs were
 * duplicating this code.
 *
 * @codec: codec to add controls to
 * @controls: array of controls to add
 * @num_controls: number of elements in the array
 *
 * Return 0 for success, else error.
 */
int snd_soc_add_controls(struct snd_soc_codec *codec,
	const struct snd_kcontrol_new *controls, int num_controls)
{
	struct snd_card *card = codec->card;
	int err, i;

	for (i = 0; i < num_controls; i++) {
		const struct snd_kcontrol_new *control = &controls[i];
		err = snd_ctl_add(card, snd_soc_cnew(control, codec, NULL));
		if (err < 0) {
			dev_err(codec->dev, "%s: Failed to add %s\n",
				codec->name, control->name);
			return err;
		}
	}

	return 0;
}
EXPORT_SYMBOL_GPL(snd_soc_add_controls);

/**
 * snd_soc_info_enum_double - enumerated double mixer info callback
 * @kcontrol: mixer control
 * @uinfo: control element information
 *
 * Callback to provide information about a double enumerated
 * mixer control.
 *
 * Returns 0 for success.
 */
int snd_soc_info_enum_double(struct snd_kcontrol *kcontrol,
	struct snd_ctl_elem_info *uinfo)
{
	struct soc_enum *e = (struct soc_enum *)kcontrol->private_value;

	uinfo->type = SNDRV_CTL_ELEM_TYPE_ENUMERATED;
	uinfo->count = e->shift_l == e->shift_r ? 1 : 2;
	uinfo->value.enumerated.items = e->max;

	if (uinfo->value.enumerated.item > e->max - 1)
		uinfo->value.enumerated.item = e->max - 1;
	strcpy(uinfo->value.enumerated.name,
		e->texts[uinfo->value.enumerated.item]);
	return 0;
}
EXPORT_SYMBOL_GPL(snd_soc_info_enum_double);

/**
 * snd_soc_get_enum_double - enumerated double mixer get callback
 * @kcontrol: mixer control
 * @ucontrol: control element information
 *
 * Callback to get the value of a double enumerated mixer.
 *
 * Returns 0 for success.
 */
int snd_soc_get_enum_double(struct snd_kcontrol *kcontrol,
	struct snd_ctl_elem_value *ucontrol)
{
	struct snd_soc_codec *codec = snd_kcontrol_chip(kcontrol);
	struct soc_enum *e = (struct soc_enum *)kcontrol->private_value;
	unsigned int val, bitmask;

	for (bitmask = 1; bitmask < e->max; bitmask <<= 1)
		;
	val = snd_soc_read(codec, e->reg);
	ucontrol->value.enumerated.item[0]
		= (val >> e->shift_l) & (bitmask - 1);
	if (e->shift_l != e->shift_r)
		ucontrol->value.enumerated.item[1] =
			(val >> e->shift_r) & (bitmask - 1);

	return 0;
}
EXPORT_SYMBOL_GPL(snd_soc_get_enum_double);

/**
 * snd_soc_put_enum_double - enumerated double mixer put callback
 * @kcontrol: mixer control
 * @ucontrol: control element information
 *
 * Callback to set the value of a double enumerated mixer.
 *
 * Returns 0 for success.
 */
int snd_soc_put_enum_double(struct snd_kcontrol *kcontrol,
	struct snd_ctl_elem_value *ucontrol)
{
	struct snd_soc_codec *codec = snd_kcontrol_chip(kcontrol);
	struct soc_enum *e = (struct soc_enum *)kcontrol->private_value;
	unsigned int val;
	unsigned int mask, bitmask;

	for (bitmask = 1; bitmask < e->max; bitmask <<= 1)
		;
	if (ucontrol->value.enumerated.item[0] > e->max - 1)
		return -EINVAL;
	val = ucontrol->value.enumerated.item[0] << e->shift_l;
	mask = (bitmask - 1) << e->shift_l;
	if (e->shift_l != e->shift_r) {
		if (ucontrol->value.enumerated.item[1] > e->max - 1)
			return -EINVAL;
		val |= ucontrol->value.enumerated.item[1] << e->shift_r;
		mask |= (bitmask - 1) << e->shift_r;
	}

	return snd_soc_update_bits(codec, e->reg, mask, val);
}
EXPORT_SYMBOL_GPL(snd_soc_put_enum_double);

/**
 * snd_soc_get_value_enum_double - semi enumerated double mixer get callback
 * @kcontrol: mixer control
 * @ucontrol: control element information
 *
 * Callback to get the value of a double semi enumerated mixer.
 *
 * Semi enumerated mixer: the enumerated items are referred as values. Can be
 * used for handling bitfield coded enumeration for example.
 *
 * Returns 0 for success.
 */
int snd_soc_get_value_enum_double(struct snd_kcontrol *kcontrol,
	struct snd_ctl_elem_value *ucontrol)
{
	struct snd_soc_codec *codec = snd_kcontrol_chip(kcontrol);
	struct soc_enum *e = (struct soc_enum *)kcontrol->private_value;
	unsigned int reg_val, val, mux;

	reg_val = snd_soc_read(codec, e->reg);
	val = (reg_val >> e->shift_l) & e->mask;
	for (mux = 0; mux < e->max; mux++) {
		if (val == e->values[mux])
			break;
	}
	ucontrol->value.enumerated.item[0] = mux;
	if (e->shift_l != e->shift_r) {
		val = (reg_val >> e->shift_r) & e->mask;
		for (mux = 0; mux < e->max; mux++) {
			if (val == e->values[mux])
				break;
		}
		ucontrol->value.enumerated.item[1] = mux;
	}

	return 0;
}
EXPORT_SYMBOL_GPL(snd_soc_get_value_enum_double);

/**
 * snd_soc_put_value_enum_double - semi enumerated double mixer put callback
 * @kcontrol: mixer control
 * @ucontrol: control element information
 *
 * Callback to set the value of a double semi enumerated mixer.
 *
 * Semi enumerated mixer: the enumerated items are referred as values. Can be
 * used for handling bitfield coded enumeration for example.
 *
 * Returns 0 for success.
 */
int snd_soc_put_value_enum_double(struct snd_kcontrol *kcontrol,
	struct snd_ctl_elem_value *ucontrol)
{
	struct snd_soc_codec *codec = snd_kcontrol_chip(kcontrol);
	struct soc_enum *e = (struct soc_enum *)kcontrol->private_value;
	unsigned int val;
	unsigned int mask;

	if (ucontrol->value.enumerated.item[0] > e->max - 1)
		return -EINVAL;
	val = e->values[ucontrol->value.enumerated.item[0]] << e->shift_l;
	mask = e->mask << e->shift_l;
	if (e->shift_l != e->shift_r) {
		if (ucontrol->value.enumerated.item[1] > e->max - 1)
			return -EINVAL;
		val |= e->values[ucontrol->value.enumerated.item[1]] << e->shift_r;
		mask |= e->mask << e->shift_r;
	}

	return snd_soc_update_bits(codec, e->reg, mask, val);
}
EXPORT_SYMBOL_GPL(snd_soc_put_value_enum_double);

/**
 * snd_soc_info_enum_ext - external enumerated single mixer info callback
 * @kcontrol: mixer control
 * @uinfo: control element information
 *
 * Callback to provide information about an external enumerated
 * single mixer.
 *
 * Returns 0 for success.
 */
int snd_soc_info_enum_ext(struct snd_kcontrol *kcontrol,
	struct snd_ctl_elem_info *uinfo)
{
	struct soc_enum *e = (struct soc_enum *)kcontrol->private_value;

	uinfo->type = SNDRV_CTL_ELEM_TYPE_ENUMERATED;
	uinfo->count = 1;
	uinfo->value.enumerated.items = e->max;

	if (uinfo->value.enumerated.item > e->max - 1)
		uinfo->value.enumerated.item = e->max - 1;
	strcpy(uinfo->value.enumerated.name,
		e->texts[uinfo->value.enumerated.item]);
	return 0;
}
EXPORT_SYMBOL_GPL(snd_soc_info_enum_ext);

/**
 * snd_soc_info_volsw_ext - external single mixer info callback
 * @kcontrol: mixer control
 * @uinfo: control element information
 *
 * Callback to provide information about a single external mixer control.
 *
 * Returns 0 for success.
 */
int snd_soc_info_volsw_ext(struct snd_kcontrol *kcontrol,
	struct snd_ctl_elem_info *uinfo)
{
	int max = kcontrol->private_value;

	if (max == 1 && !strstr(kcontrol->id.name, " Volume"))
		uinfo->type = SNDRV_CTL_ELEM_TYPE_BOOLEAN;
	else
		uinfo->type = SNDRV_CTL_ELEM_TYPE_INTEGER;

	uinfo->count = 1;
	uinfo->value.integer.min = 0;
	uinfo->value.integer.max = max;
	return 0;
}
EXPORT_SYMBOL_GPL(snd_soc_info_volsw_ext);

/**
 * snd_soc_info_volsw - single mixer info callback
 * @kcontrol: mixer control
 * @uinfo: control element information
 *
 * Callback to provide information about a single mixer control.
 *
 * Returns 0 for success.
 */
int snd_soc_info_volsw(struct snd_kcontrol *kcontrol,
	struct snd_ctl_elem_info *uinfo)
{
	struct soc_mixer_control *mc =
		(struct soc_mixer_control *)kcontrol->private_value;
	int max = mc->max;
	unsigned int shift = mc->shift;
	unsigned int rshift = mc->rshift;

	if (max == 1 && !strstr(kcontrol->id.name, " Volume"))
		uinfo->type = SNDRV_CTL_ELEM_TYPE_BOOLEAN;
	else
		uinfo->type = SNDRV_CTL_ELEM_TYPE_INTEGER;

	uinfo->count = shift == rshift ? 1 : 2;
	uinfo->value.integer.min = 0;
	uinfo->value.integer.max = max;
	return 0;
}
EXPORT_SYMBOL_GPL(snd_soc_info_volsw);

/**
 * snd_soc_get_volsw - single mixer get callback
 * @kcontrol: mixer control
 * @ucontrol: control element information
 *
 * Callback to get the value of a single mixer control.
 *
 * Returns 0 for success.
 */
int snd_soc_get_volsw(struct snd_kcontrol *kcontrol,
	struct snd_ctl_elem_value *ucontrol)
{
	struct soc_mixer_control *mc =
		(struct soc_mixer_control *)kcontrol->private_value;
	struct snd_soc_codec *codec = snd_kcontrol_chip(kcontrol);
	unsigned int reg = mc->reg;
	unsigned int shift = mc->shift;
	unsigned int rshift = mc->rshift;
	int max = mc->max;
	unsigned int mask = (1 << fls(max)) - 1;
	unsigned int invert = mc->invert;

	ucontrol->value.integer.value[0] =
		(snd_soc_read(codec, reg) >> shift) & mask;
	if (shift != rshift)
		ucontrol->value.integer.value[1] =
			(snd_soc_read(codec, reg) >> rshift) & mask;
	if (invert) {
		ucontrol->value.integer.value[0] =
			max - ucontrol->value.integer.value[0];
		if (shift != rshift)
			ucontrol->value.integer.value[1] =
				max - ucontrol->value.integer.value[1];
	}

	return 0;
}
EXPORT_SYMBOL_GPL(snd_soc_get_volsw);

/**
 * snd_soc_put_volsw - single mixer put callback
 * @kcontrol: mixer control
 * @ucontrol: control element information
 *
 * Callback to set the value of a single mixer control.
 *
 * Returns 0 for success.
 */
int snd_soc_put_volsw(struct snd_kcontrol *kcontrol,
	struct snd_ctl_elem_value *ucontrol)
{
	struct soc_mixer_control *mc =
		(struct soc_mixer_control *)kcontrol->private_value;
	struct snd_soc_codec *codec = snd_kcontrol_chip(kcontrol);
	unsigned int reg = mc->reg;
	unsigned int shift = mc->shift;
	unsigned int rshift = mc->rshift;
	int max = mc->max;
	unsigned int mask = (1 << fls(max)) - 1;
	unsigned int invert = mc->invert;
	unsigned int val, val2, val_mask;

	val = (ucontrol->value.integer.value[0] & mask);
	if (invert)
		val = max - val;
	val_mask = mask << shift;
	val = val << shift;
	if (shift != rshift) {
		val2 = (ucontrol->value.integer.value[1] & mask);
		if (invert)
			val2 = max - val2;
		val_mask |= mask << rshift;
		val |= val2 << rshift;
	}
	return snd_soc_update_bits(codec, reg, val_mask, val);
}
EXPORT_SYMBOL_GPL(snd_soc_put_volsw);

/**
 * snd_soc_info_volsw_2r - double mixer info callback
 * @kcontrol: mixer control
 * @uinfo: control element information
 *
 * Callback to provide information about a double mixer control that
 * spans 2 codec registers.
 *
 * Returns 0 for success.
 */
int snd_soc_info_volsw_2r(struct snd_kcontrol *kcontrol,
	struct snd_ctl_elem_info *uinfo)
{
	struct soc_mixer_control *mc =
		(struct soc_mixer_control *)kcontrol->private_value;
	int max = mc->max;

	if (max == 1 && !strstr(kcontrol->id.name, " Volume"))
		uinfo->type = SNDRV_CTL_ELEM_TYPE_BOOLEAN;
	else
		uinfo->type = SNDRV_CTL_ELEM_TYPE_INTEGER;

	uinfo->count = 2;
	uinfo->value.integer.min = 0;
	uinfo->value.integer.max = max;
	return 0;
}
EXPORT_SYMBOL_GPL(snd_soc_info_volsw_2r);

/**
 * snd_soc_get_volsw_2r - double mixer get callback
 * @kcontrol: mixer control
 * @ucontrol: control element information
 *
 * Callback to get the value of a double mixer control that spans 2 registers.
 *
 * Returns 0 for success.
 */
int snd_soc_get_volsw_2r(struct snd_kcontrol *kcontrol,
	struct snd_ctl_elem_value *ucontrol)
{
	struct soc_mixer_control *mc =
		(struct soc_mixer_control *)kcontrol->private_value;
	struct snd_soc_codec *codec = snd_kcontrol_chip(kcontrol);
	unsigned int reg = mc->reg;
	unsigned int reg2 = mc->rreg;
	unsigned int shift = mc->shift;
	int max = mc->max;
	unsigned int mask = (1 << fls(max)) - 1;
	unsigned int invert = mc->invert;

	ucontrol->value.integer.value[0] =
		(snd_soc_read(codec, reg) >> shift) & mask;
	ucontrol->value.integer.value[1] =
		(snd_soc_read(codec, reg2) >> shift) & mask;
	if (invert) {
		ucontrol->value.integer.value[0] =
			max - ucontrol->value.integer.value[0];
		ucontrol->value.integer.value[1] =
			max - ucontrol->value.integer.value[1];
	}

	return 0;
}
EXPORT_SYMBOL_GPL(snd_soc_get_volsw_2r);

/**
 * snd_soc_put_volsw_2r - double mixer set callback
 * @kcontrol: mixer control
 * @ucontrol: control element information
 *
 * Callback to set the value of a double mixer control that spans 2 registers.
 *
 * Returns 0 for success.
 */
int snd_soc_put_volsw_2r(struct snd_kcontrol *kcontrol,
	struct snd_ctl_elem_value *ucontrol)
{
	struct soc_mixer_control *mc =
		(struct soc_mixer_control *)kcontrol->private_value;
	struct snd_soc_codec *codec = snd_kcontrol_chip(kcontrol);
	unsigned int reg = mc->reg;
	unsigned int reg2 = mc->rreg;
	unsigned int shift = mc->shift;
	int max = mc->max;
	unsigned int mask = (1 << fls(max)) - 1;
	unsigned int invert = mc->invert;
	int err;
	unsigned int val, val2, val_mask;

	val_mask = mask << shift;
	val = (ucontrol->value.integer.value[0] & mask);
	val2 = (ucontrol->value.integer.value[1] & mask);

	if (invert) {
		val = max - val;
		val2 = max - val2;
	}

	val = val << shift;
	val2 = val2 << shift;

	err = snd_soc_update_bits(codec, reg, val_mask, val);
	if (err < 0)
		return err;

	err = snd_soc_update_bits(codec, reg2, val_mask, val2);
	return err;
}
EXPORT_SYMBOL_GPL(snd_soc_put_volsw_2r);

/**
 * snd_soc_info_volsw_s8 - signed mixer info callback
 * @kcontrol: mixer control
 * @uinfo: control element information
 *
 * Callback to provide information about a signed mixer control.
 *
 * Returns 0 for success.
 */
int snd_soc_info_volsw_s8(struct snd_kcontrol *kcontrol,
	struct snd_ctl_elem_info *uinfo)
{
	struct soc_mixer_control *mc =
		(struct soc_mixer_control *)kcontrol->private_value;
	int max = mc->max;
	int min = mc->min;

	uinfo->type = SNDRV_CTL_ELEM_TYPE_INTEGER;
	uinfo->count = 2;
	uinfo->value.integer.min = 0;
	uinfo->value.integer.max = max-min;
	return 0;
}
EXPORT_SYMBOL_GPL(snd_soc_info_volsw_s8);

/**
 * snd_soc_get_volsw_s8 - signed mixer get callback
 * @kcontrol: mixer control
 * @ucontrol: control element information
 *
 * Callback to get the value of a signed mixer control.
 *
 * Returns 0 for success.
 */
int snd_soc_get_volsw_s8(struct snd_kcontrol *kcontrol,
	struct snd_ctl_elem_value *ucontrol)
{
	struct soc_mixer_control *mc =
		(struct soc_mixer_control *)kcontrol->private_value;
	struct snd_soc_codec *codec = snd_kcontrol_chip(kcontrol);
	unsigned int reg = mc->reg;
	int min = mc->min;
	int val = snd_soc_read(codec, reg);

	ucontrol->value.integer.value[0] =
		((signed char)(val & 0xff))-min;
	ucontrol->value.integer.value[1] =
		((signed char)((val >> 8) & 0xff))-min;
	return 0;
}
EXPORT_SYMBOL_GPL(snd_soc_get_volsw_s8);

/**
 * snd_soc_put_volsw_sgn - signed mixer put callback
 * @kcontrol: mixer control
 * @ucontrol: control element information
 *
 * Callback to set the value of a signed mixer control.
 *
 * Returns 0 for success.
 */
int snd_soc_put_volsw_s8(struct snd_kcontrol *kcontrol,
	struct snd_ctl_elem_value *ucontrol)
{
	struct soc_mixer_control *mc =
		(struct soc_mixer_control *)kcontrol->private_value;
	struct snd_soc_codec *codec = snd_kcontrol_chip(kcontrol);
	unsigned int reg = mc->reg;
	int min = mc->min;
	unsigned int val;

	val = (ucontrol->value.integer.value[0]+min) & 0xff;
	val |= ((ucontrol->value.integer.value[1]+min) & 0xff) << 8;

	return snd_soc_update_bits(codec, reg, 0xffff, val);
}
EXPORT_SYMBOL_GPL(snd_soc_put_volsw_s8);

/**
 * snd_soc_dai_set_sysclk - configure DAI system or master clock.
 * @dai: DAI
 * @clk_id: DAI specific clock ID
 * @freq: new clock frequency in Hz
 * @dir: new clock direction - input/output.
 *
 * Configures the DAI master (MCLK) or system (SYSCLK) clocking.
 */
int snd_soc_dai_set_sysclk(struct snd_soc_dai *dai, int clk_id,
	unsigned int freq, int dir)
{
	if (dai->ops && dai->ops->set_sysclk)
		return dai->ops->set_sysclk(dai, clk_id, freq, dir);
	else
		return -EINVAL;
}
EXPORT_SYMBOL_GPL(snd_soc_dai_set_sysclk);

/**
 * snd_soc_dai_set_clkdiv - configure DAI clock dividers.
 * @dai: DAI
 * @div_id: DAI specific clock divider ID
 * @div: new clock divisor.
 *
 * Configures the clock dividers. This is used to derive the best DAI bit and
 * frame clocks from the system or master clock. It's best to set the DAI bit
 * and frame clocks as low as possible to save system power.
 */
int snd_soc_dai_set_clkdiv(struct snd_soc_dai *dai,
	int div_id, int div)
{
	if (dai->ops && dai->ops->set_clkdiv)
		return dai->ops->set_clkdiv(dai, div_id, div);
	else
		return -EINVAL;
}
EXPORT_SYMBOL_GPL(snd_soc_dai_set_clkdiv);

/**
 * snd_soc_dai_set_pll - configure DAI PLL.
 * @dai: DAI
 * @pll_id: DAI specific PLL ID
 * @source: DAI specific source for the PLL
 * @freq_in: PLL input clock frequency in Hz
 * @freq_out: requested PLL output clock frequency in Hz
 *
 * Configures and enables PLL to generate output clock based on input clock.
 */
int snd_soc_dai_set_pll(struct snd_soc_dai *dai, int pll_id, int source,
	unsigned int freq_in, unsigned int freq_out)
{
	if (dai->ops && dai->ops->set_pll)
		return dai->ops->set_pll(dai, pll_id, source,
					 freq_in, freq_out);
	else
		return -EINVAL;
}
EXPORT_SYMBOL_GPL(snd_soc_dai_set_pll);

/**
 * snd_soc_dai_set_fmt - configure DAI hardware audio format.
 * @dai: DAI
 * @fmt: SND_SOC_DAIFMT_ format value.
 *
 * Configures the DAI hardware format and clocking.
 */
int snd_soc_dai_set_fmt(struct snd_soc_dai *dai, unsigned int fmt)
{
	if (dai->ops && dai->ops->set_fmt)
		return dai->ops->set_fmt(dai, fmt);
	else
		return -EINVAL;
}
EXPORT_SYMBOL_GPL(snd_soc_dai_set_fmt);

/**
 * snd_soc_dai_set_tdm_slot - configure DAI TDM.
 * @dai: DAI
 * @tx_mask: bitmask representing active TX slots.
 * @rx_mask: bitmask representing active RX slots.
 * @slots: Number of slots in use.
 * @slot_width: Width in bits for each slot.
 *
 * Configures a DAI for TDM operation. Both mask and slots are codec and DAI
 * specific.
 */
int snd_soc_dai_set_tdm_slot(struct snd_soc_dai *dai,
	unsigned int tx_mask, unsigned int rx_mask, int slots, int slot_width)
{
	if (dai->ops && dai->ops->set_tdm_slot)
		return dai->ops->set_tdm_slot(dai, tx_mask, rx_mask,
				slots, slot_width);
	else
		return -EINVAL;
}
EXPORT_SYMBOL_GPL(snd_soc_dai_set_tdm_slot);

/**
 * snd_soc_dai_set_channel_map - configure DAI audio channel map
 * @dai: DAI
 * @tx_num: how many TX channels
 * @tx_slot: pointer to an array which imply the TX slot number channel
 *           0~num-1 uses
 * @rx_num: how many RX channels
 * @rx_slot: pointer to an array which imply the RX slot number channel
 *           0~num-1 uses
 *
 * configure the relationship between channel number and TDM slot number.
 */
int snd_soc_dai_set_channel_map(struct snd_soc_dai *dai,
	unsigned int tx_num, unsigned int *tx_slot,
	unsigned int rx_num, unsigned int *rx_slot)
{
	if (dai->ops && dai->ops->set_channel_map)
		return dai->ops->set_channel_map(dai, tx_num, tx_slot,
			rx_num, rx_slot);
	else
		return -EINVAL;
}
EXPORT_SYMBOL_GPL(snd_soc_dai_set_channel_map);

/**
 * snd_soc_dai_set_tristate - configure DAI system or master clock.
 * @dai: DAI
 * @tristate: tristate enable
 *
 * Tristates the DAI so that others can use it.
 */
int snd_soc_dai_set_tristate(struct snd_soc_dai *dai, int tristate)
{
	if (dai->ops && dai->ops->set_tristate)
		return dai->ops->set_tristate(dai, tristate);
	else
		return -EINVAL;
}
EXPORT_SYMBOL_GPL(snd_soc_dai_set_tristate);

/**
 * snd_soc_dai_digital_mute - configure DAI system or master clock.
 * @dai: DAI
 * @mute: mute enable
 *
 * Mutes the DAI DAC.
 */
int snd_soc_dai_digital_mute(struct snd_soc_dai *dai, int mute)
{
	if (dai->ops && dai->ops->digital_mute)
		return dai->ops->digital_mute(dai, mute);
	else
		return -EINVAL;
}
EXPORT_SYMBOL_GPL(snd_soc_dai_digital_mute);

/**
 * snd_soc_register_card - Register a card with the ASoC core
 *
 * @card: Card to register
 *
 * Note that currently this is an internal only function: it will be
 * exposed to machine drivers after further backporting of ASoC v2
 * registration APIs.
 */
static int snd_soc_register_card(struct snd_soc_card *card)
{
	if (!card->name || !card->dev)
		return -EINVAL;

	INIT_LIST_HEAD(&card->list);
	card->instantiated = 0;

	mutex_lock(&client_mutex);
	list_add(&card->list, &card_list);
	snd_soc_instantiate_cards();
	mutex_unlock(&client_mutex);

	dev_dbg(card->dev, "Registered card '%s'\n", card->name);

	return 0;
}

/**
 * snd_soc_unregister_card - Unregister a card with the ASoC core
 *
 * @card: Card to unregister
 *
 * Note that currently this is an internal only function: it will be
 * exposed to machine drivers after further backporting of ASoC v2
 * registration APIs.
 */
static int snd_soc_unregister_card(struct snd_soc_card *card)
{
	mutex_lock(&client_mutex);
	list_del(&card->list);
	mutex_unlock(&client_mutex);

	dev_dbg(card->dev, "Unregistered card '%s'\n", card->name);

	return 0;
}

static struct snd_soc_dai_ops null_dai_ops = {
};

/**
 * snd_soc_register_dai - Register a DAI with the ASoC core
 *
 * @dai: DAI to register
 */
int snd_soc_register_dai(struct snd_soc_dai *dai)
{
	if (!dai->name)
		return -EINVAL;

	/* The device should become mandatory over time */
	if (!dai->dev)
		printk(KERN_WARNING "No device for DAI %s\n", dai->name);

	if (!dai->ops)
		dai->ops = &null_dai_ops;

	INIT_LIST_HEAD(&dai->list);

	mutex_lock(&client_mutex);
	list_add(&dai->list, &dai_list);
	snd_soc_instantiate_cards();
	mutex_unlock(&client_mutex);

	pr_debug("Registered DAI '%s'\n", dai->name);

	return 0;
}
EXPORT_SYMBOL_GPL(snd_soc_register_dai);

/**
 * snd_soc_unregister_dai - Unregister a DAI from the ASoC core
 *
 * @dai: DAI to unregister
 */
void snd_soc_unregister_dai(struct snd_soc_dai *dai)
{
	mutex_lock(&client_mutex);
	list_del(&dai->list);
	mutex_unlock(&client_mutex);

	pr_debug("Unregistered DAI '%s'\n", dai->name);
}
EXPORT_SYMBOL_GPL(snd_soc_unregister_dai);

/**
 * snd_soc_register_dais - Register multiple DAIs with the ASoC core
 *
 * @dai: Array of DAIs to register
 * @count: Number of DAIs
 */
int snd_soc_register_dais(struct snd_soc_dai *dai, size_t count)
{
	int i, ret;

	for (i = 0; i < count; i++) {
		ret = snd_soc_register_dai(&dai[i]);
		if (ret != 0)
			goto err;
	}

	return 0;

err:
	for (i--; i >= 0; i--)
		snd_soc_unregister_dai(&dai[i]);

	return ret;
}
EXPORT_SYMBOL_GPL(snd_soc_register_dais);

/**
 * snd_soc_unregister_dais - Unregister multiple DAIs from the ASoC core
 *
 * @dai: Array of DAIs to unregister
 * @count: Number of DAIs
 */
void snd_soc_unregister_dais(struct snd_soc_dai *dai, size_t count)
{
	int i;

	for (i = 0; i < count; i++)
		snd_soc_unregister_dai(&dai[i]);
}
EXPORT_SYMBOL_GPL(snd_soc_unregister_dais);

/**
 * snd_soc_register_platform - Register a platform with the ASoC core
 *
 * @platform: platform to register
 */
int snd_soc_register_platform(struct snd_soc_platform *platform)
{
	if (!platform->name)
		return -EINVAL;

	INIT_LIST_HEAD(&platform->list);

	mutex_lock(&client_mutex);
	list_add(&platform->list, &platform_list);
	snd_soc_instantiate_cards();
	mutex_unlock(&client_mutex);

	pr_debug("Registered platform '%s'\n", platform->name);

	return 0;
}
EXPORT_SYMBOL_GPL(snd_soc_register_platform);

/**
 * snd_soc_unregister_platform - Unregister a platform from the ASoC core
 *
 * @platform: platform to unregister
 */
void snd_soc_unregister_platform(struct snd_soc_platform *platform)
{
	mutex_lock(&client_mutex);
	list_del(&platform->list);
	mutex_unlock(&client_mutex);

	pr_debug("Unregistered platform '%s'\n", platform->name);
}
EXPORT_SYMBOL_GPL(snd_soc_unregister_platform);

static u64 codec_format_map[] = {
	SNDRV_PCM_FMTBIT_S16_LE | SNDRV_PCM_FMTBIT_S16_BE,
	SNDRV_PCM_FMTBIT_U16_LE | SNDRV_PCM_FMTBIT_U16_BE,
	SNDRV_PCM_FMTBIT_S24_LE | SNDRV_PCM_FMTBIT_S24_BE,
	SNDRV_PCM_FMTBIT_U24_LE | SNDRV_PCM_FMTBIT_U24_BE,
	SNDRV_PCM_FMTBIT_S32_LE | SNDRV_PCM_FMTBIT_S32_BE,
	SNDRV_PCM_FMTBIT_U32_LE | SNDRV_PCM_FMTBIT_U32_BE,
	SNDRV_PCM_FMTBIT_S24_3LE | SNDRV_PCM_FMTBIT_U24_3BE,
	SNDRV_PCM_FMTBIT_U24_3LE | SNDRV_PCM_FMTBIT_U24_3BE,
	SNDRV_PCM_FMTBIT_S20_3LE | SNDRV_PCM_FMTBIT_S20_3BE,
	SNDRV_PCM_FMTBIT_U20_3LE | SNDRV_PCM_FMTBIT_U20_3BE,
	SNDRV_PCM_FMTBIT_S18_3LE | SNDRV_PCM_FMTBIT_S18_3BE,
	SNDRV_PCM_FMTBIT_U18_3LE | SNDRV_PCM_FMTBIT_U18_3BE,
	SNDRV_PCM_FMTBIT_FLOAT_LE | SNDRV_PCM_FMTBIT_FLOAT_BE,
	SNDRV_PCM_FMTBIT_FLOAT64_LE | SNDRV_PCM_FMTBIT_FLOAT64_BE,
	SNDRV_PCM_FMTBIT_IEC958_SUBFRAME_LE
	| SNDRV_PCM_FMTBIT_IEC958_SUBFRAME_BE,
};

/* Fix up the DAI formats for endianness: codecs don't actually see
 * the endianness of the data but we're using the CPU format
 * definitions which do need to include endianness so we ensure that
 * codec DAIs always have both big and little endian variants set.
 */
static void fixup_codec_formats(struct snd_soc_pcm_stream *stream)
{
	int i;

	for (i = 0; i < ARRAY_SIZE(codec_format_map); i++)
		if (stream->formats & codec_format_map[i])
			stream->formats |= codec_format_map[i];
}

/**
 * snd_soc_register_codec - Register a codec with the ASoC core
 *
 * @codec: codec to register
 */
int snd_soc_register_codec(struct snd_soc_codec *codec)
{
	int i;

	if (!codec->name)
		return -EINVAL;

	/* The device should become mandatory over time */
	if (!codec->dev)
		printk(KERN_WARNING "No device for codec %s\n", codec->name);

	INIT_LIST_HEAD(&codec->list);

	for (i = 0; i < codec->num_dai; i++) {
		fixup_codec_formats(&codec->dai[i].playback);
		fixup_codec_formats(&codec->dai[i].capture);
	}

	mutex_lock(&client_mutex);
	list_add(&codec->list, &codec_list);
	snd_soc_instantiate_cards();
	mutex_unlock(&client_mutex);

	pr_debug("Registered codec '%s'\n", codec->name);

	return 0;
}
EXPORT_SYMBOL_GPL(snd_soc_register_codec);

/**
 * snd_soc_unregister_codec - Unregister a codec from the ASoC core
 *
 * @codec: codec to unregister
 */
void snd_soc_unregister_codec(struct snd_soc_codec *codec)
{
	mutex_lock(&client_mutex);
	list_del(&codec->list);
	mutex_unlock(&client_mutex);

	pr_debug("Unregistered codec '%s'\n", codec->name);
}
EXPORT_SYMBOL_GPL(snd_soc_unregister_codec);

static int __init snd_soc_init(void)
{
#ifdef CONFIG_DEBUG_FS
	debugfs_root = debugfs_create_dir("asoc", NULL);
	if (IS_ERR(debugfs_root) || !debugfs_root) {
		printk(KERN_WARNING
		       "ASoC: Failed to create debugfs directory\n");
		debugfs_root = NULL;
	}
#endif

	return platform_driver_register(&soc_driver);
}

static void __exit snd_soc_exit(void)
{
#ifdef CONFIG_DEBUG_FS
	debugfs_remove_recursive(debugfs_root);
#endif
	platform_driver_unregister(&soc_driver);
}

module_init(snd_soc_init);
module_exit(snd_soc_exit);

/* Module information */
MODULE_AUTHOR("Liam Girdwood, lrg@slimlogic.co.uk");
MODULE_DESCRIPTION("ALSA SoC Core");
MODULE_LICENSE("GPL");
MODULE_ALIAS("platform:soc-audio");<|MERGE_RESOLUTION|>--- conflicted
+++ resolved
@@ -1285,12 +1285,8 @@
 		printk(KERN_WARNING
 		       "Failed to create pop time debugfs file\n");
 
-<<<<<<< HEAD
-	codec->debugfs_dapm = debugfs_create_dir("dapm", debugfs_root);
-=======
 	codec->debugfs_dapm = debugfs_create_dir("dapm",
 						 codec->debugfs_codec_root);
->>>>>>> b9418f16
 	if (!codec->debugfs_dapm)
 		printk(KERN_WARNING
 		       "Failed to create DAPM debugfs directory\n");
@@ -1300,13 +1296,7 @@
 
 static void soc_cleanup_codec_debugfs(struct snd_soc_codec *codec)
 {
-<<<<<<< HEAD
-	debugfs_remove_recursive(codec->debugfs_dapm);
-	debugfs_remove(codec->debugfs_pop_time);
-	debugfs_remove(codec->debugfs_reg);
-=======
 	debugfs_remove_recursive(codec->debugfs_codec_root);
->>>>>>> b9418f16
 }
 
 #else
