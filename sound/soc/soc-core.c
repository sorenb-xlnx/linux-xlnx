--- conflicted
+++ resolved
@@ -3345,15 +3345,9 @@
 	pr_debug("Registered codec '%s'\n", codec->name);
 	return 0;
 
-<<<<<<< HEAD
-error:
-	if (codec->reg_cache)
-		kfree(codec->reg_cache);
-=======
 error_dais:
 	snd_soc_cache_exit(codec);
 error_cache:
->>>>>>> 31c64d8b
 	kfree(codec->name);
 	kfree(codec);
 	return ret;
