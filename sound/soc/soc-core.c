/*
 * soc-core.c  --  ALSA SoC Audio Layer
 *
 * Copyright 2005 Wolfson Microelectronics PLC.
 * Copyright 2005 Openedhand Ltd.
 *
 * Author: Liam Girdwood <lrg@slimlogic.co.uk>
 *         with code, comments and ideas from :-
 *         Richard Purdie <richard@openedhand.com>
 *
 *  This program is free software; you can redistribute  it and/or modify it
 *  under  the terms of  the GNU General  Public License as published by the
 *  Free Software Foundation;  either version 2 of the  License, or (at your
 *  option) any later version.
 *
 *  TODO:
 *   o Add hw rules to enforce rates, etc.
 *   o More testing with other codecs/machines.
 *   o Add more codecs and platforms to ensure good API coverage.
 *   o Support TDM on PCM and I2S
 */

#include <linux/module.h>
#include <linux/moduleparam.h>
#include <linux/init.h>
#include <linux/delay.h>
#include <linux/pm.h>
#include <linux/bitops.h>
#include <linux/platform_device.h>
#include <sound/core.h>
#include <sound/pcm.h>
#include <sound/pcm_params.h>
#include <sound/soc.h>
#include <sound/soc-dapm.h>
#include <sound/initval.h>

/* debug */
#define SOC_DEBUG 0
#if SOC_DEBUG
#define dbg(format, arg...) printk(format, ## arg)
#else
#define dbg(format, arg...)
#endif

static DEFINE_MUTEX(pcm_mutex);
static DEFINE_MUTEX(io_mutex);
static DECLARE_WAIT_QUEUE_HEAD(soc_pm_waitq);

/*
 * This is a timeout to do a DAPM powerdown after a stream is closed().
 * It can be used to eliminate pops between different playback streams, e.g.
 * between two audio tracks.
 */
static int pmdown_time = 5000;
module_param(pmdown_time, int, 0);
MODULE_PARM_DESC(pmdown_time, "DAPM stream powerdown time (msecs)");

/*
 * This function forces any delayed work to be queued and run.
 */
static int run_delayed_work(struct delayed_work *dwork)
{
	int ret;

	/* cancel any work waiting to be queued. */
	ret = cancel_delayed_work(dwork);

	/* if there was any work waiting then we run it now and
	 * wait for it's completion */
	if (ret) {
		schedule_delayed_work(dwork, 0);
		flush_scheduled_work();
	}
	return ret;
}

#ifdef CONFIG_SND_SOC_AC97_BUS
/* unregister ac97 codec */
static int soc_ac97_dev_unregister(struct snd_soc_codec *codec)
{
	if (codec->ac97->dev.bus)
		device_unregister(&codec->ac97->dev);
	return 0;
}

/* stop no dev release warning */
static void soc_ac97_device_release(struct device *dev){}

/* register ac97 codec to bus */
static int soc_ac97_dev_register(struct snd_soc_codec *codec)
{
	int err;

	codec->ac97->dev.bus = &ac97_bus_type;
	codec->ac97->dev.parent = NULL;
	codec->ac97->dev.release = soc_ac97_device_release;

	dev_set_name(&codec->ac97->dev, "%d-%d:%s",
		     codec->card->number, 0, codec->name);
	err = device_register(&codec->ac97->dev);
	if (err < 0) {
		snd_printk(KERN_ERR "Can't register ac97 bus\n");
		codec->ac97->dev.bus = NULL;
		return err;
	}
	return 0;
}
#endif

static inline const char *get_dai_name(int type)
{
	switch (type) {
	case SND_SOC_DAI_AC97_BUS:
	case SND_SOC_DAI_AC97:
		return "AC97";
	case SND_SOC_DAI_I2S:
		return "I2S";
	case SND_SOC_DAI_PCM:
		return "PCM";
	}
	return NULL;
}

/*
 * Called by ALSA when a PCM substream is opened, the runtime->hw record is
 * then initialized and any private data can be allocated. This also calls
 * startup for the cpu DAI, platform, machine and codec DAI.
 */
static int soc_pcm_open(struct snd_pcm_substream *substream)
{
	struct snd_soc_pcm_runtime *rtd = substream->private_data;
	struct snd_soc_device *socdev = rtd->socdev;
	struct snd_pcm_runtime *runtime = substream->runtime;
	struct snd_soc_dai_link *machine = rtd->dai;
	struct snd_soc_platform *platform = socdev->platform;
	struct snd_soc_dai *cpu_dai = machine->cpu_dai;
	struct snd_soc_dai *codec_dai = machine->codec_dai;
	int ret = 0;

	mutex_lock(&pcm_mutex);

	/* startup the audio subsystem */
	if (cpu_dai->ops.startup) {
		ret = cpu_dai->ops.startup(substream);
		if (ret < 0) {
			printk(KERN_ERR "asoc: can't open interface %s\n",
				cpu_dai->name);
			goto out;
		}
	}

	if (platform->pcm_ops->open) {
		ret = platform->pcm_ops->open(substream);
		if (ret < 0) {
			printk(KERN_ERR "asoc: can't open platform %s\n", platform->name);
			goto platform_err;
		}
	}

	if (codec_dai->ops.startup) {
		ret = codec_dai->ops.startup(substream);
		if (ret < 0) {
			printk(KERN_ERR "asoc: can't open codec %s\n",
				codec_dai->name);
			goto codec_dai_err;
		}
	}

	if (machine->ops && machine->ops->startup) {
		ret = machine->ops->startup(substream);
		if (ret < 0) {
			printk(KERN_ERR "asoc: %s startup failed\n", machine->name);
			goto machine_err;
		}
	}

	/* Check that the codec and cpu DAI's are compatible */
	if (substream->stream == SNDRV_PCM_STREAM_PLAYBACK) {
		runtime->hw.rate_min =
			max(codec_dai->playback.rate_min,
			    cpu_dai->playback.rate_min);
		runtime->hw.rate_max =
			min(codec_dai->playback.rate_max,
			    cpu_dai->playback.rate_max);
		runtime->hw.channels_min =
			max(codec_dai->playback.channels_min,
				cpu_dai->playback.channels_min);
		runtime->hw.channels_max =
			min(codec_dai->playback.channels_max,
				cpu_dai->playback.channels_max);
		runtime->hw.formats =
			codec_dai->playback.formats & cpu_dai->playback.formats;
		runtime->hw.rates =
			codec_dai->playback.rates & cpu_dai->playback.rates;
	} else {
		runtime->hw.rate_min =
			max(codec_dai->capture.rate_min,
			    cpu_dai->capture.rate_min);
		runtime->hw.rate_max =
			min(codec_dai->capture.rate_max,
			    cpu_dai->capture.rate_max);
		runtime->hw.channels_min =
			max(codec_dai->capture.channels_min,
				cpu_dai->capture.channels_min);
		runtime->hw.channels_max =
			min(codec_dai->capture.channels_max,
				cpu_dai->capture.channels_max);
		runtime->hw.formats =
			codec_dai->capture.formats & cpu_dai->capture.formats;
		runtime->hw.rates =
			codec_dai->capture.rates & cpu_dai->capture.rates;
	}

	snd_pcm_limit_hw_rates(runtime);
	if (!runtime->hw.rates) {
		printk(KERN_ERR "asoc: %s <-> %s No matching rates\n",
			codec_dai->name, cpu_dai->name);
		goto machine_err;
	}
	if (!runtime->hw.formats) {
		printk(KERN_ERR "asoc: %s <-> %s No matching formats\n",
			codec_dai->name, cpu_dai->name);
		goto machine_err;
	}
	if (!runtime->hw.channels_min || !runtime->hw.channels_max) {
		printk(KERN_ERR "asoc: %s <-> %s No matching channels\n",
			codec_dai->name, cpu_dai->name);
		goto machine_err;
	}

	dbg("asoc: %s <-> %s info:\n", codec_dai->name, cpu_dai->name);
	dbg("asoc: rate mask 0x%x\n", runtime->hw.rates);
	dbg("asoc: min ch %d max ch %d\n", runtime->hw.channels_min,
		runtime->hw.channels_max);
	dbg("asoc: min rate %d max rate %d\n", runtime->hw.rate_min,
		runtime->hw.rate_max);

	if (substream->stream == SNDRV_PCM_STREAM_PLAYBACK)
		cpu_dai->playback.active = codec_dai->playback.active = 1;
	else
		cpu_dai->capture.active = codec_dai->capture.active = 1;
	cpu_dai->active = codec_dai->active = 1;
	cpu_dai->runtime = runtime;
	socdev->codec->active++;
	mutex_unlock(&pcm_mutex);
	return 0;

machine_err:
	if (machine->ops && machine->ops->shutdown)
		machine->ops->shutdown(substream);

codec_dai_err:
	if (platform->pcm_ops->close)
		platform->pcm_ops->close(substream);

platform_err:
	if (cpu_dai->ops.shutdown)
		cpu_dai->ops.shutdown(substream);
out:
	mutex_unlock(&pcm_mutex);
	return ret;
}

/*
 * Power down the audio subsystem pmdown_time msecs after close is called.
 * This is to ensure there are no pops or clicks in between any music tracks
 * due to DAPM power cycling.
 */
static void close_delayed_work(struct work_struct *work)
{
	struct snd_soc_device *socdev =
		container_of(work, struct snd_soc_device, delayed_work.work);
	struct snd_soc_codec *codec = socdev->codec;
	struct snd_soc_dai *codec_dai;
	int i;

	mutex_lock(&pcm_mutex);
	for (i = 0; i < codec->num_dai; i++) {
		codec_dai = &codec->dai[i];

		dbg("pop wq checking: %s status: %s waiting: %s\n",
			codec_dai->playback.stream_name,
			codec_dai->playback.active ? "active" : "inactive",
			codec_dai->pop_wait ? "yes" : "no");

		/* are we waiting on this codec DAI stream */
		if (codec_dai->pop_wait == 1) {

			/* Reduce power if no longer active */
			if (codec->active == 0) {
				dbg("pop wq D1 %s %s\n", codec->name,
					codec_dai->playback.stream_name);
				snd_soc_dapm_set_bias_level(socdev,
					SND_SOC_BIAS_PREPARE);
			}

			codec_dai->pop_wait = 0;
			snd_soc_dapm_stream_event(codec,
				codec_dai->playback.stream_name,
				SND_SOC_DAPM_STREAM_STOP);

			/* Fall into standby if no longer active */
			if (codec->active == 0) {
				dbg("pop wq D3 %s %s\n", codec->name,
					codec_dai->playback.stream_name);
				snd_soc_dapm_set_bias_level(socdev,
					SND_SOC_BIAS_STANDBY);
			}
		}
	}
	mutex_unlock(&pcm_mutex);
}

/*
 * Called by ALSA when a PCM substream is closed. Private data can be
 * freed here. The cpu DAI, codec DAI, machine and platform are also
 * shutdown.
 */
static int soc_codec_close(struct snd_pcm_substream *substream)
{
	struct snd_soc_pcm_runtime *rtd = substream->private_data;
	struct snd_soc_device *socdev = rtd->socdev;
	struct snd_soc_dai_link *machine = rtd->dai;
	struct snd_soc_platform *platform = socdev->platform;
	struct snd_soc_dai *cpu_dai = machine->cpu_dai;
	struct snd_soc_dai *codec_dai = machine->codec_dai;
	struct snd_soc_codec *codec = socdev->codec;

	mutex_lock(&pcm_mutex);

	if (substream->stream == SNDRV_PCM_STREAM_PLAYBACK)
		cpu_dai->playback.active = codec_dai->playback.active = 0;
	else
		cpu_dai->capture.active = codec_dai->capture.active = 0;

	if (codec_dai->playback.active == 0 &&
		codec_dai->capture.active == 0) {
		cpu_dai->active = codec_dai->active = 0;
	}
	codec->active--;

	/* Muting the DAC suppresses artifacts caused during digital
	 * shutdown, for example from stopping clocks.
	 */
	if (substream->stream == SNDRV_PCM_STREAM_PLAYBACK)
		snd_soc_dai_digital_mute(codec_dai, 1);

	if (cpu_dai->ops.shutdown)
		cpu_dai->ops.shutdown(substream);

	if (codec_dai->ops.shutdown)
		codec_dai->ops.shutdown(substream);

	if (machine->ops && machine->ops->shutdown)
		machine->ops->shutdown(substream);

	if (platform->pcm_ops->close)
		platform->pcm_ops->close(substream);
	cpu_dai->runtime = NULL;

	if (substream->stream == SNDRV_PCM_STREAM_PLAYBACK) {
		/* start delayed pop wq here for playback streams */
		codec_dai->pop_wait = 1;
		schedule_delayed_work(&socdev->delayed_work,
			msecs_to_jiffies(pmdown_time));
	} else {
		/* capture streams can be powered down now */
		snd_soc_dapm_stream_event(codec,
			codec_dai->capture.stream_name,
			SND_SOC_DAPM_STREAM_STOP);

		if (codec->active == 0 && codec_dai->pop_wait == 0)
			snd_soc_dapm_set_bias_level(socdev,
						SND_SOC_BIAS_STANDBY);
	}

	mutex_unlock(&pcm_mutex);
	return 0;
}

/*
 * Called by ALSA when the PCM substream is prepared, can set format, sample
 * rate, etc.  This function is non atomic and can be called multiple times,
 * it can refer to the runtime info.
 */
static int soc_pcm_prepare(struct snd_pcm_substream *substream)
{
	struct snd_soc_pcm_runtime *rtd = substream->private_data;
	struct snd_soc_device *socdev = rtd->socdev;
	struct snd_soc_dai_link *machine = rtd->dai;
	struct snd_soc_platform *platform = socdev->platform;
	struct snd_soc_dai *cpu_dai = machine->cpu_dai;
	struct snd_soc_dai *codec_dai = machine->codec_dai;
	struct snd_soc_codec *codec = socdev->codec;
	int ret = 0;

	mutex_lock(&pcm_mutex);

	if (machine->ops && machine->ops->prepare) {
		ret = machine->ops->prepare(substream);
		if (ret < 0) {
			printk(KERN_ERR "asoc: machine prepare error\n");
			goto out;
		}
	}

	if (platform->pcm_ops->prepare) {
		ret = platform->pcm_ops->prepare(substream);
		if (ret < 0) {
			printk(KERN_ERR "asoc: platform prepare error\n");
			goto out;
		}
	}

	if (codec_dai->ops.prepare) {
		ret = codec_dai->ops.prepare(substream);
		if (ret < 0) {
			printk(KERN_ERR "asoc: codec DAI prepare error\n");
			goto out;
		}
	}

	if (cpu_dai->ops.prepare) {
		ret = cpu_dai->ops.prepare(substream);
		if (ret < 0) {
			printk(KERN_ERR "asoc: cpu DAI prepare error\n");
			goto out;
		}
	}

	/* we only want to start a DAPM playback stream if we are not waiting
	 * on an existing one stopping */
	if (codec_dai->pop_wait) {
		/* we are waiting for the delayed work to start */
		if (substream->stream == SNDRV_PCM_STREAM_CAPTURE)
				snd_soc_dapm_stream_event(socdev->codec,
					codec_dai->capture.stream_name,
					SND_SOC_DAPM_STREAM_START);
		else {
			codec_dai->pop_wait = 0;
			cancel_delayed_work(&socdev->delayed_work);
			snd_soc_dai_digital_mute(codec_dai, 0);
		}
	} else {
		/* no delayed work - do we need to power up codec */
		if (codec->bias_level != SND_SOC_BIAS_ON) {

			snd_soc_dapm_set_bias_level(socdev,
						    SND_SOC_BIAS_PREPARE);

			if (substream->stream == SNDRV_PCM_STREAM_PLAYBACK)
				snd_soc_dapm_stream_event(codec,
					codec_dai->playback.stream_name,
					SND_SOC_DAPM_STREAM_START);
			else
				snd_soc_dapm_stream_event(codec,
					codec_dai->capture.stream_name,
					SND_SOC_DAPM_STREAM_START);

			snd_soc_dapm_set_bias_level(socdev, SND_SOC_BIAS_ON);
			snd_soc_dai_digital_mute(codec_dai, 0);

		} else {
			/* codec already powered - power on widgets */
			if (substream->stream == SNDRV_PCM_STREAM_PLAYBACK)
				snd_soc_dapm_stream_event(codec,
					codec_dai->playback.stream_name,
					SND_SOC_DAPM_STREAM_START);
			else
				snd_soc_dapm_stream_event(codec,
					codec_dai->capture.stream_name,
					SND_SOC_DAPM_STREAM_START);

			snd_soc_dai_digital_mute(codec_dai, 0);
		}
	}

out:
	mutex_unlock(&pcm_mutex);
	return ret;
}

/*
 * Called by ALSA when the hardware params are set by application. This
 * function can also be called multiple times and can allocate buffers
 * (using snd_pcm_lib_* ). It's non-atomic.
 */
static int soc_pcm_hw_params(struct snd_pcm_substream *substream,
				struct snd_pcm_hw_params *params)
{
	struct snd_soc_pcm_runtime *rtd = substream->private_data;
	struct snd_soc_device *socdev = rtd->socdev;
	struct snd_soc_dai_link *machine = rtd->dai;
	struct snd_soc_platform *platform = socdev->platform;
	struct snd_soc_dai *cpu_dai = machine->cpu_dai;
	struct snd_soc_dai *codec_dai = machine->codec_dai;
	int ret = 0;

	mutex_lock(&pcm_mutex);

	if (machine->ops && machine->ops->hw_params) {
		ret = machine->ops->hw_params(substream, params);
		if (ret < 0) {
			printk(KERN_ERR "asoc: machine hw_params failed\n");
			goto out;
		}
	}

	if (codec_dai->ops.hw_params) {
		ret = codec_dai->ops.hw_params(substream, params);
		if (ret < 0) {
			printk(KERN_ERR "asoc: can't set codec %s hw params\n",
				codec_dai->name);
			goto codec_err;
		}
	}

	if (cpu_dai->ops.hw_params) {
		ret = cpu_dai->ops.hw_params(substream, params);
		if (ret < 0) {
			printk(KERN_ERR "asoc: interface %s hw params failed\n",
				cpu_dai->name);
			goto interface_err;
		}
	}

	if (platform->pcm_ops->hw_params) {
		ret = platform->pcm_ops->hw_params(substream, params);
		if (ret < 0) {
			printk(KERN_ERR "asoc: platform %s hw params failed\n",
				platform->name);
			goto platform_err;
		}
	}

out:
	mutex_unlock(&pcm_mutex);
	return ret;

platform_err:
	if (cpu_dai->ops.hw_free)
		cpu_dai->ops.hw_free(substream);

interface_err:
	if (codec_dai->ops.hw_free)
		codec_dai->ops.hw_free(substream);

codec_err:
	if (machine->ops && machine->ops->hw_free)
		machine->ops->hw_free(substream);

	mutex_unlock(&pcm_mutex);
	return ret;
}

/*
 * Free's resources allocated by hw_params, can be called multiple times
 */
static int soc_pcm_hw_free(struct snd_pcm_substream *substream)
{
	struct snd_soc_pcm_runtime *rtd = substream->private_data;
	struct snd_soc_device *socdev = rtd->socdev;
	struct snd_soc_dai_link *machine = rtd->dai;
	struct snd_soc_platform *platform = socdev->platform;
	struct snd_soc_dai *cpu_dai = machine->cpu_dai;
	struct snd_soc_dai *codec_dai = machine->codec_dai;
	struct snd_soc_codec *codec = socdev->codec;

	mutex_lock(&pcm_mutex);

	/* apply codec digital mute */
	if (!codec->active)
		snd_soc_dai_digital_mute(codec_dai, 1);

	/* free any machine hw params */
	if (machine->ops && machine->ops->hw_free)
		machine->ops->hw_free(substream);

	/* free any DMA resources */
	if (platform->pcm_ops->hw_free)
		platform->pcm_ops->hw_free(substream);

	/* now free hw params for the DAI's  */
	if (codec_dai->ops.hw_free)
		codec_dai->ops.hw_free(substream);

	if (cpu_dai->ops.hw_free)
		cpu_dai->ops.hw_free(substream);

	mutex_unlock(&pcm_mutex);
	return 0;
}

static int soc_pcm_trigger(struct snd_pcm_substream *substream, int cmd)
{
	struct snd_soc_pcm_runtime *rtd = substream->private_data;
	struct snd_soc_device *socdev = rtd->socdev;
	struct snd_soc_dai_link *machine = rtd->dai;
	struct snd_soc_platform *platform = socdev->platform;
	struct snd_soc_dai *cpu_dai = machine->cpu_dai;
	struct snd_soc_dai *codec_dai = machine->codec_dai;
	int ret;

	if (codec_dai->ops.trigger) {
		ret = codec_dai->ops.trigger(substream, cmd);
		if (ret < 0)
			return ret;
	}

	if (platform->pcm_ops->trigger) {
		ret = platform->pcm_ops->trigger(substream, cmd);
		if (ret < 0)
			return ret;
	}

	if (cpu_dai->ops.trigger) {
		ret = cpu_dai->ops.trigger(substream, cmd);
		if (ret < 0)
			return ret;
	}
	return 0;
}

/* ASoC PCM operations */
static struct snd_pcm_ops soc_pcm_ops = {
	.open		= soc_pcm_open,
	.close		= soc_codec_close,
	.hw_params	= soc_pcm_hw_params,
	.hw_free	= soc_pcm_hw_free,
	.prepare	= soc_pcm_prepare,
	.trigger	= soc_pcm_trigger,
};

#ifdef CONFIG_PM
/* powers down audio subsystem for suspend */
static int soc_suspend(struct platform_device *pdev, pm_message_t state)
{
	struct snd_soc_device *socdev = platform_get_drvdata(pdev);
	struct snd_soc_machine *machine = socdev->machine;
	struct snd_soc_platform *platform = socdev->platform;
	struct snd_soc_codec_device *codec_dev = socdev->codec_dev;
	struct snd_soc_codec *codec = socdev->codec;
	int i;

	/* Due to the resume being scheduled into a workqueue we could
	* suspend before that's finished - wait for it to complete.
	 */
	snd_power_lock(codec->card);
	snd_power_wait(codec->card, SNDRV_CTL_POWER_D0);
	snd_power_unlock(codec->card);

	/* we're going to block userspace touching us until resume completes */
	snd_power_change_state(codec->card, SNDRV_CTL_POWER_D3hot);

	/* mute any active DAC's */
	for (i = 0; i < machine->num_links; i++) {
		struct snd_soc_dai *dai = machine->dai_link[i].codec_dai;
		if (dai->dai_ops.digital_mute && dai->playback.active)
			dai->dai_ops.digital_mute(dai, 1);
	}

	/* suspend all pcms */
	for (i = 0; i < machine->num_links; i++)
		snd_pcm_suspend_all(machine->dai_link[i].pcm);

	if (machine->suspend_pre)
		machine->suspend_pre(pdev, state);

	for (i = 0; i < machine->num_links; i++) {
		struct snd_soc_dai  *cpu_dai = machine->dai_link[i].cpu_dai;
		if (cpu_dai->suspend && cpu_dai->type != SND_SOC_DAI_AC97)
			cpu_dai->suspend(pdev, cpu_dai);
		if (platform->suspend)
			platform->suspend(pdev, cpu_dai);
	}

	/* close any waiting streams and save state */
	run_delayed_work(&socdev->delayed_work);
	codec->suspend_bias_level = codec->bias_level;

	for (i = 0; i < codec->num_dai; i++) {
		char *stream = codec->dai[i].playback.stream_name;
		if (stream != NULL)
			snd_soc_dapm_stream_event(codec, stream,
				SND_SOC_DAPM_STREAM_SUSPEND);
		stream = codec->dai[i].capture.stream_name;
		if (stream != NULL)
			snd_soc_dapm_stream_event(codec, stream,
				SND_SOC_DAPM_STREAM_SUSPEND);
	}

	if (codec_dev->suspend)
		codec_dev->suspend(pdev, state);

	for (i = 0; i < machine->num_links; i++) {
		struct snd_soc_dai *cpu_dai = machine->dai_link[i].cpu_dai;
		if (cpu_dai->suspend && cpu_dai->type == SND_SOC_DAI_AC97)
			cpu_dai->suspend(pdev, cpu_dai);
	}

	if (machine->suspend_post)
		machine->suspend_post(pdev, state);

	return 0;
}

/* deferred resume work, so resume can complete before we finished
 * setting our codec back up, which can be very slow on I2C
 */
static void soc_resume_deferred(struct work_struct *work)
{
	struct snd_soc_device *socdev = container_of(work,
						     struct snd_soc_device,
						     deferred_resume_work);
	struct snd_soc_machine *machine = socdev->machine;
	struct snd_soc_platform *platform = socdev->platform;
	struct snd_soc_codec_device *codec_dev = socdev->codec_dev;
	struct snd_soc_codec *codec = socdev->codec;
	struct platform_device *pdev = to_platform_device(socdev->dev);
	int i;

	/* our power state is still SNDRV_CTL_POWER_D3hot from suspend time,
	 * so userspace apps are blocked from touching us
	 */

	dev_info(socdev->dev, "starting resume work\n");

	if (machine->resume_pre)
		machine->resume_pre(pdev);

	for (i = 0; i < machine->num_links; i++) {
		struct snd_soc_dai *cpu_dai = machine->dai_link[i].cpu_dai;
		if (cpu_dai->resume && cpu_dai->type == SND_SOC_DAI_AC97)
			cpu_dai->resume(pdev, cpu_dai);
	}

	if (codec_dev->resume)
		codec_dev->resume(pdev);

	for (i = 0; i < codec->num_dai; i++) {
		char *stream = codec->dai[i].playback.stream_name;
		if (stream != NULL)
			snd_soc_dapm_stream_event(codec, stream,
				SND_SOC_DAPM_STREAM_RESUME);
		stream = codec->dai[i].capture.stream_name;
		if (stream != NULL)
			snd_soc_dapm_stream_event(codec, stream,
				SND_SOC_DAPM_STREAM_RESUME);
	}

	/* unmute any active DACs */
	for (i = 0; i < machine->num_links; i++) {
		struct snd_soc_dai *dai = machine->dai_link[i].codec_dai;
		if (dai->dai_ops.digital_mute && dai->playback.active)
			dai->dai_ops.digital_mute(dai, 0);
	}

	for (i = 0; i < machine->num_links; i++) {
		struct snd_soc_dai *cpu_dai = machine->dai_link[i].cpu_dai;
		if (cpu_dai->resume && cpu_dai->type != SND_SOC_DAI_AC97)
			cpu_dai->resume(pdev, cpu_dai);
		if (platform->resume)
			platform->resume(pdev, cpu_dai);
	}

	if (machine->resume_post)
		machine->resume_post(pdev);

	dev_info(socdev->dev, "resume work completed\n");

	/* userspace can access us now we are back as we were before */
	snd_power_change_state(codec->card, SNDRV_CTL_POWER_D0);
}

/* powers up audio subsystem after a suspend */
static int soc_resume(struct platform_device *pdev)
{
	struct snd_soc_device *socdev = platform_get_drvdata(pdev);

	dev_info(socdev->dev, "scheduling resume work\n");

	if (!schedule_work(&socdev->deferred_resume_work))
		dev_err(socdev->dev, "work item may be lost\n");

	return 0;
}

#else
#define soc_suspend	NULL
#define soc_resume	NULL
#endif

/* probes a new socdev */
static int soc_probe(struct platform_device *pdev)
{
	int ret = 0, i;
	struct snd_soc_device *socdev = platform_get_drvdata(pdev);
	struct snd_soc_machine *machine = socdev->machine;
	struct snd_soc_platform *platform = socdev->platform;
	struct snd_soc_codec_device *codec_dev = socdev->codec_dev;

	if (machine->probe) {
		ret = machine->probe(pdev);
		if (ret < 0)
			return ret;
	}

	for (i = 0; i < machine->num_links; i++) {
		struct snd_soc_dai *cpu_dai = machine->dai_link[i].cpu_dai;
		if (cpu_dai->probe) {
			ret = cpu_dai->probe(pdev, cpu_dai);
			if (ret < 0)
				goto cpu_dai_err;
		}
	}

	if (codec_dev->probe) {
		ret = codec_dev->probe(pdev);
		if (ret < 0)
			goto cpu_dai_err;
	}

	if (platform->probe) {
		ret = platform->probe(pdev);
		if (ret < 0)
			goto platform_err;
	}

	/* DAPM stream work */
	INIT_DELAYED_WORK(&socdev->delayed_work, close_delayed_work);
#ifdef CONFIG_PM
	/* deferred resume work */
	INIT_WORK(&socdev->deferred_resume_work, soc_resume_deferred);
#endif

	return 0;

platform_err:
	if (codec_dev->remove)
		codec_dev->remove(pdev);

cpu_dai_err:
	for (i--; i >= 0; i--) {
		struct snd_soc_dai *cpu_dai = machine->dai_link[i].cpu_dai;
		if (cpu_dai->remove)
			cpu_dai->remove(pdev, cpu_dai);
	}

	if (machine->remove)
		machine->remove(pdev);

	return ret;
}

/* removes a socdev */
static int soc_remove(struct platform_device *pdev)
{
	int i;
	struct snd_soc_device *socdev = platform_get_drvdata(pdev);
	struct snd_soc_machine *machine = socdev->machine;
	struct snd_soc_platform *platform = socdev->platform;
	struct snd_soc_codec_device *codec_dev = socdev->codec_dev;

	run_delayed_work(&socdev->delayed_work);

	if (platform->remove)
		platform->remove(pdev);

	if (codec_dev->remove)
		codec_dev->remove(pdev);

	for (i = 0; i < machine->num_links; i++) {
		struct snd_soc_dai *cpu_dai = machine->dai_link[i].cpu_dai;
		if (cpu_dai->remove)
			cpu_dai->remove(pdev, cpu_dai);
	}

	if (machine->remove)
		machine->remove(pdev);

	return 0;
}

/* ASoC platform driver */
static struct platform_driver soc_driver = {
	.driver		= {
		.name		= "soc-audio",
		.owner		= THIS_MODULE,
	},
	.probe		= soc_probe,
	.remove		= soc_remove,
	.suspend	= soc_suspend,
	.resume		= soc_resume,
};

/* create a new pcm */
static int soc_new_pcm(struct snd_soc_device *socdev,
	struct snd_soc_dai_link *dai_link, int num)
{
	struct snd_soc_codec *codec = socdev->codec;
	struct snd_soc_dai *codec_dai = dai_link->codec_dai;
	struct snd_soc_dai *cpu_dai = dai_link->cpu_dai;
	struct snd_soc_pcm_runtime *rtd;
	struct snd_pcm *pcm;
	char new_name[64];
	int ret = 0, playback = 0, capture = 0;

	rtd = kzalloc(sizeof(struct snd_soc_pcm_runtime), GFP_KERNEL);
	if (rtd == NULL)
		return -ENOMEM;

	rtd->dai = dai_link;
	rtd->socdev = socdev;
	codec_dai->codec = socdev->codec;

	/* check client and interface hw capabilities */
	sprintf(new_name, "%s %s-%s-%d", dai_link->stream_name, codec_dai->name,
		get_dai_name(cpu_dai->type), num);

	if (codec_dai->playback.channels_min)
		playback = 1;
	if (codec_dai->capture.channels_min)
		capture = 1;

	ret = snd_pcm_new(codec->card, new_name, codec->pcm_devs++, playback,
		capture, &pcm);
	if (ret < 0) {
		printk(KERN_ERR "asoc: can't create pcm for codec %s\n",
			codec->name);
		kfree(rtd);
		return ret;
	}

	dai_link->pcm = pcm;
	pcm->private_data = rtd;
	soc_pcm_ops.mmap = socdev->platform->pcm_ops->mmap;
	soc_pcm_ops.pointer = socdev->platform->pcm_ops->pointer;
	soc_pcm_ops.ioctl = socdev->platform->pcm_ops->ioctl;
	soc_pcm_ops.copy = socdev->platform->pcm_ops->copy;
	soc_pcm_ops.silence = socdev->platform->pcm_ops->silence;
	soc_pcm_ops.ack = socdev->platform->pcm_ops->ack;
	soc_pcm_ops.page = socdev->platform->pcm_ops->page;

	if (playback)
		snd_pcm_set_ops(pcm, SNDRV_PCM_STREAM_PLAYBACK, &soc_pcm_ops);

	if (capture)
		snd_pcm_set_ops(pcm, SNDRV_PCM_STREAM_CAPTURE, &soc_pcm_ops);

	ret = socdev->platform->pcm_new(codec->card, codec_dai, pcm);
	if (ret < 0) {
		printk(KERN_ERR "asoc: platform pcm constructor failed\n");
		kfree(rtd);
		return ret;
	}

	pcm->private_free = socdev->platform->pcm_free;
	printk(KERN_INFO "asoc: %s <-> %s mapping ok\n", codec_dai->name,
		cpu_dai->name);
	return ret;
}

/* codec register dump */
static ssize_t codec_reg_show(struct device *dev,
	struct device_attribute *attr, char *buf)
{
	struct snd_soc_device *devdata = dev_get_drvdata(dev);
	struct snd_soc_codec *codec = devdata->codec;
	int i, step = 1, count = 0;

	if (!codec->reg_cache_size)
		return 0;

	if (codec->reg_cache_step)
		step = codec->reg_cache_step;

	count += sprintf(buf, "%s registers\n", codec->name);
	for (i = 0; i < codec->reg_cache_size; i += step) {
		count += sprintf(buf + count, "%2x: ", i);
		if (count >= PAGE_SIZE - 1)
			break;

		if (codec->display_register)
			count += codec->display_register(codec, buf + count,
							 PAGE_SIZE - count, i);
		else
			count += snprintf(buf + count, PAGE_SIZE - count,
					  "%4x", codec->read(codec, i));

		if (count >= PAGE_SIZE - 1)
			break;

		count += snprintf(buf + count, PAGE_SIZE - count, "\n");
		if (count >= PAGE_SIZE - 1)
			break;
	}

	/* Truncate count; min() would cause a warning */
	if (count >= PAGE_SIZE)
		count = PAGE_SIZE - 1;

	return count;
}
static DEVICE_ATTR(codec_reg, 0444, codec_reg_show, NULL);

/**
 * snd_soc_new_ac97_codec - initailise AC97 device
 * @codec: audio codec
 * @ops: AC97 bus operations
 * @num: AC97 codec number
 *
 * Initialises AC97 codec resources for use by ad-hoc devices only.
 */
int snd_soc_new_ac97_codec(struct snd_soc_codec *codec,
	struct snd_ac97_bus_ops *ops, int num)
{
	mutex_lock(&codec->mutex);

	codec->ac97 = kzalloc(sizeof(struct snd_ac97), GFP_KERNEL);
	if (codec->ac97 == NULL) {
		mutex_unlock(&codec->mutex);
		return -ENOMEM;
	}

	codec->ac97->bus = kzalloc(sizeof(struct snd_ac97_bus), GFP_KERNEL);
	if (codec->ac97->bus == NULL) {
		kfree(codec->ac97);
		codec->ac97 = NULL;
		mutex_unlock(&codec->mutex);
		return -ENOMEM;
	}

	codec->ac97->bus->ops = ops;
	codec->ac97->num = num;
	mutex_unlock(&codec->mutex);
	return 0;
}
EXPORT_SYMBOL_GPL(snd_soc_new_ac97_codec);

/**
 * snd_soc_free_ac97_codec - free AC97 codec device
 * @codec: audio codec
 *
 * Frees AC97 codec device resources.
 */
void snd_soc_free_ac97_codec(struct snd_soc_codec *codec)
{
	mutex_lock(&codec->mutex);
	kfree(codec->ac97->bus);
	kfree(codec->ac97);
	codec->ac97 = NULL;
	mutex_unlock(&codec->mutex);
}
EXPORT_SYMBOL_GPL(snd_soc_free_ac97_codec);

/**
 * snd_soc_update_bits - update codec register bits
 * @codec: audio codec
 * @reg: codec register
 * @mask: register mask
 * @value: new value
 *
 * Writes new register value.
 *
 * Returns 1 for change else 0.
 */
int snd_soc_update_bits(struct snd_soc_codec *codec, unsigned short reg,
				unsigned short mask, unsigned short value)
{
	int change;
	unsigned short old, new;

	mutex_lock(&io_mutex);
	old = snd_soc_read(codec, reg);
	new = (old & ~mask) | value;
	change = old != new;
	if (change)
		snd_soc_write(codec, reg, new);

	mutex_unlock(&io_mutex);
	return change;
}
EXPORT_SYMBOL_GPL(snd_soc_update_bits);

/**
 * snd_soc_test_bits - test register for change
 * @codec: audio codec
 * @reg: codec register
 * @mask: register mask
 * @value: new value
 *
 * Tests a register with a new value and checks if the new value is
 * different from the old value.
 *
 * Returns 1 for change else 0.
 */
int snd_soc_test_bits(struct snd_soc_codec *codec, unsigned short reg,
				unsigned short mask, unsigned short value)
{
	int change;
	unsigned short old, new;

	mutex_lock(&io_mutex);
	old = snd_soc_read(codec, reg);
	new = (old & ~mask) | value;
	change = old != new;
	mutex_unlock(&io_mutex);

	return change;
}
EXPORT_SYMBOL_GPL(snd_soc_test_bits);

/**
 * snd_soc_new_pcms - create new sound card and pcms
 * @socdev: the SoC audio device
 *
 * Create a new sound card based upon the codec and interface pcms.
 *
 * Returns 0 for success, else error.
 */
int snd_soc_new_pcms(struct snd_soc_device *socdev, int idx, const char *xid)
{
	struct snd_soc_codec *codec = socdev->codec;
	struct snd_soc_machine *machine = socdev->machine;
	int ret = 0, i;

	mutex_lock(&codec->mutex);

	/* register a sound card */
	codec->card = snd_card_new(idx, xid, codec->owner, 0);
	if (!codec->card) {
		printk(KERN_ERR "asoc: can't create sound card for codec %s\n",
			codec->name);
		mutex_unlock(&codec->mutex);
		return -ENODEV;
	}

	codec->card->dev = socdev->dev;
	codec->card->private_data = codec;
	strncpy(codec->card->driver, codec->name, sizeof(codec->card->driver));

	/* create the pcms */
	for (i = 0; i < machine->num_links; i++) {
		ret = soc_new_pcm(socdev, &machine->dai_link[i], i);
		if (ret < 0) {
			printk(KERN_ERR "asoc: can't create pcm %s\n",
				machine->dai_link[i].stream_name);
			mutex_unlock(&codec->mutex);
			return ret;
		}
	}

	mutex_unlock(&codec->mutex);
	return ret;
}
EXPORT_SYMBOL_GPL(snd_soc_new_pcms);

/**
 * snd_soc_register_card - register sound card
 * @socdev: the SoC audio device
 *
 * Register a SoC sound card. Also registers an AC97 device if the
 * codec is AC97 for ad hoc devices.
 *
 * Returns 0 for success, else error.
 */
int snd_soc_register_card(struct snd_soc_device *socdev)
{
	struct snd_soc_codec *codec = socdev->codec;
	struct snd_soc_machine *machine = socdev->machine;
	int ret = 0, i, ac97 = 0, err = 0;

	for (i = 0; i < machine->num_links; i++) {
		if (socdev->machine->dai_link[i].init) {
			err = socdev->machine->dai_link[i].init(codec);
			if (err < 0) {
				printk(KERN_ERR "asoc: failed to init %s\n",
					socdev->machine->dai_link[i].stream_name);
				continue;
			}
		}
		if (socdev->machine->dai_link[i].codec_dai->type ==
			SND_SOC_DAI_AC97_BUS)
			ac97 = 1;
	}
	snprintf(codec->card->shortname, sizeof(codec->card->shortname),
		 "%s", machine->name);
	snprintf(codec->card->longname, sizeof(codec->card->longname),
		 "%s (%s)", machine->name, codec->name);

	ret = snd_card_register(codec->card);
	if (ret < 0) {
		printk(KERN_ERR "asoc: failed to register soundcard for %s\n",
				codec->name);
		goto out;
	}

	mutex_lock(&codec->mutex);
#ifdef CONFIG_SND_SOC_AC97_BUS
	if (ac97) {
		ret = soc_ac97_dev_register(codec);
		if (ret < 0) {
			printk(KERN_ERR "asoc: AC97 device register failed\n");
			snd_card_free(codec->card);
			mutex_unlock(&codec->mutex);
			goto out;
		}
	}
#endif

	err = snd_soc_dapm_sys_add(socdev->dev);
	if (err < 0)
		printk(KERN_WARNING "asoc: failed to add dapm sysfs entries\n");

	err = device_create_file(socdev->dev, &dev_attr_codec_reg);
	if (err < 0)
		printk(KERN_WARNING "asoc: failed to add codec sysfs files\n");

	mutex_unlock(&codec->mutex);

out:
	return ret;
}
EXPORT_SYMBOL_GPL(snd_soc_register_card);

/**
 * snd_soc_free_pcms - free sound card and pcms
 * @socdev: the SoC audio device
 *
 * Frees sound card and pcms associated with the socdev.
 * Also unregister the codec if it is an AC97 device.
 */
void snd_soc_free_pcms(struct snd_soc_device *socdev)
{
	struct snd_soc_codec *codec = socdev->codec;
#ifdef CONFIG_SND_SOC_AC97_BUS
	struct snd_soc_dai *codec_dai;
	int i;
#endif

	mutex_lock(&codec->mutex);
#ifdef CONFIG_SND_SOC_AC97_BUS
	for (i = 0; i < codec->num_dai; i++) {
		codec_dai = &codec->dai[i];
		if (codec_dai->type == SND_SOC_DAI_AC97_BUS && codec->ac97) {
			soc_ac97_dev_unregister(codec);
			goto free_card;
		}
	}
free_card:
#endif

	if (codec->card)
		snd_card_free(codec->card);
	device_remove_file(socdev->dev, &dev_attr_codec_reg);
	mutex_unlock(&codec->mutex);
}
EXPORT_SYMBOL_GPL(snd_soc_free_pcms);

/**
 * snd_soc_set_runtime_hwparams - set the runtime hardware parameters
 * @substream: the pcm substream
 * @hw: the hardware parameters
 *
 * Sets the substream runtime hardware parameters.
 */
int snd_soc_set_runtime_hwparams(struct snd_pcm_substream *substream,
	const struct snd_pcm_hardware *hw)
{
	struct snd_pcm_runtime *runtime = substream->runtime;
	runtime->hw.info = hw->info;
	runtime->hw.formats = hw->formats;
	runtime->hw.period_bytes_min = hw->period_bytes_min;
	runtime->hw.period_bytes_max = hw->period_bytes_max;
	runtime->hw.periods_min = hw->periods_min;
	runtime->hw.periods_max = hw->periods_max;
	runtime->hw.buffer_bytes_max = hw->buffer_bytes_max;
	runtime->hw.fifo_size = hw->fifo_size;
	return 0;
}
EXPORT_SYMBOL_GPL(snd_soc_set_runtime_hwparams);

/**
 * snd_soc_cnew - create new control
 * @_template: control template
 * @data: control private data
 * @lnng_name: control long name
 *
 * Create a new mixer control from a template control.
 *
 * Returns 0 for success, else error.
 */
struct snd_kcontrol *snd_soc_cnew(const struct snd_kcontrol_new *_template,
	void *data, char *long_name)
{
	struct snd_kcontrol_new template;

	memcpy(&template, _template, sizeof(template));
	if (long_name)
		template.name = long_name;
	template.index = 0;

	return snd_ctl_new1(&template, data);
}
EXPORT_SYMBOL_GPL(snd_soc_cnew);

/**
 * snd_soc_info_enum_double - enumerated double mixer info callback
 * @kcontrol: mixer control
 * @uinfo: control element information
 *
 * Callback to provide information about a double enumerated
 * mixer control.
 *
 * Returns 0 for success.
 */
int snd_soc_info_enum_double(struct snd_kcontrol *kcontrol,
	struct snd_ctl_elem_info *uinfo)
{
	struct soc_enum *e = (struct soc_enum *)kcontrol->private_value;

	uinfo->type = SNDRV_CTL_ELEM_TYPE_ENUMERATED;
	uinfo->count = e->shift_l == e->shift_r ? 1 : 2;
	uinfo->value.enumerated.items = e->max;

	if (uinfo->value.enumerated.item > e->max - 1)
		uinfo->value.enumerated.item = e->max - 1;
	strcpy(uinfo->value.enumerated.name,
		e->texts[uinfo->value.enumerated.item]);
	return 0;
}
EXPORT_SYMBOL_GPL(snd_soc_info_enum_double);

/**
 * snd_soc_get_enum_double - enumerated double mixer get callback
 * @kcontrol: mixer control
 * @uinfo: control element information
 *
 * Callback to get the value of a double enumerated mixer.
 *
 * Returns 0 for success.
 */
int snd_soc_get_enum_double(struct snd_kcontrol *kcontrol,
	struct snd_ctl_elem_value *ucontrol)
{
	struct snd_soc_codec *codec = snd_kcontrol_chip(kcontrol);
	struct soc_enum *e = (struct soc_enum *)kcontrol->private_value;
	unsigned short val, bitmask;

	for (bitmask = 1; bitmask < e->max; bitmask <<= 1)
		;
	val = snd_soc_read(codec, e->reg);
	ucontrol->value.enumerated.item[0]
		= (val >> e->shift_l) & (bitmask - 1);
	if (e->shift_l != e->shift_r)
		ucontrol->value.enumerated.item[1] =
			(val >> e->shift_r) & (bitmask - 1);

	return 0;
}
EXPORT_SYMBOL_GPL(snd_soc_get_enum_double);

/**
 * snd_soc_put_enum_double - enumerated double mixer put callback
 * @kcontrol: mixer control
 * @uinfo: control element information
 *
 * Callback to set the value of a double enumerated mixer.
 *
 * Returns 0 for success.
 */
int snd_soc_put_enum_double(struct snd_kcontrol *kcontrol,
	struct snd_ctl_elem_value *ucontrol)
{
	struct snd_soc_codec *codec = snd_kcontrol_chip(kcontrol);
	struct soc_enum *e = (struct soc_enum *)kcontrol->private_value;
	unsigned short val;
	unsigned short mask, bitmask;

	for (bitmask = 1; bitmask < e->max; bitmask <<= 1)
		;
	if (ucontrol->value.enumerated.item[0] > e->max - 1)
		return -EINVAL;
	val = ucontrol->value.enumerated.item[0] << e->shift_l;
	mask = (bitmask - 1) << e->shift_l;
	if (e->shift_l != e->shift_r) {
		if (ucontrol->value.enumerated.item[1] > e->max - 1)
			return -EINVAL;
		val |= ucontrol->value.enumerated.item[1] << e->shift_r;
		mask |= (bitmask - 1) << e->shift_r;
	}

	return snd_soc_update_bits(codec, e->reg, mask, val);
}
EXPORT_SYMBOL_GPL(snd_soc_put_enum_double);

/**
 * snd_soc_info_enum_ext - external enumerated single mixer info callback
 * @kcontrol: mixer control
 * @uinfo: control element information
 *
 * Callback to provide information about an external enumerated
 * single mixer.
 *
 * Returns 0 for success.
 */
int snd_soc_info_enum_ext(struct snd_kcontrol *kcontrol,
	struct snd_ctl_elem_info *uinfo)
{
	struct soc_enum *e = (struct soc_enum *)kcontrol->private_value;

	uinfo->type = SNDRV_CTL_ELEM_TYPE_ENUMERATED;
	uinfo->count = 1;
	uinfo->value.enumerated.items = e->max;

	if (uinfo->value.enumerated.item > e->max - 1)
		uinfo->value.enumerated.item = e->max - 1;
	strcpy(uinfo->value.enumerated.name,
		e->texts[uinfo->value.enumerated.item]);
	return 0;
}
EXPORT_SYMBOL_GPL(snd_soc_info_enum_ext);

/**
 * snd_soc_info_volsw_ext - external single mixer info callback
 * @kcontrol: mixer control
 * @uinfo: control element information
 *
 * Callback to provide information about a single external mixer control.
 *
 * Returns 0 for success.
 */
int snd_soc_info_volsw_ext(struct snd_kcontrol *kcontrol,
	struct snd_ctl_elem_info *uinfo)
{
	int max = kcontrol->private_value;

	if (max == 1)
		uinfo->type = SNDRV_CTL_ELEM_TYPE_BOOLEAN;
	else
		uinfo->type = SNDRV_CTL_ELEM_TYPE_INTEGER;

	uinfo->count = 1;
	uinfo->value.integer.min = 0;
	uinfo->value.integer.max = max;
	return 0;
}
EXPORT_SYMBOL_GPL(snd_soc_info_volsw_ext);

/**
 * snd_soc_info_volsw - single mixer info callback
 * @kcontrol: mixer control
 * @uinfo: control element information
 *
 * Callback to provide information about a single mixer control.
 *
 * Returns 0 for success.
 */
int snd_soc_info_volsw(struct snd_kcontrol *kcontrol,
	struct snd_ctl_elem_info *uinfo)
{
	struct soc_mixer_control *mc =
		(struct soc_mixer_control *)kcontrol->private_value;
	int max = mc->max;
<<<<<<< HEAD
	unsigned int shift = mc->min;
=======
	unsigned int shift = mc->shift;
>>>>>>> 031bb27c
	unsigned int rshift = mc->rshift;

	if (max == 1)
		uinfo->type = SNDRV_CTL_ELEM_TYPE_BOOLEAN;
	else
		uinfo->type = SNDRV_CTL_ELEM_TYPE_INTEGER;

	uinfo->count = shift == rshift ? 1 : 2;
	uinfo->value.integer.min = 0;
	uinfo->value.integer.max = max;
	return 0;
}
EXPORT_SYMBOL_GPL(snd_soc_info_volsw);

/**
 * snd_soc_get_volsw - single mixer get callback
 * @kcontrol: mixer control
 * @uinfo: control element information
 *
 * Callback to get the value of a single mixer control.
 *
 * Returns 0 for success.
 */
int snd_soc_get_volsw(struct snd_kcontrol *kcontrol,
	struct snd_ctl_elem_value *ucontrol)
{
	struct soc_mixer_control *mc =
		(struct soc_mixer_control *)kcontrol->private_value;
	struct snd_soc_codec *codec = snd_kcontrol_chip(kcontrol);
	unsigned int reg = mc->reg;
	unsigned int shift = mc->shift;
	unsigned int rshift = mc->rshift;
	int max = mc->max;
	unsigned int mask = (1 << fls(max)) - 1;
	unsigned int invert = mc->invert;

	ucontrol->value.integer.value[0] =
		(snd_soc_read(codec, reg) >> shift) & mask;
	if (shift != rshift)
		ucontrol->value.integer.value[1] =
			(snd_soc_read(codec, reg) >> rshift) & mask;
	if (invert) {
		ucontrol->value.integer.value[0] =
			max - ucontrol->value.integer.value[0];
		if (shift != rshift)
			ucontrol->value.integer.value[1] =
				max - ucontrol->value.integer.value[1];
	}

	return 0;
}
EXPORT_SYMBOL_GPL(snd_soc_get_volsw);

/**
 * snd_soc_put_volsw - single mixer put callback
 * @kcontrol: mixer control
 * @uinfo: control element information
 *
 * Callback to set the value of a single mixer control.
 *
 * Returns 0 for success.
 */
int snd_soc_put_volsw(struct snd_kcontrol *kcontrol,
	struct snd_ctl_elem_value *ucontrol)
{
	struct soc_mixer_control *mc =
		(struct soc_mixer_control *)kcontrol->private_value;
	struct snd_soc_codec *codec = snd_kcontrol_chip(kcontrol);
	unsigned int reg = mc->reg;
	unsigned int shift = mc->shift;
	unsigned int rshift = mc->rshift;
	int max = mc->max;
	unsigned int mask = (1 << fls(max)) - 1;
	unsigned int invert = mc->invert;
	unsigned short val, val2, val_mask;

	val = (ucontrol->value.integer.value[0] & mask);
	if (invert)
		val = max - val;
	val_mask = mask << shift;
	val = val << shift;
	if (shift != rshift) {
		val2 = (ucontrol->value.integer.value[1] & mask);
		if (invert)
			val2 = max - val2;
		val_mask |= mask << rshift;
		val |= val2 << rshift;
	}
	return snd_soc_update_bits(codec, reg, val_mask, val);
}
EXPORT_SYMBOL_GPL(snd_soc_put_volsw);

/**
 * snd_soc_info_volsw_2r - double mixer info callback
 * @kcontrol: mixer control
 * @uinfo: control element information
 *
 * Callback to provide information about a double mixer control that
 * spans 2 codec registers.
 *
 * Returns 0 for success.
 */
int snd_soc_info_volsw_2r(struct snd_kcontrol *kcontrol,
	struct snd_ctl_elem_info *uinfo)
{
	struct soc_mixer_control *mc =
		(struct soc_mixer_control *)kcontrol->private_value;
	int max = mc->max;

	if (max == 1)
		uinfo->type = SNDRV_CTL_ELEM_TYPE_BOOLEAN;
	else
		uinfo->type = SNDRV_CTL_ELEM_TYPE_INTEGER;

	uinfo->count = 2;
	uinfo->value.integer.min = 0;
	uinfo->value.integer.max = max;
	return 0;
}
EXPORT_SYMBOL_GPL(snd_soc_info_volsw_2r);

/**
 * snd_soc_get_volsw_2r - double mixer get callback
 * @kcontrol: mixer control
 * @uinfo: control element information
 *
 * Callback to get the value of a double mixer control that spans 2 registers.
 *
 * Returns 0 for success.
 */
int snd_soc_get_volsw_2r(struct snd_kcontrol *kcontrol,
	struct snd_ctl_elem_value *ucontrol)
{
	struct soc_mixer_control *mc =
		(struct soc_mixer_control *)kcontrol->private_value;
	struct snd_soc_codec *codec = snd_kcontrol_chip(kcontrol);
	unsigned int reg = mc->reg;
	unsigned int reg2 = mc->rreg;
	unsigned int shift = mc->shift;
	int max = mc->max;
	unsigned int mask = (1<<fls(max))-1;
	unsigned int invert = mc->invert;

	ucontrol->value.integer.value[0] =
		(snd_soc_read(codec, reg) >> shift) & mask;
	ucontrol->value.integer.value[1] =
		(snd_soc_read(codec, reg2) >> shift) & mask;
	if (invert) {
		ucontrol->value.integer.value[0] =
			max - ucontrol->value.integer.value[0];
		ucontrol->value.integer.value[1] =
			max - ucontrol->value.integer.value[1];
	}

	return 0;
}
EXPORT_SYMBOL_GPL(snd_soc_get_volsw_2r);

/**
 * snd_soc_put_volsw_2r - double mixer set callback
 * @kcontrol: mixer control
 * @uinfo: control element information
 *
 * Callback to set the value of a double mixer control that spans 2 registers.
 *
 * Returns 0 for success.
 */
int snd_soc_put_volsw_2r(struct snd_kcontrol *kcontrol,
	struct snd_ctl_elem_value *ucontrol)
{
	struct soc_mixer_control *mc =
		(struct soc_mixer_control *)kcontrol->private_value;
	struct snd_soc_codec *codec = snd_kcontrol_chip(kcontrol);
	unsigned int reg = mc->reg;
	unsigned int reg2 = mc->rreg;
	unsigned int shift = mc->shift;
	int max = mc->max;
	unsigned int mask = (1 << fls(max)) - 1;
	unsigned int invert = mc->invert;
	int err;
	unsigned short val, val2, val_mask;

	val_mask = mask << shift;
	val = (ucontrol->value.integer.value[0] & mask);
	val2 = (ucontrol->value.integer.value[1] & mask);

	if (invert) {
		val = max - val;
		val2 = max - val2;
	}

	val = val << shift;
	val2 = val2 << shift;

	err = snd_soc_update_bits(codec, reg, val_mask, val);
	if (err < 0)
		return err;

	err = snd_soc_update_bits(codec, reg2, val_mask, val2);
	return err;
}
EXPORT_SYMBOL_GPL(snd_soc_put_volsw_2r);

/**
 * snd_soc_info_volsw_s8 - signed mixer info callback
 * @kcontrol: mixer control
 * @uinfo: control element information
 *
 * Callback to provide information about a signed mixer control.
 *
 * Returns 0 for success.
 */
int snd_soc_info_volsw_s8(struct snd_kcontrol *kcontrol,
	struct snd_ctl_elem_info *uinfo)
{
	struct soc_mixer_control *mc =
		(struct soc_mixer_control *)kcontrol->private_value;
	int max = mc->max;
	int min = mc->min;

	uinfo->type = SNDRV_CTL_ELEM_TYPE_INTEGER;
	uinfo->count = 2;
	uinfo->value.integer.min = 0;
	uinfo->value.integer.max = max-min;
	return 0;
}
EXPORT_SYMBOL_GPL(snd_soc_info_volsw_s8);

/**
 * snd_soc_get_volsw_s8 - signed mixer get callback
 * @kcontrol: mixer control
 * @uinfo: control element information
 *
 * Callback to get the value of a signed mixer control.
 *
 * Returns 0 for success.
 */
int snd_soc_get_volsw_s8(struct snd_kcontrol *kcontrol,
	struct snd_ctl_elem_value *ucontrol)
{
	struct soc_mixer_control *mc =
		(struct soc_mixer_control *)kcontrol->private_value;
	struct snd_soc_codec *codec = snd_kcontrol_chip(kcontrol);
	unsigned int reg = mc->reg;
	int min = mc->min;
	int val = snd_soc_read(codec, reg);

	ucontrol->value.integer.value[0] =
		((signed char)(val & 0xff))-min;
	ucontrol->value.integer.value[1] =
		((signed char)((val >> 8) & 0xff))-min;
	return 0;
}
EXPORT_SYMBOL_GPL(snd_soc_get_volsw_s8);

/**
 * snd_soc_put_volsw_sgn - signed mixer put callback
 * @kcontrol: mixer control
 * @uinfo: control element information
 *
 * Callback to set the value of a signed mixer control.
 *
 * Returns 0 for success.
 */
int snd_soc_put_volsw_s8(struct snd_kcontrol *kcontrol,
	struct snd_ctl_elem_value *ucontrol)
{
	struct soc_mixer_control *mc =
		(struct soc_mixer_control *)kcontrol->private_value;
	struct snd_soc_codec *codec = snd_kcontrol_chip(kcontrol);
	unsigned int reg = mc->reg;
	int min = mc->min;
	unsigned short val;

	val = (ucontrol->value.integer.value[0]+min) & 0xff;
	val |= ((ucontrol->value.integer.value[1]+min) & 0xff) << 8;

	return snd_soc_update_bits(codec, reg, 0xffff, val);
}
EXPORT_SYMBOL_GPL(snd_soc_put_volsw_s8);

/**
 * snd_soc_dai_set_sysclk - configure DAI system or master clock.
 * @dai: DAI
 * @clk_id: DAI specific clock ID
 * @freq: new clock frequency in Hz
 * @dir: new clock direction - input/output.
 *
 * Configures the DAI master (MCLK) or system (SYSCLK) clocking.
 */
int snd_soc_dai_set_sysclk(struct snd_soc_dai *dai, int clk_id,
	unsigned int freq, int dir)
{
	if (dai->dai_ops.set_sysclk)
		return dai->dai_ops.set_sysclk(dai, clk_id, freq, dir);
	else
		return -EINVAL;
}
EXPORT_SYMBOL_GPL(snd_soc_dai_set_sysclk);

/**
 * snd_soc_dai_set_clkdiv - configure DAI clock dividers.
 * @dai: DAI
 * @clk_id: DAI specific clock divider ID
 * @div: new clock divisor.
 *
 * Configures the clock dividers. This is used to derive the best DAI bit and
 * frame clocks from the system or master clock. It's best to set the DAI bit
 * and frame clocks as low as possible to save system power.
 */
int snd_soc_dai_set_clkdiv(struct snd_soc_dai *dai,
	int div_id, int div)
{
	if (dai->dai_ops.set_clkdiv)
		return dai->dai_ops.set_clkdiv(dai, div_id, div);
	else
		return -EINVAL;
}
EXPORT_SYMBOL_GPL(snd_soc_dai_set_clkdiv);

/**
 * snd_soc_dai_set_pll - configure DAI PLL.
 * @dai: DAI
 * @pll_id: DAI specific PLL ID
 * @freq_in: PLL input clock frequency in Hz
 * @freq_out: requested PLL output clock frequency in Hz
 *
 * Configures and enables PLL to generate output clock based on input clock.
 */
int snd_soc_dai_set_pll(struct snd_soc_dai *dai,
	int pll_id, unsigned int freq_in, unsigned int freq_out)
{
	if (dai->dai_ops.set_pll)
		return dai->dai_ops.set_pll(dai, pll_id, freq_in, freq_out);
	else
		return -EINVAL;
}
EXPORT_SYMBOL_GPL(snd_soc_dai_set_pll);

/**
 * snd_soc_dai_set_fmt - configure DAI hardware audio format.
 * @dai: DAI
 * @clk_id: DAI specific clock ID
 * @fmt: SND_SOC_DAIFMT_ format value.
 *
 * Configures the DAI hardware format and clocking.
 */
int snd_soc_dai_set_fmt(struct snd_soc_dai *dai, unsigned int fmt)
{
	if (dai->dai_ops.set_fmt)
		return dai->dai_ops.set_fmt(dai, fmt);
	else
		return -EINVAL;
}
EXPORT_SYMBOL_GPL(snd_soc_dai_set_fmt);

/**
 * snd_soc_dai_set_tdm_slot - configure DAI TDM.
 * @dai: DAI
 * @mask: DAI specific mask representing used slots.
 * @slots: Number of slots in use.
 *
 * Configures a DAI for TDM operation. Both mask and slots are codec and DAI
 * specific.
 */
int snd_soc_dai_set_tdm_slot(struct snd_soc_dai *dai,
	unsigned int mask, int slots)
{
	if (dai->dai_ops.set_sysclk)
		return dai->dai_ops.set_tdm_slot(dai, mask, slots);
	else
		return -EINVAL;
}
EXPORT_SYMBOL_GPL(snd_soc_dai_set_tdm_slot);

/**
 * snd_soc_dai_set_tristate - configure DAI system or master clock.
 * @dai: DAI
 * @tristate: tristate enable
 *
 * Tristates the DAI so that others can use it.
 */
int snd_soc_dai_set_tristate(struct snd_soc_dai *dai, int tristate)
{
	if (dai->dai_ops.set_sysclk)
		return dai->dai_ops.set_tristate(dai, tristate);
	else
		return -EINVAL;
}
EXPORT_SYMBOL_GPL(snd_soc_dai_set_tristate);

/**
 * snd_soc_dai_digital_mute - configure DAI system or master clock.
 * @dai: DAI
 * @mute: mute enable
 *
 * Mutes the DAI DAC.
 */
int snd_soc_dai_digital_mute(struct snd_soc_dai *dai, int mute)
{
	if (dai->dai_ops.digital_mute)
		return dai->dai_ops.digital_mute(dai, mute);
	else
		return -EINVAL;
}
EXPORT_SYMBOL_GPL(snd_soc_dai_digital_mute);

static int __devinit snd_soc_init(void)
{
	printk(KERN_INFO "ASoC version %s\n", SND_SOC_VERSION);
	return platform_driver_register(&soc_driver);
}

static void snd_soc_exit(void)
{
	platform_driver_unregister(&soc_driver);
}

module_init(snd_soc_init);
module_exit(snd_soc_exit);

/* Module information */
MODULE_AUTHOR("Liam Girdwood, lrg@slimlogic.co.uk");
MODULE_DESCRIPTION("ALSA SoC Core");
MODULE_LICENSE("GPL");
MODULE_ALIAS("platform:soc-audio");<|MERGE_RESOLUTION|>--- conflicted
+++ resolved
@@ -1462,11 +1462,7 @@
 	struct soc_mixer_control *mc =
 		(struct soc_mixer_control *)kcontrol->private_value;
 	int max = mc->max;
-<<<<<<< HEAD
-	unsigned int shift = mc->min;
-=======
 	unsigned int shift = mc->shift;
->>>>>>> 031bb27c
 	unsigned int rshift = mc->rshift;
 
 	if (max == 1)
