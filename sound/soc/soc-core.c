--- conflicted
+++ resolved
@@ -790,48 +790,6 @@
 
 	return 0;
 }
-<<<<<<< HEAD
-
-/**
- * snd_soc_suspend_device: Notify core of device suspend
- *
- * @dev: Device being suspended.
- *
- * In order to ensure that the entire audio subsystem is suspended in a
- * coordinated fashion ASoC devices should suspend themselves when
- * called by ASoC.  When the standard kernel suspend process asks the
- * device to suspend it should call this function to initiate a suspend
- * of the entire ASoC card.
- *
- * \note Currently this function is stubbed out.
- */
-int snd_soc_suspend_device(struct device *dev)
-{
-	return 0;
-}
-EXPORT_SYMBOL_GPL(snd_soc_suspend_device);
-
-/**
- * snd_soc_resume_device: Notify core of device resume
- *
- * @dev: Device being resumed.
- *
- * In order to ensure that the entire audio subsystem is resumed in a
- * coordinated fashion ASoC devices should resume themselves when called
- * by ASoC.  When the standard kernel resume process asks the device
- * to resume it should call this function.  Once all the components of
- * the card have notified that they are ready to be resumed the card
- * will be resumed.
- *
- * \note Currently this function is stubbed out.
- */
-int snd_soc_resume_device(struct device *dev)
-{
-	return 0;
-}
-EXPORT_SYMBOL_GPL(snd_soc_resume_device);
-=======
->>>>>>> 07fd2a3c
 #else
 #define soc_suspend	NULL
 #define soc_resume	NULL
@@ -1288,12 +1246,8 @@
 		printk(KERN_WARNING
 		       "Failed to create pop time debugfs file\n");
 
-<<<<<<< HEAD
-	codec->debugfs_dapm = debugfs_create_dir("dapm", debugfs_root);
-=======
 	codec->debugfs_dapm = debugfs_create_dir("dapm",
 						 codec->debugfs_codec_root);
->>>>>>> 07fd2a3c
 	if (!codec->debugfs_dapm)
 		printk(KERN_WARNING
 		       "Failed to create DAPM debugfs directory\n");
@@ -1303,13 +1257,7 @@
 
 static void soc_cleanup_codec_debugfs(struct snd_soc_codec *codec)
 {
-<<<<<<< HEAD
-	debugfs_remove_recursive(codec->debugfs_dapm);
-	debugfs_remove(codec->debugfs_pop_time);
-	debugfs_remove(codec->debugfs_reg);
-=======
 	debugfs_remove_recursive(codec->debugfs_codec_root);
->>>>>>> 07fd2a3c
 }
 
 #else
