--- conflicted
+++ resolved
@@ -1830,13 +1830,8 @@
 		if (ret < 0) {
 			printk(KERN_ERR "asoc: failed to register AC97 %s\n", card->name);
 			while (--i >= 0)
-<<<<<<< HEAD
-				soc_unregister_ac97_dai_link(&card->rtd[i]);
-			goto probe_dai_err;
-=======
 				soc_unregister_ac97_dai_link(card->rtd[i].codec);
 			goto probe_aux_dev_err;
->>>>>>> 4ea3cad2
 		}
 	}
 #endif
