--- conflicted
+++ resolved
@@ -993,21 +993,15 @@
 	const struct snd_soc_platform_driver *driver = platform->driver;
 
 	platform->card = card;
-<<<<<<< HEAD
-=======
 	platform->dapm.card = card;
->>>>>>> e320bc42
 
 	if (!try_module_get(platform->dev->driver->owner))
 		return -ENODEV;
 
-<<<<<<< HEAD
-=======
 	if (driver->dapm_widgets)
 		snd_soc_dapm_new_controls(&platform->dapm,
 			driver->dapm_widgets, driver->num_dapm_widgets);
 
->>>>>>> e320bc42
 	if (driver->probe) {
 		ret = driver->probe(platform);
 		if (ret < 0) {
@@ -1018,11 +1012,6 @@
 		}
 	}
 
-<<<<<<< HEAD
-	/* mark platform as probed and add to card platform list */
-	platform->probed = 1;
-	list_add(&platform->card_list, &card->platform_dev_list);
-=======
 	if (driver->controls)
 		snd_soc_add_platform_controls(platform, driver->controls,
 				     driver->num_controls);
@@ -1034,7 +1023,6 @@
 	platform->probed = 1;
 	list_add(&platform->card_list, &card->platform_dev_list);
 	list_add(&platform->dapm.list, &card->dapm_list);
->>>>>>> e320bc42
 
 	return 0;
 
@@ -1678,10 +1666,7 @@
 
 	ret = platform->driver->read(platform, reg);
 	dev_dbg(platform->dev, "read %x => %x\n", reg, ret);
-<<<<<<< HEAD
-=======
 	trace_snd_soc_preg_read(platform, reg, ret);
->>>>>>> e320bc42
 
 	return ret;
 }
@@ -1696,10 +1681,7 @@
 	}
 
 	dev_dbg(platform->dev, "write %x = %x\n", reg, val);
-<<<<<<< HEAD
-=======
 	trace_snd_soc_preg_write(platform, reg, val);
->>>>>>> e320bc42
 	return platform->driver->write(platform, reg, val);
 }
 EXPORT_SYMBOL_GPL(snd_soc_platform_write);
