/*
 * soc-core.c  --  ALSA SoC Audio Layer
 *
 * Copyright 2005 Wolfson Microelectronics PLC.
 * Copyright 2005 Openedhand Ltd.
 *
 * Author: Liam Girdwood <lrg@slimlogic.co.uk>
 *         with code, comments and ideas from :-
 *         Richard Purdie <richard@openedhand.com>
 *
 *  This program is free software; you can redistribute  it and/or modify it
 *  under  the terms of  the GNU General  Public License as published by the
 *  Free Software Foundation;  either version 2 of the  License, or (at your
 *  option) any later version.
 *
 *  TODO:
 *   o Add hw rules to enforce rates, etc.
 *   o More testing with other codecs/machines.
 *   o Add more codecs and platforms to ensure good API coverage.
 *   o Support TDM on PCM and I2S
 */

#include <linux/module.h>
#include <linux/moduleparam.h>
#include <linux/init.h>
#include <linux/delay.h>
#include <linux/pm.h>
#include <linux/bitops.h>
#include <linux/debugfs.h>
#include <linux/platform_device.h>
#include <sound/ac97_codec.h>
#include <sound/core.h>
#include <sound/pcm.h>
#include <sound/pcm_params.h>
#include <sound/soc.h>
#include <sound/soc-dapm.h>
#include <sound/initval.h>

static DEFINE_MUTEX(pcm_mutex);
static DECLARE_WAIT_QUEUE_HEAD(soc_pm_waitq);

#ifdef CONFIG_DEBUG_FS
static struct dentry *debugfs_root;
#endif

static DEFINE_MUTEX(client_mutex);
static LIST_HEAD(card_list);
static LIST_HEAD(dai_list);
static LIST_HEAD(platform_list);
static LIST_HEAD(codec_list);

static int snd_soc_register_card(struct snd_soc_card *card);
static int snd_soc_unregister_card(struct snd_soc_card *card);

/*
 * This is a timeout to do a DAPM powerdown after a stream is closed().
 * It can be used to eliminate pops between different playback streams, e.g.
 * between two audio tracks.
 */
static int pmdown_time = 5000;
module_param(pmdown_time, int, 0);
MODULE_PARM_DESC(pmdown_time, "DAPM stream powerdown time (msecs)");

/*
 * This function forces any delayed work to be queued and run.
 */
static int run_delayed_work(struct delayed_work *dwork)
{
	int ret;

	/* cancel any work waiting to be queued. */
	ret = cancel_delayed_work(dwork);

	/* if there was any work waiting then we run it now and
	 * wait for it's completion */
	if (ret) {
		schedule_delayed_work(dwork, 0);
		flush_scheduled_work();
	}
	return ret;
}

/* codec register dump */
static ssize_t soc_codec_reg_show(struct snd_soc_codec *codec, char *buf)
{
	int i, step = 1, count = 0;

	if (!codec->reg_cache_size)
		return 0;

	if (codec->reg_cache_step)
		step = codec->reg_cache_step;

	count += sprintf(buf, "%s registers\n", codec->name);
	for (i = 0; i < codec->reg_cache_size; i += step) {
		if (codec->readable_register && !codec->readable_register(i))
			continue;

		count += sprintf(buf + count, "%2x: ", i);
		if (count >= PAGE_SIZE - 1)
			break;

		if (codec->display_register)
			count += codec->display_register(codec, buf + count,
							 PAGE_SIZE - count, i);
		else
			count += snprintf(buf + count, PAGE_SIZE - count,
					  "%4x", codec->read(codec, i));

		if (count >= PAGE_SIZE - 1)
			break;

		count += snprintf(buf + count, PAGE_SIZE - count, "\n");
		if (count >= PAGE_SIZE - 1)
			break;
	}

	/* Truncate count; min() would cause a warning */
	if (count >= PAGE_SIZE)
		count = PAGE_SIZE - 1;

	return count;
}
static ssize_t codec_reg_show(struct device *dev,
	struct device_attribute *attr, char *buf)
{
	struct snd_soc_device *devdata = dev_get_drvdata(dev);
	return soc_codec_reg_show(devdata->card->codec, buf);
}

static DEVICE_ATTR(codec_reg, 0444, codec_reg_show, NULL);

#ifdef CONFIG_DEBUG_FS
static int codec_reg_open_file(struct inode *inode, struct file *file)
{
	file->private_data = inode->i_private;
	return 0;
}

static ssize_t codec_reg_read_file(struct file *file, char __user *user_buf,
			       size_t count, loff_t *ppos)
{
	ssize_t ret;
	struct snd_soc_codec *codec = file->private_data;
	char *buf = kmalloc(PAGE_SIZE, GFP_KERNEL);
	if (!buf)
		return -ENOMEM;
	ret = soc_codec_reg_show(codec, buf);
	if (ret >= 0)
		ret = simple_read_from_buffer(user_buf, count, ppos, buf, ret);
	kfree(buf);
	return ret;
}

static ssize_t codec_reg_write_file(struct file *file,
		const char __user *user_buf, size_t count, loff_t *ppos)
{
	char buf[32];
	int buf_size;
	char *start = buf;
	unsigned long reg, value;
	int step = 1;
	struct snd_soc_codec *codec = file->private_data;

	buf_size = min(count, (sizeof(buf)-1));
	if (copy_from_user(buf, user_buf, buf_size))
		return -EFAULT;
	buf[buf_size] = 0;

	if (codec->reg_cache_step)
		step = codec->reg_cache_step;

	while (*start == ' ')
		start++;
	reg = simple_strtoul(start, &start, 16);
	if ((reg >= codec->reg_cache_size) || (reg % step))
		return -EINVAL;
	while (*start == ' ')
		start++;
	if (strict_strtoul(start, 16, &value))
		return -EINVAL;
	codec->write(codec, reg, value);
	return buf_size;
}

static const struct file_operations codec_reg_fops = {
	.open = codec_reg_open_file,
	.read = codec_reg_read_file,
	.write = codec_reg_write_file,
};

static void soc_init_codec_debugfs(struct snd_soc_codec *codec)
{
	char codec_root[128];

	if (codec->dev)
		snprintf(codec_root, sizeof(codec_root),
			"%s.%s", codec->name, dev_name(codec->dev));
	else
		snprintf(codec_root, sizeof(codec_root),
			"%s", codec->name);

	codec->debugfs_codec_root = debugfs_create_dir(codec_root,
						       debugfs_root);
	if (!codec->debugfs_codec_root) {
		printk(KERN_WARNING
		       "ASoC: Failed to create codec debugfs directory\n");
		return;
	}

	codec->debugfs_reg = debugfs_create_file("codec_reg", 0644,
						 codec->debugfs_codec_root,
						 codec, &codec_reg_fops);
	if (!codec->debugfs_reg)
		printk(KERN_WARNING
		       "ASoC: Failed to create codec register debugfs file\n");

	codec->debugfs_pop_time = debugfs_create_u32("dapm_pop_time", 0744,
						     codec->debugfs_codec_root,
						     &codec->pop_time);
	if (!codec->debugfs_pop_time)
		printk(KERN_WARNING
		       "Failed to create pop time debugfs file\n");

	codec->debugfs_dapm = debugfs_create_dir("dapm",
						 codec->debugfs_codec_root);
	if (!codec->debugfs_dapm)
		printk(KERN_WARNING
		       "Failed to create DAPM debugfs directory\n");

	snd_soc_dapm_debugfs_init(codec);
}

static void soc_cleanup_codec_debugfs(struct snd_soc_codec *codec)
{
	debugfs_remove_recursive(codec->debugfs_codec_root);
}

#else

static inline void soc_init_codec_debugfs(struct snd_soc_codec *codec)
{
}

static inline void soc_cleanup_codec_debugfs(struct snd_soc_codec *codec)
{
}
#endif

#ifdef CONFIG_SND_SOC_AC97_BUS
/* unregister ac97 codec */
static int soc_ac97_dev_unregister(struct snd_soc_codec *codec)
{
	if (codec->ac97->dev.bus)
		device_unregister(&codec->ac97->dev);
	return 0;
}

/* stop no dev release warning */
static void soc_ac97_device_release(struct device *dev){}

/* register ac97 codec to bus */
static int soc_ac97_dev_register(struct snd_soc_codec *codec)
{
	int err;

	codec->ac97->dev.bus = &ac97_bus_type;
	codec->ac97->dev.parent = codec->card->dev;
	codec->ac97->dev.release = soc_ac97_device_release;

	dev_set_name(&codec->ac97->dev, "%d-%d:%s",
		     codec->card->number, 0, codec->name);
	err = device_register(&codec->ac97->dev);
	if (err < 0) {
		snd_printk(KERN_ERR "Can't register ac97 bus\n");
		codec->ac97->dev.bus = NULL;
		return err;
	}
	return 0;
}
#endif

static int soc_pcm_apply_symmetry(struct snd_pcm_substream *substream)
{
	struct snd_soc_pcm_runtime *rtd = substream->private_data;
	struct snd_soc_device *socdev = rtd->socdev;
	struct snd_soc_card *card = socdev->card;
	struct snd_soc_dai_link *machine = rtd->dai;
	struct snd_soc_dai *cpu_dai = machine->cpu_dai;
	struct snd_soc_dai *codec_dai = machine->codec_dai;
	int ret;

	if (codec_dai->symmetric_rates || cpu_dai->symmetric_rates ||
	    machine->symmetric_rates) {
		dev_dbg(card->dev, "Symmetry forces %dHz rate\n", 
			machine->rate);

		ret = snd_pcm_hw_constraint_minmax(substream->runtime,
						   SNDRV_PCM_HW_PARAM_RATE,
						   machine->rate,
						   machine->rate);
		if (ret < 0) {
			dev_err(card->dev,
				"Unable to apply rate symmetry constraint: %d\n", ret);
			return ret;
		}
	}

	return 0;
}

/*
 * Called by ALSA when a PCM substream is opened, the runtime->hw record is
 * then initialized and any private data can be allocated. This also calls
 * startup for the cpu DAI, platform, machine and codec DAI.
 */
static int soc_pcm_open(struct snd_pcm_substream *substream)
{
	struct snd_soc_pcm_runtime *rtd = substream->private_data;
	struct snd_soc_device *socdev = rtd->socdev;
	struct snd_soc_card *card = socdev->card;
	struct snd_pcm_runtime *runtime = substream->runtime;
	struct snd_soc_dai_link *machine = rtd->dai;
	struct snd_soc_platform *platform = card->platform;
	struct snd_soc_dai *cpu_dai = machine->cpu_dai;
	struct snd_soc_dai *codec_dai = machine->codec_dai;
	int ret = 0;

	mutex_lock(&pcm_mutex);

	/* startup the audio subsystem */
	if (cpu_dai->ops->startup) {
		ret = cpu_dai->ops->startup(substream, cpu_dai);
		if (ret < 0) {
			printk(KERN_ERR "asoc: can't open interface %s\n",
				cpu_dai->name);
			goto out;
		}
	}

	if (platform->pcm_ops->open) {
		ret = platform->pcm_ops->open(substream);
		if (ret < 0) {
			printk(KERN_ERR "asoc: can't open platform %s\n", platform->name);
			goto platform_err;
		}
	}

	if (codec_dai->ops->startup) {
		ret = codec_dai->ops->startup(substream, codec_dai);
		if (ret < 0) {
			printk(KERN_ERR "asoc: can't open codec %s\n",
				codec_dai->name);
			goto codec_dai_err;
		}
	}

	if (machine->ops && machine->ops->startup) {
		ret = machine->ops->startup(substream);
		if (ret < 0) {
			printk(KERN_ERR "asoc: %s startup failed\n", machine->name);
			goto machine_err;
		}
	}

	/* Check that the codec and cpu DAI's are compatible */
	if (substream->stream == SNDRV_PCM_STREAM_PLAYBACK) {
		runtime->hw.rate_min =
			max(codec_dai->playback.rate_min,
			    cpu_dai->playback.rate_min);
		runtime->hw.rate_max =
			min(codec_dai->playback.rate_max,
			    cpu_dai->playback.rate_max);
		runtime->hw.channels_min =
			max(codec_dai->playback.channels_min,
				cpu_dai->playback.channels_min);
		runtime->hw.channels_max =
			min(codec_dai->playback.channels_max,
				cpu_dai->playback.channels_max);
		runtime->hw.formats =
			codec_dai->playback.formats & cpu_dai->playback.formats;
		runtime->hw.rates =
			codec_dai->playback.rates & cpu_dai->playback.rates;
	} else {
		runtime->hw.rate_min =
			max(codec_dai->capture.rate_min,
			    cpu_dai->capture.rate_min);
		runtime->hw.rate_max =
			min(codec_dai->capture.rate_max,
			    cpu_dai->capture.rate_max);
		runtime->hw.channels_min =
			max(codec_dai->capture.channels_min,
				cpu_dai->capture.channels_min);
		runtime->hw.channels_max =
			min(codec_dai->capture.channels_max,
				cpu_dai->capture.channels_max);
		runtime->hw.formats =
			codec_dai->capture.formats & cpu_dai->capture.formats;
		runtime->hw.rates =
			codec_dai->capture.rates & cpu_dai->capture.rates;
	}

	snd_pcm_limit_hw_rates(runtime);
	if (!runtime->hw.rates) {
		printk(KERN_ERR "asoc: %s <-> %s No matching rates\n",
			codec_dai->name, cpu_dai->name);
		goto machine_err;
	}
	if (!runtime->hw.formats) {
		printk(KERN_ERR "asoc: %s <-> %s No matching formats\n",
			codec_dai->name, cpu_dai->name);
		goto machine_err;
	}
	if (!runtime->hw.channels_min || !runtime->hw.channels_max) {
		printk(KERN_ERR "asoc: %s <-> %s No matching channels\n",
			codec_dai->name, cpu_dai->name);
		goto machine_err;
	}

	/* Symmetry only applies if we've already got an active stream. */
	if (cpu_dai->active || codec_dai->active) {
		ret = soc_pcm_apply_symmetry(substream);
		if (ret != 0)
			goto machine_err;
	}

	pr_debug("asoc: %s <-> %s info:\n", codec_dai->name, cpu_dai->name);
	pr_debug("asoc: rate mask 0x%x\n", runtime->hw.rates);
	pr_debug("asoc: min ch %d max ch %d\n", runtime->hw.channels_min,
		 runtime->hw.channels_max);
	pr_debug("asoc: min rate %d max rate %d\n", runtime->hw.rate_min,
		 runtime->hw.rate_max);

	if (substream->stream == SNDRV_PCM_STREAM_PLAYBACK)
		cpu_dai->playback.active = codec_dai->playback.active = 1;
	else
		cpu_dai->capture.active = codec_dai->capture.active = 1;
	cpu_dai->active = codec_dai->active = 1;
	cpu_dai->runtime = runtime;
	card->codec->active++;
	mutex_unlock(&pcm_mutex);
	return 0;

machine_err:
	if (machine->ops && machine->ops->shutdown)
		machine->ops->shutdown(substream);

codec_dai_err:
	if (platform->pcm_ops->close)
		platform->pcm_ops->close(substream);

platform_err:
	if (cpu_dai->ops->shutdown)
		cpu_dai->ops->shutdown(substream, cpu_dai);
out:
	mutex_unlock(&pcm_mutex);
	return ret;
}

/*
 * Power down the audio subsystem pmdown_time msecs after close is called.
 * This is to ensure there are no pops or clicks in between any music tracks
 * due to DAPM power cycling.
 */
static void close_delayed_work(struct work_struct *work)
{
	struct snd_soc_card *card = container_of(work, struct snd_soc_card,
						 delayed_work.work);
	struct snd_soc_codec *codec = card->codec;
	struct snd_soc_dai *codec_dai;
	int i;

	mutex_lock(&pcm_mutex);
	for (i = 0; i < codec->num_dai; i++) {
		codec_dai = &codec->dai[i];

		pr_debug("pop wq checking: %s status: %s waiting: %s\n",
			 codec_dai->playback.stream_name,
			 codec_dai->playback.active ? "active" : "inactive",
			 codec_dai->pop_wait ? "yes" : "no");

		/* are we waiting on this codec DAI stream */
		if (codec_dai->pop_wait == 1) {
			codec_dai->pop_wait = 0;
			snd_soc_dapm_stream_event(codec,
				codec_dai->playback.stream_name,
				SND_SOC_DAPM_STREAM_STOP);
		}
	}
	mutex_unlock(&pcm_mutex);
}

/*
 * Called by ALSA when a PCM substream is closed. Private data can be
 * freed here. The cpu DAI, codec DAI, machine and platform are also
 * shutdown.
 */
static int soc_codec_close(struct snd_pcm_substream *substream)
{
	struct snd_soc_pcm_runtime *rtd = substream->private_data;
	struct snd_soc_device *socdev = rtd->socdev;
	struct snd_soc_card *card = socdev->card;
	struct snd_soc_dai_link *machine = rtd->dai;
	struct snd_soc_platform *platform = card->platform;
	struct snd_soc_dai *cpu_dai = machine->cpu_dai;
	struct snd_soc_dai *codec_dai = machine->codec_dai;
	struct snd_soc_codec *codec = card->codec;

	mutex_lock(&pcm_mutex);

	if (substream->stream == SNDRV_PCM_STREAM_PLAYBACK)
		cpu_dai->playback.active = codec_dai->playback.active = 0;
	else
		cpu_dai->capture.active = codec_dai->capture.active = 0;

	if (codec_dai->playback.active == 0 &&
		codec_dai->capture.active == 0) {
		cpu_dai->active = codec_dai->active = 0;
	}
	codec->active--;

	/* Muting the DAC suppresses artifacts caused during digital
	 * shutdown, for example from stopping clocks.
	 */
	if (substream->stream == SNDRV_PCM_STREAM_PLAYBACK)
		snd_soc_dai_digital_mute(codec_dai, 1);

	if (cpu_dai->ops->shutdown)
		cpu_dai->ops->shutdown(substream, cpu_dai);

	if (codec_dai->ops->shutdown)
		codec_dai->ops->shutdown(substream, codec_dai);

	if (machine->ops && machine->ops->shutdown)
		machine->ops->shutdown(substream);

	if (platform->pcm_ops->close)
		platform->pcm_ops->close(substream);
	cpu_dai->runtime = NULL;

	if (substream->stream == SNDRV_PCM_STREAM_PLAYBACK) {
		/* start delayed pop wq here for playback streams */
		codec_dai->pop_wait = 1;
		schedule_delayed_work(&card->delayed_work,
			msecs_to_jiffies(pmdown_time));
	} else {
		/* capture streams can be powered down now */
		snd_soc_dapm_stream_event(codec,
			codec_dai->capture.stream_name,
			SND_SOC_DAPM_STREAM_STOP);
	}

	mutex_unlock(&pcm_mutex);
	return 0;
}

/*
 * Called by ALSA when the PCM substream is prepared, can set format, sample
 * rate, etc.  This function is non atomic and can be called multiple times,
 * it can refer to the runtime info.
 */
static int soc_pcm_prepare(struct snd_pcm_substream *substream)
{
	struct snd_soc_pcm_runtime *rtd = substream->private_data;
	struct snd_soc_device *socdev = rtd->socdev;
	struct snd_soc_card *card = socdev->card;
	struct snd_soc_dai_link *machine = rtd->dai;
	struct snd_soc_platform *platform = card->platform;
	struct snd_soc_dai *cpu_dai = machine->cpu_dai;
	struct snd_soc_dai *codec_dai = machine->codec_dai;
	struct snd_soc_codec *codec = card->codec;
	int ret = 0;

	mutex_lock(&pcm_mutex);

	if (machine->ops && machine->ops->prepare) {
		ret = machine->ops->prepare(substream);
		if (ret < 0) {
			printk(KERN_ERR "asoc: machine prepare error\n");
			goto out;
		}
	}

	if (platform->pcm_ops->prepare) {
		ret = platform->pcm_ops->prepare(substream);
		if (ret < 0) {
			printk(KERN_ERR "asoc: platform prepare error\n");
			goto out;
		}
	}

	if (codec_dai->ops->prepare) {
		ret = codec_dai->ops->prepare(substream, codec_dai);
		if (ret < 0) {
			printk(KERN_ERR "asoc: codec DAI prepare error\n");
			goto out;
		}
	}

	if (cpu_dai->ops->prepare) {
		ret = cpu_dai->ops->prepare(substream, cpu_dai);
		if (ret < 0) {
			printk(KERN_ERR "asoc: cpu DAI prepare error\n");
			goto out;
		}
	}

	/* cancel any delayed stream shutdown that is pending */
	if (substream->stream == SNDRV_PCM_STREAM_PLAYBACK &&
	    codec_dai->pop_wait) {
		codec_dai->pop_wait = 0;
		cancel_delayed_work(&card->delayed_work);
	}

	if (substream->stream == SNDRV_PCM_STREAM_PLAYBACK)
		snd_soc_dapm_stream_event(codec,
					  codec_dai->playback.stream_name,
					  SND_SOC_DAPM_STREAM_START);
	else
		snd_soc_dapm_stream_event(codec,
					  codec_dai->capture.stream_name,
					  SND_SOC_DAPM_STREAM_START);

	snd_soc_dai_digital_mute(codec_dai, 0);

out:
	mutex_unlock(&pcm_mutex);
	return ret;
}

/*
 * Called by ALSA when the hardware params are set by application. This
 * function can also be called multiple times and can allocate buffers
 * (using snd_pcm_lib_* ). It's non-atomic.
 */
static int soc_pcm_hw_params(struct snd_pcm_substream *substream,
				struct snd_pcm_hw_params *params)
{
	struct snd_soc_pcm_runtime *rtd = substream->private_data;
	struct snd_soc_device *socdev = rtd->socdev;
	struct snd_soc_dai_link *machine = rtd->dai;
	struct snd_soc_card *card = socdev->card;
	struct snd_soc_platform *platform = card->platform;
	struct snd_soc_dai *cpu_dai = machine->cpu_dai;
	struct snd_soc_dai *codec_dai = machine->codec_dai;
	int ret = 0;

	mutex_lock(&pcm_mutex);

	if (machine->ops && machine->ops->hw_params) {
		ret = machine->ops->hw_params(substream, params);
		if (ret < 0) {
			printk(KERN_ERR "asoc: machine hw_params failed\n");
			goto out;
		}
	}

	if (codec_dai->ops->hw_params) {
		ret = codec_dai->ops->hw_params(substream, params, codec_dai);
		if (ret < 0) {
			printk(KERN_ERR "asoc: can't set codec %s hw params\n",
				codec_dai->name);
			goto codec_err;
		}
	}

	if (cpu_dai->ops->hw_params) {
		ret = cpu_dai->ops->hw_params(substream, params, cpu_dai);
		if (ret < 0) {
			printk(KERN_ERR "asoc: interface %s hw params failed\n",
				cpu_dai->name);
			goto interface_err;
		}
	}

	if (platform->pcm_ops->hw_params) {
		ret = platform->pcm_ops->hw_params(substream, params);
		if (ret < 0) {
			printk(KERN_ERR "asoc: platform %s hw params failed\n",
				platform->name);
			goto platform_err;
		}
	}

	machine->rate = params_rate(params);

out:
	mutex_unlock(&pcm_mutex);
	return ret;

platform_err:
	if (cpu_dai->ops->hw_free)
		cpu_dai->ops->hw_free(substream, cpu_dai);

interface_err:
	if (codec_dai->ops->hw_free)
		codec_dai->ops->hw_free(substream, codec_dai);

codec_err:
	if (machine->ops && machine->ops->hw_free)
		machine->ops->hw_free(substream);

	mutex_unlock(&pcm_mutex);
	return ret;
}

/*
 * Free's resources allocated by hw_params, can be called multiple times
 */
static int soc_pcm_hw_free(struct snd_pcm_substream *substream)
{
	struct snd_soc_pcm_runtime *rtd = substream->private_data;
	struct snd_soc_device *socdev = rtd->socdev;
	struct snd_soc_dai_link *machine = rtd->dai;
	struct snd_soc_card *card = socdev->card;
	struct snd_soc_platform *platform = card->platform;
	struct snd_soc_dai *cpu_dai = machine->cpu_dai;
	struct snd_soc_dai *codec_dai = machine->codec_dai;
	struct snd_soc_codec *codec = card->codec;

	mutex_lock(&pcm_mutex);

	/* apply codec digital mute */
	if (!codec->active)
		snd_soc_dai_digital_mute(codec_dai, 1);

	/* free any machine hw params */
	if (machine->ops && machine->ops->hw_free)
		machine->ops->hw_free(substream);

	/* free any DMA resources */
	if (platform->pcm_ops->hw_free)
		platform->pcm_ops->hw_free(substream);

	/* now free hw params for the DAI's  */
	if (codec_dai->ops->hw_free)
		codec_dai->ops->hw_free(substream, codec_dai);

	if (cpu_dai->ops->hw_free)
		cpu_dai->ops->hw_free(substream, cpu_dai);

	mutex_unlock(&pcm_mutex);
	return 0;
}

static int soc_pcm_trigger(struct snd_pcm_substream *substream, int cmd)
{
	struct snd_soc_pcm_runtime *rtd = substream->private_data;
	struct snd_soc_device *socdev = rtd->socdev;
	struct snd_soc_card *card= socdev->card;
	struct snd_soc_dai_link *machine = rtd->dai;
	struct snd_soc_platform *platform = card->platform;
	struct snd_soc_dai *cpu_dai = machine->cpu_dai;
	struct snd_soc_dai *codec_dai = machine->codec_dai;
	int ret;

	if (codec_dai->ops->trigger) {
		ret = codec_dai->ops->trigger(substream, cmd, codec_dai);
		if (ret < 0)
			return ret;
	}

	if (platform->pcm_ops->trigger) {
		ret = platform->pcm_ops->trigger(substream, cmd);
		if (ret < 0)
			return ret;
	}

	if (cpu_dai->ops->trigger) {
		ret = cpu_dai->ops->trigger(substream, cmd, cpu_dai);
		if (ret < 0)
			return ret;
	}
	return 0;
}

/* ASoC PCM operations */
static struct snd_pcm_ops soc_pcm_ops = {
	.open		= soc_pcm_open,
	.close		= soc_codec_close,
	.hw_params	= soc_pcm_hw_params,
	.hw_free	= soc_pcm_hw_free,
	.prepare	= soc_pcm_prepare,
	.trigger	= soc_pcm_trigger,
};

#ifdef CONFIG_PM
/* powers down audio subsystem for suspend */
static int soc_suspend(struct device *dev)
{
	struct platform_device *pdev = to_platform_device(dev);
	struct snd_soc_device *socdev = platform_get_drvdata(pdev);
	struct snd_soc_card *card = socdev->card;
	struct snd_soc_platform *platform = card->platform;
	struct snd_soc_codec_device *codec_dev = socdev->codec_dev;
	struct snd_soc_codec *codec = card->codec;
	int i;

	/* If the initialization of this soc device failed, there is no codec
	 * associated with it. Just bail out in this case.
	 */
	if (!codec)
		return 0;

	/* Due to the resume being scheduled into a workqueue we could
	* suspend before that's finished - wait for it to complete.
	 */
	snd_power_lock(codec->card);
	snd_power_wait(codec->card, SNDRV_CTL_POWER_D0);
	snd_power_unlock(codec->card);

	/* we're going to block userspace touching us until resume completes */
	snd_power_change_state(codec->card, SNDRV_CTL_POWER_D3hot);

	/* mute any active DAC's */
	for (i = 0; i < card->num_links; i++) {
		struct snd_soc_dai *dai = card->dai_link[i].codec_dai;
		if (dai->ops->digital_mute && dai->playback.active)
			dai->ops->digital_mute(dai, 1);
	}

	/* suspend all pcms */
	for (i = 0; i < card->num_links; i++)
		snd_pcm_suspend_all(card->dai_link[i].pcm);

	if (card->suspend_pre)
		card->suspend_pre(pdev, PMSG_SUSPEND);

	for (i = 0; i < card->num_links; i++) {
		struct snd_soc_dai  *cpu_dai = card->dai_link[i].cpu_dai;
		if (cpu_dai->suspend && !cpu_dai->ac97_control)
			cpu_dai->suspend(cpu_dai);
		if (platform->suspend)
			platform->suspend(cpu_dai);
	}

	/* close any waiting streams and save state */
	run_delayed_work(&card->delayed_work);
	codec->suspend_bias_level = codec->bias_level;

	for (i = 0; i < codec->num_dai; i++) {
		char *stream = codec->dai[i].playback.stream_name;
		if (stream != NULL)
			snd_soc_dapm_stream_event(codec, stream,
				SND_SOC_DAPM_STREAM_SUSPEND);
		stream = codec->dai[i].capture.stream_name;
		if (stream != NULL)
			snd_soc_dapm_stream_event(codec, stream,
				SND_SOC_DAPM_STREAM_SUSPEND);
	}

	if (codec_dev->suspend)
		codec_dev->suspend(pdev, PMSG_SUSPEND);

	for (i = 0; i < card->num_links; i++) {
		struct snd_soc_dai *cpu_dai = card->dai_link[i].cpu_dai;
		if (cpu_dai->suspend && cpu_dai->ac97_control)
			cpu_dai->suspend(cpu_dai);
	}

	if (card->suspend_post)
		card->suspend_post(pdev, PMSG_SUSPEND);

	return 0;
}

/* deferred resume work, so resume can complete before we finished
 * setting our codec back up, which can be very slow on I2C
 */
static void soc_resume_deferred(struct work_struct *work)
{
	struct snd_soc_card *card = container_of(work,
						 struct snd_soc_card,
						 deferred_resume_work);
	struct snd_soc_device *socdev = card->socdev;
	struct snd_soc_platform *platform = card->platform;
	struct snd_soc_codec_device *codec_dev = socdev->codec_dev;
	struct snd_soc_codec *codec = card->codec;
	struct platform_device *pdev = to_platform_device(socdev->dev);
	int i;

	/* our power state is still SNDRV_CTL_POWER_D3hot from suspend time,
	 * so userspace apps are blocked from touching us
	 */

	dev_dbg(socdev->dev, "starting resume work\n");

	if (card->resume_pre)
		card->resume_pre(pdev);

	for (i = 0; i < card->num_links; i++) {
		struct snd_soc_dai *cpu_dai = card->dai_link[i].cpu_dai;
		if (cpu_dai->resume && cpu_dai->ac97_control)
			cpu_dai->resume(cpu_dai);
	}

	if (codec_dev->resume)
		codec_dev->resume(pdev);

	for (i = 0; i < codec->num_dai; i++) {
		char *stream = codec->dai[i].playback.stream_name;
		if (stream != NULL)
			snd_soc_dapm_stream_event(codec, stream,
				SND_SOC_DAPM_STREAM_RESUME);
		stream = codec->dai[i].capture.stream_name;
		if (stream != NULL)
			snd_soc_dapm_stream_event(codec, stream,
				SND_SOC_DAPM_STREAM_RESUME);
	}

	/* unmute any active DACs */
	for (i = 0; i < card->num_links; i++) {
		struct snd_soc_dai *dai = card->dai_link[i].codec_dai;
		if (dai->ops->digital_mute && dai->playback.active)
			dai->ops->digital_mute(dai, 0);
	}

	for (i = 0; i < card->num_links; i++) {
		struct snd_soc_dai *cpu_dai = card->dai_link[i].cpu_dai;
		if (cpu_dai->resume && !cpu_dai->ac97_control)
			cpu_dai->resume(cpu_dai);
		if (platform->resume)
			platform->resume(cpu_dai);
	}

	if (card->resume_post)
		card->resume_post(pdev);

	dev_dbg(socdev->dev, "resume work completed\n");

	/* userspace can access us now we are back as we were before */
	snd_power_change_state(codec->card, SNDRV_CTL_POWER_D0);
}

/* powers up audio subsystem after a suspend */
static int soc_resume(struct device *dev)
{
	struct platform_device *pdev = to_platform_device(dev);
	struct snd_soc_device *socdev = platform_get_drvdata(pdev);
	struct snd_soc_card *card = socdev->card;
	struct snd_soc_dai *cpu_dai = card->dai_link[0].cpu_dai;

	/* AC97 devices might have other drivers hanging off them so
	 * need to resume immediately.  Other drivers don't have that
	 * problem and may take a substantial amount of time to resume
	 * due to I/O costs and anti-pop so handle them out of line.
	 */
	if (cpu_dai->ac97_control) {
		dev_dbg(socdev->dev, "Resuming AC97 immediately\n");
		soc_resume_deferred(&card->deferred_resume_work);
	} else {
		dev_dbg(socdev->dev, "Scheduling resume work\n");
		if (!schedule_work(&card->deferred_resume_work))
			dev_err(socdev->dev, "resume work item may be lost\n");
	}

	return 0;
}
<<<<<<< HEAD

/**
 * snd_soc_suspend_device: Notify core of device suspend
 *
 * @dev: Device being suspended.
 *
 * In order to ensure that the entire audio subsystem is suspended in a
 * coordinated fashion ASoC devices should suspend themselves when
 * called by ASoC.  When the standard kernel suspend process asks the
 * device to suspend it should call this function to initiate a suspend
 * of the entire ASoC card.
 *
 * \note Currently this function is stubbed out.
 */
int snd_soc_suspend_device(struct device *dev)
{
	return 0;
}
EXPORT_SYMBOL_GPL(snd_soc_suspend_device);

/**
 * snd_soc_resume_device: Notify core of device resume
 *
 * @dev: Device being resumed.
 *
 * In order to ensure that the entire audio subsystem is resumed in a
 * coordinated fashion ASoC devices should resume themselves when called
 * by ASoC.  When the standard kernel resume process asks the device
 * to resume it should call this function.  Once all the components of
 * the card have notified that they are ready to be resumed the card
 * will be resumed.
 *
 * \note Currently this function is stubbed out.
 */
int snd_soc_resume_device(struct device *dev)
{
	return 0;
}
EXPORT_SYMBOL_GPL(snd_soc_resume_device);
=======
>>>>>>> 1ca958e2
#else
#define soc_suspend	NULL
#define soc_resume	NULL
#endif

static struct snd_soc_dai_ops null_dai_ops = {
};

static void snd_soc_instantiate_card(struct snd_soc_card *card)
{
	struct platform_device *pdev = container_of(card->dev,
						    struct platform_device,
						    dev);
	struct snd_soc_codec_device *codec_dev = card->socdev->codec_dev;
	struct snd_soc_codec *codec;
	struct snd_soc_platform *platform;
	struct snd_soc_dai *dai;
	int i, found, ret, ac97;

	if (card->instantiated)
		return;

	found = 0;
	list_for_each_entry(platform, &platform_list, list)
		if (card->platform == platform) {
			found = 1;
			break;
		}
	if (!found) {
		dev_dbg(card->dev, "Platform %s not registered\n",
			card->platform->name);
		return;
	}

	ac97 = 0;
	for (i = 0; i < card->num_links; i++) {
		found = 0;
		list_for_each_entry(dai, &dai_list, list)
			if (card->dai_link[i].cpu_dai == dai) {
				found = 1;
				break;
			}
		if (!found) {
			dev_dbg(card->dev, "DAI %s not registered\n",
				card->dai_link[i].cpu_dai->name);
			return;
		}

		if (card->dai_link[i].cpu_dai->ac97_control)
			ac97 = 1;
	}

	for (i = 0; i < card->num_links; i++) {
		if (!card->dai_link[i].codec_dai->ops)
			card->dai_link[i].codec_dai->ops = &null_dai_ops;
	}

	/* If we have AC97 in the system then don't wait for the
	 * codec.  This will need revisiting if we have to handle
	 * systems with mixed AC97 and non-AC97 parts.  Only check for
	 * DAIs currently; we can't do this per link since some AC97
	 * codecs have non-AC97 DAIs.
	 */
	if (!ac97)
		for (i = 0; i < card->num_links; i++) {
			found = 0;
			list_for_each_entry(dai, &dai_list, list)
				if (card->dai_link[i].codec_dai == dai) {
					found = 1;
					break;
				}
			if (!found) {
				dev_dbg(card->dev, "DAI %s not registered\n",
					card->dai_link[i].codec_dai->name);
				return;
			}
		}

	/* Note that we do not current check for codec components */

	dev_dbg(card->dev, "All components present, instantiating\n");

	/* Found everything, bring it up */
	if (card->probe) {
		ret = card->probe(pdev);
		if (ret < 0)
			return;
	}

	for (i = 0; i < card->num_links; i++) {
		struct snd_soc_dai *cpu_dai = card->dai_link[i].cpu_dai;
		if (cpu_dai->probe) {
			ret = cpu_dai->probe(pdev, cpu_dai);
			if (ret < 0)
				goto cpu_dai_err;
		}
	}

	if (codec_dev->probe) {
		ret = codec_dev->probe(pdev);
		if (ret < 0)
			goto cpu_dai_err;
	}
	codec = card->codec;

	if (platform->probe) {
		ret = platform->probe(pdev);
		if (ret < 0)
			goto platform_err;
	}

	/* DAPM stream work */
	INIT_DELAYED_WORK(&card->delayed_work, close_delayed_work);
#ifdef CONFIG_PM
	/* deferred resume work */
	INIT_WORK(&card->deferred_resume_work, soc_resume_deferred);
#endif

	for (i = 0; i < card->num_links; i++) {
		if (card->dai_link[i].init) {
			ret = card->dai_link[i].init(codec);
			if (ret < 0) {
				printk(KERN_ERR "asoc: failed to init %s\n",
					card->dai_link[i].stream_name);
				continue;
			}
		}
		if (card->dai_link[i].codec_dai->ac97_control)
			ac97 = 1;
	}

	snprintf(codec->card->shortname, sizeof(codec->card->shortname),
		 "%s",  card->name);
	snprintf(codec->card->longname, sizeof(codec->card->longname),
		 "%s (%s)", card->name, codec->name);

	/* Make sure all DAPM widgets are instantiated */
	snd_soc_dapm_new_widgets(codec);

	ret = snd_card_register(codec->card);
	if (ret < 0) {
		printk(KERN_ERR "asoc: failed to register soundcard for %s\n",
				codec->name);
		goto card_err;
	}

	mutex_lock(&codec->mutex);
#ifdef CONFIG_SND_SOC_AC97_BUS
	/* Only instantiate AC97 if not already done by the adaptor
	 * for the generic AC97 subsystem.
	 */
	if (ac97 && strcmp(codec->name, "AC97") != 0) {
		ret = soc_ac97_dev_register(codec);
		if (ret < 0) {
			printk(KERN_ERR "asoc: AC97 device register failed\n");
			snd_card_free(codec->card);
			mutex_unlock(&codec->mutex);
			goto card_err;
		}
	}
#endif

	ret = snd_soc_dapm_sys_add(card->socdev->dev);
	if (ret < 0)
		printk(KERN_WARNING "asoc: failed to add dapm sysfs entries\n");

	ret = device_create_file(card->socdev->dev, &dev_attr_codec_reg);
	if (ret < 0)
		printk(KERN_WARNING "asoc: failed to add codec sysfs files\n");

	soc_init_codec_debugfs(codec);
	mutex_unlock(&codec->mutex);

	card->instantiated = 1;

	return;

card_err:
	if (platform->remove)
		platform->remove(pdev);

platform_err:
	if (codec_dev->remove)
		codec_dev->remove(pdev);

cpu_dai_err:
	for (i--; i >= 0; i--) {
		struct snd_soc_dai *cpu_dai = card->dai_link[i].cpu_dai;
		if (cpu_dai->remove)
			cpu_dai->remove(pdev, cpu_dai);
	}

	if (card->remove)
		card->remove(pdev);
}

/*
 * Attempt to initialise any uninitalised cards.  Must be called with
 * client_mutex.
 */
static void snd_soc_instantiate_cards(void)
{
	struct snd_soc_card *card;
	list_for_each_entry(card, &card_list, list)
		snd_soc_instantiate_card(card);
}

/* probes a new socdev */
static int soc_probe(struct platform_device *pdev)
{
	int ret = 0;
	struct snd_soc_device *socdev = platform_get_drvdata(pdev);
	struct snd_soc_card *card = socdev->card;

	/* Bodge while we push things out of socdev */
	card->socdev = socdev;

	/* Bodge while we unpick instantiation */
	card->dev = &pdev->dev;
	ret = snd_soc_register_card(card);
	if (ret != 0) {
		dev_err(&pdev->dev, "Failed to register card\n");
		return ret;
	}

	return 0;
}

/* removes a socdev */
static int soc_remove(struct platform_device *pdev)
{
	int i;
	struct snd_soc_device *socdev = platform_get_drvdata(pdev);
	struct snd_soc_card *card = socdev->card;
	struct snd_soc_platform *platform = card->platform;
	struct snd_soc_codec_device *codec_dev = socdev->codec_dev;

	if (!card->instantiated)
		return 0;

	run_delayed_work(&card->delayed_work);

	if (platform->remove)
		platform->remove(pdev);

	if (codec_dev->remove)
		codec_dev->remove(pdev);

	for (i = 0; i < card->num_links; i++) {
		struct snd_soc_dai *cpu_dai = card->dai_link[i].cpu_dai;
		if (cpu_dai->remove)
			cpu_dai->remove(pdev, cpu_dai);
	}

	if (card->remove)
		card->remove(pdev);

	snd_soc_unregister_card(card);

	return 0;
}

static int soc_poweroff(struct device *dev)
{
	struct platform_device *pdev = to_platform_device(dev);
	struct snd_soc_device *socdev = platform_get_drvdata(pdev);
	struct snd_soc_card *card = socdev->card;

	if (!card->instantiated)
		return 0;

	/* Flush out pmdown_time work - we actually do want to run it
	 * now, we're shutting down so no imminent restart. */
	run_delayed_work(&card->delayed_work);

	snd_soc_dapm_shutdown(socdev);

	return 0;
}

static struct dev_pm_ops soc_pm_ops = {
	.suspend = soc_suspend,
	.resume = soc_resume,
	.poweroff = soc_poweroff,
};

/* ASoC platform driver */
static struct platform_driver soc_driver = {
	.driver		= {
		.name		= "soc-audio",
		.owner		= THIS_MODULE,
		.pm		= &soc_pm_ops,
	},
	.probe		= soc_probe,
	.remove		= soc_remove,
};

/* create a new pcm */
static int soc_new_pcm(struct snd_soc_device *socdev,
	struct snd_soc_dai_link *dai_link, int num)
{
	struct snd_soc_card *card = socdev->card;
	struct snd_soc_codec *codec = card->codec;
	struct snd_soc_platform *platform = card->platform;
	struct snd_soc_dai *codec_dai = dai_link->codec_dai;
	struct snd_soc_dai *cpu_dai = dai_link->cpu_dai;
	struct snd_soc_pcm_runtime *rtd;
	struct snd_pcm *pcm;
	char new_name[64];
	int ret = 0, playback = 0, capture = 0;

	rtd = kzalloc(sizeof(struct snd_soc_pcm_runtime), GFP_KERNEL);
	if (rtd == NULL)
		return -ENOMEM;

	rtd->dai = dai_link;
	rtd->socdev = socdev;
	codec_dai->codec = card->codec;

	/* check client and interface hw capabilities */
	sprintf(new_name, "%s %s-%d", dai_link->stream_name, codec_dai->name,
		num);

	if (codec_dai->playback.channels_min)
		playback = 1;
	if (codec_dai->capture.channels_min)
		capture = 1;

	ret = snd_pcm_new(codec->card, new_name, codec->pcm_devs++, playback,
		capture, &pcm);
	if (ret < 0) {
		printk(KERN_ERR "asoc: can't create pcm for codec %s\n",
			codec->name);
		kfree(rtd);
		return ret;
	}

	dai_link->pcm = pcm;
	pcm->private_data = rtd;
	soc_pcm_ops.mmap = platform->pcm_ops->mmap;
	soc_pcm_ops.pointer = platform->pcm_ops->pointer;
	soc_pcm_ops.ioctl = platform->pcm_ops->ioctl;
	soc_pcm_ops.copy = platform->pcm_ops->copy;
	soc_pcm_ops.silence = platform->pcm_ops->silence;
	soc_pcm_ops.ack = platform->pcm_ops->ack;
	soc_pcm_ops.page = platform->pcm_ops->page;

	if (playback)
		snd_pcm_set_ops(pcm, SNDRV_PCM_STREAM_PLAYBACK, &soc_pcm_ops);

	if (capture)
		snd_pcm_set_ops(pcm, SNDRV_PCM_STREAM_CAPTURE, &soc_pcm_ops);

	ret = platform->pcm_new(codec->card, codec_dai, pcm);
	if (ret < 0) {
		printk(KERN_ERR "asoc: platform pcm constructor failed\n");
		kfree(rtd);
		return ret;
	}

	pcm->private_free = platform->pcm_free;
	printk(KERN_INFO "asoc: %s <-> %s mapping ok\n", codec_dai->name,
		cpu_dai->name);
	return ret;
}

/**
 * snd_soc_codec_volatile_register: Report if a register is volatile.
 *
 * @codec: CODEC to query.
 * @reg: Register to query.
 *
 * Boolean function indiciating if a CODEC register is volatile.
 */
int snd_soc_codec_volatile_register(struct snd_soc_codec *codec, int reg)
<<<<<<< HEAD
{
	if (codec->volatile_register)
		return codec->volatile_register(reg);
	else
		return 0;
}
EXPORT_SYMBOL_GPL(snd_soc_codec_volatile_register);

/* codec register dump */
static ssize_t soc_codec_reg_show(struct snd_soc_codec *codec, char *buf)
=======
>>>>>>> 1ca958e2
{
	if (codec->volatile_register)
		return codec->volatile_register(reg);
	else
		return 0;
<<<<<<< HEAD

	if (codec->reg_cache_step)
		step = codec->reg_cache_step;

	count += sprintf(buf, "%s registers\n", codec->name);
	for (i = 0; i < codec->reg_cache_size; i += step) {
		if (codec->readable_register && !codec->readable_register(i))
			continue;

		count += sprintf(buf + count, "%2x: ", i);
		if (count >= PAGE_SIZE - 1)
			break;

		if (codec->display_register)
			count += codec->display_register(codec, buf + count,
							 PAGE_SIZE - count, i);
		else
			count += snprintf(buf + count, PAGE_SIZE - count,
					  "%4x", codec->read(codec, i));

		if (count >= PAGE_SIZE - 1)
			break;

		count += snprintf(buf + count, PAGE_SIZE - count, "\n");
		if (count >= PAGE_SIZE - 1)
			break;
	}

	/* Truncate count; min() would cause a warning */
	if (count >= PAGE_SIZE)
		count = PAGE_SIZE - 1;

	return count;
}
static ssize_t codec_reg_show(struct device *dev,
	struct device_attribute *attr, char *buf)
{
	struct snd_soc_device *devdata = dev_get_drvdata(dev);
	return soc_codec_reg_show(devdata->card->codec, buf);
}

static DEVICE_ATTR(codec_reg, 0444, codec_reg_show, NULL);

#ifdef CONFIG_DEBUG_FS
static int codec_reg_open_file(struct inode *inode, struct file *file)
{
	file->private_data = inode->i_private;
	return 0;
}

static ssize_t codec_reg_read_file(struct file *file, char __user *user_buf,
			       size_t count, loff_t *ppos)
{
	ssize_t ret;
	struct snd_soc_codec *codec = file->private_data;
	char *buf = kmalloc(PAGE_SIZE, GFP_KERNEL);
	if (!buf)
		return -ENOMEM;
	ret = soc_codec_reg_show(codec, buf);
	if (ret >= 0)
		ret = simple_read_from_buffer(user_buf, count, ppos, buf, ret);
	kfree(buf);
	return ret;
}

static ssize_t codec_reg_write_file(struct file *file,
		const char __user *user_buf, size_t count, loff_t *ppos)
{
	char buf[32];
	int buf_size;
	char *start = buf;
	unsigned long reg, value;
	int step = 1;
	struct snd_soc_codec *codec = file->private_data;

	buf_size = min(count, (sizeof(buf)-1));
	if (copy_from_user(buf, user_buf, buf_size))
		return -EFAULT;
	buf[buf_size] = 0;

	if (codec->reg_cache_step)
		step = codec->reg_cache_step;

	while (*start == ' ')
		start++;
	reg = simple_strtoul(start, &start, 16);
	if ((reg >= codec->reg_cache_size) || (reg % step))
		return -EINVAL;
	while (*start == ' ')
		start++;
	if (strict_strtoul(start, 16, &value))
		return -EINVAL;
	codec->write(codec, reg, value);
	return buf_size;
}

static const struct file_operations codec_reg_fops = {
	.open = codec_reg_open_file,
	.read = codec_reg_read_file,
	.write = codec_reg_write_file,
};

static void soc_init_codec_debugfs(struct snd_soc_codec *codec)
{
	codec->debugfs_reg = debugfs_create_file("codec_reg", 0644,
						 debugfs_root, codec,
						 &codec_reg_fops);
	if (!codec->debugfs_reg)
		printk(KERN_WARNING
		       "ASoC: Failed to create codec register debugfs file\n");

	codec->debugfs_pop_time = debugfs_create_u32("dapm_pop_time", 0744,
						     debugfs_root,
						     &codec->pop_time);
	if (!codec->debugfs_pop_time)
		printk(KERN_WARNING
		       "Failed to create pop time debugfs file\n");

	codec->debugfs_dapm = debugfs_create_dir("dapm", debugfs_root);
	if (!codec->debugfs_dapm)
		printk(KERN_WARNING
		       "Failed to create DAPM debugfs directory\n");

	snd_soc_dapm_debugfs_init(codec);
}

static void soc_cleanup_codec_debugfs(struct snd_soc_codec *codec)
{
	debugfs_remove_recursive(codec->debugfs_dapm);
	debugfs_remove(codec->debugfs_pop_time);
	debugfs_remove(codec->debugfs_reg);
}

#else

static inline void soc_init_codec_debugfs(struct snd_soc_codec *codec)
{
}

static inline void soc_cleanup_codec_debugfs(struct snd_soc_codec *codec)
{
=======
>>>>>>> 1ca958e2
}
EXPORT_SYMBOL_GPL(snd_soc_codec_volatile_register);

/**
 * snd_soc_new_ac97_codec - initailise AC97 device
 * @codec: audio codec
 * @ops: AC97 bus operations
 * @num: AC97 codec number
 *
 * Initialises AC97 codec resources for use by ad-hoc devices only.
 */
int snd_soc_new_ac97_codec(struct snd_soc_codec *codec,
	struct snd_ac97_bus_ops *ops, int num)
{
	mutex_lock(&codec->mutex);

	codec->ac97 = kzalloc(sizeof(struct snd_ac97), GFP_KERNEL);
	if (codec->ac97 == NULL) {
		mutex_unlock(&codec->mutex);
		return -ENOMEM;
	}

	codec->ac97->bus = kzalloc(sizeof(struct snd_ac97_bus), GFP_KERNEL);
	if (codec->ac97->bus == NULL) {
		kfree(codec->ac97);
		codec->ac97 = NULL;
		mutex_unlock(&codec->mutex);
		return -ENOMEM;
	}

	codec->ac97->bus->ops = ops;
	codec->ac97->num = num;
	mutex_unlock(&codec->mutex);
	return 0;
}
EXPORT_SYMBOL_GPL(snd_soc_new_ac97_codec);

/**
 * snd_soc_free_ac97_codec - free AC97 codec device
 * @codec: audio codec
 *
 * Frees AC97 codec device resources.
 */
void snd_soc_free_ac97_codec(struct snd_soc_codec *codec)
{
	mutex_lock(&codec->mutex);
	kfree(codec->ac97->bus);
	kfree(codec->ac97);
	codec->ac97 = NULL;
	mutex_unlock(&codec->mutex);
}
EXPORT_SYMBOL_GPL(snd_soc_free_ac97_codec);

/**
 * snd_soc_update_bits - update codec register bits
 * @codec: audio codec
 * @reg: codec register
 * @mask: register mask
 * @value: new value
 *
 * Writes new register value.
 *
 * Returns 1 for change else 0.
 */
int snd_soc_update_bits(struct snd_soc_codec *codec, unsigned short reg,
				unsigned int mask, unsigned int value)
{
	int change;
	unsigned int old, new;

	old = snd_soc_read(codec, reg);
	new = (old & ~mask) | value;
	change = old != new;
	if (change)
		snd_soc_write(codec, reg, new);

	return change;
}
EXPORT_SYMBOL_GPL(snd_soc_update_bits);

/**
 * snd_soc_update_bits_locked - update codec register bits
 * @codec: audio codec
 * @reg: codec register
 * @mask: register mask
 * @value: new value
 *
 * Writes new register value, and takes the codec mutex.
 *
 * Returns 1 for change else 0.
 */
static int snd_soc_update_bits_locked(struct snd_soc_codec *codec,
				unsigned short reg, unsigned int mask,
				unsigned int value)
{
	int change;

	mutex_lock(&codec->mutex);
	change = snd_soc_update_bits(codec, reg, mask, value);
	mutex_unlock(&codec->mutex);

	return change;
}

/**
 * snd_soc_test_bits - test register for change
 * @codec: audio codec
 * @reg: codec register
 * @mask: register mask
 * @value: new value
 *
 * Tests a register with a new value and checks if the new value is
 * different from the old value.
 *
 * Returns 1 for change else 0.
 */
int snd_soc_test_bits(struct snd_soc_codec *codec, unsigned short reg,
				unsigned int mask, unsigned int value)
{
	int change;
	unsigned int old, new;

	old = snd_soc_read(codec, reg);
	new = (old & ~mask) | value;
	change = old != new;

	return change;
}
EXPORT_SYMBOL_GPL(snd_soc_test_bits);

/**
 * snd_soc_new_pcms - create new sound card and pcms
 * @socdev: the SoC audio device
 * @idx: ALSA card index
 * @xid: card identification
 *
 * Create a new sound card based upon the codec and interface pcms.
 *
 * Returns 0 for success, else error.
 */
int snd_soc_new_pcms(struct snd_soc_device *socdev, int idx, const char *xid)
{
	struct snd_soc_card *card = socdev->card;
	struct snd_soc_codec *codec = card->codec;
	int ret, i;

	mutex_lock(&codec->mutex);

	/* register a sound card */
	ret = snd_card_create(idx, xid, codec->owner, 0, &codec->card);
	if (ret < 0) {
		printk(KERN_ERR "asoc: can't create sound card for codec %s\n",
			codec->name);
		mutex_unlock(&codec->mutex);
		return ret;
	}

	codec->socdev = socdev;
	codec->card->dev = socdev->dev;
	codec->card->private_data = codec;
	strncpy(codec->card->driver, codec->name, sizeof(codec->card->driver));

	/* create the pcms */
	for (i = 0; i < card->num_links; i++) {
		ret = soc_new_pcm(socdev, &card->dai_link[i], i);
		if (ret < 0) {
			printk(KERN_ERR "asoc: can't create pcm %s\n",
				card->dai_link[i].stream_name);
			mutex_unlock(&codec->mutex);
			return ret;
		}
<<<<<<< HEAD
	}

	mutex_unlock(&codec->mutex);
	return ret;
}
EXPORT_SYMBOL_GPL(snd_soc_new_pcms);

/**
 * snd_soc_init_card - register sound card
 * @socdev: the SoC audio device
 *
 * Register a SoC sound card. Also registers an AC97 device if the
 * codec is AC97 for ad hoc devices.
 *
 * Returns 0 for success, else error.
 */
int snd_soc_init_card(struct snd_soc_device *socdev)
{
	struct snd_soc_card *card = socdev->card;
	struct snd_soc_codec *codec = card->codec;
	int ret = 0, i, ac97 = 0, err = 0;

	for (i = 0; i < card->num_links; i++) {
		if (card->dai_link[i].init) {
			err = card->dai_link[i].init(codec);
			if (err < 0) {
				printk(KERN_ERR "asoc: failed to init %s\n",
					card->dai_link[i].stream_name);
				continue;
			}
		}
		if (card->dai_link[i].codec_dai->ac97_control) {
			ac97 = 1;
			snd_ac97_dev_add_pdata(codec->ac97,
				card->dai_link[i].cpu_dai->ac97_pdata);
		}
	}
	snprintf(codec->card->shortname, sizeof(codec->card->shortname),
		 "%s",  card->name);
	snprintf(codec->card->longname, sizeof(codec->card->longname),
		 "%s (%s)", card->name, codec->name);

	/* Make sure all DAPM widgets are instantiated */
	snd_soc_dapm_new_widgets(codec);

	ret = snd_card_register(codec->card);
	if (ret < 0) {
		printk(KERN_ERR "asoc: failed to register soundcard for %s\n",
				codec->name);
		goto out;
	}

	mutex_lock(&codec->mutex);
#ifdef CONFIG_SND_SOC_AC97_BUS
	/* Only instantiate AC97 if not already done by the adaptor
	 * for the generic AC97 subsystem.
	 */
	if (ac97 && strcmp(codec->name, "AC97") != 0) {
		ret = soc_ac97_dev_register(codec);
		if (ret < 0) {
			printk(KERN_ERR "asoc: AC97 device register failed\n");
			snd_card_free(codec->card);
			mutex_unlock(&codec->mutex);
			goto out;
=======
		if (card->dai_link[i].codec_dai->ac97_control) {
			snd_ac97_dev_add_pdata(codec->ac97,
				card->dai_link[i].cpu_dai->ac97_pdata);
>>>>>>> 1ca958e2
		}
	}

	mutex_unlock(&codec->mutex);
	return ret;
}
EXPORT_SYMBOL_GPL(snd_soc_new_pcms);

/**
 * snd_soc_free_pcms - free sound card and pcms
 * @socdev: the SoC audio device
 *
 * Frees sound card and pcms associated with the socdev.
 * Also unregister the codec if it is an AC97 device.
 */
void snd_soc_free_pcms(struct snd_soc_device *socdev)
{
	struct snd_soc_codec *codec = socdev->card->codec;
#ifdef CONFIG_SND_SOC_AC97_BUS
	struct snd_soc_dai *codec_dai;
	int i;
#endif

	mutex_lock(&codec->mutex);
	soc_cleanup_codec_debugfs(codec);
#ifdef CONFIG_SND_SOC_AC97_BUS
	for (i = 0; i < codec->num_dai; i++) {
		codec_dai = &codec->dai[i];
		if (codec_dai->ac97_control && codec->ac97 &&
		    strcmp(codec->name, "AC97") != 0) {
			soc_ac97_dev_unregister(codec);
			goto free_card;
		}
	}
free_card:
#endif

	if (codec->card)
		snd_card_free(codec->card);
	device_remove_file(socdev->dev, &dev_attr_codec_reg);
	mutex_unlock(&codec->mutex);
}
EXPORT_SYMBOL_GPL(snd_soc_free_pcms);

/**
 * snd_soc_set_runtime_hwparams - set the runtime hardware parameters
 * @substream: the pcm substream
 * @hw: the hardware parameters
 *
 * Sets the substream runtime hardware parameters.
 */
int snd_soc_set_runtime_hwparams(struct snd_pcm_substream *substream,
	const struct snd_pcm_hardware *hw)
{
	struct snd_pcm_runtime *runtime = substream->runtime;
	runtime->hw.info = hw->info;
	runtime->hw.formats = hw->formats;
	runtime->hw.period_bytes_min = hw->period_bytes_min;
	runtime->hw.period_bytes_max = hw->period_bytes_max;
	runtime->hw.periods_min = hw->periods_min;
	runtime->hw.periods_max = hw->periods_max;
	runtime->hw.buffer_bytes_max = hw->buffer_bytes_max;
	runtime->hw.fifo_size = hw->fifo_size;
	return 0;
}
EXPORT_SYMBOL_GPL(snd_soc_set_runtime_hwparams);

/**
 * snd_soc_cnew - create new control
 * @_template: control template
 * @data: control private data
 * @long_name: control long name
 *
 * Create a new mixer control from a template control.
 *
 * Returns 0 for success, else error.
 */
struct snd_kcontrol *snd_soc_cnew(const struct snd_kcontrol_new *_template,
	void *data, char *long_name)
{
	struct snd_kcontrol_new template;

	memcpy(&template, _template, sizeof(template));
	if (long_name)
		template.name = long_name;
	template.index = 0;

	return snd_ctl_new1(&template, data);
}
EXPORT_SYMBOL_GPL(snd_soc_cnew);

/**
 * snd_soc_add_controls - add an array of controls to a codec.
 * Convienience function to add a list of controls. Many codecs were
 * duplicating this code.
 *
 * @codec: codec to add controls to
 * @controls: array of controls to add
 * @num_controls: number of elements in the array
 *
 * Return 0 for success, else error.
 */
int snd_soc_add_controls(struct snd_soc_codec *codec,
	const struct snd_kcontrol_new *controls, int num_controls)
{
	struct snd_card *card = codec->card;
	int err, i;

	for (i = 0; i < num_controls; i++) {
		const struct snd_kcontrol_new *control = &controls[i];
		err = snd_ctl_add(card, snd_soc_cnew(control, codec, NULL));
		if (err < 0) {
			dev_err(codec->dev, "%s: Failed to add %s\n",
				codec->name, control->name);
			return err;
		}
	}

	return 0;
}
EXPORT_SYMBOL_GPL(snd_soc_add_controls);

/**
 * snd_soc_info_enum_double - enumerated double mixer info callback
 * @kcontrol: mixer control
 * @uinfo: control element information
 *
 * Callback to provide information about a double enumerated
 * mixer control.
 *
 * Returns 0 for success.
 */
int snd_soc_info_enum_double(struct snd_kcontrol *kcontrol,
	struct snd_ctl_elem_info *uinfo)
{
	struct soc_enum *e = (struct soc_enum *)kcontrol->private_value;

	uinfo->type = SNDRV_CTL_ELEM_TYPE_ENUMERATED;
	uinfo->count = e->shift_l == e->shift_r ? 1 : 2;
	uinfo->value.enumerated.items = e->max;

	if (uinfo->value.enumerated.item > e->max - 1)
		uinfo->value.enumerated.item = e->max - 1;
	strcpy(uinfo->value.enumerated.name,
		e->texts[uinfo->value.enumerated.item]);
	return 0;
}
EXPORT_SYMBOL_GPL(snd_soc_info_enum_double);

/**
 * snd_soc_get_enum_double - enumerated double mixer get callback
 * @kcontrol: mixer control
 * @ucontrol: control element information
 *
 * Callback to get the value of a double enumerated mixer.
 *
 * Returns 0 for success.
 */
int snd_soc_get_enum_double(struct snd_kcontrol *kcontrol,
	struct snd_ctl_elem_value *ucontrol)
{
	struct snd_soc_codec *codec = snd_kcontrol_chip(kcontrol);
	struct soc_enum *e = (struct soc_enum *)kcontrol->private_value;
	unsigned int val, bitmask;

	for (bitmask = 1; bitmask < e->max; bitmask <<= 1)
		;
	val = snd_soc_read(codec, e->reg);
	ucontrol->value.enumerated.item[0]
		= (val >> e->shift_l) & (bitmask - 1);
	if (e->shift_l != e->shift_r)
		ucontrol->value.enumerated.item[1] =
			(val >> e->shift_r) & (bitmask - 1);

	return 0;
}
EXPORT_SYMBOL_GPL(snd_soc_get_enum_double);

/**
 * snd_soc_put_enum_double - enumerated double mixer put callback
 * @kcontrol: mixer control
 * @ucontrol: control element information
 *
 * Callback to set the value of a double enumerated mixer.
 *
 * Returns 0 for success.
 */
int snd_soc_put_enum_double(struct snd_kcontrol *kcontrol,
	struct snd_ctl_elem_value *ucontrol)
{
	struct snd_soc_codec *codec = snd_kcontrol_chip(kcontrol);
	struct soc_enum *e = (struct soc_enum *)kcontrol->private_value;
	unsigned int val;
	unsigned int mask, bitmask;

	for (bitmask = 1; bitmask < e->max; bitmask <<= 1)
		;
	if (ucontrol->value.enumerated.item[0] > e->max - 1)
		return -EINVAL;
	val = ucontrol->value.enumerated.item[0] << e->shift_l;
	mask = (bitmask - 1) << e->shift_l;
	if (e->shift_l != e->shift_r) {
		if (ucontrol->value.enumerated.item[1] > e->max - 1)
			return -EINVAL;
		val |= ucontrol->value.enumerated.item[1] << e->shift_r;
		mask |= (bitmask - 1) << e->shift_r;
	}

	return snd_soc_update_bits_locked(codec, e->reg, mask, val);
}
EXPORT_SYMBOL_GPL(snd_soc_put_enum_double);

/**
 * snd_soc_get_value_enum_double - semi enumerated double mixer get callback
 * @kcontrol: mixer control
 * @ucontrol: control element information
 *
 * Callback to get the value of a double semi enumerated mixer.
 *
 * Semi enumerated mixer: the enumerated items are referred as values. Can be
 * used for handling bitfield coded enumeration for example.
 *
 * Returns 0 for success.
 */
int snd_soc_get_value_enum_double(struct snd_kcontrol *kcontrol,
	struct snd_ctl_elem_value *ucontrol)
{
	struct snd_soc_codec *codec = snd_kcontrol_chip(kcontrol);
	struct soc_enum *e = (struct soc_enum *)kcontrol->private_value;
	unsigned int reg_val, val, mux;

	reg_val = snd_soc_read(codec, e->reg);
	val = (reg_val >> e->shift_l) & e->mask;
	for (mux = 0; mux < e->max; mux++) {
		if (val == e->values[mux])
			break;
	}
	ucontrol->value.enumerated.item[0] = mux;
	if (e->shift_l != e->shift_r) {
		val = (reg_val >> e->shift_r) & e->mask;
		for (mux = 0; mux < e->max; mux++) {
			if (val == e->values[mux])
				break;
		}
		ucontrol->value.enumerated.item[1] = mux;
	}

	return 0;
}
EXPORT_SYMBOL_GPL(snd_soc_get_value_enum_double);

/**
 * snd_soc_put_value_enum_double - semi enumerated double mixer put callback
 * @kcontrol: mixer control
 * @ucontrol: control element information
 *
 * Callback to set the value of a double semi enumerated mixer.
 *
 * Semi enumerated mixer: the enumerated items are referred as values. Can be
 * used for handling bitfield coded enumeration for example.
 *
 * Returns 0 for success.
 */
int snd_soc_put_value_enum_double(struct snd_kcontrol *kcontrol,
	struct snd_ctl_elem_value *ucontrol)
{
	struct snd_soc_codec *codec = snd_kcontrol_chip(kcontrol);
	struct soc_enum *e = (struct soc_enum *)kcontrol->private_value;
	unsigned int val;
	unsigned int mask;

	if (ucontrol->value.enumerated.item[0] > e->max - 1)
		return -EINVAL;
	val = e->values[ucontrol->value.enumerated.item[0]] << e->shift_l;
	mask = e->mask << e->shift_l;
	if (e->shift_l != e->shift_r) {
		if (ucontrol->value.enumerated.item[1] > e->max - 1)
			return -EINVAL;
		val |= e->values[ucontrol->value.enumerated.item[1]] << e->shift_r;
		mask |= e->mask << e->shift_r;
	}

	return snd_soc_update_bits_locked(codec, e->reg, mask, val);
}
EXPORT_SYMBOL_GPL(snd_soc_put_value_enum_double);

/**
 * snd_soc_info_enum_ext - external enumerated single mixer info callback
 * @kcontrol: mixer control
 * @uinfo: control element information
 *
 * Callback to provide information about an external enumerated
 * single mixer.
 *
 * Returns 0 for success.
 */
int snd_soc_info_enum_ext(struct snd_kcontrol *kcontrol,
	struct snd_ctl_elem_info *uinfo)
{
	struct soc_enum *e = (struct soc_enum *)kcontrol->private_value;

	uinfo->type = SNDRV_CTL_ELEM_TYPE_ENUMERATED;
	uinfo->count = 1;
	uinfo->value.enumerated.items = e->max;

	if (uinfo->value.enumerated.item > e->max - 1)
		uinfo->value.enumerated.item = e->max - 1;
	strcpy(uinfo->value.enumerated.name,
		e->texts[uinfo->value.enumerated.item]);
	return 0;
}
EXPORT_SYMBOL_GPL(snd_soc_info_enum_ext);

/**
 * snd_soc_info_volsw_ext - external single mixer info callback
 * @kcontrol: mixer control
 * @uinfo: control element information
 *
 * Callback to provide information about a single external mixer control.
 *
 * Returns 0 for success.
 */
int snd_soc_info_volsw_ext(struct snd_kcontrol *kcontrol,
	struct snd_ctl_elem_info *uinfo)
{
	int max = kcontrol->private_value;

	if (max == 1 && !strstr(kcontrol->id.name, " Volume"))
		uinfo->type = SNDRV_CTL_ELEM_TYPE_BOOLEAN;
	else
		uinfo->type = SNDRV_CTL_ELEM_TYPE_INTEGER;

	uinfo->count = 1;
	uinfo->value.integer.min = 0;
	uinfo->value.integer.max = max;
	return 0;
}
EXPORT_SYMBOL_GPL(snd_soc_info_volsw_ext);

/**
 * snd_soc_info_volsw - single mixer info callback
 * @kcontrol: mixer control
 * @uinfo: control element information
 *
 * Callback to provide information about a single mixer control.
 *
 * Returns 0 for success.
 */
int snd_soc_info_volsw(struct snd_kcontrol *kcontrol,
	struct snd_ctl_elem_info *uinfo)
{
	struct soc_mixer_control *mc =
		(struct soc_mixer_control *)kcontrol->private_value;
	int max = mc->max;
	unsigned int shift = mc->shift;
	unsigned int rshift = mc->rshift;

	if (max == 1 && !strstr(kcontrol->id.name, " Volume"))
		uinfo->type = SNDRV_CTL_ELEM_TYPE_BOOLEAN;
	else
		uinfo->type = SNDRV_CTL_ELEM_TYPE_INTEGER;

	uinfo->count = shift == rshift ? 1 : 2;
	uinfo->value.integer.min = 0;
	uinfo->value.integer.max = max;
	return 0;
}
EXPORT_SYMBOL_GPL(snd_soc_info_volsw);

/**
 * snd_soc_get_volsw - single mixer get callback
 * @kcontrol: mixer control
 * @ucontrol: control element information
 *
 * Callback to get the value of a single mixer control.
 *
 * Returns 0 for success.
 */
int snd_soc_get_volsw(struct snd_kcontrol *kcontrol,
	struct snd_ctl_elem_value *ucontrol)
{
	struct soc_mixer_control *mc =
		(struct soc_mixer_control *)kcontrol->private_value;
	struct snd_soc_codec *codec = snd_kcontrol_chip(kcontrol);
	unsigned int reg = mc->reg;
	unsigned int shift = mc->shift;
	unsigned int rshift = mc->rshift;
	int max = mc->max;
	unsigned int mask = (1 << fls(max)) - 1;
	unsigned int invert = mc->invert;

	ucontrol->value.integer.value[0] =
		(snd_soc_read(codec, reg) >> shift) & mask;
	if (shift != rshift)
		ucontrol->value.integer.value[1] =
			(snd_soc_read(codec, reg) >> rshift) & mask;
	if (invert) {
		ucontrol->value.integer.value[0] =
			max - ucontrol->value.integer.value[0];
		if (shift != rshift)
			ucontrol->value.integer.value[1] =
				max - ucontrol->value.integer.value[1];
	}

	return 0;
}
EXPORT_SYMBOL_GPL(snd_soc_get_volsw);

/**
 * snd_soc_put_volsw - single mixer put callback
 * @kcontrol: mixer control
 * @ucontrol: control element information
 *
 * Callback to set the value of a single mixer control.
 *
 * Returns 0 for success.
 */
int snd_soc_put_volsw(struct snd_kcontrol *kcontrol,
	struct snd_ctl_elem_value *ucontrol)
{
	struct soc_mixer_control *mc =
		(struct soc_mixer_control *)kcontrol->private_value;
	struct snd_soc_codec *codec = snd_kcontrol_chip(kcontrol);
	unsigned int reg = mc->reg;
	unsigned int shift = mc->shift;
	unsigned int rshift = mc->rshift;
	int max = mc->max;
	unsigned int mask = (1 << fls(max)) - 1;
	unsigned int invert = mc->invert;
	unsigned int val, val2, val_mask;

	val = (ucontrol->value.integer.value[0] & mask);
	if (invert)
		val = max - val;
	val_mask = mask << shift;
	val = val << shift;
	if (shift != rshift) {
		val2 = (ucontrol->value.integer.value[1] & mask);
		if (invert)
			val2 = max - val2;
		val_mask |= mask << rshift;
		val |= val2 << rshift;
	}
	return snd_soc_update_bits_locked(codec, reg, val_mask, val);
}
EXPORT_SYMBOL_GPL(snd_soc_put_volsw);

/**
 * snd_soc_info_volsw_2r - double mixer info callback
 * @kcontrol: mixer control
 * @uinfo: control element information
 *
 * Callback to provide information about a double mixer control that
 * spans 2 codec registers.
 *
 * Returns 0 for success.
 */
int snd_soc_info_volsw_2r(struct snd_kcontrol *kcontrol,
	struct snd_ctl_elem_info *uinfo)
{
	struct soc_mixer_control *mc =
		(struct soc_mixer_control *)kcontrol->private_value;
	int max = mc->max;

	if (max == 1 && !strstr(kcontrol->id.name, " Volume"))
		uinfo->type = SNDRV_CTL_ELEM_TYPE_BOOLEAN;
	else
		uinfo->type = SNDRV_CTL_ELEM_TYPE_INTEGER;

	uinfo->count = 2;
	uinfo->value.integer.min = 0;
	uinfo->value.integer.max = max;
	return 0;
}
EXPORT_SYMBOL_GPL(snd_soc_info_volsw_2r);

/**
 * snd_soc_get_volsw_2r - double mixer get callback
 * @kcontrol: mixer control
 * @ucontrol: control element information
 *
 * Callback to get the value of a double mixer control that spans 2 registers.
 *
 * Returns 0 for success.
 */
int snd_soc_get_volsw_2r(struct snd_kcontrol *kcontrol,
	struct snd_ctl_elem_value *ucontrol)
{
	struct soc_mixer_control *mc =
		(struct soc_mixer_control *)kcontrol->private_value;
	struct snd_soc_codec *codec = snd_kcontrol_chip(kcontrol);
	unsigned int reg = mc->reg;
	unsigned int reg2 = mc->rreg;
	unsigned int shift = mc->shift;
	int max = mc->max;
	unsigned int mask = (1 << fls(max)) - 1;
	unsigned int invert = mc->invert;

	ucontrol->value.integer.value[0] =
		(snd_soc_read(codec, reg) >> shift) & mask;
	ucontrol->value.integer.value[1] =
		(snd_soc_read(codec, reg2) >> shift) & mask;
	if (invert) {
		ucontrol->value.integer.value[0] =
			max - ucontrol->value.integer.value[0];
		ucontrol->value.integer.value[1] =
			max - ucontrol->value.integer.value[1];
	}

	return 0;
}
EXPORT_SYMBOL_GPL(snd_soc_get_volsw_2r);

/**
 * snd_soc_put_volsw_2r - double mixer set callback
 * @kcontrol: mixer control
 * @ucontrol: control element information
 *
 * Callback to set the value of a double mixer control that spans 2 registers.
 *
 * Returns 0 for success.
 */
int snd_soc_put_volsw_2r(struct snd_kcontrol *kcontrol,
	struct snd_ctl_elem_value *ucontrol)
{
	struct soc_mixer_control *mc =
		(struct soc_mixer_control *)kcontrol->private_value;
	struct snd_soc_codec *codec = snd_kcontrol_chip(kcontrol);
	unsigned int reg = mc->reg;
	unsigned int reg2 = mc->rreg;
	unsigned int shift = mc->shift;
	int max = mc->max;
	unsigned int mask = (1 << fls(max)) - 1;
	unsigned int invert = mc->invert;
	int err;
	unsigned int val, val2, val_mask;

	val_mask = mask << shift;
	val = (ucontrol->value.integer.value[0] & mask);
	val2 = (ucontrol->value.integer.value[1] & mask);

	if (invert) {
		val = max - val;
		val2 = max - val2;
	}

	val = val << shift;
	val2 = val2 << shift;

	err = snd_soc_update_bits_locked(codec, reg, val_mask, val);
	if (err < 0)
		return err;

	err = snd_soc_update_bits_locked(codec, reg2, val_mask, val2);
	return err;
}
EXPORT_SYMBOL_GPL(snd_soc_put_volsw_2r);

/**
 * snd_soc_info_volsw_s8 - signed mixer info callback
 * @kcontrol: mixer control
 * @uinfo: control element information
 *
 * Callback to provide information about a signed mixer control.
 *
 * Returns 0 for success.
 */
int snd_soc_info_volsw_s8(struct snd_kcontrol *kcontrol,
	struct snd_ctl_elem_info *uinfo)
{
	struct soc_mixer_control *mc =
		(struct soc_mixer_control *)kcontrol->private_value;
	int max = mc->max;
	int min = mc->min;

	uinfo->type = SNDRV_CTL_ELEM_TYPE_INTEGER;
	uinfo->count = 2;
	uinfo->value.integer.min = 0;
	uinfo->value.integer.max = max-min;
	return 0;
}
EXPORT_SYMBOL_GPL(snd_soc_info_volsw_s8);

/**
 * snd_soc_get_volsw_s8 - signed mixer get callback
 * @kcontrol: mixer control
 * @ucontrol: control element information
 *
 * Callback to get the value of a signed mixer control.
 *
 * Returns 0 for success.
 */
int snd_soc_get_volsw_s8(struct snd_kcontrol *kcontrol,
	struct snd_ctl_elem_value *ucontrol)
{
	struct soc_mixer_control *mc =
		(struct soc_mixer_control *)kcontrol->private_value;
	struct snd_soc_codec *codec = snd_kcontrol_chip(kcontrol);
	unsigned int reg = mc->reg;
	int min = mc->min;
	int val = snd_soc_read(codec, reg);

	ucontrol->value.integer.value[0] =
		((signed char)(val & 0xff))-min;
	ucontrol->value.integer.value[1] =
		((signed char)((val >> 8) & 0xff))-min;
	return 0;
}
EXPORT_SYMBOL_GPL(snd_soc_get_volsw_s8);

/**
 * snd_soc_put_volsw_sgn - signed mixer put callback
 * @kcontrol: mixer control
 * @ucontrol: control element information
 *
 * Callback to set the value of a signed mixer control.
 *
 * Returns 0 for success.
 */
int snd_soc_put_volsw_s8(struct snd_kcontrol *kcontrol,
	struct snd_ctl_elem_value *ucontrol)
{
	struct soc_mixer_control *mc =
		(struct soc_mixer_control *)kcontrol->private_value;
	struct snd_soc_codec *codec = snd_kcontrol_chip(kcontrol);
	unsigned int reg = mc->reg;
	int min = mc->min;
	unsigned int val;

	val = (ucontrol->value.integer.value[0]+min) & 0xff;
	val |= ((ucontrol->value.integer.value[1]+min) & 0xff) << 8;

	return snd_soc_update_bits_locked(codec, reg, 0xffff, val);
}
EXPORT_SYMBOL_GPL(snd_soc_put_volsw_s8);

/**
 * snd_soc_dai_set_sysclk - configure DAI system or master clock.
 * @dai: DAI
 * @clk_id: DAI specific clock ID
 * @freq: new clock frequency in Hz
 * @dir: new clock direction - input/output.
 *
 * Configures the DAI master (MCLK) or system (SYSCLK) clocking.
 */
int snd_soc_dai_set_sysclk(struct snd_soc_dai *dai, int clk_id,
	unsigned int freq, int dir)
{
	if (dai->ops && dai->ops->set_sysclk)
		return dai->ops->set_sysclk(dai, clk_id, freq, dir);
	else
		return -EINVAL;
}
EXPORT_SYMBOL_GPL(snd_soc_dai_set_sysclk);

/**
 * snd_soc_dai_set_clkdiv - configure DAI clock dividers.
 * @dai: DAI
 * @div_id: DAI specific clock divider ID
 * @div: new clock divisor.
 *
 * Configures the clock dividers. This is used to derive the best DAI bit and
 * frame clocks from the system or master clock. It's best to set the DAI bit
 * and frame clocks as low as possible to save system power.
 */
int snd_soc_dai_set_clkdiv(struct snd_soc_dai *dai,
	int div_id, int div)
{
	if (dai->ops && dai->ops->set_clkdiv)
		return dai->ops->set_clkdiv(dai, div_id, div);
	else
		return -EINVAL;
}
EXPORT_SYMBOL_GPL(snd_soc_dai_set_clkdiv);

/**
 * snd_soc_dai_set_pll - configure DAI PLL.
 * @dai: DAI
 * @pll_id: DAI specific PLL ID
 * @source: DAI specific source for the PLL
 * @freq_in: PLL input clock frequency in Hz
 * @freq_out: requested PLL output clock frequency in Hz
 *
 * Configures and enables PLL to generate output clock based on input clock.
 */
int snd_soc_dai_set_pll(struct snd_soc_dai *dai, int pll_id, int source,
	unsigned int freq_in, unsigned int freq_out)
{
	if (dai->ops && dai->ops->set_pll)
		return dai->ops->set_pll(dai, pll_id, source,
					 freq_in, freq_out);
	else
		return -EINVAL;
}
EXPORT_SYMBOL_GPL(snd_soc_dai_set_pll);

/**
 * snd_soc_dai_set_fmt - configure DAI hardware audio format.
 * @dai: DAI
 * @fmt: SND_SOC_DAIFMT_ format value.
 *
 * Configures the DAI hardware format and clocking.
 */
int snd_soc_dai_set_fmt(struct snd_soc_dai *dai, unsigned int fmt)
{
	if (dai->ops && dai->ops->set_fmt)
		return dai->ops->set_fmt(dai, fmt);
	else
		return -EINVAL;
}
EXPORT_SYMBOL_GPL(snd_soc_dai_set_fmt);

/**
 * snd_soc_dai_set_tdm_slot - configure DAI TDM.
 * @dai: DAI
 * @tx_mask: bitmask representing active TX slots.
 * @rx_mask: bitmask representing active RX slots.
 * @slots: Number of slots in use.
 * @slot_width: Width in bits for each slot.
 *
 * Configures a DAI for TDM operation. Both mask and slots are codec and DAI
 * specific.
 */
int snd_soc_dai_set_tdm_slot(struct snd_soc_dai *dai,
	unsigned int tx_mask, unsigned int rx_mask, int slots, int slot_width)
{
	if (dai->ops && dai->ops->set_tdm_slot)
		return dai->ops->set_tdm_slot(dai, tx_mask, rx_mask,
				slots, slot_width);
	else
		return -EINVAL;
}
EXPORT_SYMBOL_GPL(snd_soc_dai_set_tdm_slot);

/**
 * snd_soc_dai_set_channel_map - configure DAI audio channel map
 * @dai: DAI
 * @tx_num: how many TX channels
 * @tx_slot: pointer to an array which imply the TX slot number channel
 *           0~num-1 uses
 * @rx_num: how many RX channels
 * @rx_slot: pointer to an array which imply the RX slot number channel
 *           0~num-1 uses
 *
 * configure the relationship between channel number and TDM slot number.
 */
int snd_soc_dai_set_channel_map(struct snd_soc_dai *dai,
	unsigned int tx_num, unsigned int *tx_slot,
	unsigned int rx_num, unsigned int *rx_slot)
{
	if (dai->ops && dai->ops->set_channel_map)
		return dai->ops->set_channel_map(dai, tx_num, tx_slot,
			rx_num, rx_slot);
	else
		return -EINVAL;
}
EXPORT_SYMBOL_GPL(snd_soc_dai_set_channel_map);

/**
 * snd_soc_dai_set_tristate - configure DAI system or master clock.
 * @dai: DAI
 * @tristate: tristate enable
 *
 * Tristates the DAI so that others can use it.
 */
int snd_soc_dai_set_tristate(struct snd_soc_dai *dai, int tristate)
{
	if (dai->ops && dai->ops->set_tristate)
		return dai->ops->set_tristate(dai, tristate);
	else
		return -EINVAL;
}
EXPORT_SYMBOL_GPL(snd_soc_dai_set_tristate);

/**
 * snd_soc_dai_digital_mute - configure DAI system or master clock.
 * @dai: DAI
 * @mute: mute enable
 *
 * Mutes the DAI DAC.
 */
int snd_soc_dai_digital_mute(struct snd_soc_dai *dai, int mute)
{
	if (dai->ops && dai->ops->digital_mute)
		return dai->ops->digital_mute(dai, mute);
	else
		return -EINVAL;
}
EXPORT_SYMBOL_GPL(snd_soc_dai_digital_mute);

/**
 * snd_soc_register_card - Register a card with the ASoC core
 *
 * @card: Card to register
 *
 * Note that currently this is an internal only function: it will be
 * exposed to machine drivers after further backporting of ASoC v2
 * registration APIs.
 */
static int snd_soc_register_card(struct snd_soc_card *card)
{
	if (!card->name || !card->dev)
		return -EINVAL;

	INIT_LIST_HEAD(&card->list);
	card->instantiated = 0;

	mutex_lock(&client_mutex);
	list_add(&card->list, &card_list);
	snd_soc_instantiate_cards();
	mutex_unlock(&client_mutex);

	dev_dbg(card->dev, "Registered card '%s'\n", card->name);

	return 0;
}

/**
 * snd_soc_unregister_card - Unregister a card with the ASoC core
 *
 * @card: Card to unregister
 *
 * Note that currently this is an internal only function: it will be
 * exposed to machine drivers after further backporting of ASoC v2
 * registration APIs.
 */
static int snd_soc_unregister_card(struct snd_soc_card *card)
{
	mutex_lock(&client_mutex);
	list_del(&card->list);
	mutex_unlock(&client_mutex);

	dev_dbg(card->dev, "Unregistered card '%s'\n", card->name);

	return 0;
}

/**
 * snd_soc_register_dai - Register a DAI with the ASoC core
 *
 * @dai: DAI to register
 */
int snd_soc_register_dai(struct snd_soc_dai *dai)
{
	if (!dai->name)
		return -EINVAL;

	/* The device should become mandatory over time */
	if (!dai->dev)
		printk(KERN_WARNING "No device for DAI %s\n", dai->name);

	if (!dai->ops)
		dai->ops = &null_dai_ops;

	INIT_LIST_HEAD(&dai->list);

	mutex_lock(&client_mutex);
	list_add(&dai->list, &dai_list);
	snd_soc_instantiate_cards();
	mutex_unlock(&client_mutex);

	pr_debug("Registered DAI '%s'\n", dai->name);

	return 0;
}
EXPORT_SYMBOL_GPL(snd_soc_register_dai);

/**
 * snd_soc_unregister_dai - Unregister a DAI from the ASoC core
 *
 * @dai: DAI to unregister
 */
void snd_soc_unregister_dai(struct snd_soc_dai *dai)
{
	mutex_lock(&client_mutex);
	list_del(&dai->list);
	mutex_unlock(&client_mutex);

	pr_debug("Unregistered DAI '%s'\n", dai->name);
}
EXPORT_SYMBOL_GPL(snd_soc_unregister_dai);

/**
 * snd_soc_register_dais - Register multiple DAIs with the ASoC core
 *
 * @dai: Array of DAIs to register
 * @count: Number of DAIs
 */
int snd_soc_register_dais(struct snd_soc_dai *dai, size_t count)
{
	int i, ret;

	for (i = 0; i < count; i++) {
		ret = snd_soc_register_dai(&dai[i]);
		if (ret != 0)
			goto err;
	}

	return 0;

err:
	for (i--; i >= 0; i--)
		snd_soc_unregister_dai(&dai[i]);

	return ret;
}
EXPORT_SYMBOL_GPL(snd_soc_register_dais);

/**
 * snd_soc_unregister_dais - Unregister multiple DAIs from the ASoC core
 *
 * @dai: Array of DAIs to unregister
 * @count: Number of DAIs
 */
void snd_soc_unregister_dais(struct snd_soc_dai *dai, size_t count)
{
	int i;

	for (i = 0; i < count; i++)
		snd_soc_unregister_dai(&dai[i]);
}
EXPORT_SYMBOL_GPL(snd_soc_unregister_dais);

/**
 * snd_soc_register_platform - Register a platform with the ASoC core
 *
 * @platform: platform to register
 */
int snd_soc_register_platform(struct snd_soc_platform *platform)
{
	if (!platform->name)
		return -EINVAL;

	INIT_LIST_HEAD(&platform->list);

	mutex_lock(&client_mutex);
	list_add(&platform->list, &platform_list);
	snd_soc_instantiate_cards();
	mutex_unlock(&client_mutex);

	pr_debug("Registered platform '%s'\n", platform->name);

	return 0;
}
EXPORT_SYMBOL_GPL(snd_soc_register_platform);

/**
 * snd_soc_unregister_platform - Unregister a platform from the ASoC core
 *
 * @platform: platform to unregister
 */
void snd_soc_unregister_platform(struct snd_soc_platform *platform)
{
	mutex_lock(&client_mutex);
	list_del(&platform->list);
	mutex_unlock(&client_mutex);

	pr_debug("Unregistered platform '%s'\n", platform->name);
}
EXPORT_SYMBOL_GPL(snd_soc_unregister_platform);

static u64 codec_format_map[] = {
	SNDRV_PCM_FMTBIT_S16_LE | SNDRV_PCM_FMTBIT_S16_BE,
	SNDRV_PCM_FMTBIT_U16_LE | SNDRV_PCM_FMTBIT_U16_BE,
	SNDRV_PCM_FMTBIT_S24_LE | SNDRV_PCM_FMTBIT_S24_BE,
	SNDRV_PCM_FMTBIT_U24_LE | SNDRV_PCM_FMTBIT_U24_BE,
	SNDRV_PCM_FMTBIT_S32_LE | SNDRV_PCM_FMTBIT_S32_BE,
	SNDRV_PCM_FMTBIT_U32_LE | SNDRV_PCM_FMTBIT_U32_BE,
	SNDRV_PCM_FMTBIT_S24_3LE | SNDRV_PCM_FMTBIT_U24_3BE,
	SNDRV_PCM_FMTBIT_U24_3LE | SNDRV_PCM_FMTBIT_U24_3BE,
	SNDRV_PCM_FMTBIT_S20_3LE | SNDRV_PCM_FMTBIT_S20_3BE,
	SNDRV_PCM_FMTBIT_U20_3LE | SNDRV_PCM_FMTBIT_U20_3BE,
	SNDRV_PCM_FMTBIT_S18_3LE | SNDRV_PCM_FMTBIT_S18_3BE,
	SNDRV_PCM_FMTBIT_U18_3LE | SNDRV_PCM_FMTBIT_U18_3BE,
	SNDRV_PCM_FMTBIT_FLOAT_LE | SNDRV_PCM_FMTBIT_FLOAT_BE,
	SNDRV_PCM_FMTBIT_FLOAT64_LE | SNDRV_PCM_FMTBIT_FLOAT64_BE,
	SNDRV_PCM_FMTBIT_IEC958_SUBFRAME_LE
	| SNDRV_PCM_FMTBIT_IEC958_SUBFRAME_BE,
};

/* Fix up the DAI formats for endianness: codecs don't actually see
 * the endianness of the data but we're using the CPU format
 * definitions which do need to include endianness so we ensure that
 * codec DAIs always have both big and little endian variants set.
 */
static void fixup_codec_formats(struct snd_soc_pcm_stream *stream)
{
	int i;

	for (i = 0; i < ARRAY_SIZE(codec_format_map); i++)
		if (stream->formats & codec_format_map[i])
			stream->formats |= codec_format_map[i];
}

/**
 * snd_soc_register_codec - Register a codec with the ASoC core
 *
 * @codec: codec to register
 */
int snd_soc_register_codec(struct snd_soc_codec *codec)
{
	int i;

	if (!codec->name)
		return -EINVAL;

	/* The device should become mandatory over time */
	if (!codec->dev)
		printk(KERN_WARNING "No device for codec %s\n", codec->name);

	INIT_LIST_HEAD(&codec->list);

	for (i = 0; i < codec->num_dai; i++) {
		fixup_codec_formats(&codec->dai[i].playback);
		fixup_codec_formats(&codec->dai[i].capture);
	}

	mutex_lock(&client_mutex);
	list_add(&codec->list, &codec_list);
	snd_soc_instantiate_cards();
	mutex_unlock(&client_mutex);

	pr_debug("Registered codec '%s'\n", codec->name);

	return 0;
}
EXPORT_SYMBOL_GPL(snd_soc_register_codec);

/**
 * snd_soc_unregister_codec - Unregister a codec from the ASoC core
 *
 * @codec: codec to unregister
 */
void snd_soc_unregister_codec(struct snd_soc_codec *codec)
{
	mutex_lock(&client_mutex);
	list_del(&codec->list);
	mutex_unlock(&client_mutex);

	pr_debug("Unregistered codec '%s'\n", codec->name);
}
EXPORT_SYMBOL_GPL(snd_soc_unregister_codec);

static int __init snd_soc_init(void)
{
#ifdef CONFIG_DEBUG_FS
	debugfs_root = debugfs_create_dir("asoc", NULL);
	if (IS_ERR(debugfs_root) || !debugfs_root) {
		printk(KERN_WARNING
		       "ASoC: Failed to create debugfs directory\n");
		debugfs_root = NULL;
	}
#endif

	return platform_driver_register(&soc_driver);
}

static void __exit snd_soc_exit(void)
{
#ifdef CONFIG_DEBUG_FS
	debugfs_remove_recursive(debugfs_root);
#endif
	platform_driver_unregister(&soc_driver);
}

module_init(snd_soc_init);
module_exit(snd_soc_exit);

/* Module information */
MODULE_AUTHOR("Liam Girdwood, lrg@slimlogic.co.uk");
MODULE_DESCRIPTION("ALSA SoC Core");
MODULE_LICENSE("GPL");
MODULE_ALIAS("platform:soc-audio");<|MERGE_RESOLUTION|>--- conflicted
+++ resolved
@@ -956,48 +956,6 @@
 
 	return 0;
 }
-<<<<<<< HEAD
-
-/**
- * snd_soc_suspend_device: Notify core of device suspend
- *
- * @dev: Device being suspended.
- *
- * In order to ensure that the entire audio subsystem is suspended in a
- * coordinated fashion ASoC devices should suspend themselves when
- * called by ASoC.  When the standard kernel suspend process asks the
- * device to suspend it should call this function to initiate a suspend
- * of the entire ASoC card.
- *
- * \note Currently this function is stubbed out.
- */
-int snd_soc_suspend_device(struct device *dev)
-{
-	return 0;
-}
-EXPORT_SYMBOL_GPL(snd_soc_suspend_device);
-
-/**
- * snd_soc_resume_device: Notify core of device resume
- *
- * @dev: Device being resumed.
- *
- * In order to ensure that the entire audio subsystem is resumed in a
- * coordinated fashion ASoC devices should resume themselves when called
- * by ASoC.  When the standard kernel resume process asks the device
- * to resume it should call this function.  Once all the components of
- * the card have notified that they are ready to be resumed the card
- * will be resumed.
- *
- * \note Currently this function is stubbed out.
- */
-int snd_soc_resume_device(struct device *dev)
-{
-	return 0;
-}
-EXPORT_SYMBOL_GPL(snd_soc_resume_device);
-=======
->>>>>>> 1ca958e2
 #else
 #define soc_suspend	NULL
 #define soc_resume	NULL
@@ -1373,168 +1331,11 @@
  * Boolean function indiciating if a CODEC register is volatile.
  */
 int snd_soc_codec_volatile_register(struct snd_soc_codec *codec, int reg)
-<<<<<<< HEAD
 {
 	if (codec->volatile_register)
 		return codec->volatile_register(reg);
 	else
 		return 0;
-}
-EXPORT_SYMBOL_GPL(snd_soc_codec_volatile_register);
-
-/* codec register dump */
-static ssize_t soc_codec_reg_show(struct snd_soc_codec *codec, char *buf)
-=======
->>>>>>> 1ca958e2
-{
-	if (codec->volatile_register)
-		return codec->volatile_register(reg);
-	else
-		return 0;
-<<<<<<< HEAD
-
-	if (codec->reg_cache_step)
-		step = codec->reg_cache_step;
-
-	count += sprintf(buf, "%s registers\n", codec->name);
-	for (i = 0; i < codec->reg_cache_size; i += step) {
-		if (codec->readable_register && !codec->readable_register(i))
-			continue;
-
-		count += sprintf(buf + count, "%2x: ", i);
-		if (count >= PAGE_SIZE - 1)
-			break;
-
-		if (codec->display_register)
-			count += codec->display_register(codec, buf + count,
-							 PAGE_SIZE - count, i);
-		else
-			count += snprintf(buf + count, PAGE_SIZE - count,
-					  "%4x", codec->read(codec, i));
-
-		if (count >= PAGE_SIZE - 1)
-			break;
-
-		count += snprintf(buf + count, PAGE_SIZE - count, "\n");
-		if (count >= PAGE_SIZE - 1)
-			break;
-	}
-
-	/* Truncate count; min() would cause a warning */
-	if (count >= PAGE_SIZE)
-		count = PAGE_SIZE - 1;
-
-	return count;
-}
-static ssize_t codec_reg_show(struct device *dev,
-	struct device_attribute *attr, char *buf)
-{
-	struct snd_soc_device *devdata = dev_get_drvdata(dev);
-	return soc_codec_reg_show(devdata->card->codec, buf);
-}
-
-static DEVICE_ATTR(codec_reg, 0444, codec_reg_show, NULL);
-
-#ifdef CONFIG_DEBUG_FS
-static int codec_reg_open_file(struct inode *inode, struct file *file)
-{
-	file->private_data = inode->i_private;
-	return 0;
-}
-
-static ssize_t codec_reg_read_file(struct file *file, char __user *user_buf,
-			       size_t count, loff_t *ppos)
-{
-	ssize_t ret;
-	struct snd_soc_codec *codec = file->private_data;
-	char *buf = kmalloc(PAGE_SIZE, GFP_KERNEL);
-	if (!buf)
-		return -ENOMEM;
-	ret = soc_codec_reg_show(codec, buf);
-	if (ret >= 0)
-		ret = simple_read_from_buffer(user_buf, count, ppos, buf, ret);
-	kfree(buf);
-	return ret;
-}
-
-static ssize_t codec_reg_write_file(struct file *file,
-		const char __user *user_buf, size_t count, loff_t *ppos)
-{
-	char buf[32];
-	int buf_size;
-	char *start = buf;
-	unsigned long reg, value;
-	int step = 1;
-	struct snd_soc_codec *codec = file->private_data;
-
-	buf_size = min(count, (sizeof(buf)-1));
-	if (copy_from_user(buf, user_buf, buf_size))
-		return -EFAULT;
-	buf[buf_size] = 0;
-
-	if (codec->reg_cache_step)
-		step = codec->reg_cache_step;
-
-	while (*start == ' ')
-		start++;
-	reg = simple_strtoul(start, &start, 16);
-	if ((reg >= codec->reg_cache_size) || (reg % step))
-		return -EINVAL;
-	while (*start == ' ')
-		start++;
-	if (strict_strtoul(start, 16, &value))
-		return -EINVAL;
-	codec->write(codec, reg, value);
-	return buf_size;
-}
-
-static const struct file_operations codec_reg_fops = {
-	.open = codec_reg_open_file,
-	.read = codec_reg_read_file,
-	.write = codec_reg_write_file,
-};
-
-static void soc_init_codec_debugfs(struct snd_soc_codec *codec)
-{
-	codec->debugfs_reg = debugfs_create_file("codec_reg", 0644,
-						 debugfs_root, codec,
-						 &codec_reg_fops);
-	if (!codec->debugfs_reg)
-		printk(KERN_WARNING
-		       "ASoC: Failed to create codec register debugfs file\n");
-
-	codec->debugfs_pop_time = debugfs_create_u32("dapm_pop_time", 0744,
-						     debugfs_root,
-						     &codec->pop_time);
-	if (!codec->debugfs_pop_time)
-		printk(KERN_WARNING
-		       "Failed to create pop time debugfs file\n");
-
-	codec->debugfs_dapm = debugfs_create_dir("dapm", debugfs_root);
-	if (!codec->debugfs_dapm)
-		printk(KERN_WARNING
-		       "Failed to create DAPM debugfs directory\n");
-
-	snd_soc_dapm_debugfs_init(codec);
-}
-
-static void soc_cleanup_codec_debugfs(struct snd_soc_codec *codec)
-{
-	debugfs_remove_recursive(codec->debugfs_dapm);
-	debugfs_remove(codec->debugfs_pop_time);
-	debugfs_remove(codec->debugfs_reg);
-}
-
-#else
-
-static inline void soc_init_codec_debugfs(struct snd_soc_codec *codec)
-{
-}
-
-static inline void soc_cleanup_codec_debugfs(struct snd_soc_codec *codec)
-{
-=======
->>>>>>> 1ca958e2
 }
 EXPORT_SYMBOL_GPL(snd_soc_codec_volatile_register);
 
@@ -1706,76 +1507,9 @@
 			mutex_unlock(&codec->mutex);
 			return ret;
 		}
-<<<<<<< HEAD
-	}
-
-	mutex_unlock(&codec->mutex);
-	return ret;
-}
-EXPORT_SYMBOL_GPL(snd_soc_new_pcms);
-
-/**
- * snd_soc_init_card - register sound card
- * @socdev: the SoC audio device
- *
- * Register a SoC sound card. Also registers an AC97 device if the
- * codec is AC97 for ad hoc devices.
- *
- * Returns 0 for success, else error.
- */
-int snd_soc_init_card(struct snd_soc_device *socdev)
-{
-	struct snd_soc_card *card = socdev->card;
-	struct snd_soc_codec *codec = card->codec;
-	int ret = 0, i, ac97 = 0, err = 0;
-
-	for (i = 0; i < card->num_links; i++) {
-		if (card->dai_link[i].init) {
-			err = card->dai_link[i].init(codec);
-			if (err < 0) {
-				printk(KERN_ERR "asoc: failed to init %s\n",
-					card->dai_link[i].stream_name);
-				continue;
-			}
-		}
-		if (card->dai_link[i].codec_dai->ac97_control) {
-			ac97 = 1;
-			snd_ac97_dev_add_pdata(codec->ac97,
-				card->dai_link[i].cpu_dai->ac97_pdata);
-		}
-	}
-	snprintf(codec->card->shortname, sizeof(codec->card->shortname),
-		 "%s",  card->name);
-	snprintf(codec->card->longname, sizeof(codec->card->longname),
-		 "%s (%s)", card->name, codec->name);
-
-	/* Make sure all DAPM widgets are instantiated */
-	snd_soc_dapm_new_widgets(codec);
-
-	ret = snd_card_register(codec->card);
-	if (ret < 0) {
-		printk(KERN_ERR "asoc: failed to register soundcard for %s\n",
-				codec->name);
-		goto out;
-	}
-
-	mutex_lock(&codec->mutex);
-#ifdef CONFIG_SND_SOC_AC97_BUS
-	/* Only instantiate AC97 if not already done by the adaptor
-	 * for the generic AC97 subsystem.
-	 */
-	if (ac97 && strcmp(codec->name, "AC97") != 0) {
-		ret = soc_ac97_dev_register(codec);
-		if (ret < 0) {
-			printk(KERN_ERR "asoc: AC97 device register failed\n");
-			snd_card_free(codec->card);
-			mutex_unlock(&codec->mutex);
-			goto out;
-=======
 		if (card->dai_link[i].codec_dai->ac97_control) {
 			snd_ac97_dev_add_pdata(codec->ac97,
 				card->dai_link[i].cpu_dai->ac97_pdata);
->>>>>>> 1ca958e2
 		}
 	}
 
