--- conflicted
+++ resolved
@@ -61,12 +61,8 @@
 {
 	/* FIXME */
 	struct au1xpsc_audio_data *pscdata = au1xpsc_ac97_workdata;
-<<<<<<< HEAD
-	unsigned short data, retry, tmo;
-=======
 	unsigned short retry, tmo;
 	unsigned long data;
->>>>>>> eda5aa9d
 
 	au_writel(PSC_AC97EVNT_CD, AC97_EVNT(pscdata));
 	au_sync();
@@ -78,16 +74,6 @@
 		au_writel(PSC_AC97CDC_RD | PSC_AC97CDC_INDX(reg),
 			  AC97_CDC(pscdata));
 		au_sync();
-<<<<<<< HEAD
-
-		tmo = 2000;
-		while ((!(au_readl(AC97_EVNT(pscdata)) & PSC_AC97EVNT_CD))
-			&& --tmo)
-			udelay(2);
-
-		data = au_readl(AC97_CDC(pscdata)) & 0xffff;
-
-=======
 
 		tmo = 20;
 		do {
@@ -98,16 +84,10 @@
 
 		data = au_readl(AC97_CDC(pscdata));
 
->>>>>>> eda5aa9d
 		au_writel(PSC_AC97EVNT_CD, AC97_EVNT(pscdata));
 		au_sync();
 
 		mutex_unlock(&pscdata->lock);
-<<<<<<< HEAD
-	} while (--retry && !tmo);
-
-	return retry ? data : 0xffff;
-=======
 
 		if (reg != ((data >> 16) & 0x7f))
 			tmo = 1;	/* wrong register, try again */
@@ -115,7 +95,6 @@
 	} while (--retry && !tmo);
 
 	return retry ? data & 0xffff : 0xffff;
->>>>>>> eda5aa9d
 }
 
 /* AC97 controller writes to codec register */
@@ -137,19 +116,12 @@
 			  AC97_CDC(pscdata));
 		au_sync();
 
-<<<<<<< HEAD
-		tmo = 2000;
-		while ((!(au_readl(AC97_EVNT(pscdata)) & PSC_AC97EVNT_CD))
-		       && --tmo)
-			udelay(2);
-=======
 		tmo = 20;
 		do {
 			udelay(21);
 			if (au_readl(AC97_EVNT(pscdata)) & PSC_AC97EVNT_CD)
 				break;
 		} while (--tmo);
->>>>>>> eda5aa9d
 
 		au_writel(PSC_AC97EVNT_CD, AC97_EVNT(pscdata));
 		au_sync();
@@ -232,11 +204,7 @@
 	/* FIXME */
 	struct au1xpsc_audio_data *pscdata = au1xpsc_ac97_workdata;
 	unsigned long r, ro, stat;
-<<<<<<< HEAD
-	int chans, stype = SUBSTREAM_TYPE(substream);
-=======
 	int chans, t, stype = SUBSTREAM_TYPE(substream);
->>>>>>> eda5aa9d
 
 	chans = params_channels(params);
 
@@ -278,17 +246,12 @@
 		au_sync();
 
 		/* ...wait for it... */
-<<<<<<< HEAD
-		while (au_readl(AC97_STAT(pscdata)) & PSC_AC97STAT_DR)
-			asm volatile ("nop");
-=======
 		t = 100;
 		while ((au_readl(AC97_STAT(pscdata)) & PSC_AC97STAT_DR) && --t)
 			msleep(1);
 
 		if (!t)
 			printk(KERN_ERR "PSC-AC97: can't disable!\n");
->>>>>>> eda5aa9d
 
 		/* ...write config... */
 		au_writel(r, AC97_CFG(pscdata));
@@ -299,17 +262,12 @@
 		au_sync();
 
 		/* ...and wait for ready bit */
-<<<<<<< HEAD
-		while (!(au_readl(AC97_STAT(pscdata)) & PSC_AC97STAT_DR))
-			asm volatile ("nop");
-=======
 		t = 100;
 		while ((!(au_readl(AC97_STAT(pscdata)) & PSC_AC97STAT_DR)) && --t)
 			msleep(1);
 
 		if (!t)
 			printk(KERN_ERR "PSC-AC97: can't enable!\n");
->>>>>>> eda5aa9d
 
 		mutex_unlock(&pscdata->lock);
 
@@ -407,11 +365,7 @@
 	if (!wd)
 		return -ENOMEM;
 
-<<<<<<< HEAD
-	mutex_init(&au1xpsc_ac97_workdata->lock);
-=======
 	mutex_init(&wd->lock);
->>>>>>> eda5aa9d
 
 	r = platform_get_resource(pdev, IORESOURCE_MEM, 0);
 	if (!r) {
@@ -430,14 +384,8 @@
 		goto out1;
 
 	/* configuration: max dma trigger threshold, enable ac97 */
-<<<<<<< HEAD
-	au1xpsc_ac97_workdata->cfg = PSC_AC97CFG_RT_FIFO8 |
-				     PSC_AC97CFG_TT_FIFO8 |
-				     PSC_AC97CFG_DE_ENABLE;
-=======
 	wd->cfg = PSC_AC97CFG_RT_FIFO8 | PSC_AC97CFG_TT_FIFO8 |
 		  PSC_AC97CFG_DE_ENABLE;
->>>>>>> eda5aa9d
 
 	/* preserve PSC clock source set up by platform	 */
 	sel = au_readl(PSC_SEL(wd)) & PSC_SEL_CLK_MASK;
@@ -563,8 +511,4 @@
 
 MODULE_LICENSE("GPL");
 MODULE_DESCRIPTION("Au12x0/Au1550 PSC AC97 ALSA ASoC audio driver");
-<<<<<<< HEAD
-MODULE_AUTHOR("Manuel Lauss <manuel.lauss@gmail.com>");
-=======
 MODULE_AUTHOR("Manuel Lauss");
->>>>>>> eda5aa9d
