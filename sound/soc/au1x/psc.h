--- conflicted
+++ resolved
@@ -34,10 +34,7 @@
 	unsigned long pm[2];
 	struct resource *ioarea;
 	struct mutex lock;
-<<<<<<< HEAD
-=======
 	struct platform_device *dmapd;
->>>>>>> 964a00f3
 };
 
 #define PCM_TX	0
