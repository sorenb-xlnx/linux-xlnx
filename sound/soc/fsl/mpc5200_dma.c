/*
 * Freescale MPC5200 PSC DMA
 * ALSA SoC Platform driver
 *
 * Copyright (C) 2008 Secret Lab Technologies Ltd.
 * Copyright (C) 2009 Jon Smirl, Digispeaker
 */

#include <linux/module.h>
#include <linux/of_device.h>

#include <sound/soc.h>

#include <sysdev/bestcomm/bestcomm.h>
#include <sysdev/bestcomm/gen_bd.h>
#include <asm/mpc52xx_psc.h>

#include "mpc5200_dma.h"

/*
 * Interrupt handlers
 */
static irqreturn_t psc_dma_status_irq(int irq, void *_psc_dma)
{
	struct psc_dma *psc_dma = _psc_dma;
	struct mpc52xx_psc __iomem *regs = psc_dma->psc_regs;
	u16 isr;

	isr = in_be16(&regs->mpc52xx_psc_isr);

	/* Playback underrun error */
	if (psc_dma->playback.active && (isr & MPC52xx_PSC_IMR_TXEMP))
		psc_dma->stats.underrun_count++;

	/* Capture overrun error */
	if (psc_dma->capture.active && (isr & MPC52xx_PSC_IMR_ORERR))
		psc_dma->stats.overrun_count++;

	out_8(&regs->command, MPC52xx_PSC_RST_ERR_STAT);

	return IRQ_HANDLED;
}

/**
 * psc_dma_bcom_enqueue_next_buffer - Enqueue another audio buffer
 * @s: pointer to stream private data structure
 *
 * Enqueues another audio period buffer into the bestcomm queue.
 *
 * Note: The routine must only be called when there is space available in
 * the queue.  Otherwise the enqueue will fail and the audio ring buffer
 * will get out of sync
 */
static void psc_dma_bcom_enqueue_next_buffer(struct psc_dma_stream *s)
{
	struct bcom_bd *bd;

	/* Prepare and enqueue the next buffer descriptor */
	bd = bcom_prepare_next_buffer(s->bcom_task);
	bd->status = s->period_bytes;
	bd->data[0] = s->runtime->dma_addr + (s->period_next * s->period_bytes);
	bcom_submit_next_buffer(s->bcom_task, NULL);

	/* Update for next period */
<<<<<<< HEAD
	s->period_next_pt += s->period_bytes;
	if (s->period_next_pt >= s->period_end)
		s->period_next_pt = s->period_start;
}

static void psc_dma_bcom_enqueue_tx(struct psc_dma_stream *s)
{
	if (s->appl_ptr > s->runtime->control->appl_ptr) {
		/*
		 * In this case s->runtime->control->appl_ptr has wrapped around.
		 * Play the data to the end of the boundary, then wrap our own
		 * appl_ptr back around.
		 */
		while (s->appl_ptr < s->runtime->boundary) {
			if (bcom_queue_full(s->bcom_task))
				return;

			s->appl_ptr += s->period_size;

			psc_dma_bcom_enqueue_next_buffer(s);
		}
		s->appl_ptr -= s->runtime->boundary;
	}

	while (s->appl_ptr < s->runtime->control->appl_ptr) {

		if (bcom_queue_full(s->bcom_task))
			return;

		s->appl_ptr += s->period_size;

		psc_dma_bcom_enqueue_next_buffer(s);
	}
=======
	s->period_next = (s->period_next + 1) % s->runtime->periods;
>>>>>>> 9a308bf7
}

/* Bestcomm DMA irq handler */
static irqreturn_t psc_dma_bcom_irq(int irq, void *_psc_dma_stream)
{
	struct psc_dma_stream *s = _psc_dma_stream;

	spin_lock(&s->psc_dma->lock);
	/* For each finished period, dequeue the completed period buffer
	 * and enqueue a new one in it's place. */
	while (bcom_buffer_done(s->bcom_task)) {
		bcom_retrieve_buffer(s->bcom_task, NULL, NULL);

		s->period_current = (s->period_current+1) % s->runtime->periods;
		s->period_count++;

		psc_dma_bcom_enqueue_next_buffer(s);
	}
	spin_unlock(&s->psc_dma->lock);

	/* If the stream is active, then also inform the PCM middle layer
	 * of the period finished event. */
	if (s->active)
		snd_pcm_period_elapsed(s->stream);

	return IRQ_HANDLED;
}

static int psc_dma_hw_free(struct snd_pcm_substream *substream)
{
	snd_pcm_set_runtime_buffer(substream, NULL);
	return 0;
}

/**
 * psc_dma_trigger: start and stop the DMA transfer.
 *
 * This function is called by ALSA to start, stop, pause, and resume the DMA
 * transfer of data.
 */
static int psc_dma_trigger(struct snd_pcm_substream *substream, int cmd)
{
	struct snd_soc_pcm_runtime *rtd = substream->private_data;
	struct psc_dma *psc_dma = rtd->dai->cpu_dai->private_data;
	struct snd_pcm_runtime *runtime = substream->runtime;
	struct psc_dma_stream *s = to_psc_dma_stream(substream, psc_dma);
	struct mpc52xx_psc __iomem *regs = psc_dma->psc_regs;
	u16 imr;
	unsigned long flags;
	int i;

	switch (cmd) {
	case SNDRV_PCM_TRIGGER_START:
		dev_dbg(psc_dma->dev, "START: stream=%i fbits=%u ps=%u #p=%u\n",
			substream->pstr->stream, runtime->frame_bits,
			(int)runtime->period_size, runtime->periods);
		s->period_bytes = frames_to_bytes(runtime,
						  runtime->period_size);
		s->period_next = 0;
		s->period_current = 0;
		s->active = 1;
		s->period_count = 0;
		s->runtime = runtime;

		/* Fill up the bestcomm bd queue and enable DMA.
		 * This will begin filling the PSC's fifo.
		 */
		spin_lock_irqsave(&psc_dma->lock, flags);

		if (substream->pstr->stream == SNDRV_PCM_STREAM_CAPTURE)
			bcom_gen_bd_rx_reset(s->bcom_task);
		else
			bcom_gen_bd_tx_reset(s->bcom_task);

		for (i = 0; i < runtime->periods; i++)
			if (!bcom_queue_full(s->bcom_task))
				psc_dma_bcom_enqueue_next_buffer(s);

		bcom_enable(s->bcom_task);
		spin_unlock_irqrestore(&psc_dma->lock, flags);

		out_8(&regs->command, MPC52xx_PSC_RST_ERR_STAT);

		break;

	case SNDRV_PCM_TRIGGER_STOP:
		dev_dbg(psc_dma->dev, "STOP: stream=%i periods_count=%i\n",
			substream->pstr->stream, s->period_count);
		s->active = 0;

		spin_lock_irqsave(&psc_dma->lock, flags);
		bcom_disable(s->bcom_task);
		if (substream->pstr->stream == SNDRV_PCM_STREAM_CAPTURE)
			bcom_gen_bd_rx_reset(s->bcom_task);
		else
			bcom_gen_bd_tx_reset(s->bcom_task);
		spin_unlock_irqrestore(&psc_dma->lock, flags);

		break;

	default:
		dev_dbg(psc_dma->dev, "unhandled trigger: stream=%i cmd=%i\n",
			substream->pstr->stream, cmd);
		return -EINVAL;
	}

	/* Update interrupt enable settings */
	imr = 0;
	if (psc_dma->playback.active)
		imr |= MPC52xx_PSC_IMR_TXEMP;
	if (psc_dma->capture.active)
		imr |= MPC52xx_PSC_IMR_ORERR;
	out_be16(&regs->isr_imr.imr, psc_dma->imr | imr);

	return 0;
}


/* ---------------------------------------------------------------------
 * The PSC DMA 'ASoC platform' driver
 *
 * Can be referenced by an 'ASoC machine' driver
 * This driver only deals with the audio bus; it doesn't have any
 * interaction with the attached codec
 */

static const struct snd_pcm_hardware psc_dma_hardware = {
	.info = SNDRV_PCM_INFO_MMAP | SNDRV_PCM_INFO_MMAP_VALID |
		SNDRV_PCM_INFO_INTERLEAVED | SNDRV_PCM_INFO_BLOCK_TRANSFER |
		SNDRV_PCM_INFO_BATCH,
	.formats = SNDRV_PCM_FMTBIT_S8 | SNDRV_PCM_FMTBIT_S16_BE |
		SNDRV_PCM_FMTBIT_S24_BE | SNDRV_PCM_FMTBIT_S32_BE,
	.rate_min = 8000,
	.rate_max = 48000,
	.channels_min = 1,
	.channels_max = 2,
	.period_bytes_max	= 1024 * 1024,
	.period_bytes_min	= 32,
	.periods_min		= 2,
	.periods_max		= 256,
	.buffer_bytes_max	= 2 * 1024 * 1024,
	.fifo_size		= 512,
};

static int psc_dma_open(struct snd_pcm_substream *substream)
{
	struct snd_pcm_runtime *runtime = substream->runtime;
	struct snd_soc_pcm_runtime *rtd = substream->private_data;
	struct psc_dma *psc_dma = rtd->dai->cpu_dai->private_data;
	struct psc_dma_stream *s;
	int rc;

	dev_dbg(psc_dma->dev, "psc_dma_open(substream=%p)\n", substream);

	if (substream->pstr->stream == SNDRV_PCM_STREAM_CAPTURE)
		s = &psc_dma->capture;
	else
		s = &psc_dma->playback;

	snd_soc_set_runtime_hwparams(substream, &psc_dma_hardware);

	rc = snd_pcm_hw_constraint_integer(runtime,
		SNDRV_PCM_HW_PARAM_PERIODS);
	if (rc < 0) {
		dev_err(substream->pcm->card->dev, "invalid buffer size\n");
		return rc;
	}

	s->stream = substream;
	return 0;
}

static int psc_dma_close(struct snd_pcm_substream *substream)
{
	struct snd_soc_pcm_runtime *rtd = substream->private_data;
	struct psc_dma *psc_dma = rtd->dai->cpu_dai->private_data;
	struct psc_dma_stream *s;

	dev_dbg(psc_dma->dev, "psc_dma_close(substream=%p)\n", substream);

	if (substream->pstr->stream == SNDRV_PCM_STREAM_CAPTURE)
		s = &psc_dma->capture;
	else
		s = &psc_dma->playback;

	if (!psc_dma->playback.active &&
	    !psc_dma->capture.active) {

		/* Disable all interrupts and reset the PSC */
		out_be16(&psc_dma->psc_regs->isr_imr.imr, psc_dma->imr);
		out_8(&psc_dma->psc_regs->command, 4 << 4); /* reset error */
	}
	s->stream = NULL;
	return 0;
}

static snd_pcm_uframes_t
psc_dma_pointer(struct snd_pcm_substream *substream)
{
	struct snd_soc_pcm_runtime *rtd = substream->private_data;
	struct psc_dma *psc_dma = rtd->dai->cpu_dai->private_data;
	struct psc_dma_stream *s;
	dma_addr_t count;

	if (substream->pstr->stream == SNDRV_PCM_STREAM_CAPTURE)
		s = &psc_dma->capture;
	else
		s = &psc_dma->playback;

	count = s->period_current * s->period_bytes;

	return bytes_to_frames(substream->runtime, count);
}

static int
psc_dma_hw_params(struct snd_pcm_substream *substream,
			 struct snd_pcm_hw_params *params)
{
	snd_pcm_set_runtime_buffer(substream, &substream->dma_buffer);

	return 0;
}

static struct snd_pcm_ops psc_dma_ops = {
	.open		= psc_dma_open,
	.close		= psc_dma_close,
	.hw_free	= psc_dma_hw_free,
	.ioctl		= snd_pcm_lib_ioctl,
	.pointer	= psc_dma_pointer,
	.trigger	= psc_dma_trigger,
	.hw_params	= psc_dma_hw_params,
};

static u64 psc_dma_dmamask = 0xffffffff;
static int psc_dma_new(struct snd_card *card, struct snd_soc_dai *dai,
			   struct snd_pcm *pcm)
{
	struct snd_soc_pcm_runtime *rtd = pcm->private_data;
	struct psc_dma *psc_dma = rtd->dai->cpu_dai->private_data;
	size_t size = psc_dma_hardware.buffer_bytes_max;
	int rc = 0;

	dev_dbg(rtd->socdev->dev, "psc_dma_new(card=%p, dai=%p, pcm=%p)\n",
		card, dai, pcm);

	if (!card->dev->dma_mask)
		card->dev->dma_mask = &psc_dma_dmamask;
	if (!card->dev->coherent_dma_mask)
		card->dev->coherent_dma_mask = 0xffffffff;

	if (pcm->streams[0].substream) {
		rc = snd_dma_alloc_pages(SNDRV_DMA_TYPE_DEV, pcm->card->dev,
				size, &pcm->streams[0].substream->dma_buffer);
		if (rc)
			goto playback_alloc_err;
	}

	if (pcm->streams[1].substream) {
		rc = snd_dma_alloc_pages(SNDRV_DMA_TYPE_DEV, pcm->card->dev,
				size, &pcm->streams[1].substream->dma_buffer);
		if (rc)
			goto capture_alloc_err;
	}

	if (rtd->socdev->card->codec->ac97)
		rtd->socdev->card->codec->ac97->private_data = psc_dma;

	return 0;

 capture_alloc_err:
	if (pcm->streams[0].substream)
		snd_dma_free_pages(&pcm->streams[0].substream->dma_buffer);

 playback_alloc_err:
	dev_err(card->dev, "Cannot allocate buffer(s)\n");

	return -ENOMEM;
}

static void psc_dma_free(struct snd_pcm *pcm)
{
	struct snd_soc_pcm_runtime *rtd = pcm->private_data;
	struct snd_pcm_substream *substream;
	int stream;

	dev_dbg(rtd->socdev->dev, "psc_dma_free(pcm=%p)\n", pcm);

	for (stream = 0; stream < 2; stream++) {
		substream = pcm->streams[stream].substream;
		if (substream) {
			snd_dma_free_pages(&substream->dma_buffer);
			substream->dma_buffer.area = NULL;
			substream->dma_buffer.addr = 0;
		}
	}
}

struct snd_soc_platform mpc5200_audio_dma_platform = {
	.name		= "mpc5200-psc-audio",
	.pcm_ops	= &psc_dma_ops,
	.pcm_new	= &psc_dma_new,
	.pcm_free	= &psc_dma_free,
};
EXPORT_SYMBOL_GPL(mpc5200_audio_dma_platform);

int mpc5200_audio_dma_create(struct of_device *op)
{
	phys_addr_t fifo;
	struct psc_dma *psc_dma;
	struct resource res;
	int size, irq, rc;
	const __be32 *prop;
	void __iomem *regs;
	int ret;

	/* Fetch the registers and IRQ of the PSC */
	irq = irq_of_parse_and_map(op->node, 0);
	if (of_address_to_resource(op->node, 0, &res)) {
		dev_err(&op->dev, "Missing reg property\n");
		return -ENODEV;
	}
	regs = ioremap(res.start, 1 + res.end - res.start);
	if (!regs) {
		dev_err(&op->dev, "Could not map registers\n");
		return -ENODEV;
	}

	/* Allocate and initialize the driver private data */
	psc_dma = kzalloc(sizeof *psc_dma, GFP_KERNEL);
	if (!psc_dma) {
		ret = -ENOMEM;
		goto out_unmap;
	}

	/* Get the PSC ID */
	prop = of_get_property(op->node, "cell-index", &size);
	if (!prop || size < sizeof *prop) {
		ret = -ENODEV;
		goto out_free;
	}

	spin_lock_init(&psc_dma->lock);
	mutex_init(&psc_dma->mutex);
	psc_dma->id = be32_to_cpu(*prop);
	psc_dma->irq = irq;
	psc_dma->psc_regs = regs;
	psc_dma->fifo_regs = regs + sizeof *psc_dma->psc_regs;
	psc_dma->dev = &op->dev;
	psc_dma->playback.psc_dma = psc_dma;
	psc_dma->capture.psc_dma = psc_dma;
	snprintf(psc_dma->name, sizeof psc_dma->name, "PSC%u", psc_dma->id);

	/* Find the address of the fifo data registers and setup the
	 * DMA tasks */
	fifo = res.start + offsetof(struct mpc52xx_psc, buffer.buffer_32);
	psc_dma->capture.bcom_task =
		bcom_psc_gen_bd_rx_init(psc_dma->id, 10, fifo, 512);
	psc_dma->playback.bcom_task =
		bcom_psc_gen_bd_tx_init(psc_dma->id, 10, fifo);
	if (!psc_dma->capture.bcom_task ||
	    !psc_dma->playback.bcom_task) {
		dev_err(&op->dev, "Could not allocate bestcomm tasks\n");
		ret = -ENODEV;
		goto out_free;
	}

	/* Disable all interrupts and reset the PSC */
	out_be16(&psc_dma->psc_regs->isr_imr.imr, psc_dma->imr);
	 /* reset receiver */
	out_8(&psc_dma->psc_regs->command, MPC52xx_PSC_RST_RX);
	 /* reset transmitter */
	out_8(&psc_dma->psc_regs->command, MPC52xx_PSC_RST_TX);
	 /* reset error */
	out_8(&psc_dma->psc_regs->command, MPC52xx_PSC_RST_ERR_STAT);
	 /* reset mode */
	out_8(&psc_dma->psc_regs->command, MPC52xx_PSC_SEL_MODE_REG_1);

	/* Set up mode register;
	 * First write: RxRdy (FIFO Alarm) generates rx FIFO irq
	 * Second write: register Normal mode for non loopback
	 */
	out_8(&psc_dma->psc_regs->mode, 0);
	out_8(&psc_dma->psc_regs->mode, 0);

	/* Set the TX and RX fifo alarm thresholds */
	out_be16(&psc_dma->fifo_regs->rfalarm, 0x100);
	out_8(&psc_dma->fifo_regs->rfcntl, 0x4);
	out_be16(&psc_dma->fifo_regs->tfalarm, 0x100);
	out_8(&psc_dma->fifo_regs->tfcntl, 0x7);

	/* Lookup the IRQ numbers */
	psc_dma->playback.irq =
		bcom_get_task_irq(psc_dma->playback.bcom_task);
	psc_dma->capture.irq =
		bcom_get_task_irq(psc_dma->capture.bcom_task);

	rc = request_irq(psc_dma->irq, &psc_dma_status_irq, IRQF_SHARED,
			 "psc-dma-status", psc_dma);
	rc |= request_irq(psc_dma->capture.irq, &psc_dma_bcom_irq, IRQF_SHARED,
			  "psc-dma-capture", &psc_dma->capture);
	rc |= request_irq(psc_dma->playback.irq, &psc_dma_bcom_irq, IRQF_SHARED,
			  "psc-dma-playback", &psc_dma->playback);
	if (rc) {
		ret = -ENODEV;
		goto out_irq;
	}

	/* Save what we've done so it can be found again later */
	dev_set_drvdata(&op->dev, psc_dma);

	/* Tell the ASoC OF helpers about it */
	return snd_soc_register_platform(&mpc5200_audio_dma_platform);
out_irq:
	free_irq(psc_dma->irq, psc_dma);
	free_irq(psc_dma->capture.irq, &psc_dma->capture);
	free_irq(psc_dma->playback.irq, &psc_dma->playback);
out_free:
	kfree(psc_dma);
out_unmap:
	iounmap(regs);
	return ret;
}
EXPORT_SYMBOL_GPL(mpc5200_audio_dma_create);

int mpc5200_audio_dma_destroy(struct of_device *op)
{
	struct psc_dma *psc_dma = dev_get_drvdata(&op->dev);

	dev_dbg(&op->dev, "mpc5200_audio_dma_destroy()\n");

	snd_soc_unregister_platform(&mpc5200_audio_dma_platform);

	bcom_gen_bd_rx_release(psc_dma->capture.bcom_task);
	bcom_gen_bd_tx_release(psc_dma->playback.bcom_task);

	/* Release irqs */
	free_irq(psc_dma->irq, psc_dma);
	free_irq(psc_dma->capture.irq, &psc_dma->capture);
	free_irq(psc_dma->playback.irq, &psc_dma->playback);

	iounmap(psc_dma->psc_regs);
	kfree(psc_dma);
	dev_set_drvdata(&op->dev, NULL);

	return 0;
}
EXPORT_SYMBOL_GPL(mpc5200_audio_dma_destroy);

MODULE_AUTHOR("Grant Likely <grant.likely@secretlab.ca>");
MODULE_DESCRIPTION("Freescale MPC5200 PSC in DMA mode ASoC Driver");
MODULE_LICENSE("GPL");<|MERGE_RESOLUTION|>--- conflicted
+++ resolved
@@ -62,43 +62,7 @@
 	bcom_submit_next_buffer(s->bcom_task, NULL);
 
 	/* Update for next period */
-<<<<<<< HEAD
-	s->period_next_pt += s->period_bytes;
-	if (s->period_next_pt >= s->period_end)
-		s->period_next_pt = s->period_start;
-}
-
-static void psc_dma_bcom_enqueue_tx(struct psc_dma_stream *s)
-{
-	if (s->appl_ptr > s->runtime->control->appl_ptr) {
-		/*
-		 * In this case s->runtime->control->appl_ptr has wrapped around.
-		 * Play the data to the end of the boundary, then wrap our own
-		 * appl_ptr back around.
-		 */
-		while (s->appl_ptr < s->runtime->boundary) {
-			if (bcom_queue_full(s->bcom_task))
-				return;
-
-			s->appl_ptr += s->period_size;
-
-			psc_dma_bcom_enqueue_next_buffer(s);
-		}
-		s->appl_ptr -= s->runtime->boundary;
-	}
-
-	while (s->appl_ptr < s->runtime->control->appl_ptr) {
-
-		if (bcom_queue_full(s->bcom_task))
-			return;
-
-		s->appl_ptr += s->period_size;
-
-		psc_dma_bcom_enqueue_next_buffer(s);
-	}
-=======
 	s->period_next = (s->period_next + 1) % s->runtime->periods;
->>>>>>> 9a308bf7
 }
 
 /* Bestcomm DMA irq handler */
