--- conflicted
+++ resolved
@@ -137,11 +137,7 @@
 		mask_after = e->fields.mask;
 		if (mask_before != mask_after)
 			kvm_fire_mask_notifiers(ioapic->kvm, index, mask_after);
-<<<<<<< HEAD
-		if (ioapic->redirtbl[index].fields.trig_mode == IOAPIC_LEVEL_TRIG
-=======
 		if (e->fields.trig_mode == IOAPIC_LEVEL_TRIG
->>>>>>> 8ab71bf2
 		    && ioapic->irr & (1 << index))
 			ioapic_service(ioapic, index);
 		break;
