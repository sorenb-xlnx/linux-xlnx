/*
 * Kernel-based Virtual Machine driver for Linux
 *
 * This module enables machines with Intel VT-x extensions to run virtual
 * machines without emulation or binary translation.
 *
 * Copyright (C) 2006 Qumranet, Inc.
 * Copyright 2010 Red Hat, Inc. and/or its affiliates.
 *
 * Authors:
 *   Avi Kivity   <avi@qumranet.com>
 *   Yaniv Kamay  <yaniv@qumranet.com>
 *
 * This work is licensed under the terms of the GNU GPL, version 2.  See
 * the COPYING file in the top-level directory.
 *
 */

#include "iodev.h"

#include <linux/kvm_host.h>
#include <linux/kvm.h>
#include <linux/module.h>
#include <linux/errno.h>
#include <linux/percpu.h>
#include <linux/mm.h>
#include <linux/miscdevice.h>
#include <linux/vmalloc.h>
#include <linux/reboot.h>
#include <linux/debugfs.h>
#include <linux/highmem.h>
#include <linux/file.h>
#include <linux/sysdev.h>
#include <linux/cpu.h>
#include <linux/sched.h>
#include <linux/cpumask.h>
#include <linux/smp.h>
#include <linux/anon_inodes.h>
#include <linux/profile.h>
#include <linux/kvm_para.h>
#include <linux/pagemap.h>
#include <linux/mman.h>
#include <linux/swap.h>
#include <linux/bitops.h>
#include <linux/spinlock.h>
#include <linux/compat.h>
#include <linux/srcu.h>
#include <linux/hugetlb.h>
#include <linux/slab.h>

#include <asm/processor.h>
#include <asm/io.h>
#include <asm/uaccess.h>
#include <asm/pgtable.h>
#include <asm-generic/bitops/le.h>

#include "coalesced_mmio.h"

#define CREATE_TRACE_POINTS
#include <trace/events/kvm.h>

MODULE_AUTHOR("Qumranet");
MODULE_LICENSE("GPL");

/*
 * Ordering of locks:
 *
 * 		kvm->lock --> kvm->slots_lock --> kvm->irq_lock
 */

DEFINE_SPINLOCK(kvm_lock);
LIST_HEAD(vm_list);

static cpumask_var_t cpus_hardware_enabled;
static int kvm_usage_count = 0;
static atomic_t hardware_enable_failed;

struct kmem_cache *kvm_vcpu_cache;
EXPORT_SYMBOL_GPL(kvm_vcpu_cache);

static __read_mostly struct preempt_ops kvm_preempt_ops;

struct dentry *kvm_debugfs_dir;

static long kvm_vcpu_ioctl(struct file *file, unsigned int ioctl,
			   unsigned long arg);
static int hardware_enable_all(void);
static void hardware_disable_all(void);

static void kvm_io_bus_destroy(struct kvm_io_bus *bus);

static bool kvm_rebooting;

static bool largepages_enabled = true;

static struct page *hwpoison_page;
static pfn_t hwpoison_pfn;

static struct page *fault_page;
static pfn_t fault_pfn;

inline int kvm_is_mmio_pfn(pfn_t pfn)
{
	if (pfn_valid(pfn)) {
		struct page *page = compound_head(pfn_to_page(pfn));
		return PageReserved(page);
	}

	return true;
}

/*
 * Switches to specified vcpu, until a matching vcpu_put()
 */
void vcpu_load(struct kvm_vcpu *vcpu)
{
	int cpu;

	mutex_lock(&vcpu->mutex);
	cpu = get_cpu();
	preempt_notifier_register(&vcpu->preempt_notifier);
	kvm_arch_vcpu_load(vcpu, cpu);
	put_cpu();
}

void vcpu_put(struct kvm_vcpu *vcpu)
{
	preempt_disable();
	kvm_arch_vcpu_put(vcpu);
	preempt_notifier_unregister(&vcpu->preempt_notifier);
	preempt_enable();
	mutex_unlock(&vcpu->mutex);
}

static void ack_flush(void *_completed)
{
}

static bool make_all_cpus_request(struct kvm *kvm, unsigned int req)
{
	int i, cpu, me;
	cpumask_var_t cpus;
	bool called = true;
	struct kvm_vcpu *vcpu;

	zalloc_cpumask_var(&cpus, GFP_ATOMIC);

	raw_spin_lock(&kvm->requests_lock);
	me = smp_processor_id();
	kvm_for_each_vcpu(i, vcpu, kvm) {
		if (kvm_make_check_request(req, vcpu))
			continue;
		cpu = vcpu->cpu;
		if (cpus != NULL && cpu != -1 && cpu != me)
			cpumask_set_cpu(cpu, cpus);
	}
	if (unlikely(cpus == NULL))
		smp_call_function_many(cpu_online_mask, ack_flush, NULL, 1);
	else if (!cpumask_empty(cpus))
		smp_call_function_many(cpus, ack_flush, NULL, 1);
	else
		called = false;
	raw_spin_unlock(&kvm->requests_lock);
	free_cpumask_var(cpus);
	return called;
}

void kvm_flush_remote_tlbs(struct kvm *kvm)
{
	if (make_all_cpus_request(kvm, KVM_REQ_TLB_FLUSH))
		++kvm->stat.remote_tlb_flush;
}

void kvm_reload_remote_mmus(struct kvm *kvm)
{
	make_all_cpus_request(kvm, KVM_REQ_MMU_RELOAD);
}

int kvm_vcpu_init(struct kvm_vcpu *vcpu, struct kvm *kvm, unsigned id)
{
	struct page *page;
	int r;

	mutex_init(&vcpu->mutex);
	vcpu->cpu = -1;
	vcpu->kvm = kvm;
	vcpu->vcpu_id = id;
	init_waitqueue_head(&vcpu->wq);

	page = alloc_page(GFP_KERNEL | __GFP_ZERO);
	if (!page) {
		r = -ENOMEM;
		goto fail;
	}
	vcpu->run = page_address(page);

	r = kvm_arch_vcpu_init(vcpu);
	if (r < 0)
		goto fail_free_run;
	return 0;

fail_free_run:
	free_page((unsigned long)vcpu->run);
fail:
	return r;
}
EXPORT_SYMBOL_GPL(kvm_vcpu_init);

void kvm_vcpu_uninit(struct kvm_vcpu *vcpu)
{
	kvm_arch_vcpu_uninit(vcpu);
	free_page((unsigned long)vcpu->run);
}
EXPORT_SYMBOL_GPL(kvm_vcpu_uninit);

#if defined(CONFIG_MMU_NOTIFIER) && defined(KVM_ARCH_WANT_MMU_NOTIFIER)
static inline struct kvm *mmu_notifier_to_kvm(struct mmu_notifier *mn)
{
	return container_of(mn, struct kvm, mmu_notifier);
}

static void kvm_mmu_notifier_invalidate_page(struct mmu_notifier *mn,
					     struct mm_struct *mm,
					     unsigned long address)
{
	struct kvm *kvm = mmu_notifier_to_kvm(mn);
	int need_tlb_flush, idx;

	/*
	 * When ->invalidate_page runs, the linux pte has been zapped
	 * already but the page is still allocated until
	 * ->invalidate_page returns. So if we increase the sequence
	 * here the kvm page fault will notice if the spte can't be
	 * established because the page is going to be freed. If
	 * instead the kvm page fault establishes the spte before
	 * ->invalidate_page runs, kvm_unmap_hva will release it
	 * before returning.
	 *
	 * The sequence increase only need to be seen at spin_unlock
	 * time, and not at spin_lock time.
	 *
	 * Increasing the sequence after the spin_unlock would be
	 * unsafe because the kvm page fault could then establish the
	 * pte after kvm_unmap_hva returned, without noticing the page
	 * is going to be freed.
	 */
	idx = srcu_read_lock(&kvm->srcu);
	spin_lock(&kvm->mmu_lock);
	kvm->mmu_notifier_seq++;
	need_tlb_flush = kvm_unmap_hva(kvm, address);
	spin_unlock(&kvm->mmu_lock);
	srcu_read_unlock(&kvm->srcu, idx);

	/* we've to flush the tlb before the pages can be freed */
	if (need_tlb_flush)
		kvm_flush_remote_tlbs(kvm);

}

static void kvm_mmu_notifier_change_pte(struct mmu_notifier *mn,
					struct mm_struct *mm,
					unsigned long address,
					pte_t pte)
{
	struct kvm *kvm = mmu_notifier_to_kvm(mn);
	int idx;

	idx = srcu_read_lock(&kvm->srcu);
	spin_lock(&kvm->mmu_lock);
	kvm->mmu_notifier_seq++;
	kvm_set_spte_hva(kvm, address, pte);
	spin_unlock(&kvm->mmu_lock);
	srcu_read_unlock(&kvm->srcu, idx);
}

static void kvm_mmu_notifier_invalidate_range_start(struct mmu_notifier *mn,
						    struct mm_struct *mm,
						    unsigned long start,
						    unsigned long end)
{
	struct kvm *kvm = mmu_notifier_to_kvm(mn);
	int need_tlb_flush = 0, idx;

	idx = srcu_read_lock(&kvm->srcu);
	spin_lock(&kvm->mmu_lock);
	/*
	 * The count increase must become visible at unlock time as no
	 * spte can be established without taking the mmu_lock and
	 * count is also read inside the mmu_lock critical section.
	 */
	kvm->mmu_notifier_count++;
	for (; start < end; start += PAGE_SIZE)
		need_tlb_flush |= kvm_unmap_hva(kvm, start);
	spin_unlock(&kvm->mmu_lock);
	srcu_read_unlock(&kvm->srcu, idx);

	/* we've to flush the tlb before the pages can be freed */
	if (need_tlb_flush)
		kvm_flush_remote_tlbs(kvm);
}

static void kvm_mmu_notifier_invalidate_range_end(struct mmu_notifier *mn,
						  struct mm_struct *mm,
						  unsigned long start,
						  unsigned long end)
{
	struct kvm *kvm = mmu_notifier_to_kvm(mn);

	spin_lock(&kvm->mmu_lock);
	/*
	 * This sequence increase will notify the kvm page fault that
	 * the page that is going to be mapped in the spte could have
	 * been freed.
	 */
	kvm->mmu_notifier_seq++;
	/*
	 * The above sequence increase must be visible before the
	 * below count decrease but both values are read by the kvm
	 * page fault under mmu_lock spinlock so we don't need to add
	 * a smb_wmb() here in between the two.
	 */
	kvm->mmu_notifier_count--;
	spin_unlock(&kvm->mmu_lock);

	BUG_ON(kvm->mmu_notifier_count < 0);
}

static int kvm_mmu_notifier_clear_flush_young(struct mmu_notifier *mn,
					      struct mm_struct *mm,
					      unsigned long address)
{
	struct kvm *kvm = mmu_notifier_to_kvm(mn);
	int young, idx;

	idx = srcu_read_lock(&kvm->srcu);
	spin_lock(&kvm->mmu_lock);
	young = kvm_age_hva(kvm, address);
	spin_unlock(&kvm->mmu_lock);
	srcu_read_unlock(&kvm->srcu, idx);

	if (young)
		kvm_flush_remote_tlbs(kvm);

	return young;
}

static void kvm_mmu_notifier_release(struct mmu_notifier *mn,
				     struct mm_struct *mm)
{
	struct kvm *kvm = mmu_notifier_to_kvm(mn);
	int idx;

	idx = srcu_read_lock(&kvm->srcu);
	kvm_arch_flush_shadow(kvm);
	srcu_read_unlock(&kvm->srcu, idx);
}

static const struct mmu_notifier_ops kvm_mmu_notifier_ops = {
	.invalidate_page	= kvm_mmu_notifier_invalidate_page,
	.invalidate_range_start	= kvm_mmu_notifier_invalidate_range_start,
	.invalidate_range_end	= kvm_mmu_notifier_invalidate_range_end,
	.clear_flush_young	= kvm_mmu_notifier_clear_flush_young,
	.change_pte		= kvm_mmu_notifier_change_pte,
	.release		= kvm_mmu_notifier_release,
};

static int kvm_init_mmu_notifier(struct kvm *kvm)
{
	kvm->mmu_notifier.ops = &kvm_mmu_notifier_ops;
	return mmu_notifier_register(&kvm->mmu_notifier, current->mm);
}

#else  /* !(CONFIG_MMU_NOTIFIER && KVM_ARCH_WANT_MMU_NOTIFIER) */

static int kvm_init_mmu_notifier(struct kvm *kvm)
{
	return 0;
}

#endif /* CONFIG_MMU_NOTIFIER && KVM_ARCH_WANT_MMU_NOTIFIER */

static struct kvm *kvm_create_vm(void)
{
	int r = 0, i;
	struct kvm *kvm = kvm_arch_create_vm();

	if (IS_ERR(kvm))
		goto out;

	r = hardware_enable_all();
	if (r)
		goto out_err_nodisable;

#ifdef CONFIG_HAVE_KVM_IRQCHIP
	INIT_HLIST_HEAD(&kvm->mask_notifier_list);
	INIT_HLIST_HEAD(&kvm->irq_ack_notifier_list);
#endif

	r = -ENOMEM;
	kvm->memslots = kzalloc(sizeof(struct kvm_memslots), GFP_KERNEL);
	if (!kvm->memslots)
		goto out_err;
	if (init_srcu_struct(&kvm->srcu))
		goto out_err;
	for (i = 0; i < KVM_NR_BUSES; i++) {
		kvm->buses[i] = kzalloc(sizeof(struct kvm_io_bus),
					GFP_KERNEL);
		if (!kvm->buses[i]) {
			cleanup_srcu_struct(&kvm->srcu);
			goto out_err;
		}
	}

	r = kvm_init_mmu_notifier(kvm);
	if (r) {
		cleanup_srcu_struct(&kvm->srcu);
		goto out_err;
	}

	kvm->mm = current->mm;
	atomic_inc(&kvm->mm->mm_count);
	spin_lock_init(&kvm->mmu_lock);
	raw_spin_lock_init(&kvm->requests_lock);
	kvm_eventfd_init(kvm);
	mutex_init(&kvm->lock);
	mutex_init(&kvm->irq_lock);
	mutex_init(&kvm->slots_lock);
	atomic_set(&kvm->users_count, 1);
	spin_lock(&kvm_lock);
	list_add(&kvm->vm_list, &vm_list);
	spin_unlock(&kvm_lock);
out:
	return kvm;

out_err:
	hardware_disable_all();
out_err_nodisable:
	for (i = 0; i < KVM_NR_BUSES; i++)
		kfree(kvm->buses[i]);
	kfree(kvm->memslots);
	kfree(kvm);
	return ERR_PTR(r);
}

/*
 * Free any memory in @free but not in @dont.
 */
static void kvm_free_physmem_slot(struct kvm_memory_slot *free,
				  struct kvm_memory_slot *dont)
{
	int i;

	if (!dont || free->rmap != dont->rmap)
		vfree(free->rmap);

	if (!dont || free->dirty_bitmap != dont->dirty_bitmap)
		vfree(free->dirty_bitmap);


	for (i = 0; i < KVM_NR_PAGE_SIZES - 1; ++i) {
		if (!dont || free->lpage_info[i] != dont->lpage_info[i]) {
			vfree(free->lpage_info[i]);
			free->lpage_info[i] = NULL;
		}
	}

	free->npages = 0;
	free->dirty_bitmap = NULL;
	free->rmap = NULL;
}

void kvm_free_physmem(struct kvm *kvm)
{
	int i;
	struct kvm_memslots *slots = kvm->memslots;

	for (i = 0; i < slots->nmemslots; ++i)
		kvm_free_physmem_slot(&slots->memslots[i], NULL);

	kfree(kvm->memslots);
}

static void kvm_destroy_vm(struct kvm *kvm)
{
	int i;
	struct mm_struct *mm = kvm->mm;

	kvm_arch_sync_events(kvm);
	spin_lock(&kvm_lock);
	list_del(&kvm->vm_list);
	spin_unlock(&kvm_lock);
	kvm_free_irq_routing(kvm);
	for (i = 0; i < KVM_NR_BUSES; i++)
		kvm_io_bus_destroy(kvm->buses[i]);
	kvm_coalesced_mmio_free(kvm);
#if defined(CONFIG_MMU_NOTIFIER) && defined(KVM_ARCH_WANT_MMU_NOTIFIER)
	mmu_notifier_unregister(&kvm->mmu_notifier, kvm->mm);
#else
	kvm_arch_flush_shadow(kvm);
#endif
	kvm_arch_destroy_vm(kvm);
	hardware_disable_all();
	mmdrop(mm);
}

void kvm_get_kvm(struct kvm *kvm)
{
	atomic_inc(&kvm->users_count);
}
EXPORT_SYMBOL_GPL(kvm_get_kvm);

void kvm_put_kvm(struct kvm *kvm)
{
	if (atomic_dec_and_test(&kvm->users_count))
		kvm_destroy_vm(kvm);
}
EXPORT_SYMBOL_GPL(kvm_put_kvm);


static int kvm_vm_release(struct inode *inode, struct file *filp)
{
	struct kvm *kvm = filp->private_data;

	kvm_irqfd_release(kvm);

	kvm_put_kvm(kvm);
	return 0;
}

/*
 * Allocate some memory and give it an address in the guest physical address
 * space.
 *
 * Discontiguous memory is allowed, mostly for framebuffers.
 *
 * Must be called holding mmap_sem for write.
 */
int __kvm_set_memory_region(struct kvm *kvm,
			    struct kvm_userspace_memory_region *mem,
			    int user_alloc)
{
	int r, flush_shadow = 0;
	gfn_t base_gfn;
	unsigned long npages;
	unsigned long i;
	struct kvm_memory_slot *memslot;
	struct kvm_memory_slot old, new;
	struct kvm_memslots *slots, *old_memslots;

	r = -EINVAL;
	/* General sanity checks */
	if (mem->memory_size & (PAGE_SIZE - 1))
		goto out;
	if (mem->guest_phys_addr & (PAGE_SIZE - 1))
		goto out;
	if (user_alloc && (mem->userspace_addr & (PAGE_SIZE - 1)))
		goto out;
	if (mem->slot >= KVM_MEMORY_SLOTS + KVM_PRIVATE_MEM_SLOTS)
		goto out;
	if (mem->guest_phys_addr + mem->memory_size < mem->guest_phys_addr)
		goto out;

	memslot = &kvm->memslots->memslots[mem->slot];
	base_gfn = mem->guest_phys_addr >> PAGE_SHIFT;
	npages = mem->memory_size >> PAGE_SHIFT;

	r = -EINVAL;
	if (npages > KVM_MEM_MAX_NR_PAGES)
		goto out;

	if (!npages)
		mem->flags &= ~KVM_MEM_LOG_DIRTY_PAGES;

	new = old = *memslot;

	new.id = mem->slot;
	new.base_gfn = base_gfn;
	new.npages = npages;
	new.flags = mem->flags;

	/* Disallow changing a memory slot's size. */
	r = -EINVAL;
	if (npages && old.npages && npages != old.npages)
		goto out_free;

	/* Check for overlaps */
	r = -EEXIST;
	for (i = 0; i < KVM_MEMORY_SLOTS; ++i) {
		struct kvm_memory_slot *s = &kvm->memslots->memslots[i];

		if (s == memslot || !s->npages)
			continue;
		if (!((base_gfn + npages <= s->base_gfn) ||
		      (base_gfn >= s->base_gfn + s->npages)))
			goto out_free;
	}

	/* Free page dirty bitmap if unneeded */
	if (!(new.flags & KVM_MEM_LOG_DIRTY_PAGES))
		new.dirty_bitmap = NULL;

	r = -ENOMEM;

	/* Allocate if a slot is being created */
#ifndef CONFIG_S390
	if (npages && !new.rmap) {
		new.rmap = vmalloc(npages * sizeof(*new.rmap));

		if (!new.rmap)
			goto out_free;

		memset(new.rmap, 0, npages * sizeof(*new.rmap));

		new.user_alloc = user_alloc;
		new.userspace_addr = mem->userspace_addr;
	}
	if (!npages)
		goto skip_lpage;

	for (i = 0; i < KVM_NR_PAGE_SIZES - 1; ++i) {
		unsigned long ugfn;
		unsigned long j;
		int lpages;
		int level = i + 2;

		/* Avoid unused variable warning if no large pages */
		(void)level;

		if (new.lpage_info[i])
			continue;

		lpages = 1 + ((base_gfn + npages - 1)
			     >> KVM_HPAGE_GFN_SHIFT(level));
		lpages -= base_gfn >> KVM_HPAGE_GFN_SHIFT(level);

		new.lpage_info[i] = vmalloc(lpages * sizeof(*new.lpage_info[i]));

		if (!new.lpage_info[i])
			goto out_free;

		memset(new.lpage_info[i], 0,
		       lpages * sizeof(*new.lpage_info[i]));

		if (base_gfn & (KVM_PAGES_PER_HPAGE(level) - 1))
			new.lpage_info[i][0].write_count = 1;
		if ((base_gfn+npages) & (KVM_PAGES_PER_HPAGE(level) - 1))
			new.lpage_info[i][lpages - 1].write_count = 1;
		ugfn = new.userspace_addr >> PAGE_SHIFT;
		/*
		 * If the gfn and userspace address are not aligned wrt each
		 * other, or if explicitly asked to, disable large page
		 * support for this slot
		 */
		if ((base_gfn ^ ugfn) & (KVM_PAGES_PER_HPAGE(level) - 1) ||
		    !largepages_enabled)
			for (j = 0; j < lpages; ++j)
				new.lpage_info[i][j].write_count = 1;
	}

skip_lpage:

	/* Allocate page dirty bitmap if needed */
	if ((new.flags & KVM_MEM_LOG_DIRTY_PAGES) && !new.dirty_bitmap) {
		unsigned long dirty_bytes = kvm_dirty_bitmap_bytes(&new);

		new.dirty_bitmap = vmalloc(dirty_bytes);
		if (!new.dirty_bitmap)
			goto out_free;
		memset(new.dirty_bitmap, 0, dirty_bytes);
		/* destroy any largepage mappings for dirty tracking */
		if (old.npages)
			flush_shadow = 1;
	}
#else  /* not defined CONFIG_S390 */
	new.user_alloc = user_alloc;
	if (user_alloc)
		new.userspace_addr = mem->userspace_addr;
#endif /* not defined CONFIG_S390 */

	if (!npages) {
		r = -ENOMEM;
		slots = kzalloc(sizeof(struct kvm_memslots), GFP_KERNEL);
		if (!slots)
			goto out_free;
		memcpy(slots, kvm->memslots, sizeof(struct kvm_memslots));
		if (mem->slot >= slots->nmemslots)
			slots->nmemslots = mem->slot + 1;
		slots->memslots[mem->slot].flags |= KVM_MEMSLOT_INVALID;

		old_memslots = kvm->memslots;
		rcu_assign_pointer(kvm->memslots, slots);
		synchronize_srcu_expedited(&kvm->srcu);
		/* From this point no new shadow pages pointing to a deleted
		 * memslot will be created.
		 *
		 * validation of sp->gfn happens in:
		 * 	- gfn_to_hva (kvm_read_guest, gfn_to_pfn)
		 * 	- kvm_is_visible_gfn (mmu_check_roots)
		 */
		kvm_arch_flush_shadow(kvm);
		kfree(old_memslots);
	}

	r = kvm_arch_prepare_memory_region(kvm, &new, old, mem, user_alloc);
	if (r)
		goto out_free;

	/* map the pages in iommu page table */
	if (npages) {
		r = kvm_iommu_map_pages(kvm, &new);
		if (r)
			goto out_free;
	}

	r = -ENOMEM;
	slots = kzalloc(sizeof(struct kvm_memslots), GFP_KERNEL);
	if (!slots)
		goto out_free;
	memcpy(slots, kvm->memslots, sizeof(struct kvm_memslots));
	if (mem->slot >= slots->nmemslots)
		slots->nmemslots = mem->slot + 1;

	/* actual memory is freed via old in kvm_free_physmem_slot below */
	if (!npages) {
		new.rmap = NULL;
		new.dirty_bitmap = NULL;
		for (i = 0; i < KVM_NR_PAGE_SIZES - 1; ++i)
			new.lpage_info[i] = NULL;
	}

	slots->memslots[mem->slot] = new;
	old_memslots = kvm->memslots;
	rcu_assign_pointer(kvm->memslots, slots);
	synchronize_srcu_expedited(&kvm->srcu);

	kvm_arch_commit_memory_region(kvm, mem, old, user_alloc);

	kvm_free_physmem_slot(&old, &new);
	kfree(old_memslots);

	if (flush_shadow)
		kvm_arch_flush_shadow(kvm);

	return 0;

out_free:
	kvm_free_physmem_slot(&new, &old);
out:
	return r;

}
EXPORT_SYMBOL_GPL(__kvm_set_memory_region);

int kvm_set_memory_region(struct kvm *kvm,
			  struct kvm_userspace_memory_region *mem,
			  int user_alloc)
{
	int r;

	mutex_lock(&kvm->slots_lock);
	r = __kvm_set_memory_region(kvm, mem, user_alloc);
	mutex_unlock(&kvm->slots_lock);
	return r;
}
EXPORT_SYMBOL_GPL(kvm_set_memory_region);

int kvm_vm_ioctl_set_memory_region(struct kvm *kvm,
				   struct
				   kvm_userspace_memory_region *mem,
				   int user_alloc)
{
	if (mem->slot >= KVM_MEMORY_SLOTS)
		return -EINVAL;
	return kvm_set_memory_region(kvm, mem, user_alloc);
}

int kvm_get_dirty_log(struct kvm *kvm,
			struct kvm_dirty_log *log, int *is_dirty)
{
	struct kvm_memory_slot *memslot;
	int r, i;
	unsigned long n;
	unsigned long any = 0;

	r = -EINVAL;
	if (log->slot >= KVM_MEMORY_SLOTS)
		goto out;

	memslot = &kvm->memslots->memslots[log->slot];
	r = -ENOENT;
	if (!memslot->dirty_bitmap)
		goto out;

	n = kvm_dirty_bitmap_bytes(memslot);

	for (i = 0; !any && i < n/sizeof(long); ++i)
		any = memslot->dirty_bitmap[i];

	r = -EFAULT;
	if (copy_to_user(log->dirty_bitmap, memslot->dirty_bitmap, n))
		goto out;

	if (any)
		*is_dirty = 1;

	r = 0;
out:
	return r;
}

void kvm_disable_largepages(void)
{
	largepages_enabled = false;
}
EXPORT_SYMBOL_GPL(kvm_disable_largepages);

int is_error_page(struct page *page)
{
	return page == bad_page || page == hwpoison_page || page == fault_page;
}
EXPORT_SYMBOL_GPL(is_error_page);

int is_error_pfn(pfn_t pfn)
{
	return pfn == bad_pfn || pfn == hwpoison_pfn || pfn == fault_pfn;
}
EXPORT_SYMBOL_GPL(is_error_pfn);

int is_hwpoison_pfn(pfn_t pfn)
{
	return pfn == hwpoison_pfn;
}
EXPORT_SYMBOL_GPL(is_hwpoison_pfn);

int is_fault_pfn(pfn_t pfn)
{
	return pfn == fault_pfn;
}
EXPORT_SYMBOL_GPL(is_fault_pfn);

static inline unsigned long bad_hva(void)
{
	return PAGE_OFFSET;
}

int kvm_is_error_hva(unsigned long addr)
{
	return addr == bad_hva();
}
EXPORT_SYMBOL_GPL(kvm_is_error_hva);

struct kvm_memory_slot *gfn_to_memslot(struct kvm *kvm, gfn_t gfn)
{
	int i;
	struct kvm_memslots *slots = kvm_memslots(kvm);

	for (i = 0; i < slots->nmemslots; ++i) {
		struct kvm_memory_slot *memslot = &slots->memslots[i];

		if (gfn >= memslot->base_gfn
		    && gfn < memslot->base_gfn + memslot->npages)
			return memslot;
	}
	return NULL;
}
EXPORT_SYMBOL_GPL(gfn_to_memslot);

int kvm_is_visible_gfn(struct kvm *kvm, gfn_t gfn)
{
	int i;
	struct kvm_memslots *slots = kvm_memslots(kvm);

	for (i = 0; i < KVM_MEMORY_SLOTS; ++i) {
		struct kvm_memory_slot *memslot = &slots->memslots[i];

		if (memslot->flags & KVM_MEMSLOT_INVALID)
			continue;

		if (gfn >= memslot->base_gfn
		    && gfn < memslot->base_gfn + memslot->npages)
			return 1;
	}
	return 0;
}
EXPORT_SYMBOL_GPL(kvm_is_visible_gfn);

unsigned long kvm_host_page_size(struct kvm *kvm, gfn_t gfn)
{
	struct vm_area_struct *vma;
	unsigned long addr, size;

	size = PAGE_SIZE;

	addr = gfn_to_hva(kvm, gfn);
	if (kvm_is_error_hva(addr))
		return PAGE_SIZE;

	down_read(&current->mm->mmap_sem);
	vma = find_vma(current->mm, addr);
	if (!vma)
		goto out;

	size = vma_kernel_pagesize(vma);

out:
	up_read(&current->mm->mmap_sem);

	return size;
}

int memslot_id(struct kvm *kvm, gfn_t gfn)
{
	int i;
	struct kvm_memslots *slots = kvm_memslots(kvm);
	struct kvm_memory_slot *memslot = NULL;

	for (i = 0; i < slots->nmemslots; ++i) {
		memslot = &slots->memslots[i];

		if (gfn >= memslot->base_gfn
		    && gfn < memslot->base_gfn + memslot->npages)
			break;
	}

	return memslot - slots->memslots;
}

static unsigned long gfn_to_hva_many(struct kvm *kvm, gfn_t gfn,
				     gfn_t *nr_pages)
{
	struct kvm_memory_slot *slot;

	slot = gfn_to_memslot(kvm, gfn);
	if (!slot || slot->flags & KVM_MEMSLOT_INVALID)
		return bad_hva();

	if (nr_pages)
		*nr_pages = slot->npages - (gfn - slot->base_gfn);

	return gfn_to_hva_memslot(slot, gfn);
}

unsigned long gfn_to_hva(struct kvm *kvm, gfn_t gfn)
{
	return gfn_to_hva_many(kvm, gfn, NULL);
}
EXPORT_SYMBOL_GPL(gfn_to_hva);

static pfn_t hva_to_pfn(struct kvm *kvm, unsigned long addr, bool atomic)
{
	struct page *page[1];
	int npages;
	pfn_t pfn;

	if (atomic)
		npages = __get_user_pages_fast(addr, 1, 1, page);
	else {
		might_sleep();
		npages = get_user_pages_fast(addr, 1, 1, page);
	}

	if (unlikely(npages != 1)) {
		struct vm_area_struct *vma;

		if (atomic)
			goto return_fault_page;

		down_read(&current->mm->mmap_sem);
		if (is_hwpoison_address(addr)) {
			up_read(&current->mm->mmap_sem);
			get_page(hwpoison_page);
			return page_to_pfn(hwpoison_page);
		}

		vma = find_vma(current->mm, addr);

		if (vma == NULL || addr < vma->vm_start ||
		    !(vma->vm_flags & VM_PFNMAP)) {
			up_read(&current->mm->mmap_sem);
return_fault_page:
			get_page(fault_page);
			return page_to_pfn(fault_page);
		}

		pfn = ((addr - vma->vm_start) >> PAGE_SHIFT) + vma->vm_pgoff;
		up_read(&current->mm->mmap_sem);
		BUG_ON(!kvm_is_mmio_pfn(pfn));
	} else
		pfn = page_to_pfn(page[0]);

	return pfn;
}

pfn_t hva_to_pfn_atomic(struct kvm *kvm, unsigned long addr)
{
	return hva_to_pfn(kvm, addr, true);
}
EXPORT_SYMBOL_GPL(hva_to_pfn_atomic);

static pfn_t __gfn_to_pfn(struct kvm *kvm, gfn_t gfn, bool atomic)
{
	unsigned long addr;

	addr = gfn_to_hva(kvm, gfn);
	if (kvm_is_error_hva(addr)) {
		get_page(bad_page);
		return page_to_pfn(bad_page);
	}

	return hva_to_pfn(kvm, addr, atomic);
}

pfn_t gfn_to_pfn_atomic(struct kvm *kvm, gfn_t gfn)
{
	return __gfn_to_pfn(kvm, gfn, true);
}
EXPORT_SYMBOL_GPL(gfn_to_pfn_atomic);

pfn_t gfn_to_pfn(struct kvm *kvm, gfn_t gfn)
{
	return __gfn_to_pfn(kvm, gfn, false);
}
EXPORT_SYMBOL_GPL(gfn_to_pfn);

pfn_t gfn_to_pfn_memslot(struct kvm *kvm,
			 struct kvm_memory_slot *slot, gfn_t gfn)
{
	unsigned long addr = gfn_to_hva_memslot(slot, gfn);
	return hva_to_pfn(kvm, addr, false);
}

int gfn_to_page_many_atomic(struct kvm *kvm, gfn_t gfn, struct page **pages,
								  int nr_pages)
{
	unsigned long addr;
	gfn_t entry;

	addr = gfn_to_hva_many(kvm, gfn, &entry);
	if (kvm_is_error_hva(addr))
		return -1;

	if (entry < nr_pages)
		return 0;

	return __get_user_pages_fast(addr, nr_pages, 1, pages);
}
EXPORT_SYMBOL_GPL(gfn_to_page_many_atomic);

struct page *gfn_to_page(struct kvm *kvm, gfn_t gfn)
{
	pfn_t pfn;

	pfn = gfn_to_pfn(kvm, gfn);
	if (!kvm_is_mmio_pfn(pfn))
		return pfn_to_page(pfn);

	WARN_ON(kvm_is_mmio_pfn(pfn));

	get_page(bad_page);
	return bad_page;
}

EXPORT_SYMBOL_GPL(gfn_to_page);

void kvm_release_page_clean(struct page *page)
{
	kvm_release_pfn_clean(page_to_pfn(page));
}
EXPORT_SYMBOL_GPL(kvm_release_page_clean);

void kvm_release_pfn_clean(pfn_t pfn)
{
	if (!kvm_is_mmio_pfn(pfn))
		put_page(pfn_to_page(pfn));
}
EXPORT_SYMBOL_GPL(kvm_release_pfn_clean);

void kvm_release_page_dirty(struct page *page)
{
	kvm_release_pfn_dirty(page_to_pfn(page));
}
EXPORT_SYMBOL_GPL(kvm_release_page_dirty);

void kvm_release_pfn_dirty(pfn_t pfn)
{
	kvm_set_pfn_dirty(pfn);
	kvm_release_pfn_clean(pfn);
}
EXPORT_SYMBOL_GPL(kvm_release_pfn_dirty);

void kvm_set_page_dirty(struct page *page)
{
	kvm_set_pfn_dirty(page_to_pfn(page));
}
EXPORT_SYMBOL_GPL(kvm_set_page_dirty);

void kvm_set_pfn_dirty(pfn_t pfn)
{
	if (!kvm_is_mmio_pfn(pfn)) {
		struct page *page = pfn_to_page(pfn);
		if (!PageReserved(page))
			SetPageDirty(page);
	}
}
EXPORT_SYMBOL_GPL(kvm_set_pfn_dirty);

void kvm_set_pfn_accessed(pfn_t pfn)
{
	if (!kvm_is_mmio_pfn(pfn))
		mark_page_accessed(pfn_to_page(pfn));
}
EXPORT_SYMBOL_GPL(kvm_set_pfn_accessed);

void kvm_get_pfn(pfn_t pfn)
{
	if (!kvm_is_mmio_pfn(pfn))
		get_page(pfn_to_page(pfn));
}
EXPORT_SYMBOL_GPL(kvm_get_pfn);

static int next_segment(unsigned long len, int offset)
{
	if (len > PAGE_SIZE - offset)
		return PAGE_SIZE - offset;
	else
		return len;
}

int kvm_read_guest_page(struct kvm *kvm, gfn_t gfn, void *data, int offset,
			int len)
{
	int r;
	unsigned long addr;

	addr = gfn_to_hva(kvm, gfn);
	if (kvm_is_error_hva(addr))
		return -EFAULT;
	r = copy_from_user(data, (void __user *)addr + offset, len);
	if (r)
		return -EFAULT;
	return 0;
}
EXPORT_SYMBOL_GPL(kvm_read_guest_page);

int kvm_read_guest(struct kvm *kvm, gpa_t gpa, void *data, unsigned long len)
{
	gfn_t gfn = gpa >> PAGE_SHIFT;
	int seg;
	int offset = offset_in_page(gpa);
	int ret;

	while ((seg = next_segment(len, offset)) != 0) {
		ret = kvm_read_guest_page(kvm, gfn, data, offset, seg);
		if (ret < 0)
			return ret;
		offset = 0;
		len -= seg;
		data += seg;
		++gfn;
	}
	return 0;
}
EXPORT_SYMBOL_GPL(kvm_read_guest);

int kvm_read_guest_atomic(struct kvm *kvm, gpa_t gpa, void *data,
			  unsigned long len)
{
	int r;
	unsigned long addr;
	gfn_t gfn = gpa >> PAGE_SHIFT;
	int offset = offset_in_page(gpa);

	addr = gfn_to_hva(kvm, gfn);
	if (kvm_is_error_hva(addr))
		return -EFAULT;
	pagefault_disable();
	r = __copy_from_user_inatomic(data, (void __user *)addr + offset, len);
	pagefault_enable();
	if (r)
		return -EFAULT;
	return 0;
}
EXPORT_SYMBOL(kvm_read_guest_atomic);

int kvm_write_guest_page(struct kvm *kvm, gfn_t gfn, const void *data,
			 int offset, int len)
{
	int r;
	unsigned long addr;

	addr = gfn_to_hva(kvm, gfn);
	if (kvm_is_error_hva(addr))
		return -EFAULT;
	r = copy_to_user((void __user *)addr + offset, data, len);
	if (r)
		return -EFAULT;
	mark_page_dirty(kvm, gfn);
	return 0;
}
EXPORT_SYMBOL_GPL(kvm_write_guest_page);

int kvm_write_guest(struct kvm *kvm, gpa_t gpa, const void *data,
		    unsigned long len)
{
	gfn_t gfn = gpa >> PAGE_SHIFT;
	int seg;
	int offset = offset_in_page(gpa);
	int ret;

	while ((seg = next_segment(len, offset)) != 0) {
		ret = kvm_write_guest_page(kvm, gfn, data, offset, seg);
		if (ret < 0)
			return ret;
		offset = 0;
		len -= seg;
		data += seg;
		++gfn;
	}
	return 0;
}

int kvm_clear_guest_page(struct kvm *kvm, gfn_t gfn, int offset, int len)
{
	return kvm_write_guest_page(kvm, gfn, empty_zero_page, offset, len);
}
EXPORT_SYMBOL_GPL(kvm_clear_guest_page);

int kvm_clear_guest(struct kvm *kvm, gpa_t gpa, unsigned long len)
{
	gfn_t gfn = gpa >> PAGE_SHIFT;
	int seg;
	int offset = offset_in_page(gpa);
	int ret;

        while ((seg = next_segment(len, offset)) != 0) {
		ret = kvm_clear_guest_page(kvm, gfn, offset, seg);
		if (ret < 0)
			return ret;
		offset = 0;
		len -= seg;
		++gfn;
	}
	return 0;
}
EXPORT_SYMBOL_GPL(kvm_clear_guest);

void mark_page_dirty(struct kvm *kvm, gfn_t gfn)
{
	struct kvm_memory_slot *memslot;

	memslot = gfn_to_memslot(kvm, gfn);
	if (memslot && memslot->dirty_bitmap) {
		unsigned long rel_gfn = gfn - memslot->base_gfn;

		generic___set_le_bit(rel_gfn, memslot->dirty_bitmap);
	}
}

/*
 * The vCPU has executed a HLT instruction with in-kernel mode enabled.
 */
void kvm_vcpu_block(struct kvm_vcpu *vcpu)
{
	DEFINE_WAIT(wait);

	for (;;) {
		prepare_to_wait(&vcpu->wq, &wait, TASK_INTERRUPTIBLE);

		if (kvm_arch_vcpu_runnable(vcpu)) {
			kvm_make_request(KVM_REQ_UNHALT, vcpu);
			break;
		}
		if (kvm_cpu_has_pending_timer(vcpu))
			break;
		if (signal_pending(current))
			break;

		schedule();
	}

	finish_wait(&vcpu->wq, &wait);
}

void kvm_resched(struct kvm_vcpu *vcpu)
{
	if (!need_resched())
		return;
	cond_resched();
}
EXPORT_SYMBOL_GPL(kvm_resched);

void kvm_vcpu_on_spin(struct kvm_vcpu *vcpu)
{
	ktime_t expires;
	DEFINE_WAIT(wait);

	prepare_to_wait(&vcpu->wq, &wait, TASK_INTERRUPTIBLE);

	/* Sleep for 100 us, and hope lock-holder got scheduled */
	expires = ktime_add_ns(ktime_get(), 100000UL);
	schedule_hrtimeout(&expires, HRTIMER_MODE_ABS);

	finish_wait(&vcpu->wq, &wait);
}
EXPORT_SYMBOL_GPL(kvm_vcpu_on_spin);

static int kvm_vcpu_fault(struct vm_area_struct *vma, struct vm_fault *vmf)
{
	struct kvm_vcpu *vcpu = vma->vm_file->private_data;
	struct page *page;

	if (vmf->pgoff == 0)
		page = virt_to_page(vcpu->run);
#ifdef CONFIG_X86
	else if (vmf->pgoff == KVM_PIO_PAGE_OFFSET)
		page = virt_to_page(vcpu->arch.pio_data);
#endif
#ifdef KVM_COALESCED_MMIO_PAGE_OFFSET
	else if (vmf->pgoff == KVM_COALESCED_MMIO_PAGE_OFFSET)
		page = virt_to_page(vcpu->kvm->coalesced_mmio_ring);
#endif
	else
		return VM_FAULT_SIGBUS;
	get_page(page);
	vmf->page = page;
	return 0;
}

static const struct vm_operations_struct kvm_vcpu_vm_ops = {
	.fault = kvm_vcpu_fault,
};

static int kvm_vcpu_mmap(struct file *file, struct vm_area_struct *vma)
{
	vma->vm_ops = &kvm_vcpu_vm_ops;
	return 0;
}

static int kvm_vcpu_release(struct inode *inode, struct file *filp)
{
	struct kvm_vcpu *vcpu = filp->private_data;

	kvm_put_kvm(vcpu->kvm);
	return 0;
}

static struct file_operations kvm_vcpu_fops = {
	.release        = kvm_vcpu_release,
	.unlocked_ioctl = kvm_vcpu_ioctl,
	.compat_ioctl   = kvm_vcpu_ioctl,
	.mmap           = kvm_vcpu_mmap,
	.llseek		= noop_llseek,
};

/*
 * Allocates an inode for the vcpu.
 */
static int create_vcpu_fd(struct kvm_vcpu *vcpu)
{
	return anon_inode_getfd("kvm-vcpu", &kvm_vcpu_fops, vcpu, O_RDWR);
}

/*
 * Creates some virtual cpus.  Good luck creating more than one.
 */
static int kvm_vm_ioctl_create_vcpu(struct kvm *kvm, u32 id)
{
	int r;
	struct kvm_vcpu *vcpu, *v;

	vcpu = kvm_arch_vcpu_create(kvm, id);
	if (IS_ERR(vcpu))
		return PTR_ERR(vcpu);

	preempt_notifier_init(&vcpu->preempt_notifier, &kvm_preempt_ops);

	r = kvm_arch_vcpu_setup(vcpu);
	if (r)
		return r;

	mutex_lock(&kvm->lock);
	if (atomic_read(&kvm->online_vcpus) == KVM_MAX_VCPUS) {
		r = -EINVAL;
		goto vcpu_destroy;
	}

	kvm_for_each_vcpu(r, v, kvm)
		if (v->vcpu_id == id) {
			r = -EEXIST;
			goto vcpu_destroy;
		}

	BUG_ON(kvm->vcpus[atomic_read(&kvm->online_vcpus)]);

	/* Now it's all set up, let userspace reach it */
	kvm_get_kvm(kvm);
	r = create_vcpu_fd(vcpu);
	if (r < 0) {
		kvm_put_kvm(kvm);
		goto vcpu_destroy;
	}

	kvm->vcpus[atomic_read(&kvm->online_vcpus)] = vcpu;
	smp_wmb();
	atomic_inc(&kvm->online_vcpus);

#ifdef CONFIG_KVM_APIC_ARCHITECTURE
	if (kvm->bsp_vcpu_id == id)
		kvm->bsp_vcpu = vcpu;
#endif
	mutex_unlock(&kvm->lock);
	return r;

vcpu_destroy:
	mutex_unlock(&kvm->lock);
	kvm_arch_vcpu_destroy(vcpu);
	return r;
}

static int kvm_vcpu_ioctl_set_sigmask(struct kvm_vcpu *vcpu, sigset_t *sigset)
{
	if (sigset) {
		sigdelsetmask(sigset, sigmask(SIGKILL)|sigmask(SIGSTOP));
		vcpu->sigset_active = 1;
		vcpu->sigset = *sigset;
	} else
		vcpu->sigset_active = 0;
	return 0;
}

static long kvm_vcpu_ioctl(struct file *filp,
			   unsigned int ioctl, unsigned long arg)
{
	struct kvm_vcpu *vcpu = filp->private_data;
	void __user *argp = (void __user *)arg;
	int r;
	struct kvm_fpu *fpu = NULL;
	struct kvm_sregs *kvm_sregs = NULL;

	if (vcpu->kvm->mm != current->mm)
		return -EIO;

#if defined(CONFIG_S390) || defined(CONFIG_PPC)
	/*
	 * Special cases: vcpu ioctls that are asynchronous to vcpu execution,
	 * so vcpu_load() would break it.
	 */
	if (ioctl == KVM_S390_INTERRUPT || ioctl == KVM_INTERRUPT)
		return kvm_arch_vcpu_ioctl(filp, ioctl, arg);
#endif


	vcpu_load(vcpu);
	switch (ioctl) {
	case KVM_RUN:
		r = -EINVAL;
		if (arg)
			goto out;
		r = kvm_arch_vcpu_ioctl_run(vcpu, vcpu->run);
		break;
	case KVM_GET_REGS: {
		struct kvm_regs *kvm_regs;

		r = -ENOMEM;
		kvm_regs = kzalloc(sizeof(struct kvm_regs), GFP_KERNEL);
		if (!kvm_regs)
			goto out;
		r = kvm_arch_vcpu_ioctl_get_regs(vcpu, kvm_regs);
		if (r)
			goto out_free1;
		r = -EFAULT;
		if (copy_to_user(argp, kvm_regs, sizeof(struct kvm_regs)))
			goto out_free1;
		r = 0;
out_free1:
		kfree(kvm_regs);
		break;
	}
	case KVM_SET_REGS: {
		struct kvm_regs *kvm_regs;

		r = -ENOMEM;
		kvm_regs = kzalloc(sizeof(struct kvm_regs), GFP_KERNEL);
		if (!kvm_regs)
			goto out;
		r = -EFAULT;
		if (copy_from_user(kvm_regs, argp, sizeof(struct kvm_regs)))
			goto out_free2;
		r = kvm_arch_vcpu_ioctl_set_regs(vcpu, kvm_regs);
		if (r)
			goto out_free2;
		r = 0;
out_free2:
		kfree(kvm_regs);
		break;
	}
	case KVM_GET_SREGS: {
		kvm_sregs = kzalloc(sizeof(struct kvm_sregs), GFP_KERNEL);
		r = -ENOMEM;
		if (!kvm_sregs)
			goto out;
		r = kvm_arch_vcpu_ioctl_get_sregs(vcpu, kvm_sregs);
		if (r)
			goto out;
		r = -EFAULT;
		if (copy_to_user(argp, kvm_sregs, sizeof(struct kvm_sregs)))
			goto out;
		r = 0;
		break;
	}
	case KVM_SET_SREGS: {
		kvm_sregs = kmalloc(sizeof(struct kvm_sregs), GFP_KERNEL);
		r = -ENOMEM;
		if (!kvm_sregs)
			goto out;
		r = -EFAULT;
		if (copy_from_user(kvm_sregs, argp, sizeof(struct kvm_sregs)))
			goto out;
		r = kvm_arch_vcpu_ioctl_set_sregs(vcpu, kvm_sregs);
		if (r)
			goto out;
		r = 0;
		break;
	}
	case KVM_GET_MP_STATE: {
		struct kvm_mp_state mp_state;

		r = kvm_arch_vcpu_ioctl_get_mpstate(vcpu, &mp_state);
		if (r)
			goto out;
		r = -EFAULT;
		if (copy_to_user(argp, &mp_state, sizeof mp_state))
			goto out;
		r = 0;
		break;
	}
	case KVM_SET_MP_STATE: {
		struct kvm_mp_state mp_state;

		r = -EFAULT;
		if (copy_from_user(&mp_state, argp, sizeof mp_state))
			goto out;
		r = kvm_arch_vcpu_ioctl_set_mpstate(vcpu, &mp_state);
		if (r)
			goto out;
		r = 0;
		break;
	}
	case KVM_TRANSLATE: {
		struct kvm_translation tr;

		r = -EFAULT;
		if (copy_from_user(&tr, argp, sizeof tr))
			goto out;
		r = kvm_arch_vcpu_ioctl_translate(vcpu, &tr);
		if (r)
			goto out;
		r = -EFAULT;
		if (copy_to_user(argp, &tr, sizeof tr))
			goto out;
		r = 0;
		break;
	}
	case KVM_SET_GUEST_DEBUG: {
		struct kvm_guest_debug dbg;

		r = -EFAULT;
		if (copy_from_user(&dbg, argp, sizeof dbg))
			goto out;
		r = kvm_arch_vcpu_ioctl_set_guest_debug(vcpu, &dbg);
		if (r)
			goto out;
		r = 0;
		break;
	}
	case KVM_SET_SIGNAL_MASK: {
		struct kvm_signal_mask __user *sigmask_arg = argp;
		struct kvm_signal_mask kvm_sigmask;
		sigset_t sigset, *p;

		p = NULL;
		if (argp) {
			r = -EFAULT;
			if (copy_from_user(&kvm_sigmask, argp,
					   sizeof kvm_sigmask))
				goto out;
			r = -EINVAL;
			if (kvm_sigmask.len != sizeof sigset)
				goto out;
			r = -EFAULT;
			if (copy_from_user(&sigset, sigmask_arg->sigset,
					   sizeof sigset))
				goto out;
			p = &sigset;
		}
		r = kvm_vcpu_ioctl_set_sigmask(vcpu, p);
		break;
	}
	case KVM_GET_FPU: {
		fpu = kzalloc(sizeof(struct kvm_fpu), GFP_KERNEL);
		r = -ENOMEM;
		if (!fpu)
			goto out;
		r = kvm_arch_vcpu_ioctl_get_fpu(vcpu, fpu);
		if (r)
			goto out;
		r = -EFAULT;
		if (copy_to_user(argp, fpu, sizeof(struct kvm_fpu)))
			goto out;
		r = 0;
		break;
	}
	case KVM_SET_FPU: {
		fpu = kmalloc(sizeof(struct kvm_fpu), GFP_KERNEL);
		r = -ENOMEM;
		if (!fpu)
			goto out;
		r = -EFAULT;
		if (copy_from_user(fpu, argp, sizeof(struct kvm_fpu)))
			goto out;
		r = kvm_arch_vcpu_ioctl_set_fpu(vcpu, fpu);
		if (r)
			goto out;
		r = 0;
		break;
	}
	default:
		r = kvm_arch_vcpu_ioctl(filp, ioctl, arg);
	}
out:
	vcpu_put(vcpu);
	kfree(fpu);
	kfree(kvm_sregs);
	return r;
}

static long kvm_vm_ioctl(struct file *filp,
			   unsigned int ioctl, unsigned long arg)
{
	struct kvm *kvm = filp->private_data;
	void __user *argp = (void __user *)arg;
	int r;

	if (kvm->mm != current->mm)
		return -EIO;
	switch (ioctl) {
	case KVM_CREATE_VCPU:
		r = kvm_vm_ioctl_create_vcpu(kvm, arg);
		if (r < 0)
			goto out;
		break;
	case KVM_SET_USER_MEMORY_REGION: {
		struct kvm_userspace_memory_region kvm_userspace_mem;

		r = -EFAULT;
		if (copy_from_user(&kvm_userspace_mem, argp,
						sizeof kvm_userspace_mem))
			goto out;

		r = kvm_vm_ioctl_set_memory_region(kvm, &kvm_userspace_mem, 1);
		if (r)
			goto out;
		break;
	}
	case KVM_GET_DIRTY_LOG: {
		struct kvm_dirty_log log;

		r = -EFAULT;
		if (copy_from_user(&log, argp, sizeof log))
			goto out;
		r = kvm_vm_ioctl_get_dirty_log(kvm, &log);
		if (r)
			goto out;
		break;
	}
#ifdef KVM_COALESCED_MMIO_PAGE_OFFSET
	case KVM_REGISTER_COALESCED_MMIO: {
		struct kvm_coalesced_mmio_zone zone;
		r = -EFAULT;
		if (copy_from_user(&zone, argp, sizeof zone))
			goto out;
		r = kvm_vm_ioctl_register_coalesced_mmio(kvm, &zone);
		if (r)
			goto out;
		r = 0;
		break;
	}
	case KVM_UNREGISTER_COALESCED_MMIO: {
		struct kvm_coalesced_mmio_zone zone;
		r = -EFAULT;
		if (copy_from_user(&zone, argp, sizeof zone))
			goto out;
		r = kvm_vm_ioctl_unregister_coalesced_mmio(kvm, &zone);
		if (r)
			goto out;
		r = 0;
		break;
	}
#endif
	case KVM_IRQFD: {
		struct kvm_irqfd data;

		r = -EFAULT;
		if (copy_from_user(&data, argp, sizeof data))
			goto out;
		r = kvm_irqfd(kvm, data.fd, data.gsi, data.flags);
		break;
	}
	case KVM_IOEVENTFD: {
		struct kvm_ioeventfd data;

		r = -EFAULT;
		if (copy_from_user(&data, argp, sizeof data))
			goto out;
		r = kvm_ioeventfd(kvm, &data);
		break;
	}
#ifdef CONFIG_KVM_APIC_ARCHITECTURE
	case KVM_SET_BOOT_CPU_ID:
		r = 0;
		mutex_lock(&kvm->lock);
		if (atomic_read(&kvm->online_vcpus) != 0)
			r = -EBUSY;
		else
			kvm->bsp_vcpu_id = arg;
		mutex_unlock(&kvm->lock);
		break;
#endif
	default:
		r = kvm_arch_vm_ioctl(filp, ioctl, arg);
		if (r == -ENOTTY)
			r = kvm_vm_ioctl_assigned_device(kvm, ioctl, arg);
	}
out:
	return r;
}

#ifdef CONFIG_COMPAT
struct compat_kvm_dirty_log {
	__u32 slot;
	__u32 padding1;
	union {
		compat_uptr_t dirty_bitmap; /* one bit per page */
		__u64 padding2;
	};
};

static long kvm_vm_compat_ioctl(struct file *filp,
			   unsigned int ioctl, unsigned long arg)
{
	struct kvm *kvm = filp->private_data;
	int r;

	if (kvm->mm != current->mm)
		return -EIO;
	switch (ioctl) {
	case KVM_GET_DIRTY_LOG: {
		struct compat_kvm_dirty_log compat_log;
		struct kvm_dirty_log log;

		r = -EFAULT;
		if (copy_from_user(&compat_log, (void __user *)arg,
				   sizeof(compat_log)))
			goto out;
		log.slot	 = compat_log.slot;
		log.padding1	 = compat_log.padding1;
		log.padding2	 = compat_log.padding2;
		log.dirty_bitmap = compat_ptr(compat_log.dirty_bitmap);

		r = kvm_vm_ioctl_get_dirty_log(kvm, &log);
		if (r)
			goto out;
		break;
	}
	default:
		r = kvm_vm_ioctl(filp, ioctl, arg);
	}

out:
	return r;
}
#endif

static int kvm_vm_fault(struct vm_area_struct *vma, struct vm_fault *vmf)
{
	struct page *page[1];
	unsigned long addr;
	int npages;
	gfn_t gfn = vmf->pgoff;
	struct kvm *kvm = vma->vm_file->private_data;

	addr = gfn_to_hva(kvm, gfn);
	if (kvm_is_error_hva(addr))
		return VM_FAULT_SIGBUS;

	npages = get_user_pages(current, current->mm, addr, 1, 1, 0, page,
				NULL);
	if (unlikely(npages != 1))
		return VM_FAULT_SIGBUS;

	vmf->page = page[0];
	return 0;
}

static const struct vm_operations_struct kvm_vm_vm_ops = {
	.fault = kvm_vm_fault,
};

static int kvm_vm_mmap(struct file *file, struct vm_area_struct *vma)
{
	vma->vm_ops = &kvm_vm_vm_ops;
	return 0;
}

static struct file_operations kvm_vm_fops = {
	.release        = kvm_vm_release,
	.unlocked_ioctl = kvm_vm_ioctl,
#ifdef CONFIG_COMPAT
	.compat_ioctl   = kvm_vm_compat_ioctl,
#endif
	.mmap           = kvm_vm_mmap,
	.llseek		= noop_llseek,
};

static int kvm_dev_ioctl_create_vm(void)
{
	int fd, r;
	struct kvm *kvm;

	kvm = kvm_create_vm();
	if (IS_ERR(kvm))
		return PTR_ERR(kvm);
#ifdef KVM_COALESCED_MMIO_PAGE_OFFSET
	r = kvm_coalesced_mmio_init(kvm);
	if (r < 0) {
		kvm_put_kvm(kvm);
		return r;
	}
#endif
	fd = anon_inode_getfd("kvm-vm", &kvm_vm_fops, kvm, O_RDWR);
	if (fd < 0)
		kvm_put_kvm(kvm);

	return fd;
}

static long kvm_dev_ioctl_check_extension_generic(long arg)
{
	switch (arg) {
	case KVM_CAP_USER_MEMORY:
	case KVM_CAP_DESTROY_MEMORY_REGION_WORKS:
	case KVM_CAP_JOIN_MEMORY_REGIONS_WORKS:
#ifdef CONFIG_KVM_APIC_ARCHITECTURE
	case KVM_CAP_SET_BOOT_CPU_ID:
#endif
	case KVM_CAP_INTERNAL_ERROR_DATA:
		return 1;
#ifdef CONFIG_HAVE_KVM_IRQCHIP
	case KVM_CAP_IRQ_ROUTING:
		return KVM_MAX_IRQ_ROUTES;
#endif
	default:
		break;
	}
	return kvm_dev_ioctl_check_extension(arg);
}

static long kvm_dev_ioctl(struct file *filp,
			  unsigned int ioctl, unsigned long arg)
{
	long r = -EINVAL;

	switch (ioctl) {
	case KVM_GET_API_VERSION:
		r = -EINVAL;
		if (arg)
			goto out;
		r = KVM_API_VERSION;
		break;
	case KVM_CREATE_VM:
		r = -EINVAL;
		if (arg)
			goto out;
		r = kvm_dev_ioctl_create_vm();
		break;
	case KVM_CHECK_EXTENSION:
		r = kvm_dev_ioctl_check_extension_generic(arg);
		break;
	case KVM_GET_VCPU_MMAP_SIZE:
		r = -EINVAL;
		if (arg)
			goto out;
		r = PAGE_SIZE;     /* struct kvm_run */
#ifdef CONFIG_X86
		r += PAGE_SIZE;    /* pio data page */
#endif
#ifdef KVM_COALESCED_MMIO_PAGE_OFFSET
		r += PAGE_SIZE;    /* coalesced mmio ring page */
#endif
		break;
	case KVM_TRACE_ENABLE:
	case KVM_TRACE_PAUSE:
	case KVM_TRACE_DISABLE:
		r = -EOPNOTSUPP;
		break;
	default:
		return kvm_arch_dev_ioctl(filp, ioctl, arg);
	}
out:
	return r;
}

static struct file_operations kvm_chardev_ops = {
	.unlocked_ioctl = kvm_dev_ioctl,
	.compat_ioctl   = kvm_dev_ioctl,
	.llseek		= noop_llseek,
};

static struct miscdevice kvm_dev = {
	KVM_MINOR,
	"kvm",
	&kvm_chardev_ops,
};

static void hardware_enable(void *junk)
{
	int cpu = raw_smp_processor_id();
	int r;

	if (cpumask_test_cpu(cpu, cpus_hardware_enabled))
		return;

	cpumask_set_cpu(cpu, cpus_hardware_enabled);

	r = kvm_arch_hardware_enable(NULL);

	if (r) {
		cpumask_clear_cpu(cpu, cpus_hardware_enabled);
		atomic_inc(&hardware_enable_failed);
		printk(KERN_INFO "kvm: enabling virtualization on "
				 "CPU%d failed\n", cpu);
	}
}

static void hardware_disable(void *junk)
{
	int cpu = raw_smp_processor_id();

	if (!cpumask_test_cpu(cpu, cpus_hardware_enabled))
		return;
	cpumask_clear_cpu(cpu, cpus_hardware_enabled);
	kvm_arch_hardware_disable(NULL);
}

static void hardware_disable_all_nolock(void)
{
	BUG_ON(!kvm_usage_count);

	kvm_usage_count--;
	if (!kvm_usage_count)
		on_each_cpu(hardware_disable, NULL, 1);
}

static void hardware_disable_all(void)
{
	spin_lock(&kvm_lock);
	hardware_disable_all_nolock();
	spin_unlock(&kvm_lock);
}

static int hardware_enable_all(void)
{
	int r = 0;

	spin_lock(&kvm_lock);

	kvm_usage_count++;
	if (kvm_usage_count == 1) {
		atomic_set(&hardware_enable_failed, 0);
		on_each_cpu(hardware_enable, NULL, 1);

		if (atomic_read(&hardware_enable_failed)) {
			hardware_disable_all_nolock();
			r = -EBUSY;
		}
	}

	spin_unlock(&kvm_lock);

	return r;
}

static int kvm_cpu_hotplug(struct notifier_block *notifier, unsigned long val,
			   void *v)
{
	int cpu = (long)v;

	if (!kvm_usage_count)
		return NOTIFY_OK;

	val &= ~CPU_TASKS_FROZEN;
	switch (val) {
	case CPU_DYING:
		printk(KERN_INFO "kvm: disabling virtualization on CPU%d\n",
		       cpu);
		hardware_disable(NULL);
		break;
	case CPU_STARTING:
		printk(KERN_INFO "kvm: enabling virtualization on CPU%d\n",
		       cpu);
<<<<<<< HEAD
		hardware_enable(NULL);
=======
		spin_lock(&kvm_lock);
		hardware_enable(NULL);
		spin_unlock(&kvm_lock);
>>>>>>> 229aebb8
		break;
	}
	return NOTIFY_OK;
}


asmlinkage void kvm_handle_fault_on_reboot(void)
{
	if (kvm_rebooting) {
		/* spin while reset goes on */
		local_irq_enable();
		while (true)
<<<<<<< HEAD
			;
=======
			cpu_relax();
>>>>>>> 229aebb8
	}
	/* Fault while not rebooting.  We want the trace. */
	BUG();
}
EXPORT_SYMBOL_GPL(kvm_handle_fault_on_reboot);

static int kvm_reboot(struct notifier_block *notifier, unsigned long val,
		      void *v)
{
	/*
	 * Some (well, at least mine) BIOSes hang on reboot if
	 * in vmx root mode.
	 *
	 * And Intel TXT required VMX off for all cpu when system shutdown.
	 */
	printk(KERN_INFO "kvm: exiting hardware virtualization\n");
	kvm_rebooting = true;
	on_each_cpu(hardware_disable, NULL, 1);
	return NOTIFY_OK;
}

static struct notifier_block kvm_reboot_notifier = {
	.notifier_call = kvm_reboot,
	.priority = 0,
};

static void kvm_io_bus_destroy(struct kvm_io_bus *bus)
{
	int i;

	for (i = 0; i < bus->dev_count; i++) {
		struct kvm_io_device *pos = bus->devs[i];

		kvm_iodevice_destructor(pos);
	}
	kfree(bus);
}

/* kvm_io_bus_write - called under kvm->slots_lock */
int kvm_io_bus_write(struct kvm *kvm, enum kvm_bus bus_idx, gpa_t addr,
		     int len, const void *val)
{
	int i;
	struct kvm_io_bus *bus;

	bus = srcu_dereference(kvm->buses[bus_idx], &kvm->srcu);
	for (i = 0; i < bus->dev_count; i++)
		if (!kvm_iodevice_write(bus->devs[i], addr, len, val))
			return 0;
	return -EOPNOTSUPP;
}

/* kvm_io_bus_read - called under kvm->slots_lock */
int kvm_io_bus_read(struct kvm *kvm, enum kvm_bus bus_idx, gpa_t addr,
		    int len, void *val)
{
	int i;
	struct kvm_io_bus *bus;

	bus = srcu_dereference(kvm->buses[bus_idx], &kvm->srcu);
	for (i = 0; i < bus->dev_count; i++)
		if (!kvm_iodevice_read(bus->devs[i], addr, len, val))
			return 0;
	return -EOPNOTSUPP;
}

/* Caller must hold slots_lock. */
int kvm_io_bus_register_dev(struct kvm *kvm, enum kvm_bus bus_idx,
			    struct kvm_io_device *dev)
{
	struct kvm_io_bus *new_bus, *bus;

	bus = kvm->buses[bus_idx];
	if (bus->dev_count > NR_IOBUS_DEVS-1)
		return -ENOSPC;

	new_bus = kzalloc(sizeof(struct kvm_io_bus), GFP_KERNEL);
	if (!new_bus)
		return -ENOMEM;
	memcpy(new_bus, bus, sizeof(struct kvm_io_bus));
	new_bus->devs[new_bus->dev_count++] = dev;
	rcu_assign_pointer(kvm->buses[bus_idx], new_bus);
	synchronize_srcu_expedited(&kvm->srcu);
	kfree(bus);

	return 0;
}

/* Caller must hold slots_lock. */
int kvm_io_bus_unregister_dev(struct kvm *kvm, enum kvm_bus bus_idx,
			      struct kvm_io_device *dev)
{
	int i, r;
	struct kvm_io_bus *new_bus, *bus;

	new_bus = kzalloc(sizeof(struct kvm_io_bus), GFP_KERNEL);
	if (!new_bus)
		return -ENOMEM;

	bus = kvm->buses[bus_idx];
	memcpy(new_bus, bus, sizeof(struct kvm_io_bus));

	r = -ENOENT;
	for (i = 0; i < new_bus->dev_count; i++)
		if (new_bus->devs[i] == dev) {
			r = 0;
			new_bus->devs[i] = new_bus->devs[--new_bus->dev_count];
			break;
		}

	if (r) {
		kfree(new_bus);
		return r;
	}

	rcu_assign_pointer(kvm->buses[bus_idx], new_bus);
	synchronize_srcu_expedited(&kvm->srcu);
	kfree(bus);
	return r;
}

static struct notifier_block kvm_cpu_notifier = {
	.notifier_call = kvm_cpu_hotplug,
};

static int vm_stat_get(void *_offset, u64 *val)
{
	unsigned offset = (long)_offset;
	struct kvm *kvm;

	*val = 0;
	spin_lock(&kvm_lock);
	list_for_each_entry(kvm, &vm_list, vm_list)
		*val += *(u32 *)((void *)kvm + offset);
	spin_unlock(&kvm_lock);
	return 0;
}

DEFINE_SIMPLE_ATTRIBUTE(vm_stat_fops, vm_stat_get, NULL, "%llu\n");

static int vcpu_stat_get(void *_offset, u64 *val)
{
	unsigned offset = (long)_offset;
	struct kvm *kvm;
	struct kvm_vcpu *vcpu;
	int i;

	*val = 0;
	spin_lock(&kvm_lock);
	list_for_each_entry(kvm, &vm_list, vm_list)
		kvm_for_each_vcpu(i, vcpu, kvm)
			*val += *(u32 *)((void *)vcpu + offset);

	spin_unlock(&kvm_lock);
	return 0;
}

DEFINE_SIMPLE_ATTRIBUTE(vcpu_stat_fops, vcpu_stat_get, NULL, "%llu\n");

static const struct file_operations *stat_fops[] = {
	[KVM_STAT_VCPU] = &vcpu_stat_fops,
	[KVM_STAT_VM]   = &vm_stat_fops,
};

static void kvm_init_debug(void)
{
	struct kvm_stats_debugfs_item *p;

	kvm_debugfs_dir = debugfs_create_dir("kvm", NULL);
	for (p = debugfs_entries; p->name; ++p)
		p->dentry = debugfs_create_file(p->name, 0444, kvm_debugfs_dir,
						(void *)(long)p->offset,
						stat_fops[p->kind]);
}

static void kvm_exit_debug(void)
{
	struct kvm_stats_debugfs_item *p;

	for (p = debugfs_entries; p->name; ++p)
		debugfs_remove(p->dentry);
	debugfs_remove(kvm_debugfs_dir);
}

static int kvm_suspend(struct sys_device *dev, pm_message_t state)
{
	if (kvm_usage_count)
		hardware_disable(NULL);
	return 0;
}

static int kvm_resume(struct sys_device *dev)
{
	if (kvm_usage_count) {
		WARN_ON(spin_is_locked(&kvm_lock));
		hardware_enable(NULL);
	}
	return 0;
}

static struct sysdev_class kvm_sysdev_class = {
	.name = "kvm",
	.suspend = kvm_suspend,
	.resume = kvm_resume,
};

static struct sys_device kvm_sysdev = {
	.id = 0,
	.cls = &kvm_sysdev_class,
};

struct page *bad_page;
pfn_t bad_pfn;

static inline
struct kvm_vcpu *preempt_notifier_to_vcpu(struct preempt_notifier *pn)
{
	return container_of(pn, struct kvm_vcpu, preempt_notifier);
}

static void kvm_sched_in(struct preempt_notifier *pn, int cpu)
{
	struct kvm_vcpu *vcpu = preempt_notifier_to_vcpu(pn);

	kvm_arch_vcpu_load(vcpu, cpu);
}

static void kvm_sched_out(struct preempt_notifier *pn,
			  struct task_struct *next)
{
	struct kvm_vcpu *vcpu = preempt_notifier_to_vcpu(pn);

	kvm_arch_vcpu_put(vcpu);
}

int kvm_init(void *opaque, unsigned vcpu_size, unsigned vcpu_align,
		  struct module *module)
{
	int r;
	int cpu;

	r = kvm_arch_init(opaque);
	if (r)
		goto out_fail;

	bad_page = alloc_page(GFP_KERNEL | __GFP_ZERO);

	if (bad_page == NULL) {
		r = -ENOMEM;
		goto out;
	}

	bad_pfn = page_to_pfn(bad_page);

	hwpoison_page = alloc_page(GFP_KERNEL | __GFP_ZERO);

	if (hwpoison_page == NULL) {
		r = -ENOMEM;
		goto out_free_0;
	}

	hwpoison_pfn = page_to_pfn(hwpoison_page);

	fault_page = alloc_page(GFP_KERNEL | __GFP_ZERO);

	if (fault_page == NULL) {
		r = -ENOMEM;
		goto out_free_0;
	}

	fault_pfn = page_to_pfn(fault_page);

	if (!zalloc_cpumask_var(&cpus_hardware_enabled, GFP_KERNEL)) {
		r = -ENOMEM;
		goto out_free_0;
	}

	r = kvm_arch_hardware_setup();
	if (r < 0)
		goto out_free_0a;

	for_each_online_cpu(cpu) {
		smp_call_function_single(cpu,
				kvm_arch_check_processor_compat,
				&r, 1);
		if (r < 0)
			goto out_free_1;
	}

	r = register_cpu_notifier(&kvm_cpu_notifier);
	if (r)
		goto out_free_2;
	register_reboot_notifier(&kvm_reboot_notifier);

	r = sysdev_class_register(&kvm_sysdev_class);
	if (r)
		goto out_free_3;

	r = sysdev_register(&kvm_sysdev);
	if (r)
		goto out_free_4;

	/* A kmem cache lets us meet the alignment requirements of fx_save. */
	if (!vcpu_align)
		vcpu_align = __alignof__(struct kvm_vcpu);
	kvm_vcpu_cache = kmem_cache_create("kvm_vcpu", vcpu_size, vcpu_align,
					   0, NULL);
	if (!kvm_vcpu_cache) {
		r = -ENOMEM;
		goto out_free_5;
	}

	kvm_chardev_ops.owner = module;
	kvm_vm_fops.owner = module;
	kvm_vcpu_fops.owner = module;

	r = misc_register(&kvm_dev);
	if (r) {
		printk(KERN_ERR "kvm: misc device register failed\n");
		goto out_free;
	}

	kvm_preempt_ops.sched_in = kvm_sched_in;
	kvm_preempt_ops.sched_out = kvm_sched_out;

	kvm_init_debug();

	return 0;

out_free:
	kmem_cache_destroy(kvm_vcpu_cache);
out_free_5:
	sysdev_unregister(&kvm_sysdev);
out_free_4:
	sysdev_class_unregister(&kvm_sysdev_class);
out_free_3:
	unregister_reboot_notifier(&kvm_reboot_notifier);
	unregister_cpu_notifier(&kvm_cpu_notifier);
out_free_2:
out_free_1:
	kvm_arch_hardware_unsetup();
out_free_0a:
	free_cpumask_var(cpus_hardware_enabled);
out_free_0:
	if (fault_page)
		__free_page(fault_page);
	if (hwpoison_page)
		__free_page(hwpoison_page);
	__free_page(bad_page);
out:
	kvm_arch_exit();
out_fail:
	return r;
}
EXPORT_SYMBOL_GPL(kvm_init);

void kvm_exit(void)
{
	kvm_exit_debug();
	misc_deregister(&kvm_dev);
	kmem_cache_destroy(kvm_vcpu_cache);
	sysdev_unregister(&kvm_sysdev);
	sysdev_class_unregister(&kvm_sysdev_class);
	unregister_reboot_notifier(&kvm_reboot_notifier);
	unregister_cpu_notifier(&kvm_cpu_notifier);
	on_each_cpu(hardware_disable, NULL, 1);
	kvm_arch_hardware_unsetup();
	kvm_arch_exit();
	free_cpumask_var(cpus_hardware_enabled);
	__free_page(hwpoison_page);
	__free_page(bad_page);
}
EXPORT_SYMBOL_GPL(kvm_exit);<|MERGE_RESOLUTION|>--- conflicted
+++ resolved
@@ -2008,13 +2008,9 @@
 	case CPU_STARTING:
 		printk(KERN_INFO "kvm: enabling virtualization on CPU%d\n",
 		       cpu);
-<<<<<<< HEAD
-		hardware_enable(NULL);
-=======
 		spin_lock(&kvm_lock);
 		hardware_enable(NULL);
 		spin_unlock(&kvm_lock);
->>>>>>> 229aebb8
 		break;
 	}
 	return NOTIFY_OK;
@@ -2027,11 +2023,7 @@
 		/* spin while reset goes on */
 		local_irq_enable();
 		while (true)
-<<<<<<< HEAD
-			;
-=======
 			cpu_relax();
->>>>>>> 229aebb8
 	}
 	/* Fault while not rebooting.  We want the trace. */
 	BUG();
