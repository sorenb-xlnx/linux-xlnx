<<<<<<< HEAD
/* ide.h: SPARC PCI specific IDE glue.
 *
 * Copyright (C) 1997  David S. Miller (davem@davemloft.net)
 * Copyright (C) 1998  Eddie C. Dost   (ecd@skynet.be)
 * Adaptation from sparc64 version to sparc by Pete Zaitcev.
 */

#ifndef _SPARC_IDE_H
#define _SPARC_IDE_H

#ifdef __KERNEL__

#include <asm/pgtable.h>
#include <asm/io.h>
#include <asm/psr.h>

#define __ide_insl(data_reg, buffer, wcount) \
	__ide_insw(data_reg, buffer, (wcount)<<1)
#define __ide_outsl(data_reg, buffer, wcount) \
	__ide_outsw(data_reg, buffer, (wcount)<<1)

/* On sparc, I/O ports and MMIO registers are accessed identically.  */
#define __ide_mm_insw	__ide_insw
#define __ide_mm_insl	__ide_insl
#define __ide_mm_outsw	__ide_outsw
#define __ide_mm_outsl	__ide_outsl

static inline void __ide_insw(unsigned long port,
				  void *dst,
				  unsigned long count)
{
	volatile unsigned short *data_port;
	/* unsigned long end = (unsigned long)dst + (count << 1); */ /* P3 */
	u16 *ps = dst;
	u32 *pi;

	data_port = (volatile unsigned short *)port;

	if(((unsigned long)ps) & 0x2) {
		*ps++ = *data_port;
		count--;
	}
	pi = (u32 *)ps;
	while(count >= 2) {
		u32 w;

		w  = (*data_port) << 16;
		w |= (*data_port);
		*pi++ = w;
		count -= 2;
	}
	ps = (u16 *)pi;
	if(count)
		*ps++ = *data_port;

	/* __flush_dcache_range((unsigned long)dst, end); */ /* P3 see hme */
}

static inline void __ide_outsw(unsigned long port,
				   const void *src,
				   unsigned long count)
{
	volatile unsigned short *data_port;
	/* unsigned long end = (unsigned long)src + (count << 1); */
	const u16 *ps = src;
	const u32 *pi;

	data_port = (volatile unsigned short *)port;

	if(((unsigned long)src) & 0x2) {
		*data_port = *ps++;
		count--;
	}
	pi = (const u32 *)ps;
	while(count >= 2) {
		u32 w;

		w = *pi++;
		*data_port = (w >> 16);
		*data_port = w;
		count -= 2;
	}
	ps = (const u16 *)pi;
	if(count)
		*data_port = *ps;

	/* __flush_dcache_range((unsigned long)src, end); */ /* P3 see hme */
}

#endif /* __KERNEL__ */

#endif /* _SPARC_IDE_H */
=======
#ifndef ___ASM_SPARC_IDE_H
#define ___ASM_SPARC_IDE_H
#if defined(__sparc__) && defined(__arch64__)
#include <asm-sparc/ide_64.h>
#else
#include <asm-sparc/ide_32.h>
#endif
#endif
>>>>>>> 321d77eb
<|MERGE_RESOLUTION|>--- conflicted
+++ resolved
@@ -1,97 +1,3 @@
-<<<<<<< HEAD
-/* ide.h: SPARC PCI specific IDE glue.
- *
- * Copyright (C) 1997  David S. Miller (davem@davemloft.net)
- * Copyright (C) 1998  Eddie C. Dost   (ecd@skynet.be)
- * Adaptation from sparc64 version to sparc by Pete Zaitcev.
- */
-
-#ifndef _SPARC_IDE_H
-#define _SPARC_IDE_H
-
-#ifdef __KERNEL__
-
-#include <asm/pgtable.h>
-#include <asm/io.h>
-#include <asm/psr.h>
-
-#define __ide_insl(data_reg, buffer, wcount) \
-	__ide_insw(data_reg, buffer, (wcount)<<1)
-#define __ide_outsl(data_reg, buffer, wcount) \
-	__ide_outsw(data_reg, buffer, (wcount)<<1)
-
-/* On sparc, I/O ports and MMIO registers are accessed identically.  */
-#define __ide_mm_insw	__ide_insw
-#define __ide_mm_insl	__ide_insl
-#define __ide_mm_outsw	__ide_outsw
-#define __ide_mm_outsl	__ide_outsl
-
-static inline void __ide_insw(unsigned long port,
-				  void *dst,
-				  unsigned long count)
-{
-	volatile unsigned short *data_port;
-	/* unsigned long end = (unsigned long)dst + (count << 1); */ /* P3 */
-	u16 *ps = dst;
-	u32 *pi;
-
-	data_port = (volatile unsigned short *)port;
-
-	if(((unsigned long)ps) & 0x2) {
-		*ps++ = *data_port;
-		count--;
-	}
-	pi = (u32 *)ps;
-	while(count >= 2) {
-		u32 w;
-
-		w  = (*data_port) << 16;
-		w |= (*data_port);
-		*pi++ = w;
-		count -= 2;
-	}
-	ps = (u16 *)pi;
-	if(count)
-		*ps++ = *data_port;
-
-	/* __flush_dcache_range((unsigned long)dst, end); */ /* P3 see hme */
-}
-
-static inline void __ide_outsw(unsigned long port,
-				   const void *src,
-				   unsigned long count)
-{
-	volatile unsigned short *data_port;
-	/* unsigned long end = (unsigned long)src + (count << 1); */
-	const u16 *ps = src;
-	const u32 *pi;
-
-	data_port = (volatile unsigned short *)port;
-
-	if(((unsigned long)src) & 0x2) {
-		*data_port = *ps++;
-		count--;
-	}
-	pi = (const u32 *)ps;
-	while(count >= 2) {
-		u32 w;
-
-		w = *pi++;
-		*data_port = (w >> 16);
-		*data_port = w;
-		count -= 2;
-	}
-	ps = (const u16 *)pi;
-	if(count)
-		*data_port = *ps;
-
-	/* __flush_dcache_range((unsigned long)src, end); */ /* P3 see hme */
-}
-
-#endif /* __KERNEL__ */
-
-#endif /* _SPARC_IDE_H */
-=======
 #ifndef ___ASM_SPARC_IDE_H
 #define ___ASM_SPARC_IDE_H
 #if defined(__sparc__) && defined(__arch64__)
@@ -99,5 +5,4 @@
 #else
 #include <asm-sparc/ide_32.h>
 #endif
-#endif
->>>>>>> 321d77eb
+#endif