<<<<<<< HEAD
/* smp.h: Sparc specific SMP stuff.
 *
 * Copyright (C) 1996 David S. Miller (davem@caip.rutgers.edu)
 */

#ifndef _SPARC_SMP_H
#define _SPARC_SMP_H

#include <linux/threads.h>
#include <asm/head.h>
#include <asm/btfixup.h>

#ifndef __ASSEMBLY__

#include <linux/cpumask.h>

#endif /* __ASSEMBLY__ */

#ifdef CONFIG_SMP

#ifndef __ASSEMBLY__

#include <asm/ptrace.h>
#include <asm/asi.h>
#include <asm/atomic.h>

/*
 *	Private routines/data
 */
 
extern unsigned char boot_cpu_id;
extern cpumask_t phys_cpu_present_map;
#define cpu_possible_map phys_cpu_present_map

typedef void (*smpfunc_t)(unsigned long, unsigned long, unsigned long,
		       unsigned long, unsigned long);

/*
 *	General functions that each host system must provide.
 */
 
void sun4m_init_smp(void);
void sun4d_init_smp(void);

void smp_callin(void);
void smp_boot_cpus(void);
void smp_store_cpu_info(int);

struct seq_file;
void smp_bogo(struct seq_file *);
void smp_info(struct seq_file *);

BTFIXUPDEF_CALL(void, smp_cross_call, smpfunc_t, unsigned long, unsigned long, unsigned long, unsigned long, unsigned long)
BTFIXUPDEF_CALL(int, __hard_smp_processor_id, void)
BTFIXUPDEF_BLACKBOX(hard_smp_processor_id)
BTFIXUPDEF_BLACKBOX(load_current)

#define smp_cross_call(func,arg1,arg2,arg3,arg4,arg5) BTFIXUP_CALL(smp_cross_call)(func,arg1,arg2,arg3,arg4,arg5)

static inline void xc0(smpfunc_t func) { smp_cross_call(func, 0, 0, 0, 0, 0); }
static inline void xc1(smpfunc_t func, unsigned long arg1)
{ smp_cross_call(func, arg1, 0, 0, 0, 0); }
static inline void xc2(smpfunc_t func, unsigned long arg1, unsigned long arg2)
{ smp_cross_call(func, arg1, arg2, 0, 0, 0); }
static inline void xc3(smpfunc_t func, unsigned long arg1, unsigned long arg2,
			   unsigned long arg3)
{ smp_cross_call(func, arg1, arg2, arg3, 0, 0); }
static inline void xc4(smpfunc_t func, unsigned long arg1, unsigned long arg2,
			   unsigned long arg3, unsigned long arg4)
{ smp_cross_call(func, arg1, arg2, arg3, arg4, 0); }
static inline void xc5(smpfunc_t func, unsigned long arg1, unsigned long arg2,
			   unsigned long arg3, unsigned long arg4, unsigned long arg5)
{ smp_cross_call(func, arg1, arg2, arg3, arg4, arg5); }

static inline int smp_call_function(void (*func)(void *info), void *info, int wait)
{
	xc1((smpfunc_t)func, (unsigned long)info);
	return 0;
}

static inline int cpu_logical_map(int cpu)
{
	return cpu;
}

static inline int hard_smp4m_processor_id(void)
{
	int cpuid;

	__asm__ __volatile__("rd %%tbr, %0\n\t"
			     "srl %0, 12, %0\n\t"
			     "and %0, 3, %0\n\t" :
			     "=&r" (cpuid));
	return cpuid;
}

static inline int hard_smp4d_processor_id(void)
{
	int cpuid;

	__asm__ __volatile__("lda [%%g0] %1, %0\n\t" :
			     "=&r" (cpuid) : "i" (ASI_M_VIKING_TMP1));
	return cpuid;
}

#ifndef MODULE
static inline int hard_smp_processor_id(void)
{
	int cpuid;

	/* Black box - sun4m
		__asm__ __volatile__("rd %%tbr, %0\n\t"
				     "srl %0, 12, %0\n\t"
				     "and %0, 3, %0\n\t" :
				     "=&r" (cpuid));
	             - sun4d
	   	__asm__ __volatile__("lda [%g0] ASI_M_VIKING_TMP1, %0\n\t"
	   			     "nop; nop" :
	   			     "=&r" (cpuid));
	   See btfixup.h and btfixupprep.c to understand how a blackbox works.
	 */
	__asm__ __volatile__("sethi %%hi(___b_hard_smp_processor_id), %0\n\t"
			     "sethi %%hi(boot_cpu_id), %0\n\t"
			     "ldub [%0 + %%lo(boot_cpu_id)], %0\n\t" :
			     "=&r" (cpuid));
	return cpuid;
}
=======
#ifndef ___ASM_SPARC_SMP_H
#define ___ASM_SPARC_SMP_H
#if defined(__sparc__) && defined(__arch64__)
#include <asm-sparc/smp_64.h>
>>>>>>> 321d77eb
#else
#include <asm-sparc/smp_32.h>
#endif
#endif<|MERGE_RESOLUTION|>--- conflicted
+++ resolved
@@ -1,137 +1,7 @@
-<<<<<<< HEAD
-/* smp.h: Sparc specific SMP stuff.
- *
- * Copyright (C) 1996 David S. Miller (davem@caip.rutgers.edu)
- */
-
-#ifndef _SPARC_SMP_H
-#define _SPARC_SMP_H
-
-#include <linux/threads.h>
-#include <asm/head.h>
-#include <asm/btfixup.h>
-
-#ifndef __ASSEMBLY__
-
-#include <linux/cpumask.h>
-
-#endif /* __ASSEMBLY__ */
-
-#ifdef CONFIG_SMP
-
-#ifndef __ASSEMBLY__
-
-#include <asm/ptrace.h>
-#include <asm/asi.h>
-#include <asm/atomic.h>
-
-/*
- *	Private routines/data
- */
- 
-extern unsigned char boot_cpu_id;
-extern cpumask_t phys_cpu_present_map;
-#define cpu_possible_map phys_cpu_present_map
-
-typedef void (*smpfunc_t)(unsigned long, unsigned long, unsigned long,
-		       unsigned long, unsigned long);
-
-/*
- *	General functions that each host system must provide.
- */
- 
-void sun4m_init_smp(void);
-void sun4d_init_smp(void);
-
-void smp_callin(void);
-void smp_boot_cpus(void);
-void smp_store_cpu_info(int);
-
-struct seq_file;
-void smp_bogo(struct seq_file *);
-void smp_info(struct seq_file *);
-
-BTFIXUPDEF_CALL(void, smp_cross_call, smpfunc_t, unsigned long, unsigned long, unsigned long, unsigned long, unsigned long)
-BTFIXUPDEF_CALL(int, __hard_smp_processor_id, void)
-BTFIXUPDEF_BLACKBOX(hard_smp_processor_id)
-BTFIXUPDEF_BLACKBOX(load_current)
-
-#define smp_cross_call(func,arg1,arg2,arg3,arg4,arg5) BTFIXUP_CALL(smp_cross_call)(func,arg1,arg2,arg3,arg4,arg5)
-
-static inline void xc0(smpfunc_t func) { smp_cross_call(func, 0, 0, 0, 0, 0); }
-static inline void xc1(smpfunc_t func, unsigned long arg1)
-{ smp_cross_call(func, arg1, 0, 0, 0, 0); }
-static inline void xc2(smpfunc_t func, unsigned long arg1, unsigned long arg2)
-{ smp_cross_call(func, arg1, arg2, 0, 0, 0); }
-static inline void xc3(smpfunc_t func, unsigned long arg1, unsigned long arg2,
-			   unsigned long arg3)
-{ smp_cross_call(func, arg1, arg2, arg3, 0, 0); }
-static inline void xc4(smpfunc_t func, unsigned long arg1, unsigned long arg2,
-			   unsigned long arg3, unsigned long arg4)
-{ smp_cross_call(func, arg1, arg2, arg3, arg4, 0); }
-static inline void xc5(smpfunc_t func, unsigned long arg1, unsigned long arg2,
-			   unsigned long arg3, unsigned long arg4, unsigned long arg5)
-{ smp_cross_call(func, arg1, arg2, arg3, arg4, arg5); }
-
-static inline int smp_call_function(void (*func)(void *info), void *info, int wait)
-{
-	xc1((smpfunc_t)func, (unsigned long)info);
-	return 0;
-}
-
-static inline int cpu_logical_map(int cpu)
-{
-	return cpu;
-}
-
-static inline int hard_smp4m_processor_id(void)
-{
-	int cpuid;
-
-	__asm__ __volatile__("rd %%tbr, %0\n\t"
-			     "srl %0, 12, %0\n\t"
-			     "and %0, 3, %0\n\t" :
-			     "=&r" (cpuid));
-	return cpuid;
-}
-
-static inline int hard_smp4d_processor_id(void)
-{
-	int cpuid;
-
-	__asm__ __volatile__("lda [%%g0] %1, %0\n\t" :
-			     "=&r" (cpuid) : "i" (ASI_M_VIKING_TMP1));
-	return cpuid;
-}
-
-#ifndef MODULE
-static inline int hard_smp_processor_id(void)
-{
-	int cpuid;
-
-	/* Black box - sun4m
-		__asm__ __volatile__("rd %%tbr, %0\n\t"
-				     "srl %0, 12, %0\n\t"
-				     "and %0, 3, %0\n\t" :
-				     "=&r" (cpuid));
-	             - sun4d
-	   	__asm__ __volatile__("lda [%g0] ASI_M_VIKING_TMP1, %0\n\t"
-	   			     "nop; nop" :
-	   			     "=&r" (cpuid));
-	   See btfixup.h and btfixupprep.c to understand how a blackbox works.
-	 */
-	__asm__ __volatile__("sethi %%hi(___b_hard_smp_processor_id), %0\n\t"
-			     "sethi %%hi(boot_cpu_id), %0\n\t"
-			     "ldub [%0 + %%lo(boot_cpu_id)], %0\n\t" :
-			     "=&r" (cpuid));
-	return cpuid;
-}
-=======
 #ifndef ___ASM_SPARC_SMP_H
 #define ___ASM_SPARC_SMP_H
 #if defined(__sparc__) && defined(__arch64__)
 #include <asm-sparc/smp_64.h>
->>>>>>> 321d77eb
 #else
 #include <asm-sparc/smp_32.h>
 #endif
