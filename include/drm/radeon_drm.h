--- conflicted
+++ resolved
@@ -908,10 +908,7 @@
 #define RADEON_INFO_WANT_HYPERZ		0x07
 #define RADEON_INFO_WANT_CMASK		0x08 /* get access to CMASK on r300 */
 #define RADEON_INFO_CLOCK_CRYSTAL_FREQ	0x09 /* clock crystal frequency */
-<<<<<<< HEAD
-=======
 #define RADEON_INFO_NUM_BACKENDS	0x0a /* DB/backends for r600+ - need for OQ */
->>>>>>> e73f88af
 
 struct drm_radeon_info {
 	uint32_t		request;
