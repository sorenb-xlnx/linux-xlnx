/*
 * Generic C implementation of atomic counter operations
 * Originally implemented for MN10300.
 *
 * Copyright (C) 2007 Red Hat, Inc. All Rights Reserved.
 * Written by David Howells (dhowells@redhat.com)
 *
 * This program is free software; you can redistribute it and/or
 * modify it under the terms of the GNU General Public Licence
 * as published by the Free Software Foundation; either version
 * 2 of the Licence, or (at your option) any later version.
 */
#ifndef __ASM_GENERIC_ATOMIC_H
#define __ASM_GENERIC_ATOMIC_H

#ifdef CONFIG_SMP
#error not SMP safe
#endif

/*
 * Atomic operations that C can't guarantee us.  Useful for
 * resource counting etc..
 */

#define ATOMIC_INIT(i)	{ (i) }

#ifdef __KERNEL__

<<<<<<< HEAD
	return (long)atomic64_sub_return(i, v);
}

static inline long atomic_long_inc_return(atomic_long_t *l)
{
	atomic64_t *v = (atomic64_t *)l;

	return (long)atomic64_inc_return(v);
}

static inline long atomic_long_dec_return(atomic_long_t *l)
{
	atomic64_t *v = (atomic64_t *)l;

	return (long)atomic64_dec_return(v);
}

static inline long atomic_long_add_unless(atomic_long_t *l, long a, long u)
{
	atomic64_t *v = (atomic64_t *)l;

	return (long)atomic64_add_unless(v, a, u);
}

#define atomic_long_inc_not_zero(l) atomic64_inc_not_zero((atomic64_t *)(l))

#define atomic_long_cmpxchg(l, old, new) \
	(atomic64_cmpxchg((atomic64_t *)(l), (old), (new)))
#define atomic_long_xchg(v, new) \
	(atomic64_xchg((atomic64_t *)(v), (new)))

#else  /*  BITS_PER_LONG == 64  */

typedef atomic_t atomic_long_t;

#define ATOMIC_LONG_INIT(i)	ATOMIC_INIT(i)
static inline long atomic_long_read(atomic_long_t *l)
{
	atomic_t *v = (atomic_t *)l;

	return (long)atomic_read(v);
}
=======
/**
 * atomic_read - read atomic variable
 * @v: pointer of type atomic_t
 *
 * Atomically reads the value of @v.  Note that the guaranteed
 * useful range of an atomic_t is only 24 bits.
 */
#define atomic_read(v)	((v)->counter)
>>>>>>> 26a28fa4

/**
 * atomic_set - set atomic variable
 * @v: pointer of type atomic_t
 * @i: required value
 *
 * Atomically sets the value of @v to @i.  Note that the guaranteed
 * useful range of an atomic_t is only 24 bits.
 */
#define atomic_set(v, i) (((v)->counter) = (i))

#include <asm/system.h>

/**
 * atomic_add_return - add integer to atomic variable
 * @i: integer value to add
 * @v: pointer of type atomic_t
 *
 * Atomically adds @i to @v and returns the result
 * Note that the guaranteed useful range of an atomic_t is only 24 bits.
 */
static inline int atomic_add_return(int i, atomic_t *v)
{
	unsigned long flags;
	int temp;

	local_irq_save(flags);
	temp = v->counter;
	temp += i;
	v->counter = temp;
	local_irq_restore(flags);

	return temp;
}

/**
 * atomic_sub_return - subtract integer from atomic variable
 * @i: integer value to subtract
 * @v: pointer of type atomic_t
 *
 * Atomically subtracts @i from @v and returns the result
 * Note that the guaranteed useful range of an atomic_t is only 24 bits.
 */
static inline int atomic_sub_return(int i, atomic_t *v)
{
	unsigned long flags;
	int temp;

	local_irq_save(flags);
	temp = v->counter;
	temp -= i;
	v->counter = temp;
	local_irq_restore(flags);

	return temp;
}

static inline int atomic_add_negative(int i, atomic_t *v)
{
	return atomic_add_return(i, v) < 0;
}

static inline void atomic_add(int i, atomic_t *v)
{
	atomic_add_return(i, v);
}

static inline void atomic_sub(int i, atomic_t *v)
{
	atomic_sub_return(i, v);
}

static inline void atomic_inc(atomic_t *v)
{
	atomic_add_return(1, v);
}

static inline void atomic_dec(atomic_t *v)
{
	atomic_sub_return(1, v);
}

#define atomic_dec_return(v)		atomic_sub_return(1, (v))
#define atomic_inc_return(v)		atomic_add_return(1, (v))

#define atomic_sub_and_test(i, v)	(atomic_sub_return((i), (v)) == 0)
#define atomic_dec_and_test(v)		(atomic_sub_return(1, (v)) == 0)
#define atomic_inc_and_test(v)		(atomic_add_return(1, (v)) == 0)

#define atomic_add_unless(v, a, u)				\
({								\
	int c, old;						\
	c = atomic_read(v);					\
	while (c != (u) && (old = atomic_cmpxchg((v), c, c + (a))) != c) \
		c = old;					\
	c != (u);						\
})

#define atomic_inc_not_zero(v) atomic_add_unless((v), 1, 0)

static inline void atomic_clear_mask(unsigned long mask, unsigned long *addr)
{
	unsigned long flags;

	mask = ~mask;
	local_irq_save(flags);
	*addr &= mask;
	local_irq_restore(flags);
}

#define atomic_xchg(ptr, v)		(xchg(&(ptr)->counter, (v)))
#define atomic_cmpxchg(v, old, new)	(cmpxchg(&((v)->counter), (old), (new)))

#define cmpxchg_local(ptr, o, n)				  	       \
	((__typeof__(*(ptr)))__cmpxchg_local_generic((ptr), (unsigned long)(o),\
			(unsigned long)(n), sizeof(*(ptr))))

#define cmpxchg64_local(ptr, o, n) __cmpxchg64_local_generic((ptr), (o), (n))

/* Assume that atomic operations are already serializing */
#define smp_mb__before_atomic_dec()	barrier()
#define smp_mb__after_atomic_dec()	barrier()
#define smp_mb__before_atomic_inc()	barrier()
#define smp_mb__after_atomic_inc()	barrier()

#include <asm-generic/atomic-long.h>

#endif /* __KERNEL__ */
#endif /* __ASM_GENERIC_ATOMIC_H */<|MERGE_RESOLUTION|>--- conflicted
+++ resolved
@@ -26,50 +26,6 @@
 
 #ifdef __KERNEL__
 
-<<<<<<< HEAD
-	return (long)atomic64_sub_return(i, v);
-}
-
-static inline long atomic_long_inc_return(atomic_long_t *l)
-{
-	atomic64_t *v = (atomic64_t *)l;
-
-	return (long)atomic64_inc_return(v);
-}
-
-static inline long atomic_long_dec_return(atomic_long_t *l)
-{
-	atomic64_t *v = (atomic64_t *)l;
-
-	return (long)atomic64_dec_return(v);
-}
-
-static inline long atomic_long_add_unless(atomic_long_t *l, long a, long u)
-{
-	atomic64_t *v = (atomic64_t *)l;
-
-	return (long)atomic64_add_unless(v, a, u);
-}
-
-#define atomic_long_inc_not_zero(l) atomic64_inc_not_zero((atomic64_t *)(l))
-
-#define atomic_long_cmpxchg(l, old, new) \
-	(atomic64_cmpxchg((atomic64_t *)(l), (old), (new)))
-#define atomic_long_xchg(v, new) \
-	(atomic64_xchg((atomic64_t *)(v), (new)))
-
-#else  /*  BITS_PER_LONG == 64  */
-
-typedef atomic_t atomic_long_t;
-
-#define ATOMIC_LONG_INIT(i)	ATOMIC_INIT(i)
-static inline long atomic_long_read(atomic_long_t *l)
-{
-	atomic_t *v = (atomic_t *)l;
-
-	return (long)atomic_read(v);
-}
-=======
 /**
  * atomic_read - read atomic variable
  * @v: pointer of type atomic_t
@@ -78,7 +34,6 @@
  * useful range of an atomic_t is only 24 bits.
  */
 #define atomic_read(v)	((v)->counter)
->>>>>>> 26a28fa4
 
 /**
  * atomic_set - set atomic variable
