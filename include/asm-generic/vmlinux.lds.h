#ifndef LOAD_OFFSET
#define LOAD_OFFSET 0
#endif

#ifndef VMLINUX_SYMBOL
#define VMLINUX_SYMBOL(_sym_) _sym_
#endif

#ifndef OUTPUT_DATA_SECTION
#define OUTPUT_DATA_SECTION
#endif

/* Align . to a 8 byte boundary equals to maximum function alignment. */
#define ALIGN_FUNCTION()  . = ALIGN(8)

/* The actual configuration determine if the init/exit sections
 * are handled as text/data or they can be discarded (which
 * often happens at runtime)
 */
#ifdef CONFIG_HOTPLUG
#define DEV_KEEP(sec)    *(.dev##sec)
#define DEV_DISCARD(sec)
#else
#define DEV_KEEP(sec)
#define DEV_DISCARD(sec) *(.dev##sec)
#endif

#ifdef CONFIG_HOTPLUG_CPU
#define CPU_KEEP(sec)    *(.cpu##sec)
#define CPU_DISCARD(sec)
#else
#define CPU_KEEP(sec)
#define CPU_DISCARD(sec) *(.cpu##sec)
#endif

#if defined(CONFIG_MEMORY_HOTPLUG)
#define MEM_KEEP(sec)    *(.mem##sec)
#define MEM_DISCARD(sec)
#else
#define MEM_KEEP(sec)
#define MEM_DISCARD(sec) *(.mem##sec)
#endif


/* .data section */
#define DATA_DATA							\
	*(.data)							\
	*(.data.init.refok)						\
	*(.ref.data)							\
	DEV_KEEP(init.data)						\
	DEV_KEEP(exit.data)						\
	CPU_KEEP(init.data)						\
	CPU_KEEP(exit.data)						\
	MEM_KEEP(init.data)						\
	MEM_KEEP(exit.data)						\
	. = ALIGN(8);							\
	VMLINUX_SYMBOL(__start___markers) = .;				\
	*(__markers)							\
	VMLINUX_SYMBOL(__stop___markers) = .;

#define RO_DATA(align)							\
	. = ALIGN((align));						\
	.rodata           : AT(ADDR(.rodata) - LOAD_OFFSET) {		\
		VMLINUX_SYMBOL(__start_rodata) = .;			\
		*(.rodata) *(.rodata.*)					\
		*(__vermagic)		/* Kernel version magic */	\
		*(__markers_strings)	/* Markers: strings */		\
	} OUTPUT_DATA_SECTION						\
									\
	.rodata1          : AT(ADDR(.rodata1) - LOAD_OFFSET) {		\
		*(.rodata1)						\
	} OUTPUT_DATA_SECTION						\
									\
	BUG_TABLE							\
									\
	/* PCI quirks */						\
	.pci_fixup        : AT(ADDR(.pci_fixup) - LOAD_OFFSET) {	\
		VMLINUX_SYMBOL(__start_pci_fixups_early) = .;		\
		*(.pci_fixup_early)					\
		VMLINUX_SYMBOL(__end_pci_fixups_early) = .;		\
		VMLINUX_SYMBOL(__start_pci_fixups_header) = .;		\
		*(.pci_fixup_header)					\
		VMLINUX_SYMBOL(__end_pci_fixups_header) = .;		\
		VMLINUX_SYMBOL(__start_pci_fixups_final) = .;		\
		*(.pci_fixup_final)					\
		VMLINUX_SYMBOL(__end_pci_fixups_final) = .;		\
		VMLINUX_SYMBOL(__start_pci_fixups_enable) = .;		\
		*(.pci_fixup_enable)					\
		VMLINUX_SYMBOL(__end_pci_fixups_enable) = .;		\
		VMLINUX_SYMBOL(__start_pci_fixups_resume) = .;		\
		*(.pci_fixup_resume)					\
		VMLINUX_SYMBOL(__end_pci_fixups_resume) = .;		\
	} OUTPUT_DATA_SECTION						\
									\
	/* RapidIO route ops */						\
	.rio_route        : AT(ADDR(.rio_route) - LOAD_OFFSET) {	\
		VMLINUX_SYMBOL(__start_rio_route_ops) = .;		\
		*(.rio_route_ops)					\
		VMLINUX_SYMBOL(__end_rio_route_ops) = .;		\
	} OUTPUT_DATA_SECTION						\
									\
	/* Kernel symbol table: Normal symbols */			\
	__ksymtab         : AT(ADDR(__ksymtab) - LOAD_OFFSET) {		\
		VMLINUX_SYMBOL(__start___ksymtab) = .;			\
		*(__ksymtab)						\
		VMLINUX_SYMBOL(__stop___ksymtab) = .;			\
	} OUTPUT_DATA_SECTION						\
									\
	/* Kernel symbol table: GPL-only symbols */			\
	__ksymtab_gpl     : AT(ADDR(__ksymtab_gpl) - LOAD_OFFSET) {	\
		VMLINUX_SYMBOL(__start___ksymtab_gpl) = .;		\
		*(__ksymtab_gpl)					\
		VMLINUX_SYMBOL(__stop___ksymtab_gpl) = .;		\
	} OUTPUT_DATA_SECTION						\
									\
	/* Kernel symbol table: Normal unused symbols */		\
	__ksymtab_unused  : AT(ADDR(__ksymtab_unused) - LOAD_OFFSET) {	\
		VMLINUX_SYMBOL(__start___ksymtab_unused) = .;		\
		*(__ksymtab_unused)					\
		VMLINUX_SYMBOL(__stop___ksymtab_unused) = .;		\
	} OUTPUT_DATA_SECTION						\
									\
	/* Kernel symbol table: GPL-only unused symbols */		\
	__ksymtab_unused_gpl : AT(ADDR(__ksymtab_unused_gpl) - LOAD_OFFSET) { \
		VMLINUX_SYMBOL(__start___ksymtab_unused_gpl) = .;	\
		*(__ksymtab_unused_gpl)					\
		VMLINUX_SYMBOL(__stop___ksymtab_unused_gpl) = .;	\
	} OUTPUT_DATA_SECTION						\
									\
	/* Kernel symbol table: GPL-future-only symbols */		\
	__ksymtab_gpl_future : AT(ADDR(__ksymtab_gpl_future) - LOAD_OFFSET) { \
		VMLINUX_SYMBOL(__start___ksymtab_gpl_future) = .;	\
		*(__ksymtab_gpl_future)					\
		VMLINUX_SYMBOL(__stop___ksymtab_gpl_future) = .;	\
	} OUTPUT_DATA_SECTION						\
									\
	/* Kernel symbol table: Normal symbols */			\
	__kcrctab         : AT(ADDR(__kcrctab) - LOAD_OFFSET) {		\
		VMLINUX_SYMBOL(__start___kcrctab) = .;			\
		*(__kcrctab)						\
		VMLINUX_SYMBOL(__stop___kcrctab) = .;			\
	} OUTPUT_DATA_SECTION						\
									\
	/* Kernel symbol table: GPL-only symbols */			\
	__kcrctab_gpl     : AT(ADDR(__kcrctab_gpl) - LOAD_OFFSET) {	\
		VMLINUX_SYMBOL(__start___kcrctab_gpl) = .;		\
		*(__kcrctab_gpl)					\
		VMLINUX_SYMBOL(__stop___kcrctab_gpl) = .;		\
	} OUTPUT_DATA_SECTION						\
									\
	/* Kernel symbol table: Normal unused symbols */		\
	__kcrctab_unused  : AT(ADDR(__kcrctab_unused) - LOAD_OFFSET) {	\
		VMLINUX_SYMBOL(__start___kcrctab_unused) = .;		\
		*(__kcrctab_unused)					\
		VMLINUX_SYMBOL(__stop___kcrctab_unused) = .;		\
	} OUTPUT_DATA_SECTION						\
									\
	/* Kernel symbol table: GPL-only unused symbols */		\
	__kcrctab_unused_gpl : AT(ADDR(__kcrctab_unused_gpl) - LOAD_OFFSET) { \
		VMLINUX_SYMBOL(__start___kcrctab_unused_gpl) = .;	\
		*(__kcrctab_unused_gpl)					\
		VMLINUX_SYMBOL(__stop___kcrctab_unused_gpl) = .;	\
	} OUTPUT_DATA_SECTION						\
									\
	/* Kernel symbol table: GPL-future-only symbols */		\
	__kcrctab_gpl_future : AT(ADDR(__kcrctab_gpl_future) - LOAD_OFFSET) { \
		VMLINUX_SYMBOL(__start___kcrctab_gpl_future) = .;	\
		*(__kcrctab_gpl_future)					\
		VMLINUX_SYMBOL(__stop___kcrctab_gpl_future) = .;	\
	} OUTPUT_DATA_SECTION						\
									\
	/* Kernel symbol table: strings */				\
        __ksymtab_strings : AT(ADDR(__ksymtab_strings) - LOAD_OFFSET) {	\
		*(__ksymtab_strings)					\
	} OUTPUT_DATA_SECTION						\
									\
	/* __*init sections */						\
	__init_rodata : AT(ADDR(__init_rodata) - LOAD_OFFSET) {		\
		*(.ref.rodata)						\
		DEV_KEEP(init.rodata)					\
		DEV_KEEP(exit.rodata)					\
		CPU_KEEP(init.rodata)					\
		CPU_KEEP(exit.rodata)					\
		MEM_KEEP(init.rodata)					\
		MEM_KEEP(exit.rodata)					\
	} OUTPUT_DATA_SECTION						\
									\
	/* Built-in module parameters. */				\
	__param : AT(ADDR(__param) - LOAD_OFFSET) {			\
		VMLINUX_SYMBOL(__start___param) = .;			\
		*(__param)						\
		VMLINUX_SYMBOL(__stop___param) = .;			\
		. = ALIGN((align));					\
		VMLINUX_SYMBOL(__end_rodata) = .;			\
	} OUTPUT_DATA_SECTION						\
									\
	. = ALIGN((align));

/* RODATA provided for backward compatibility.
 * All archs are supposed to use RO_DATA() */
#define RODATA RO_DATA(4096)

#define SECURITY_INIT							\
	.security_initcall.init : AT(ADDR(.security_initcall.init) - LOAD_OFFSET) { \
		VMLINUX_SYMBOL(__security_initcall_start) = .;		\
		*(.security_initcall.init) 				\
		VMLINUX_SYMBOL(__security_initcall_end) = .;		\
	}

/* .text section. Map to function alignment to avoid address changes
 * during second ld run in second ld pass when generating System.map */
#define TEXT_TEXT							\
		ALIGN_FUNCTION();					\
		*(.text)						\
		*(.ref.text)						\
		*(.text.init.refok)					\
		*(.exit.text.refok)					\
	DEV_KEEP(init.text)						\
	DEV_KEEP(exit.text)						\
	CPU_KEEP(init.text)						\
	CPU_KEEP(exit.text)						\
	MEM_KEEP(init.text)						\
	MEM_KEEP(exit.text)


/* sched.text is aling to function alignment to secure we have same
 * address even at second ld pass when generating System.map */
#define SCHED_TEXT							\
		ALIGN_FUNCTION();					\
		VMLINUX_SYMBOL(__sched_text_start) = .;			\
		*(.sched.text)						\
		VMLINUX_SYMBOL(__sched_text_end) = .;

/* spinlock.text is aling to function alignment to secure we have same
 * address even at second ld pass when generating System.map */
#define LOCK_TEXT							\
		ALIGN_FUNCTION();					\
		VMLINUX_SYMBOL(__lock_text_start) = .;			\
		*(.spinlock.text)					\
		VMLINUX_SYMBOL(__lock_text_end) = .;

#define KPROBES_TEXT							\
		ALIGN_FUNCTION();					\
		VMLINUX_SYMBOL(__kprobes_text_start) = .;		\
		*(.kprobes.text)					\
		VMLINUX_SYMBOL(__kprobes_text_end) = .;

/* Section used for early init (in .S files) */
#define HEAD_TEXT  *(.head.text)

/* init and exit section handling */
#define INIT_DATA							\
	*(.init.data)							\
	DEV_DISCARD(init.data)						\
	DEV_DISCARD(init.rodata)					\
	CPU_DISCARD(init.data)						\
	CPU_DISCARD(init.rodata)					\
	MEM_DISCARD(init.data)						\
	MEM_DISCARD(init.rodata)

#define INIT_TEXT							\
	*(.init.text)							\
	DEV_DISCARD(init.text)						\
	CPU_DISCARD(init.text)						\
	MEM_DISCARD(init.text)

#define EXIT_DATA							\
	*(.exit.data)							\
	DEV_DISCARD(exit.data)						\
	DEV_DISCARD(exit.rodata)					\
	CPU_DISCARD(exit.data)						\
	CPU_DISCARD(exit.rodata)					\
	MEM_DISCARD(exit.data)						\
	MEM_DISCARD(exit.rodata)

#define EXIT_TEXT							\
	*(.exit.text)							\
	DEV_DISCARD(exit.text)						\
	CPU_DISCARD(exit.text)						\
	MEM_DISCARD(exit.text)

		/* DWARF debug sections.
		Symbols in the DWARF debugging sections are relative to
		the beginning of the section so we begin them at 0.  */
#define DWARF_DEBUG							\
		/* DWARF 1 */						\
		.debug          0 : { *(.debug) }			\
		.line           0 : { *(.line) }			\
		/* GNU DWARF 1 extensions */				\
		.debug_srcinfo  0 : { *(.debug_srcinfo) }		\
		.debug_sfnames  0 : { *(.debug_sfnames) }		\
		/* DWARF 1.1 and DWARF 2 */				\
		.debug_aranges  0 : { *(.debug_aranges) }		\
		.debug_pubnames 0 : { *(.debug_pubnames) }		\
		/* DWARF 2 */						\
		.debug_info     0 : { *(.debug_info			\
				.gnu.linkonce.wi.*) }			\
		.debug_abbrev   0 : { *(.debug_abbrev) }		\
		.debug_line     0 : { *(.debug_line) }			\
		.debug_frame    0 : { *(.debug_frame) }			\
		.debug_str      0 : { *(.debug_str) }			\
		.debug_loc      0 : { *(.debug_loc) }			\
		.debug_macinfo  0 : { *(.debug_macinfo) }		\
		/* SGI/MIPS DWARF 2 extensions */			\
		.debug_weaknames 0 : { *(.debug_weaknames) }		\
		.debug_funcnames 0 : { *(.debug_funcnames) }		\
		.debug_typenames 0 : { *(.debug_typenames) }		\
		.debug_varnames  0 : { *(.debug_varnames) }		\

		/* Stabs debugging sections.  */
#define STABS_DEBUG							\
		.stab 0 : { *(.stab) }					\
		.stabstr 0 : { *(.stabstr) }				\
		.stab.excl 0 : { *(.stab.excl) }			\
		.stab.exclstr 0 : { *(.stab.exclstr) }			\
		.stab.index 0 : { *(.stab.index) }			\
		.stab.indexstr 0 : { *(.stab.indexstr) }		\
		.comment 0 : { *(.comment) }

#ifdef CONFIG_GENERIC_BUG
#define BUG_TABLE							\
	. = ALIGN(8);							\
	__bug_table : AT(ADDR(__bug_table) - LOAD_OFFSET) {		\
		__start___bug_table = .;				\
		*(__bug_table)						\
		__stop___bug_table = .;					\
<<<<<<< HEAD
	} OUTPUT_DATA_SECTION
=======
	}
#else
#define BUG_TABLE
#endif
>>>>>>> b0310d0d

#define NOTES								\
	.notes : AT(ADDR(.notes) - LOAD_OFFSET) {			\
		VMLINUX_SYMBOL(__start_notes) = .;			\
		*(.note.*)						\
		VMLINUX_SYMBOL(__stop_notes) = .;			\
	}

#define INITCALLS							\
  	*(.initcall0.init)						\
  	*(.initcall0s.init)						\
  	*(.initcall1.init)						\
  	*(.initcall1s.init)						\
  	*(.initcall2.init)						\
  	*(.initcall2s.init)						\
  	*(.initcall3.init)						\
  	*(.initcall3s.init)						\
  	*(.initcall4.init)						\
  	*(.initcall4s.init)						\
  	*(.initcall5.init)						\
  	*(.initcall5s.init)						\
	*(.initcallrootfs.init)						\
  	*(.initcall6.init)						\
  	*(.initcall6s.init)						\
  	*(.initcall7.init)						\
  	*(.initcall7s.init)

#define PERCPU(align)							\
	. = ALIGN(align);						\
	__per_cpu_start = .;						\
	.data.percpu  : AT(ADDR(.data.percpu) - LOAD_OFFSET) {		\
		*(.data.percpu.page_aligned)				\
		*(.data.percpu)						\
		*(.data.percpu.shared_aligned)				\
	} OUTPUT_DATA_SECTION						\
	__per_cpu_end = .;<|MERGE_RESOLUTION|>--- conflicted
+++ resolved
@@ -324,14 +324,10 @@
 		__start___bug_table = .;				\
 		*(__bug_table)						\
 		__stop___bug_table = .;					\
-<<<<<<< HEAD
 	} OUTPUT_DATA_SECTION
-=======
-	}
 #else
 #define BUG_TABLE
 #endif
->>>>>>> b0310d0d
 
 #define NOTES								\
 	.notes : AT(ADDR(.notes) - LOAD_OFFSET) {			\
