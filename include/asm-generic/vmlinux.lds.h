--- conflicted
+++ resolved
@@ -404,9 +404,5 @@
 		*(.data.percpu)						\
 		*(.data.percpu.shared_aligned)				\
 	}								\
-<<<<<<< HEAD
 	VMLINUX_SYMBOL(__per_cpu_end) = .;
-=======
-	__per_cpu_end = .;
-#endif
->>>>>>> 4aa259e0
+#endif