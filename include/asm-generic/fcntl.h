#ifndef _ASM_GENERIC_FCNTL_H
#define _ASM_GENERIC_FCNTL_H

#include <linux/types.h>

<<<<<<< HEAD
=======
/*
 * FMODE_EXEC is 0x20
 * FMODE_NONOTIFY is 0x800000
 * These cannot be used by userspace O_* until internal and external open
 * flags are split.
 * -Eric Paris
 */

>>>>>>> 8362d43d
#define O_ACCMODE	00000003
#define O_RDONLY	00000000
#define O_WRONLY	00000001
#define O_RDWR		00000002
#ifndef O_CREAT
#define O_CREAT		00000100	/* not fcntl */
#endif
#ifndef O_EXCL
#define O_EXCL		00000200	/* not fcntl */
#endif
#ifndef O_NOCTTY
#define O_NOCTTY	00000400	/* not fcntl */
#endif
#ifndef O_TRUNC
#define O_TRUNC		00001000	/* not fcntl */
#endif
#ifndef O_APPEND
#define O_APPEND	00002000
#endif
#ifndef O_NONBLOCK
#define O_NONBLOCK	00004000
#endif
#ifndef O_DSYNC
#define O_DSYNC		00010000	/* used to be O_SYNC, see below */
#endif
#ifndef FASYNC
#define FASYNC		00020000	/* fcntl, for BSD compatibility */
#endif
#ifndef O_DIRECT
#define O_DIRECT	00040000	/* direct disk access hint */
#endif
#ifndef O_LARGEFILE
#define O_LARGEFILE	00100000
#endif
#ifndef O_DIRECTORY
#define O_DIRECTORY	00200000	/* must be a directory */
#endif
#ifndef O_NOFOLLOW
#define O_NOFOLLOW	00400000	/* don't follow links */
#endif
#ifndef O_NOATIME
#define O_NOATIME	01000000
#endif
#ifndef O_CLOEXEC
#define O_CLOEXEC	02000000	/* set close_on_exec */
#endif

/*
<<<<<<< HEAD
 * Before Linux 2.6.33 only O_DSYNC semantics were implemented, but using
=======
 * Before Linux 2.6.32 only O_DSYNC semantics were implemented, but using
>>>>>>> 8362d43d
 * the O_SYNC flag.  We continue to use the existing numerical value
 * for O_DSYNC semantics now, but using the correct symbolic name for it.
 * This new value is used to request true Posix O_SYNC semantics.  It is
 * defined in this strange way to make sure applications compiled against
 * new headers get at least O_DSYNC semantics on older kernels.
 *
 * This has the nice side-effect that we can simply test for O_DSYNC
 * wherever we do not care if O_DSYNC or O_SYNC is used.
 *
 * Note: __O_SYNC must never be used directly.
 */
#ifndef O_SYNC
#define __O_SYNC	04000000
#define O_SYNC		(__O_SYNC|O_DSYNC)
#endif

#ifndef O_NDELAY
#define O_NDELAY	O_NONBLOCK
#endif

#define F_DUPFD		0	/* dup */
#define F_GETFD		1	/* get close_on_exec */
#define F_SETFD		2	/* set/clear close_on_exec */
#define F_GETFL		3	/* get file->f_flags */
#define F_SETFL		4	/* set file->f_flags */
#ifndef F_GETLK
#define F_GETLK		5
#define F_SETLK		6
#define F_SETLKW	7
#endif
#ifndef F_SETOWN
#define F_SETOWN	8	/* for sockets. */
#define F_GETOWN	9	/* for sockets. */
#endif
#ifndef F_SETSIG
#define F_SETSIG	10	/* for sockets. */
#define F_GETSIG	11	/* for sockets. */
#endif

#ifndef CONFIG_64BIT
#ifndef F_GETLK64
#define F_GETLK64	12	/*  using 'struct flock64' */
#define F_SETLK64	13
#define F_SETLKW64	14
#endif
#endif

#ifndef F_SETOWN_EX
#define F_SETOWN_EX	15
#define F_GETOWN_EX	16
#endif

#define F_OWNER_TID	0
#define F_OWNER_PID	1
#define F_OWNER_PGRP	2

struct f_owner_ex {
	int	type;
	pid_t	pid;
};

/* for F_[GET|SET]FL */
#define FD_CLOEXEC	1	/* actually anything with low bit set goes */

/* for posix fcntl() and lockf() */
#ifndef F_RDLCK
#define F_RDLCK		0
#define F_WRLCK		1
#define F_UNLCK		2
#endif

/* for old implementation of bsd flock () */
#ifndef F_EXLCK
#define F_EXLCK		4	/* or 3 */
#define F_SHLCK		8	/* or 4 */
#endif

/* for leases */
#ifndef F_INPROGRESS
#define F_INPROGRESS	16
#endif

/* operations for bsd flock(), also used by the kernel implementation */
#define LOCK_SH		1	/* shared lock */
#define LOCK_EX		2	/* exclusive lock */
#define LOCK_NB		4	/* or'd with one of the above to prevent
				   blocking */
#define LOCK_UN		8	/* remove lock */

#define LOCK_MAND	32	/* This is a mandatory flock ... */
#define LOCK_READ	64	/* which allows concurrent read operations */
#define LOCK_WRITE	128	/* which allows concurrent write operations */
#define LOCK_RW		192	/* which allows concurrent read & write ops */

#define F_LINUX_SPECIFIC_BASE	1024

#ifndef HAVE_ARCH_STRUCT_FLOCK
#ifndef __ARCH_FLOCK_PAD
#define __ARCH_FLOCK_PAD
#endif

struct flock {
	short	l_type;
	short	l_whence;
	__kernel_off_t	l_start;
	__kernel_off_t	l_len;
	__kernel_pid_t	l_pid;
	__ARCH_FLOCK_PAD
};
#endif

#ifndef CONFIG_64BIT

#ifndef HAVE_ARCH_STRUCT_FLOCK64
#ifndef __ARCH_FLOCK64_PAD
#define __ARCH_FLOCK64_PAD
#endif

struct flock64 {
	short  l_type;
	short  l_whence;
	__kernel_loff_t l_start;
	__kernel_loff_t l_len;
	__kernel_pid_t  l_pid;
	__ARCH_FLOCK64_PAD
};
#endif
#endif /* !CONFIG_64BIT */

#endif /* _ASM_GENERIC_FCNTL_H */<|MERGE_RESOLUTION|>--- conflicted
+++ resolved
@@ -3,8 +3,6 @@
 
 #include <linux/types.h>
 
-<<<<<<< HEAD
-=======
 /*
  * FMODE_EXEC is 0x20
  * FMODE_NONOTIFY is 0x800000
@@ -13,7 +11,6 @@
  * -Eric Paris
  */
 
->>>>>>> 8362d43d
 #define O_ACCMODE	00000003
 #define O_RDONLY	00000000
 #define O_WRONLY	00000001
@@ -62,11 +59,7 @@
 #endif
 
 /*
-<<<<<<< HEAD
  * Before Linux 2.6.33 only O_DSYNC semantics were implemented, but using
-=======
- * Before Linux 2.6.32 only O_DSYNC semantics were implemented, but using
->>>>>>> 8362d43d
  * the O_SYNC flag.  We continue to use the existing numerical value
  * for O_DSYNC semantics now, but using the correct symbolic name for it.
  * This new value is used to request true Posix O_SYNC semantics.  It is
