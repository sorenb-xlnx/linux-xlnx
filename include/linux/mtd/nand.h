/*
 *  linux/include/linux/mtd/nand.h
 *
 *  Copyright © 2000-2010 David Woodhouse <dwmw2@infradead.org>
 *                        Steven J. Hill <sjhill@realitydiluted.com>
 *		          Thomas Gleixner <tglx@linutronix.de>
 *
 * This program is free software; you can redistribute it and/or modify
 * it under the terms of the GNU General Public License version 2 as
 * published by the Free Software Foundation.
 *
 * Info:
 *	Contains standard defines and IDs for NAND flash devices
 *
 * Changelog:
 *	See git changelog.
 */
#ifndef __LINUX_MTD_NAND_H
#define __LINUX_MTD_NAND_H

#include <linux/wait.h>
#include <linux/spinlock.h>
#include <linux/mtd/mtd.h>
#include <linux/mtd/flashchip.h>
#include <linux/mtd/bbm.h>

struct mtd_info;
struct nand_flash_dev;
/* Scan and identify a NAND device */
extern int nand_scan(struct mtd_info *mtd, int max_chips);
/*
 * Separate phases of nand_scan(), allowing board driver to intervene
 * and override command or ECC setup according to flash type.
 */
extern int nand_scan_ident(struct mtd_info *mtd, int max_chips,
			   struct nand_flash_dev *table);
extern int nand_scan_tail(struct mtd_info *mtd);

/* Free resources held by the NAND device */
extern void nand_release(struct mtd_info *mtd);

/* Internal helper for board drivers which need to override command function */
extern void nand_wait_ready(struct mtd_info *mtd);

/* locks all blockes present in the device */
extern int nand_lock(struct mtd_info *mtd, loff_t ofs, uint64_t len);

/* unlocks specified locked blockes */
extern int nand_unlock(struct mtd_info *mtd, loff_t ofs, uint64_t len);

/* The maximum number of NAND chips in an array */
#define NAND_MAX_CHIPS		8

/*
 * This constant declares the max. oobsize / page, which
 * is supported now. If you add a chip with bigger oobsize/page
 * adjust this accordingly.
 */
#define NAND_MAX_OOBSIZE	576
#define NAND_MAX_PAGESIZE	8192

/*
 * Constants for hardware specific CLE/ALE/NCE function
 *
 * These are bits which can be or'ed to set/clear multiple
 * bits in one go.
 */
/* Select the chip by setting nCE to low */
#define NAND_NCE		0x01
/* Select the command latch by setting CLE to high */
#define NAND_CLE		0x02
/* Select the address latch by setting ALE to high */
#define NAND_ALE		0x04

#define NAND_CTRL_CLE		(NAND_NCE | NAND_CLE)
#define NAND_CTRL_ALE		(NAND_NCE | NAND_ALE)
#define NAND_CTRL_CHANGE	0x80

/*
 * Standard NAND flash commands
 */
#define NAND_CMD_READ0		0
#define NAND_CMD_READ1		1
#define NAND_CMD_RNDOUT		5
#define NAND_CMD_PAGEPROG	0x10
#define NAND_CMD_READOOB	0x50
#define NAND_CMD_ERASE1		0x60
#define NAND_CMD_STATUS		0x70
#define NAND_CMD_STATUS_MULTI	0x71
#define NAND_CMD_SEQIN		0x80
#define NAND_CMD_RNDIN		0x85
#define NAND_CMD_READID		0x90
#define NAND_CMD_ERASE2		0xd0
#define NAND_CMD_PARAM		0xec
#define NAND_CMD_RESET		0xff

#define NAND_CMD_LOCK		0x2a
#define NAND_CMD_UNLOCK1	0x23
#define NAND_CMD_UNLOCK2	0x24

/* Extended commands for large page devices */
#define NAND_CMD_READSTART	0x30
#define NAND_CMD_RNDOUTSTART	0xE0
#define NAND_CMD_CACHEDPROG	0x15

/* Extended commands for AG-AND device */
/*
 * Note: the command for NAND_CMD_DEPLETE1 is really 0x00 but
 *       there is no way to distinguish that from NAND_CMD_READ0
 *       until the remaining sequence of commands has been completed
 *       so add a high order bit and mask it off in the command.
 */
#define NAND_CMD_DEPLETE1	0x100
#define NAND_CMD_DEPLETE2	0x38
#define NAND_CMD_STATUS_MULTI	0x71
#define NAND_CMD_STATUS_ERROR	0x72
/* multi-bank error status (banks 0-3) */
#define NAND_CMD_STATUS_ERROR0	0x73
#define NAND_CMD_STATUS_ERROR1	0x74
#define NAND_CMD_STATUS_ERROR2	0x75
#define NAND_CMD_STATUS_ERROR3	0x76
#define NAND_CMD_STATUS_RESET	0x7f
#define NAND_CMD_STATUS_CLEAR	0xff

#define NAND_CMD_NONE		-1

/* Status bits */
#define NAND_STATUS_FAIL	0x01
#define NAND_STATUS_FAIL_N1	0x02
#define NAND_STATUS_TRUE_READY	0x20
#define NAND_STATUS_READY	0x40
#define NAND_STATUS_WP		0x80

/*
 * Constants for ECC_MODES
 */
typedef enum {
	NAND_ECC_NONE,
	NAND_ECC_SOFT,
	NAND_ECC_HW,
	NAND_ECC_HW_SYNDROME,
	NAND_ECC_HW_OOB_FIRST,
} nand_ecc_modes_t;

/*
 * Constants for Hardware ECC
 */
/* Reset Hardware ECC for read */
#define NAND_ECC_READ		0
/* Reset Hardware ECC for write */
#define NAND_ECC_WRITE		1
/* Enable Hardware ECC before syndrom is read back from flash */
#define NAND_ECC_READSYN	2

/* Bit mask for flags passed to do_nand_read_ecc */
#define NAND_GET_DEVICE		0x80


/*
 * Option constants for bizarre disfunctionality and real
 * features.
 */
/* Chip can not auto increment pages */
#define NAND_NO_AUTOINCR	0x00000001
/* Buswitdh is 16 bit */
#define NAND_BUSWIDTH_16	0x00000002
/* Device supports partial programming without padding */
#define NAND_NO_PADDING		0x00000004
/* Chip has cache program function */
#define NAND_CACHEPRG		0x00000008
/* Chip has copy back function */
#define NAND_COPYBACK		0x00000010
/*
 * AND Chip which has 4 banks and a confusing page / block
 * assignment. See Renesas datasheet for further information.
 */
#define NAND_IS_AND		0x00000020
/*
 * Chip has a array of 4 pages which can be read without
 * additional ready /busy waits.
 */
#define NAND_4PAGE_ARRAY	0x00000040
/*
 * Chip requires that BBT is periodically rewritten to prevent
 * bits from adjacent blocks from 'leaking' in altering data.
 * This happens with the Renesas AG-AND chips, possibly others.
 */
#define BBT_AUTO_REFRESH	0x00000080
/*
 * Chip does not require ready check on read. True
 * for all large page devices, as they do not support
 * autoincrement.
 */
#define NAND_NO_READRDY		0x00000100
/* Chip does not allow subpage writes */
#define NAND_NO_SUBPAGE_WRITE	0x00000200

/* Device is one of 'new' xD cards that expose fake nand command set */
#define NAND_BROKEN_XD		0x00000400

/* Device behaves just like nand, but is readonly */
#define NAND_ROM		0x00000800

/* Options valid for Samsung large page devices */
#define NAND_SAMSUNG_LP_OPTIONS \
	(NAND_NO_PADDING | NAND_CACHEPRG | NAND_COPYBACK)

/* Macros to identify the above */
#define NAND_CANAUTOINCR(chip) (!(chip->options & NAND_NO_AUTOINCR))
#define NAND_MUST_PAD(chip) (!(chip->options & NAND_NO_PADDING))
#define NAND_HAS_CACHEPROG(chip) ((chip->options & NAND_CACHEPRG))
#define NAND_HAS_COPYBACK(chip) ((chip->options & NAND_COPYBACK))
/* Large page NAND with SOFT_ECC should support subpage reads */
#define NAND_SUBPAGE_READ(chip) ((chip->ecc.mode == NAND_ECC_SOFT) \
					&& (chip->page_shift > 9))

/* Mask to zero out the chip options, which come from the id table */
#define NAND_CHIPOPTIONS_MSK	(0x0000ffff & ~NAND_NO_AUTOINCR)

/* Non chip related options */
/*
 * Use a flash based bad block table. OOB identifier is saved in OOB area.
 * This option is passed to the default bad block table function.
 */
#define NAND_USE_FLASH_BBT	0x00010000
/* This option skips the bbt scan during initialization. */
#define NAND_SKIP_BBTSCAN	0x00020000
/*
 * This option is defined if the board driver allocates its own buffers
 * (e.g. because it needs them DMA-coherent).
 */
#define NAND_OWN_BUFFERS	0x00040000
/* Chip may not exist, so silence any errors in scan */
#define NAND_SCAN_SILENT_NODEV	0x00080000
/*
 * If passed additionally to NAND_USE_FLASH_BBT then BBT code will not touch
 * the OOB area.
 */
#define NAND_USE_FLASH_BBT_NO_OOB	0x00100000
/* Create an empty BBT with no vendor information if the BBT is available */
#define NAND_CREATE_EMPTY_BBT		0x00200000

/* Options set by nand scan */
/* Nand scan has allocated controller struct */
#define NAND_CONTROLLER_ALLOC	0x80000000

/* Cell info constants */
#define NAND_CI_CHIPNR_MSK	0x03
#define NAND_CI_CELLTYPE_MSK	0x0C

/* Keep gcc happy */
struct nand_chip;

struct nand_onfi_params {
	/* rev info and features block */
	/* 'O' 'N' 'F' 'I'  */
	u8 sig[4];
	__le16 revision;
	__le16 features;
	__le16 opt_cmd;
	u8 reserved[22];

	/* manufacturer information block */
	char manufacturer[12];
	char model[20];
	u8 jedec_id;
	__le16 date_code;
	u8 reserved2[13];

	/* memory organization block */
	__le32 byte_per_page;
	__le16 spare_bytes_per_page;
	__le32 data_bytes_per_ppage;
	__le16 spare_bytes_per_ppage;
	__le32 pages_per_block;
	__le32 blocks_per_lun;
	u8 lun_count;
	u8 addr_cycles;
	u8 bits_per_cell;
	__le16 bb_per_lun;
	__le16 block_endurance;
	u8 guaranteed_good_blocks;
	__le16 guaranteed_block_endurance;
	u8 programs_per_page;
	u8 ppage_attr;
	u8 ecc_bits;
	u8 interleaved_bits;
	u8 interleaved_ops;
	u8 reserved3[13];

	/* electrical parameter block */
	u8 io_pin_capacitance_max;
	__le16 async_timing_mode;
	__le16 program_cache_timing_mode;
	__le16 t_prog;
	__le16 t_bers;
	__le16 t_r;
	__le16 t_ccs;
	__le16 src_sync_timing_mode;
	__le16 src_ssync_features;
	__le16 clk_pin_capacitance_typ;
	__le16 io_pin_capacitance_typ;
	__le16 input_pin_capacitance_typ;
	u8 input_pin_capacitance_max;
	u8 driver_strenght_support;
	__le16 t_int_r;
	__le16 t_ald;
	u8 reserved4[7];

	/* vendor */
	u8 reserved5[90];

	__le16 crc;
} __attribute__((packed));

#define ONFI_CRC_BASE	0x4F4E

/**
 * struct nand_hw_control - Control structure for hardware controller (e.g ECC generator) shared among independent devices
 * @lock:               protection lock
 * @active:		the mtd device which holds the controller currently
 * @wq:			wait queue to sleep on if a NAND operation is in
 *			progress used instead of the per chip wait queue
 *			when a hw controller is available.
 */
struct nand_hw_control {
	spinlock_t lock;
	struct nand_chip *active;
	wait_queue_head_t wq;
};

/**
 * struct nand_ecc_ctrl - Control structure for ecc
 * @mode:	ecc mode
 * @steps:	number of ecc steps per page
 * @size:	data bytes per ecc step
 * @bytes:	ecc bytes per step
 * @total:	total number of ecc bytes per page
 * @prepad:	padding information for syndrome based ecc generators
 * @postpad:	padding information for syndrome based ecc generators
 * @layout:	ECC layout control struct pointer
 * @hwctl:	function to control hardware ecc generator. Must only
 *		be provided if an hardware ECC is available
 * @calculate:	function for ecc calculation or readback from ecc hardware
 * @correct:	function for ecc correction, matching to ecc generator (sw/hw)
 * @read_page_raw:	function to read a raw page without ECC
 * @write_page_raw:	function to write a raw page without ECC
 * @read_page:	function to read a page according to the ecc generator
 *		requirements.
 * @read_subpage:	function to read parts of the page covered by ECC.
 * @write_page:	function to write a page according to the ecc generator
 *		requirements.
 * @read_oob:	function to read chip OOB data
 * @write_oob:	function to write chip OOB data
 */
struct nand_ecc_ctrl {
	nand_ecc_modes_t mode;
	int steps;
	int size;
	int bytes;
	int total;
	int prepad;
	int postpad;
	struct nand_ecclayout	*layout;
	void (*hwctl)(struct mtd_info *mtd, int mode);
	int (*calculate)(struct mtd_info *mtd, const uint8_t *dat,
			uint8_t *ecc_code);
	int (*correct)(struct mtd_info *mtd, uint8_t *dat, uint8_t *read_ecc,
			uint8_t *calc_ecc);
	int (*read_page_raw)(struct mtd_info *mtd, struct nand_chip *chip,
			uint8_t *buf, int page);
	void (*write_page_raw)(struct mtd_info *mtd, struct nand_chip *chip,
			const uint8_t *buf);
	int (*read_page)(struct mtd_info *mtd, struct nand_chip *chip,
			uint8_t *buf, int page);
	int (*read_subpage)(struct mtd_info *mtd, struct nand_chip *chip,
			uint32_t offs, uint32_t len, uint8_t *buf);
	void (*write_page)(struct mtd_info *mtd, struct nand_chip *chip,
			const uint8_t *buf);
	int (*read_oob)(struct mtd_info *mtd, struct nand_chip *chip, int page,
			int sndcmd);
	int (*write_oob)(struct mtd_info *mtd, struct nand_chip *chip,
			int page);
};

/**
 * struct nand_buffers - buffer structure for read/write
 * @ecccalc:	buffer for calculated ecc
 * @ecccode:	buffer for ecc read from flash
 * @databuf:	buffer for data - dynamically sized
 *
 * Do not change the order of buffers. databuf and oobrbuf must be in
 * consecutive order.
 */
struct nand_buffers {
	uint8_t	ecccalc[NAND_MAX_OOBSIZE];
	uint8_t	ecccode[NAND_MAX_OOBSIZE];
	uint8_t databuf[NAND_MAX_PAGESIZE + NAND_MAX_OOBSIZE];
};

/**
 * struct nand_chip - NAND Private Flash Chip Data
 * @IO_ADDR_R:		[BOARDSPECIFIC] address to read the 8 I/O lines of the
 *			flash device
 * @IO_ADDR_W:		[BOARDSPECIFIC] address to write the 8 I/O lines of the
 *			flash device.
 * @read_byte:		[REPLACEABLE] read one byte from the chip
 * @read_word:		[REPLACEABLE] read one word from the chip
 * @write_buf:		[REPLACEABLE] write data from the buffer to the chip
 * @read_buf:		[REPLACEABLE] read data from the chip into the buffer
 * @verify_buf:		[REPLACEABLE] verify buffer contents against the chip
 *			data.
 * @select_chip:	[REPLACEABLE] select chip nr
 * @block_bad:		[REPLACEABLE] check, if the block is bad
 * @block_markbad:	[REPLACEABLE] mark the block bad
 * @cmd_ctrl:		[BOARDSPECIFIC] hardwarespecific funtion for controlling
 *			ALE/CLE/nCE. Also used to write command and address
 * @init_size:		[BOARDSPECIFIC] hardwarespecific funtion for setting
 *			mtd->oobsize, mtd->writesize and so on.
 *			@id_data contains the 8 bytes values of NAND_CMD_READID.
 *			Return with the bus width.
 * @dev_ready:		[BOARDSPECIFIC] hardwarespecific function for accesing
 *			device ready/busy line. If set to NULL no access to
 *			ready/busy is available and the ready/busy information
 *			is read from the chip status register.
 * @cmdfunc:		[REPLACEABLE] hardwarespecific function for writing
 *			commands to the chip.
 * @waitfunc:		[REPLACEABLE] hardwarespecific function for wait on
 *			ready.
 * @ecc:		[BOARDSPECIFIC] ecc control ctructure
 * @buffers:		buffer structure for read/write
 * @hwcontrol:		platform-specific hardware control structure
 * @ops:		oob operation operands
 * @erase_cmd:		[INTERN] erase command write function, selectable due
 *			to AND support.
 * @scan_bbt:		[REPLACEABLE] function to scan bad block table
 * @chip_delay:		[BOARDSPECIFIC] chip dependent delay for transfering
 *			data from array to read regs (tR).
 * @state:		[INTERN] the current state of the NAND device
 * @oob_poi:		poison value buffer
 * @page_shift:		[INTERN] number of address bits in a page (column
 *			address bits).
 * @phys_erase_shift:	[INTERN] number of address bits in a physical eraseblock
 * @bbt_erase_shift:	[INTERN] number of address bits in a bbt entry
 * @chip_shift:		[INTERN] number of address bits in one chip
 * @options:		[BOARDSPECIFIC] various chip options. They can partly
 *			be set to inform nand_scan about special functionality.
 *			See the defines for further explanation.
 * @badblockpos:	[INTERN] position of the bad block marker in the oob
 *			area.
<<<<<<< HEAD
=======
 * @badblockbits:	[INTERN] number of bits to left-shift the bad block
 *			number
>>>>>>> 3cbea436
 * @cellinfo:		[INTERN] MLC/multichip data from chip ident
 * @numchips:		[INTERN] number of physical chips
 * @chipsize:		[INTERN] the size of one chip for multichip arrays
 * @pagemask:		[INTERN] page number mask = number of (pages / chip) - 1
 * @pagebuf:		[INTERN] holds the pagenumber which is currently in
 *			data_buf.
 * @subpagesize:	[INTERN] holds the subpagesize
 * @onfi_version:	[INTERN] holds the chip ONFI version (BCD encoded),
 *			non 0 if ONFI supported.
 * @onfi_params:	[INTERN] holds the ONFI page parameter when ONFI is
 *			supported, 0 otherwise.
 * @ecclayout:		[REPLACEABLE] the default ecc placement scheme
 * @bbt:		[INTERN] bad block table pointer
 * @bbt_td:		[REPLACEABLE] bad block table descriptor for flash
 *			lookup.
 * @bbt_md:		[REPLACEABLE] bad block table mirror descriptor
 * @badblock_pattern:	[REPLACEABLE] bad block scan pattern used for initial
 *			bad block scan.
 * @controller:		[REPLACEABLE] a pointer to a hardware controller
 *			structure which is shared among multiple independend
 *			devices.
 * @priv:		[OPTIONAL] pointer to private chip date
 * @errstat:		[OPTIONAL] hardware specific function to perform
 *			additional error status checks (determine if errors are
 *			correctable).
 * @write_page:		[REPLACEABLE] High-level page write function
 */

struct nand_chip {
	void __iomem *IO_ADDR_R;
	void __iomem *IO_ADDR_W;

	uint8_t (*read_byte)(struct mtd_info *mtd);
	u16 (*read_word)(struct mtd_info *mtd);
	void (*write_buf)(struct mtd_info *mtd, const uint8_t *buf, int len);
	void (*read_buf)(struct mtd_info *mtd, uint8_t *buf, int len);
	int (*verify_buf)(struct mtd_info *mtd, const uint8_t *buf, int len);
	void (*select_chip)(struct mtd_info *mtd, int chip);
	int (*block_bad)(struct mtd_info *mtd, loff_t ofs, int getchip);
	int (*block_markbad)(struct mtd_info *mtd, loff_t ofs);
	void (*cmd_ctrl)(struct mtd_info *mtd, int dat, unsigned int ctrl);
	int (*init_size)(struct mtd_info *mtd, struct nand_chip *this,
			u8 *id_data);
	int (*dev_ready)(struct mtd_info *mtd);
	void (*cmdfunc)(struct mtd_info *mtd, unsigned command, int column,
			int page_addr);
	int(*waitfunc)(struct mtd_info *mtd, struct nand_chip *this);
	void (*erase_cmd)(struct mtd_info *mtd, int page);
	int (*scan_bbt)(struct mtd_info *mtd);
	int (*errstat)(struct mtd_info *mtd, struct nand_chip *this, int state,
			int status, int page);
	int (*write_page)(struct mtd_info *mtd, struct nand_chip *chip,
			const uint8_t *buf, int page, int cached, int raw);

	int chip_delay;
	unsigned int options;

	int page_shift;
	int phys_erase_shift;
	int bbt_erase_shift;
	int chip_shift;
	int numchips;
	uint64_t chipsize;
	int pagemask;
	int pagebuf;
	int subpagesize;
	uint8_t cellinfo;
	int badblockpos;
	int badblockbits;

	int onfi_version;
	struct nand_onfi_params	onfi_params;

	flstate_t state;

	uint8_t *oob_poi;
	struct nand_hw_control *controller;
	struct nand_ecclayout *ecclayout;

	struct nand_ecc_ctrl ecc;
	struct nand_buffers *buffers;
	struct nand_hw_control hwcontrol;

	struct mtd_oob_ops ops;

	uint8_t *bbt;
	struct nand_bbt_descr *bbt_td;
	struct nand_bbt_descr *bbt_md;

	struct nand_bbt_descr *badblock_pattern;

	void *priv;
};

/*
 * NAND Flash Manufacturer ID Codes
 */
#define NAND_MFR_TOSHIBA	0x98
#define NAND_MFR_SAMSUNG	0xec
#define NAND_MFR_FUJITSU	0x04
#define NAND_MFR_NATIONAL	0x8f
#define NAND_MFR_RENESAS	0x07
#define NAND_MFR_STMICRO	0x20
#define NAND_MFR_HYNIX		0xad
#define NAND_MFR_MICRON		0x2c
#define NAND_MFR_AMD		0x01

/**
 * struct nand_flash_dev - NAND Flash Device ID Structure
 * @name:	Identify the device type
 * @id:		device ID code
 * @pagesize:	Pagesize in bytes. Either 256 or 512 or 0
 *		If the pagesize is 0, then the real pagesize
 *		and the eraseize are determined from the
 *		extended id bytes in the chip
 * @erasesize:	Size of an erase block in the flash device.
 * @chipsize:	Total chipsize in Mega Bytes
 * @options:	Bitfield to store chip relevant options
 */
struct nand_flash_dev {
	char *name;
	int id;
	unsigned long pagesize;
	unsigned long chipsize;
	unsigned long erasesize;
	unsigned long options;
};

/**
 * struct nand_manufacturers - NAND Flash Manufacturer ID Structure
 * @name:	Manufacturer name
 * @id:		manufacturer ID code of device.
*/
struct nand_manufacturers {
	int id;
	char *name;
};

extern struct nand_flash_dev nand_flash_ids[];
extern struct nand_manufacturers nand_manuf_ids[];

extern int nand_scan_bbt(struct mtd_info *mtd, struct nand_bbt_descr *bd);
extern int nand_update_bbt(struct mtd_info *mtd, loff_t offs);
extern int nand_default_bbt(struct mtd_info *mtd);
extern int nand_isbad_bbt(struct mtd_info *mtd, loff_t offs, int allowbbt);
extern int nand_erase_nand(struct mtd_info *mtd, struct erase_info *instr,
			   int allowbbt);
extern int nand_do_read(struct mtd_info *mtd, loff_t from, size_t len,
			size_t *retlen, uint8_t *buf);

/**
 * struct platform_nand_chip - chip level device structure
 * @nr_chips:		max. number of chips to scan for
 * @chip_offset:	chip number offset
 * @nr_partitions:	number of partitions pointed to by partitions (or zero)
 * @partitions:		mtd partition list
 * @chip_delay:		R/B delay value in us
 * @options:		Option flags, e.g. 16bit buswidth
 * @ecclayout:		ecc layout info structure
 * @part_probe_types:	NULL-terminated array of probe types
 * @set_parts:		platform specific function to set partitions
 * @priv:		hardware controller specific settings
 */
struct platform_nand_chip {
	int nr_chips;
	int chip_offset;
	int nr_partitions;
	struct mtd_partition *partitions;
	struct nand_ecclayout *ecclayout;
	int chip_delay;
	unsigned int options;
	const char **part_probe_types;
	void (*set_parts)(uint64_t size, struct platform_nand_chip *chip);
	void *priv;
};

/* Keep gcc happy */
struct platform_device;

/**
 * struct platform_nand_ctrl - controller level device structure
 * @probe:		platform specific function to probe/setup hardware
 * @remove:		platform specific function to remove/teardown hardware
 * @hwcontrol:		platform specific hardware control structure
 * @dev_ready:		platform specific function to read ready/busy pin
 * @select_chip:	platform specific chip select function
 * @cmd_ctrl:		platform specific function for controlling
 *			ALE/CLE/nCE. Also used to write command and address
 * @write_buf:		platform specific function for write buffer
 * @read_buf:		platform specific function for read buffer
 * @priv:		private data to transport driver specific settings
 *
 * All fields are optional and depend on the hardware driver requirements
 */
struct platform_nand_ctrl {
	int (*probe)(struct platform_device *pdev);
	void (*remove)(struct platform_device *pdev);
	void (*hwcontrol)(struct mtd_info *mtd, int cmd);
	int (*dev_ready)(struct mtd_info *mtd);
	void (*select_chip)(struct mtd_info *mtd, int chip);
	void (*cmd_ctrl)(struct mtd_info *mtd, int dat, unsigned int ctrl);
	void (*write_buf)(struct mtd_info *mtd, const uint8_t *buf, int len);
	void (*read_buf)(struct mtd_info *mtd, uint8_t *buf, int len);
	void *priv;
};

/**
 * struct platform_nand_data - container structure for platform-specific data
 * @chip:		chip level chip structure
 * @ctrl:		controller level device structure
 */
struct platform_nand_data {
	struct platform_nand_chip chip;
	struct platform_nand_ctrl ctrl;
};

/* Some helpers to access the data structures */
static inline
struct platform_nand_chip *get_platform_nandchip(struct mtd_info *mtd)
{
	struct nand_chip *chip = mtd->priv;

	return chip->priv;
}

#endif /* __LINUX_MTD_NAND_H */<|MERGE_RESOLUTION|>--- conflicted
+++ resolved
@@ -448,11 +448,8 @@
  *			See the defines for further explanation.
  * @badblockpos:	[INTERN] position of the bad block marker in the oob
  *			area.
-<<<<<<< HEAD
-=======
  * @badblockbits:	[INTERN] number of bits to left-shift the bad block
  *			number
->>>>>>> 3cbea436
  * @cellinfo:		[INTERN] MLC/multichip data from chip ident
  * @numchips:		[INTERN] number of physical chips
  * @chipsize:		[INTERN] the size of one chip for multichip arrays
