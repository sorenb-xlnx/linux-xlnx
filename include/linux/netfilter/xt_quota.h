#ifndef _XT_QUOTA_H
#define _XT_QUOTA_H

#include <linux/types.h>

enum xt_quota_flags {
	XT_QUOTA_INVERT		= 0x1,
};
#define XT_QUOTA_MASK		0x1

struct xt_quota_priv;

struct xt_quota_info {
	__u32 flags;
	__u32 pad;
<<<<<<< HEAD
	aligned_u64 quota;
=======
	__aligned_u64 quota;
>>>>>>> 8eca7a00

	/* Used internally by the kernel */
	struct xt_quota_priv	*master;
};

#endif /* _XT_QUOTA_H */<|MERGE_RESOLUTION|>--- conflicted
+++ resolved
@@ -13,11 +13,7 @@
 struct xt_quota_info {
 	__u32 flags;
 	__u32 pad;
-<<<<<<< HEAD
-	aligned_u64 quota;
-=======
 	__aligned_u64 quota;
->>>>>>> 8eca7a00
 
 	/* Used internally by the kernel */
 	struct xt_quota_priv	*master;
