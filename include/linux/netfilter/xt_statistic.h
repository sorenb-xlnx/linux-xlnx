--- conflicted
+++ resolved
@@ -25,16 +25,9 @@
 			__u32	probability;
 		} random;
 		struct {
-<<<<<<< HEAD
 			__u32	every;
 			__u32	packet;
-			/* Used internally by the kernel */
-			__u32	count;
-=======
-			u_int32_t	every;
-			u_int32_t	packet;
-			u_int32_t	count; /* unused */
->>>>>>> b9d2fcee
+			__u32	count; /* unused */
 		} nth;
 	} u;
 	struct xt_statistic_priv *master __attribute__((aligned(8)));
