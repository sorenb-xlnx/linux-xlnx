--- conflicted
+++ resolved
@@ -43,29 +43,6 @@
 };
 
 /*
-<<<<<<< HEAD
- * hrtimer callback modes:
- *
- *	HRTIMER_CB_SOFTIRQ:		Callback must run in softirq context
- *	HRTIMER_CB_IRQSAFE_PERCPU:	Callback must run in hardirq context
- *					Special mode for tick emulation and
- *					scheduler timer. Such timers are per
- *					cpu and not allowed to be migrated on
- *					cpu unplug.
- *	HRTIMER_CB_IRQSAFE_UNLOCKED:	Callback should run in hardirq context
- *					with timer->base lock unlocked
- *					used for timers which call wakeup to
- *					avoid lock order problems with rq->lock
- */
-enum hrtimer_cb_mode {
-	HRTIMER_CB_SOFTIRQ,
-	HRTIMER_CB_IRQSAFE_PERCPU,
-	HRTIMER_CB_IRQSAFE_UNLOCKED,
-};
-
-/*
-=======
->>>>>>> fe2ae878
  * Values to track state of the timer
  *
  * Possible states:
@@ -128,7 +105,6 @@
 	struct hrtimer_clock_base	*base;
 	unsigned long			state;
 	struct list_head		cb_entry;
-	enum hrtimer_cb_mode		cb_mode;
 #ifdef CONFIG_TIMER_STATS
 	int				start_pid;
 	void				*start_site;
