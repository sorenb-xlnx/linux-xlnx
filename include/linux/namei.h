--- conflicted
+++ resolved
@@ -54,10 +54,7 @@
 #define LOOKUP_PARENT		0x0010
 #define LOOKUP_REVAL		0x0020
 #define LOOKUP_RCU		0x0040
-<<<<<<< HEAD
-=======
 #define LOOKUP_NO_AUTOMOUNT	0x0080
->>>>>>> 63310467
 /*
  * Intent data
  */
