/*
 * Tracing hooks
 *
 * Copyright (C) 2008-2009 Red Hat, Inc.  All rights reserved.
 *
 * This copyrighted material is made available to anyone wishing to use,
 * modify, copy, or redistribute it subject to the terms and conditions
 * of the GNU General Public License v.2.
 *
 * This file defines hook entry points called by core code where
 * user tracing/debugging support might need to do something.  These
 * entry points are called tracehook_*().  Each hook declared below
 * has a detailed kerneldoc comment giving the context (locking et
 * al) from which it is called, and the meaning of its return value.
 *
 * Each function here typically has only one call site, so it is ok
 * to have some nontrivial tracehook_*() inlines.  In all cases, the
 * fast path when no tracing is enabled should be very short.
 *
 * The purpose of this file and the tracehook_* layer is to consolidate
 * the interface that the kernel core and arch code uses to enable any
 * user debugging or tracing facility (such as ptrace).  The interfaces
 * here are carefully documented so that maintainers of core and arch
 * code do not need to think about the implementation details of the
 * tracing facilities.  Likewise, maintainers of the tracing code do not
 * need to understand all the calling core or arch code in detail, just
 * documented circumstances of each call, such as locking conditions.
 *
 * If the calling core code changes so that locking is different, then
 * it is ok to change the interface documented here.  The maintainer of
 * core code changing should notify the maintainers of the tracing code
 * that they need to work out the change.
 *
 * Some tracehook_*() inlines take arguments that the current tracing
 * implementations might not necessarily use.  These function signatures
 * are chosen to pass in all the information that is on hand in the
 * caller and might conceivably be relevant to a tracer, so that the
 * core code won't have to be updated when tracing adds more features.
 * If a call site changes so that some of those parameters are no longer
 * already on hand without extra work, then the tracehook_* interface
 * can change so there is no make-work burden on the core code.  The
 * maintainer of core code changing should notify the maintainers of the
 * tracing code that they need to work out the change.
 */

#ifndef _LINUX_TRACEHOOK_H
#define _LINUX_TRACEHOOK_H	1

#include <linux/sched.h>
#include <linux/ptrace.h>
#include <linux/security.h>
#include <linux/utrace.h>
struct linux_binprm;

/**
 * tracehook_expect_breakpoints - guess if task memory might be touched
 * @task:		current task, making a new mapping
 *
 * Return nonzero if @task is expected to want breakpoint insertion in
 * its memory at some point.  A zero return is no guarantee it won't
 * be done, but this is a hint that it's known to be likely.
 *
 * May be called with @task->mm->mmap_sem held for writing.
 */
static inline int tracehook_expect_breakpoints(struct task_struct *task)
{
	if (unlikely(task_utrace_flags(task) & UTRACE_EVENT(SIGNAL_CORE)))
		return 1;
	return (task_ptrace(task) & PT_PTRACED) != 0;
}

/*
 * ptrace report for syscall entry and exit looks identical.
 */
static inline void ptrace_report_syscall(struct pt_regs *regs)
{
	int ptrace = task_ptrace(current);

	if (!(ptrace & PT_PTRACED))
		return;

	ptrace_notify(SIGTRAP | ((ptrace & PT_TRACESYSGOOD) ? 0x80 : 0));

	/*
	 * this isn't the same as continuing with a signal, but it will do
	 * for normal use.  strace only continues with a signal if the
	 * stopping signal is not SIGTRAP.  -brl
	 */
	if (current->exit_code) {
		send_sig(current->exit_code, current, 1);
		current->exit_code = 0;
	}
}

/**
 * tracehook_report_syscall_entry - task is about to attempt a system call
 * @regs:		user register state of current task
 *
 * This will be called if %TIF_SYSCALL_TRACE has been set, when the
 * current task has just entered the kernel for a system call.
 * Full user register state is available here.  Changing the values
 * in @regs can affect the system call number and arguments to be tried.
 * It is safe to block here, preventing the system call from beginning.
 *
 * Returns zero normally, or nonzero if the calling arch code should abort
 * the system call.  That must prevent normal entry so no system call is
 * made.  If @task ever returns to user mode after this, its register state
 * is unspecified, but should be something harmless like an %ENOSYS error
 * return.  It should preserve enough information so that syscall_rollback()
 * can work (see asm-generic/syscall.h).
 *
 * Called without locks, just after entering kernel mode.
 */
static inline __must_check int tracehook_report_syscall_entry(
	struct pt_regs *regs)
{
	if ((task_utrace_flags(current) & UTRACE_EVENT(SYSCALL_ENTRY)) &&
	    utrace_report_syscall_entry(regs))
		return 1;
	ptrace_report_syscall(regs);
	return 0;
}

/**
 * tracehook_report_syscall_exit - task has just finished a system call
 * @regs:		user register state of current task
 * @step:		nonzero if simulating single-step or block-step
 *
 * This will be called if %TIF_SYSCALL_TRACE has been set, when the
 * current task has just finished an attempted system call.  Full
 * user register state is available here.  It is safe to block here,
 * preventing signals from being processed.
 *
 * If @step is nonzero, this report is also in lieu of the normal
 * trap that would follow the system call instruction because
 * user_enable_block_step() or user_enable_single_step() was used.
 * In this case, %TIF_SYSCALL_TRACE might not be set.
 *
 * Called without locks, just before checking for pending signals.
 */
static inline void tracehook_report_syscall_exit(struct pt_regs *regs, int step)
{
	if (task_utrace_flags(current) & UTRACE_EVENT(SYSCALL_EXIT))
		utrace_report_syscall_exit(regs);
	ptrace_report_syscall(regs);
}

/**
 * tracehook_unsafe_exec - check for exec declared unsafe due to tracing
 * @task:		current task doing exec
 *
 * Return %LSM_UNSAFE_* bits applied to an exec because of tracing.
 *
 * Called with task_lock() held on @task.
 */
static inline int tracehook_unsafe_exec(struct task_struct *task)
{
	int unsafe = 0;
	int ptrace = task_ptrace(task);
	if (ptrace & PT_PTRACED) {
		if (ptrace & PT_PTRACE_CAP)
			unsafe |= LSM_UNSAFE_PTRACE_CAP;
		else
			unsafe |= LSM_UNSAFE_PTRACE;
	}
	return unsafe;
}

/**
 * tracehook_tracer_task - return the task that is tracing the given task
 * @tsk:		task to consider
 *
 * Returns NULL if noone is tracing @task, or the &struct task_struct
 * pointer to its tracer.
 *
 * Must called under rcu_read_lock().  The pointer returned might be kept
 * live only by RCU.  During exec, this may be called with task_lock()
 * held on @task, still held from when tracehook_unsafe_exec() was called.
 */
static inline struct task_struct *tracehook_tracer_task(struct task_struct *tsk)
{
	if (task_ptrace(tsk) & PT_PTRACED)
		return rcu_dereference(tsk->parent);
	return NULL;
}

/**
 * tracehook_report_exec - a successful exec was completed
 * @fmt:		&struct linux_binfmt that performed the exec
 * @bprm:		&struct linux_binprm containing exec details
 * @regs:		user-mode register state
 *
 * An exec just completed, we are shortly going to return to user mode.
 * The freshly initialized register state can be seen and changed in @regs.
 * The name, file and other pointers in @bprm are still on hand to be
 * inspected, but will be freed as soon as this returns.
 *
 * Called with no locks, but with some kernel resources held live
 * and a reference on @fmt->module.
 */
static inline void tracehook_report_exec(struct linux_binfmt *fmt,
					 struct linux_binprm *bprm,
					 struct pt_regs *regs)
{
	if (unlikely(task_utrace_flags(current) & UTRACE_EVENT(EXEC)))
		utrace_report_exec(fmt, bprm, regs);
	if (!ptrace_event(PT_TRACE_EXEC, PTRACE_EVENT_EXEC, 0) &&
	    unlikely(task_ptrace(current) & PT_PTRACED))
		send_sig(SIGTRAP, current, 0);
}

/**
 * tracehook_report_exit - task has begun to exit
 * @exit_code:		pointer to value destined for @current->exit_code
 *
 * @exit_code points to the value passed to do_exit(), which tracing
 * might change here.  This is almost the first thing in do_exit(),
 * before freeing any resources or setting the %PF_EXITING flag.
 *
 * Called with no locks held.
 */
static inline void tracehook_report_exit(long *exit_code)
{
	if (unlikely(task_utrace_flags(current) & UTRACE_EVENT(EXIT)))
		utrace_report_exit(exit_code);
	ptrace_event(PT_TRACE_EXIT, PTRACE_EVENT_EXIT, *exit_code);
}

/**
 * tracehook_prepare_clone - prepare for new child to be cloned
 * @clone_flags:	%CLONE_* flags from clone/fork/vfork system call
 *
 * This is called before a new user task is to be cloned.
 * Its return value will be passed to tracehook_finish_clone().
 *
 * Called with no locks held.
 */
static inline int tracehook_prepare_clone(unsigned clone_flags)
{
	if (clone_flags & CLONE_UNTRACED)
		return 0;

	if (clone_flags & CLONE_VFORK) {
		if (current->ptrace & PT_TRACE_VFORK)
			return PTRACE_EVENT_VFORK;
	} else if ((clone_flags & CSIGNAL) != SIGCHLD) {
		if (current->ptrace & PT_TRACE_CLONE)
			return PTRACE_EVENT_CLONE;
	} else if (current->ptrace & PT_TRACE_FORK)
		return PTRACE_EVENT_FORK;

	return 0;
}

/**
 * tracehook_finish_clone - new child created and being attached
 * @child:		new child task
 * @clone_flags:	%CLONE_* flags from clone/fork/vfork system call
 * @trace:		return value from tracehook_prepare_clone()
 *
 * This is called immediately after adding @child to its parent's children list.
 * The @trace value is that returned by tracehook_prepare_clone().
 *
 * Called with current's siglock and write_lock_irq(&tasklist_lock) held.
 */
static inline void tracehook_finish_clone(struct task_struct *child,
					  unsigned long clone_flags, int trace)
{
	utrace_init_task(child);
	ptrace_init_task(child, (clone_flags & CLONE_PTRACE) || trace);
}

/**
 * tracehook_report_clone - in parent, new child is about to start running
 * @trace:		return value from tracehook_prepare_clone()
 * @regs:		parent's user register state
 * @clone_flags:	flags from parent's system call
 * @pid:		new child's PID in the parent's namespace
 * @child:		new child task
 *
 * Called after a child is set up, but before it has been started
 * running.  @trace is the value returned by tracehook_prepare_clone().
 * This is not a good place to block, because the child has not started
 * yet.  Suspend the child here if desired, and then block in
 * tracehook_report_clone_complete().  This must prevent the child from
 * self-reaping if tracehook_report_clone_complete() uses the @child
 * pointer; otherwise it might have died and been released by the time
 * tracehook_report_clone_complete() is called.
 *
 * Called with no locks held, but the child cannot run until this returns.
 */
static inline void tracehook_report_clone(int trace, struct pt_regs *regs,
					  unsigned long clone_flags,
					  pid_t pid, struct task_struct *child)
{
	if (unlikely(task_utrace_flags(current) & UTRACE_EVENT(CLONE)))
		utrace_report_clone(clone_flags, child);
	if (unlikely(trace) || unlikely(clone_flags & CLONE_PTRACE)) {
		/*
		 * The child starts up with an immediate SIGSTOP.
		 */
		sigaddset(&child->pending.signal, SIGSTOP);
		set_tsk_thread_flag(child, TIF_SIGPENDING);
	}
}

/**
 * tracehook_report_clone_complete - new child is running
 * @trace:		return value from tracehook_prepare_clone()
 * @regs:		parent's user register state
 * @clone_flags:	flags from parent's system call
 * @pid:		new child's PID in the parent's namespace
 * @child:		child task, already running
 *
 * This is called just after the child has started running.  This is
 * just before the clone/fork syscall returns, or blocks for vfork
 * child completion if @clone_flags has the %CLONE_VFORK bit set.
 * The @child pointer may be invalid if a self-reaping child died and
 * tracehook_report_clone() took no action to prevent it from self-reaping.
 *
 * Called with no locks held.
 */
static inline void tracehook_report_clone_complete(int trace,
						   struct pt_regs *regs,
						   unsigned long clone_flags,
						   pid_t pid,
						   struct task_struct *child)
{
	if (unlikely(task_utrace_flags(current) & UTRACE_EVENT(CLONE)) &&
	    (clone_flags & CLONE_VFORK))
		utrace_finish_vfork(current);
	if (unlikely(trace))
		ptrace_event(0, trace, pid);
}

/**
 * tracehook_report_vfork_done - vfork parent's child has exited or exec'd
 * @child:		child task, already running
 * @pid:		new child's PID in the parent's namespace
 *
 * Called after a %CLONE_VFORK parent has waited for the child to complete.
 * The clone/vfork system call will return immediately after this.
 * The @child pointer may be invalid if a self-reaping child died and
 * tracehook_report_clone() took no action to prevent it from self-reaping.
 *
 * Called with no locks held.
 */
static inline void tracehook_report_vfork_done(struct task_struct *child,
					       pid_t pid)
{
	ptrace_event(PT_TRACE_VFORK_DONE, PTRACE_EVENT_VFORK_DONE, pid);
}

/**
 * tracehook_prepare_release_task - task is being reaped, clean up tracing
 * @task:		task in %EXIT_DEAD state
 *
 * This is called in release_task() just before @task gets finally reaped
 * and freed.  This would be the ideal place to remove and clean up any
 * tracing-related state for @task.
 *
 * Called with no locks held.
 */
static inline void tracehook_prepare_release_task(struct task_struct *task)
{
	utrace_release_task(task);
}

/**
 * tracehook_finish_release_task - final tracing clean-up
 * @task:		task in %EXIT_DEAD state
 *
 * This is called in release_task() when @task is being in the middle of
 * being reaped.  After this, there must be no tracing entanglements.
 *
 * Called with write_lock_irq(&tasklist_lock) held.
 */
static inline void tracehook_finish_release_task(struct task_struct *task)
{
	ptrace_release_task(task);
	BUG_ON(task->exit_state != EXIT_DEAD);
}

/**
 * tracehook_signal_handler - signal handler setup is complete
 * @sig:		number of signal being delivered
 * @info:		siginfo_t of signal being delivered
 * @ka:			sigaction setting that chose the handler
 * @regs:		user register state
 * @stepping:		nonzero if debugger single-step or block-step in use
 *
 * Called by the arch code after a signal handler has been set up.
 * Register and stack state reflects the user handler about to run.
 * Signal mask changes have already been made.
 *
 * Called without locks, shortly before returning to user mode
 * (or handling more signals).
 */
static inline void tracehook_signal_handler(int sig, siginfo_t *info,
					    const struct k_sigaction *ka,
					    struct pt_regs *regs, int stepping)
{
	if (task_utrace_flags(current))
		utrace_signal_handler(current, stepping);
	if (stepping)
		ptrace_notify(SIGTRAP);
}

/**
 * tracehook_consider_ignored_signal - suppress short-circuit of ignored signal
 * @task:		task receiving the signal
 * @sig:		signal number being sent
 *
 * Return zero iff tracing doesn't care to examine this ignored signal,
 * so it can short-circuit normal delivery and never even get queued.
 *
 * Called with @task->sighand->siglock held.
 */
static inline int tracehook_consider_ignored_signal(struct task_struct *task,
						    int sig)
{
	if (unlikely(task_utrace_flags(task) & UTRACE_EVENT(SIGNAL_IGN)))
		return 1;
	return (task_ptrace(task) & PT_PTRACED) != 0;
}

/**
 * tracehook_consider_fatal_signal - suppress special handling of fatal signal
 * @task:		task receiving the signal
 * @sig:		signal number being sent
 *
 * Return nonzero to prevent special handling of this termination signal.
 * Normally handler for signal is %SIG_DFL.  It can be %SIG_IGN if @sig is
 * ignored, in which case force_sig() is about to reset it to %SIG_DFL.
 * When this returns zero, this signal might cause a quick termination
 * that does not give the debugger a chance to intercept the signal.
 *
 * Called with or without @task->sighand->siglock held.
 */
static inline int tracehook_consider_fatal_signal(struct task_struct *task,
						  int sig)
{
	if (unlikely(task_utrace_flags(task) & (UTRACE_EVENT(SIGNAL_TERM) |
						UTRACE_EVENT(SIGNAL_CORE))))
		return 1;
	return (task_ptrace(task) & PT_PTRACED) != 0;
}

/**
 * tracehook_force_sigpending - let tracing force signal_pending(current) on
 *
 * Called when recomputing our signal_pending() flag.  Return nonzero
 * to force the signal_pending() flag on, so that tracehook_get_signal()
 * will be called before the next return to user mode.
 *
 * Called with @current->sighand->siglock held.
 */
static inline int tracehook_force_sigpending(void)
{
	if (unlikely(task_utrace_flags(current)))
		return utrace_interrupt_pending();
	return 0;
}

/**
 * tracehook_get_signal - deliver synthetic signal to traced task
 * @task:		@current
 * @regs:		task_pt_regs(@current)
 * @info:		details of synthetic signal
 * @return_ka:		sigaction for synthetic signal
 *
 * Return zero to check for a real pending signal normally.
 * Return -1 after releasing the siglock to repeat the check.
 * Return a signal number to induce an artifical signal delivery,
 * setting *@info and *@return_ka to specify its details and behavior.
 *
 * The @return_ka->sa_handler value controls the disposition of the
 * signal, no matter the signal number.  For %SIG_DFL, the return value
 * is a representative signal to indicate the behavior (e.g. %SIGTERM
 * for death, %SIGQUIT for core dump, %SIGSTOP for job control stop,
 * %SIGTSTP for stop unless in an orphaned pgrp), but the signal number
 * reported will be @info->si_signo instead.
 *
 * Called with @task->sighand->siglock held, before dequeuing pending signals.
 */
static inline int tracehook_get_signal(struct task_struct *task,
				       struct pt_regs *regs,
				       siginfo_t *info,
				       struct k_sigaction *return_ka)
{
	if (unlikely(task_utrace_flags(task)))
		return utrace_get_signal(task, regs, info, return_ka);
	return 0;
}

/**
 * tracehook_notify_jctl - report about job control stop/continue
 * @notify:		zero, %CLD_STOPPED or %CLD_CONTINUED
 * @why:		%CLD_STOPPED or %CLD_CONTINUED
 *
 * This is called when we might call do_notify_parent_cldstop().
 *
 * @notify is zero if we would not ordinarily send a %SIGCHLD,
 * or is the %CLD_STOPPED or %CLD_CONTINUED .si_code for %SIGCHLD.
 *
 * @why is %CLD_STOPPED when about to stop for job control;
 * we are already in %TASK_STOPPED state, about to call schedule().
 * It might also be that we have just exited (check %PF_EXITING),
 * but need to report that a group-wide stop is complete.
 *
 * @why is %CLD_CONTINUED when waking up after job control stop and
 * ready to make a delayed @notify report.
 *
 * Return the %CLD_* value for %SIGCHLD, or zero to generate no signal.
 *
 * Called with the siglock held.
 */
static inline int tracehook_notify_jctl(int notify, int why)
{
	if (task_utrace_flags(current) & UTRACE_EVENT(JCTL))
		utrace_report_jctl(notify, why);
	return notify ?: (current->ptrace & PT_PTRACED) ? why : 0;
}

#define DEATH_REAP			-1
#define DEATH_DELAYED_GROUP_LEADER	-2

/**
 * tracehook_notify_death - task is dead, ready to notify parent
 * @task:		@current task now exiting
 * @death_cookie:	value to pass to tracehook_report_death()
 * @group_dead:		nonzero if this was the last thread in the group to die
 *
 * A return value >= 0 means call do_notify_parent() with that signal
 * number.  Negative return value can be %DEATH_REAP to self-reap right
 * now, or %DEATH_DELAYED_GROUP_LEADER to a zombie without notifying our
 * parent.  Note that a return value of 0 means a do_notify_parent() call
 * that sends no signal, but still wakes up a parent blocked in wait*().
 *
 * Called with write_lock_irq(&tasklist_lock) held.
 */
static inline int tracehook_notify_death(struct task_struct *task,
					 void **death_cookie, int group_dead)
{
<<<<<<< HEAD
	*death_cookie = task_utrace_struct(task);

	if (task->exit_signal == -1)
=======
	if (task_detached(task))
>>>>>>> cb619d51
		return task->ptrace ? SIGCHLD : DEATH_REAP;

	/*
	 * If something other than our normal parent is ptracing us, then
	 * send it a SIGCHLD instead of honoring exit_signal.  exit_signal
	 * only has special meaning to our real parent.
	 */
	if (thread_group_empty(task) && !ptrace_reparented(task))
		return task->exit_signal;

	return task->ptrace ? SIGCHLD : DEATH_DELAYED_GROUP_LEADER;
}

/**
 * tracehook_report_death - task is dead and ready to be reaped
 * @task:		@current task now exiting
 * @signal:		return value from tracheook_notify_death()
 * @death_cookie:	value passed back from tracehook_notify_death()
 * @group_dead:		nonzero if this was the last thread in the group to die
 *
 * Thread has just become a zombie or is about to self-reap.  If positive,
 * @signal is the signal number just sent to the parent (usually %SIGCHLD).
 * If @signal is %DEATH_REAP, this thread will self-reap.  If @signal is
 * %DEATH_DELAYED_GROUP_LEADER, this is a delayed_group_leader() zombie.
 * The @death_cookie was passed back by tracehook_notify_death().
 *
 * If normal reaping is not inhibited, @task->exit_state might be changing
 * in parallel.
 *
 * Called without locks.
 */
static inline void tracehook_report_death(struct task_struct *task,
					  int signal, void *death_cookie,
					  int group_dead)
{
	/*
	 * This barrier ensures that our caller's setting of
	 * @task->exit_state precedes checking @task->utrace_flags here.
	 * If utrace_set_events() was just called to enable
	 * UTRACE_EVENT(DEATH), then we are obliged to call
	 * utrace_report_death() and not miss it.  utrace_set_events()
	 * uses tasklist_lock to synchronize enabling the bit with the
	 * actual change to @task->exit_state, but we need this barrier
	 * to be sure we see a flags change made just before our caller
	 * took the tasklist_lock.
	 */
	smp_mb();
	if (task_utrace_flags(task) & _UTRACE_DEATH_EVENTS)
		utrace_report_death(task, death_cookie, group_dead, signal);
}

#ifdef TIF_NOTIFY_RESUME
/**
 * set_notify_resume - cause tracehook_notify_resume() to be called
 * @task:		task that will call tracehook_notify_resume()
 *
 * Calling this arranges that @task will call tracehook_notify_resume()
 * before returning to user mode.  If it's already running in user mode,
 * it will enter the kernel and call tracehook_notify_resume() soon.
 * If it's blocked, it will not be woken.
 */
static inline void set_notify_resume(struct task_struct *task)
{
	if (!test_and_set_tsk_thread_flag(task, TIF_NOTIFY_RESUME))
		kick_process(task);
}

/**
 * tracehook_notify_resume - report when about to return to user mode
 * @regs:		user-mode registers of @current task
 *
 * This is called when %TIF_NOTIFY_RESUME has been set.  Now we are
 * about to return to user mode, and the user state in @regs can be
 * inspected or adjusted.  The caller in arch code has cleared
 * %TIF_NOTIFY_RESUME before the call.  If the flag gets set again
 * asynchronously, this will be called again before we return to
 * user mode.
 *
 * Called without locks.  However, on some machines this may be
 * called with interrupts disabled.
 */
static inline void tracehook_notify_resume(struct pt_regs *regs)
{
	struct task_struct *task = current;
	/*
	 * This pairs with the barrier implicit in set_notify_resume().
	 * It ensures that we read the nonzero utrace_flags set before
	 * set_notify_resume() was called by utrace setup.
	 */
	smp_rmb();
	if (task_utrace_flags(task))
		utrace_resume(task, regs);
}
#endif	/* TIF_NOTIFY_RESUME */

#endif	/* <linux/tracehook.h> */<|MERGE_RESOLUTION|>--- conflicted
+++ resolved
@@ -542,13 +542,9 @@
 static inline int tracehook_notify_death(struct task_struct *task,
 					 void **death_cookie, int group_dead)
 {
-<<<<<<< HEAD
 	*death_cookie = task_utrace_struct(task);
 
-	if (task->exit_signal == -1)
-=======
 	if (task_detached(task))
->>>>>>> cb619d51
 		return task->ptrace ? SIGCHLD : DEATH_REAP;
 
 	/*
