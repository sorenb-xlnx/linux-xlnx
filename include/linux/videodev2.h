/*
 *  Video for Linux Two header file
 *
 *  Copyright (C) 1999-2007 the contributors
 *
 *  This program is free software; you can redistribute it and/or modify
 *  it under the terms of the GNU General Public License as published by
 *  the Free Software Foundation; either version 2 of the License, or
 *  (at your option) any later version.
 *
 *  This program is distributed in the hope that it will be useful,
 *  but WITHOUT ANY WARRANTY; without even the implied warranty of
 *  MERCHANTABILITY or FITNESS FOR A PARTICULAR PURPOSE.  See the
 *  GNU General Public License for more details.
 *
 *  Alternatively you can redistribute this file under the terms of the
 *  BSD license as stated below:
 *
 *  Redistribution and use in source and binary forms, with or without
 *  modification, are permitted provided that the following conditions
 *  are met:
 *  1. Redistributions of source code must retain the above copyright
 *     notice, this list of conditions and the following disclaimer.
 *  2. Redistributions in binary form must reproduce the above copyright
 *     notice, this list of conditions and the following disclaimer in
 *     the documentation and/or other materials provided with the
 *     distribution.
 *  3. The names of its contributors may not be used to endorse or promote
 *     products derived from this software without specific prior written
 *     permission.
 *
 *  THIS SOFTWARE IS PROVIDED BY THE COPYRIGHT HOLDERS AND CONTRIBUTORS
 *  "AS IS" AND ANY EXPRESS OR IMPLIED WARRANTIES, INCLUDING, BUT NOT
 *  LIMITED TO, THE IMPLIED WARRANTIES OF MERCHANTABILITY AND FITNESS FOR
 *  A PARTICULAR PURPOSE ARE DISCLAIMED. IN NO EVENT SHALL THE COPYRIGHT
 *  OWNER OR CONTRIBUTORS BE LIABLE FOR ANY DIRECT, INDIRECT, INCIDENTAL,
 *  SPECIAL, EXEMPLARY, OR CONSEQUENTIAL DAMAGES (INCLUDING, BUT NOT LIMITED
 *  TO, PROCUREMENT OF SUBSTITUTE GOODS OR SERVICES; LOSS OF USE, DATA, OR
 *  PROFITS; OR BUSINESS INTERRUPTION) HOWEVER CAUSED AND ON ANY THEORY OF
 *  LIABILITY, WHETHER IN CONTRACT, STRICT LIABILITY, OR TORT (INCLUDING
 *  NEGLIGENCE OR OTHERWISE) ARISING IN ANY WAY OUT OF THE USE OF THIS
 *  SOFTWARE, EVEN IF ADVISED OF THE POSSIBILITY OF SUCH DAMAGE.
 *
 *	Header file for v4l or V4L2 drivers and applications
 * with public API.
 * All kernel-specific stuff were moved to media/v4l2-dev.h, so
 * no #if __KERNEL tests are allowed here
 *
 *	See http://linuxtv.org for more info
 *
 *	Author: Bill Dirks <bill@thedirks.org>
 *		Justin Schoeman
 *              Hans Verkuil <hverkuil@xs4all.nl>
 *		et al.
 */
#ifndef __LINUX_VIDEODEV2_H
#define __LINUX_VIDEODEV2_H

#ifdef __KERNEL__
#include <linux/time.h>     /* need struct timeval */
#else
#include <sys/time.h>
#endif
#include <linux/compiler.h>
#include <linux/ioctl.h>
#include <linux/types.h>

/*
 * Common stuff for both V4L1 and V4L2
 * Moved from videodev.h
 */
#define VIDEO_MAX_FRAME               32

#ifndef __KERNEL__

/* These defines are V4L1 specific and should not be used with the V4L2 API!
   They will be removed from this header in the future. */

#define VID_TYPE_CAPTURE	1	/* Can capture */
#define VID_TYPE_TUNER		2	/* Can tune */
#define VID_TYPE_TELETEXT	4	/* Does teletext */
#define VID_TYPE_OVERLAY	8	/* Overlay onto frame buffer */
#define VID_TYPE_CHROMAKEY	16	/* Overlay by chromakey */
#define VID_TYPE_CLIPPING	32	/* Can clip */
#define VID_TYPE_FRAMERAM	64	/* Uses the frame buffer memory */
#define VID_TYPE_SCALES		128	/* Scalable */
#define VID_TYPE_MONOCHROME	256	/* Monochrome only */
#define VID_TYPE_SUBCAPTURE	512	/* Can capture subareas of the image */
#define VID_TYPE_MPEG_DECODER	1024	/* Can decode MPEG streams */
#define VID_TYPE_MPEG_ENCODER	2048	/* Can encode MPEG streams */
#define VID_TYPE_MJPEG_DECODER	4096	/* Can decode MJPEG streams */
#define VID_TYPE_MJPEG_ENCODER	8192	/* Can encode MJPEG streams */
#endif

/*
 *	M I S C E L L A N E O U S
 */

/*  Four-character-code (FOURCC) */
#define v4l2_fourcc(a, b, c, d)\
	((__u32)(a) | ((__u32)(b) << 8) | ((__u32)(c) << 16) | ((__u32)(d) << 24))

/*
 *	E N U M S
 */
enum v4l2_field {
	V4L2_FIELD_ANY           = 0, /* driver can choose from none,
					 top, bottom, interlaced
					 depending on whatever it thinks
					 is approximate ... */
	V4L2_FIELD_NONE          = 1, /* this device has no fields ... */
	V4L2_FIELD_TOP           = 2, /* top field only */
	V4L2_FIELD_BOTTOM        = 3, /* bottom field only */
	V4L2_FIELD_INTERLACED    = 4, /* both fields interlaced */
	V4L2_FIELD_SEQ_TB        = 5, /* both fields sequential into one
					 buffer, top-bottom order */
	V4L2_FIELD_SEQ_BT        = 6, /* same as above + bottom-top order */
	V4L2_FIELD_ALTERNATE     = 7, /* both fields alternating into
					 separate buffers */
	V4L2_FIELD_INTERLACED_TB = 8, /* both fields interlaced, top field
					 first and the top field is
					 transmitted first */
	V4L2_FIELD_INTERLACED_BT = 9, /* both fields interlaced, top field
					 first and the bottom field is
					 transmitted first */
};
#define V4L2_FIELD_HAS_TOP(field)	\
	((field) == V4L2_FIELD_TOP 	||\
	 (field) == V4L2_FIELD_INTERLACED ||\
	 (field) == V4L2_FIELD_INTERLACED_TB ||\
	 (field) == V4L2_FIELD_INTERLACED_BT ||\
	 (field) == V4L2_FIELD_SEQ_TB	||\
	 (field) == V4L2_FIELD_SEQ_BT)
#define V4L2_FIELD_HAS_BOTTOM(field)	\
	((field) == V4L2_FIELD_BOTTOM 	||\
	 (field) == V4L2_FIELD_INTERLACED ||\
	 (field) == V4L2_FIELD_INTERLACED_TB ||\
	 (field) == V4L2_FIELD_INTERLACED_BT ||\
	 (field) == V4L2_FIELD_SEQ_TB	||\
	 (field) == V4L2_FIELD_SEQ_BT)
#define V4L2_FIELD_HAS_BOTH(field)	\
	((field) == V4L2_FIELD_INTERLACED ||\
	 (field) == V4L2_FIELD_INTERLACED_TB ||\
	 (field) == V4L2_FIELD_INTERLACED_BT ||\
	 (field) == V4L2_FIELD_SEQ_TB ||\
	 (field) == V4L2_FIELD_SEQ_BT)

enum v4l2_buf_type {
	V4L2_BUF_TYPE_VIDEO_CAPTURE        = 1,
	V4L2_BUF_TYPE_VIDEO_OUTPUT         = 2,
	V4L2_BUF_TYPE_VIDEO_OVERLAY        = 3,
	V4L2_BUF_TYPE_VBI_CAPTURE          = 4,
	V4L2_BUF_TYPE_VBI_OUTPUT           = 5,
	V4L2_BUF_TYPE_SLICED_VBI_CAPTURE   = 6,
	V4L2_BUF_TYPE_SLICED_VBI_OUTPUT    = 7,
#if 1
	/* Experimental */
	V4L2_BUF_TYPE_VIDEO_OUTPUT_OVERLAY = 8,
#endif
	V4L2_BUF_TYPE_PRIVATE              = 0x80,
};

enum v4l2_ctrl_type {
	V4L2_CTRL_TYPE_INTEGER	     = 1,
	V4L2_CTRL_TYPE_BOOLEAN	     = 2,
	V4L2_CTRL_TYPE_MENU	     = 3,
	V4L2_CTRL_TYPE_BUTTON	     = 4,
	V4L2_CTRL_TYPE_INTEGER64     = 5,
	V4L2_CTRL_TYPE_CTRL_CLASS    = 6,
	V4L2_CTRL_TYPE_STRING        = 7,
};

enum v4l2_tuner_type {
	V4L2_TUNER_RADIO	     = 1,
	V4L2_TUNER_ANALOG_TV	     = 2,
	V4L2_TUNER_DIGITAL_TV	     = 3,
};

enum v4l2_memory {
	V4L2_MEMORY_MMAP             = 1,
	V4L2_MEMORY_USERPTR          = 2,
	V4L2_MEMORY_OVERLAY          = 3,
};

/* see also http://vektor.theorem.ca/graphics/ycbcr/ */
enum v4l2_colorspace {
	/* ITU-R 601 -- broadcast NTSC/PAL */
	V4L2_COLORSPACE_SMPTE170M     = 1,

	/* 1125-Line (US) HDTV */
	V4L2_COLORSPACE_SMPTE240M     = 2,

	/* HD and modern captures. */
	V4L2_COLORSPACE_REC709        = 3,

	/* broken BT878 extents (601, luma range 16-253 instead of 16-235) */
	V4L2_COLORSPACE_BT878         = 4,

	/* These should be useful.  Assume 601 extents. */
	V4L2_COLORSPACE_470_SYSTEM_M  = 5,
	V4L2_COLORSPACE_470_SYSTEM_BG = 6,

	/* I know there will be cameras that send this.  So, this is
	 * unspecified chromaticities and full 0-255 on each of the
	 * Y'CbCr components
	 */
	V4L2_COLORSPACE_JPEG          = 7,

	/* For RGB colourspaces, this is probably a good start. */
	V4L2_COLORSPACE_SRGB          = 8,
};

enum v4l2_priority {
	V4L2_PRIORITY_UNSET       = 0,  /* not initialized */
	V4L2_PRIORITY_BACKGROUND  = 1,
	V4L2_PRIORITY_INTERACTIVE = 2,
	V4L2_PRIORITY_RECORD      = 3,
	V4L2_PRIORITY_DEFAULT     = V4L2_PRIORITY_INTERACTIVE,
};

struct v4l2_rect {
	__s32   left;
	__s32   top;
	__s32   width;
	__s32   height;
};

struct v4l2_fract {
	__u32   numerator;
	__u32   denominator;
};

/*
 *	D R I V E R   C A P A B I L I T I E S
 */
struct v4l2_capability {
	__u8	driver[16];	/* i.e. "bttv" */
	__u8	card[32];	/* i.e. "Hauppauge WinTV" */
	__u8	bus_info[32];	/* "PCI:" + pci_name(pci_dev) */
	__u32   version;        /* should use KERNEL_VERSION() */
	__u32	capabilities;	/* Device capabilities */
	__u32	reserved[4];
};

/* Values for 'capabilities' field */
#define V4L2_CAP_VIDEO_CAPTURE		0x00000001  /* Is a video capture device */
#define V4L2_CAP_VIDEO_OUTPUT		0x00000002  /* Is a video output device */
#define V4L2_CAP_VIDEO_OVERLAY		0x00000004  /* Can do video overlay */
#define V4L2_CAP_VBI_CAPTURE		0x00000010  /* Is a raw VBI capture device */
#define V4L2_CAP_VBI_OUTPUT		0x00000020  /* Is a raw VBI output device */
#define V4L2_CAP_SLICED_VBI_CAPTURE	0x00000040  /* Is a sliced VBI capture device */
#define V4L2_CAP_SLICED_VBI_OUTPUT	0x00000080  /* Is a sliced VBI output device */
#define V4L2_CAP_RDS_CAPTURE		0x00000100  /* RDS data capture */
#define V4L2_CAP_VIDEO_OUTPUT_OVERLAY	0x00000200  /* Can do video output overlay */
#define V4L2_CAP_HW_FREQ_SEEK		0x00000400  /* Can do hardware frequency seek  */
#define V4L2_CAP_RDS_OUTPUT		0x00000800  /* Is an RDS encoder */

#define V4L2_CAP_TUNER			0x00010000  /* has a tuner */
#define V4L2_CAP_AUDIO			0x00020000  /* has audio support */
#define V4L2_CAP_RADIO			0x00040000  /* is a radio device */
#define V4L2_CAP_MODULATOR		0x00080000  /* has a modulator */

#define V4L2_CAP_READWRITE              0x01000000  /* read/write systemcalls */
#define V4L2_CAP_ASYNCIO                0x02000000  /* async I/O */
#define V4L2_CAP_STREAMING              0x04000000  /* streaming I/O ioctls */

/*
 *	V I D E O   I M A G E   F O R M A T
 */
struct v4l2_pix_format {
	__u32         		width;
	__u32			height;
	__u32			pixelformat;
	enum v4l2_field  	field;
	__u32            	bytesperline;	/* for padding, zero if unused */
	__u32          		sizeimage;
	enum v4l2_colorspace	colorspace;
	__u32			priv;		/* private data, depends on pixelformat */
};

/*      Pixel format         FOURCC                          depth  Description  */

/* RGB formats */
#define V4L2_PIX_FMT_RGB332  v4l2_fourcc('R', 'G', 'B', '1') /*  8  RGB-3-3-2     */
#define V4L2_PIX_FMT_RGB444  v4l2_fourcc('R', '4', '4', '4') /* 16  xxxxrrrr ggggbbbb */
#define V4L2_PIX_FMT_RGB555  v4l2_fourcc('R', 'G', 'B', 'O') /* 16  RGB-5-5-5     */
#define V4L2_PIX_FMT_RGB565  v4l2_fourcc('R', 'G', 'B', 'P') /* 16  RGB-5-6-5     */
#define V4L2_PIX_FMT_RGB555X v4l2_fourcc('R', 'G', 'B', 'Q') /* 16  RGB-5-5-5 BE  */
#define V4L2_PIX_FMT_RGB565X v4l2_fourcc('R', 'G', 'B', 'R') /* 16  RGB-5-6-5 BE  */
#define V4L2_PIX_FMT_BGR24   v4l2_fourcc('B', 'G', 'R', '3') /* 24  BGR-8-8-8     */
#define V4L2_PIX_FMT_RGB24   v4l2_fourcc('R', 'G', 'B', '3') /* 24  RGB-8-8-8     */
#define V4L2_PIX_FMT_BGR32   v4l2_fourcc('B', 'G', 'R', '4') /* 32  BGR-8-8-8-8   */
#define V4L2_PIX_FMT_RGB32   v4l2_fourcc('R', 'G', 'B', '4') /* 32  RGB-8-8-8-8   */

/* Grey formats */
#define V4L2_PIX_FMT_GREY    v4l2_fourcc('G', 'R', 'E', 'Y') /*  8  Greyscale     */
#define V4L2_PIX_FMT_Y16     v4l2_fourcc('Y', '1', '6', ' ') /* 16  Greyscale     */

/* Palette formats */
#define V4L2_PIX_FMT_PAL8    v4l2_fourcc('P', 'A', 'L', '8') /*  8  8-bit palette */

/* Luminance+Chrominance formats */
#define V4L2_PIX_FMT_YVU410  v4l2_fourcc('Y', 'V', 'U', '9') /*  9  YVU 4:1:0     */
#define V4L2_PIX_FMT_YVU420  v4l2_fourcc('Y', 'V', '1', '2') /* 12  YVU 4:2:0     */
#define V4L2_PIX_FMT_YUYV    v4l2_fourcc('Y', 'U', 'Y', 'V') /* 16  YUV 4:2:2     */
#define V4L2_PIX_FMT_YYUV    v4l2_fourcc('Y', 'Y', 'U', 'V') /* 16  YUV 4:2:2     */
#define V4L2_PIX_FMT_YVYU    v4l2_fourcc('Y', 'V', 'Y', 'U') /* 16 YVU 4:2:2 */
#define V4L2_PIX_FMT_UYVY    v4l2_fourcc('U', 'Y', 'V', 'Y') /* 16  YUV 4:2:2     */
#define V4L2_PIX_FMT_VYUY    v4l2_fourcc('V', 'Y', 'U', 'Y') /* 16  YUV 4:2:2     */
#define V4L2_PIX_FMT_YUV422P v4l2_fourcc('4', '2', '2', 'P') /* 16  YVU422 planar */
#define V4L2_PIX_FMT_YUV411P v4l2_fourcc('4', '1', '1', 'P') /* 16  YVU411 planar */
#define V4L2_PIX_FMT_Y41P    v4l2_fourcc('Y', '4', '1', 'P') /* 12  YUV 4:1:1     */
#define V4L2_PIX_FMT_YUV444  v4l2_fourcc('Y', '4', '4', '4') /* 16  xxxxyyyy uuuuvvvv */
#define V4L2_PIX_FMT_YUV555  v4l2_fourcc('Y', 'U', 'V', 'O') /* 16  YUV-5-5-5     */
#define V4L2_PIX_FMT_YUV565  v4l2_fourcc('Y', 'U', 'V', 'P') /* 16  YUV-5-6-5     */
#define V4L2_PIX_FMT_YUV32   v4l2_fourcc('Y', 'U', 'V', '4') /* 32  YUV-8-8-8-8   */
#define V4L2_PIX_FMT_YUV410  v4l2_fourcc('Y', 'U', 'V', '9') /*  9  YUV 4:1:0     */
#define V4L2_PIX_FMT_YUV420  v4l2_fourcc('Y', 'U', '1', '2') /* 12  YUV 4:2:0     */
#define V4L2_PIX_FMT_HI240   v4l2_fourcc('H', 'I', '2', '4') /*  8  8-bit color   */
#define V4L2_PIX_FMT_HM12    v4l2_fourcc('H', 'M', '1', '2') /*  8  YUV 4:2:0 16x16 macroblocks */

/* two planes -- one Y, one Cr + Cb interleaved  */
#define V4L2_PIX_FMT_NV12    v4l2_fourcc('N', 'V', '1', '2') /* 12  Y/CbCr 4:2:0  */
#define V4L2_PIX_FMT_NV21    v4l2_fourcc('N', 'V', '2', '1') /* 12  Y/CrCb 4:2:0  */
#define V4L2_PIX_FMT_NV16    v4l2_fourcc('N', 'V', '1', '6') /* 16  Y/CbCr 4:2:2  */
#define V4L2_PIX_FMT_NV61    v4l2_fourcc('N', 'V', '6', '1') /* 16  Y/CrCb 4:2:2  */

/* Bayer formats - see http://www.siliconimaging.com/RGB%20Bayer.htm */
#define V4L2_PIX_FMT_SBGGR8  v4l2_fourcc('B', 'A', '8', '1') /*  8  BGBG.. GRGR.. */
#define V4L2_PIX_FMT_SGBRG8  v4l2_fourcc('G', 'B', 'R', 'G') /*  8  GBGB.. RGRG.. */
#define V4L2_PIX_FMT_SGRBG8  v4l2_fourcc('G', 'R', 'B', 'G') /*  8  GRGR.. BGBG.. */
#define V4L2_PIX_FMT_SGRBG10 v4l2_fourcc('B', 'A', '1', '0') /* 10bit raw bayer */
	/* 10bit raw bayer DPCM compressed to 8 bits */
#define V4L2_PIX_FMT_SGRBG10DPCM8 v4l2_fourcc('B', 'D', '1', '0')
	/*
	 * 10bit raw bayer, expanded to 16 bits
	 * xxxxrrrrrrrrrrxxxxgggggggggg xxxxggggggggggxxxxbbbbbbbbbb...
	 */
#define V4L2_PIX_FMT_SBGGR16 v4l2_fourcc('B', 'Y', 'R', '2') /* 16  BGBG.. GRGR.. */

/* compressed formats */
#define V4L2_PIX_FMT_MJPEG    v4l2_fourcc('M', 'J', 'P', 'G') /* Motion-JPEG   */
#define V4L2_PIX_FMT_JPEG     v4l2_fourcc('J', 'P', 'E', 'G') /* JFIF JPEG     */
#define V4L2_PIX_FMT_DV       v4l2_fourcc('d', 'v', 's', 'd') /* 1394          */
#define V4L2_PIX_FMT_MPEG     v4l2_fourcc('M', 'P', 'E', 'G') /* MPEG-1/2/4    */

/*  Vendor-specific formats   */
#define V4L2_PIX_FMT_WNVA     v4l2_fourcc('W', 'N', 'V', 'A') /* Winnov hw compress */
#define V4L2_PIX_FMT_SN9C10X  v4l2_fourcc('S', '9', '1', '0') /* SN9C10x compression */
#define V4L2_PIX_FMT_SN9C20X_I420 v4l2_fourcc('S', '9', '2', '0') /* SN9C20x YUV 4:2:0 */
#define V4L2_PIX_FMT_PWC1     v4l2_fourcc('P', 'W', 'C', '1') /* pwc older webcam */
#define V4L2_PIX_FMT_PWC2     v4l2_fourcc('P', 'W', 'C', '2') /* pwc newer webcam */
#define V4L2_PIX_FMT_ET61X251 v4l2_fourcc('E', '6', '2', '5') /* ET61X251 compression */
#define V4L2_PIX_FMT_SPCA501  v4l2_fourcc('S', '5', '0', '1') /* YUYV per line */
#define V4L2_PIX_FMT_SPCA505  v4l2_fourcc('S', '5', '0', '5') /* YYUV per line */
#define V4L2_PIX_FMT_SPCA508  v4l2_fourcc('S', '5', '0', '8') /* YUVY per line */
#define V4L2_PIX_FMT_SPCA561  v4l2_fourcc('S', '5', '6', '1') /* compressed GBRG bayer */
#define V4L2_PIX_FMT_PAC207   v4l2_fourcc('P', '2', '0', '7') /* compressed BGGR bayer */
#define V4L2_PIX_FMT_MR97310A v4l2_fourcc('M', '3', '1', '0') /* compressed BGGR bayer */
#define V4L2_PIX_FMT_SQ905C   v4l2_fourcc('9', '0', '5', 'C') /* compressed RGGB bayer */
#define V4L2_PIX_FMT_PJPG     v4l2_fourcc('P', 'J', 'P', 'G') /* Pixart 73xx JPEG */
#define V4L2_PIX_FMT_OV511    v4l2_fourcc('O', '5', '1', '1') /* ov511 JPEG */
#define V4L2_PIX_FMT_OV518    v4l2_fourcc('O', '5', '1', '8') /* ov518 JPEG */
<<<<<<< HEAD
#define V4L2_PIX_FMT_STV0680  v4l2_fourcc('S', '6', '8', '0') /* stv0680 bayer */
=======
#define V4L2_PIX_FMT_TM6000   v4l2_fourcc('T', 'M', '6', '0') /* tm5600/tm60x0 */
>>>>>>> 103d7bb8

/*
 *	F O R M A T   E N U M E R A T I O N
 */
struct v4l2_fmtdesc {
	__u32		    index;             /* Format number      */
	enum v4l2_buf_type  type;              /* buffer type        */
	__u32               flags;
	__u8		    description[32];   /* Description string */
	__u32		    pixelformat;       /* Format fourcc      */
	__u32		    reserved[4];
};

#define V4L2_FMT_FLAG_COMPRESSED 0x0001
#define V4L2_FMT_FLAG_EMULATED   0x0002

#if 1
	/* Experimental Frame Size and frame rate enumeration */
/*
 *	F R A M E   S I Z E   E N U M E R A T I O N
 */
enum v4l2_frmsizetypes {
	V4L2_FRMSIZE_TYPE_DISCRETE	= 1,
	V4L2_FRMSIZE_TYPE_CONTINUOUS	= 2,
	V4L2_FRMSIZE_TYPE_STEPWISE	= 3,
};

struct v4l2_frmsize_discrete {
	__u32			width;		/* Frame width [pixel] */
	__u32			height;		/* Frame height [pixel] */
};

struct v4l2_frmsize_stepwise {
	__u32			min_width;	/* Minimum frame width [pixel] */
	__u32			max_width;	/* Maximum frame width [pixel] */
	__u32			step_width;	/* Frame width step size [pixel] */
	__u32			min_height;	/* Minimum frame height [pixel] */
	__u32			max_height;	/* Maximum frame height [pixel] */
	__u32			step_height;	/* Frame height step size [pixel] */
};

struct v4l2_frmsizeenum {
	__u32			index;		/* Frame size number */
	__u32			pixel_format;	/* Pixel format */
	__u32			type;		/* Frame size type the device supports. */

	union {					/* Frame size */
		struct v4l2_frmsize_discrete	discrete;
		struct v4l2_frmsize_stepwise	stepwise;
	};

	__u32   reserved[2];			/* Reserved space for future use */
};

/*
 *	F R A M E   R A T E   E N U M E R A T I O N
 */
enum v4l2_frmivaltypes {
	V4L2_FRMIVAL_TYPE_DISCRETE	= 1,
	V4L2_FRMIVAL_TYPE_CONTINUOUS	= 2,
	V4L2_FRMIVAL_TYPE_STEPWISE	= 3,
};

struct v4l2_frmival_stepwise {
	struct v4l2_fract	min;		/* Minimum frame interval [s] */
	struct v4l2_fract	max;		/* Maximum frame interval [s] */
	struct v4l2_fract	step;		/* Frame interval step size [s] */
};

struct v4l2_frmivalenum {
	__u32			index;		/* Frame format index */
	__u32			pixel_format;	/* Pixel format */
	__u32			width;		/* Frame width */
	__u32			height;		/* Frame height */
	__u32			type;		/* Frame interval type the device supports. */

	union {					/* Frame interval */
		struct v4l2_fract		discrete;
		struct v4l2_frmival_stepwise	stepwise;
	};

	__u32	reserved[2];			/* Reserved space for future use */
};
#endif

/*
 *	T I M E C O D E
 */
struct v4l2_timecode {
	__u32	type;
	__u32	flags;
	__u8	frames;
	__u8	seconds;
	__u8	minutes;
	__u8	hours;
	__u8	userbits[4];
};

/*  Type  */
#define V4L2_TC_TYPE_24FPS		1
#define V4L2_TC_TYPE_25FPS		2
#define V4L2_TC_TYPE_30FPS		3
#define V4L2_TC_TYPE_50FPS		4
#define V4L2_TC_TYPE_60FPS		5

/*  Flags  */
#define V4L2_TC_FLAG_DROPFRAME		0x0001 /* "drop-frame" mode */
#define V4L2_TC_FLAG_COLORFRAME		0x0002
#define V4L2_TC_USERBITS_field		0x000C
#define V4L2_TC_USERBITS_USERDEFINED	0x0000
#define V4L2_TC_USERBITS_8BITCHARS	0x0008
/* The above is based on SMPTE timecodes */

struct v4l2_jpegcompression {
	int quality;

	int  APPn;              /* Number of APP segment to be written,
				 * must be 0..15 */
	int  APP_len;           /* Length of data in JPEG APPn segment */
	char APP_data[60];      /* Data in the JPEG APPn segment. */

	int  COM_len;           /* Length of data in JPEG COM segment */
	char COM_data[60];      /* Data in JPEG COM segment */

	__u32 jpeg_markers;     /* Which markers should go into the JPEG
				 * output. Unless you exactly know what
				 * you do, leave them untouched.
				 * Inluding less markers will make the
				 * resulting code smaller, but there will
				 * be fewer aplications which can read it.
				 * The presence of the APP and COM marker
				 * is influenced by APP_len and COM_len
				 * ONLY, not by this property! */

#define V4L2_JPEG_MARKER_DHT (1<<3)    /* Define Huffman Tables */
#define V4L2_JPEG_MARKER_DQT (1<<4)    /* Define Quantization Tables */
#define V4L2_JPEG_MARKER_DRI (1<<5)    /* Define Restart Interval */
#define V4L2_JPEG_MARKER_COM (1<<6)    /* Comment segment */
#define V4L2_JPEG_MARKER_APP (1<<7)    /* App segment, driver will
					* allways use APP0 */
};

/*
 *	M E M O R Y - M A P P I N G   B U F F E R S
 */
struct v4l2_requestbuffers {
	__u32			count;
	enum v4l2_buf_type      type;
	enum v4l2_memory        memory;
	__u32			reserved[2];
};

struct v4l2_buffer {
	__u32			index;
	enum v4l2_buf_type      type;
	__u32			bytesused;
	__u32			flags;
	enum v4l2_field		field;
	struct timeval		timestamp;
	struct v4l2_timecode	timecode;
	__u32			sequence;

	/* memory location */
	enum v4l2_memory        memory;
	union {
		__u32           offset;
		unsigned long   userptr;
	} m;
	__u32			length;
	__u32			input;
	__u32			reserved;
};

/*  Flags for 'flags' field */
#define V4L2_BUF_FLAG_MAPPED	0x0001  /* Buffer is mapped (flag) */
#define V4L2_BUF_FLAG_QUEUED	0x0002	/* Buffer is queued for processing */
#define V4L2_BUF_FLAG_DONE	0x0004	/* Buffer is ready */
#define V4L2_BUF_FLAG_KEYFRAME	0x0008	/* Image is a keyframe (I-frame) */
#define V4L2_BUF_FLAG_PFRAME	0x0010	/* Image is a P-frame */
#define V4L2_BUF_FLAG_BFRAME	0x0020	/* Image is a B-frame */
#define V4L2_BUF_FLAG_TIMECODE	0x0100	/* timecode field is valid */
#define V4L2_BUF_FLAG_INPUT     0x0200  /* input field is valid */

/*
 *	O V E R L A Y   P R E V I E W
 */
struct v4l2_framebuffer {
	__u32			capability;
	__u32			flags;
/* FIXME: in theory we should pass something like PCI device + memory
 * region + offset instead of some physical address */
	void                    *base;
	struct v4l2_pix_format	fmt;
};
/*  Flags for the 'capability' field. Read only */
#define V4L2_FBUF_CAP_EXTERNOVERLAY	0x0001
#define V4L2_FBUF_CAP_CHROMAKEY		0x0002
#define V4L2_FBUF_CAP_LIST_CLIPPING     0x0004
#define V4L2_FBUF_CAP_BITMAP_CLIPPING	0x0008
#define V4L2_FBUF_CAP_LOCAL_ALPHA	0x0010
#define V4L2_FBUF_CAP_GLOBAL_ALPHA	0x0020
#define V4L2_FBUF_CAP_LOCAL_INV_ALPHA	0x0040
/*  Flags for the 'flags' field. */
#define V4L2_FBUF_FLAG_PRIMARY		0x0001
#define V4L2_FBUF_FLAG_OVERLAY		0x0002
#define V4L2_FBUF_FLAG_CHROMAKEY	0x0004
#define V4L2_FBUF_FLAG_LOCAL_ALPHA	0x0008
#define V4L2_FBUF_FLAG_GLOBAL_ALPHA	0x0010
#define V4L2_FBUF_FLAG_LOCAL_INV_ALPHA	0x0020

struct v4l2_clip {
	struct v4l2_rect        c;
	struct v4l2_clip	__user *next;
};

struct v4l2_window {
	struct v4l2_rect        w;
	enum v4l2_field  	field;
	__u32			chromakey;
	struct v4l2_clip	__user *clips;
	__u32			clipcount;
	void			__user *bitmap;
	__u8                    global_alpha;
};

/*
 *	C A P T U R E   P A R A M E T E R S
 */
struct v4l2_captureparm {
	__u32		   capability;	  /*  Supported modes */
	__u32		   capturemode;	  /*  Current mode */
	struct v4l2_fract  timeperframe;  /*  Time per frame in .1us units */
	__u32		   extendedmode;  /*  Driver-specific extensions */
	__u32              readbuffers;   /*  # of buffers for read */
	__u32		   reserved[4];
};

/*  Flags for 'capability' and 'capturemode' fields */
#define V4L2_MODE_HIGHQUALITY	0x0001	/*  High quality imaging mode */
#define V4L2_CAP_TIMEPERFRAME	0x1000	/*  timeperframe field is supported */

struct v4l2_outputparm {
	__u32		   capability;	 /*  Supported modes */
	__u32		   outputmode;	 /*  Current mode */
	struct v4l2_fract  timeperframe; /*  Time per frame in seconds */
	__u32		   extendedmode; /*  Driver-specific extensions */
	__u32              writebuffers; /*  # of buffers for write */
	__u32		   reserved[4];
};

/*
 *	I N P U T   I M A G E   C R O P P I N G
 */
struct v4l2_cropcap {
	enum v4l2_buf_type      type;
	struct v4l2_rect        bounds;
	struct v4l2_rect        defrect;
	struct v4l2_fract       pixelaspect;
};

struct v4l2_crop {
	enum v4l2_buf_type      type;
	struct v4l2_rect        c;
};

/*
 *      A N A L O G   V I D E O   S T A N D A R D
 */

typedef __u64 v4l2_std_id;

/* one bit for each */
#define V4L2_STD_PAL_B          ((v4l2_std_id)0x00000001)
#define V4L2_STD_PAL_B1         ((v4l2_std_id)0x00000002)
#define V4L2_STD_PAL_G          ((v4l2_std_id)0x00000004)
#define V4L2_STD_PAL_H          ((v4l2_std_id)0x00000008)
#define V4L2_STD_PAL_I          ((v4l2_std_id)0x00000010)
#define V4L2_STD_PAL_D          ((v4l2_std_id)0x00000020)
#define V4L2_STD_PAL_D1         ((v4l2_std_id)0x00000040)
#define V4L2_STD_PAL_K          ((v4l2_std_id)0x00000080)

#define V4L2_STD_PAL_M          ((v4l2_std_id)0x00000100)
#define V4L2_STD_PAL_N          ((v4l2_std_id)0x00000200)
#define V4L2_STD_PAL_Nc         ((v4l2_std_id)0x00000400)
#define V4L2_STD_PAL_60         ((v4l2_std_id)0x00000800)

#define V4L2_STD_NTSC_M         ((v4l2_std_id)0x00001000)
#define V4L2_STD_NTSC_M_JP      ((v4l2_std_id)0x00002000)
#define V4L2_STD_NTSC_443       ((v4l2_std_id)0x00004000)
#define V4L2_STD_NTSC_M_KR      ((v4l2_std_id)0x00008000)

#define V4L2_STD_SECAM_B        ((v4l2_std_id)0x00010000)
#define V4L2_STD_SECAM_D        ((v4l2_std_id)0x00020000)
#define V4L2_STD_SECAM_G        ((v4l2_std_id)0x00040000)
#define V4L2_STD_SECAM_H        ((v4l2_std_id)0x00080000)
#define V4L2_STD_SECAM_K        ((v4l2_std_id)0x00100000)
#define V4L2_STD_SECAM_K1       ((v4l2_std_id)0x00200000)
#define V4L2_STD_SECAM_L        ((v4l2_std_id)0x00400000)
#define V4L2_STD_SECAM_LC       ((v4l2_std_id)0x00800000)

/* ATSC/HDTV */
#define V4L2_STD_ATSC_8_VSB     ((v4l2_std_id)0x01000000)
#define V4L2_STD_ATSC_16_VSB    ((v4l2_std_id)0x02000000)

/* FIXME:
   Although std_id is 64 bits, there is an issue on PPC32 architecture that
   makes switch(__u64) to break. So, there's a hack on v4l2-common.c rounding
   this value to 32 bits.
   As, currently, the max value is for V4L2_STD_ATSC_16_VSB (30 bits wide),
   it should work fine. However, if needed to add more than two standards,
   v4l2-common.c should be fixed.
 */

/* some merged standards */
#define V4L2_STD_MN	(V4L2_STD_PAL_M|V4L2_STD_PAL_N|V4L2_STD_PAL_Nc|V4L2_STD_NTSC)
#define V4L2_STD_B	(V4L2_STD_PAL_B|V4L2_STD_PAL_B1|V4L2_STD_SECAM_B)
#define V4L2_STD_GH	(V4L2_STD_PAL_G|V4L2_STD_PAL_H|V4L2_STD_SECAM_G|V4L2_STD_SECAM_H)
#define V4L2_STD_DK	(V4L2_STD_PAL_DK|V4L2_STD_SECAM_DK)

/* some common needed stuff */
#define V4L2_STD_PAL_BG		(V4L2_STD_PAL_B		|\
				 V4L2_STD_PAL_B1	|\
				 V4L2_STD_PAL_G)
#define V4L2_STD_PAL_DK		(V4L2_STD_PAL_D		|\
				 V4L2_STD_PAL_D1	|\
				 V4L2_STD_PAL_K)
#define V4L2_STD_PAL		(V4L2_STD_PAL_BG	|\
				 V4L2_STD_PAL_DK	|\
				 V4L2_STD_PAL_H		|\
				 V4L2_STD_PAL_I)
#define V4L2_STD_NTSC           (V4L2_STD_NTSC_M	|\
				 V4L2_STD_NTSC_M_JP     |\
				 V4L2_STD_NTSC_M_KR)
#define V4L2_STD_SECAM_DK      	(V4L2_STD_SECAM_D	|\
				 V4L2_STD_SECAM_K	|\
				 V4L2_STD_SECAM_K1)
#define V4L2_STD_SECAM		(V4L2_STD_SECAM_B	|\
				 V4L2_STD_SECAM_G	|\
				 V4L2_STD_SECAM_H	|\
				 V4L2_STD_SECAM_DK	|\
				 V4L2_STD_SECAM_L       |\
				 V4L2_STD_SECAM_LC)

#define V4L2_STD_525_60		(V4L2_STD_PAL_M		|\
				 V4L2_STD_PAL_60	|\
				 V4L2_STD_NTSC		|\
				 V4L2_STD_NTSC_443)
#define V4L2_STD_625_50		(V4L2_STD_PAL		|\
				 V4L2_STD_PAL_N		|\
				 V4L2_STD_PAL_Nc	|\
				 V4L2_STD_SECAM)
#define V4L2_STD_ATSC           (V4L2_STD_ATSC_8_VSB    |\
				 V4L2_STD_ATSC_16_VSB)

#define V4L2_STD_UNKNOWN        0
#define V4L2_STD_ALL            (V4L2_STD_525_60	|\
				 V4L2_STD_625_50)

struct v4l2_standard {
	__u32		     index;
	v4l2_std_id          id;
	__u8		     name[24];
	struct v4l2_fract    frameperiod; /* Frames, not fields */
	__u32		     framelines;
	__u32		     reserved[4];
};

/*
 *	V I D E O   I N P U T S
 */
struct v4l2_input {
	__u32	     index;		/*  Which input */
	__u8	     name[32];		/*  Label */
	__u32	     type;		/*  Type of input */
	__u32	     audioset;		/*  Associated audios (bitfield) */
	__u32        tuner;             /*  Associated tuner */
	v4l2_std_id  std;
	__u32	     status;
	__u32	     reserved[4];
};

/*  Values for the 'type' field */
#define V4L2_INPUT_TYPE_TUNER		1
#define V4L2_INPUT_TYPE_CAMERA		2

/* field 'status' - general */
#define V4L2_IN_ST_NO_POWER    0x00000001  /* Attached device is off */
#define V4L2_IN_ST_NO_SIGNAL   0x00000002
#define V4L2_IN_ST_NO_COLOR    0x00000004

/* field 'status' - sensor orientation */
/* If sensor is mounted upside down set both bits */
#define V4L2_IN_ST_HFLIP       0x00000010 /* Frames are flipped horizontally */
#define V4L2_IN_ST_VFLIP       0x00000020 /* Frames are flipped vertically */

/* field 'status' - analog */
#define V4L2_IN_ST_NO_H_LOCK   0x00000100  /* No horizontal sync lock */
#define V4L2_IN_ST_COLOR_KILL  0x00000200  /* Color killer is active */

/* field 'status' - digital */
#define V4L2_IN_ST_NO_SYNC     0x00010000  /* No synchronization lock */
#define V4L2_IN_ST_NO_EQU      0x00020000  /* No equalizer lock */
#define V4L2_IN_ST_NO_CARRIER  0x00040000  /* Carrier recovery failed */

/* field 'status' - VCR and set-top box */
#define V4L2_IN_ST_MACROVISION 0x01000000  /* Macrovision detected */
#define V4L2_IN_ST_NO_ACCESS   0x02000000  /* Conditional access denied */
#define V4L2_IN_ST_VTR         0x04000000  /* VTR time constant */

/*
 *	V I D E O   O U T P U T S
 */
struct v4l2_output {
	__u32	     index;		/*  Which output */
	__u8	     name[32];		/*  Label */
	__u32	     type;		/*  Type of output */
	__u32	     audioset;		/*  Associated audios (bitfield) */
	__u32	     modulator;         /*  Associated modulator */
	v4l2_std_id  std;
	__u32	     reserved[4];
};
/*  Values for the 'type' field */
#define V4L2_OUTPUT_TYPE_MODULATOR		1
#define V4L2_OUTPUT_TYPE_ANALOG			2
#define V4L2_OUTPUT_TYPE_ANALOGVGAOVERLAY	3

/*
 *	C O N T R O L S
 */
struct v4l2_control {
	__u32		     id;
	__s32		     value;
};

struct v4l2_ext_control {
	__u32 id;
	__u32 size;
	__u32 reserved2[1];
	union {
		__s32 value;
		__s64 value64;
		char *string;
	};
} __attribute__ ((packed));

struct v4l2_ext_controls {
	__u32 ctrl_class;
	__u32 count;
	__u32 error_idx;
	__u32 reserved[2];
	struct v4l2_ext_control *controls;
};

/*  Values for ctrl_class field */
#define V4L2_CTRL_CLASS_USER 0x00980000	/* Old-style 'user' controls */
#define V4L2_CTRL_CLASS_MPEG 0x00990000	/* MPEG-compression controls */
#define V4L2_CTRL_CLASS_CAMERA 0x009a0000	/* Camera class controls */
#define V4L2_CTRL_CLASS_FM_TX 0x009b0000	/* FM Modulator control class */

#define V4L2_CTRL_ID_MASK      	  (0x0fffffff)
#define V4L2_CTRL_ID2CLASS(id)    ((id) & 0x0fff0000UL)
#define V4L2_CTRL_DRIVER_PRIV(id) (((id) & 0xffff) >= 0x1000)

/*  Used in the VIDIOC_QUERYCTRL ioctl for querying controls */
struct v4l2_queryctrl {
	__u32		     id;
	enum v4l2_ctrl_type  type;
	__u8		     name[32];	/* Whatever */
	__s32		     minimum;	/* Note signedness */
	__s32		     maximum;
	__s32		     step;
	__s32		     default_value;
	__u32                flags;
	__u32		     reserved[2];
};

/*  Used in the VIDIOC_QUERYMENU ioctl for querying menu items */
struct v4l2_querymenu {
	__u32		id;
	__u32		index;
	__u8		name[32];	/* Whatever */
	__u32		reserved;
};

/*  Control flags  */
#define V4L2_CTRL_FLAG_DISABLED		0x0001
#define V4L2_CTRL_FLAG_GRABBED		0x0002
#define V4L2_CTRL_FLAG_READ_ONLY 	0x0004
#define V4L2_CTRL_FLAG_UPDATE 		0x0008
#define V4L2_CTRL_FLAG_INACTIVE 	0x0010
#define V4L2_CTRL_FLAG_SLIDER 		0x0020
#define V4L2_CTRL_FLAG_WRITE_ONLY 	0x0040

/*  Query flag, to be ORed with the control ID */
#define V4L2_CTRL_FLAG_NEXT_CTRL	0x80000000

/*  User-class control IDs defined by V4L2 */
#define V4L2_CID_BASE			(V4L2_CTRL_CLASS_USER | 0x900)
#define V4L2_CID_USER_BASE 		V4L2_CID_BASE
/*  IDs reserved for driver specific controls */
#define V4L2_CID_PRIVATE_BASE		0x08000000

#define V4L2_CID_USER_CLASS 		(V4L2_CTRL_CLASS_USER | 1)
#define V4L2_CID_BRIGHTNESS		(V4L2_CID_BASE+0)
#define V4L2_CID_CONTRAST		(V4L2_CID_BASE+1)
#define V4L2_CID_SATURATION		(V4L2_CID_BASE+2)
#define V4L2_CID_HUE			(V4L2_CID_BASE+3)
#define V4L2_CID_AUDIO_VOLUME		(V4L2_CID_BASE+5)
#define V4L2_CID_AUDIO_BALANCE		(V4L2_CID_BASE+6)
#define V4L2_CID_AUDIO_BASS		(V4L2_CID_BASE+7)
#define V4L2_CID_AUDIO_TREBLE		(V4L2_CID_BASE+8)
#define V4L2_CID_AUDIO_MUTE		(V4L2_CID_BASE+9)
#define V4L2_CID_AUDIO_LOUDNESS		(V4L2_CID_BASE+10)
#define V4L2_CID_BLACK_LEVEL		(V4L2_CID_BASE+11) /* Deprecated */
#define V4L2_CID_AUTO_WHITE_BALANCE	(V4L2_CID_BASE+12)
#define V4L2_CID_DO_WHITE_BALANCE	(V4L2_CID_BASE+13)
#define V4L2_CID_RED_BALANCE		(V4L2_CID_BASE+14)
#define V4L2_CID_BLUE_BALANCE		(V4L2_CID_BASE+15)
#define V4L2_CID_GAMMA			(V4L2_CID_BASE+16)
#define V4L2_CID_WHITENESS		(V4L2_CID_GAMMA) /* Deprecated */
#define V4L2_CID_EXPOSURE		(V4L2_CID_BASE+17)
#define V4L2_CID_AUTOGAIN		(V4L2_CID_BASE+18)
#define V4L2_CID_GAIN			(V4L2_CID_BASE+19)
#define V4L2_CID_HFLIP			(V4L2_CID_BASE+20)
#define V4L2_CID_VFLIP			(V4L2_CID_BASE+21)

/* Deprecated; use V4L2_CID_PAN_RESET and V4L2_CID_TILT_RESET */
#define V4L2_CID_HCENTER		(V4L2_CID_BASE+22)
#define V4L2_CID_VCENTER		(V4L2_CID_BASE+23)

#define V4L2_CID_POWER_LINE_FREQUENCY	(V4L2_CID_BASE+24)
enum v4l2_power_line_frequency {
	V4L2_CID_POWER_LINE_FREQUENCY_DISABLED	= 0,
	V4L2_CID_POWER_LINE_FREQUENCY_50HZ	= 1,
	V4L2_CID_POWER_LINE_FREQUENCY_60HZ	= 2,
};
#define V4L2_CID_HUE_AUTO			(V4L2_CID_BASE+25)
#define V4L2_CID_WHITE_BALANCE_TEMPERATURE	(V4L2_CID_BASE+26)
#define V4L2_CID_SHARPNESS			(V4L2_CID_BASE+27)
#define V4L2_CID_BACKLIGHT_COMPENSATION 	(V4L2_CID_BASE+28)
#define V4L2_CID_CHROMA_AGC                     (V4L2_CID_BASE+29)
#define V4L2_CID_COLOR_KILLER                   (V4L2_CID_BASE+30)
#define V4L2_CID_COLORFX			(V4L2_CID_BASE+31)
enum v4l2_colorfx {
	V4L2_COLORFX_NONE	= 0,
	V4L2_COLORFX_BW		= 1,
	V4L2_COLORFX_SEPIA	= 2,
};
#define V4L2_CID_AUTOBRIGHTNESS			(V4L2_CID_BASE+32)
#define V4L2_CID_BAND_STOP_FILTER		(V4L2_CID_BASE+33)

/* last CID + 1 */
#define V4L2_CID_LASTP1                         (V4L2_CID_BASE+34)

/*  MPEG-class control IDs defined by V4L2 */
#define V4L2_CID_MPEG_BASE 			(V4L2_CTRL_CLASS_MPEG | 0x900)
#define V4L2_CID_MPEG_CLASS 			(V4L2_CTRL_CLASS_MPEG | 1)

/*  MPEG streams */
#define V4L2_CID_MPEG_STREAM_TYPE 		(V4L2_CID_MPEG_BASE+0)
enum v4l2_mpeg_stream_type {
	V4L2_MPEG_STREAM_TYPE_MPEG2_PS   = 0, /* MPEG-2 program stream */
	V4L2_MPEG_STREAM_TYPE_MPEG2_TS   = 1, /* MPEG-2 transport stream */
	V4L2_MPEG_STREAM_TYPE_MPEG1_SS   = 2, /* MPEG-1 system stream */
	V4L2_MPEG_STREAM_TYPE_MPEG2_DVD  = 3, /* MPEG-2 DVD-compatible stream */
	V4L2_MPEG_STREAM_TYPE_MPEG1_VCD  = 4, /* MPEG-1 VCD-compatible stream */
	V4L2_MPEG_STREAM_TYPE_MPEG2_SVCD = 5, /* MPEG-2 SVCD-compatible stream */
};
#define V4L2_CID_MPEG_STREAM_PID_PMT 		(V4L2_CID_MPEG_BASE+1)
#define V4L2_CID_MPEG_STREAM_PID_AUDIO 		(V4L2_CID_MPEG_BASE+2)
#define V4L2_CID_MPEG_STREAM_PID_VIDEO 		(V4L2_CID_MPEG_BASE+3)
#define V4L2_CID_MPEG_STREAM_PID_PCR 		(V4L2_CID_MPEG_BASE+4)
#define V4L2_CID_MPEG_STREAM_PES_ID_AUDIO 	(V4L2_CID_MPEG_BASE+5)
#define V4L2_CID_MPEG_STREAM_PES_ID_VIDEO 	(V4L2_CID_MPEG_BASE+6)
#define V4L2_CID_MPEG_STREAM_VBI_FMT 		(V4L2_CID_MPEG_BASE+7)
enum v4l2_mpeg_stream_vbi_fmt {
	V4L2_MPEG_STREAM_VBI_FMT_NONE = 0,  /* No VBI in the MPEG stream */
	V4L2_MPEG_STREAM_VBI_FMT_IVTV = 1,  /* VBI in private packets, IVTV format */
};

/*  MPEG audio */
#define V4L2_CID_MPEG_AUDIO_SAMPLING_FREQ 	(V4L2_CID_MPEG_BASE+100)
enum v4l2_mpeg_audio_sampling_freq {
	V4L2_MPEG_AUDIO_SAMPLING_FREQ_44100 = 0,
	V4L2_MPEG_AUDIO_SAMPLING_FREQ_48000 = 1,
	V4L2_MPEG_AUDIO_SAMPLING_FREQ_32000 = 2,
};
#define V4L2_CID_MPEG_AUDIO_ENCODING 		(V4L2_CID_MPEG_BASE+101)
enum v4l2_mpeg_audio_encoding {
	V4L2_MPEG_AUDIO_ENCODING_LAYER_1 = 0,
	V4L2_MPEG_AUDIO_ENCODING_LAYER_2 = 1,
	V4L2_MPEG_AUDIO_ENCODING_LAYER_3 = 2,
	V4L2_MPEG_AUDIO_ENCODING_AAC     = 3,
	V4L2_MPEG_AUDIO_ENCODING_AC3     = 4,
};
#define V4L2_CID_MPEG_AUDIO_L1_BITRATE 		(V4L2_CID_MPEG_BASE+102)
enum v4l2_mpeg_audio_l1_bitrate {
	V4L2_MPEG_AUDIO_L1_BITRATE_32K  = 0,
	V4L2_MPEG_AUDIO_L1_BITRATE_64K  = 1,
	V4L2_MPEG_AUDIO_L1_BITRATE_96K  = 2,
	V4L2_MPEG_AUDIO_L1_BITRATE_128K = 3,
	V4L2_MPEG_AUDIO_L1_BITRATE_160K = 4,
	V4L2_MPEG_AUDIO_L1_BITRATE_192K = 5,
	V4L2_MPEG_AUDIO_L1_BITRATE_224K = 6,
	V4L2_MPEG_AUDIO_L1_BITRATE_256K = 7,
	V4L2_MPEG_AUDIO_L1_BITRATE_288K = 8,
	V4L2_MPEG_AUDIO_L1_BITRATE_320K = 9,
	V4L2_MPEG_AUDIO_L1_BITRATE_352K = 10,
	V4L2_MPEG_AUDIO_L1_BITRATE_384K = 11,
	V4L2_MPEG_AUDIO_L1_BITRATE_416K = 12,
	V4L2_MPEG_AUDIO_L1_BITRATE_448K = 13,
};
#define V4L2_CID_MPEG_AUDIO_L2_BITRATE 		(V4L2_CID_MPEG_BASE+103)
enum v4l2_mpeg_audio_l2_bitrate {
	V4L2_MPEG_AUDIO_L2_BITRATE_32K  = 0,
	V4L2_MPEG_AUDIO_L2_BITRATE_48K  = 1,
	V4L2_MPEG_AUDIO_L2_BITRATE_56K  = 2,
	V4L2_MPEG_AUDIO_L2_BITRATE_64K  = 3,
	V4L2_MPEG_AUDIO_L2_BITRATE_80K  = 4,
	V4L2_MPEG_AUDIO_L2_BITRATE_96K  = 5,
	V4L2_MPEG_AUDIO_L2_BITRATE_112K = 6,
	V4L2_MPEG_AUDIO_L2_BITRATE_128K = 7,
	V4L2_MPEG_AUDIO_L2_BITRATE_160K = 8,
	V4L2_MPEG_AUDIO_L2_BITRATE_192K = 9,
	V4L2_MPEG_AUDIO_L2_BITRATE_224K = 10,
	V4L2_MPEG_AUDIO_L2_BITRATE_256K = 11,
	V4L2_MPEG_AUDIO_L2_BITRATE_320K = 12,
	V4L2_MPEG_AUDIO_L2_BITRATE_384K = 13,
};
#define V4L2_CID_MPEG_AUDIO_L3_BITRATE 		(V4L2_CID_MPEG_BASE+104)
enum v4l2_mpeg_audio_l3_bitrate {
	V4L2_MPEG_AUDIO_L3_BITRATE_32K  = 0,
	V4L2_MPEG_AUDIO_L3_BITRATE_40K  = 1,
	V4L2_MPEG_AUDIO_L3_BITRATE_48K  = 2,
	V4L2_MPEG_AUDIO_L3_BITRATE_56K  = 3,
	V4L2_MPEG_AUDIO_L3_BITRATE_64K  = 4,
	V4L2_MPEG_AUDIO_L3_BITRATE_80K  = 5,
	V4L2_MPEG_AUDIO_L3_BITRATE_96K  = 6,
	V4L2_MPEG_AUDIO_L3_BITRATE_112K = 7,
	V4L2_MPEG_AUDIO_L3_BITRATE_128K = 8,
	V4L2_MPEG_AUDIO_L3_BITRATE_160K = 9,
	V4L2_MPEG_AUDIO_L3_BITRATE_192K = 10,
	V4L2_MPEG_AUDIO_L3_BITRATE_224K = 11,
	V4L2_MPEG_AUDIO_L3_BITRATE_256K = 12,
	V4L2_MPEG_AUDIO_L3_BITRATE_320K = 13,
};
#define V4L2_CID_MPEG_AUDIO_MODE 		(V4L2_CID_MPEG_BASE+105)
enum v4l2_mpeg_audio_mode {
	V4L2_MPEG_AUDIO_MODE_STEREO       = 0,
	V4L2_MPEG_AUDIO_MODE_JOINT_STEREO = 1,
	V4L2_MPEG_AUDIO_MODE_DUAL         = 2,
	V4L2_MPEG_AUDIO_MODE_MONO         = 3,
};
#define V4L2_CID_MPEG_AUDIO_MODE_EXTENSION 	(V4L2_CID_MPEG_BASE+106)
enum v4l2_mpeg_audio_mode_extension {
	V4L2_MPEG_AUDIO_MODE_EXTENSION_BOUND_4  = 0,
	V4L2_MPEG_AUDIO_MODE_EXTENSION_BOUND_8  = 1,
	V4L2_MPEG_AUDIO_MODE_EXTENSION_BOUND_12 = 2,
	V4L2_MPEG_AUDIO_MODE_EXTENSION_BOUND_16 = 3,
};
#define V4L2_CID_MPEG_AUDIO_EMPHASIS 		(V4L2_CID_MPEG_BASE+107)
enum v4l2_mpeg_audio_emphasis {
	V4L2_MPEG_AUDIO_EMPHASIS_NONE         = 0,
	V4L2_MPEG_AUDIO_EMPHASIS_50_DIV_15_uS = 1,
	V4L2_MPEG_AUDIO_EMPHASIS_CCITT_J17    = 2,
};
#define V4L2_CID_MPEG_AUDIO_CRC 		(V4L2_CID_MPEG_BASE+108)
enum v4l2_mpeg_audio_crc {
	V4L2_MPEG_AUDIO_CRC_NONE  = 0,
	V4L2_MPEG_AUDIO_CRC_CRC16 = 1,
};
#define V4L2_CID_MPEG_AUDIO_MUTE 		(V4L2_CID_MPEG_BASE+109)
#define V4L2_CID_MPEG_AUDIO_AAC_BITRATE		(V4L2_CID_MPEG_BASE+110)
#define V4L2_CID_MPEG_AUDIO_AC3_BITRATE		(V4L2_CID_MPEG_BASE+111)
enum v4l2_mpeg_audio_ac3_bitrate {
	V4L2_MPEG_AUDIO_AC3_BITRATE_32K  = 0,
	V4L2_MPEG_AUDIO_AC3_BITRATE_40K  = 1,
	V4L2_MPEG_AUDIO_AC3_BITRATE_48K  = 2,
	V4L2_MPEG_AUDIO_AC3_BITRATE_56K  = 3,
	V4L2_MPEG_AUDIO_AC3_BITRATE_64K  = 4,
	V4L2_MPEG_AUDIO_AC3_BITRATE_80K  = 5,
	V4L2_MPEG_AUDIO_AC3_BITRATE_96K  = 6,
	V4L2_MPEG_AUDIO_AC3_BITRATE_112K = 7,
	V4L2_MPEG_AUDIO_AC3_BITRATE_128K = 8,
	V4L2_MPEG_AUDIO_AC3_BITRATE_160K = 9,
	V4L2_MPEG_AUDIO_AC3_BITRATE_192K = 10,
	V4L2_MPEG_AUDIO_AC3_BITRATE_224K = 11,
	V4L2_MPEG_AUDIO_AC3_BITRATE_256K = 12,
	V4L2_MPEG_AUDIO_AC3_BITRATE_320K = 13,
	V4L2_MPEG_AUDIO_AC3_BITRATE_384K = 14,
	V4L2_MPEG_AUDIO_AC3_BITRATE_448K = 15,
	V4L2_MPEG_AUDIO_AC3_BITRATE_512K = 16,
	V4L2_MPEG_AUDIO_AC3_BITRATE_576K = 17,
	V4L2_MPEG_AUDIO_AC3_BITRATE_640K = 18,
};

/*  MPEG video */
#define V4L2_CID_MPEG_VIDEO_ENCODING 		(V4L2_CID_MPEG_BASE+200)
enum v4l2_mpeg_video_encoding {
	V4L2_MPEG_VIDEO_ENCODING_MPEG_1     = 0,
	V4L2_MPEG_VIDEO_ENCODING_MPEG_2     = 1,
	V4L2_MPEG_VIDEO_ENCODING_MPEG_4_AVC = 2,
};
#define V4L2_CID_MPEG_VIDEO_ASPECT 		(V4L2_CID_MPEG_BASE+201)
enum v4l2_mpeg_video_aspect {
	V4L2_MPEG_VIDEO_ASPECT_1x1     = 0,
	V4L2_MPEG_VIDEO_ASPECT_4x3     = 1,
	V4L2_MPEG_VIDEO_ASPECT_16x9    = 2,
	V4L2_MPEG_VIDEO_ASPECT_221x100 = 3,
};
#define V4L2_CID_MPEG_VIDEO_B_FRAMES 		(V4L2_CID_MPEG_BASE+202)
#define V4L2_CID_MPEG_VIDEO_GOP_SIZE 		(V4L2_CID_MPEG_BASE+203)
#define V4L2_CID_MPEG_VIDEO_GOP_CLOSURE 	(V4L2_CID_MPEG_BASE+204)
#define V4L2_CID_MPEG_VIDEO_PULLDOWN 		(V4L2_CID_MPEG_BASE+205)
#define V4L2_CID_MPEG_VIDEO_BITRATE_MODE 	(V4L2_CID_MPEG_BASE+206)
enum v4l2_mpeg_video_bitrate_mode {
	V4L2_MPEG_VIDEO_BITRATE_MODE_VBR = 0,
	V4L2_MPEG_VIDEO_BITRATE_MODE_CBR = 1,
};
#define V4L2_CID_MPEG_VIDEO_BITRATE 		(V4L2_CID_MPEG_BASE+207)
#define V4L2_CID_MPEG_VIDEO_BITRATE_PEAK 	(V4L2_CID_MPEG_BASE+208)
#define V4L2_CID_MPEG_VIDEO_TEMPORAL_DECIMATION (V4L2_CID_MPEG_BASE+209)
#define V4L2_CID_MPEG_VIDEO_MUTE 		(V4L2_CID_MPEG_BASE+210)
#define V4L2_CID_MPEG_VIDEO_MUTE_YUV 		(V4L2_CID_MPEG_BASE+211)

/*  MPEG-class control IDs specific to the CX2341x driver as defined by V4L2 */
#define V4L2_CID_MPEG_CX2341X_BASE 				(V4L2_CTRL_CLASS_MPEG | 0x1000)
#define V4L2_CID_MPEG_CX2341X_VIDEO_SPATIAL_FILTER_MODE 	(V4L2_CID_MPEG_CX2341X_BASE+0)
enum v4l2_mpeg_cx2341x_video_spatial_filter_mode {
	V4L2_MPEG_CX2341X_VIDEO_SPATIAL_FILTER_MODE_MANUAL = 0,
	V4L2_MPEG_CX2341X_VIDEO_SPATIAL_FILTER_MODE_AUTO   = 1,
};
#define V4L2_CID_MPEG_CX2341X_VIDEO_SPATIAL_FILTER 		(V4L2_CID_MPEG_CX2341X_BASE+1)
#define V4L2_CID_MPEG_CX2341X_VIDEO_LUMA_SPATIAL_FILTER_TYPE 	(V4L2_CID_MPEG_CX2341X_BASE+2)
enum v4l2_mpeg_cx2341x_video_luma_spatial_filter_type {
	V4L2_MPEG_CX2341X_VIDEO_LUMA_SPATIAL_FILTER_TYPE_OFF                  = 0,
	V4L2_MPEG_CX2341X_VIDEO_LUMA_SPATIAL_FILTER_TYPE_1D_HOR               = 1,
	V4L2_MPEG_CX2341X_VIDEO_LUMA_SPATIAL_FILTER_TYPE_1D_VERT              = 2,
	V4L2_MPEG_CX2341X_VIDEO_LUMA_SPATIAL_FILTER_TYPE_2D_HV_SEPARABLE      = 3,
	V4L2_MPEG_CX2341X_VIDEO_LUMA_SPATIAL_FILTER_TYPE_2D_SYM_NON_SEPARABLE = 4,
};
#define V4L2_CID_MPEG_CX2341X_VIDEO_CHROMA_SPATIAL_FILTER_TYPE 	(V4L2_CID_MPEG_CX2341X_BASE+3)
enum v4l2_mpeg_cx2341x_video_chroma_spatial_filter_type {
	V4L2_MPEG_CX2341X_VIDEO_CHROMA_SPATIAL_FILTER_TYPE_OFF    = 0,
	V4L2_MPEG_CX2341X_VIDEO_CHROMA_SPATIAL_FILTER_TYPE_1D_HOR = 1,
};
#define V4L2_CID_MPEG_CX2341X_VIDEO_TEMPORAL_FILTER_MODE 	(V4L2_CID_MPEG_CX2341X_BASE+4)
enum v4l2_mpeg_cx2341x_video_temporal_filter_mode {
	V4L2_MPEG_CX2341X_VIDEO_TEMPORAL_FILTER_MODE_MANUAL = 0,
	V4L2_MPEG_CX2341X_VIDEO_TEMPORAL_FILTER_MODE_AUTO   = 1,
};
#define V4L2_CID_MPEG_CX2341X_VIDEO_TEMPORAL_FILTER 		(V4L2_CID_MPEG_CX2341X_BASE+5)
#define V4L2_CID_MPEG_CX2341X_VIDEO_MEDIAN_FILTER_TYPE 		(V4L2_CID_MPEG_CX2341X_BASE+6)
enum v4l2_mpeg_cx2341x_video_median_filter_type {
	V4L2_MPEG_CX2341X_VIDEO_MEDIAN_FILTER_TYPE_OFF      = 0,
	V4L2_MPEG_CX2341X_VIDEO_MEDIAN_FILTER_TYPE_HOR      = 1,
	V4L2_MPEG_CX2341X_VIDEO_MEDIAN_FILTER_TYPE_VERT     = 2,
	V4L2_MPEG_CX2341X_VIDEO_MEDIAN_FILTER_TYPE_HOR_VERT = 3,
	V4L2_MPEG_CX2341X_VIDEO_MEDIAN_FILTER_TYPE_DIAG     = 4,
};
#define V4L2_CID_MPEG_CX2341X_VIDEO_LUMA_MEDIAN_FILTER_BOTTOM 	(V4L2_CID_MPEG_CX2341X_BASE+7)
#define V4L2_CID_MPEG_CX2341X_VIDEO_LUMA_MEDIAN_FILTER_TOP 	(V4L2_CID_MPEG_CX2341X_BASE+8)
#define V4L2_CID_MPEG_CX2341X_VIDEO_CHROMA_MEDIAN_FILTER_BOTTOM	(V4L2_CID_MPEG_CX2341X_BASE+9)
#define V4L2_CID_MPEG_CX2341X_VIDEO_CHROMA_MEDIAN_FILTER_TOP 	(V4L2_CID_MPEG_CX2341X_BASE+10)
#define V4L2_CID_MPEG_CX2341X_STREAM_INSERT_NAV_PACKETS 	(V4L2_CID_MPEG_CX2341X_BASE+11)

/*  Camera class control IDs */
#define V4L2_CID_CAMERA_CLASS_BASE 	(V4L2_CTRL_CLASS_CAMERA | 0x900)
#define V4L2_CID_CAMERA_CLASS 		(V4L2_CTRL_CLASS_CAMERA | 1)

#define V4L2_CID_EXPOSURE_AUTO			(V4L2_CID_CAMERA_CLASS_BASE+1)
enum  v4l2_exposure_auto_type {
	V4L2_EXPOSURE_AUTO = 0,
	V4L2_EXPOSURE_MANUAL = 1,
	V4L2_EXPOSURE_SHUTTER_PRIORITY = 2,
	V4L2_EXPOSURE_APERTURE_PRIORITY = 3
};
#define V4L2_CID_EXPOSURE_ABSOLUTE		(V4L2_CID_CAMERA_CLASS_BASE+2)
#define V4L2_CID_EXPOSURE_AUTO_PRIORITY		(V4L2_CID_CAMERA_CLASS_BASE+3)

#define V4L2_CID_PAN_RELATIVE			(V4L2_CID_CAMERA_CLASS_BASE+4)
#define V4L2_CID_TILT_RELATIVE			(V4L2_CID_CAMERA_CLASS_BASE+5)
#define V4L2_CID_PAN_RESET			(V4L2_CID_CAMERA_CLASS_BASE+6)
#define V4L2_CID_TILT_RESET			(V4L2_CID_CAMERA_CLASS_BASE+7)

#define V4L2_CID_PAN_ABSOLUTE			(V4L2_CID_CAMERA_CLASS_BASE+8)
#define V4L2_CID_TILT_ABSOLUTE			(V4L2_CID_CAMERA_CLASS_BASE+9)

#define V4L2_CID_FOCUS_ABSOLUTE			(V4L2_CID_CAMERA_CLASS_BASE+10)
#define V4L2_CID_FOCUS_RELATIVE			(V4L2_CID_CAMERA_CLASS_BASE+11)
#define V4L2_CID_FOCUS_AUTO			(V4L2_CID_CAMERA_CLASS_BASE+12)

#define V4L2_CID_ZOOM_ABSOLUTE			(V4L2_CID_CAMERA_CLASS_BASE+13)
#define V4L2_CID_ZOOM_RELATIVE			(V4L2_CID_CAMERA_CLASS_BASE+14)
#define V4L2_CID_ZOOM_CONTINUOUS		(V4L2_CID_CAMERA_CLASS_BASE+15)

#define V4L2_CID_PRIVACY			(V4L2_CID_CAMERA_CLASS_BASE+16)

/* FM Modulator class control IDs */
#define V4L2_CID_FM_TX_CLASS_BASE		(V4L2_CTRL_CLASS_FM_TX | 0x900)
#define V4L2_CID_FM_TX_CLASS			(V4L2_CTRL_CLASS_FM_TX | 1)

#define V4L2_CID_RDS_TX_DEVIATION		(V4L2_CID_FM_TX_CLASS_BASE + 1)
#define V4L2_CID_RDS_TX_PI			(V4L2_CID_FM_TX_CLASS_BASE + 2)
#define V4L2_CID_RDS_TX_PTY			(V4L2_CID_FM_TX_CLASS_BASE + 3)
#define V4L2_CID_RDS_TX_PS_NAME			(V4L2_CID_FM_TX_CLASS_BASE + 5)
#define V4L2_CID_RDS_TX_RADIO_TEXT		(V4L2_CID_FM_TX_CLASS_BASE + 6)

#define V4L2_CID_AUDIO_LIMITER_ENABLED		(V4L2_CID_FM_TX_CLASS_BASE + 64)
#define V4L2_CID_AUDIO_LIMITER_RELEASE_TIME	(V4L2_CID_FM_TX_CLASS_BASE + 65)
#define V4L2_CID_AUDIO_LIMITER_DEVIATION	(V4L2_CID_FM_TX_CLASS_BASE + 66)

#define V4L2_CID_AUDIO_COMPRESSION_ENABLED	(V4L2_CID_FM_TX_CLASS_BASE + 80)
#define V4L2_CID_AUDIO_COMPRESSION_GAIN		(V4L2_CID_FM_TX_CLASS_BASE + 81)
#define V4L2_CID_AUDIO_COMPRESSION_THRESHOLD	(V4L2_CID_FM_TX_CLASS_BASE + 82)
#define V4L2_CID_AUDIO_COMPRESSION_ATTACK_TIME	(V4L2_CID_FM_TX_CLASS_BASE + 83)
#define V4L2_CID_AUDIO_COMPRESSION_RELEASE_TIME	(V4L2_CID_FM_TX_CLASS_BASE + 84)

#define V4L2_CID_PILOT_TONE_ENABLED		(V4L2_CID_FM_TX_CLASS_BASE + 96)
#define V4L2_CID_PILOT_TONE_DEVIATION		(V4L2_CID_FM_TX_CLASS_BASE + 97)
#define V4L2_CID_PILOT_TONE_FREQUENCY		(V4L2_CID_FM_TX_CLASS_BASE + 98)

#define V4L2_CID_TUNE_PREEMPHASIS		(V4L2_CID_FM_TX_CLASS_BASE + 112)
enum v4l2_preemphasis {
	V4L2_PREEMPHASIS_DISABLED	= 0,
	V4L2_PREEMPHASIS_50_uS		= 1,
	V4L2_PREEMPHASIS_75_uS		= 2,
};
#define V4L2_CID_TUNE_POWER_LEVEL		(V4L2_CID_FM_TX_CLASS_BASE + 113)
#define V4L2_CID_TUNE_ANTENNA_CAPACITOR		(V4L2_CID_FM_TX_CLASS_BASE + 114)

/*
 *	T U N I N G
 */
struct v4l2_tuner {
	__u32                   index;
	__u8			name[32];
	enum v4l2_tuner_type    type;
	__u32			capability;
	__u32			rangelow;
	__u32			rangehigh;
	__u32			rxsubchans;
	__u32			audmode;
	__s32			signal;
	__s32			afc;
	__u32			reserved[4];
};

struct v4l2_modulator {
	__u32			index;
	__u8			name[32];
	__u32			capability;
	__u32			rangelow;
	__u32			rangehigh;
	__u32			txsubchans;
	__u32			reserved[4];
};

/*  Flags for the 'capability' field */
#define V4L2_TUNER_CAP_LOW		0x0001
#define V4L2_TUNER_CAP_NORM		0x0002
#define V4L2_TUNER_CAP_STEREO		0x0010
#define V4L2_TUNER_CAP_LANG2		0x0020
#define V4L2_TUNER_CAP_SAP		0x0020
#define V4L2_TUNER_CAP_LANG1		0x0040
#define V4L2_TUNER_CAP_RDS		0x0080

/*  Flags for the 'rxsubchans' field */
#define V4L2_TUNER_SUB_MONO		0x0001
#define V4L2_TUNER_SUB_STEREO		0x0002
#define V4L2_TUNER_SUB_LANG2		0x0004
#define V4L2_TUNER_SUB_SAP		0x0004
#define V4L2_TUNER_SUB_LANG1		0x0008
#define V4L2_TUNER_SUB_RDS		0x0010

/*  Values for the 'audmode' field */
#define V4L2_TUNER_MODE_MONO		0x0000
#define V4L2_TUNER_MODE_STEREO		0x0001
#define V4L2_TUNER_MODE_LANG2		0x0002
#define V4L2_TUNER_MODE_SAP		0x0002
#define V4L2_TUNER_MODE_LANG1		0x0003
#define V4L2_TUNER_MODE_LANG1_LANG2	0x0004

struct v4l2_frequency {
	__u32		      tuner;
	enum v4l2_tuner_type  type;
	__u32		      frequency;
	__u32		      reserved[8];
};

struct v4l2_hw_freq_seek {
	__u32		      tuner;
	enum v4l2_tuner_type  type;
	__u32		      seek_upward;
	__u32		      wrap_around;
	__u32		      reserved[8];
};

/*
 *	R D S
 */

struct v4l2_rds_data {
	__u8 	lsb;
	__u8 	msb;
	__u8 	block;
} __attribute__ ((packed));

#define V4L2_RDS_BLOCK_MSK 	 0x7
#define V4L2_RDS_BLOCK_A 	 0
#define V4L2_RDS_BLOCK_B 	 1
#define V4L2_RDS_BLOCK_C 	 2
#define V4L2_RDS_BLOCK_D 	 3
#define V4L2_RDS_BLOCK_C_ALT 	 4
#define V4L2_RDS_BLOCK_INVALID 	 7

#define V4L2_RDS_BLOCK_CORRECTED 0x40
#define V4L2_RDS_BLOCK_ERROR 	 0x80

/*
 *	A U D I O
 */
struct v4l2_audio {
	__u32	index;
	__u8	name[32];
	__u32	capability;
	__u32	mode;
	__u32	reserved[2];
};

/*  Flags for the 'capability' field */
#define V4L2_AUDCAP_STEREO		0x00001
#define V4L2_AUDCAP_AVL			0x00002

/*  Flags for the 'mode' field */
#define V4L2_AUDMODE_AVL		0x00001

struct v4l2_audioout {
	__u32	index;
	__u8	name[32];
	__u32	capability;
	__u32	mode;
	__u32	reserved[2];
};

/*
 *	M P E G   S E R V I C E S
 *
 *	NOTE: EXPERIMENTAL API
 */
#if 1
#define V4L2_ENC_IDX_FRAME_I    (0)
#define V4L2_ENC_IDX_FRAME_P    (1)
#define V4L2_ENC_IDX_FRAME_B    (2)
#define V4L2_ENC_IDX_FRAME_MASK (0xf)

struct v4l2_enc_idx_entry {
	__u64 offset;
	__u64 pts;
	__u32 length;
	__u32 flags;
	__u32 reserved[2];
};

#define V4L2_ENC_IDX_ENTRIES (64)
struct v4l2_enc_idx {
	__u32 entries;
	__u32 entries_cap;
	__u32 reserved[4];
	struct v4l2_enc_idx_entry entry[V4L2_ENC_IDX_ENTRIES];
};


#define V4L2_ENC_CMD_START      (0)
#define V4L2_ENC_CMD_STOP       (1)
#define V4L2_ENC_CMD_PAUSE      (2)
#define V4L2_ENC_CMD_RESUME     (3)

/* Flags for V4L2_ENC_CMD_STOP */
#define V4L2_ENC_CMD_STOP_AT_GOP_END    (1 << 0)

struct v4l2_encoder_cmd {
	__u32 cmd;
	__u32 flags;
	union {
		struct {
			__u32 data[8];
		} raw;
	};
};

#endif


/*
 *	D A T A   S E R V I C E S   ( V B I )
 *
 *	Data services API by Michael Schimek
 */

/* Raw VBI */
struct v4l2_vbi_format {
	__u32	sampling_rate;		/* in 1 Hz */
	__u32	offset;
	__u32	samples_per_line;
	__u32	sample_format;		/* V4L2_PIX_FMT_* */
	__s32	start[2];
	__u32	count[2];
	__u32	flags;			/* V4L2_VBI_* */
	__u32	reserved[2];		/* must be zero */
};

/*  VBI flags  */
#define V4L2_VBI_UNSYNC		(1 << 0)
#define V4L2_VBI_INTERLACED	(1 << 1)

/* Sliced VBI
 *
 *    This implements is a proposal V4L2 API to allow SLICED VBI
 * required for some hardware encoders. It should change without
 * notice in the definitive implementation.
 */

struct v4l2_sliced_vbi_format {
	__u16   service_set;
	/* service_lines[0][...] specifies lines 0-23 (1-23 used) of the first field
	   service_lines[1][...] specifies lines 0-23 (1-23 used) of the second field
				 (equals frame lines 313-336 for 625 line video
				  standards, 263-286 for 525 line standards) */
	__u16   service_lines[2][24];
	__u32   io_size;
	__u32   reserved[2];            /* must be zero */
};

/* Teletext World System Teletext
   (WST), defined on ITU-R BT.653-2 */
#define V4L2_SLICED_TELETEXT_B          (0x0001)
/* Video Program System, defined on ETS 300 231*/
#define V4L2_SLICED_VPS                 (0x0400)
/* Closed Caption, defined on EIA-608 */
#define V4L2_SLICED_CAPTION_525         (0x1000)
/* Wide Screen System, defined on ITU-R BT1119.1 */
#define V4L2_SLICED_WSS_625             (0x4000)

#define V4L2_SLICED_VBI_525             (V4L2_SLICED_CAPTION_525)
#define V4L2_SLICED_VBI_625             (V4L2_SLICED_TELETEXT_B | V4L2_SLICED_VPS | V4L2_SLICED_WSS_625)

struct v4l2_sliced_vbi_cap {
	__u16   service_set;
	/* service_lines[0][...] specifies lines 0-23 (1-23 used) of the first field
	   service_lines[1][...] specifies lines 0-23 (1-23 used) of the second field
				 (equals frame lines 313-336 for 625 line video
				  standards, 263-286 for 525 line standards) */
	__u16   service_lines[2][24];
	enum v4l2_buf_type type;
	__u32   reserved[3];    /* must be 0 */
};

struct v4l2_sliced_vbi_data {
	__u32   id;
	__u32   field;          /* 0: first field, 1: second field */
	__u32   line;           /* 1-23 */
	__u32   reserved;       /* must be 0 */
	__u8    data[48];
};

/*
 * Sliced VBI data inserted into MPEG Streams
 */

/*
 * V4L2_MPEG_STREAM_VBI_FMT_IVTV:
 *
 * Structure of payload contained in an MPEG 2 Private Stream 1 PES Packet in an
 * MPEG-2 Program Pack that contains V4L2_MPEG_STREAM_VBI_FMT_IVTV Sliced VBI
 * data
 *
 * Note, the MPEG-2 Program Pack and Private Stream 1 PES packet header
 * definitions are not included here.  See the MPEG-2 specifications for details
 * on these headers.
 */

/* Line type IDs */
#define V4L2_MPEG_VBI_IVTV_TELETEXT_B     (1)
#define V4L2_MPEG_VBI_IVTV_CAPTION_525    (4)
#define V4L2_MPEG_VBI_IVTV_WSS_625        (5)
#define V4L2_MPEG_VBI_IVTV_VPS            (7)

struct v4l2_mpeg_vbi_itv0_line {
	__u8 id;	/* One of V4L2_MPEG_VBI_IVTV_* above */
	__u8 data[42];	/* Sliced VBI data for the line */
} __attribute__ ((packed));

struct v4l2_mpeg_vbi_itv0 {
	__le32 linemask[2]; /* Bitmasks of VBI service lines present */
	struct v4l2_mpeg_vbi_itv0_line line[35];
} __attribute__ ((packed));

struct v4l2_mpeg_vbi_ITV0 {
	struct v4l2_mpeg_vbi_itv0_line line[36];
} __attribute__ ((packed));

#define V4L2_MPEG_VBI_IVTV_MAGIC0	"itv0"
#define V4L2_MPEG_VBI_IVTV_MAGIC1	"ITV0"

struct v4l2_mpeg_vbi_fmt_ivtv {
	__u8 magic[4];
	union {
		struct v4l2_mpeg_vbi_itv0 itv0;
		struct v4l2_mpeg_vbi_ITV0 ITV0;
	};
} __attribute__ ((packed));

/*
 *	A G G R E G A T E   S T R U C T U R E S
 */

/*	Stream data format
 */
struct v4l2_format {
	enum v4l2_buf_type type;
	union {
		struct v4l2_pix_format		pix;     /* V4L2_BUF_TYPE_VIDEO_CAPTURE */
		struct v4l2_window		win;     /* V4L2_BUF_TYPE_VIDEO_OVERLAY */
		struct v4l2_vbi_format		vbi;     /* V4L2_BUF_TYPE_VBI_CAPTURE */
		struct v4l2_sliced_vbi_format	sliced;  /* V4L2_BUF_TYPE_SLICED_VBI_CAPTURE */
		__u8	raw_data[200];                   /* user-defined */
	} fmt;
};


/*	Stream type-dependent parameters
 */
struct v4l2_streamparm {
	enum v4l2_buf_type type;
	union {
		struct v4l2_captureparm	capture;
		struct v4l2_outputparm	output;
		__u8	raw_data[200];  /* user-defined */
	} parm;
};

/*
 *	A D V A N C E D   D E B U G G I N G
 *
 *	NOTE: EXPERIMENTAL API, NEVER RELY ON THIS IN APPLICATIONS!
 *	FOR DEBUGGING, TESTING AND INTERNAL USE ONLY!
 */

/* VIDIOC_DBG_G_REGISTER and VIDIOC_DBG_S_REGISTER */

#define V4L2_CHIP_MATCH_HOST       0  /* Match against chip ID on host (0 for the host) */
#define V4L2_CHIP_MATCH_I2C_DRIVER 1  /* Match against I2C driver name */
#define V4L2_CHIP_MATCH_I2C_ADDR   2  /* Match against I2C 7-bit address */
#define V4L2_CHIP_MATCH_AC97       3  /* Match against anciliary AC97 chip */

struct v4l2_dbg_match {
	__u32 type; /* Match type */
	union {     /* Match this chip, meaning determined by type */
		__u32 addr;
		char name[32];
	};
} __attribute__ ((packed));

struct v4l2_dbg_register {
	struct v4l2_dbg_match match;
	__u32 size;	/* register size in bytes */
	__u64 reg;
	__u64 val;
} __attribute__ ((packed));

/* VIDIOC_DBG_G_CHIP_IDENT */
struct v4l2_dbg_chip_ident {
	struct v4l2_dbg_match match;
	__u32 ident;       /* chip identifier as specified in <media/v4l2-chip-ident.h> */
	__u32 revision;    /* chip revision, chip specific */
} __attribute__ ((packed));

/*
 *	I O C T L   C O D E S   F O R   V I D E O   D E V I C E S
 *
 */
#define VIDIOC_QUERYCAP		 _IOR('V',  0, struct v4l2_capability)
#define VIDIOC_RESERVED		  _IO('V',  1)
#define VIDIOC_ENUM_FMT         _IOWR('V',  2, struct v4l2_fmtdesc)
#define VIDIOC_G_FMT		_IOWR('V',  4, struct v4l2_format)
#define VIDIOC_S_FMT		_IOWR('V',  5, struct v4l2_format)
#define VIDIOC_REQBUFS		_IOWR('V',  8, struct v4l2_requestbuffers)
#define VIDIOC_QUERYBUF		_IOWR('V',  9, struct v4l2_buffer)
#define VIDIOC_G_FBUF		 _IOR('V', 10, struct v4l2_framebuffer)
#define VIDIOC_S_FBUF		 _IOW('V', 11, struct v4l2_framebuffer)
#define VIDIOC_OVERLAY		 _IOW('V', 14, int)
#define VIDIOC_QBUF		_IOWR('V', 15, struct v4l2_buffer)
#define VIDIOC_DQBUF		_IOWR('V', 17, struct v4l2_buffer)
#define VIDIOC_STREAMON		 _IOW('V', 18, int)
#define VIDIOC_STREAMOFF	 _IOW('V', 19, int)
#define VIDIOC_G_PARM		_IOWR('V', 21, struct v4l2_streamparm)
#define VIDIOC_S_PARM		_IOWR('V', 22, struct v4l2_streamparm)
#define VIDIOC_G_STD		 _IOR('V', 23, v4l2_std_id)
#define VIDIOC_S_STD		 _IOW('V', 24, v4l2_std_id)
#define VIDIOC_ENUMSTD		_IOWR('V', 25, struct v4l2_standard)
#define VIDIOC_ENUMINPUT	_IOWR('V', 26, struct v4l2_input)
#define VIDIOC_G_CTRL		_IOWR('V', 27, struct v4l2_control)
#define VIDIOC_S_CTRL		_IOWR('V', 28, struct v4l2_control)
#define VIDIOC_G_TUNER		_IOWR('V', 29, struct v4l2_tuner)
#define VIDIOC_S_TUNER		 _IOW('V', 30, struct v4l2_tuner)
#define VIDIOC_G_AUDIO		 _IOR('V', 33, struct v4l2_audio)
#define VIDIOC_S_AUDIO		 _IOW('V', 34, struct v4l2_audio)
#define VIDIOC_QUERYCTRL	_IOWR('V', 36, struct v4l2_queryctrl)
#define VIDIOC_QUERYMENU	_IOWR('V', 37, struct v4l2_querymenu)
#define VIDIOC_G_INPUT		 _IOR('V', 38, int)
#define VIDIOC_S_INPUT		_IOWR('V', 39, int)
#define VIDIOC_G_OUTPUT		 _IOR('V', 46, int)
#define VIDIOC_S_OUTPUT		_IOWR('V', 47, int)
#define VIDIOC_ENUMOUTPUT	_IOWR('V', 48, struct v4l2_output)
#define VIDIOC_G_AUDOUT		 _IOR('V', 49, struct v4l2_audioout)
#define VIDIOC_S_AUDOUT		 _IOW('V', 50, struct v4l2_audioout)
#define VIDIOC_G_MODULATOR	_IOWR('V', 54, struct v4l2_modulator)
#define VIDIOC_S_MODULATOR	 _IOW('V', 55, struct v4l2_modulator)
#define VIDIOC_G_FREQUENCY	_IOWR('V', 56, struct v4l2_frequency)
#define VIDIOC_S_FREQUENCY	 _IOW('V', 57, struct v4l2_frequency)
#define VIDIOC_CROPCAP		_IOWR('V', 58, struct v4l2_cropcap)
#define VIDIOC_G_CROP		_IOWR('V', 59, struct v4l2_crop)
#define VIDIOC_S_CROP		 _IOW('V', 60, struct v4l2_crop)
#define VIDIOC_G_JPEGCOMP	 _IOR('V', 61, struct v4l2_jpegcompression)
#define VIDIOC_S_JPEGCOMP	 _IOW('V', 62, struct v4l2_jpegcompression)
#define VIDIOC_QUERYSTD      	 _IOR('V', 63, v4l2_std_id)
#define VIDIOC_TRY_FMT      	_IOWR('V', 64, struct v4l2_format)
#define VIDIOC_ENUMAUDIO	_IOWR('V', 65, struct v4l2_audio)
#define VIDIOC_ENUMAUDOUT	_IOWR('V', 66, struct v4l2_audioout)
#define VIDIOC_G_PRIORITY        _IOR('V', 67, enum v4l2_priority)
#define VIDIOC_S_PRIORITY        _IOW('V', 68, enum v4l2_priority)
#define VIDIOC_G_SLICED_VBI_CAP _IOWR('V', 69, struct v4l2_sliced_vbi_cap)
#define VIDIOC_LOG_STATUS         _IO('V', 70)
#define VIDIOC_G_EXT_CTRLS	_IOWR('V', 71, struct v4l2_ext_controls)
#define VIDIOC_S_EXT_CTRLS	_IOWR('V', 72, struct v4l2_ext_controls)
#define VIDIOC_TRY_EXT_CTRLS	_IOWR('V', 73, struct v4l2_ext_controls)
#if 1
#define VIDIOC_ENUM_FRAMESIZES	_IOWR('V', 74, struct v4l2_frmsizeenum)
#define VIDIOC_ENUM_FRAMEINTERVALS _IOWR('V', 75, struct v4l2_frmivalenum)
#define VIDIOC_G_ENC_INDEX       _IOR('V', 76, struct v4l2_enc_idx)
#define VIDIOC_ENCODER_CMD      _IOWR('V', 77, struct v4l2_encoder_cmd)
#define VIDIOC_TRY_ENCODER_CMD  _IOWR('V', 78, struct v4l2_encoder_cmd)
#endif

#if 1
/* Experimental, meant for debugging, testing and internal use.
   Only implemented if CONFIG_VIDEO_ADV_DEBUG is defined.
   You must be root to use these ioctls. Never use these in applications! */
#define	VIDIOC_DBG_S_REGISTER 	 _IOW('V', 79, struct v4l2_dbg_register)
#define	VIDIOC_DBG_G_REGISTER 	_IOWR('V', 80, struct v4l2_dbg_register)

/* Experimental, meant for debugging, testing and internal use.
   Never use this ioctl in applications! */
#define VIDIOC_DBG_G_CHIP_IDENT _IOWR('V', 81, struct v4l2_dbg_chip_ident)
#endif

#define VIDIOC_S_HW_FREQ_SEEK	 _IOW('V', 82, struct v4l2_hw_freq_seek)
/* Reminder: when adding new ioctls please add support for them to
   drivers/media/video/v4l2-compat-ioctl32.c as well! */

#ifdef __OLD_VIDIOC_
/* for compatibility, will go away some day */
#define VIDIOC_OVERLAY_OLD     	_IOWR('V', 14, int)
#define VIDIOC_S_PARM_OLD      	 _IOW('V', 22, struct v4l2_streamparm)
#define VIDIOC_S_CTRL_OLD      	 _IOW('V', 28, struct v4l2_control)
#define VIDIOC_G_AUDIO_OLD     	_IOWR('V', 33, struct v4l2_audio)
#define VIDIOC_G_AUDOUT_OLD    	_IOWR('V', 49, struct v4l2_audioout)
#define VIDIOC_CROPCAP_OLD     	 _IOR('V', 58, struct v4l2_cropcap)
#endif

#define BASE_VIDIOC_PRIVATE	192		/* 192-255 are private */

#endif /* __LINUX_VIDEODEV2_H */<|MERGE_RESOLUTION|>--- conflicted
+++ resolved
@@ -361,11 +361,8 @@
 #define V4L2_PIX_FMT_PJPG     v4l2_fourcc('P', 'J', 'P', 'G') /* Pixart 73xx JPEG */
 #define V4L2_PIX_FMT_OV511    v4l2_fourcc('O', '5', '1', '1') /* ov511 JPEG */
 #define V4L2_PIX_FMT_OV518    v4l2_fourcc('O', '5', '1', '8') /* ov518 JPEG */
-<<<<<<< HEAD
+#define V4L2_PIX_FMT_TM6000   v4l2_fourcc('T', 'M', '6', '0') /* tm5600/tm60x0 */
 #define V4L2_PIX_FMT_STV0680  v4l2_fourcc('S', '6', '8', '0') /* stv0680 bayer */
-=======
-#define V4L2_PIX_FMT_TM6000   v4l2_fourcc('T', 'M', '6', '0') /* tm5600/tm60x0 */
->>>>>>> 103d7bb8
 
 /*
  *	F O R M A T   E N U M E R A T I O N
