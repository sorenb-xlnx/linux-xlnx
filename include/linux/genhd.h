--- conflicted
+++ resolved
@@ -117,24 +117,12 @@
 #define GENHD_FL_SUPPRESS_PARTITION_INFO	32
 #define GENHD_FL_EXT_DEVT			64 /* allow extended devt */
 
-<<<<<<< HEAD
-=======
-#define BLK_SCSI_MAX_CMDS	(256)
-#define BLK_SCSI_CMD_PER_LONG	(BLK_SCSI_MAX_CMDS / (sizeof(long) * 8))
-
-struct blk_scsi_cmd_filter {
-	unsigned long read_ok[BLK_SCSI_CMD_PER_LONG];
-	unsigned long write_ok[BLK_SCSI_CMD_PER_LONG];
-	struct kobject kobj;
-};
-
 struct disk_part_tbl {
 	struct rcu_head rcu_head;
 	int len;
 	struct hd_struct *part[];
 };
 
->>>>>>> 44f3bd25
 struct gendisk {
 	/* major, first_minor and minors are input parameters only,
 	 * don't use directly.  Use disk_devt() and disk_max_parts().
