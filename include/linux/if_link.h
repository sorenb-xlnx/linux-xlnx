#ifndef _LINUX_IF_LINK_H
#define _LINUX_IF_LINK_H

#include <linux/types.h>
#include <linux/netlink.h>

/* The struct should be in sync with struct net_device_stats */
struct rtnl_link_stats {
	__u32	rx_packets;		/* total packets received	*/
	__u32	tx_packets;		/* total packets transmitted	*/
	__u32	rx_bytes;		/* total bytes received 	*/
	__u32	tx_bytes;		/* total bytes transmitted	*/
	__u32	rx_errors;		/* bad packets received		*/
	__u32	tx_errors;		/* packet transmit problems	*/
	__u32	rx_dropped;		/* no space in linux buffers	*/
	__u32	tx_dropped;		/* no space available in linux	*/
	__u32	multicast;		/* multicast packets received	*/
	__u32	collisions;

	/* detailed rx_errors: */
	__u32	rx_length_errors;
	__u32	rx_over_errors;		/* receiver ring buff overflow	*/
	__u32	rx_crc_errors;		/* recved pkt with crc error	*/
	__u32	rx_frame_errors;	/* recv'd frame alignment error */
	__u32	rx_fifo_errors;		/* recv'r fifo overrun		*/
	__u32	rx_missed_errors;	/* receiver missed packet	*/

	/* detailed tx_errors */
	__u32	tx_aborted_errors;
	__u32	tx_carrier_errors;
	__u32	tx_fifo_errors;
	__u32	tx_heartbeat_errors;
	__u32	tx_window_errors;

	/* for cslip etc */
	__u32	rx_compressed;
	__u32	tx_compressed;
};

struct rtnl_link_stats64 {
	__u64	rx_packets;		/* total packets received	*/
	__u64	tx_packets;		/* total packets transmitted	*/
	__u64	rx_bytes;		/* total bytes received 	*/
	__u64	tx_bytes;		/* total bytes transmitted	*/
	__u64	rx_errors;		/* bad packets received		*/
	__u64	tx_errors;		/* packet transmit problems	*/
	__u64	rx_dropped;		/* no space in linux buffers	*/
	__u64	tx_dropped;		/* no space available in linux	*/
	__u64	multicast;		/* multicast packets received	*/
	__u64	collisions;

	/* detailed rx_errors: */
	__u64	rx_length_errors;
	__u64	rx_over_errors;		/* receiver ring buff overflow	*/
	__u64	rx_crc_errors;		/* recved pkt with crc error	*/
	__u64	rx_frame_errors;	/* recv'd frame alignment error */
	__u64	rx_fifo_errors;		/* recv'r fifo overrun		*/
	__u64	rx_missed_errors;	/* receiver missed packet	*/

	/* detailed tx_errors */
	__u64	tx_aborted_errors;
	__u64	tx_carrier_errors;
	__u64	tx_fifo_errors;
	__u64	tx_heartbeat_errors;
	__u64	tx_window_errors;

	/* for cslip etc */
	__u64	rx_compressed;
	__u64	tx_compressed;
};

/* The struct should be in sync with struct ifmap */
struct rtnl_link_ifmap {
	__u64	mem_start;
	__u64	mem_end;
	__u64	base_addr;
	__u16	irq;
	__u8	dma;
	__u8	port;
};

enum {
	IFLA_UNSPEC,
	IFLA_ADDRESS,
	IFLA_BROADCAST,
	IFLA_IFNAME,
	IFLA_MTU,
	IFLA_LINK,
	IFLA_QDISC,
	IFLA_STATS,
	IFLA_COST,
#define IFLA_COST IFLA_COST
	IFLA_PRIORITY,
#define IFLA_PRIORITY IFLA_PRIORITY
	IFLA_MASTER,
#define IFLA_MASTER IFLA_MASTER
	IFLA_WIRELESS,		/* Wireless Extension event - see wireless.h */
#define IFLA_WIRELESS IFLA_WIRELESS
	IFLA_PROTINFO,		/* Protocol specific information for a link */
#define IFLA_PROTINFO IFLA_PROTINFO
	IFLA_TXQLEN,
#define IFLA_TXQLEN IFLA_TXQLEN
	IFLA_MAP,
#define IFLA_MAP IFLA_MAP
	IFLA_WEIGHT,
#define IFLA_WEIGHT IFLA_WEIGHT
	IFLA_OPERSTATE,
	IFLA_LINKMODE,
	IFLA_LINKINFO,
#define IFLA_LINKINFO IFLA_LINKINFO
	IFLA_NET_NS_PID,
	IFLA_IFALIAS,
	IFLA_NUM_VF,		/* Number of VFs if device is SR-IOV PF */
	IFLA_VFINFO_LIST,
<<<<<<< HEAD
=======
	IFLA_STATS64,
	IFLA_VF_PORTS,
	IFLA_PORT_SELF,
>>>>>>> 9dda696f
	__IFLA_MAX
};


#define IFLA_MAX (__IFLA_MAX - 1)

/* backwards compatibility for userspace */
#ifndef __KERNEL__
#define IFLA_RTA(r)  ((struct rtattr*)(((char*)(r)) + NLMSG_ALIGN(sizeof(struct ifinfomsg))))
#define IFLA_PAYLOAD(n) NLMSG_PAYLOAD(n,sizeof(struct ifinfomsg))
#endif

/* ifi_flags.

   IFF_* flags.

   The only change is:
   IFF_LOOPBACK, IFF_BROADCAST and IFF_POINTOPOINT are
   more not changeable by user. They describe link media
   characteristics and set by device driver.

   Comments:
   - Combination IFF_BROADCAST|IFF_POINTOPOINT is invalid
   - If neither of these three flags are set;
     the interface is NBMA.

   - IFF_MULTICAST does not mean anything special:
   multicasts can be used on all not-NBMA links.
   IFF_MULTICAST means that this media uses special encapsulation
   for multicast frames. Apparently, all IFF_POINTOPOINT and
   IFF_BROADCAST devices are able to use multicasts too.
 */

/* IFLA_LINK.
   For usual devices it is equal ifi_index.
   If it is a "virtual interface" (f.e. tunnel), ifi_link
   can point to real physical interface (f.e. for bandwidth calculations),
   or maybe 0, what means, that real media is unknown (usual
   for IPIP tunnels, when route to endpoint is allowed to change)
 */

/* Subtype attributes for IFLA_PROTINFO */
enum {
	IFLA_INET6_UNSPEC,
	IFLA_INET6_FLAGS,	/* link flags			*/
	IFLA_INET6_CONF,	/* sysctl parameters		*/
	IFLA_INET6_STATS,	/* statistics			*/
	IFLA_INET6_MCAST,	/* MC things. What of them?	*/
	IFLA_INET6_CACHEINFO,	/* time values and max reasm size */
	IFLA_INET6_ICMP6STATS,	/* statistics (icmpv6)		*/
	__IFLA_INET6_MAX
};

#define IFLA_INET6_MAX	(__IFLA_INET6_MAX - 1)

struct ifla_cacheinfo {
	__u32	max_reasm_len;
	__u32	tstamp;		/* ipv6InterfaceTable updated timestamp */
	__u32	reachable_time;
	__u32	retrans_time;
};

enum {
	IFLA_INFO_UNSPEC,
	IFLA_INFO_KIND,
	IFLA_INFO_DATA,
	IFLA_INFO_XSTATS,
	__IFLA_INFO_MAX,
};

#define IFLA_INFO_MAX	(__IFLA_INFO_MAX - 1)

/* VLAN section */

enum {
	IFLA_VLAN_UNSPEC,
	IFLA_VLAN_ID,
	IFLA_VLAN_FLAGS,
	IFLA_VLAN_EGRESS_QOS,
	IFLA_VLAN_INGRESS_QOS,
	__IFLA_VLAN_MAX,
};

#define IFLA_VLAN_MAX	(__IFLA_VLAN_MAX - 1)

struct ifla_vlan_flags {
	__u32	flags;
	__u32	mask;
};

enum {
	IFLA_VLAN_QOS_UNSPEC,
	IFLA_VLAN_QOS_MAPPING,
	__IFLA_VLAN_QOS_MAX
};

#define IFLA_VLAN_QOS_MAX	(__IFLA_VLAN_QOS_MAX - 1)

struct ifla_vlan_qos_mapping {
	__u32 from;
	__u32 to;
};

/* MACVLAN section */
enum {
	IFLA_MACVLAN_UNSPEC,
	IFLA_MACVLAN_MODE,
	__IFLA_MACVLAN_MAX,
};

#define IFLA_MACVLAN_MAX (__IFLA_MACVLAN_MAX - 1)

enum macvlan_mode {
	MACVLAN_MODE_PRIVATE = 1, /* don't talk to other macvlans */
	MACVLAN_MODE_VEPA    = 2, /* talk to other ports through ext bridge */
	MACVLAN_MODE_BRIDGE  = 4, /* talk to bridge ports directly */
};

/* SR-IOV virtual function managment section */

enum {
	IFLA_VF_INFO_UNSPEC,
	IFLA_VF_INFO,
	__IFLA_VF_INFO_MAX,
};

#define IFLA_VF_INFO_MAX (__IFLA_VF_INFO_MAX - 1)

enum {
	IFLA_VF_UNSPEC,
	IFLA_VF_MAC,		/* Hardware queue specific attributes */
	IFLA_VF_VLAN,
	IFLA_VF_TX_RATE,	/* TX Bandwidth Allocation */
	__IFLA_VF_MAX,
};

#define IFLA_VF_MAX (__IFLA_VF_MAX - 1)

struct ifla_vf_mac {
	__u32 vf;
	__u8 mac[32]; /* MAX_ADDR_LEN */
};

struct ifla_vf_vlan {
	__u32 vf;
	__u32 vlan; /* 0 - 4095, 0 disables VLAN filter */
	__u32 qos;
};

struct ifla_vf_tx_rate {
	__u32 vf;
	__u32 rate; /* Max TX bandwidth in Mbps, 0 disables throttling */
};

struct ifla_vf_info {
	__u32 vf;
	__u8 mac[32];
	__u32 vlan;
	__u32 qos;
	__u32 tx_rate;
};

/* VF ports management section
 *
 *	Nested layout of set/get msg is:
 *
 *		[IFLA_NUM_VF]
 *		[IFLA_VF_PORTS]
 *			[IFLA_VF_PORT]
 *				[IFLA_PORT_*], ...
 *			[IFLA_VF_PORT]
 *				[IFLA_PORT_*], ...
 *			...
 *		[IFLA_PORT_SELF]
 *			[IFLA_PORT_*], ...
 */

enum {
	IFLA_VF_PORT_UNSPEC,
	IFLA_VF_PORT,			/* nest */
	__IFLA_VF_PORT_MAX,
};

#define IFLA_VF_PORT_MAX (__IFLA_VF_PORT_MAX - 1)

enum {
	IFLA_PORT_UNSPEC,
	IFLA_PORT_VF,			/* __u32 */
	IFLA_PORT_PROFILE,		/* string */
	IFLA_PORT_VSI_TYPE,		/* 802.1Qbg (pre-)standard VDP */
	IFLA_PORT_INSTANCE_UUID,	/* binary UUID */
	IFLA_PORT_HOST_UUID,		/* binary UUID */
	IFLA_PORT_REQUEST,		/* __u8 */
	IFLA_PORT_RESPONSE,		/* __u16, output only */
	__IFLA_PORT_MAX,
};

#define IFLA_PORT_MAX (__IFLA_PORT_MAX - 1)

#define PORT_PROFILE_MAX	40
#define PORT_UUID_MAX		16
#define PORT_SELF_VF		-1

enum {
	PORT_REQUEST_PREASSOCIATE = 0,
	PORT_REQUEST_PREASSOCIATE_RR,
	PORT_REQUEST_ASSOCIATE,
	PORT_REQUEST_DISASSOCIATE,
};

enum {
	PORT_VDP_RESPONSE_SUCCESS = 0,
	PORT_VDP_RESPONSE_INVALID_FORMAT,
	PORT_VDP_RESPONSE_INSUFFICIENT_RESOURCES,
	PORT_VDP_RESPONSE_UNUSED_VTID,
	PORT_VDP_RESPONSE_VTID_VIOLATION,
	PORT_VDP_RESPONSE_VTID_VERSION_VIOALTION,
	PORT_VDP_RESPONSE_OUT_OF_SYNC,
	/* 0x08-0xFF reserved for future VDP use */
	PORT_PROFILE_RESPONSE_SUCCESS = 0x100,
	PORT_PROFILE_RESPONSE_INPROGRESS,
	PORT_PROFILE_RESPONSE_INVALID,
	PORT_PROFILE_RESPONSE_BADSTATE,
	PORT_PROFILE_RESPONSE_INSUFFICIENT_RESOURCES,
	PORT_PROFILE_RESPONSE_ERROR,
};

struct ifla_port_vsi {
	__u8 vsi_mgr_id;
	__u8 vsi_type_id[3];
	__u8 vsi_type_version;
	__u8 pad[3];
};

#endif /* _LINUX_IF_LINK_H */<|MERGE_RESOLUTION|>--- conflicted
+++ resolved
@@ -112,12 +112,9 @@
 	IFLA_IFALIAS,
 	IFLA_NUM_VF,		/* Number of VFs if device is SR-IOV PF */
 	IFLA_VFINFO_LIST,
-<<<<<<< HEAD
-=======
 	IFLA_STATS64,
 	IFLA_VF_PORTS,
 	IFLA_PORT_SELF,
->>>>>>> 9dda696f
 	__IFLA_MAX
 };
 
