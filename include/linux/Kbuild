header-y += byteorder/
header-y += can/
header-y += dvb/
header-y += hdlc/
header-y += isdn/
header-y += nfsd/
header-y += raid/
header-y += spi/
header-y += sunrpc/
header-y += tc_act/
header-y += tc_ematch/
header-y += netfilter/
header-y += netfilter_arp/
header-y += netfilter_bridge/
header-y += netfilter_ipv4/
header-y += netfilter_ipv6/
header-y += usb/

header-y += affs_hardblocks.h
header-y += aio_abi.h
header-y += arcfb.h
header-y += atmapi.h
header-y += atmbr2684.h
header-y += atmclip.h
header-y += atm_eni.h
header-y += atm_he.h
header-y += atm_idt77105.h
header-y += atmioc.h
header-y += atmlec.h
header-y += atmmpc.h
header-y += atm_nicstar.h
header-y += atmppp.h
header-y += atmsap.h
header-y += atmsvc.h
header-y += atm_zatm.h
header-y += auto_fs4.h
header-y += ax25.h
header-y += b1lli.h
header-y += baycom.h
header-y += bfs_fs.h
header-y += blkpg.h
header-y += bpqether.h
header-y += can.h
header-y += cdk.h
header-y += chio.h
header-y += coda_psdev.h
header-y += coff.h
header-y += comstats.h
header-y += const.h
header-y += cgroupstats.h
header-y += cycx_cfm.h
header-y += dlmconstants.h
header-y += dlm_device.h
header-y += dlm_netlink.h
header-y += dm-ioctl.h
header-y += dn.h
header-y += dqblk_v1.h
header-y += dqblk_v2.h
header-y += dqblk_xfs.h
header-y += efs_fs_sb.h
header-y += elf-fdpic.h
header-y += elf-em.h
header-y += fadvise.h
header-y += falloc.h
header-y += fd.h
header-y += fdreg.h
header-y += fib_rules.h
header-y += firewire-cdev.h
header-y += firewire-constants.h
header-y += fuse.h
header-y += genetlink.h
header-y += gen_stats.h
header-y += gigaset_dev.h
header-y += hysdn_if.h
header-y += i2o-dev.h
header-y += i8k.h
header-y += if_arcnet.h
header-y += if_bonding.h
header-y += if_cablemodem.h
header-y += if_fc.h
header-y += if.h
header-y += if_hippi.h
header-y += if_infiniband.h
header-y += if_packet.h
header-y += if_plip.h
header-y += if_ppp.h
header-y += if_slip.h
header-y += if_strip.h
header-y += if_tun.h
header-y += if_tunnel.h
header-y += in6.h
header-y += in_route.h
header-y += ioctl.h
header-y += ipmi_msgdefs.h
header-y += ipsec.h
header-y += ipx.h
header-y += irda.h
header-y += iso_fs.h
header-y += ixjuser.h
header-y += jffs2.h
header-y += keyctl.h
header-y += limits.h
header-y += lock_dlm_plock.h
header-y += magic.h
header-y += major.h
header-y += matroxfb.h
header-y += meye.h
header-y += minix_fs.h
header-y += mmtimer.h
header-y += mqueue.h
header-y += mtio.h
header-y += ncp_no.h
header-y += neighbour.h
header-y += netfilter_arp.h
header-y += netrom.h
header-y += nfs2.h
header-y += nfs4_mount.h
header-y += nfs_mount.h
header-y += nl80211.h
header-y += oom.h
header-y += param.h
header-y += pci_regs.h
header-y += pfkeyv2.h
header-y += pg.h
header-y += phantom.h
header-y += pkt_cls.h
header-y += pkt_sched.h
header-y += posix_types.h
header-y += ppdev.h
header-y += prctl.h
header-y += qnxtypes.h
header-y += quotaio_v1.h
header-y += quotaio_v2.h
header-y += radeonfb.h
header-y += raw.h
header-y += resource.h
header-y += rose.h
header-y += serial_reg.h
header-y += smbno.h
header-y += snmp.h
header-y += sockios.h
header-y += som.h
header-y += sound.h
header-y += suspend_ioctls.h
header-y += taskstats.h
header-y += telephony.h
header-y += termios.h
header-y += times.h
header-y += tiocl.h
header-y += tipc.h
header-y += tipc_config.h
header-y += toshiba.h
header-y += ultrasound.h
header-y += un.h
header-y += utime.h
header-y += veth.h
header-y += video_decoder.h
header-y += video_encoder.h
header-y += videotext.h
header-y += x25.h

unifdef-y += acct.h
unifdef-y += adb.h
unifdef-y += adfs_fs.h
unifdef-y += agpgart.h
unifdef-y += apm_bios.h
unifdef-y += atalk.h
unifdef-y += atmarp.h
unifdef-y += atmdev.h
unifdef-y += atm.h
unifdef-y += atm_tcp.h
unifdef-y += audit.h
unifdef-y += auto_fs.h
unifdef-y += auxvec.h
unifdef-y += binfmts.h
unifdef-y += capability.h
unifdef-y += capi.h
unifdef-y += cciss_ioctl.h
unifdef-y += cdrom.h
unifdef-y += cm4000_cs.h
unifdef-y += cn_proc.h
unifdef-y += coda.h
unifdef-y += connector.h
unifdef-y += cramfs_fs.h
unifdef-y += cuda.h
unifdef-y += cyclades.h
unifdef-y += dccp.h
unifdef-y += dirent.h
unifdef-y += dlm.h
unifdef-y += edd.h
unifdef-y += elf.h
unifdef-y += elfcore.h
unifdef-y += errno.h
unifdef-y += errqueue.h
unifdef-y += ethtool.h
unifdef-y += eventpoll.h
unifdef-y += signalfd.h
unifdef-y += ext2_fs.h
unifdef-y += fb.h
unifdef-y += fcntl.h
unifdef-y += filter.h
unifdef-y += flat.h
unifdef-y += futex.h
unifdef-y += fs.h
unifdef-y += gameport.h
unifdef-y += generic_serial.h
unifdef-y += gfs2_ondisk.h
unifdef-y += hayesesp.h
unifdef-y += hdlcdrv.h
unifdef-y += hdlc.h
unifdef-y += hdreg.h
<<<<<<< HEAD
unifdef-y += hdsmart.h
unifdef-y += hid.h
=======
>>>>>>> c8379199
unifdef-y += hiddev.h
unifdef-y += hidraw.h
unifdef-y += hpet.h
unifdef-y += i2c.h
unifdef-y += i2c-dev.h
unifdef-y += icmp.h
unifdef-y += icmpv6.h
unifdef-y += if_addr.h
unifdef-y += if_addrlabel.h
unifdef-y += if_arp.h
unifdef-y += if_bridge.h
unifdef-y += if_ec.h
unifdef-y += if_eql.h
unifdef-y += if_ether.h
unifdef-y += if_fddi.h
unifdef-y += if_frad.h
unifdef-y += if_ltalk.h
unifdef-y += if_link.h
unifdef-y += if_pppol2tp.h
unifdef-y += if_pppox.h
unifdef-y += if_tr.h
unifdef-y += if_vlan.h
unifdef-y += if_wanpipe.h
unifdef-y += igmp.h
unifdef-y += inet_diag.h
unifdef-y += in.h
unifdef-y += inotify.h
unifdef-y += input.h
unifdef-y += ip.h
unifdef-y += ipc.h
unifdef-y += ipmi.h
unifdef-y += ipv6.h
unifdef-y += ipv6_route.h
unifdef-y += ip6_tunnel.h
unifdef-y += isdn.h
unifdef-y += isdnif.h
unifdef-y += isdn_divertif.h
unifdef-y += isdn_ppp.h
unifdef-y += joystick.h
unifdef-y += kdev_t.h
unifdef-y += kd.h
unifdef-y += kernelcapi.h
unifdef-y += kernel.h
unifdef-y += keyboard.h
unifdef-y += kvm.h
unifdef-y += llc.h
unifdef-y += loop.h
unifdef-y += lp.h
unifdef-y += mempolicy.h
unifdef-y += mii.h
unifdef-y += mman.h
unifdef-y += mroute.h
unifdef-y += msdos_fs.h
unifdef-y += msg.h
unifdef-y += nbd.h
unifdef-y += ncp_fs.h
unifdef-y += ncp.h
unifdef-y += ncp_mount.h
unifdef-y += netdevice.h
unifdef-y += netfilter_bridge.h
unifdef-y += netfilter_decnet.h
unifdef-y += netfilter.h
unifdef-y += netfilter_ipv4.h
unifdef-y += netfilter_ipv6.h
unifdef-y += net.h
unifdef-y += netlink.h
unifdef-y += nfs3.h
unifdef-y += nfs4.h
unifdef-y += nfsacl.h
unifdef-y += nfs_fs.h
unifdef-y += nfs.h
unifdef-y += nfs_idmap.h
unifdef-y += n_r3964.h
unifdef-y += nubus.h
unifdef-y += nvram.h
unifdef-y += oom.h
unifdef-y += parport.h
unifdef-y += patchkey.h
unifdef-y += pci.h
unifdef-y += personality.h
unifdef-y += pktcdvd.h
unifdef-y += pmu.h
unifdef-y += poll.h
unifdef-y += ppp_defs.h
unifdef-y += ppp-comp.h
unifdef-y += ptrace.h
unifdef-y += qnx4_fs.h
unifdef-y += quota.h
unifdef-y += random.h
unifdef-y += reboot.h
unifdef-y += reiserfs_fs.h
unifdef-y += reiserfs_xattr.h
unifdef-y += romfs_fs.h
unifdef-y += route.h
unifdef-y += rtc.h
unifdef-y += rtnetlink.h
unifdef-y += scc.h
unifdef-y += sched.h
unifdef-y += screen_info.h
unifdef-y += sdla.h
unifdef-y += selinux_netlink.h
unifdef-y += sem.h
unifdef-y += serial_core.h
unifdef-y += serial.h
unifdef-y += serio.h
unifdef-y += shm.h
unifdef-y += signal.h
unifdef-y += smb_fs.h
unifdef-y += smb.h
unifdef-y += smb_mount.h
unifdef-y += socket.h
unifdef-y += sonet.h
unifdef-y += sonypi.h
unifdef-y += soundcard.h
unifdef-y += stat.h
unifdef-y += stddef.h
unifdef-y += string.h
unifdef-y += synclink.h
unifdef-y += sysctl.h
unifdef-y += tcp.h
unifdef-y += time.h
unifdef-y += timex.h
unifdef-y += tty.h
unifdef-y += types.h
unifdef-y += udf_fs_i.h
unifdef-y += udp.h
unifdef-y += uinput.h
unifdef-y += uio.h
unifdef-y += unistd.h
unifdef-y += usbdevice_fs.h
unifdef-y += utsname.h
unifdef-y += videodev2.h
unifdef-y += videodev.h
unifdef-y += virtio_config.h
unifdef-y += virtio_blk.h
unifdef-y += virtio_net.h
unifdef-y += vt.h
unifdef-y += wait.h
unifdef-y += wanrouter.h
unifdef-y += watchdog.h
unifdef-y += wireless.h
unifdef-y += xattr.h
unifdef-y += xfrm.h

objhdr-y += version.h<|MERGE_RESOLUTION|>--- conflicted
+++ resolved
@@ -209,11 +209,7 @@
 unifdef-y += hdlcdrv.h
 unifdef-y += hdlc.h
 unifdef-y += hdreg.h
-<<<<<<< HEAD
-unifdef-y += hdsmart.h
 unifdef-y += hid.h
-=======
->>>>>>> c8379199
 unifdef-y += hiddev.h
 unifdef-y += hidraw.h
 unifdef-y += hpet.h
