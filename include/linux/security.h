--- conflicted
+++ resolved
@@ -1722,21 +1722,12 @@
 
 static inline int security_ptrace_may_access(struct task_struct *child,
 					     unsigned int mode)
-<<<<<<< HEAD
 {
 	return cap_ptrace_may_access(child, mode);
 }
 
 static inline int security_ptrace_traceme(struct task_struct *parent)
 {
-=======
-{
-	return cap_ptrace_may_access(child, mode);
-}
-
-static inline int security_ptrace_traceme(struct task_struct *parent)
-{
->>>>>>> 353d3769
 	return cap_ptrace_traceme(parent);
 }
 
