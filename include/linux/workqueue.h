/*
 * workqueue.h --- work queue handling for Linux.
 */

#ifndef _LINUX_WORKQUEUE_H
#define _LINUX_WORKQUEUE_H

#include <linux/timer.h>
#include <linux/linkage.h>
#include <linux/bitops.h>
#include <linux/lockdep.h>
#include <linux/threads.h>
#include <asm/atomic.h>

struct workqueue_struct;

struct work_struct;
typedef void (*work_func_t)(struct work_struct *work);

/*
 * The first word is the work queue pointer and the flags rolled into
 * one
 */
#define work_data_bits(work) ((unsigned long *)(&(work)->data))

enum {
	WORK_STRUCT_PENDING_BIT	= 0,	/* work item is pending execution */
	WORK_STRUCT_CWQ_BIT	= 1,	/* data points to cwq */
	WORK_STRUCT_LINKED_BIT	= 2,	/* next work is linked to this one */
#ifdef CONFIG_DEBUG_OBJECTS_WORK
	WORK_STRUCT_STATIC_BIT	= 3,	/* static initializer (debugobjects) */
	WORK_STRUCT_COLOR_SHIFT	= 4,	/* color for workqueue flushing */
#else
	WORK_STRUCT_COLOR_SHIFT	= 3,	/* color for workqueue flushing */
#endif

	WORK_STRUCT_COLOR_BITS	= 4,

	WORK_STRUCT_PENDING	= 1 << WORK_STRUCT_PENDING_BIT,
	WORK_STRUCT_CWQ		= 1 << WORK_STRUCT_CWQ_BIT,
	WORK_STRUCT_LINKED	= 1 << WORK_STRUCT_LINKED_BIT,
#ifdef CONFIG_DEBUG_OBJECTS_WORK
	WORK_STRUCT_STATIC	= 1 << WORK_STRUCT_STATIC_BIT,
#else
	WORK_STRUCT_STATIC	= 0,
#endif

	/*
	 * The last color is no color used for works which don't
	 * participate in workqueue flushing.
	 */
	WORK_NR_COLORS		= (1 << WORK_STRUCT_COLOR_BITS) - 1,
	WORK_NO_COLOR		= WORK_NR_COLORS,

	/* special cpu IDs */
	WORK_CPU_UNBOUND	= NR_CPUS,
	WORK_CPU_NONE		= NR_CPUS + 1,
	WORK_CPU_LAST		= WORK_CPU_NONE,

	/*
	 * Reserve 7 bits off of cwq pointer w/ debugobjects turned
	 * off.  This makes cwqs aligned to 128 bytes which isn't too
	 * excessive while allowing 15 workqueue flush colors.
	 */
	WORK_STRUCT_FLAG_BITS	= WORK_STRUCT_COLOR_SHIFT +
				  WORK_STRUCT_COLOR_BITS,

	WORK_STRUCT_FLAG_MASK	= (1UL << WORK_STRUCT_FLAG_BITS) - 1,
	WORK_STRUCT_WQ_DATA_MASK = ~WORK_STRUCT_FLAG_MASK,
	WORK_STRUCT_NO_CPU	= WORK_CPU_NONE << WORK_STRUCT_FLAG_BITS,

	/* bit mask for work_busy() return values */
	WORK_BUSY_PENDING	= 1 << 0,
	WORK_BUSY_RUNNING	= 1 << 1,
};

struct work_struct {
	atomic_long_t data;
	struct list_head entry;
	work_func_t func;
#ifdef CONFIG_LOCKDEP
	struct lockdep_map lockdep_map;
#endif
};

#define WORK_DATA_INIT()	ATOMIC_LONG_INIT(WORK_STRUCT_NO_CPU)
#define WORK_DATA_STATIC_INIT()	\
	ATOMIC_LONG_INIT(WORK_STRUCT_NO_CPU | WORK_STRUCT_STATIC)

struct delayed_work {
	struct work_struct work;
	struct timer_list timer;
};

static inline struct delayed_work *to_delayed_work(struct work_struct *work)
{
	return container_of(work, struct delayed_work, work);
}

struct execute_work {
	struct work_struct work;
};

#ifdef CONFIG_LOCKDEP
/*
 * NB: because we have to copy the lockdep_map, setting _key
 * here is required, otherwise it could get initialised to the
 * copy of the lockdep_map!
 */
#define __WORK_INIT_LOCKDEP_MAP(n, k) \
	.lockdep_map = STATIC_LOCKDEP_MAP_INIT(n, k),
#else
#define __WORK_INIT_LOCKDEP_MAP(n, k)
#endif

#define __WORK_INITIALIZER(n, f) {				\
	.data = WORK_DATA_STATIC_INIT(),			\
	.entry	= { &(n).entry, &(n).entry },			\
	.func = (f),						\
	__WORK_INIT_LOCKDEP_MAP(#n, &(n))			\
	}

#define __DELAYED_WORK_INITIALIZER(n, f) {			\
	.work = __WORK_INITIALIZER((n).work, (f)),		\
	.timer = TIMER_INITIALIZER(NULL, 0, 0),			\
	}

#define DECLARE_WORK(n, f)					\
	struct work_struct n = __WORK_INITIALIZER(n, f)

#define DECLARE_DELAYED_WORK(n, f)				\
	struct delayed_work n = __DELAYED_WORK_INITIALIZER(n, f)

/*
 * initialize a work item's function pointer
 */
#define PREPARE_WORK(_work, _func)				\
	do {							\
		(_work)->func = (_func);			\
	} while (0)

#define PREPARE_DELAYED_WORK(_work, _func)			\
	PREPARE_WORK(&(_work)->work, (_func))

#ifdef CONFIG_DEBUG_OBJECTS_WORK
extern void __init_work(struct work_struct *work, int onstack);
extern void destroy_work_on_stack(struct work_struct *work);
static inline unsigned int work_static(struct work_struct *work)
{
	return *work_data_bits(work) & WORK_STRUCT_STATIC;
}
#else
static inline void __init_work(struct work_struct *work, int onstack) { }
static inline void destroy_work_on_stack(struct work_struct *work) { }
static inline unsigned int work_static(struct work_struct *work) { return 0; }
#endif

/*
 * initialize all of a work item in one go
 *
 * NOTE! No point in using "atomic_long_set()": using a direct
 * assignment of the work data initializer allows the compiler
 * to generate better code.
 */
#ifdef CONFIG_LOCKDEP
#define __INIT_WORK(_work, _func, _onstack)				\
	do {								\
		static struct lock_class_key __key;			\
									\
		__init_work((_work), _onstack);				\
		(_work)->data = (atomic_long_t) WORK_DATA_INIT();	\
		lockdep_init_map(&(_work)->lockdep_map, #_work, &__key, 0);\
		INIT_LIST_HEAD(&(_work)->entry);			\
		PREPARE_WORK((_work), (_func));				\
	} while (0)
#else
#define __INIT_WORK(_work, _func, _onstack)				\
	do {								\
		__init_work((_work), _onstack);				\
		(_work)->data = (atomic_long_t) WORK_DATA_INIT();	\
		INIT_LIST_HEAD(&(_work)->entry);			\
		PREPARE_WORK((_work), (_func));				\
	} while (0)
#endif

#define INIT_WORK(_work, _func)					\
	do {							\
		__INIT_WORK((_work), (_func), 0);		\
	} while (0)

#define INIT_WORK_ON_STACK(_work, _func)			\
	do {							\
		__INIT_WORK((_work), (_func), 1);		\
	} while (0)

#define INIT_DELAYED_WORK(_work, _func)				\
	do {							\
		INIT_WORK(&(_work)->work, (_func));		\
		init_timer(&(_work)->timer);			\
	} while (0)

#define INIT_DELAYED_WORK_ON_STACK(_work, _func)		\
	do {							\
		INIT_WORK_ON_STACK(&(_work)->work, (_func));	\
		init_timer_on_stack(&(_work)->timer);		\
	} while (0)

#define INIT_DELAYED_WORK_DEFERRABLE(_work, _func)		\
	do {							\
		INIT_WORK(&(_work)->work, (_func));		\
		init_timer_deferrable(&(_work)->timer);		\
	} while (0)

/**
 * work_pending - Find out whether a work item is currently pending
 * @work: The work item in question
 */
#define work_pending(work) \
	test_bit(WORK_STRUCT_PENDING_BIT, work_data_bits(work))

/**
 * delayed_work_pending - Find out whether a delayable work item is currently
 * pending
 * @work: The work item in question
 */
#define delayed_work_pending(w) \
	work_pending(&(w)->work)

/**
 * work_clear_pending - for internal use only, mark a work item as not pending
 * @work: The work item in question
 */
#define work_clear_pending(work) \
	clear_bit(WORK_STRUCT_PENDING_BIT, work_data_bits(work))

enum {
	WQ_NON_REENTRANT	= 1 << 0, /* guarantee non-reentrance */
	WQ_UNBOUND		= 1 << 1, /* not bound to any cpu */
	WQ_FREEZEABLE		= 1 << 2, /* freeze during suspend */
	WQ_RESCUER		= 1 << 3, /* has an rescue worker */
	WQ_HIGHPRI		= 1 << 4, /* high priority */
	WQ_CPU_INTENSIVE	= 1 << 5, /* cpu instensive workqueue */

	WQ_MAX_ACTIVE		= 512,	  /* I like 512, better ideas? */
	WQ_MAX_UNBOUND_PER_CPU	= 4,	  /* 4 * #cpus for unbound wq */
	WQ_DFL_ACTIVE		= WQ_MAX_ACTIVE / 2,
};

/* unbound wq's aren't per-cpu, scale max_active according to #cpus */
#define WQ_UNBOUND_MAX_ACTIVE	\
	max_t(int, WQ_MAX_ACTIVE, num_possible_cpus() * WQ_MAX_UNBOUND_PER_CPU)

/*
 * System-wide workqueues which are always present.
 *
 * system_wq is the one used by schedule[_delayed]_work[_on]().
 * Multi-CPU multi-threaded.  There are users which expect relatively
 * short queue flush time.  Don't queue works which can run for too
 * long.
 *
 * system_long_wq is similar to system_wq but may host long running
 * works.  Queue flushing might take relatively long.
 *
 * system_nrt_wq is non-reentrant and guarantees that any given work
 * item is never executed in parallel by multiple CPUs.  Queue
 * flushing might take relatively long.
 *
 * system_unbound_wq is unbound workqueue.  Workers are not bound to
 * any specific CPU, not concurrency managed, and all queued works are
 * executed immediately as long as max_active limit is not reached and
 * resources are available.
 */
extern struct workqueue_struct *system_wq;
extern struct workqueue_struct *system_long_wq;
extern struct workqueue_struct *system_nrt_wq;
extern struct workqueue_struct *system_unbound_wq;

extern struct workqueue_struct *
__alloc_workqueue_key(const char *name, unsigned int flags, int max_active,
		      struct lock_class_key *key, const char *lock_name);

#ifdef CONFIG_LOCKDEP
#define alloc_workqueue(name, flags, max_active)		\
({								\
	static struct lock_class_key __key;			\
	const char *__lock_name;				\
								\
	if (__builtin_constant_p(name))				\
		__lock_name = (name);				\
	else							\
		__lock_name = #name;				\
								\
	__alloc_workqueue_key((name), (flags), (max_active),	\
			      &__key, __lock_name);		\
})
#else
#define alloc_workqueue(name, flags, max_active)		\
	__alloc_workqueue_key((name), (flags), (max_active), NULL, NULL)
#endif

#define create_workqueue(name)					\
	alloc_workqueue((name), WQ_RESCUER, 1)
#define create_freezeable_workqueue(name)			\
	alloc_workqueue((name), WQ_FREEZEABLE | WQ_UNBOUND | WQ_RESCUER, 1)
#define create_singlethread_workqueue(name)			\
	alloc_workqueue((name), WQ_UNBOUND | WQ_RESCUER, 1)

extern void destroy_workqueue(struct workqueue_struct *wq);

extern int queue_work(struct workqueue_struct *wq, struct work_struct *work);
extern int queue_work_on(int cpu, struct workqueue_struct *wq,
			struct work_struct *work);
extern int queue_delayed_work(struct workqueue_struct *wq,
			struct delayed_work *work, unsigned long delay);
extern int queue_delayed_work_on(int cpu, struct workqueue_struct *wq,
			struct delayed_work *work, unsigned long delay);

extern void flush_workqueue(struct workqueue_struct *wq);
extern void flush_scheduled_work(void);
extern void flush_delayed_work(struct delayed_work *work);

extern int schedule_work(struct work_struct *work);
extern int schedule_work_on(int cpu, struct work_struct *work);
extern int schedule_delayed_work(struct delayed_work *work, unsigned long delay);
extern int schedule_delayed_work_on(int cpu, struct delayed_work *work,
					unsigned long delay);
extern int schedule_on_each_cpu(work_func_t func);
extern int keventd_up(void);

int execute_in_process_context(work_func_t fn, struct execute_work *);

extern int flush_work(struct work_struct *work);
extern int cancel_work_sync(struct work_struct *work);

extern void workqueue_set_max_active(struct workqueue_struct *wq,
				     int max_active);
extern bool workqueue_congested(unsigned int cpu, struct workqueue_struct *wq);
extern unsigned int work_cpu(struct work_struct *work);
extern unsigned int work_busy(struct work_struct *work);

/*
 * Kill off a pending schedule_delayed_work().  Note that the work callback
 * function may still be running on return from cancel_delayed_work(), unless
 * it returns 1 and the work doesn't re-arm itself. Run flush_workqueue() or
 * cancel_work_sync() to wait on it.
 */
static inline int cancel_delayed_work(struct delayed_work *work)
{
	int ret;

	ret = del_timer_sync(&work->timer);
	if (ret)
		work_clear_pending(&work->work);
	return ret;
}

/*
 * Like above, but uses del_timer() instead of del_timer_sync(). This means,
 * if it returns 0 the timer function may be running and the queueing is in
 * progress.
 */
static inline int __cancel_delayed_work(struct delayed_work *work)
{
	int ret;

	ret = del_timer(&work->timer);
	if (ret)
		work_clear_pending(&work->work);
	return ret;
}

extern int cancel_delayed_work_sync(struct delayed_work *work);

/* Obsolete. use cancel_delayed_work_sync() */
static inline
void cancel_rearming_delayed_workqueue(struct workqueue_struct *wq,
					struct delayed_work *work)
{
	cancel_delayed_work_sync(work);
}

/* Obsolete. use cancel_delayed_work_sync() */
static inline
void cancel_rearming_delayed_work(struct delayed_work *work)
{
	cancel_delayed_work_sync(work);
}

#ifndef CONFIG_SMP
static inline long work_on_cpu(unsigned int cpu, long (*fn)(void *), void *arg)
{
	return fn(arg);
}
#else
long work_on_cpu(unsigned int cpu, long (*fn)(void *), void *arg);
#endif /* CONFIG_SMP */

<<<<<<< HEAD
#ifdef CONFIG_LOCKDEP
int in_workqueue_context(struct workqueue_struct *wq);
#endif
=======
#ifdef CONFIG_FREEZER
extern void freeze_workqueues_begin(void);
extern bool freeze_workqueues_busy(void);
extern void thaw_workqueues(void);
#endif /* CONFIG_FREEZER */

#ifdef CONFIG_LOCKDEP
int in_workqueue_context(struct workqueue_struct *wq);
#endif

>>>>>>> 88d89da6
#endif<|MERGE_RESOLUTION|>--- conflicted
+++ resolved
@@ -395,11 +395,6 @@
 long work_on_cpu(unsigned int cpu, long (*fn)(void *), void *arg);
 #endif /* CONFIG_SMP */
 
-<<<<<<< HEAD
-#ifdef CONFIG_LOCKDEP
-int in_workqueue_context(struct workqueue_struct *wq);
-#endif
-=======
 #ifdef CONFIG_FREEZER
 extern void freeze_workqueues_begin(void);
 extern bool freeze_workqueues_busy(void);
@@ -410,5 +405,4 @@
 int in_workqueue_context(struct workqueue_struct *wq);
 #endif
 
->>>>>>> 88d89da6
 #endif