--- conflicted
+++ resolved
@@ -15,11 +15,7 @@
 
 # define for_each_irq_desc_reverse(irq, desc)                          \
 	for (irq = nr_irqs - 1; irq >= 0; irq--)
-<<<<<<< HEAD
-#else
-=======
 #else /* CONFIG_GENERIC_HARDIRQS */
->>>>>>> 08dd9160
 
 extern int nr_irqs;
 extern struct irq_desc *irq_to_desc(unsigned int irq);
@@ -29,19 +25,6 @@
 	     irq++, desc = irq_to_desc(irq))				\
 		if (desc)
 
-<<<<<<< HEAD
-#ifndef CONFIG_SPARSE_IRQ
-
-struct irq_desc;
-# define for_each_irq_desc(irq, desc)		\
-	for (irq = 0, desc = irq_desc; irq < nr_irqs; irq++, desc++)
-# define for_each_irq_desc_reverse(irq, desc)                          \
-	for (irq = nr_irqs - 1, desc = irq_desc + (nr_irqs - 1);        \
-	    irq >= 0; irq--, desc--)
-#endif
-#endif
-
-=======
 
 # define for_each_irq_desc_reverse(irq, desc)				\
 	for (irq = nr_irqs - 1, desc = irq_to_desc(irq); irq >= 0;	\
@@ -50,7 +33,6 @@
 
 #endif /* CONFIG_GENERIC_HARDIRQS */
 
->>>>>>> 08dd9160
 #define for_each_irq_nr(irq)                   \
        for (irq = 0; irq < nr_irqs; irq++)
 
