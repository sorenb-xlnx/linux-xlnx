--- conflicted
+++ resolved
@@ -12,14 +12,10 @@
  * Don't refer to this struct directly, use functions below.
  */
 struct ring_buffer_event {
-<<<<<<< HEAD
-	u32		type_len:5, time_delta:27;
-=======
 	kmemcheck_bitfield_begin(bitfield);
 	u32		type_len:5, time_delta:27;
 	kmemcheck_bitfield_end(bitfield);
 
->>>>>>> cf343f36
 	u32		array[];
 };
 
