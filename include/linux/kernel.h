#ifndef _LINUX_KERNEL_H
#define _LINUX_KERNEL_H

/*
 * 'kernel.h' contains some often-used function prototypes etc
 */

#ifdef __KERNEL__

#include <stdarg.h>
#include <linux/linkage.h>
#include <linux/stddef.h>
#include <linux/types.h>
#include <linux/compiler.h>
#include <linux/bitops.h>
#include <linux/log2.h>
#include <linux/typecheck.h>
#include <linux/ratelimit.h>
#include <asm/byteorder.h>
#include <asm/bug.h>

extern const char linux_banner[];
extern const char linux_proc_banner[];

#define USHORT_MAX	((u16)(~0U))
#define SHORT_MAX	((s16)(USHORT_MAX>>1))
#define SHORT_MIN	(-SHORT_MAX - 1)
#define INT_MAX		((int)(~0U>>1))
#define INT_MIN		(-INT_MAX - 1)
#define UINT_MAX	(~0U)
#define LONG_MAX	((long)(~0UL>>1))
#define LONG_MIN	(-LONG_MAX - 1)
#define ULONG_MAX	(~0UL)
#define LLONG_MAX	((long long)(~0ULL>>1))
#define LLONG_MIN	(-LLONG_MAX - 1)
#define ULLONG_MAX	(~0ULL)

#define STACK_MAGIC	0xdeadbeef

#define ALIGN(x,a)		__ALIGN_MASK(x,(typeof(x))(a)-1)
#define __ALIGN_MASK(x,mask)	(((x)+(mask))&~(mask))
#define PTR_ALIGN(p, a)		((typeof(p))ALIGN((unsigned long)(p), (a)))
#define IS_ALIGNED(x, a)		(((x) & ((typeof(x))(a) - 1)) == 0)

#define ARRAY_SIZE(arr) (sizeof(arr) / sizeof((arr)[0]) + __must_be_array(arr))

#define FIELD_SIZEOF(t, f) (sizeof(((t*)0)->f))
#define DIV_ROUND_UP(n,d) (((n) + (d) - 1) / (d))
#define roundup(x, y) ((((x) + ((y) - 1)) / (y)) * (y))

#define _RET_IP_		(unsigned long)__builtin_return_address(0)
#define _THIS_IP_  ({ __label__ __here; __here: (unsigned long)&&__here; })

#ifdef CONFIG_LBD
# include <asm/div64.h>
# define sector_div(a, b) do_div(a, b)
#else
# define sector_div(n, b)( \
{ \
	int _res; \
	_res = (n) % (b); \
	(n) /= (b); \
	_res; \
} \
)
#endif

/**
 * upper_32_bits - return bits 32-63 of a number
 * @n: the number we're accessing
 *
 * A basic shift-right of a 64- or 32-bit quantity.  Use this to suppress
 * the "right shift count >= width of type" warning when that quantity is
 * 32-bits.
 */
#define upper_32_bits(n) ((u32)(((n) >> 16) >> 16))

/**
 * lower_32_bits - return bits 0-31 of a number
 * @n: the number we're accessing
 */
#define lower_32_bits(n) ((u32)(n))

#define	KERN_EMERG	"<0>"	/* system is unusable			*/
#define	KERN_ALERT	"<1>"	/* action must be taken immediately	*/
#define	KERN_CRIT	"<2>"	/* critical conditions			*/
#define	KERN_ERR	"<3>"	/* error conditions			*/
#define	KERN_WARNING	"<4>"	/* warning conditions			*/
#define	KERN_NOTICE	"<5>"	/* normal but significant condition	*/
#define	KERN_INFO	"<6>"	/* informational			*/
#define	KERN_DEBUG	"<7>"	/* debug-level messages			*/

/*
 * Annotation for a "continued" line of log printout (only done after a
 * line that had no enclosing \n). Only to be used by core/arch code
 * during early bootup (a continued line is not SMP-safe otherwise).
 */
#define	KERN_CONT	""

extern int console_printk[];

#define console_loglevel (console_printk[0])
#define default_message_loglevel (console_printk[1])
#define minimum_console_loglevel (console_printk[2])
#define default_console_loglevel (console_printk[3])

struct completion;
struct pt_regs;
struct user;

#ifdef CONFIG_PREEMPT_VOLUNTARY
extern int _cond_resched(void);
# define might_resched() _cond_resched()
#else
# define might_resched() do { } while (0)
#endif

/**
 * might_sleep - annotation for functions that can sleep
 *
 * this macro will print a stack trace if it is executed in an atomic
 * context (spinlock, irq-handler, ...).
 *
 * This is a useful debugging help to be able to catch problems early and not
 * be bitten later when the calling function happens to sleep when it is not
 * supposed to.
 */
#ifdef CONFIG_DEBUG_SPINLOCK_SLEEP
  void __might_sleep(char *file, int line);
# define might_sleep() \
	do { __might_sleep(__FILE__, __LINE__); might_resched(); } while (0)
#else
# define might_sleep() do { might_resched(); } while (0)
#endif

#define might_sleep_if(cond) do { if (cond) might_sleep(); } while (0)

#define abs(x) ({				\
		int __x = (x);			\
		(__x < 0) ? -__x : __x;		\
	})

extern struct atomic_notifier_head panic_notifier_list;
extern long (*panic_blink)(long time);
NORET_TYPE void panic(const char * fmt, ...)
	__attribute__ ((NORET_AND format (printf, 1, 2))) __cold;
extern void oops_enter(void);
extern void oops_exit(void);
extern int oops_may_print(void);
NORET_TYPE void do_exit(long error_code)
	ATTRIB_NORET;
NORET_TYPE void complete_and_exit(struct completion *, long)
	ATTRIB_NORET;
extern unsigned long simple_strtoul(const char *,char **,unsigned int);
extern long simple_strtol(const char *,char **,unsigned int);
extern unsigned long long simple_strtoull(const char *,char **,unsigned int);
extern long long simple_strtoll(const char *,char **,unsigned int);
extern int strict_strtoul(const char *, unsigned int, unsigned long *);
extern int strict_strtol(const char *, unsigned int, long *);
extern int strict_strtoull(const char *, unsigned int, unsigned long long *);
extern int strict_strtoll(const char *, unsigned int, long long *);
extern int sprintf(char * buf, const char * fmt, ...)
	__attribute__ ((format (printf, 2, 3)));
extern int vsprintf(char *buf, const char *, va_list)
	__attribute__ ((format (printf, 2, 0)));
extern int snprintf(char * buf, size_t size, const char * fmt, ...)
	__attribute__ ((format (printf, 3, 4)));
extern int vsnprintf(char *buf, size_t size, const char *fmt, va_list args)
	__attribute__ ((format (printf, 3, 0)));
extern int scnprintf(char * buf, size_t size, const char * fmt, ...)
	__attribute__ ((format (printf, 3, 4)));
extern int vscnprintf(char *buf, size_t size, const char *fmt, va_list args)
	__attribute__ ((format (printf, 3, 0)));
extern char *kasprintf(gfp_t gfp, const char *fmt, ...)
	__attribute__ ((format (printf, 2, 3)));
extern char *kvasprintf(gfp_t gfp, const char *fmt, va_list args);

extern int sscanf(const char *, const char *, ...)
	__attribute__ ((format (scanf, 2, 3)));
extern int vsscanf(const char *, const char *, va_list)
	__attribute__ ((format (scanf, 2, 0)));

extern int get_option(char **str, int *pint);
extern char *get_options(const char *str, int nints, int *ints);
extern unsigned long long memparse(const char *ptr, char **retptr);

extern int core_kernel_text(unsigned long addr);
extern int __kernel_text_address(unsigned long addr);
extern int kernel_text_address(unsigned long addr);
extern int func_ptr_is_kernel_text(void *ptr);
<<<<<<< HEAD
extern void *dereference_function_descriptor(void *ptr);
=======
>>>>>>> 6003ab0b

struct pid;
extern struct pid *session_of_pgrp(struct pid *pgrp);

#ifdef CONFIG_PRINTK
asmlinkage int vprintk(const char *fmt, va_list args)
	__attribute__ ((format (printf, 1, 0)));
asmlinkage int printk(const char * fmt, ...)
	__attribute__ ((format (printf, 1, 2))) __cold;

extern struct ratelimit_state printk_ratelimit_state;
extern int printk_ratelimit(void);
extern bool printk_timed_ratelimit(unsigned long *caller_jiffies,
				   unsigned int interval_msec);
#else
static inline int vprintk(const char *s, va_list args)
	__attribute__ ((format (printf, 1, 0)));
static inline int vprintk(const char *s, va_list args) { return 0; }
static inline int printk(const char *s, ...)
	__attribute__ ((format (printf, 1, 2)));
static inline int __cold printk(const char *s, ...) { return 0; }
static inline int printk_ratelimit(void) { return 0; }
static inline bool printk_timed_ratelimit(unsigned long *caller_jiffies, \
					  unsigned int interval_msec)	\
		{ return false; }
#endif

extern int printk_needs_cpu(int cpu);
extern void printk_tick(void);

extern void asmlinkage __attribute__((format(printf, 1, 2)))
	early_printk(const char *fmt, ...);

unsigned long int_sqrt(unsigned long);

static inline void console_silent(void)
{
	console_loglevel = 0;
}

static inline void console_verbose(void)
{
	if (console_loglevel)
		console_loglevel = 15;
}

extern void bust_spinlocks(int yes);
extern void wake_up_klogd(void);
extern int oops_in_progress;		/* If set, an oops, panic(), BUG() or die() is in progress */
extern int panic_timeout;
extern int panic_on_oops;
extern int panic_on_unrecovered_nmi;
extern int tainted;
extern const char *print_tainted(void);
extern void add_taint(unsigned);
extern int root_mountflags;

/* Values used for system_state */
extern enum system_states {
	SYSTEM_BOOTING,
	SYSTEM_RUNNING,
	SYSTEM_HALT,
	SYSTEM_POWER_OFF,
	SYSTEM_RESTART,
	SYSTEM_SUSPEND_DISK,
} system_state;

#define TAINT_PROPRIETARY_MODULE	(1<<0)
#define TAINT_FORCED_MODULE		(1<<1)
#define TAINT_UNSAFE_SMP		(1<<2)
#define TAINT_FORCED_RMMOD		(1<<3)
#define TAINT_MACHINE_CHECK		(1<<4)
#define TAINT_BAD_PAGE			(1<<5)
#define TAINT_USER			(1<<6)
#define TAINT_DIE			(1<<7)
#define TAINT_OVERRIDDEN_ACPI_TABLE	(1<<8)
#define TAINT_WARN			(1<<9)

extern void dump_stack(void) __cold;

enum {
	DUMP_PREFIX_NONE,
	DUMP_PREFIX_ADDRESS,
	DUMP_PREFIX_OFFSET
};
extern void hex_dump_to_buffer(const void *buf, size_t len,
				int rowsize, int groupsize,
				char *linebuf, size_t linebuflen, bool ascii);
extern void print_hex_dump(const char *level, const char *prefix_str,
				int prefix_type, int rowsize, int groupsize,
				const void *buf, size_t len, bool ascii);
extern void print_hex_dump_bytes(const char *prefix_str, int prefix_type,
			const void *buf, size_t len);

extern const char hex_asc[];
#define hex_asc_lo(x)	hex_asc[((x) & 0x0f)]
#define hex_asc_hi(x)	hex_asc[((x) & 0xf0) >> 4]

static inline char *pack_hex_byte(char *buf, u8 byte)
{
	*buf++ = hex_asc_hi(byte);
	*buf++ = hex_asc_lo(byte);
	return buf;
}

#define pr_emerg(fmt, arg...) \
	printk(KERN_EMERG fmt, ##arg)
#define pr_alert(fmt, arg...) \
	printk(KERN_ALERT fmt, ##arg)
#define pr_crit(fmt, arg...) \
	printk(KERN_CRIT fmt, ##arg)
#define pr_err(fmt, arg...) \
	printk(KERN_ERR fmt, ##arg)
#define pr_warning(fmt, arg...) \
	printk(KERN_WARNING fmt, ##arg)
#define pr_notice(fmt, arg...) \
	printk(KERN_NOTICE fmt, ##arg)
#define pr_info(fmt, arg...) \
	printk(KERN_INFO fmt, ##arg)

#ifdef DEBUG
/* If you are writing a driver, please use dev_dbg instead */
#define pr_debug(fmt, arg...) \
	printk(KERN_DEBUG fmt, ##arg)
#else
#define pr_debug(fmt, arg...) \
	({ if (0) printk(KERN_DEBUG fmt, ##arg); 0; })
#endif

/*
 *      Display an IP address in readable format.
 */

#define NIPQUAD(addr) \
	((unsigned char *)&addr)[0], \
	((unsigned char *)&addr)[1], \
	((unsigned char *)&addr)[2], \
	((unsigned char *)&addr)[3]
#define NIPQUAD_FMT "%u.%u.%u.%u"

#define NIP6(addr) \
	ntohs((addr).s6_addr16[0]), \
	ntohs((addr).s6_addr16[1]), \
	ntohs((addr).s6_addr16[2]), \
	ntohs((addr).s6_addr16[3]), \
	ntohs((addr).s6_addr16[4]), \
	ntohs((addr).s6_addr16[5]), \
	ntohs((addr).s6_addr16[6]), \
	ntohs((addr).s6_addr16[7])
#define NIP6_FMT "%04x:%04x:%04x:%04x:%04x:%04x:%04x:%04x"
#define NIP6_SEQFMT "%04x%04x%04x%04x%04x%04x%04x%04x"

#if defined(__LITTLE_ENDIAN)
#define HIPQUAD(addr) \
	((unsigned char *)&addr)[3], \
	((unsigned char *)&addr)[2], \
	((unsigned char *)&addr)[1], \
	((unsigned char *)&addr)[0]
#elif defined(__BIG_ENDIAN)
#define HIPQUAD	NIPQUAD
#else
#error "Please fix asm/byteorder.h"
#endif /* __LITTLE_ENDIAN */

/*
 * min()/max()/clamp() macros that also do
 * strict type-checking.. See the
 * "unnecessary" pointer comparison.
 */
#define min(x, y) ({				\
	typeof(x) _min1 = (x);			\
	typeof(y) _min2 = (y);			\
	(void) (&_min1 == &_min2);		\
	_min1 < _min2 ? _min1 : _min2; })

#define max(x, y) ({				\
	typeof(x) _max1 = (x);			\
	typeof(y) _max2 = (y);			\
	(void) (&_max1 == &_max2);		\
	_max1 > _max2 ? _max1 : _max2; })

/**
 * clamp - return a value clamped to a given range with strict typechecking
 * @val: current value
 * @min: minimum allowable value
 * @max: maximum allowable value
 *
 * This macro does strict typechecking of min/max to make sure they are of the
 * same type as val.  See the unnecessary pointer comparisons.
 */
#define clamp(val, min, max) ({			\
	typeof(val) __val = (val);		\
	typeof(min) __min = (min);		\
	typeof(max) __max = (max);		\
	(void) (&__val == &__min);		\
	(void) (&__val == &__max);		\
	__val = __val < __min ? __min: __val;	\
	__val > __max ? __max: __val; })

/*
 * ..and if you can't take the strict
 * types, you can specify one yourself.
 *
 * Or not use min/max/clamp at all, of course.
 */
#define min_t(type, x, y) ({			\
	type __min1 = (x);			\
	type __min2 = (y);			\
	__min1 < __min2 ? __min1: __min2; })

#define max_t(type, x, y) ({			\
	type __max1 = (x);			\
	type __max2 = (y);			\
	__max1 > __max2 ? __max1: __max2; })

/**
 * clamp_t - return a value clamped to a given range using a given type
 * @type: the type of variable to use
 * @val: current value
 * @min: minimum allowable value
 * @max: maximum allowable value
 *
 * This macro does no typechecking and uses temporary variables of type
 * 'type' to make all the comparisons.
 */
#define clamp_t(type, val, min, max) ({		\
	type __val = (val);			\
	type __min = (min);			\
	type __max = (max);			\
	__val = __val < __min ? __min: __val;	\
	__val > __max ? __max: __val; })

/**
 * clamp_val - return a value clamped to a given range using val's type
 * @val: current value
 * @min: minimum allowable value
 * @max: maximum allowable value
 *
 * This macro does no typechecking and uses temporary variables of whatever
 * type the input argument 'val' is.  This is useful when val is an unsigned
 * type and min and max are literals that will otherwise be assigned a signed
 * integer type.
 */
#define clamp_val(val, min, max) ({		\
	typeof(val) __val = (val);		\
	typeof(val) __min = (min);		\
	typeof(val) __max = (max);		\
	__val = __val < __min ? __min: __val;	\
	__val > __max ? __max: __val; })

/**
 * container_of - cast a member of a structure out to the containing structure
 * @ptr:	the pointer to the member.
 * @type:	the type of the container struct this is embedded in.
 * @member:	the name of the member within the struct.
 *
 */
#define container_of(ptr, type, member) ({			\
	const typeof( ((type *)0)->member ) *__mptr = (ptr);	\
	(type *)( (char *)__mptr - offsetof(type,member) );})

struct sysinfo;
extern int do_sysinfo(struct sysinfo *info);

#endif /* __KERNEL__ */

#define SI_LOAD_SHIFT	16
struct sysinfo {
	long uptime;			/* Seconds since boot */
	unsigned long loads[3];		/* 1, 5, and 15 minute load averages */
	unsigned long totalram;		/* Total usable main memory size */
	unsigned long freeram;		/* Available memory size */
	unsigned long sharedram;	/* Amount of shared memory */
	unsigned long bufferram;	/* Memory used by buffers */
	unsigned long totalswap;	/* Total swap space size */
	unsigned long freeswap;		/* swap space still available */
	unsigned short procs;		/* Number of current processes */
	unsigned short pad;		/* explicit padding for m68k */
	unsigned long totalhigh;	/* Total high memory size */
	unsigned long freehigh;		/* Available high memory size */
	unsigned int mem_unit;		/* Memory unit size in bytes */
	char _f[20-2*sizeof(long)-sizeof(int)];	/* Padding: libc5 uses this.. */
};

/* This helps us to avoid #ifdef CONFIG_NUMA */
#ifdef CONFIG_NUMA
#define NUMA_BUILD 1
#else
#define NUMA_BUILD 0
#endif

#endif<|MERGE_RESOLUTION|>--- conflicted
+++ resolved
@@ -188,10 +188,6 @@
 extern int __kernel_text_address(unsigned long addr);
 extern int kernel_text_address(unsigned long addr);
 extern int func_ptr_is_kernel_text(void *ptr);
-<<<<<<< HEAD
-extern void *dereference_function_descriptor(void *ptr);
-=======
->>>>>>> 6003ab0b
 
 struct pid;
 extern struct pid *session_of_pgrp(struct pid *pgrp);
@@ -476,6 +472,18 @@
 	char _f[20-2*sizeof(long)-sizeof(int)];	/* Padding: libc5 uses this.. */
 };
 
+/* Force a compilation error if condition is true */
+#define BUILD_BUG_ON(condition) ((void)sizeof(char[1 - 2*!!(condition)]))
+
+/* Force a compilation error if condition is true, but also produce a
+   result (of value 0 and type size_t), so the expression can be used
+   e.g. in a structure initializer (or where-ever else comma expressions
+   aren't permitted). */
+#define BUILD_BUG_ON_ZERO(e) (sizeof(char[1 - 2 * !!(e)]) - 1)
+
+/* Trap pasters of __FUNCTION__ at compile-time */
+#define __FUNCTION__ (__func__)
+
 /* This helps us to avoid #ifdef CONFIG_NUMA */
 #ifdef CONFIG_NUMA
 #define NUMA_BUILD 1
