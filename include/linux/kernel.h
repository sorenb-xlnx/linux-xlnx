--- conflicted
+++ resolved
@@ -735,6 +735,10 @@
 	} while(0)
 #endif
 
+/* Force a compilation error if a constant expression is not a power of 2 */
+#define BUILD_BUG_ON_NOT_POWER_OF_2(n)			\
+	BUILD_BUG_ON((n) == 0 || (((n) & ((n) - 1)) != 0))
+
 /* Trap pasters of __FUNCTION__ at compile-time */
 #define __FUNCTION__ (__func__)
 
@@ -774,39 +778,4 @@
 	char _f[20-2*sizeof(long)-sizeof(int)];	/* Padding: libc5 uses this.. */
 };
 
-<<<<<<< HEAD
-/* Force a compilation error if condition is true */
-#define BUILD_BUG_ON(condition) ((void)BUILD_BUG_ON_ZERO(condition))
-
-/* Force a compilation error if condition is constant and true */
-#define MAYBE_BUILD_BUG_ON(cond) ((void)sizeof(char[1 - 2 * !!(cond)]))
-
-/* Force a compilation error if a constant expression is not a power of 2 */
-#define BUILD_BUG_ON_NOT_POWER_OF_2(n)			\
-	BUILD_BUG_ON((n) == 0 || (((n) & ((n) - 1)) != 0))
-
-/* Force a compilation error if condition is true, but also produce a
-   result (of value 0 and type size_t), so the expression can be used
-   e.g. in a structure initializer (or where-ever else comma expressions
-   aren't permitted). */
-#define BUILD_BUG_ON_ZERO(e) (sizeof(struct { int:-!!(e); }))
-#define BUILD_BUG_ON_NULL(e) ((void *)sizeof(struct { int:-!!(e); }))
-
-/* Trap pasters of __FUNCTION__ at compile-time */
-#define __FUNCTION__ (__func__)
-
-/* This helps us to avoid #ifdef CONFIG_NUMA */
-#ifdef CONFIG_NUMA
-#define NUMA_BUILD 1
-#else
-#define NUMA_BUILD 0
-#endif
-
-/* Rebuild everything on CONFIG_FTRACE_MCOUNT_RECORD */
-#ifdef CONFIG_FTRACE_MCOUNT_RECORD
-# define REBUILD_DUE_TO_FTRACE_MCOUNT_RECORD
-#endif
-
-=======
->>>>>>> 505dc4cf
 #endif