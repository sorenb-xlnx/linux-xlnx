#ifndef LINUX_KMEMCHECK_H
#define LINUX_KMEMCHECK_H

#include <linux/mm_types.h>
#include <linux/types.h>

#ifdef CONFIG_KMEMCHECK
extern int kmemcheck_enabled;

/* The slab-related functions. */
void kmemcheck_alloc_shadow(struct page *page, int order, gfp_t flags, int node);
void kmemcheck_free_shadow(struct page *page, int order);
void kmemcheck_slab_alloc(struct kmem_cache *s, gfp_t gfpflags, void *object,
			  size_t size);
void kmemcheck_slab_free(struct kmem_cache *s, void *object, size_t size);

void kmemcheck_pagealloc_alloc(struct page *p, unsigned int order,
			       gfp_t gfpflags);

void kmemcheck_show_pages(struct page *p, unsigned int n);
void kmemcheck_hide_pages(struct page *p, unsigned int n);

bool kmemcheck_page_is_tracked(struct page *p);

void kmemcheck_mark_unallocated(void *address, unsigned int n);
void kmemcheck_mark_uninitialized(void *address, unsigned int n);
void kmemcheck_mark_initialized(void *address, unsigned int n);
void kmemcheck_mark_freed(void *address, unsigned int n);

void kmemcheck_mark_unallocated_pages(struct page *p, unsigned int n);
void kmemcheck_mark_uninitialized_pages(struct page *p, unsigned int n);
void kmemcheck_mark_initialized_pages(struct page *p, unsigned int n);

int kmemcheck_show_addr(unsigned long address);
int kmemcheck_hide_addr(unsigned long address);

bool kmemcheck_is_obj_initialized(unsigned long addr, size_t size);

/*
 * Bitfield annotations
 *
 * How to use: If you have a struct using bitfields, for example
 *
 *     struct a {
 *             int x:8, y:8;
 *     };
 *
 * then this should be rewritten as
 *
 *     struct a {
 *             kmemcheck_bitfield_begin(flags);
 *             int x:8, y:8;
 *             kmemcheck_bitfield_end(flags);
 *     };
 *
 * Now the "flags_begin" and "flags_end" members may be used to refer to the
 * beginning and end, respectively, of the bitfield (and things like
 * &x.flags_begin is allowed). As soon as the struct is allocated, the bit-
 * fields should be annotated:
 *
 *     struct a *a = kmalloc(sizeof(struct a), GFP_KERNEL);
 *     kmemcheck_annotate_bitfield(a, flags);
 */
#define kmemcheck_bitfield_begin(name)	\
	int name##_begin[0];

#define kmemcheck_bitfield_end(name)	\
	int name##_end[0];

#define kmemcheck_annotate_bitfield(ptr, name)				\
	do {								\
		int _n;							\
									\
		if (!ptr)						\
			break;						\
									\
		_n = (long) &((ptr)->name##_end)			\
			- (long) &((ptr)->name##_begin);		\
		MAYBE_BUILD_BUG_ON(_n < 0);				\
									\
		kmemcheck_mark_initialized(&((ptr)->name##_begin), _n);	\
	} while (0)

#define kmemcheck_annotate_variable(var)				\
	do {								\
		kmemcheck_mark_initialized(&(var), sizeof(var));	\
	} while (0)							\

#else
#define kmemcheck_enabled 0

static inline void
kmemcheck_alloc_shadow(struct page *page, int order, gfp_t flags, int node)
{
}

static inline void
kmemcheck_free_shadow(struct page *page, int order)
{
}

static inline void
kmemcheck_slab_alloc(struct kmem_cache *s, gfp_t gfpflags, void *object,
		     size_t size)
{
}

static inline void kmemcheck_slab_free(struct kmem_cache *s, void *object,
				       size_t size)
{
}

static inline void kmemcheck_pagealloc_alloc(struct page *p,
	unsigned int order, gfp_t gfpflags)
{
}

static inline bool kmemcheck_page_is_tracked(struct page *p)
{
	return false;
}

static inline void kmemcheck_mark_unallocated(void *address, unsigned int n)
{
}

static inline void kmemcheck_mark_uninitialized(void *address, unsigned int n)
{
}

static inline void kmemcheck_mark_initialized(void *address, unsigned int n)
{
}

static inline void kmemcheck_mark_freed(void *address, unsigned int n)
{
}

static inline void kmemcheck_mark_unallocated_pages(struct page *p,
						    unsigned int n)
{
}

static inline void kmemcheck_mark_uninitialized_pages(struct page *p,
						      unsigned int n)
{
}

static inline void kmemcheck_mark_initialized_pages(struct page *p,
						    unsigned int n)
{
}

static inline bool kmemcheck_is_obj_initialized(unsigned long addr, size_t size)
{
	return true;
}

#define kmemcheck_bitfield_begin(name)
#define kmemcheck_bitfield_end(name)
#define kmemcheck_annotate_bitfield(ptr, name)	\
	do {					\
	} while (0)

<<<<<<< HEAD
#define kmemcheck_annotate_variable(var)	\
	do {					\
=======
#define kmemcheck_annotate_bitfield(ptr, name)				\
	do {								\
		int _n;							\
									\
		if (!ptr)						\
			break;						\
									\
		_n = (long) &((ptr)->name##_end)			\
			- (long) &((ptr)->name##_begin);		\
		BUILD_BUG_ON(_n < 0);					\
									\
		kmemcheck_mark_initialized(&((ptr)->name##_begin), _n);	\
>>>>>>> 505dc4cf
	} while (0)

#endif /* CONFIG_KMEMCHECK */

#endif /* LINUX_KMEMCHECK_H */<|MERGE_RESOLUTION|>--- conflicted
+++ resolved
@@ -76,7 +76,7 @@
 									\
 		_n = (long) &((ptr)->name##_end)			\
 			- (long) &((ptr)->name##_begin);		\
-		MAYBE_BUILD_BUG_ON(_n < 0);				\
+		BUILD_BUG_ON(_n < 0);					\
 									\
 		kmemcheck_mark_initialized(&((ptr)->name##_begin), _n);	\
 	} while (0)
@@ -162,23 +162,8 @@
 	do {					\
 	} while (0)
 
-<<<<<<< HEAD
 #define kmemcheck_annotate_variable(var)	\
 	do {					\
-=======
-#define kmemcheck_annotate_bitfield(ptr, name)				\
-	do {								\
-		int _n;							\
-									\
-		if (!ptr)						\
-			break;						\
-									\
-		_n = (long) &((ptr)->name##_end)			\
-			- (long) &((ptr)->name##_begin);		\
-		BUILD_BUG_ON(_n < 0);					\
-									\
-		kmemcheck_mark_initialized(&((ptr)->name##_begin), _n);	\
->>>>>>> 505dc4cf
 	} while (0)
 
 #endif /* CONFIG_KMEMCHECK */
