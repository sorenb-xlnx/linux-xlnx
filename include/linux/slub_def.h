#ifndef _LINUX_SLUB_DEF_H
#define _LINUX_SLUB_DEF_H

/*
 * SLUB : A Slab allocator without object queues.
 *
 * (C) 2007 SGI, Christoph Lameter
 */
#include <linux/types.h>
#include <linux/gfp.h>
#include <linux/workqueue.h>
#include <linux/kobject.h>
#include <trace/kmemtrace.h>

enum stat_item {
	ALLOC_FASTPATH,		/* Allocation from cpu slab */
	ALLOC_SLOWPATH,		/* Allocation by getting a new cpu slab */
	FREE_FASTPATH,		/* Free to cpu slub */
	FREE_SLOWPATH,		/* Freeing not to cpu slab */
	FREE_FROZEN,		/* Freeing to frozen slab */
	FREE_ADD_PARTIAL,	/* Freeing moves slab to partial list */
	FREE_REMOVE_PARTIAL,	/* Freeing removes last object */
	ALLOC_FROM_PARTIAL,	/* Cpu slab acquired from partial list */
	ALLOC_SLAB,		/* Cpu slab acquired from page allocator */
	ALLOC_REFILL,		/* Refill cpu slab from slab freelist */
	FREE_SLAB,		/* Slab freed to the page allocator */
	CPUSLAB_FLUSH,		/* Abandoning of the cpu slab */
	DEACTIVATE_FULL,	/* Cpu slab was full when deactivated */
	DEACTIVATE_EMPTY,	/* Cpu slab was empty when deactivated */
	DEACTIVATE_TO_HEAD,	/* Cpu slab was moved to the head of partials */
	DEACTIVATE_TO_TAIL,	/* Cpu slab was moved to the tail of partials */
	DEACTIVATE_REMOTE_FREES,/* Slab contained remotely freed objects */
	ORDER_FALLBACK,		/* Number of times fallback was necessary */
	NR_SLUB_STAT_ITEMS };

struct kmem_cache_cpu {
	void **freelist;	/* Pointer to first free per cpu object */
	struct page *page;	/* The slab from which we are allocating */
	int node;		/* The node of the page (or -1 for debug) */
	unsigned int offset;	/* Freepointer offset (in word units) */
	unsigned int objsize;	/* Size of an object (from kmem_cache) */
#ifdef CONFIG_SLUB_STATS
	unsigned stat[NR_SLUB_STAT_ITEMS];
#endif
};

struct kmem_cache_node {
	spinlock_t list_lock;	/* Protect partial list and nr_partial */
	unsigned long nr_partial;
	unsigned long min_partial;
	struct list_head partial;
#ifdef CONFIG_SLUB_DEBUG
	atomic_long_t nr_slabs;
	atomic_long_t total_objects;
	struct list_head full;
#endif
};

/*
 * Word size structure that can be atomically updated or read and that
 * contains both the order and the number of objects that a slab of the
 * given order would contain.
 */
struct kmem_cache_order_objects {
	unsigned long x;
};

/*
 * Slab cache management.
 */
struct kmem_cache {
	/* Used for retriving partial slabs etc */
	unsigned long flags;
	int size;		/* The size of an object including meta data */
	int objsize;		/* The size of an object without meta data */
	int offset;		/* Free pointer offset. */
	struct kmem_cache_order_objects oo;

	/*
	 * Avoid an extra cache line for UP, SMP and for the node local to
	 * struct kmem_cache.
	 */
	struct kmem_cache_node local_node;

	/* Allocation and freeing of slabs */
	struct kmem_cache_order_objects max;
	struct kmem_cache_order_objects min;
	gfp_t allocflags;	/* gfp flags to use on each alloc */
	int refcount;		/* Refcount for slab cache destroy */
	void (*ctor)(void *);
	int inuse;		/* Offset to metadata */
	int align;		/* Alignment */
	const char *name;	/* Name (only for display!) */
	struct list_head list;	/* List of slab caches */
#ifdef CONFIG_SLUB_DEBUG
	struct kobject kobj;	/* For sysfs */
#endif

#ifdef CONFIG_NUMA
	/*
	 * Defragmentation by allocating from a remote node.
	 */
	int remote_node_defrag_ratio;
	struct kmem_cache_node *node[MAX_NUMNODES];
#endif
#ifdef CONFIG_SMP
	struct kmem_cache_cpu *cpu_slab[NR_CPUS];
#else
	struct kmem_cache_cpu cpu_slab;
#endif
};

/*
 * Kmalloc subsystem.
 */
#if defined(ARCH_KMALLOC_MINALIGN) && ARCH_KMALLOC_MINALIGN > 8
#define KMALLOC_MIN_SIZE ARCH_KMALLOC_MINALIGN
#else
#define KMALLOC_MIN_SIZE 8
#endif

#define KMALLOC_SHIFT_LOW ilog2(KMALLOC_MIN_SIZE)

/*
 * We keep the general caches in an array of slab caches that are used for
 * 2^x bytes of allocations.
 */
extern struct kmem_cache kmalloc_caches[KMALLOC_SHIFT_HIGH + 1];

/*
 * Sorry that the following has to be that ugly but some versions of GCC
 * have trouble with constant propagation and loops.
 */
static __always_inline int kmalloc_index(size_t size)
{
	if (!size)
		return 0;

	if (size > KMALLOC_MAX_SIZE)
		return -1;

	if (size <= KMALLOC_MIN_SIZE)
		return KMALLOC_SHIFT_LOW;

#if KMALLOC_MIN_SIZE <= 64
	if (size > 64 && size <= 96)
		return 1;
	if (size > 128 && size <= 192)
		return 2;
#endif
	if (size <=          8) return 3;
	if (size <=         16) return 4;
	if (size <=         32) return 5;
	if (size <=         64) return 6;
	if (size <=        128) return 7;
	if (size <=        256) return 8;
	if (size <=        512) return 9;
	if (size <=       1024) return 10;
	if (size <=   2 * 1024) return 11;
	if (size <=   4 * 1024) return 12;
	if (size <=   8 * 1024) return 13;
	if (size <=  16 * 1024) return 14;
	if (size <=  32 * 1024) return 15;
	if (size <=  64 * 1024) return 16;
	if (size <= 128 * 1024) return 17;
	if (size <= 256 * 1024) return 18;
	if (size <= 512 * 1024) return 19;
	if (size <= 1024 * 1024) return 20;
	if (size <=  2 * 1024 * 1024) return 21;
	if (size <=  4 * 1024 * 1024) return 22;
	if (size <=  8 * 1024 * 1024) return 23;
	if (size <= 16 * 1024 * 1024) return 24;
	if (size <= 32 * 1024 * 1024) return 25;
	return -1;

/*
 * What we really wanted to do and cannot do because of compiler issues is:
 *	int i;
 *	for (i = KMALLOC_SHIFT_LOW; i <= KMALLOC_SHIFT_HIGH; i++)
 *		if (size <= (1 << i))
 *			return i;
 */
}

/*
 * Find the slab cache for a given combination of allocation flags and size.
 *
 * This ought to end up with a global pointer to the right cache
 * in kmalloc_caches.
 */
static __always_inline struct kmem_cache *kmalloc_slab(size_t size)
{
	int index = kmalloc_index(size);

	if (index == 0)
		return NULL;

	/*
	 * This function only gets expanded if __builtin_constant_p(size), so
	 * testing it here shouldn't be needed.  But some versions of gcc need
	 * help.
	 */
	if (__builtin_constant_p(size) && index < 0) {
		/*
		 * Generate a link failure. Would be great if we could
		 * do something to stop the compile here.
		 */
		extern void __kmalloc_size_too_large(void);
		__kmalloc_size_too_large();
	}
	return &kmalloc_caches[index];
}

#ifdef CONFIG_ZONE_DMA
#define SLUB_DMA __GFP_DMA
#else
/* Disable DMA functionality */
#define SLUB_DMA (__force gfp_t)0
#endif

void *kmem_cache_alloc(struct kmem_cache *, gfp_t);
void *__kmalloc(size_t size, gfp_t flags);

<<<<<<< HEAD
#ifdef CONFIG_KMEMTRACE
extern void *kmem_cache_alloc_notrace(struct kmem_cache *s, gfp_t gfpflags);
#else
static __always_inline void *
kmem_cache_alloc_notrace(struct kmem_cache *s, gfp_t gfpflags)
{
	return kmem_cache_alloc(s, gfpflags);
}
#endif

static __always_inline void *kmalloc_large(size_t size, gfp_t flags)
{
	unsigned int order = get_order(size);
	void *ret = (void *) __get_free_pages(flags | __GFP_COMP, order);

	kmemtrace_mark_alloc(KMEMTRACE_TYPE_KMALLOC, _THIS_IP_, ret,
			     size, PAGE_SIZE << order, flags);

	return ret;
}

=======
>>>>>>> 10c866db
static __always_inline void *kmalloc(size_t size, gfp_t flags)
{
	void *ret;

	if (__builtin_constant_p(size)) {
		if (!(flags & SLUB_DMA)) {
			struct kmem_cache *s = kmalloc_slab(size);

			if (!s)
				return ZERO_SIZE_PTR;

			ret = kmem_cache_alloc_notrace(s, flags);

			kmemtrace_mark_alloc(KMEMTRACE_TYPE_KMALLOC,
					     _THIS_IP_, ret,
					     size, s->size, flags);

			return ret;
		}
	}
	return __kmalloc(size, flags);
}

#ifdef CONFIG_NUMA
void *__kmalloc_node(size_t size, gfp_t flags, int node);
void *kmem_cache_alloc_node(struct kmem_cache *, gfp_t flags, int node);

#ifdef CONFIG_KMEMTRACE
extern void *kmem_cache_alloc_node_notrace(struct kmem_cache *s,
					   gfp_t gfpflags,
					   int node);
#else
static __always_inline void *
kmem_cache_alloc_node_notrace(struct kmem_cache *s,
			      gfp_t gfpflags,
			      int node)
{
	return kmem_cache_alloc_node(s, gfpflags, node);
}
#endif

static __always_inline void *kmalloc_node(size_t size, gfp_t flags, int node)
{
	void *ret;

	if (__builtin_constant_p(size) &&
		size <= PAGE_SIZE && !(flags & SLUB_DMA)) {
			struct kmem_cache *s = kmalloc_slab(size);

		if (!s)
			return ZERO_SIZE_PTR;

		ret = kmem_cache_alloc_node_notrace(s, flags, node);

		kmemtrace_mark_alloc_node(KMEMTRACE_TYPE_KMALLOC,
					  _THIS_IP_, ret,
					  size, s->size, flags, node);

		return ret;
	}
	return __kmalloc_node(size, flags, node);
}
#endif

#endif /* _LINUX_SLUB_DEF_H */<|MERGE_RESOLUTION|>--- conflicted
+++ resolved
@@ -221,7 +221,6 @@
 void *kmem_cache_alloc(struct kmem_cache *, gfp_t);
 void *__kmalloc(size_t size, gfp_t flags);
 
-<<<<<<< HEAD
 #ifdef CONFIG_KMEMTRACE
 extern void *kmem_cache_alloc_notrace(struct kmem_cache *s, gfp_t gfpflags);
 #else
@@ -232,19 +231,6 @@
 }
 #endif
 
-static __always_inline void *kmalloc_large(size_t size, gfp_t flags)
-{
-	unsigned int order = get_order(size);
-	void *ret = (void *) __get_free_pages(flags | __GFP_COMP, order);
-
-	kmemtrace_mark_alloc(KMEMTRACE_TYPE_KMALLOC, _THIS_IP_, ret,
-			     size, PAGE_SIZE << order, flags);
-
-	return ret;
-}
-
-=======
->>>>>>> 10c866db
 static __always_inline void *kmalloc(size_t size, gfp_t flags)
 {
 	void *ret;
