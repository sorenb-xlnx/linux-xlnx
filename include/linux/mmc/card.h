/*
 *  linux/include/linux/mmc/card.h
 *
 * This program is free software; you can redistribute it and/or modify
 * it under the terms of the GNU General Public License version 2 as
 * published by the Free Software Foundation.
 *
 *  Card driver specific definitions.
 */
#ifndef LINUX_MMC_CARD_H
#define LINUX_MMC_CARD_H

#include <linux/mmc/core.h>
#include <linux/mod_devicetable.h>

struct mmc_cid {
	unsigned int		manfid;
	char			prod_name[8];
	unsigned int		serial;
	unsigned short		oemid;
	unsigned short		year;
	unsigned char		hwrev;
	unsigned char		fwrev;
	unsigned char		month;
};

struct mmc_csd {
	unsigned char		structure;
	unsigned char		mmca_vsn;
	unsigned short		cmdclass;
	unsigned short		tacc_clks;
	unsigned int		tacc_ns;
	unsigned int		c_size;
	unsigned int		r2w_factor;
	unsigned int		max_dtr;
	unsigned int		erase_size;		/* In sectors */
	unsigned int		read_blkbits;
	unsigned int		write_blkbits;
	unsigned int		capacity;
	unsigned int		read_partial:1,
				read_misalign:1,
				write_partial:1,
				write_misalign:1;
};

struct mmc_ext_csd {
	u8			rev;
	u8			erase_group_def;
	u8			sec_feature_support;
	u8			rel_sectors;
	u8			rel_param;
	u8			part_config;
	unsigned int		part_time;		/* Units: ms */
	unsigned int		sa_timeout;		/* Units: 100ns */
	unsigned int		hs_max_dtr;
	unsigned int		sectors;
	unsigned int		card_type;
	unsigned int		hc_erase_size;		/* In sectors */
	unsigned int		hc_erase_timeout;	/* In milliseconds */
	unsigned int		sec_trim_mult;	/* Secure trim multiplier  */
	unsigned int		sec_erase_mult;	/* Secure erase multiplier */
	unsigned int		trim_timeout;		/* In milliseconds */
	bool			enhanced_area_en;	/* enable bit */
	unsigned long long	enhanced_area_offset;	/* Units: Byte */
	unsigned int		enhanced_area_size;	/* Units: KB */
	unsigned int		boot_size;		/* in bytes */
<<<<<<< HEAD
=======
	u8			raw_partition_support;	/* 160 */
	u8			raw_erased_mem_count;	/* 181 */
	u8			raw_ext_csd_structure;	/* 194 */
	u8			raw_card_type;		/* 196 */
	u8			raw_s_a_timeout;		/* 217 */
	u8			raw_hc_erase_gap_size;	/* 221 */
	u8			raw_erase_timeout_mult;	/* 223 */
	u8			raw_hc_erase_grp_size;	/* 224 */
	u8			raw_sec_trim_mult;	/* 229 */
	u8			raw_sec_erase_mult;	/* 230 */
	u8			raw_sec_feature_support;/* 231 */
	u8			raw_trim_mult;		/* 232 */
	u8			raw_sectors[4];		/* 212 - 4 bytes */
>>>>>>> b55ebc27
};

struct sd_scr {
	unsigned char		sda_vsn;
	unsigned char		sda_spec3;
	unsigned char		bus_widths;
#define SD_SCR_BUS_WIDTH_1	(1<<0)
#define SD_SCR_BUS_WIDTH_4	(1<<2)
	unsigned char		cmds;
#define SD_SCR_CMD20_SUPPORT   (1<<0)
#define SD_SCR_CMD23_SUPPORT   (1<<1)
};

struct sd_ssr {
	unsigned int		au;			/* In sectors */
	unsigned int		erase_timeout;		/* In milliseconds */
	unsigned int		erase_offset;		/* In milliseconds */
};

struct sd_switch_caps {
	unsigned int		hs_max_dtr;
	unsigned int		uhs_max_dtr;
#define UHS_SDR104_MAX_DTR	208000000
#define UHS_SDR50_MAX_DTR	100000000
#define UHS_DDR50_MAX_DTR	50000000
#define UHS_SDR25_MAX_DTR	UHS_DDR50_MAX_DTR
#define UHS_SDR12_MAX_DTR	25000000
	unsigned int		sd3_bus_mode;
#define UHS_SDR12_BUS_SPEED	0
#define UHS_SDR25_BUS_SPEED	1
#define UHS_SDR50_BUS_SPEED	2
#define UHS_SDR104_BUS_SPEED	3
#define UHS_DDR50_BUS_SPEED	4

#define SD_MODE_UHS_SDR12	(1 << UHS_SDR12_BUS_SPEED)
#define SD_MODE_UHS_SDR25	(1 << UHS_SDR25_BUS_SPEED)
#define SD_MODE_UHS_SDR50	(1 << UHS_SDR50_BUS_SPEED)
#define SD_MODE_UHS_SDR104	(1 << UHS_SDR104_BUS_SPEED)
#define SD_MODE_UHS_DDR50	(1 << UHS_DDR50_BUS_SPEED)
	unsigned int		sd3_drv_type;
#define SD_DRIVER_TYPE_B	0x01
#define SD_DRIVER_TYPE_A	0x02
#define SD_DRIVER_TYPE_C	0x04
#define SD_DRIVER_TYPE_D	0x08
	unsigned int		sd3_curr_limit;
#define SD_SET_CURRENT_LIMIT_200	0
#define SD_SET_CURRENT_LIMIT_400	1
#define SD_SET_CURRENT_LIMIT_600	2
#define SD_SET_CURRENT_LIMIT_800	3

#define SD_MAX_CURRENT_200	(1 << SD_SET_CURRENT_LIMIT_200)
#define SD_MAX_CURRENT_400	(1 << SD_SET_CURRENT_LIMIT_400)
#define SD_MAX_CURRENT_600	(1 << SD_SET_CURRENT_LIMIT_600)
#define SD_MAX_CURRENT_800	(1 << SD_SET_CURRENT_LIMIT_800)
};

struct sdio_cccr {
	unsigned int		sdio_vsn;
	unsigned int		sd_vsn;
	unsigned int		multi_block:1,
				low_speed:1,
				wide_bus:1,
				high_power:1,
				high_speed:1,
				disable_cd:1;
};

struct sdio_cis {
	unsigned short		vendor;
	unsigned short		device;
	unsigned short		blksize;
	unsigned int		max_dtr;
};

struct mmc_host;
struct sdio_func;
struct sdio_func_tuple;

#define SDIO_MAX_FUNCS		7

/*
 * MMC device
 */
struct mmc_card {
	struct mmc_host		*host;		/* the host this device belongs to */
	struct device		dev;		/* the device */
	unsigned int		rca;		/* relative card address of device */
	unsigned int		type;		/* card type */
#define MMC_TYPE_MMC		0		/* MMC card */
#define MMC_TYPE_SD		1		/* SD card */
#define MMC_TYPE_SDIO		2		/* SDIO card */
#define MMC_TYPE_SD_COMBO	3		/* SD combo (IO+mem) card */
	unsigned int		state;		/* (our) card state */
#define MMC_STATE_PRESENT	(1<<0)		/* present in sysfs */
#define MMC_STATE_READONLY	(1<<1)		/* card is read-only */
#define MMC_STATE_HIGHSPEED	(1<<2)		/* card is in high speed mode */
#define MMC_STATE_BLOCKADDR	(1<<3)		/* card uses block-addressing */
#define MMC_STATE_HIGHSPEED_DDR (1<<4)		/* card is in high speed mode */
#define MMC_STATE_ULTRAHIGHSPEED (1<<5)		/* card is in ultra high speed mode */
#define MMC_CARD_SDXC		(1<<6)		/* card is SDXC */
	unsigned int		quirks; 	/* card quirks */
#define MMC_QUIRK_LENIENT_FN0	(1<<0)		/* allow SDIO FN0 writes outside of the VS CCCR range */
#define MMC_QUIRK_BLKSZ_FOR_BYTE_MODE (1<<1)	/* use func->cur_blksize */
						/* for byte mode */
#define MMC_QUIRK_NONSTD_SDIO	(1<<2)		/* non-standard SDIO card attached */
						/* (missing CIA registers) */
#define MMC_QUIRK_BROKEN_CLK_GATING (1<<3)	/* clock gating the sdio bus will make card fail */
#define MMC_QUIRK_NONSTD_FUNC_IF (1<<4)		/* SDIO card has nonstd function interfaces */
#define MMC_QUIRK_DISABLE_CD	(1<<5)		/* disconnect CD/DAT[3] resistor */
#define MMC_QUIRK_INAND_CMD38	(1<<6)		/* iNAND devices have broken CMD38 */
#define MMC_QUIRK_BLK_NO_CMD23	(1<<7)		/* Avoid CMD23 for regular multiblock */

	unsigned int		erase_size;	/* erase size in sectors */
 	unsigned int		erase_shift;	/* if erase unit is power 2 */
 	unsigned int		pref_erase;	/* in sectors */
 	u8			erased_byte;	/* value of erased bytes */

	u32			raw_cid[4];	/* raw card CID */
	u32			raw_csd[4];	/* raw card CSD */
	u32			raw_scr[2];	/* raw card SCR */
	struct mmc_cid		cid;		/* card identification */
	struct mmc_csd		csd;		/* card specific */
	struct mmc_ext_csd	ext_csd;	/* mmc v4 extended card specific */
	struct sd_scr		scr;		/* extra SD information */
	struct sd_ssr		ssr;		/* yet more SD information */
	struct sd_switch_caps	sw_caps;	/* switch (CMD6) caps */

	unsigned int		sdio_funcs;	/* number of SDIO functions */
	struct sdio_cccr	cccr;		/* common card info */
	struct sdio_cis		cis;		/* common tuple info */
	struct sdio_func	*sdio_func[SDIO_MAX_FUNCS]; /* SDIO functions (devices) */
	struct sdio_func	*sdio_single_irq; /* SDIO function when only one IRQ active */
	unsigned		num_info;	/* number of info strings */
	const char		**info;		/* info strings */
	struct sdio_func_tuple	*tuples;	/* unknown common tuples */

	unsigned int		sd_bus_speed;	/* Bus Speed Mode set for the card */

	struct dentry		*debugfs_root;
};

/*
 *  The world is not perfect and supplies us with broken mmc/sdio devices.
 *  For at least some of these bugs we need a work-around.
 */

struct mmc_fixup {
	/* CID-specific fields. */
	const char *name;

	/* Valid revision range */
	u64 rev_start, rev_end;

	unsigned int manfid;
	unsigned short oemid;

	/* SDIO-specfic fields. You can use SDIO_ANY_ID here of course */
	u16 cis_vendor, cis_device;

	void (*vendor_fixup)(struct mmc_card *card, int data);
	int data;
};

#define CID_MANFID_ANY (-1u)
#define CID_OEMID_ANY ((unsigned short) -1)
#define CID_NAME_ANY (NULL)

#define END_FIXUP { 0 }

#define _FIXUP_EXT(_name, _manfid, _oemid, _rev_start, _rev_end,	\
		   _cis_vendor, _cis_device,				\
		   _fixup, _data)					\
	{						   \
		.name = (_name),			   \
		.manfid = (_manfid),			   \
		.oemid = (_oemid),			   \
		.rev_start = (_rev_start),		   \
		.rev_end = (_rev_end),			   \
		.cis_vendor = (_cis_vendor),		   \
		.cis_device = (_cis_device),		   \
		.vendor_fixup = (_fixup),		   \
		.data = (_data),			   \
	 }

#define MMC_FIXUP_REV(_name, _manfid, _oemid, _rev_start, _rev_end,	\
		      _fixup, _data)					\
	_FIXUP_EXT(_name, _manfid,					\
		   _oemid, _rev_start, _rev_end,			\
		   SDIO_ANY_ID, SDIO_ANY_ID,				\
		   _fixup, _data)					\

#define MMC_FIXUP(_name, _manfid, _oemid, _fixup, _data) \
	MMC_FIXUP_REV(_name, _manfid, _oemid, 0, -1ull, _fixup, _data)

#define SDIO_FIXUP(_vendor, _device, _fixup, _data)			\
	_FIXUP_EXT(CID_NAME_ANY, CID_MANFID_ANY,			\
		    CID_OEMID_ANY, 0, -1ull,				\
		   _vendor, _device,					\
		   _fixup, _data)					\

#define cid_rev(hwrev, fwrev, year, month)	\
	(((u64) hwrev) << 40 |                  \
	 ((u64) fwrev) << 32 |                  \
	 ((u64) year) << 16 |                   \
	 ((u64) month))

#define cid_rev_card(card)		  \
	cid_rev(card->cid.hwrev,	  \
		    card->cid.fwrev,      \
		    card->cid.year,	  \
		    card->cid.month)

/*
 * Unconditionally quirk add/remove.
 */

static inline void __maybe_unused add_quirk(struct mmc_card *card, int data)
{
	card->quirks |= data;
}

static inline void __maybe_unused remove_quirk(struct mmc_card *card, int data)
{
	card->quirks &= ~data;
}

#define mmc_card_mmc(c)		((c)->type == MMC_TYPE_MMC)
#define mmc_card_sd(c)		((c)->type == MMC_TYPE_SD)
#define mmc_card_sdio(c)	((c)->type == MMC_TYPE_SDIO)

#define mmc_card_present(c)	((c)->state & MMC_STATE_PRESENT)
#define mmc_card_readonly(c)	((c)->state & MMC_STATE_READONLY)
#define mmc_card_highspeed(c)	((c)->state & MMC_STATE_HIGHSPEED)
#define mmc_card_blockaddr(c)	((c)->state & MMC_STATE_BLOCKADDR)
#define mmc_card_ddr_mode(c)	((c)->state & MMC_STATE_HIGHSPEED_DDR)
#define mmc_sd_card_uhs(c) ((c)->state & MMC_STATE_ULTRAHIGHSPEED)
#define mmc_card_ext_capacity(c) ((c)->state & MMC_CARD_SDXC)

#define mmc_card_set_present(c)	((c)->state |= MMC_STATE_PRESENT)
#define mmc_card_set_readonly(c) ((c)->state |= MMC_STATE_READONLY)
#define mmc_card_set_highspeed(c) ((c)->state |= MMC_STATE_HIGHSPEED)
#define mmc_card_set_blockaddr(c) ((c)->state |= MMC_STATE_BLOCKADDR)
#define mmc_card_set_ddr_mode(c) ((c)->state |= MMC_STATE_HIGHSPEED_DDR)
#define mmc_sd_card_set_uhs(c) ((c)->state |= MMC_STATE_ULTRAHIGHSPEED)
#define mmc_card_set_ext_capacity(c) ((c)->state |= MMC_CARD_SDXC)

/*
 * Quirk add/remove for MMC products.
 */

static inline void __maybe_unused add_quirk_mmc(struct mmc_card *card, int data)
{
	if (mmc_card_mmc(card))
		card->quirks |= data;
}

static inline void __maybe_unused remove_quirk_mmc(struct mmc_card *card,
						   int data)
{
	if (mmc_card_mmc(card))
		card->quirks &= ~data;
}

/*
 * Quirk add/remove for SD products.
 */

static inline void __maybe_unused add_quirk_sd(struct mmc_card *card, int data)
{
	if (mmc_card_sd(card))
		card->quirks |= data;
}

static inline void __maybe_unused remove_quirk_sd(struct mmc_card *card,
						   int data)
{
	if (mmc_card_sd(card))
		card->quirks &= ~data;
}

static inline int mmc_card_lenient_fn0(const struct mmc_card *c)
{
	return c->quirks & MMC_QUIRK_LENIENT_FN0;
}

static inline int mmc_blksz_for_byte_mode(const struct mmc_card *c)
{
	return c->quirks & MMC_QUIRK_BLKSZ_FOR_BYTE_MODE;
}

static inline int mmc_card_disable_cd(const struct mmc_card *c)
{
	return c->quirks & MMC_QUIRK_DISABLE_CD;
}

static inline int mmc_card_nonstd_func_interface(const struct mmc_card *c)
{
	return c->quirks & MMC_QUIRK_NONSTD_FUNC_IF;
}

#define mmc_card_name(c)	((c)->cid.prod_name)
#define mmc_card_id(c)		(dev_name(&(c)->dev))

#define mmc_dev_to_card(d)	container_of(d, struct mmc_card, dev)

#define mmc_list_to_card(l)	container_of(l, struct mmc_card, node)
#define mmc_get_drvdata(c)	dev_get_drvdata(&(c)->dev)
#define mmc_set_drvdata(c,d)	dev_set_drvdata(&(c)->dev, d)

/*
 * MMC device driver (e.g., Flash card, I/O card...)
 */
struct mmc_driver {
	struct device_driver drv;
	int (*probe)(struct mmc_card *);
	void (*remove)(struct mmc_card *);
	int (*suspend)(struct mmc_card *, pm_message_t);
	int (*resume)(struct mmc_card *);
};

extern int mmc_register_driver(struct mmc_driver *);
extern void mmc_unregister_driver(struct mmc_driver *);

extern void mmc_fixup_device(struct mmc_card *card,
			     const struct mmc_fixup *table);

<<<<<<< HEAD
#endif
=======
#endif /* LINUX_MMC_CARD_H */
>>>>>>> b55ebc27
<|MERGE_RESOLUTION|>--- conflicted
+++ resolved
@@ -64,8 +64,6 @@
 	unsigned long long	enhanced_area_offset;	/* Units: Byte */
 	unsigned int		enhanced_area_size;	/* Units: KB */
 	unsigned int		boot_size;		/* in bytes */
-<<<<<<< HEAD
-=======
 	u8			raw_partition_support;	/* 160 */
 	u8			raw_erased_mem_count;	/* 181 */
 	u8			raw_ext_csd_structure;	/* 194 */
@@ -79,7 +77,6 @@
 	u8			raw_sec_feature_support;/* 231 */
 	u8			raw_trim_mult;		/* 232 */
 	u8			raw_sectors[4];		/* 212 - 4 bytes */
->>>>>>> b55ebc27
 };
 
 struct sd_scr {
@@ -406,8 +403,4 @@
 extern void mmc_fixup_device(struct mmc_card *card,
 			     const struct mmc_fixup *table);
 
-<<<<<<< HEAD
-#endif
-=======
-#endif /* LINUX_MMC_CARD_H */
->>>>>>> b55ebc27
+#endif /* LINUX_MMC_CARD_H */