#ifndef _LINUX_DCCP_H
#define _LINUX_DCCP_H

#include <linux/types.h>
#include <asm/byteorder.h>

/**
 * struct dccp_hdr - generic part of DCCP packet header
 *
 * @dccph_sport - Relevant port on the endpoint that sent this packet
 * @dccph_dport - Relevant port on the other endpoint
 * @dccph_doff - Data Offset from the start of the DCCP header, in 32-bit words
 * @dccph_ccval - Used by the HC-Sender CCID
 * @dccph_cscov - Parts of the packet that are covered by the Checksum field
 * @dccph_checksum - Internet checksum, depends on dccph_cscov
 * @dccph_x - 0 = 24 bit sequence number, 1 = 48
 * @dccph_type - packet type, see DCCP_PKT_ prefixed macros
 * @dccph_seq - sequence number high or low order 24 bits, depends on dccph_x
 */
struct dccp_hdr {
	__be16	dccph_sport,
		dccph_dport;
	__u8	dccph_doff;
#if defined(__LITTLE_ENDIAN_BITFIELD)
	__u8	dccph_cscov:4,
		dccph_ccval:4;
#elif defined(__BIG_ENDIAN_BITFIELD)
	__u8	dccph_ccval:4,
		dccph_cscov:4;
#else
#error  "Adjust your <asm/byteorder.h> defines"
#endif
	__sum16	dccph_checksum;
#if defined(__LITTLE_ENDIAN_BITFIELD)
	__u8	dccph_x:1,
		dccph_type:4,
		dccph_reserved:3;
#elif defined(__BIG_ENDIAN_BITFIELD)
	__u8	dccph_reserved:3,
		dccph_type:4,
		dccph_x:1;
#else
#error  "Adjust your <asm/byteorder.h> defines"
#endif
	__u8	dccph_seq2;
	__be16	dccph_seq;
};

/**
 * struct dccp_hdr_ext - the low bits of a 48 bit seq packet
 *
 * @dccph_seq_low - low 24 bits of a 48 bit seq packet
 */
struct dccp_hdr_ext {
	__be32	dccph_seq_low;
};

/**
 * struct dccp_hdr_request - Connection initiation request header
 *
 * @dccph_req_service - Service to which the client app wants to connect
 */
struct dccp_hdr_request {
	__be32	dccph_req_service;
};
/**
 * struct dccp_hdr_ack_bits - acknowledgment bits common to most packets
 *
 * @dccph_resp_ack_nr_high - 48 bit ack number high order bits, contains GSR
 * @dccph_resp_ack_nr_low - 48 bit ack number low order bits, contains GSR
 */
struct dccp_hdr_ack_bits {
	__be16	dccph_reserved1;
	__be16	dccph_ack_nr_high;
	__be32	dccph_ack_nr_low;
};
/**
 * struct dccp_hdr_response - Connection initiation response header
 *
 * @dccph_resp_ack - 48 bit Acknowledgment Number Subheader (5.3)
 * @dccph_resp_service - Echoes the Service Code on a received DCCP-Request
 */
struct dccp_hdr_response {
	struct dccp_hdr_ack_bits	dccph_resp_ack;
	__be32				dccph_resp_service;
};

/**
 * struct dccp_hdr_reset - Unconditionally shut down a connection
 *
 * @dccph_reset_ack - 48 bit Acknowledgment Number Subheader (5.6)
 * @dccph_reset_code - one of %dccp_reset_codes
 * @dccph_reset_data - the Data 1 ... Data 3 fields from 5.6
 */
struct dccp_hdr_reset {
	struct dccp_hdr_ack_bits	dccph_reset_ack;
	__u8				dccph_reset_code,
					dccph_reset_data[3];
};

enum dccp_pkt_type {
	DCCP_PKT_REQUEST = 0,
	DCCP_PKT_RESPONSE,
	DCCP_PKT_DATA,
	DCCP_PKT_ACK,
	DCCP_PKT_DATAACK,
	DCCP_PKT_CLOSEREQ,
	DCCP_PKT_CLOSE,
	DCCP_PKT_RESET,
	DCCP_PKT_SYNC,
	DCCP_PKT_SYNCACK,
	DCCP_PKT_INVALID,
};

#define DCCP_NR_PKT_TYPES DCCP_PKT_INVALID

static inline unsigned int dccp_packet_hdr_len(const __u8 type)
{
	if (type == DCCP_PKT_DATA)
		return 0;
	if (type == DCCP_PKT_DATAACK	||
	    type == DCCP_PKT_ACK	||
	    type == DCCP_PKT_SYNC	||
	    type == DCCP_PKT_SYNCACK	||
	    type == DCCP_PKT_CLOSE	||
	    type == DCCP_PKT_CLOSEREQ)
		return sizeof(struct dccp_hdr_ack_bits);
	if (type == DCCP_PKT_REQUEST)
		return sizeof(struct dccp_hdr_request);
	if (type == DCCP_PKT_RESPONSE)
		return sizeof(struct dccp_hdr_response);
	return sizeof(struct dccp_hdr_reset);
}
enum dccp_reset_codes {
	DCCP_RESET_CODE_UNSPECIFIED = 0,
	DCCP_RESET_CODE_CLOSED,
	DCCP_RESET_CODE_ABORTED,
	DCCP_RESET_CODE_NO_CONNECTION,
	DCCP_RESET_CODE_PACKET_ERROR,
	DCCP_RESET_CODE_OPTION_ERROR,
	DCCP_RESET_CODE_MANDATORY_ERROR,
	DCCP_RESET_CODE_CONNECTION_REFUSED,
	DCCP_RESET_CODE_BAD_SERVICE_CODE,
	DCCP_RESET_CODE_TOO_BUSY,
	DCCP_RESET_CODE_BAD_INIT_COOKIE,
	DCCP_RESET_CODE_AGGRESSION_PENALTY,

	DCCP_MAX_RESET_CODES		/* Leave at the end!  */
};

/* DCCP options */
enum {
	DCCPO_PADDING = 0,
	DCCPO_MANDATORY = 1,
	DCCPO_MIN_RESERVED = 3,
	DCCPO_MAX_RESERVED = 31,
	DCCPO_CHANGE_L = 32,
	DCCPO_CONFIRM_L = 33,
	DCCPO_CHANGE_R = 34,
	DCCPO_CONFIRM_R = 35,
	DCCPO_NDP_COUNT = 37,
	DCCPO_ACK_VECTOR_0 = 38,
	DCCPO_ACK_VECTOR_1 = 39,
	DCCPO_TIMESTAMP = 41,
	DCCPO_TIMESTAMP_ECHO = 42,
	DCCPO_ELAPSED_TIME = 43,
	DCCPO_MAX = 45,
	DCCPO_MIN_RX_CCID_SPECIFIC = 128,	/* from sender to receiver */
	DCCPO_MAX_RX_CCID_SPECIFIC = 191,
	DCCPO_MIN_TX_CCID_SPECIFIC = 192,	/* from receiver to sender */
	DCCPO_MAX_TX_CCID_SPECIFIC = 255,
};
/* maximum size of a single TLV-encoded DCCP option (sans type/len bytes) */
#define DCCP_SINGLE_OPT_MAXLEN	253

/* DCCP CCIDS */
enum {
	DCCPC_CCID2 = 2,
	DCCPC_CCID3 = 3,
};

/* DCCP features (RFC 4340 section 6.4) */
enum dccp_feature_numbers {
	DCCPF_RESERVED = 0,
	DCCPF_CCID = 1,
	DCCPF_SHORT_SEQNOS = 2,
	DCCPF_SEQUENCE_WINDOW = 3,
	DCCPF_ECN_INCAPABLE = 4,
	DCCPF_ACK_RATIO = 5,
	DCCPF_SEND_ACK_VECTOR = 6,
	DCCPF_SEND_NDP_COUNT = 7,
	DCCPF_MIN_CSUM_COVER = 8,
	DCCPF_DATA_CHECKSUM = 9,
	/* 10-127 reserved */
	DCCPF_MIN_CCID_SPECIFIC = 128,
	DCCPF_SEND_LEV_RATE = 192,	/* RFC 4342, sec. 8.4 */
	DCCPF_MAX_CCID_SPECIFIC = 255,
};

/* DCCP socket options */
#define DCCP_SOCKOPT_PACKET_SIZE	1 /* XXX deprecated, without effect */
#define DCCP_SOCKOPT_SERVICE		2
#define DCCP_SOCKOPT_CHANGE_L		3
#define DCCP_SOCKOPT_CHANGE_R		4
#define DCCP_SOCKOPT_GET_CUR_MPS	5
#define DCCP_SOCKOPT_SERVER_TIMEWAIT	6
#define DCCP_SOCKOPT_SEND_CSCOV		10
#define DCCP_SOCKOPT_RECV_CSCOV		11
#define DCCP_SOCKOPT_AVAILABLE_CCIDS	12
#define DCCP_SOCKOPT_CCID		13
#define DCCP_SOCKOPT_TX_CCID		14
#define DCCP_SOCKOPT_RX_CCID		15
#define DCCP_SOCKOPT_CCID_RX_INFO	128
#define DCCP_SOCKOPT_CCID_TX_INFO	192

/* maximum number of services provided on the same listening port */
#define DCCP_SERVICE_LIST_MAX_LEN      32

#ifdef __KERNEL__

#include <linux/in.h>
#include <linux/ktime.h>
#include <linux/list.h>
#include <linux/uio.h>
#include <linux/workqueue.h>

#include <net/inet_connection_sock.h>
#include <net/inet_sock.h>
#include <net/inet_timewait_sock.h>
#include <net/tcp_states.h>

enum dccp_state {
	DCCP_OPEN	     = TCP_ESTABLISHED,
	DCCP_REQUESTING	     = TCP_SYN_SENT,
	DCCP_LISTEN	     = TCP_LISTEN,
	DCCP_RESPOND	     = TCP_SYN_RECV,
	/*
	 * States involved in closing a DCCP connection:
	 * 1) ACTIVE_CLOSEREQ is entered by a server sending a CloseReq.
	 *
	 * 2) CLOSING can have three different meanings (RFC 4340, 8.3):
	 *  a. Client has performed active-close, has sent a Close to the server
	 *     from state OPEN or PARTOPEN, and is waiting for the final Reset
	 *     (in this case, SOCK_DONE == 1).
	 *  b. Client is asked to perform passive-close, by receiving a CloseReq
	 *     in (PART)OPEN state. It sends a Close and waits for final Reset
	 *     (in this case, SOCK_DONE == 0).
	 *  c. Server performs an active-close as in (a), keeps TIMEWAIT state.
	 *
	 * 3) The following intermediate states are employed to give passively
	 *    closing nodes a chance to process their unread data:
	 *    - PASSIVE_CLOSE    (from OPEN => CLOSED) and
	 *    - PASSIVE_CLOSEREQ (from (PART)OPEN to CLOSING; case (b) above).
	 */
	DCCP_ACTIVE_CLOSEREQ = TCP_FIN_WAIT1,
	DCCP_PASSIVE_CLOSE   = TCP_CLOSE_WAIT,	/* any node receiving a Close */
	DCCP_CLOSING	     = TCP_CLOSING,
	DCCP_TIME_WAIT	     = TCP_TIME_WAIT,
	DCCP_CLOSED	     = TCP_CLOSE,
	DCCP_PARTOPEN	     = TCP_MAX_STATES,
	DCCP_PASSIVE_CLOSEREQ,			/* clients receiving CloseReq */
	DCCP_MAX_STATES
};

#define DCCP_STATE_MASK 0x1f

enum {
	DCCPF_OPEN	      = TCPF_ESTABLISHED,
	DCCPF_REQUESTING      = TCPF_SYN_SENT,
	DCCPF_LISTEN	      = TCPF_LISTEN,
	DCCPF_RESPOND	      = TCPF_SYN_RECV,
	DCCPF_ACTIVE_CLOSEREQ = TCPF_FIN_WAIT1,
	DCCPF_CLOSING	      = TCPF_CLOSING,
	DCCPF_TIME_WAIT	      = TCPF_TIME_WAIT,
	DCCPF_CLOSED	      = TCPF_CLOSE,
	DCCPF_PARTOPEN	      = (1 << DCCP_PARTOPEN),
};

static inline struct dccp_hdr *dccp_hdr(const struct sk_buff *skb)
{
	return (struct dccp_hdr *)skb_transport_header(skb);
}

static inline struct dccp_hdr *dccp_zeroed_hdr(struct sk_buff *skb, int headlen)
{
	skb_push(skb, headlen);
	skb_reset_transport_header(skb);
	return memset(skb_transport_header(skb), 0, headlen);
}

static inline struct dccp_hdr_ext *dccp_hdrx(const struct dccp_hdr *dh)
{
	return (struct dccp_hdr_ext *)((unsigned char *)dh + sizeof(*dh));
}

static inline unsigned int __dccp_basic_hdr_len(const struct dccp_hdr *dh)
{
	return sizeof(*dh) + (dh->dccph_x ? sizeof(struct dccp_hdr_ext) : 0);
}

static inline unsigned int dccp_basic_hdr_len(const struct sk_buff *skb)
{
	const struct dccp_hdr *dh = dccp_hdr(skb);
	return __dccp_basic_hdr_len(dh);
}

static inline __u64 dccp_hdr_seq(const struct dccp_hdr *dh)
{
	__u64 seq_nr =  ntohs(dh->dccph_seq);

	if (dh->dccph_x != 0)
		seq_nr = (seq_nr << 32) + ntohl(dccp_hdrx(dh)->dccph_seq_low);
	else
		seq_nr += (u32)dh->dccph_seq2 << 16;

	return seq_nr;
}

static inline struct dccp_hdr_request *dccp_hdr_request(struct sk_buff *skb)
{
	return (struct dccp_hdr_request *)(skb_transport_header(skb) +
					   dccp_basic_hdr_len(skb));
}

static inline struct dccp_hdr_ack_bits *dccp_hdr_ack_bits(const struct sk_buff *skb)
{
	return (struct dccp_hdr_ack_bits *)(skb_transport_header(skb) +
					    dccp_basic_hdr_len(skb));
}

static inline u64 dccp_hdr_ack_seq(const struct sk_buff *skb)
{
	const struct dccp_hdr_ack_bits *dhack = dccp_hdr_ack_bits(skb);
	return ((u64)ntohs(dhack->dccph_ack_nr_high) << 32) + ntohl(dhack->dccph_ack_nr_low);
}

static inline struct dccp_hdr_response *dccp_hdr_response(struct sk_buff *skb)
{
	return (struct dccp_hdr_response *)(skb_transport_header(skb) +
					    dccp_basic_hdr_len(skb));
}

static inline struct dccp_hdr_reset *dccp_hdr_reset(struct sk_buff *skb)
{
	return (struct dccp_hdr_reset *)(skb_transport_header(skb) +
					 dccp_basic_hdr_len(skb));
}

static inline unsigned int __dccp_hdr_len(const struct dccp_hdr *dh)
{
	return __dccp_basic_hdr_len(dh) +
	       dccp_packet_hdr_len(dh->dccph_type);
}

static inline unsigned int dccp_hdr_len(const struct sk_buff *skb)
{
	return __dccp_hdr_len(dccp_hdr(skb));
}

/**
 * struct dccp_request_sock  -  represent DCCP-specific connection request
 * @dreq_inet_rsk: structure inherited from
 * @dreq_iss: initial sequence number sent on the Response (RFC 4340, 7.1)
 * @dreq_isr: initial sequence number received on the Request
 * @dreq_service: service code present on the Request (there is just one)
 * @dreq_featneg: feature negotiation options for this connection
 * The following two fields are analogous to the ones in dccp_sock:
 * @dreq_timestamp_echo: last received timestamp to echo (13.1)
 * @dreq_timestamp_echo: the time of receiving the last @dreq_timestamp_echo
 */
struct dccp_request_sock {
	struct inet_request_sock dreq_inet_rsk;
	__u64			 dreq_iss;
	__u64			 dreq_isr;
	__be32			 dreq_service;
	struct list_head	 dreq_featneg;
	__u32			 dreq_timestamp_echo;
	__u32			 dreq_timestamp_time;
};

static inline struct dccp_request_sock *dccp_rsk(const struct request_sock *req)
{
	return (struct dccp_request_sock *)req;
}

extern struct inet_timewait_death_row dccp_death_row;

extern int dccp_parse_options(struct sock *sk, struct dccp_request_sock *dreq,
			      struct sk_buff *skb);

struct dccp_options_received {
	u64	dccpor_ndp:48;
	u32	dccpor_timestamp;
	u32	dccpor_timestamp_echo;
	u32	dccpor_elapsed_time;
};

struct ccid;

enum dccp_role {
	DCCP_ROLE_UNDEFINED,
	DCCP_ROLE_LISTEN,
	DCCP_ROLE_CLIENT,
	DCCP_ROLE_SERVER,
};

struct dccp_service_list {
	__u32	dccpsl_nr;
	__be32	dccpsl_list[0];
};

#define DCCP_SERVICE_INVALID_VALUE htonl((__u32)-1)
#define DCCP_SERVICE_CODE_IS_ABSENT		0

static inline int dccp_list_has_service(const struct dccp_service_list *sl,
					const __be32 service)
{
	if (likely(sl != NULL)) {
		u32 i = sl->dccpsl_nr;
		while (i--)
			if (sl->dccpsl_list[i] == service)
				return 1;
	}
	return 0;
}

struct dccp_ackvec;

/**
 * struct dccp_sock - DCCP socket state
 *
 * @dccps_swl - sequence number window low
 * @dccps_swh - sequence number window high
 * @dccps_awl - acknowledgement number window low
 * @dccps_awh - acknowledgement number window high
 * @dccps_iss - initial sequence number sent
 * @dccps_isr - initial sequence number received
 * @dccps_osr - first OPEN sequence number received
 * @dccps_gss - greatest sequence number sent
 * @dccps_gsr - greatest valid sequence number received
 * @dccps_gar - greatest valid ack number received on a non-Sync; initialized to %dccps_iss
 * @dccps_service - first (passive sock) or unique (active sock) service code
 * @dccps_service_list - second .. last service code on passive socket
 * @dccps_timestamp_echo - latest timestamp received on a TIMESTAMP option
 * @dccps_timestamp_time - time of receiving latest @dccps_timestamp_echo
 * @dccps_l_ack_ratio - feature-local Ack Ratio
 * @dccps_r_ack_ratio - feature-remote Ack Ratio
 * @dccps_l_seq_win - local Sequence Window (influences ack number validity)
 * @dccps_r_seq_win - remote Sequence Window (influences seq number validity)
 * @dccps_pcslen - sender   partial checksum coverage (via sockopt)
 * @dccps_pcrlen - receiver partial checksum coverage (via sockopt)
 * @dccps_send_ndp_count - local Send NDP Count feature (7.7.2)
 * @dccps_ndp_count - number of Non Data Packets since last data packet
 * @dccps_mss_cache - current value of MSS (path MTU minus header sizes)
 * @dccps_rate_last - timestamp for rate-limiting DCCP-Sync (RFC 4340, 7.5.4)
 * @dccps_featneg - tracks feature-negotiation state (mostly during handshake)
 * @dccps_hc_rx_ackvec - rx half connection ack vector
 * @dccps_hc_rx_ccid - CCID used for the receiver (or receiving half-connection)
 * @dccps_hc_tx_ccid - CCID used for the sender (or sending half-connection)
 * @dccps_options_received - parsed set of retrieved options
 * @dccps_role - role of this sock, one of %dccp_role
 * @dccps_hc_rx_insert_options - receiver wants to add options when acking
 * @dccps_hc_tx_insert_options - sender wants to add options when sending
 * @dccps_server_timewait - server holds timewait state on close (RFC 4340, 8.3)
<<<<<<< HEAD
=======
 * @dccps_sync_scheduled - flag which signals "send out-of-band message soon"
>>>>>>> 67d52880
 * @dccps_xmitlet - tasklet scheduled by the TX CCID to dequeue data packets
 * @dccps_xmit_timer - used by the TX CCID to delay sending (rate-based pacing)
 * @dccps_syn_rtt - RTT sample from Request/Response exchange (in usecs)
 */
struct dccp_sock {
	/* inet_connection_sock has to be the first member of dccp_sock */
	struct inet_connection_sock	dccps_inet_connection;
#define dccps_syn_rtt			dccps_inet_connection.icsk_ack.lrcvtime
	__u64				dccps_swl;
	__u64				dccps_swh;
	__u64				dccps_awl;
	__u64				dccps_awh;
	__u64				dccps_iss;
	__u64				dccps_isr;
	__u64				dccps_osr;
	__u64				dccps_gss;
	__u64				dccps_gsr;
	__u64				dccps_gar;
	__be32				dccps_service;
	__u32				dccps_mss_cache;
	struct dccp_service_list	*dccps_service_list;
	__u32				dccps_timestamp_echo;
	__u32				dccps_timestamp_time;
	__u16				dccps_l_ack_ratio;
	__u16				dccps_r_ack_ratio;
	__u64				dccps_l_seq_win:48;
	__u64				dccps_r_seq_win:48;
	__u8				dccps_pcslen:4;
	__u8				dccps_pcrlen:4;
	__u8				dccps_send_ndp_count:1;
	__u64				dccps_ndp_count:48;
	unsigned long			dccps_rate_last;
	struct list_head		dccps_featneg;
	struct dccp_ackvec		*dccps_hc_rx_ackvec;
	struct ccid			*dccps_hc_rx_ccid;
	struct ccid			*dccps_hc_tx_ccid;
	struct dccp_options_received	dccps_options_received;
	enum dccp_role			dccps_role:2;
	__u8				dccps_hc_rx_insert_options:1;
	__u8				dccps_hc_tx_insert_options:1;
	__u8				dccps_server_timewait:1;
<<<<<<< HEAD
=======
	__u8				dccps_sync_scheduled:1;
>>>>>>> 67d52880
	struct tasklet_struct		dccps_xmitlet;
	struct timer_list		dccps_xmit_timer;
};

static inline struct dccp_sock *dccp_sk(const struct sock *sk)
{
	return (struct dccp_sock *)sk;
}

static inline const char *dccp_role(const struct sock *sk)
{
	switch (dccp_sk(sk)->dccps_role) {
	case DCCP_ROLE_UNDEFINED: return "undefined";
	case DCCP_ROLE_LISTEN:	  return "listen";
	case DCCP_ROLE_SERVER:	  return "server";
	case DCCP_ROLE_CLIENT:	  return "client";
	}
	return NULL;
}

#endif /* __KERNEL__ */

#endif /* _LINUX_DCCP_H */<|MERGE_RESOLUTION|>--- conflicted
+++ resolved
@@ -462,10 +462,7 @@
  * @dccps_hc_rx_insert_options - receiver wants to add options when acking
  * @dccps_hc_tx_insert_options - sender wants to add options when sending
  * @dccps_server_timewait - server holds timewait state on close (RFC 4340, 8.3)
-<<<<<<< HEAD
-=======
  * @dccps_sync_scheduled - flag which signals "send out-of-band message soon"
->>>>>>> 67d52880
  * @dccps_xmitlet - tasklet scheduled by the TX CCID to dequeue data packets
  * @dccps_xmit_timer - used by the TX CCID to delay sending (rate-based pacing)
  * @dccps_syn_rtt - RTT sample from Request/Response exchange (in usecs)
@@ -507,10 +504,7 @@
 	__u8				dccps_hc_rx_insert_options:1;
 	__u8				dccps_hc_tx_insert_options:1;
 	__u8				dccps_server_timewait:1;
-<<<<<<< HEAD
-=======
 	__u8				dccps_sync_scheduled:1;
->>>>>>> 67d52880
 	struct tasklet_struct		dccps_xmitlet;
 	struct timer_list		dccps_xmit_timer;
 };
