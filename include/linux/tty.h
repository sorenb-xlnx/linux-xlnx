#ifndef _LINUX_TTY_H
#define _LINUX_TTY_H

/*
 * 'tty.h' defines some structures used by tty_io.c and some defines.
 */

#ifdef __KERNEL__
#include <linux/fs.h>
#include <linux/major.h>
#include <linux/termios.h>
#include <linux/workqueue.h>
#include <linux/tty_driver.h>
#include <linux/tty_ldisc.h>
#include <linux/mutex.h>

#include <asm/system.h>


/*
 * (Note: the *_driver.minor_start values 1, 64, 128, 192 are
 * hardcoded at present.)
 */
#define NR_UNIX98_PTY_DEFAULT	4096      /* Default maximum for Unix98 ptys */
#define NR_UNIX98_PTY_MAX	(1 << MINORBITS) /* Absolute limit */
<<<<<<< HEAD
#define NR_LDISCS		21
=======
#define NR_LDISCS		30
>>>>>>> 65529e8f

/* line disciplines */
#define N_TTY		0
#define N_SLIP		1
#define N_MOUSE		2
#define N_PPP		3
#define N_STRIP		4
#define N_AX25		5
#define N_X25		6	/* X.25 async */
#define N_6PACK		7
#define N_MASC		8	/* Reserved for Mobitex module <kaz@cafe.net> */
#define N_R3964		9	/* Reserved for Simatic R3964 module */
#define N_PROFIBUS_FDL	10	/* Reserved for Profibus */
#define N_IRDA		11	/* Linux IrDa - http://irda.sourceforge.net/ */
#define N_SMSBLOCK	12	/* SMS block mode - for talking to GSM data */
				/* cards about SMS messages */
#define N_HDLC		13	/* synchronous HDLC */
#define N_SYNC_PPP	14	/* synchronous PPP */
#define N_HCI		15	/* Bluetooth HCI UART */
#define N_GIGASET_M101	16	/* Siemens Gigaset M101 serial DECT adapter */
#define N_SLCAN		17	/* Serial / USB serial CAN Adaptors */
#define N_PPS		18	/* Pulse per Second */
#define N_V253		19	/* Codec control over voice modem */
<<<<<<< HEAD
#define N_CAIF		20      /* CAIF protocol for talking to modems */
=======
#define N_GSM0710	20	/* GSM 0710 Mux */

>>>>>>> 65529e8f

/*
 * This character is the same as _POSIX_VDISABLE: it cannot be used as
 * a c_cc[] character, but indicates that a particular special character
 * isn't in use (eg VINTR has no character etc)
 */
#define __DISABLED_CHAR '\0'

struct tty_buffer {
	struct tty_buffer *next;
	char *char_buf_ptr;
	unsigned char *flag_buf_ptr;
	int used;
	int size;
	int commit;
	int read;
	/* Data points here */
	unsigned long data[0];
};

/*
 * We default to dicing tty buffer allocations to this many characters
 * in order to avoid multiple page allocations. We know the size of
 * tty_buffer itself but it must also be taken into account that the
 * the buffer is 256 byte aligned. See tty_buffer_find for the allocation
 * logic this must match
 */

#define TTY_BUFFER_PAGE	(((PAGE_SIZE - sizeof(struct tty_buffer)) / 2) & ~0xFF)


struct tty_bufhead {
	struct delayed_work work;
	spinlock_t lock;
	struct tty_buffer *head;	/* Queue head */
	struct tty_buffer *tail;	/* Active buffer */
	struct tty_buffer *free;	/* Free queue head */
	int memory_used;		/* Buffer space used excluding
								free queue */
};
/*
 * When a break, frame error, or parity error happens, these codes are
 * stuffed into the flags buffer.
 */
#define TTY_NORMAL	0
#define TTY_BREAK	1
#define TTY_FRAME	2
#define TTY_PARITY	3
#define TTY_OVERRUN	4

#define INTR_CHAR(tty) ((tty)->termios->c_cc[VINTR])
#define QUIT_CHAR(tty) ((tty)->termios->c_cc[VQUIT])
#define ERASE_CHAR(tty) ((tty)->termios->c_cc[VERASE])
#define KILL_CHAR(tty) ((tty)->termios->c_cc[VKILL])
#define EOF_CHAR(tty) ((tty)->termios->c_cc[VEOF])
#define TIME_CHAR(tty) ((tty)->termios->c_cc[VTIME])
#define MIN_CHAR(tty) ((tty)->termios->c_cc[VMIN])
#define SWTC_CHAR(tty) ((tty)->termios->c_cc[VSWTC])
#define START_CHAR(tty) ((tty)->termios->c_cc[VSTART])
#define STOP_CHAR(tty) ((tty)->termios->c_cc[VSTOP])
#define SUSP_CHAR(tty) ((tty)->termios->c_cc[VSUSP])
#define EOL_CHAR(tty) ((tty)->termios->c_cc[VEOL])
#define REPRINT_CHAR(tty) ((tty)->termios->c_cc[VREPRINT])
#define DISCARD_CHAR(tty) ((tty)->termios->c_cc[VDISCARD])
#define WERASE_CHAR(tty) ((tty)->termios->c_cc[VWERASE])
#define LNEXT_CHAR(tty)	((tty)->termios->c_cc[VLNEXT])
#define EOL2_CHAR(tty) ((tty)->termios->c_cc[VEOL2])

#define _I_FLAG(tty, f)	((tty)->termios->c_iflag & (f))
#define _O_FLAG(tty, f)	((tty)->termios->c_oflag & (f))
#define _C_FLAG(tty, f)	((tty)->termios->c_cflag & (f))
#define _L_FLAG(tty, f)	((tty)->termios->c_lflag & (f))

#define I_IGNBRK(tty)	_I_FLAG((tty), IGNBRK)
#define I_BRKINT(tty)	_I_FLAG((tty), BRKINT)
#define I_IGNPAR(tty)	_I_FLAG((tty), IGNPAR)
#define I_PARMRK(tty)	_I_FLAG((tty), PARMRK)
#define I_INPCK(tty)	_I_FLAG((tty), INPCK)
#define I_ISTRIP(tty)	_I_FLAG((tty), ISTRIP)
#define I_INLCR(tty)	_I_FLAG((tty), INLCR)
#define I_IGNCR(tty)	_I_FLAG((tty), IGNCR)
#define I_ICRNL(tty)	_I_FLAG((tty), ICRNL)
#define I_IUCLC(tty)	_I_FLAG((tty), IUCLC)
#define I_IXON(tty)	_I_FLAG((tty), IXON)
#define I_IXANY(tty)	_I_FLAG((tty), IXANY)
#define I_IXOFF(tty)	_I_FLAG((tty), IXOFF)
#define I_IMAXBEL(tty)	_I_FLAG((tty), IMAXBEL)
#define I_IUTF8(tty)	_I_FLAG((tty), IUTF8)

#define O_OPOST(tty)	_O_FLAG((tty), OPOST)
#define O_OLCUC(tty)	_O_FLAG((tty), OLCUC)
#define O_ONLCR(tty)	_O_FLAG((tty), ONLCR)
#define O_OCRNL(tty)	_O_FLAG((tty), OCRNL)
#define O_ONOCR(tty)	_O_FLAG((tty), ONOCR)
#define O_ONLRET(tty)	_O_FLAG((tty), ONLRET)
#define O_OFILL(tty)	_O_FLAG((tty), OFILL)
#define O_OFDEL(tty)	_O_FLAG((tty), OFDEL)
#define O_NLDLY(tty)	_O_FLAG((tty), NLDLY)
#define O_CRDLY(tty)	_O_FLAG((tty), CRDLY)
#define O_TABDLY(tty)	_O_FLAG((tty), TABDLY)
#define O_BSDLY(tty)	_O_FLAG((tty), BSDLY)
#define O_VTDLY(tty)	_O_FLAG((tty), VTDLY)
#define O_FFDLY(tty)	_O_FLAG((tty), FFDLY)

#define C_BAUD(tty)	_C_FLAG((tty), CBAUD)
#define C_CSIZE(tty)	_C_FLAG((tty), CSIZE)
#define C_CSTOPB(tty)	_C_FLAG((tty), CSTOPB)
#define C_CREAD(tty)	_C_FLAG((tty), CREAD)
#define C_PARENB(tty)	_C_FLAG((tty), PARENB)
#define C_PARODD(tty)	_C_FLAG((tty), PARODD)
#define C_HUPCL(tty)	_C_FLAG((tty), HUPCL)
#define C_CLOCAL(tty)	_C_FLAG((tty), CLOCAL)
#define C_CIBAUD(tty)	_C_FLAG((tty), CIBAUD)
#define C_CRTSCTS(tty)	_C_FLAG((tty), CRTSCTS)

#define L_ISIG(tty)	_L_FLAG((tty), ISIG)
#define L_ICANON(tty)	_L_FLAG((tty), ICANON)
#define L_XCASE(tty)	_L_FLAG((tty), XCASE)
#define L_ECHO(tty)	_L_FLAG((tty), ECHO)
#define L_ECHOE(tty)	_L_FLAG((tty), ECHOE)
#define L_ECHOK(tty)	_L_FLAG((tty), ECHOK)
#define L_ECHONL(tty)	_L_FLAG((tty), ECHONL)
#define L_NOFLSH(tty)	_L_FLAG((tty), NOFLSH)
#define L_TOSTOP(tty)	_L_FLAG((tty), TOSTOP)
#define L_ECHOCTL(tty)	_L_FLAG((tty), ECHOCTL)
#define L_ECHOPRT(tty)	_L_FLAG((tty), ECHOPRT)
#define L_ECHOKE(tty)	_L_FLAG((tty), ECHOKE)
#define L_FLUSHO(tty)	_L_FLAG((tty), FLUSHO)
#define L_PENDIN(tty)	_L_FLAG((tty), PENDIN)
#define L_IEXTEN(tty)	_L_FLAG((tty), IEXTEN)

struct device;
struct signal_struct;

/*
 * Port level information. Each device keeps its own port level information
 * so provide a common structure for those ports wanting to use common support
 * routines.
 *
 * The tty port has a different lifetime to the tty so must be kept apart.
 * In addition be careful as tty -> port mappings are valid for the life
 * of the tty object but in many cases port -> tty mappings are valid only
 * until a hangup so don't use the wrong path.
 */

struct tty_port;

struct tty_port_operations {
	/* Return 1 if the carrier is raised */
	int (*carrier_raised)(struct tty_port *port);
	/* Control the DTR line */
	void (*dtr_rts)(struct tty_port *port, int raise);
	/* Called when the last close completes or a hangup finishes
	   IFF the port was initialized. Do not use to free resources. Called
	   under the port mutex to serialize against activate/shutdowns */
	void (*shutdown)(struct tty_port *port);
	void (*drop)(struct tty_port *port);
	/* Called under the port mutex from tty_port_open, serialized using
	   the port mutex */
        /* FIXME: long term getting the tty argument *out* of this would be
           good for consoles */
	int (*activate)(struct tty_port *port, struct tty_struct *tty);
	/* Called on the final put of a port */
	void (*destruct)(struct tty_port *port);
};
	
struct tty_port {
	struct tty_struct	*tty;		/* Back pointer */
	const struct tty_port_operations *ops;	/* Port operations */
	spinlock_t		lock;		/* Lock protecting tty field */
	int			blocked_open;	/* Waiting to open */
	int			count;		/* Usage count */
	wait_queue_head_t	open_wait;	/* Open waiters */
	wait_queue_head_t	close_wait;	/* Close waiters */
	wait_queue_head_t	delta_msr_wait;	/* Modem status change */
	unsigned long		flags;		/* TTY flags ASY_*/
	unsigned char		console:1;	/* port is a console */
	struct mutex		mutex;		/* Locking */
	struct mutex		buf_mutex;	/* Buffer alloc lock */
	unsigned char		*xmit_buf;	/* Optional buffer */
	unsigned int		close_delay;	/* Close port delay */
	unsigned int		closing_wait;	/* Delay for output */
	int			drain_delay;	/* Set to zero if no pure time
						   based drain is needed else
						   set to size of fifo */
	struct kref		kref;		/* Ref counter */
};

/*
 * Where all of the state associated with a tty is kept while the tty
 * is open.  Since the termios state should be kept even if the tty
 * has been closed --- for things like the baud rate, etc --- it is
 * not stored here, but rather a pointer to the real state is stored
 * here.  Possible the winsize structure should have the same
 * treatment, but (1) the default 80x24 is usually right and (2) it's
 * most often used by a windowing system, which will set the correct
 * size each time the window is created or resized anyway.
 * 						- TYT, 9/14/92
 */

struct tty_operations;

struct tty_struct {
	int	magic;
	struct kref kref;
	struct tty_driver *driver;
	const struct tty_operations *ops;
	int index;

	/* Protects ldisc changes: Lock tty not pty */
	struct mutex ldisc_mutex;
	struct tty_ldisc *ldisc;

	struct mutex termios_mutex;
	spinlock_t ctrl_lock;
	/* Termios values are protected by the termios mutex */
	struct ktermios *termios, *termios_locked;
	struct termiox *termiox;	/* May be NULL for unsupported */
	char name[64];
	struct pid *pgrp;		/* Protected by ctrl lock */
	struct pid *session;
	unsigned long flags;
	int count;
	struct winsize winsize;		/* termios mutex */
	unsigned char stopped:1, hw_stopped:1, flow_stopped:1, packet:1;
	unsigned char low_latency:1, warned:1;
	unsigned char ctrl_status;	/* ctrl_lock */
	unsigned int receive_room;	/* Bytes free for queue */

	struct tty_struct *link;
	struct fasync_struct *fasync;
	struct tty_bufhead buf;		/* Locked internally */
	int alt_speed;		/* For magic substitution of 38400 bps */
	wait_queue_head_t write_wait;
	wait_queue_head_t read_wait;
	struct work_struct hangup_work;
	void *disc_data;
	void *driver_data;
	struct list_head tty_files;

#define N_TTY_BUF_SIZE 4096

	/*
	 * The following is data for the N_TTY line discipline.  For
	 * historical reasons, this is included in the tty structure.
	 * Mostly locked by the BKL.
	 */
	unsigned int column;
	unsigned char lnext:1, erasing:1, raw:1, real_raw:1, icanon:1;
	unsigned char closing:1;
	unsigned char echo_overrun:1;
	unsigned short minimum_to_wake;
	unsigned long overrun_time;
	int num_overrun;
	unsigned long process_char_map[256/(8*sizeof(unsigned long))];
	char *read_buf;
	int read_head;
	int read_tail;
	int read_cnt;
	unsigned long read_flags[N_TTY_BUF_SIZE/(8*sizeof(unsigned long))];
	unsigned char *echo_buf;
	unsigned int echo_pos;
	unsigned int echo_cnt;
	int canon_data;
	unsigned long canon_head;
	unsigned int canon_column;
	struct mutex atomic_read_lock;
	struct mutex atomic_write_lock;
	struct mutex output_lock;
	struct mutex echo_lock;
	unsigned char *write_buf;
	int write_cnt;
	spinlock_t read_lock;
	/* If the tty has a pending do_SAK, queue it here - akpm */
	struct work_struct SAK_work;
	struct tty_port *port;
};

/* tty magic number */
#define TTY_MAGIC		0x5401

/*
 * These bits are used in the flags field of the tty structure.
 *
 * So that interrupts won't be able to mess up the queues,
 * copy_to_cooked must be atomic with respect to itself, as must
 * tty->write.  Thus, you must use the inline functions set_bit() and
 * clear_bit() to make things atomic.
 */
#define TTY_THROTTLED 		0	/* Call unthrottle() at threshold min */
#define TTY_IO_ERROR 		1	/* Cause an I/O error (may be no ldisc too) */
#define TTY_OTHER_CLOSED 	2	/* Other side (if any) has closed */
#define TTY_EXCLUSIVE 		3	/* Exclusive open mode */
#define TTY_DEBUG 		4	/* Debugging */
#define TTY_DO_WRITE_WAKEUP 	5	/* Call write_wakeup after queuing new */
#define TTY_PUSH 		6	/* n_tty private */
#define TTY_CLOSING 		7	/* ->close() in progress */
#define TTY_LDISC 		9	/* Line discipline attached */
#define TTY_LDISC_CHANGING 	10	/* Line discipline changing */
#define TTY_LDISC_OPEN	 	11	/* Line discipline is open */
#define TTY_HW_COOK_OUT 	14	/* Hardware can do output cooking */
#define TTY_HW_COOK_IN 		15	/* Hardware can do input cooking */
#define TTY_PTY_LOCK 		16	/* pty private */
#define TTY_NO_WRITE_SPLIT 	17	/* Preserve write boundaries to driver */
#define TTY_HUPPED 		18	/* Post driver->hangup() */
#define TTY_FLUSHING		19	/* Flushing to ldisc in progress */
#define TTY_FLUSHPENDING	20	/* Queued buffer flush pending */

#define TTY_WRITE_FLUSH(tty) tty_write_flush((tty))

extern void tty_write_flush(struct tty_struct *);

extern struct ktermios tty_std_termios;

extern void console_init(void);
extern int vcs_init(void);

extern struct class *tty_class;

/**
 *	tty_kref_get		-	get a tty reference
 *	@tty: tty device
 *
 *	Return a new reference to a tty object. The caller must hold
 *	sufficient locks/counts to ensure that their existing reference cannot
 *	go away
 */

static inline struct tty_struct *tty_kref_get(struct tty_struct *tty)
{
	if (tty)
		kref_get(&tty->kref);
	return tty;
}
extern void tty_kref_put(struct tty_struct *tty);

extern int tty_paranoia_check(struct tty_struct *tty, struct inode *inode,
			      const char *routine);
extern char *tty_name(struct tty_struct *tty, char *buf);
extern void tty_wait_until_sent(struct tty_struct *tty, long timeout);
extern int tty_check_change(struct tty_struct *tty);
extern void stop_tty(struct tty_struct *tty);
extern void start_tty(struct tty_struct *tty);
extern int tty_register_driver(struct tty_driver *driver);
extern int tty_unregister_driver(struct tty_driver *driver);
extern struct device *tty_register_device(struct tty_driver *driver,
					  unsigned index, struct device *dev);
extern void tty_unregister_device(struct tty_driver *driver, unsigned index);
extern int tty_read_raw_data(struct tty_struct *tty, unsigned char *bufp,
			     int buflen);
extern void tty_write_message(struct tty_struct *tty, char *msg);
extern int tty_put_char(struct tty_struct *tty, unsigned char c);
extern int tty_chars_in_buffer(struct tty_struct *tty);
extern int tty_write_room(struct tty_struct *tty);
extern void tty_driver_flush_buffer(struct tty_struct *tty);
extern void tty_throttle(struct tty_struct *tty);
extern void tty_unthrottle(struct tty_struct *tty);
extern int tty_do_resize(struct tty_struct *tty, struct winsize *ws);
extern void tty_shutdown(struct tty_struct *tty);
extern void tty_free_termios(struct tty_struct *tty);
extern int is_current_pgrp_orphaned(void);
extern struct pid *tty_get_pgrp(struct tty_struct *tty);
extern int is_ignored(int sig);
extern int tty_signal(int sig, struct tty_struct *tty);
extern void tty_hangup(struct tty_struct *tty);
extern void tty_vhangup(struct tty_struct *tty);
extern void tty_vhangup_self(void);
extern void tty_unhangup(struct file *filp);
extern int tty_hung_up_p(struct file *filp);
extern void do_SAK(struct tty_struct *tty);
extern void __do_SAK(struct tty_struct *tty);
extern void disassociate_ctty(int priv);
extern void no_tty(void);
extern void tty_flip_buffer_push(struct tty_struct *tty);
extern void tty_flush_to_ldisc(struct tty_struct *tty);
extern void tty_buffer_free_all(struct tty_struct *tty);
extern void tty_buffer_flush(struct tty_struct *tty);
extern void tty_buffer_init(struct tty_struct *tty);
extern speed_t tty_get_baud_rate(struct tty_struct *tty);
extern speed_t tty_termios_baud_rate(struct ktermios *termios);
extern speed_t tty_termios_input_baud_rate(struct ktermios *termios);
extern void tty_termios_encode_baud_rate(struct ktermios *termios,
						speed_t ibaud, speed_t obaud);
extern void tty_encode_baud_rate(struct tty_struct *tty,
						speed_t ibaud, speed_t obaud);
extern void tty_termios_copy_hw(struct ktermios *new, struct ktermios *old);
extern int tty_termios_hw_change(struct ktermios *a, struct ktermios *b);

extern struct tty_ldisc *tty_ldisc_ref(struct tty_struct *);
extern void tty_ldisc_deref(struct tty_ldisc *);
extern struct tty_ldisc *tty_ldisc_ref_wait(struct tty_struct *);
extern void tty_ldisc_hangup(struct tty_struct *tty);
extern const struct file_operations tty_ldiscs_proc_fops;

extern void tty_wakeup(struct tty_struct *tty);
extern void tty_ldisc_flush(struct tty_struct *tty);

extern long tty_ioctl(struct file *file, unsigned int cmd, unsigned long arg);
extern int tty_mode_ioctl(struct tty_struct *tty, struct file *file,
			unsigned int cmd, unsigned long arg);
extern int tty_perform_flush(struct tty_struct *tty, unsigned long arg);
extern dev_t tty_devnum(struct tty_struct *tty);
extern void proc_clear_tty(struct task_struct *p);
extern struct tty_struct *get_current_tty(void);
extern void tty_default_fops(struct file_operations *fops);
extern struct tty_struct *alloc_tty_struct(void);
extern void free_tty_struct(struct tty_struct *tty);
extern void initialize_tty_struct(struct tty_struct *tty,
		struct tty_driver *driver, int idx);
extern struct tty_struct *tty_init_dev(struct tty_driver *driver, int idx,
								int first_ok);
extern int tty_release(struct inode *inode, struct file *filp);
extern int tty_init_termios(struct tty_struct *tty);

extern struct tty_struct *tty_pair_get_tty(struct tty_struct *tty);
extern struct tty_struct *tty_pair_get_pty(struct tty_struct *tty);

extern struct mutex tty_mutex;

extern void tty_write_unlock(struct tty_struct *tty);
extern int tty_write_lock(struct tty_struct *tty, int ndelay);
#define tty_is_writelocked(tty)  (mutex_is_locked(&tty->atomic_write_lock))

extern void tty_port_init(struct tty_port *port);
extern int tty_port_alloc_xmit_buf(struct tty_port *port);
extern void tty_port_free_xmit_buf(struct tty_port *port);
extern void tty_port_put(struct tty_port *port);

static inline struct tty_port *tty_port_get(struct tty_port *port)
{
	if (port)
		kref_get(&port->kref);
	return port;
}

extern struct tty_struct *tty_port_tty_get(struct tty_port *port);
extern void tty_port_tty_set(struct tty_port *port, struct tty_struct *tty);
extern int tty_port_carrier_raised(struct tty_port *port);
extern void tty_port_raise_dtr_rts(struct tty_port *port);
extern void tty_port_lower_dtr_rts(struct tty_port *port);
extern void tty_port_hangup(struct tty_port *port);
extern int tty_port_block_til_ready(struct tty_port *port,
				struct tty_struct *tty, struct file *filp);
extern int tty_port_close_start(struct tty_port *port,
				struct tty_struct *tty, struct file *filp);
extern void tty_port_close_end(struct tty_port *port, struct tty_struct *tty);
extern void tty_port_close(struct tty_port *port,
				struct tty_struct *tty, struct file *filp);
extern int tty_port_open(struct tty_port *port,
				struct tty_struct *tty, struct file *filp);
static inline int tty_port_users(struct tty_port *port)
{
	return port->count + port->blocked_open;
}

extern int tty_register_ldisc(int disc, struct tty_ldisc_ops *new_ldisc);
extern int tty_unregister_ldisc(int disc);
extern int tty_set_ldisc(struct tty_struct *tty, int ldisc);
extern int tty_ldisc_setup(struct tty_struct *tty, struct tty_struct *o_tty);
extern void tty_ldisc_release(struct tty_struct *tty, struct tty_struct *o_tty);
extern void tty_ldisc_init(struct tty_struct *tty);
extern void tty_ldisc_begin(void);
/* This last one is just for the tty layer internals and shouldn't be used elsewhere */
extern void tty_ldisc_enable(struct tty_struct *tty);


/* n_tty.c */
extern struct tty_ldisc_ops tty_ldisc_N_TTY;
extern void n_tty_inherit_ops(struct tty_ldisc_ops *ops);

/* tty_audit.c */
#ifdef CONFIG_AUDIT
extern void tty_audit_add_data(struct tty_struct *tty, unsigned char *data,
			       size_t size);
extern void tty_audit_exit(void);
extern void tty_audit_fork(struct signal_struct *sig);
extern void tty_audit_tiocsti(struct tty_struct *tty, char ch);
extern void tty_audit_push(struct tty_struct *tty);
extern void tty_audit_push_task(struct task_struct *tsk,
					uid_t loginuid, u32 sessionid);
#else
static inline void tty_audit_add_data(struct tty_struct *tty,
				      unsigned char *data, size_t size)
{
}
static inline void tty_audit_tiocsti(struct tty_struct *tty, char ch)
{
}
static inline void tty_audit_exit(void)
{
}
static inline void tty_audit_fork(struct signal_struct *sig)
{
}
static inline void tty_audit_push(struct tty_struct *tty)
{
}
static inline void tty_audit_push_task(struct task_struct *tsk,
					uid_t loginuid, u32 sessionid)
{
}
#endif

/* tty_ioctl.c */
extern int n_tty_ioctl_helper(struct tty_struct *tty, struct file *file,
		       unsigned int cmd, unsigned long arg);

/* serial.c */

extern void serial_console_init(void);

/* pcxx.c */

extern int pcxe_open(struct tty_struct *tty, struct file *filp);

/* vt.c */

extern int vt_ioctl(struct tty_struct *tty, struct file *file,
		    unsigned int cmd, unsigned long arg);

extern long vt_compat_ioctl(struct tty_struct *tty, struct file * file,
		     unsigned int cmd, unsigned long arg);

#endif /* __KERNEL__ */
#endif<|MERGE_RESOLUTION|>--- conflicted
+++ resolved
@@ -23,11 +23,7 @@
  */
 #define NR_UNIX98_PTY_DEFAULT	4096      /* Default maximum for Unix98 ptys */
 #define NR_UNIX98_PTY_MAX	(1 << MINORBITS) /* Absolute limit */
-<<<<<<< HEAD
-#define NR_LDISCS		21
-=======
 #define NR_LDISCS		30
->>>>>>> 65529e8f
 
 /* line disciplines */
 #define N_TTY		0
@@ -51,12 +47,8 @@
 #define N_SLCAN		17	/* Serial / USB serial CAN Adaptors */
 #define N_PPS		18	/* Pulse per Second */
 #define N_V253		19	/* Codec control over voice modem */
-<<<<<<< HEAD
 #define N_CAIF		20      /* CAIF protocol for talking to modems */
-=======
-#define N_GSM0710	20	/* GSM 0710 Mux */
-
->>>>>>> 65529e8f
+#define N_GSM0710	21	/* GSM 0710 Mux */
 
 /*
  * This character is the same as _POSIX_VDISABLE: it cannot be used as
