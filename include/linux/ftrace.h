--- conflicted
+++ resolved
@@ -377,11 +377,6 @@
 
 extern int
 ftrace_push_return_trace(unsigned long ret, unsigned long func, int *depth);
-<<<<<<< HEAD
-extern void
-ftrace_pop_return_trace(struct ftrace_graph_ret *trace, unsigned long *ret);
-=======
->>>>>>> 39b244e2
 
 /*
  * Sometimes we don't want to trace a function with the function
