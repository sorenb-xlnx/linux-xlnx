#ifndef _LINUX_FTRACE_H
#define _LINUX_FTRACE_H

#include <linux/linkage.h>
#include <linux/fs.h>
#include <linux/ktime.h>
#include <linux/init.h>
#include <linux/types.h>
#include <linux/module.h>
#include <linux/kallsyms.h>

#ifdef CONFIG_FUNCTION_TRACER

extern int ftrace_enabled;
extern int
ftrace_enable_sysctl(struct ctl_table *table, int write,
		     struct file *filp, void __user *buffer, size_t *lenp,
		     loff_t *ppos);

typedef void (*ftrace_func_t)(unsigned long ip, unsigned long parent_ip);

struct ftrace_ops {
	ftrace_func_t	  func;
	struct ftrace_ops *next;
};

extern int function_trace_stop;

/*
 * Type of the current tracing.
 */
enum ftrace_tracing_type_t {
	FTRACE_TYPE_ENTER = 0, /* Hook the call of the function */
	FTRACE_TYPE_RETURN,	/* Hook the return of the function */
};

/* Current tracing type, default is FTRACE_TYPE_ENTER */
extern enum ftrace_tracing_type_t ftrace_tracing_type;

/**
 * ftrace_stop - stop function tracer.
 *
 * A quick way to stop the function tracer. Note this an on off switch,
 * it is not something that is recursive like preempt_disable.
 * This does not disable the calling of mcount, it only stops the
 * calling of functions from mcount.
 */
static inline void ftrace_stop(void)
{
	function_trace_stop = 1;
}

/**
 * ftrace_start - start the function tracer.
 *
 * This function is the inverse of ftrace_stop. This does not enable
 * the function tracing if the function tracer is disabled. This only
 * sets the function tracer flag to continue calling the functions
 * from mcount.
 */
static inline void ftrace_start(void)
{
	function_trace_stop = 0;
}

/*
 * The ftrace_ops must be a static and should also
 * be read_mostly.  These functions do modify read_mostly variables
 * so use them sparely. Never free an ftrace_op or modify the
 * next pointer after it has been registered. Even after unregistering
 * it, the next pointer may still be used internally.
 */
int register_ftrace_function(struct ftrace_ops *ops);
int unregister_ftrace_function(struct ftrace_ops *ops);
void clear_ftrace_function(void);

extern void ftrace_stub(unsigned long a0, unsigned long a1);

#else /* !CONFIG_FUNCTION_TRACER */
# define register_ftrace_function(ops) do { } while (0)
# define unregister_ftrace_function(ops) do { } while (0)
# define clear_ftrace_function(ops) do { } while (0)
static inline void ftrace_kill(void) { }
static inline void ftrace_stop(void) { }
static inline void ftrace_start(void) { }
#endif /* CONFIG_FUNCTION_TRACER */

#ifdef CONFIG_DYNAMIC_FTRACE
/* asm/ftrace.h must be defined for archs supporting dynamic ftrace */
#include <asm/ftrace.h>

enum {
	FTRACE_FL_FREE		= (1 << 0),
	FTRACE_FL_FAILED	= (1 << 1),
	FTRACE_FL_FILTER	= (1 << 2),
	FTRACE_FL_ENABLED	= (1 << 3),
	FTRACE_FL_NOTRACE	= (1 << 4),
	FTRACE_FL_CONVERTED	= (1 << 5),
	FTRACE_FL_FROZEN	= (1 << 6),
};

struct dyn_ftrace {
	struct list_head	list;
	unsigned long		ip; /* address of mcount call-site */
	unsigned long		flags;
	struct dyn_arch_ftrace	arch;
};

int ftrace_force_update(void);
void ftrace_set_filter(unsigned char *buf, int len, int reset);

/* defined in arch */
extern int ftrace_ip_converted(unsigned long ip);
extern int ftrace_dyn_arch_init(void *data);
extern int ftrace_update_ftrace_func(ftrace_func_t func);
extern void ftrace_caller(void);
extern void ftrace_call(void);
extern void mcount_call(void);
#ifdef CONFIG_FUNCTION_RET_TRACER
extern void ftrace_return_caller(void);
#endif

/**
 * ftrace_make_nop - convert code into top
 * @mod: module structure if called by module load initialization
 * @rec: the mcount call site record
 * @addr: the address that the call site should be calling
 *
 * This is a very sensitive operation and great care needs
 * to be taken by the arch.  The operation should carefully
 * read the location, check to see if what is read is indeed
 * what we expect it to be, and then on success of the compare,
 * it should write to the location.
 *
 * The code segment at @rec->ip should be a caller to @addr
 *
 * Return must be:
 *  0 on success
 *  -EFAULT on error reading the location
 *  -EINVAL on a failed compare of the contents
 *  -EPERM  on error writing to the location
 * Any other value will be considered a failure.
 */
extern int ftrace_make_nop(struct module *mod,
			   struct dyn_ftrace *rec, unsigned long addr);

/**
 * ftrace_make_call - convert a nop call site into a call to addr
 * @rec: the mcount call site record
 * @addr: the address that the call site should call
 *
 * This is a very sensitive operation and great care needs
 * to be taken by the arch.  The operation should carefully
 * read the location, check to see if what is read is indeed
 * what we expect it to be, and then on success of the compare,
 * it should write to the location.
 *
 * The code segment at @rec->ip should be a nop
 *
 * Return must be:
 *  0 on success
 *  -EFAULT on error reading the location
 *  -EINVAL on a failed compare of the contents
 *  -EPERM  on error writing to the location
 * Any other value will be considered a failure.
 */
extern int ftrace_make_call(struct dyn_ftrace *rec, unsigned long addr);


/* May be defined in arch */
extern int ftrace_arch_read_dyn_info(char *buf, int size);

extern int skip_trace(unsigned long ip);

extern void ftrace_release(void *start, unsigned long size);

extern void ftrace_disable_daemon(void);
extern void ftrace_enable_daemon(void);
#else
# define skip_trace(ip)				({ 0; })
# define ftrace_force_update()			({ 0; })
# define ftrace_set_filter(buf, len, reset)	do { } while (0)
# define ftrace_disable_daemon()		do { } while (0)
# define ftrace_enable_daemon()			do { } while (0)
static inline void ftrace_release(void *start, unsigned long size) { }
#endif /* CONFIG_DYNAMIC_FTRACE */

/* totally disable ftrace - can not re-enable after this */
void ftrace_kill(void);

static inline void tracer_disable(void)
{
#ifdef CONFIG_FUNCTION_TRACER
	ftrace_enabled = 0;
#endif
}

/*
 * Ftrace disable/restore without lock. Some synchronization mechanism
 * must be used to prevent ftrace_enabled to be changed between
 * disable/restore.
 */
static inline int __ftrace_enabled_save(void)
{
#ifdef CONFIG_FUNCTION_TRACER
	int saved_ftrace_enabled = ftrace_enabled;
	ftrace_enabled = 0;
	return saved_ftrace_enabled;
#else
	return 0;
#endif
}

static inline void __ftrace_enabled_restore(int enabled)
{
#ifdef CONFIG_FUNCTION_TRACER
	ftrace_enabled = enabled;
#endif
}

#ifdef CONFIG_FRAME_POINTER
/* TODO: need to fix this for ARM */
# define CALLER_ADDR0 ((unsigned long)__builtin_return_address(0))
# define CALLER_ADDR1 ((unsigned long)__builtin_return_address(1))
# define CALLER_ADDR2 ((unsigned long)__builtin_return_address(2))
# define CALLER_ADDR3 ((unsigned long)__builtin_return_address(3))
# define CALLER_ADDR4 ((unsigned long)__builtin_return_address(4))
# define CALLER_ADDR5 ((unsigned long)__builtin_return_address(5))
# define CALLER_ADDR6 ((unsigned long)__builtin_return_address(6))
#else
# define CALLER_ADDR0 ((unsigned long)__builtin_return_address(0))
# define CALLER_ADDR1 0UL
# define CALLER_ADDR2 0UL
# define CALLER_ADDR3 0UL
# define CALLER_ADDR4 0UL
# define CALLER_ADDR5 0UL
# define CALLER_ADDR6 0UL
#endif

#ifdef CONFIG_IRQSOFF_TRACER
  extern void time_hardirqs_on(unsigned long a0, unsigned long a1);
  extern void time_hardirqs_off(unsigned long a0, unsigned long a1);
#else
# define time_hardirqs_on(a0, a1)		do { } while (0)
# define time_hardirqs_off(a0, a1)		do { } while (0)
#endif

#ifdef CONFIG_PREEMPT_TRACER
  extern void trace_preempt_on(unsigned long a0, unsigned long a1);
  extern void trace_preempt_off(unsigned long a0, unsigned long a1);
#else
# define trace_preempt_on(a0, a1)		do { } while (0)
# define trace_preempt_off(a0, a1)		do { } while (0)
#endif

#ifdef CONFIG_TRACING
extern int ftrace_dump_on_oops;

extern void tracing_start(void);
extern void tracing_stop(void);
extern void ftrace_off_permanent(void);

extern void
ftrace_special(unsigned long arg1, unsigned long arg2, unsigned long arg3);

/**
 * ftrace_printk - printf formatting in the ftrace buffer
 * @fmt: the printf format for printing
 *
 * Note: __ftrace_printk is an internal function for ftrace_printk and
 *       the @ip is passed in via the ftrace_printk macro.
 *
 * This function allows a kernel developer to debug fast path sections
 * that printk is not appropriate for. By scattering in various
 * printk like tracing in the code, a developer can quickly see
 * where problems are occurring.
 *
 * This is intended as a debugging tool for the developer only.
 * Please refrain from leaving ftrace_printks scattered around in
 * your code.
 */
# define ftrace_printk(fmt...) __ftrace_printk(_THIS_IP_, fmt)
extern int
__ftrace_printk(unsigned long ip, const char *fmt, ...)
	__attribute__ ((format (printf, 2, 3)));
extern void ftrace_dump(void);
#else
static inline void
ftrace_special(unsigned long arg1, unsigned long arg2, unsigned long arg3) { }
static inline int
ftrace_printk(const char *fmt, ...) __attribute__ ((format (printf, 1, 0)));

static inline void tracing_start(void) { }
static inline void tracing_stop(void) { }
static inline void ftrace_off_permanent(void) { }
static inline int
ftrace_printk(const char *fmt, ...)
{
	return 0;
}
static inline void ftrace_dump(void) { }
#endif

#ifdef CONFIG_FTRACE_MCOUNT_RECORD
extern void ftrace_init(void);
extern void ftrace_init_module(struct module *mod,
			       unsigned long *start, unsigned long *end);
#else
static inline void ftrace_init(void) { }
static inline void
ftrace_init_module(struct module *mod,
		   unsigned long *start, unsigned long *end) { }
#endif


<<<<<<< HEAD
struct boot_trace {
	pid_t			caller;
	char			func[KSYM_SYMBOL_LEN];
	int			result;
	unsigned long long	duration;		/* usecs */
	ktime_t			calltime;
	ktime_t			rettime;
=======
/*
 * Structure that defines a return function trace.
 */
struct ftrace_retfunc {
	unsigned long ret; /* Return address */
	unsigned long func; /* Current function */
	unsigned long long calltime;
	unsigned long long rettime;
	/* Number of functions that overran the depth limit for current task */
	unsigned long overrun;
>>>>>>> 170f5dda
};

#ifdef CONFIG_FUNCTION_RET_TRACER
#define FTRACE_RETFUNC_DEPTH 50
#define FTRACE_RETSTACK_ALLOC_SIZE 32
/* Type of a callback handler of tracing return function */
typedef void (*trace_function_return_t)(struct ftrace_retfunc *);

extern int register_ftrace_return(trace_function_return_t func);
/* The current handler in use */
extern trace_function_return_t ftrace_function_return;
extern void unregister_ftrace_return(void);

extern void ftrace_retfunc_init_task(struct task_struct *t);
extern void ftrace_retfunc_exit_task(struct task_struct *t);
#else
static inline void ftrace_retfunc_init_task(struct task_struct *t) { }
static inline void ftrace_retfunc_exit_task(struct task_struct *t) { }
#endif

#endif /* _LINUX_FTRACE_H */<|MERGE_RESOLUTION|>--- conflicted
+++ resolved
@@ -313,15 +313,6 @@
 #endif
 
 
-<<<<<<< HEAD
-struct boot_trace {
-	pid_t			caller;
-	char			func[KSYM_SYMBOL_LEN];
-	int			result;
-	unsigned long long	duration;		/* usecs */
-	ktime_t			calltime;
-	ktime_t			rettime;
-=======
 /*
  * Structure that defines a return function trace.
  */
@@ -332,7 +323,6 @@
 	unsigned long long rettime;
 	/* Number of functions that overran the depth limit for current task */
 	unsigned long overrun;
->>>>>>> 170f5dda
 };
 
 #ifdef CONFIG_FUNCTION_RET_TRACER
