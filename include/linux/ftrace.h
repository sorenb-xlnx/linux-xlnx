#ifndef _LINUX_FTRACE_H
#define _LINUX_FTRACE_H

#include <linux/trace_clock.h>
#include <linux/kallsyms.h>
#include <linux/linkage.h>
#include <linux/bitops.h>
#include <linux/module.h>
#include <linux/ktime.h>
#include <linux/sched.h>
#include <linux/types.h>
#include <linux/init.h>
#include <linux/fs.h>

#include <asm/ftrace.h>

#ifdef CONFIG_FUNCTION_TRACER

extern int ftrace_enabled;
extern int
ftrace_enable_sysctl(struct ctl_table *table, int write,
		     struct file *filp, void __user *buffer, size_t *lenp,
		     loff_t *ppos);

typedef void (*ftrace_func_t)(unsigned long ip, unsigned long parent_ip);

struct ftrace_ops {
	ftrace_func_t	  func;
	struct ftrace_ops *next;
};

extern int function_trace_stop;

/*
 * Type of the current tracing.
 */
enum ftrace_tracing_type_t {
	FTRACE_TYPE_ENTER = 0, /* Hook the call of the function */
	FTRACE_TYPE_RETURN,	/* Hook the return of the function */
};

/* Current tracing type, default is FTRACE_TYPE_ENTER */
extern enum ftrace_tracing_type_t ftrace_tracing_type;

/**
 * ftrace_stop - stop function tracer.
 *
 * A quick way to stop the function tracer. Note this an on off switch,
 * it is not something that is recursive like preempt_disable.
 * This does not disable the calling of mcount, it only stops the
 * calling of functions from mcount.
 */
static inline void ftrace_stop(void)
{
	function_trace_stop = 1;
}

/**
 * ftrace_start - start the function tracer.
 *
 * This function is the inverse of ftrace_stop. This does not enable
 * the function tracing if the function tracer is disabled. This only
 * sets the function tracer flag to continue calling the functions
 * from mcount.
 */
static inline void ftrace_start(void)
{
	function_trace_stop = 0;
}

/*
 * The ftrace_ops must be a static and should also
 * be read_mostly.  These functions do modify read_mostly variables
 * so use them sparely. Never free an ftrace_op or modify the
 * next pointer after it has been registered. Even after unregistering
 * it, the next pointer may still be used internally.
 */
int register_ftrace_function(struct ftrace_ops *ops);
int unregister_ftrace_function(struct ftrace_ops *ops);
void clear_ftrace_function(void);

extern void ftrace_stub(unsigned long a0, unsigned long a1);

#else /* !CONFIG_FUNCTION_TRACER */
# define register_ftrace_function(ops) do { } while (0)
# define unregister_ftrace_function(ops) do { } while (0)
# define clear_ftrace_function(ops) do { } while (0)
static inline void ftrace_kill(void) { }
static inline void ftrace_stop(void) { }
static inline void ftrace_start(void) { }
#endif /* CONFIG_FUNCTION_TRACER */

#ifdef CONFIG_STACK_TRACER
extern int stack_tracer_enabled;
int
stack_trace_sysctl(struct ctl_table *table, int write,
		   struct file *file, void __user *buffer, size_t *lenp,
		   loff_t *ppos);
#endif

struct ftrace_func_command {
	struct list_head	list;
	char			*name;
	int			(*func)(char *func, char *cmd,
					char *params, int enable);
};

#ifdef CONFIG_DYNAMIC_FTRACE

int ftrace_arch_code_modify_prepare(void);
int ftrace_arch_code_modify_post_process(void);

struct seq_file;

struct ftrace_probe_ops {
	void			(*func)(unsigned long ip,
					unsigned long parent_ip,
					void **data);
	int			(*callback)(unsigned long ip, void **data);
	void			(*free)(void **data);
	int			(*print)(struct seq_file *m,
					 unsigned long ip,
					 struct ftrace_probe_ops *ops,
					 void *data);
};

extern int
register_ftrace_function_probe(char *glob, struct ftrace_probe_ops *ops,
			      void *data);
extern void
unregister_ftrace_function_probe(char *glob, struct ftrace_probe_ops *ops,
				void *data);
extern void
unregister_ftrace_function_probe_func(char *glob, struct ftrace_probe_ops *ops);
extern void unregister_ftrace_function_probe_all(char *glob);

enum {
	FTRACE_FL_FREE		= (1 << 0),
	FTRACE_FL_FAILED	= (1 << 1),
	FTRACE_FL_FILTER	= (1 << 2),
	FTRACE_FL_ENABLED	= (1 << 3),
	FTRACE_FL_NOTRACE	= (1 << 4),
	FTRACE_FL_CONVERTED	= (1 << 5),
	FTRACE_FL_FROZEN	= (1 << 6),
};

struct dyn_ftrace {
	union {
		unsigned long		ip; /* address of mcount call-site */
		struct dyn_ftrace	*freelist;
	};
	union {
		unsigned long		flags;
		struct dyn_ftrace	*newlist;
	};
	struct dyn_arch_ftrace		arch;
};

int ftrace_force_update(void);
void ftrace_set_filter(unsigned char *buf, int len, int reset);

int register_ftrace_command(struct ftrace_func_command *cmd);
int unregister_ftrace_command(struct ftrace_func_command *cmd);

/* defined in arch */
extern int ftrace_ip_converted(unsigned long ip);
extern int ftrace_dyn_arch_init(void *data);
extern int ftrace_update_ftrace_func(ftrace_func_t func);
extern void ftrace_caller(void);
extern void ftrace_call(void);
extern void mcount_call(void);

#ifndef FTRACE_ADDR
#define FTRACE_ADDR ((unsigned long)ftrace_caller)
#endif
#ifdef CONFIG_FUNCTION_GRAPH_TRACER
extern void ftrace_graph_caller(void);
extern int ftrace_enable_ftrace_graph_caller(void);
extern int ftrace_disable_ftrace_graph_caller(void);
#else
static inline int ftrace_enable_ftrace_graph_caller(void) { return 0; }
static inline int ftrace_disable_ftrace_graph_caller(void) { return 0; }
#endif

/**
 * ftrace_make_nop - convert code into nop
 * @mod: module structure if called by module load initialization
 * @rec: the mcount call site record
 * @addr: the address that the call site should be calling
 *
 * This is a very sensitive operation and great care needs
 * to be taken by the arch.  The operation should carefully
 * read the location, check to see if what is read is indeed
 * what we expect it to be, and then on success of the compare,
 * it should write to the location.
 *
 * The code segment at @rec->ip should be a caller to @addr
 *
 * Return must be:
 *  0 on success
 *  -EFAULT on error reading the location
 *  -EINVAL on a failed compare of the contents
 *  -EPERM  on error writing to the location
 * Any other value will be considered a failure.
 */
extern int ftrace_make_nop(struct module *mod,
			   struct dyn_ftrace *rec, unsigned long addr);

/**
 * ftrace_make_call - convert a nop call site into a call to addr
 * @rec: the mcount call site record
 * @addr: the address that the call site should call
 *
 * This is a very sensitive operation and great care needs
 * to be taken by the arch.  The operation should carefully
 * read the location, check to see if what is read is indeed
 * what we expect it to be, and then on success of the compare,
 * it should write to the location.
 *
 * The code segment at @rec->ip should be a nop
 *
 * Return must be:
 *  0 on success
 *  -EFAULT on error reading the location
 *  -EINVAL on a failed compare of the contents
 *  -EPERM  on error writing to the location
 * Any other value will be considered a failure.
 */
extern int ftrace_make_call(struct dyn_ftrace *rec, unsigned long addr);

/* May be defined in arch */
extern int ftrace_arch_read_dyn_info(char *buf, int size);

extern int skip_trace(unsigned long ip);

extern void ftrace_release(void *start, unsigned long size);

extern void ftrace_disable_daemon(void);
extern void ftrace_enable_daemon(void);
#else
# define skip_trace(ip)				({ 0; })
# define ftrace_force_update()			({ 0; })
# define ftrace_set_filter(buf, len, reset)	do { } while (0)
# define ftrace_disable_daemon()		do { } while (0)
# define ftrace_enable_daemon()			do { } while (0)
static inline void ftrace_release(void *start, unsigned long size) { }
static inline int register_ftrace_command(struct ftrace_func_command *cmd)
{
	return -EINVAL;
}
static inline int unregister_ftrace_command(char *cmd_name)
{
	return -EINVAL;
}
#endif /* CONFIG_DYNAMIC_FTRACE */

/* totally disable ftrace - can not re-enable after this */
void ftrace_kill(void);

static inline void tracer_disable(void)
{
#ifdef CONFIG_FUNCTION_TRACER
	ftrace_enabled = 0;
#endif
}

/*
 * Ftrace disable/restore without lock. Some synchronization mechanism
 * must be used to prevent ftrace_enabled to be changed between
 * disable/restore.
 */
static inline int __ftrace_enabled_save(void)
{
#ifdef CONFIG_FUNCTION_TRACER
	int saved_ftrace_enabled = ftrace_enabled;
	ftrace_enabled = 0;
	return saved_ftrace_enabled;
#else
	return 0;
#endif
}

static inline void __ftrace_enabled_restore(int enabled)
{
#ifdef CONFIG_FUNCTION_TRACER
	ftrace_enabled = enabled;
#endif
}

#ifndef HAVE_ARCH_CALLER_ADDR
# ifdef CONFIG_FRAME_POINTER
#  define CALLER_ADDR0 ((unsigned long)__builtin_return_address(0))
#  define CALLER_ADDR1 ((unsigned long)__builtin_return_address(1))
#  define CALLER_ADDR2 ((unsigned long)__builtin_return_address(2))
#  define CALLER_ADDR3 ((unsigned long)__builtin_return_address(3))
#  define CALLER_ADDR4 ((unsigned long)__builtin_return_address(4))
#  define CALLER_ADDR5 ((unsigned long)__builtin_return_address(5))
#  define CALLER_ADDR6 ((unsigned long)__builtin_return_address(6))
# else
#  define CALLER_ADDR0 ((unsigned long)__builtin_return_address(0))
#  define CALLER_ADDR1 0UL
#  define CALLER_ADDR2 0UL
#  define CALLER_ADDR3 0UL
#  define CALLER_ADDR4 0UL
#  define CALLER_ADDR5 0UL
#  define CALLER_ADDR6 0UL
# endif
#endif /* ifndef HAVE_ARCH_CALLER_ADDR */

#ifdef CONFIG_IRQSOFF_TRACER
  extern void time_hardirqs_on(unsigned long a0, unsigned long a1);
  extern void time_hardirqs_off(unsigned long a0, unsigned long a1);
#else
# define time_hardirqs_on(a0, a1)		do { } while (0)
# define time_hardirqs_off(a0, a1)		do { } while (0)
#endif

#ifdef CONFIG_PREEMPT_TRACER
  extern void trace_preempt_on(unsigned long a0, unsigned long a1);
  extern void trace_preempt_off(unsigned long a0, unsigned long a1);
#else
# define trace_preempt_on(a0, a1)		do { } while (0)
# define trace_preempt_off(a0, a1)		do { } while (0)
#endif

#ifdef CONFIG_FTRACE_MCOUNT_RECORD
extern void ftrace_init(void);
extern void ftrace_init_module(struct module *mod,
			       unsigned long *start, unsigned long *end);
#else
static inline void ftrace_init(void) { }
static inline void
ftrace_init_module(struct module *mod,
		   unsigned long *start, unsigned long *end) { }
#endif

/*
 * Structure that defines an entry function trace.
 */
struct ftrace_graph_ent {
	unsigned long func; /* Current function */
	int depth;
};

/*
 * Structure that defines a return function trace.
 */
struct ftrace_graph_ret {
	unsigned long func; /* Current function */
	unsigned long long calltime;
	unsigned long long rettime;
	/* Number of functions that overran the depth limit for current task */
	unsigned long overrun;
	int depth;
};

#ifdef CONFIG_FUNCTION_GRAPH_TRACER

/*
 * Stack of return addresses for functions
 * of a thread.
 * Used in struct thread_info
 */
struct ftrace_ret_stack {
	unsigned long ret;
	unsigned long func;
	unsigned long long calltime;
<<<<<<< HEAD
=======
	unsigned long long subtime;
>>>>>>> 39b244e2
};

/*
 * Primary handler of a function return.
 * It relays on ftrace_return_to_handler.
 * Defined in entry_32/64.S
 */
extern void return_to_handler(void);

extern int
<<<<<<< HEAD
ftrace_push_return_trace(unsigned long ret, unsigned long long time,
			 unsigned long func, int *depth);
extern void
ftrace_pop_return_trace(struct ftrace_graph_ret *trace, unsigned long *ret);
=======
ftrace_push_return_trace(unsigned long ret, unsigned long func, int *depth);
>>>>>>> 39b244e2

/*
 * Sometimes we don't want to trace a function with the function
 * graph tracer but we want them to keep traced by the usual function
 * tracer if the function graph tracer is not configured.
 */
#define __notrace_funcgraph		notrace

/*
 * We want to which function is an entrypoint of a hardirq.
 * That will help us to put a signal on output.
 */
#define __irq_entry		 __attribute__((__section__(".irqentry.text")))

/* Limits of hardirq entrypoints */
extern char __irqentry_text_start[];
extern char __irqentry_text_end[];

#define FTRACE_RETFUNC_DEPTH 50
#define FTRACE_RETSTACK_ALLOC_SIZE 32
/* Type of the callback handlers for tracing function graph*/
typedef void (*trace_func_graph_ret_t)(struct ftrace_graph_ret *); /* return */
typedef int (*trace_func_graph_ent_t)(struct ftrace_graph_ent *); /* entry */

extern int register_ftrace_graph(trace_func_graph_ret_t retfunc,
				trace_func_graph_ent_t entryfunc);

extern void ftrace_graph_stop(void);

/* The current handlers in use */
extern trace_func_graph_ret_t ftrace_graph_return;
extern trace_func_graph_ent_t ftrace_graph_entry;

extern void unregister_ftrace_graph(void);

extern void ftrace_graph_init_task(struct task_struct *t);
extern void ftrace_graph_exit_task(struct task_struct *t);

static inline int task_curr_ret_stack(struct task_struct *t)
{
	return t->curr_ret_stack;
}

static inline void pause_graph_tracing(void)
{
	atomic_inc(&current->tracing_graph_pause);
}

static inline void unpause_graph_tracing(void)
{
	atomic_dec(&current->tracing_graph_pause);
}
#else

#define __notrace_funcgraph
#define __irq_entry

static inline void ftrace_graph_init_task(struct task_struct *t) { }
static inline void ftrace_graph_exit_task(struct task_struct *t) { }

static inline int task_curr_ret_stack(struct task_struct *tsk)
{
	return -1;
}

static inline void pause_graph_tracing(void) { }
static inline void unpause_graph_tracing(void) { }
#endif

#ifdef CONFIG_TRACING
#include <linux/sched.h>

/* flags for current->trace */
enum {
	TSK_TRACE_FL_TRACE_BIT	= 0,
	TSK_TRACE_FL_GRAPH_BIT	= 1,
};
enum {
	TSK_TRACE_FL_TRACE	= 1 << TSK_TRACE_FL_TRACE_BIT,
	TSK_TRACE_FL_GRAPH	= 1 << TSK_TRACE_FL_GRAPH_BIT,
};

static inline void set_tsk_trace_trace(struct task_struct *tsk)
{
	set_bit(TSK_TRACE_FL_TRACE_BIT, &tsk->trace);
}

static inline void clear_tsk_trace_trace(struct task_struct *tsk)
{
	clear_bit(TSK_TRACE_FL_TRACE_BIT, &tsk->trace);
}

static inline int test_tsk_trace_trace(struct task_struct *tsk)
{
	return tsk->trace & TSK_TRACE_FL_TRACE;
}

static inline void set_tsk_trace_graph(struct task_struct *tsk)
{
	set_bit(TSK_TRACE_FL_GRAPH_BIT, &tsk->trace);
}

static inline void clear_tsk_trace_graph(struct task_struct *tsk)
{
	clear_bit(TSK_TRACE_FL_GRAPH_BIT, &tsk->trace);
}

static inline int test_tsk_trace_graph(struct task_struct *tsk)
{
	return tsk->trace & TSK_TRACE_FL_GRAPH;
}

extern int ftrace_dump_on_oops;

#endif /* CONFIG_TRACING */


#ifdef CONFIG_HW_BRANCH_TRACER

void trace_hw_branch(u64 from, u64 to);
void trace_hw_branch_oops(void);

#else /* CONFIG_HW_BRANCH_TRACER */

static inline void trace_hw_branch(u64 from, u64 to) {}
static inline void trace_hw_branch_oops(void) {}

#endif /* CONFIG_HW_BRANCH_TRACER */

/*
 * A syscall entry in the ftrace syscalls array.
 *
 * @name: name of the syscall
 * @nb_args: number of parameters it takes
 * @types: list of types as strings
 * @args: list of args as strings (args[i] matches types[i])
 */
struct syscall_metadata {
	const char	*name;
	int		nb_args;
	const char	**types;
	const char	**args;
};

#ifdef CONFIG_FTRACE_SYSCALLS
extern void arch_init_ftrace_syscalls(void);
extern struct syscall_metadata *syscall_nr_to_meta(int nr);
extern void start_ftrace_syscalls(void);
extern void stop_ftrace_syscalls(void);
extern void ftrace_syscall_enter(struct pt_regs *regs);
extern void ftrace_syscall_exit(struct pt_regs *regs);
#else
static inline void start_ftrace_syscalls(void) { }
static inline void stop_ftrace_syscalls(void) { }
static inline void ftrace_syscall_enter(struct pt_regs *regs) { }
static inline void ftrace_syscall_exit(struct pt_regs *regs) { }
#endif

#endif /* _LINUX_FTRACE_H */<|MERGE_RESOLUTION|>--- conflicted
+++ resolved
@@ -365,10 +365,7 @@
 	unsigned long ret;
 	unsigned long func;
 	unsigned long long calltime;
-<<<<<<< HEAD
-=======
 	unsigned long long subtime;
->>>>>>> 39b244e2
 };
 
 /*
@@ -379,14 +376,7 @@
 extern void return_to_handler(void);
 
 extern int
-<<<<<<< HEAD
-ftrace_push_return_trace(unsigned long ret, unsigned long long time,
-			 unsigned long func, int *depth);
-extern void
-ftrace_pop_return_trace(struct ftrace_graph_ret *trace, unsigned long *ret);
-=======
 ftrace_push_return_trace(unsigned long ret, unsigned long func, int *depth);
->>>>>>> 39b244e2
 
 /*
  * Sometimes we don't want to trace a function with the function
