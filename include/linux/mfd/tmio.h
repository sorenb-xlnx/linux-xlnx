--- conflicted
+++ resolved
@@ -46,17 +46,6 @@
 	tmio_iowrite16((val), (base) + ((reg) << (shift)))
 #define sd_config_write32(base, shift, reg, val) \
 	do { \
-<<<<<<< HEAD
-	tmio_iowrite16((val), (base) + ((reg) << (shift))); \
-	tmio_iowrite16((val) >> 16, (base) + ((reg + 2) << (shift))); \
-	} while (0)
-
-int tmio_core_mmc_enable(void __iomem *cnf, unsigned long base);
-int tmio_core_mmc_resume(void __iomem *cnf, unsigned long base);
-void tmio_core_mmc_pwr(void __iomem *cnf, int state);
-void tmio_core_mmc_clk_div(void __iomem *cnf, int state);
-void tmio_core_set_bus_shift(int bus_shift);
-=======
 		tmio_iowrite16((val), (base) + ((reg) << (shift)));   \
 		tmio_iowrite16((val) >> 16, (base) + ((reg + 2) << (shift))); \
 	} while (0)
@@ -65,7 +54,6 @@
 int tmio_core_mmc_resume(void __iomem *cnf, int shift, unsigned long base);
 void tmio_core_mmc_pwr(void __iomem *cnf, int shift, int state);
 void tmio_core_mmc_clk_div(void __iomem *cnf, int shift, int state);
->>>>>>> b3df6513
 
 /*
  * data for the MMC controller
@@ -73,11 +61,7 @@
 struct tmio_mmc_data {
 	const unsigned int		hclk;
 	void (*set_pwr)(struct platform_device *host, int state);
-<<<<<<< HEAD
-	void (*set_no_clk_div)(struct platform_device *host, int state);
-=======
 	void (*set_clk_div)(struct platform_device *host, int state);
->>>>>>> b3df6513
 };
 
 /*
