/*
 * Copyright (c) 2008-2011, Intel Corporation.
 *
 * This program is free software; you can redistribute it and/or modify it
 * under the terms and conditions of the GNU General Public License,
 * version 2, as published by the Free Software Foundation.
 *
 * This program is distributed in the hope it will be useful, but WITHOUT
 * ANY WARRANTY; without even the implied warranty of MERCHANTABILITY or
 * FITNESS FOR A PARTICULAR PURPOSE.  See the GNU General Public License for
 * more details.
 *
 * You should have received a copy of the GNU General Public License along with
 * this program; if not, write to the Free Software Foundation, Inc., 59 Temple
 * Place - Suite 330, Boston, MA 02111-1307 USA.
 *
 * Author: Lucy Liu <lucy.liu@intel.com>
 */

#ifndef __LINUX_DCBNL_H__
#define __LINUX_DCBNL_H__

#include <linux/types.h>

/* IEEE 802.1Qaz std supported values */
#define IEEE_8021QAZ_MAX_TCS	8

<<<<<<< HEAD
/* This structure contains the IEEE 802.1Qaz ETS managed object
 *
 * @willing: willing bit in ETS configuratin TLV
=======
#define IEEE_8021QAZ_TSA_STRICT		0
#define IEEE_8021QAZ_TSA_CB_SHAPER	1
#define IEEE_8021QAZ_TSA_ETS		2
#define IEEE_8021QAZ_TSA_VENDOR		255

/* This structure contains the IEEE 802.1Qaz ETS managed object
 *
 * @willing: willing bit in ETS configuration TLV
>>>>>>> 105e53f8
 * @ets_cap: indicates supported capacity of ets feature
 * @cbs: credit based shaper ets algorithm supported
 * @tc_tx_bw: tc tx bandwidth indexed by traffic class
 * @tc_rx_bw: tc rx bandwidth indexed by traffic class
 * @tc_tsa: TSA Assignment table, indexed by traffic class
 * @prio_tc: priority assignment table mapping 8021Qp to traffic class
 * @tc_reco_bw: recommended tc bandwidth indexed by traffic class for TLV
 * @tc_reco_tsa: recommended tc bandwidth indexed by traffic class for TLV
 * @reco_prio_tc: recommended tc tx bandwidth indexed by traffic class for TLV
 *
 * Recommended values are used to set fields in the ETS recommendation TLV
 * with hardware offloaded LLDP.
 *
 * ----
 *  TSA Assignment 8 bit identifiers
 *	0	strict priority
 *	1	credit-based shaper
 *	2	enhanced transmission selection
 *	3-254	reserved
 *	255	vendor specific
 */
struct ieee_ets {
	__u8	willing;
	__u8	ets_cap;
	__u8	cbs;
	__u8	tc_tx_bw[IEEE_8021QAZ_MAX_TCS];
	__u8	tc_rx_bw[IEEE_8021QAZ_MAX_TCS];
	__u8	tc_tsa[IEEE_8021QAZ_MAX_TCS];
	__u8	prio_tc[IEEE_8021QAZ_MAX_TCS];
	__u8	tc_reco_bw[IEEE_8021QAZ_MAX_TCS];
	__u8	tc_reco_tsa[IEEE_8021QAZ_MAX_TCS];
	__u8	reco_prio_tc[IEEE_8021QAZ_MAX_TCS];
};

/* This structure contains the IEEE 802.1Qaz PFC managed object
 *
 * @pfc_cap: Indicates the number of traffic classes on the local device
 *	     that may simultaneously have PFC enabled.
 * @pfc_en: bitmap indicating pfc enabled traffic classes
 * @mbc: enable macsec bypass capability
 * @delay: the allowance made for a round-trip propagation delay of the
 *	   link in bits.
 * @requests: count of the sent pfc frames
 * @indications: count of the received pfc frames
 */
struct ieee_pfc {
	__u8	pfc_cap;
	__u8	pfc_en;
	__u8	mbc;
	__u16	delay;
	__u64	requests[IEEE_8021QAZ_MAX_TCS];
	__u64	indications[IEEE_8021QAZ_MAX_TCS];
};

<<<<<<< HEAD
=======
/* CEE DCBX std supported values */
#define CEE_DCBX_MAX_PGS	8
#define CEE_DCBX_MAX_PRIO	8

/**
 * struct cee_pg - CEE Priority-Group managed object
 *
 * @willing: willing bit in the PG tlv
 * @error: error bit in the PG tlv
 * @pg_en: enable bit of the PG feature
 * @tcs_supported: number of traffic classes supported
 * @pg_bw: bandwidth percentage for each priority group
 * @prio_pg: priority to PG mapping indexed by priority
 */
struct cee_pg {
	__u8    willing;
	__u8    error;
	__u8    pg_en;
	__u8    tcs_supported;
	__u8    pg_bw[CEE_DCBX_MAX_PGS];
	__u8    prio_pg[CEE_DCBX_MAX_PGS];
};

/**
 * struct cee_pfc - CEE PFC managed object
 *
 * @willing: willing bit in the PFC tlv
 * @error: error bit in the PFC tlv
 * @pfc_en: bitmap indicating pfc enabled traffic classes
 * @tcs_supported: number of traffic classes supported
 */
struct cee_pfc {
	__u8    willing;
	__u8    error;
	__u8    pfc_en;
	__u8    tcs_supported;
};

/* IEEE 802.1Qaz std supported values */
#define IEEE_8021QAZ_APP_SEL_ETHERTYPE	1
#define IEEE_8021QAZ_APP_SEL_STREAM	2
#define IEEE_8021QAZ_APP_SEL_DGRAM	3
#define IEEE_8021QAZ_APP_SEL_ANY	4

>>>>>>> 105e53f8
/* This structure contains the IEEE 802.1Qaz APP managed object. This
 * object is also used for the CEE std as well. There is no difference
 * between the objects.
 *
 * @selector: protocol identifier type
 * @protocol: protocol of type indicated
 * @priority: 3-bit unsigned integer indicating priority
 *
 * ----
 *  Selector field values
 *	0	Reserved
 *	1	Ethertype
 *	2	Well known port number over TCP or SCTP
 *	3	Well known port number over UDP or DCCP
 *	4	Well known port number over TCP, SCTP, UDP, or DCCP
 *	5-7	Reserved
 */
struct dcb_app {
	__u8	selector;
<<<<<<< HEAD
	__u32	protocol;
	__u8	priority;
=======
	__u8	priority;
	__u16	protocol;
};

/**
 * struct dcb_peer_app_info - APP feature information sent by the peer
 *
 * @willing: willing bit in the peer APP tlv
 * @error: error bit in the peer APP tlv
 *
 * In addition to this information the full peer APP tlv also contains
 * a table of 'app_count' APP objects defined above.
 */
struct dcb_peer_app_info {
	__u8	willing;
	__u8	error;
>>>>>>> 105e53f8
};

struct dcbmsg {
	__u8               dcb_family;
	__u8               cmd;
	__u16              dcb_pad;
};

/**
 * enum dcbnl_commands - supported DCB commands
 *
 * @DCB_CMD_UNDEFINED: unspecified command to catch errors
 * @DCB_CMD_GSTATE: request the state of DCB in the device
 * @DCB_CMD_SSTATE: set the state of DCB in the device
 * @DCB_CMD_PGTX_GCFG: request the priority group configuration for Tx
 * @DCB_CMD_PGTX_SCFG: set the priority group configuration for Tx
 * @DCB_CMD_PGRX_GCFG: request the priority group configuration for Rx
 * @DCB_CMD_PGRX_SCFG: set the priority group configuration for Rx
 * @DCB_CMD_PFC_GCFG: request the priority flow control configuration
 * @DCB_CMD_PFC_SCFG: set the priority flow control configuration
 * @DCB_CMD_SET_ALL: apply all changes to the underlying device
 * @DCB_CMD_GPERM_HWADDR: get the permanent MAC address of the underlying
 *                        device.  Only useful when using bonding.
 * @DCB_CMD_GCAP: request the DCB capabilities of the device
 * @DCB_CMD_GNUMTCS: get the number of traffic classes currently supported
 * @DCB_CMD_SNUMTCS: set the number of traffic classes
 * @DCB_CMD_GBCN: set backward congestion notification configuration
 * @DCB_CMD_SBCN: get backward congestion notification configration.
 * @DCB_CMD_GAPP: get application protocol configuration
 * @DCB_CMD_SAPP: set application protocol configuration
 * @DCB_CMD_IEEE_SET: set IEEE 802.1Qaz configuration
 * @DCB_CMD_IEEE_GET: get IEEE 802.1Qaz configuration
 * @DCB_CMD_GDCBX: get DCBX engine configuration
 * @DCB_CMD_SDCBX: set DCBX engine configuration
 * @DCB_CMD_GFEATCFG: get DCBX features flags
 * @DCB_CMD_SFEATCFG: set DCBX features negotiation flags
<<<<<<< HEAD
=======
 * @DCB_CMD_CEE_GET: get CEE aggregated configuration
>>>>>>> 105e53f8
 */
enum dcbnl_commands {
	DCB_CMD_UNDEFINED,

	DCB_CMD_GSTATE,
	DCB_CMD_SSTATE,

	DCB_CMD_PGTX_GCFG,
	DCB_CMD_PGTX_SCFG,
	DCB_CMD_PGRX_GCFG,
	DCB_CMD_PGRX_SCFG,

	DCB_CMD_PFC_GCFG,
	DCB_CMD_PFC_SCFG,

	DCB_CMD_SET_ALL,

	DCB_CMD_GPERM_HWADDR,

	DCB_CMD_GCAP,

	DCB_CMD_GNUMTCS,
	DCB_CMD_SNUMTCS,

	DCB_CMD_PFC_GSTATE,
	DCB_CMD_PFC_SSTATE,

	DCB_CMD_BCN_GCFG,
	DCB_CMD_BCN_SCFG,

	DCB_CMD_GAPP,
	DCB_CMD_SAPP,

	DCB_CMD_IEEE_SET,
	DCB_CMD_IEEE_GET,

	DCB_CMD_GDCBX,
	DCB_CMD_SDCBX,

	DCB_CMD_GFEATCFG,
	DCB_CMD_SFEATCFG,

<<<<<<< HEAD
=======
	DCB_CMD_CEE_GET,

>>>>>>> 105e53f8
	__DCB_CMD_ENUM_MAX,
	DCB_CMD_MAX = __DCB_CMD_ENUM_MAX - 1,
};

/**
 * enum dcbnl_attrs - DCB top-level netlink attributes
 *
 * @DCB_ATTR_UNDEFINED: unspecified attribute to catch errors
 * @DCB_ATTR_IFNAME: interface name of the underlying device (NLA_STRING)
 * @DCB_ATTR_STATE: enable state of DCB in the device (NLA_U8)
 * @DCB_ATTR_PFC_STATE: enable state of PFC in the device (NLA_U8)
 * @DCB_ATTR_PFC_CFG: priority flow control configuration (NLA_NESTED)
 * @DCB_ATTR_NUM_TC: number of traffic classes supported in the device (NLA_U8)
 * @DCB_ATTR_PG_CFG: priority group configuration (NLA_NESTED)
 * @DCB_ATTR_SET_ALL: bool to commit changes to hardware or not (NLA_U8)
 * @DCB_ATTR_PERM_HWADDR: MAC address of the physical device (NLA_NESTED)
 * @DCB_ATTR_CAP: DCB capabilities of the device (NLA_NESTED)
 * @DCB_ATTR_NUMTCS: number of traffic classes supported (NLA_NESTED)
 * @DCB_ATTR_BCN: backward congestion notification configuration (NLA_NESTED)
 * @DCB_ATTR_IEEE: IEEE 802.1Qaz supported attributes (NLA_NESTED)
 * @DCB_ATTR_DCBX: DCBX engine configuration in the device (NLA_U8)
 * @DCB_ATTR_FEATCFG: DCBX features flags (NLA_NESTED)
<<<<<<< HEAD
=======
 * @DCB_ATTR_CEE: CEE std supported attributes (NLA_NESTED)
>>>>>>> 105e53f8
 */
enum dcbnl_attrs {
	DCB_ATTR_UNDEFINED,

	DCB_ATTR_IFNAME,
	DCB_ATTR_STATE,
	DCB_ATTR_PFC_STATE,
	DCB_ATTR_PFC_CFG,
	DCB_ATTR_NUM_TC,
	DCB_ATTR_PG_CFG,
	DCB_ATTR_SET_ALL,
	DCB_ATTR_PERM_HWADDR,
	DCB_ATTR_CAP,
	DCB_ATTR_NUMTCS,
	DCB_ATTR_BCN,
	DCB_ATTR_APP,

	/* IEEE std attributes */
	DCB_ATTR_IEEE,

	DCB_ATTR_DCBX,
	DCB_ATTR_FEATCFG,

<<<<<<< HEAD
=======
	/* CEE nested attributes */
	DCB_ATTR_CEE,

>>>>>>> 105e53f8
	__DCB_ATTR_ENUM_MAX,
	DCB_ATTR_MAX = __DCB_ATTR_ENUM_MAX - 1,
};

enum ieee_attrs {
	DCB_ATTR_IEEE_UNSPEC,
	DCB_ATTR_IEEE_ETS,
	DCB_ATTR_IEEE_PFC,
	DCB_ATTR_IEEE_APP_TABLE,
	__DCB_ATTR_IEEE_MAX
};
#define DCB_ATTR_IEEE_MAX (__DCB_ATTR_IEEE_MAX - 1)

enum ieee_attrs_app {
	DCB_ATTR_IEEE_APP_UNSPEC,
	DCB_ATTR_IEEE_APP,
	__DCB_ATTR_IEEE_APP_MAX
};
#define DCB_ATTR_IEEE_APP_MAX (__DCB_ATTR_IEEE_APP_MAX - 1)

/**
 * enum ieee_attrs - IEEE 802.1Qaz get/set attributes
 *
 * @DCB_ATTR_IEEE_UNSPEC: unspecified
 * @DCB_ATTR_IEEE_ETS: negotiated ETS configuration
 * @DCB_ATTR_IEEE_PFC: negotiated PFC configuration
 * @DCB_ATTR_IEEE_APP_TABLE: negotiated APP configuration
 * @DCB_ATTR_IEEE_PEER_ETS: peer ETS configuration - get only
 * @DCB_ATTR_IEEE_PEER_PFC: peer PFC configuration - get only
 * @DCB_ATTR_IEEE_PEER_APP: peer APP tlv - get only
 */
enum ieee_attrs {
	DCB_ATTR_IEEE_UNSPEC,
	DCB_ATTR_IEEE_ETS,
	DCB_ATTR_IEEE_PFC,
	DCB_ATTR_IEEE_APP_TABLE,
	DCB_ATTR_IEEE_PEER_ETS,
	DCB_ATTR_IEEE_PEER_PFC,
	DCB_ATTR_IEEE_PEER_APP,
	__DCB_ATTR_IEEE_MAX
};
#define DCB_ATTR_IEEE_MAX (__DCB_ATTR_IEEE_MAX - 1)

enum ieee_attrs_app {
	DCB_ATTR_IEEE_APP_UNSPEC,
	DCB_ATTR_IEEE_APP,
	__DCB_ATTR_IEEE_APP_MAX
};
#define DCB_ATTR_IEEE_APP_MAX (__DCB_ATTR_IEEE_APP_MAX - 1)

/**
 * enum cee_attrs - CEE DCBX get attributes
 *
 * @DCB_ATTR_CEE_UNSPEC: unspecified
 * @DCB_ATTR_CEE_PEER_PG: peer PG configuration - get only
 * @DCB_ATTR_CEE_PEER_PFC: peer PFC configuration - get only
 * @DCB_ATTR_CEE_PEER_APP: peer APP tlv - get only
 */
enum cee_attrs {
	DCB_ATTR_CEE_UNSPEC,
	DCB_ATTR_CEE_PEER_PG,
	DCB_ATTR_CEE_PEER_PFC,
	DCB_ATTR_CEE_PEER_APP_TABLE,
	__DCB_ATTR_CEE_MAX
};
#define DCB_ATTR_CEE_MAX (__DCB_ATTR_CEE_MAX - 1)

enum peer_app_attr {
	DCB_ATTR_CEE_PEER_APP_UNSPEC,
	DCB_ATTR_CEE_PEER_APP_INFO,
	DCB_ATTR_CEE_PEER_APP,
	__DCB_ATTR_CEE_PEER_APP_MAX
};
#define DCB_ATTR_CEE_PEER_APP_MAX (__DCB_ATTR_CEE_PEER_APP_MAX - 1)

/**
 * enum dcbnl_pfc_attrs - DCB Priority Flow Control user priority nested attrs
 *
 * @DCB_PFC_UP_ATTR_UNDEFINED: unspecified attribute to catch errors
 * @DCB_PFC_UP_ATTR_0: Priority Flow Control value for User Priority 0 (NLA_U8)
 * @DCB_PFC_UP_ATTR_1: Priority Flow Control value for User Priority 1 (NLA_U8)
 * @DCB_PFC_UP_ATTR_2: Priority Flow Control value for User Priority 2 (NLA_U8)
 * @DCB_PFC_UP_ATTR_3: Priority Flow Control value for User Priority 3 (NLA_U8)
 * @DCB_PFC_UP_ATTR_4: Priority Flow Control value for User Priority 4 (NLA_U8)
 * @DCB_PFC_UP_ATTR_5: Priority Flow Control value for User Priority 5 (NLA_U8)
 * @DCB_PFC_UP_ATTR_6: Priority Flow Control value for User Priority 6 (NLA_U8)
 * @DCB_PFC_UP_ATTR_7: Priority Flow Control value for User Priority 7 (NLA_U8)
 * @DCB_PFC_UP_ATTR_MAX: highest attribute number currently defined
 * @DCB_PFC_UP_ATTR_ALL: apply to all priority flow control attrs (NLA_FLAG)
 *
 */
enum dcbnl_pfc_up_attrs {
	DCB_PFC_UP_ATTR_UNDEFINED,

	DCB_PFC_UP_ATTR_0,
	DCB_PFC_UP_ATTR_1,
	DCB_PFC_UP_ATTR_2,
	DCB_PFC_UP_ATTR_3,
	DCB_PFC_UP_ATTR_4,
	DCB_PFC_UP_ATTR_5,
	DCB_PFC_UP_ATTR_6,
	DCB_PFC_UP_ATTR_7,
	DCB_PFC_UP_ATTR_ALL,

	__DCB_PFC_UP_ATTR_ENUM_MAX,
	DCB_PFC_UP_ATTR_MAX = __DCB_PFC_UP_ATTR_ENUM_MAX - 1,
};

/**
 * enum dcbnl_pg_attrs - DCB Priority Group attributes
 *
 * @DCB_PG_ATTR_UNDEFINED: unspecified attribute to catch errors
 * @DCB_PG_ATTR_TC_0: Priority Group Traffic Class 0 configuration (NLA_NESTED)
 * @DCB_PG_ATTR_TC_1: Priority Group Traffic Class 1 configuration (NLA_NESTED)
 * @DCB_PG_ATTR_TC_2: Priority Group Traffic Class 2 configuration (NLA_NESTED)
 * @DCB_PG_ATTR_TC_3: Priority Group Traffic Class 3 configuration (NLA_NESTED)
 * @DCB_PG_ATTR_TC_4: Priority Group Traffic Class 4 configuration (NLA_NESTED)
 * @DCB_PG_ATTR_TC_5: Priority Group Traffic Class 5 configuration (NLA_NESTED)
 * @DCB_PG_ATTR_TC_6: Priority Group Traffic Class 6 configuration (NLA_NESTED)
 * @DCB_PG_ATTR_TC_7: Priority Group Traffic Class 7 configuration (NLA_NESTED)
 * @DCB_PG_ATTR_TC_MAX: highest attribute number currently defined
 * @DCB_PG_ATTR_TC_ALL: apply to all traffic classes (NLA_NESTED)
 * @DCB_PG_ATTR_BW_ID_0: Percent of link bandwidth for Priority Group 0 (NLA_U8)
 * @DCB_PG_ATTR_BW_ID_1: Percent of link bandwidth for Priority Group 1 (NLA_U8)
 * @DCB_PG_ATTR_BW_ID_2: Percent of link bandwidth for Priority Group 2 (NLA_U8)
 * @DCB_PG_ATTR_BW_ID_3: Percent of link bandwidth for Priority Group 3 (NLA_U8)
 * @DCB_PG_ATTR_BW_ID_4: Percent of link bandwidth for Priority Group 4 (NLA_U8)
 * @DCB_PG_ATTR_BW_ID_5: Percent of link bandwidth for Priority Group 5 (NLA_U8)
 * @DCB_PG_ATTR_BW_ID_6: Percent of link bandwidth for Priority Group 6 (NLA_U8)
 * @DCB_PG_ATTR_BW_ID_7: Percent of link bandwidth for Priority Group 7 (NLA_U8)
 * @DCB_PG_ATTR_BW_ID_MAX: highest attribute number currently defined
 * @DCB_PG_ATTR_BW_ID_ALL: apply to all priority groups (NLA_FLAG)
 *
 */
enum dcbnl_pg_attrs {
	DCB_PG_ATTR_UNDEFINED,

	DCB_PG_ATTR_TC_0,
	DCB_PG_ATTR_TC_1,
	DCB_PG_ATTR_TC_2,
	DCB_PG_ATTR_TC_3,
	DCB_PG_ATTR_TC_4,
	DCB_PG_ATTR_TC_5,
	DCB_PG_ATTR_TC_6,
	DCB_PG_ATTR_TC_7,
	DCB_PG_ATTR_TC_MAX,
	DCB_PG_ATTR_TC_ALL,

	DCB_PG_ATTR_BW_ID_0,
	DCB_PG_ATTR_BW_ID_1,
	DCB_PG_ATTR_BW_ID_2,
	DCB_PG_ATTR_BW_ID_3,
	DCB_PG_ATTR_BW_ID_4,
	DCB_PG_ATTR_BW_ID_5,
	DCB_PG_ATTR_BW_ID_6,
	DCB_PG_ATTR_BW_ID_7,
	DCB_PG_ATTR_BW_ID_MAX,
	DCB_PG_ATTR_BW_ID_ALL,

	__DCB_PG_ATTR_ENUM_MAX,
	DCB_PG_ATTR_MAX = __DCB_PG_ATTR_ENUM_MAX - 1,
};

/**
 * enum dcbnl_tc_attrs - DCB Traffic Class attributes
 *
 * @DCB_TC_ATTR_PARAM_UNDEFINED: unspecified attribute to catch errors
 * @DCB_TC_ATTR_PARAM_PGID: (NLA_U8) Priority group the traffic class belongs to
 *                          Valid values are:  0-7
 * @DCB_TC_ATTR_PARAM_UP_MAPPING: (NLA_U8) Traffic class to user priority map
 *                                Some devices may not support changing the
 *                                user priority map of a TC.
 * @DCB_TC_ATTR_PARAM_STRICT_PRIO: (NLA_U8) Strict priority setting
 *                                 0 - none
 *                                 1 - group strict
 *                                 2 - link strict
 * @DCB_TC_ATTR_PARAM_BW_PCT: optional - (NLA_U8) If supported by the device and
 *                            not configured to use link strict priority,
 *                            this is the percentage of bandwidth of the
 *                            priority group this traffic class belongs to
 * @DCB_TC_ATTR_PARAM_ALL: (NLA_FLAG) all traffic class parameters
 *
 */
enum dcbnl_tc_attrs {
	DCB_TC_ATTR_PARAM_UNDEFINED,

	DCB_TC_ATTR_PARAM_PGID,
	DCB_TC_ATTR_PARAM_UP_MAPPING,
	DCB_TC_ATTR_PARAM_STRICT_PRIO,
	DCB_TC_ATTR_PARAM_BW_PCT,
	DCB_TC_ATTR_PARAM_ALL,

	__DCB_TC_ATTR_PARAM_ENUM_MAX,
	DCB_TC_ATTR_PARAM_MAX = __DCB_TC_ATTR_PARAM_ENUM_MAX - 1,
};

/**
 * enum dcbnl_cap_attrs - DCB Capability attributes
 *
 * @DCB_CAP_ATTR_UNDEFINED: unspecified attribute to catch errors
 * @DCB_CAP_ATTR_ALL: (NLA_FLAG) all capability parameters
 * @DCB_CAP_ATTR_PG: (NLA_U8) device supports Priority Groups
 * @DCB_CAP_ATTR_PFC: (NLA_U8) device supports Priority Flow Control
 * @DCB_CAP_ATTR_UP2TC: (NLA_U8) device supports user priority to
 *                               traffic class mapping
 * @DCB_CAP_ATTR_PG_TCS: (NLA_U8) bitmap where each bit represents a
 *                                number of traffic classes the device
 *                                can be configured to use for Priority Groups
 * @DCB_CAP_ATTR_PFC_TCS: (NLA_U8) bitmap where each bit represents a
 *                                 number of traffic classes the device can be
 *                                 configured to use for Priority Flow Control
 * @DCB_CAP_ATTR_GSP: (NLA_U8) device supports group strict priority
 * @DCB_CAP_ATTR_BCN: (NLA_U8) device supports Backwards Congestion
 *                             Notification
 * @DCB_CAP_ATTR_DCBX: (NLA_U8) device supports DCBX engine
 *
 */
enum dcbnl_cap_attrs {
	DCB_CAP_ATTR_UNDEFINED,
	DCB_CAP_ATTR_ALL,
	DCB_CAP_ATTR_PG,
	DCB_CAP_ATTR_PFC,
	DCB_CAP_ATTR_UP2TC,
	DCB_CAP_ATTR_PG_TCS,
	DCB_CAP_ATTR_PFC_TCS,
	DCB_CAP_ATTR_GSP,
	DCB_CAP_ATTR_BCN,
	DCB_CAP_ATTR_DCBX,

	__DCB_CAP_ATTR_ENUM_MAX,
	DCB_CAP_ATTR_MAX = __DCB_CAP_ATTR_ENUM_MAX - 1,
};

/**
 * DCBX capability flags
 *
 * @DCB_CAP_DCBX_HOST: DCBX negotiation is performed by the host LLDP agent.
 *                     'set' routines are used to configure the device with
 *                     the negotiated parameters
 *
 * @DCB_CAP_DCBX_LLD_MANAGED: DCBX negotiation is not performed in the host but
 *                            by another entity
 *                            'get' routines are used to retrieve the
 *                            negotiated parameters
 *                            'set' routines can be used to set the initial
 *                            negotiation configuration
 *
 * @DCB_CAP_DCBX_VER_CEE: for a non-host DCBX engine, indicates the engine
 *                        supports the CEE protocol flavor
 *
 * @DCB_CAP_DCBX_VER_IEEE: for a non-host DCBX engine, indicates the engine
 *                         supports the IEEE protocol flavor
 *
 * @DCB_CAP_DCBX_STATIC: for a non-host DCBX engine, indicates the engine
 *                       supports static configuration (i.e no actual
 *                       negotiation is performed negotiated parameters equal
 *                       the initial configuration)
 *
 */
#define DCB_CAP_DCBX_HOST		0x01
#define DCB_CAP_DCBX_LLD_MANAGED	0x02
#define DCB_CAP_DCBX_VER_CEE		0x04
#define DCB_CAP_DCBX_VER_IEEE		0x08
#define DCB_CAP_DCBX_STATIC		0x10

/**
 * enum dcbnl_numtcs_attrs - number of traffic classes
 *
 * @DCB_NUMTCS_ATTR_UNDEFINED: unspecified attribute to catch errors
 * @DCB_NUMTCS_ATTR_ALL: (NLA_FLAG) all traffic class attributes
 * @DCB_NUMTCS_ATTR_PG: (NLA_U8) number of traffic classes used for
 *                               priority groups
 * @DCB_NUMTCS_ATTR_PFC: (NLA_U8) number of traffic classes which can
 *                                support priority flow control
 */
enum dcbnl_numtcs_attrs {
	DCB_NUMTCS_ATTR_UNDEFINED,
	DCB_NUMTCS_ATTR_ALL,
	DCB_NUMTCS_ATTR_PG,
	DCB_NUMTCS_ATTR_PFC,

	__DCB_NUMTCS_ATTR_ENUM_MAX,
	DCB_NUMTCS_ATTR_MAX = __DCB_NUMTCS_ATTR_ENUM_MAX - 1,
};

enum dcbnl_bcn_attrs{
	DCB_BCN_ATTR_UNDEFINED = 0,

	DCB_BCN_ATTR_RP_0,
	DCB_BCN_ATTR_RP_1,
	DCB_BCN_ATTR_RP_2,
	DCB_BCN_ATTR_RP_3,
	DCB_BCN_ATTR_RP_4,
	DCB_BCN_ATTR_RP_5,
	DCB_BCN_ATTR_RP_6,
	DCB_BCN_ATTR_RP_7,
	DCB_BCN_ATTR_RP_ALL,

	DCB_BCN_ATTR_BCNA_0,
	DCB_BCN_ATTR_BCNA_1,
	DCB_BCN_ATTR_ALPHA,
	DCB_BCN_ATTR_BETA,
	DCB_BCN_ATTR_GD,
	DCB_BCN_ATTR_GI,
	DCB_BCN_ATTR_TMAX,
	DCB_BCN_ATTR_TD,
	DCB_BCN_ATTR_RMIN,
	DCB_BCN_ATTR_W,
	DCB_BCN_ATTR_RD,
	DCB_BCN_ATTR_RU,
	DCB_BCN_ATTR_WRTT,
	DCB_BCN_ATTR_RI,
	DCB_BCN_ATTR_C,
	DCB_BCN_ATTR_ALL,

	__DCB_BCN_ATTR_ENUM_MAX,
	DCB_BCN_ATTR_MAX = __DCB_BCN_ATTR_ENUM_MAX - 1,
};

/**
 * enum dcb_general_attr_values - general DCB attribute values
 *
 * @DCB_ATTR_UNDEFINED: value used to indicate an attribute is not supported
 *
 */
enum dcb_general_attr_values {
	DCB_ATTR_VALUE_UNDEFINED = 0xff
};

#define DCB_APP_IDTYPE_ETHTYPE	0x00
#define DCB_APP_IDTYPE_PORTNUM	0x01
enum dcbnl_app_attrs {
	DCB_APP_ATTR_UNDEFINED,

	DCB_APP_ATTR_IDTYPE,
	DCB_APP_ATTR_ID,
	DCB_APP_ATTR_PRIORITY,

	__DCB_APP_ATTR_ENUM_MAX,
	DCB_APP_ATTR_MAX = __DCB_APP_ATTR_ENUM_MAX - 1,
};

/**
 * enum dcbnl_featcfg_attrs - features conifiguration flags
 *
 * @DCB_FEATCFG_ATTR_UNDEFINED: unspecified attribute to catch errors
 * @DCB_FEATCFG_ATTR_ALL: (NLA_FLAG) all features configuration attributes
 * @DCB_FEATCFG_ATTR_PG: (NLA_U8) configuration flags for priority groups
 * @DCB_FEATCFG_ATTR_PFC: (NLA_U8) configuration flags for priority
 *                                 flow control
 * @DCB_FEATCFG_ATTR_APP: (NLA_U8) configuration flags for application TLV
 *
 */
#define DCB_FEATCFG_ERROR	0x01	/* error in feature resolution */
#define DCB_FEATCFG_ENABLE	0x02	/* enable feature */
#define DCB_FEATCFG_WILLING	0x04	/* feature is willing */
#define DCB_FEATCFG_ADVERTISE	0x08	/* advertise feature */
enum dcbnl_featcfg_attrs {
	DCB_FEATCFG_ATTR_UNDEFINED,
	DCB_FEATCFG_ATTR_ALL,
	DCB_FEATCFG_ATTR_PG,
	DCB_FEATCFG_ATTR_PFC,
	DCB_FEATCFG_ATTR_APP,

	__DCB_FEATCFG_ATTR_ENUM_MAX,
	DCB_FEATCFG_ATTR_MAX = __DCB_FEATCFG_ATTR_ENUM_MAX - 1,
};

#endif /* __LINUX_DCBNL_H__ */<|MERGE_RESOLUTION|>--- conflicted
+++ resolved
@@ -25,11 +25,6 @@
 /* IEEE 802.1Qaz std supported values */
 #define IEEE_8021QAZ_MAX_TCS	8
 
-<<<<<<< HEAD
-/* This structure contains the IEEE 802.1Qaz ETS managed object
- *
- * @willing: willing bit in ETS configuratin TLV
-=======
 #define IEEE_8021QAZ_TSA_STRICT		0
 #define IEEE_8021QAZ_TSA_CB_SHAPER	1
 #define IEEE_8021QAZ_TSA_ETS		2
@@ -38,7 +33,6 @@
 /* This structure contains the IEEE 802.1Qaz ETS managed object
  *
  * @willing: willing bit in ETS configuration TLV
->>>>>>> 105e53f8
  * @ets_cap: indicates supported capacity of ets feature
  * @cbs: credit based shaper ets algorithm supported
  * @tc_tx_bw: tc tx bandwidth indexed by traffic class
@@ -93,8 +87,6 @@
 	__u64	indications[IEEE_8021QAZ_MAX_TCS];
 };
 
-<<<<<<< HEAD
-=======
 /* CEE DCBX std supported values */
 #define CEE_DCBX_MAX_PGS	8
 #define CEE_DCBX_MAX_PRIO	8
@@ -139,7 +131,6 @@
 #define IEEE_8021QAZ_APP_SEL_DGRAM	3
 #define IEEE_8021QAZ_APP_SEL_ANY	4
 
->>>>>>> 105e53f8
 /* This structure contains the IEEE 802.1Qaz APP managed object. This
  * object is also used for the CEE std as well. There is no difference
  * between the objects.
@@ -159,10 +150,6 @@
  */
 struct dcb_app {
 	__u8	selector;
-<<<<<<< HEAD
-	__u32	protocol;
-	__u8	priority;
-=======
 	__u8	priority;
 	__u16	protocol;
 };
@@ -179,7 +166,6 @@
 struct dcb_peer_app_info {
 	__u8	willing;
 	__u8	error;
->>>>>>> 105e53f8
 };
 
 struct dcbmsg {
@@ -216,10 +202,7 @@
  * @DCB_CMD_SDCBX: set DCBX engine configuration
  * @DCB_CMD_GFEATCFG: get DCBX features flags
  * @DCB_CMD_SFEATCFG: set DCBX features negotiation flags
-<<<<<<< HEAD
-=======
  * @DCB_CMD_CEE_GET: get CEE aggregated configuration
->>>>>>> 105e53f8
  */
 enum dcbnl_commands {
 	DCB_CMD_UNDEFINED,
@@ -262,11 +245,8 @@
 	DCB_CMD_GFEATCFG,
 	DCB_CMD_SFEATCFG,
 
-<<<<<<< HEAD
-=======
 	DCB_CMD_CEE_GET,
 
->>>>>>> 105e53f8
 	__DCB_CMD_ENUM_MAX,
 	DCB_CMD_MAX = __DCB_CMD_ENUM_MAX - 1,
 };
@@ -289,10 +269,7 @@
  * @DCB_ATTR_IEEE: IEEE 802.1Qaz supported attributes (NLA_NESTED)
  * @DCB_ATTR_DCBX: DCBX engine configuration in the device (NLA_U8)
  * @DCB_ATTR_FEATCFG: DCBX features flags (NLA_NESTED)
-<<<<<<< HEAD
-=======
  * @DCB_ATTR_CEE: CEE std supported attributes (NLA_NESTED)
->>>>>>> 105e53f8
  */
 enum dcbnl_attrs {
 	DCB_ATTR_UNDEFINED,
@@ -316,31 +293,12 @@
 	DCB_ATTR_DCBX,
 	DCB_ATTR_FEATCFG,
 
-<<<<<<< HEAD
-=======
 	/* CEE nested attributes */
 	DCB_ATTR_CEE,
 
->>>>>>> 105e53f8
 	__DCB_ATTR_ENUM_MAX,
 	DCB_ATTR_MAX = __DCB_ATTR_ENUM_MAX - 1,
 };
-
-enum ieee_attrs {
-	DCB_ATTR_IEEE_UNSPEC,
-	DCB_ATTR_IEEE_ETS,
-	DCB_ATTR_IEEE_PFC,
-	DCB_ATTR_IEEE_APP_TABLE,
-	__DCB_ATTR_IEEE_MAX
-};
-#define DCB_ATTR_IEEE_MAX (__DCB_ATTR_IEEE_MAX - 1)
-
-enum ieee_attrs_app {
-	DCB_ATTR_IEEE_APP_UNSPEC,
-	DCB_ATTR_IEEE_APP,
-	__DCB_ATTR_IEEE_APP_MAX
-};
-#define DCB_ATTR_IEEE_APP_MAX (__DCB_ATTR_IEEE_APP_MAX - 1)
 
 /**
  * enum ieee_attrs - IEEE 802.1Qaz get/set attributes
