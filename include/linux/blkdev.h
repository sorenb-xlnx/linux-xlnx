#ifndef _LINUX_BLKDEV_H
#define _LINUX_BLKDEV_H

#ifdef CONFIG_BLOCK

#include <linux/sched.h>
#include <linux/major.h>
#include <linux/genhd.h>
#include <linux/list.h>
#include <linux/timer.h>
#include <linux/workqueue.h>
#include <linux/pagemap.h>
#include <linux/backing-dev.h>
#include <linux/wait.h>
#include <linux/mempool.h>
#include <linux/bio.h>
#include <linux/module.h>
#include <linux/stringify.h>
#include <linux/gfp.h>
#include <linux/bsg.h>
#include <linux/smp.h>

#include <asm/scatterlist.h>

struct scsi_ioctl_command;

struct request_queue;
struct elevator_queue;
struct request_pm_state;
struct blk_trace;
struct request;
struct sg_io_hdr;

#define BLKDEV_MIN_RQ	4
#define BLKDEV_MAX_RQ	128	/* Default maximum */

struct request;
typedef void (rq_end_io_fn)(struct request *, int);

struct request_list {
	/*
	 * count[], starved[], and wait[] are indexed by
	 * BLK_RW_SYNC/BLK_RW_ASYNC
	 */
	int count[2];
	int starved[2];
	int elvpriv;
	mempool_t *rq_pool;
	wait_queue_head_t wait[2];
};

/*
 * request command types
 */
enum rq_cmd_type_bits {
	REQ_TYPE_FS		= 1,	/* fs request */
	REQ_TYPE_BLOCK_PC,		/* scsi command */
	REQ_TYPE_SENSE,			/* sense request */
	REQ_TYPE_PM_SUSPEND,		/* suspend request */
	REQ_TYPE_PM_RESUME,		/* resume request */
	REQ_TYPE_PM_SHUTDOWN,		/* shutdown request */
	REQ_TYPE_SPECIAL,		/* driver defined type */
	REQ_TYPE_LINUX_BLOCK,		/* generic block layer message */
	/*
	 * for ATA/ATAPI devices. this really doesn't belong here, ide should
	 * use REQ_TYPE_SPECIAL and use rq->cmd[0] with the range of driver
	 * private REQ_LB opcodes to differentiate what type of request this is
	 */
	REQ_TYPE_ATA_TASKFILE,
	REQ_TYPE_ATA_PC,
};

/*
 * For request of type REQ_TYPE_LINUX_BLOCK, rq->cmd[0] is the opcode being
 * sent down (similar to how REQ_TYPE_BLOCK_PC means that ->cmd[] holds a
 * SCSI cdb.
 *
 * 0x00 -> 0x3f are driver private, to be used for whatever purpose they need,
 * typically to differentiate REQ_TYPE_SPECIAL requests.
 *
 */
enum {
	REQ_LB_OP_EJECT	= 0x40,		/* eject request */
	REQ_LB_OP_FLUSH = 0x41,		/* flush request */
};

/*
 * request type modified bits. first four bits match BIO_RW* bits, important
 */
enum rq_flag_bits {
	__REQ_RW,		/* not set, read. set, write */
	__REQ_FAILFAST_DEV,	/* no driver retries of device errors */
	__REQ_FAILFAST_TRANSPORT, /* no driver retries of transport errors */
	__REQ_FAILFAST_DRIVER,	/* no driver retries of driver errors */
	/* above flags must match BIO_RW_* */
	__REQ_DISCARD,		/* request to discard sectors */
	__REQ_SORTED,		/* elevator knows about this request */
	__REQ_SOFTBARRIER,	/* may not be passed by ioscheduler */
	__REQ_HARDBARRIER,	/* may not be passed by drive either */
	__REQ_FUA,		/* forced unit access */
	__REQ_NOMERGE,		/* don't touch this for merging */
	__REQ_STARTED,		/* drive already may have started this one */
	__REQ_DONTPREP,		/* don't call prep for this one */
	__REQ_QUEUED,		/* uses queueing */
	__REQ_ELVPRIV,		/* elevator private data attached */
	__REQ_FAILED,		/* set if the request failed */
	__REQ_QUIET,		/* don't worry about errors */
	__REQ_PREEMPT,		/* set for "ide_preempt" requests */
	__REQ_ORDERED_COLOR,	/* is before or after barrier */
	__REQ_RW_SYNC,		/* request is sync (sync write or read) */
	__REQ_ALLOCED,		/* request came from our alloc pool */
	__REQ_RW_META,		/* metadata io request */
	__REQ_COPY_USER,	/* contains copies of user pages */
	__REQ_INTEGRITY,	/* integrity metadata has been remapped */
	__REQ_NOIDLE,		/* Don't anticipate more IO after this one */
	__REQ_IO_STAT,		/* account I/O stat */
	__REQ_MIXED_MERGE,	/* merge of different types, fail separately */
	__REQ_NR_BITS,		/* stops here */
};

#define REQ_RW		(1 << __REQ_RW)
#define REQ_FAILFAST_DEV	(1 << __REQ_FAILFAST_DEV)
#define REQ_FAILFAST_TRANSPORT	(1 << __REQ_FAILFAST_TRANSPORT)
#define REQ_FAILFAST_DRIVER	(1 << __REQ_FAILFAST_DRIVER)
#define REQ_DISCARD	(1 << __REQ_DISCARD)
#define REQ_SORTED	(1 << __REQ_SORTED)
#define REQ_SOFTBARRIER	(1 << __REQ_SOFTBARRIER)
#define REQ_HARDBARRIER	(1 << __REQ_HARDBARRIER)
#define REQ_FUA		(1 << __REQ_FUA)
#define REQ_NOMERGE	(1 << __REQ_NOMERGE)
#define REQ_STARTED	(1 << __REQ_STARTED)
#define REQ_DONTPREP	(1 << __REQ_DONTPREP)
#define REQ_QUEUED	(1 << __REQ_QUEUED)
#define REQ_ELVPRIV	(1 << __REQ_ELVPRIV)
#define REQ_FAILED	(1 << __REQ_FAILED)
#define REQ_QUIET	(1 << __REQ_QUIET)
#define REQ_PREEMPT	(1 << __REQ_PREEMPT)
#define REQ_ORDERED_COLOR	(1 << __REQ_ORDERED_COLOR)
#define REQ_RW_SYNC	(1 << __REQ_RW_SYNC)
#define REQ_ALLOCED	(1 << __REQ_ALLOCED)
#define REQ_RW_META	(1 << __REQ_RW_META)
#define REQ_COPY_USER	(1 << __REQ_COPY_USER)
#define REQ_INTEGRITY	(1 << __REQ_INTEGRITY)
#define REQ_NOIDLE	(1 << __REQ_NOIDLE)
#define REQ_IO_STAT	(1 << __REQ_IO_STAT)
#define REQ_MIXED_MERGE	(1 << __REQ_MIXED_MERGE)

#define REQ_FAILFAST_MASK	(REQ_FAILFAST_DEV | REQ_FAILFAST_TRANSPORT | \
				 REQ_FAILFAST_DRIVER)

#define BLK_MAX_CDB	16

/*
 * try to put the fields that are referenced together in the same cacheline.
 * if you modify this structure, be sure to check block/blk-core.c:rq_init()
 * as well!
 */
struct request {
	struct list_head queuelist;
	struct call_single_data csd;
	int cpu;

	struct request_queue *q;

	unsigned int cmd_flags;
	enum rq_cmd_type_bits cmd_type;
	unsigned long atomic_flags;

	/* the following two fields are internal, NEVER access directly */
	sector_t __sector;		/* sector cursor */
	unsigned int __data_len;	/* total data len */

	struct bio *bio;
	struct bio *biotail;

	struct hlist_node hash;	/* merge hash */
	/*
	 * The rb_node is only used inside the io scheduler, requests
	 * are pruned when moved to the dispatch queue. So let the
	 * completion_data share space with the rb_node.
	 */
	union {
		struct rb_node rb_node;	/* sort/lookup */
		void *completion_data;
	};

	/*
	 * two pointers are available for the IO schedulers, if they need
	 * more they have to dynamically allocate it.
	 */
	void *elevator_private;
	void *elevator_private2;

	struct gendisk *rq_disk;
	unsigned long start_time;

	/* Number of scatter-gather DMA addr+len pairs after
	 * physical address coalescing is performed.
	 */
	unsigned short nr_phys_segments;

	unsigned short ioprio;

	void *special;		/* opaque pointer available for LLD use */
	char *buffer;		/* kaddr of the current segment if available */

	int tag;
	int errors;

	int ref_count;

	/*
	 * when request is used as a packet command carrier
	 */
	unsigned short cmd_len;
	unsigned char __cmd[BLK_MAX_CDB];
	unsigned char *cmd;

	unsigned int extra_len;	/* length of alignment and padding */
	unsigned int sense_len;
	unsigned int resid_len;	/* residual count */
	void *sense;

	unsigned long deadline;
	struct list_head timeout_list;
	unsigned int timeout;
	int retries;

	/*
	 * completion callback.
	 */
	rq_end_io_fn *end_io;
	void *end_io_data;

	/* for bidi */
	struct request *next_rq;
};

static inline unsigned short req_get_ioprio(struct request *req)
{
	return req->ioprio;
}

/*
 * State information carried for REQ_TYPE_PM_SUSPEND and REQ_TYPE_PM_RESUME
 * requests. Some step values could eventually be made generic.
 */
struct request_pm_state
{
	/* PM state machine step value, currently driver specific */
	int	pm_step;
	/* requested PM state value (S1, S2, S3, S4, ...) */
	u32	pm_state;
	void*	data;		/* for driver use */
};

#include <linux/elevator.h>

typedef void (request_fn_proc) (struct request_queue *q);
typedef int (make_request_fn) (struct request_queue *q, struct bio *bio);
typedef int (prep_rq_fn) (struct request_queue *, struct request *);
typedef void (unplug_fn) (struct request_queue *);

struct bio_vec;
struct bvec_merge_data {
	struct block_device *bi_bdev;
	sector_t bi_sector;
	unsigned bi_size;
	unsigned long bi_rw;
};
typedef int (merge_bvec_fn) (struct request_queue *, struct bvec_merge_data *,
			     struct bio_vec *);
typedef void (prepare_flush_fn) (struct request_queue *, struct request *);
typedef void (softirq_done_fn)(struct request *);
typedef int (dma_drain_needed_fn)(struct request *);
typedef int (lld_busy_fn) (struct request_queue *q);

enum blk_eh_timer_return {
	BLK_EH_NOT_HANDLED,
	BLK_EH_HANDLED,
	BLK_EH_RESET_TIMER,
};

typedef enum blk_eh_timer_return (rq_timed_out_fn)(struct request *);

enum blk_queue_state {
	Queue_down,
	Queue_up,
};

struct blk_queue_tag {
	struct request **tag_index;	/* map of busy tags */
	unsigned long *tag_map;		/* bit map of free/busy tags */
	int busy;			/* current depth */
	int max_depth;			/* what we will send to device */
	int real_max_depth;		/* what the array can hold */
	atomic_t refcnt;		/* map can be shared */
};

#define BLK_SCSI_MAX_CMDS	(256)
#define BLK_SCSI_CMD_PER_LONG	(BLK_SCSI_MAX_CMDS / (sizeof(long) * 8))

struct queue_limits {
	unsigned long		bounce_pfn;
	unsigned long		seg_boundary_mask;

	unsigned int		max_hw_sectors;
	unsigned int		max_sectors;
	unsigned int		max_segment_size;
	unsigned int		physical_block_size;
	unsigned int		alignment_offset;
	unsigned int		io_min;
	unsigned int		io_opt;
	unsigned int		max_discard_sectors;
	unsigned int		discard_granularity;
	unsigned int		discard_alignment;

	unsigned short		logical_block_size;
	unsigned short		max_hw_segments;
	unsigned short		max_phys_segments;

	unsigned char		misaligned;
	unsigned char		discard_misaligned;
	unsigned char		no_cluster;
	signed char		discard_zeroes_data;
};

struct request_queue
{
	/*
	 * Together with queue_head for cacheline sharing
	 */
	struct list_head	queue_head;
	struct request		*last_merge;
	struct elevator_queue	*elevator;

	/*
	 * the queue request freelist, one for reads and one for writes
	 */
	struct request_list	rq;

	request_fn_proc		*request_fn;
	make_request_fn		*make_request_fn;
	prep_rq_fn		*prep_rq_fn;
	unplug_fn		*unplug_fn;
	merge_bvec_fn		*merge_bvec_fn;
	prepare_flush_fn	*prepare_flush_fn;
	softirq_done_fn		*softirq_done_fn;
	rq_timed_out_fn		*rq_timed_out_fn;
	dma_drain_needed_fn	*dma_drain_needed;
	lld_busy_fn		*lld_busy_fn;

	/*
	 * Dispatch queue sorting
	 */
	sector_t		end_sector;
	struct request		*boundary_rq;

	/*
	 * Auto-unplugging state
	 */
	struct timer_list	unplug_timer;
	int			unplug_thresh;	/* After this many requests */
	unsigned long		unplug_delay;	/* After this many jiffies */
	struct work_struct	unplug_work;

	struct backing_dev_info	backing_dev_info;

	/*
	 * The queue owner gets to use this for whatever they like.
	 * ll_rw_blk doesn't touch it.
	 */
	void			*queuedata;

	/*
	 * queue needs bounce pages for pages above this limit
	 */
	gfp_t			bounce_gfp;

	/*
	 * various queue flags, see QUEUE_* below
	 */
	unsigned long		queue_flags;

	/*
	 * protects queue structures from reentrancy. ->__queue_lock should
	 * _never_ be used directly, it is queue private. always use
	 * ->queue_lock.
	 */
	spinlock_t		__queue_lock;
	spinlock_t		*queue_lock;

	/*
	 * queue kobject
	 */
	struct kobject kobj;

	/*
	 * queue settings
	 */
	unsigned long		nr_requests;	/* Max # of requests */
	unsigned int		nr_congestion_on;
	unsigned int		nr_congestion_off;
	unsigned int		nr_batching;

	void			*dma_drain_buffer;
	unsigned int		dma_drain_size;
	unsigned int		dma_pad_mask;
	unsigned int		dma_alignment;

	struct blk_queue_tag	*queue_tags;
	struct list_head	tag_busy_list;

	unsigned int		nr_sorted;
	unsigned int		in_flight[2];

	unsigned int		rq_timeout;
	struct timer_list	timeout;
	struct list_head	timeout_list;

	struct queue_limits	limits;

	/*
	 * sg stuff
	 */
	unsigned int		sg_timeout;
	unsigned int		sg_reserved_size;
	int			node;
#ifdef CONFIG_BLK_DEV_IO_TRACE
	struct blk_trace	*blk_trace;
#endif
	/*
	 * reserved for flush operations
	 */
	unsigned int		ordered, next_ordered, ordseq;
	int			orderr, ordcolor;
	struct request		pre_flush_rq, bar_rq, post_flush_rq;
	struct request		*orig_bar_rq;

	struct mutex		sysfs_lock;

#if defined(CONFIG_BLK_DEV_BSG)
	struct bsg_class_device bsg_dev;
#endif
};

#define QUEUE_FLAG_CLUSTER	0	/* cluster several segments into 1 */
#define QUEUE_FLAG_QUEUED	1	/* uses generic tag queueing */
#define QUEUE_FLAG_STOPPED	2	/* queue is stopped */
#define	QUEUE_FLAG_SYNCFULL	3	/* read queue has been filled */
#define QUEUE_FLAG_ASYNCFULL	4	/* write queue has been filled */
#define QUEUE_FLAG_DEAD		5	/* queue being torn down */
#define QUEUE_FLAG_REENTER	6	/* Re-entrancy avoidance */
#define QUEUE_FLAG_PLUGGED	7	/* queue is plugged */
#define QUEUE_FLAG_ELVSWITCH	8	/* don't use elevator, just do FIFO */
#define QUEUE_FLAG_BIDI		9	/* queue supports bidi requests */
#define QUEUE_FLAG_NOMERGES    10	/* disable merge attempts */
#define QUEUE_FLAG_SAME_COMP   11	/* force complete on same CPU */
#define QUEUE_FLAG_FAIL_IO     12	/* fake timeout */
#define QUEUE_FLAG_STACKABLE   13	/* supports request stacking */
#define QUEUE_FLAG_NONROT      14	/* non-rotational device (SSD) */
#define QUEUE_FLAG_VIRT        QUEUE_FLAG_NONROT /* paravirt device */
#define QUEUE_FLAG_IO_STAT     15	/* do IO stats */
<<<<<<< HEAD
#define QUEUE_FLAG_DISCARD     16	/* supports DISCARD */
=======
#define QUEUE_FLAG_CQ	       16	/* hardware does queuing */
#define QUEUE_FLAG_DISCARD     17	/* supports DISCARD */
#define QUEUE_FLAG_NOXMERGES   18	/* No extended merges */
>>>>>>> c5ecc484

#define QUEUE_FLAG_DEFAULT	((1 << QUEUE_FLAG_IO_STAT) |		\
				 (1 << QUEUE_FLAG_CLUSTER) |		\
				 (1 << QUEUE_FLAG_STACKABLE)	|	\
				 (1 << QUEUE_FLAG_SAME_COMP))

static inline int queue_is_locked(struct request_queue *q)
{
#ifdef CONFIG_SMP
	spinlock_t *lock = q->queue_lock;
	return lock && spin_is_locked(lock);
#else
	return 1;
#endif
}

static inline void queue_flag_set_unlocked(unsigned int flag,
					   struct request_queue *q)
{
	__set_bit(flag, &q->queue_flags);
}

static inline int queue_flag_test_and_clear(unsigned int flag,
					    struct request_queue *q)
{
	WARN_ON_ONCE(!queue_is_locked(q));

	if (test_bit(flag, &q->queue_flags)) {
		__clear_bit(flag, &q->queue_flags);
		return 1;
	}

	return 0;
}

static inline int queue_flag_test_and_set(unsigned int flag,
					  struct request_queue *q)
{
	WARN_ON_ONCE(!queue_is_locked(q));

	if (!test_bit(flag, &q->queue_flags)) {
		__set_bit(flag, &q->queue_flags);
		return 0;
	}

	return 1;
}

static inline void queue_flag_set(unsigned int flag, struct request_queue *q)
{
	WARN_ON_ONCE(!queue_is_locked(q));
	__set_bit(flag, &q->queue_flags);
}

static inline void queue_flag_clear_unlocked(unsigned int flag,
					     struct request_queue *q)
{
	__clear_bit(flag, &q->queue_flags);
}

static inline int queue_in_flight(struct request_queue *q)
{
	return q->in_flight[0] + q->in_flight[1];
}

static inline void queue_flag_clear(unsigned int flag, struct request_queue *q)
{
	WARN_ON_ONCE(!queue_is_locked(q));
	__clear_bit(flag, &q->queue_flags);
}

enum {
	/*
	 * Hardbarrier is supported with one of the following methods.
	 *
	 * NONE		: hardbarrier unsupported
	 * DRAIN	: ordering by draining is enough
	 * DRAIN_FLUSH	: ordering by draining w/ pre and post flushes
	 * DRAIN_FUA	: ordering by draining w/ pre flush and FUA write
	 * TAG		: ordering by tag is enough
	 * TAG_FLUSH	: ordering by tag w/ pre and post flushes
	 * TAG_FUA	: ordering by tag w/ pre flush and FUA write
	 */
	QUEUE_ORDERED_BY_DRAIN		= 0x01,
	QUEUE_ORDERED_BY_TAG		= 0x02,
	QUEUE_ORDERED_DO_PREFLUSH	= 0x10,
	QUEUE_ORDERED_DO_BAR		= 0x20,
	QUEUE_ORDERED_DO_POSTFLUSH	= 0x40,
	QUEUE_ORDERED_DO_FUA		= 0x80,

	QUEUE_ORDERED_NONE		= 0x00,

	QUEUE_ORDERED_DRAIN		= QUEUE_ORDERED_BY_DRAIN |
					  QUEUE_ORDERED_DO_BAR,
	QUEUE_ORDERED_DRAIN_FLUSH	= QUEUE_ORDERED_DRAIN |
					  QUEUE_ORDERED_DO_PREFLUSH |
					  QUEUE_ORDERED_DO_POSTFLUSH,
	QUEUE_ORDERED_DRAIN_FUA		= QUEUE_ORDERED_DRAIN |
					  QUEUE_ORDERED_DO_PREFLUSH |
					  QUEUE_ORDERED_DO_FUA,

	QUEUE_ORDERED_TAG		= QUEUE_ORDERED_BY_TAG |
					  QUEUE_ORDERED_DO_BAR,
	QUEUE_ORDERED_TAG_FLUSH		= QUEUE_ORDERED_TAG |
					  QUEUE_ORDERED_DO_PREFLUSH |
					  QUEUE_ORDERED_DO_POSTFLUSH,
	QUEUE_ORDERED_TAG_FUA		= QUEUE_ORDERED_TAG |
					  QUEUE_ORDERED_DO_PREFLUSH |
					  QUEUE_ORDERED_DO_FUA,

	/*
	 * Ordered operation sequence
	 */
	QUEUE_ORDSEQ_STARTED	= 0x01,	/* flushing in progress */
	QUEUE_ORDSEQ_DRAIN	= 0x02,	/* waiting for the queue to be drained */
	QUEUE_ORDSEQ_PREFLUSH	= 0x04,	/* pre-flushing in progress */
	QUEUE_ORDSEQ_BAR	= 0x08,	/* original barrier req in progress */
	QUEUE_ORDSEQ_POSTFLUSH	= 0x10,	/* post-flushing in progress */
	QUEUE_ORDSEQ_DONE	= 0x20,
};

#define blk_queue_plugged(q)	test_bit(QUEUE_FLAG_PLUGGED, &(q)->queue_flags)
#define blk_queue_tagged(q)	test_bit(QUEUE_FLAG_QUEUED, &(q)->queue_flags)
#define blk_queue_stopped(q)	test_bit(QUEUE_FLAG_STOPPED, &(q)->queue_flags)
#define blk_queue_nomerges(q)	test_bit(QUEUE_FLAG_NOMERGES, &(q)->queue_flags)
#define blk_queue_noxmerges(q)	\
	test_bit(QUEUE_FLAG_NOXMERGES, &(q)->queue_flags)
#define blk_queue_nonrot(q)	test_bit(QUEUE_FLAG_NONROT, &(q)->queue_flags)
#define blk_queue_io_stat(q)	test_bit(QUEUE_FLAG_IO_STAT, &(q)->queue_flags)
#define blk_queue_flushing(q)	((q)->ordseq)
#define blk_queue_stackable(q)	\
	test_bit(QUEUE_FLAG_STACKABLE, &(q)->queue_flags)
#define blk_queue_discard(q)	test_bit(QUEUE_FLAG_DISCARD, &(q)->queue_flags)

#define blk_fs_request(rq)	((rq)->cmd_type == REQ_TYPE_FS)
#define blk_pc_request(rq)	((rq)->cmd_type == REQ_TYPE_BLOCK_PC)
#define blk_special_request(rq)	((rq)->cmd_type == REQ_TYPE_SPECIAL)
#define blk_sense_request(rq)	((rq)->cmd_type == REQ_TYPE_SENSE)

#define blk_failfast_dev(rq)	((rq)->cmd_flags & REQ_FAILFAST_DEV)
#define blk_failfast_transport(rq) ((rq)->cmd_flags & REQ_FAILFAST_TRANSPORT)
#define blk_failfast_driver(rq)	((rq)->cmd_flags & REQ_FAILFAST_DRIVER)
#define blk_noretry_request(rq)	(blk_failfast_dev(rq) ||	\
				 blk_failfast_transport(rq) ||	\
				 blk_failfast_driver(rq))
#define blk_rq_started(rq)	((rq)->cmd_flags & REQ_STARTED)
#define blk_rq_io_stat(rq)	((rq)->cmd_flags & REQ_IO_STAT)
#define blk_rq_quiet(rq)	((rq)->cmd_flags & REQ_QUIET)

#define blk_account_rq(rq)	(blk_rq_started(rq) && (blk_fs_request(rq) || blk_discard_rq(rq))) 

#define blk_pm_suspend_request(rq)	((rq)->cmd_type == REQ_TYPE_PM_SUSPEND)
#define blk_pm_resume_request(rq)	((rq)->cmd_type == REQ_TYPE_PM_RESUME)
#define blk_pm_request(rq)	\
	(blk_pm_suspend_request(rq) || blk_pm_resume_request(rq))

#define blk_rq_cpu_valid(rq)	((rq)->cpu != -1)
#define blk_sorted_rq(rq)	((rq)->cmd_flags & REQ_SORTED)
#define blk_barrier_rq(rq)	((rq)->cmd_flags & REQ_HARDBARRIER)
#define blk_fua_rq(rq)		((rq)->cmd_flags & REQ_FUA)
#define blk_discard_rq(rq)	((rq)->cmd_flags & REQ_DISCARD)
#define blk_bidi_rq(rq)		((rq)->next_rq != NULL)
/* rq->queuelist of dequeued request must be list_empty() */
#define blk_queued_rq(rq)	(!list_empty(&(rq)->queuelist))

#define list_entry_rq(ptr)	list_entry((ptr), struct request, queuelist)

#define rq_data_dir(rq)		((rq)->cmd_flags & 1)

/*
 * We regard a request as sync, if either a read or a sync write
 */
static inline bool rw_is_sync(unsigned int rw_flags)
{
	return !(rw_flags & REQ_RW) || (rw_flags & REQ_RW_SYNC);
}

static inline bool rq_is_sync(struct request *rq)
{
	return rw_is_sync(rq->cmd_flags);
}

#define rq_is_meta(rq)		((rq)->cmd_flags & REQ_RW_META)
#define rq_noidle(rq)		((rq)->cmd_flags & REQ_NOIDLE)

static inline int blk_queue_full(struct request_queue *q, int sync)
{
	if (sync)
		return test_bit(QUEUE_FLAG_SYNCFULL, &q->queue_flags);
	return test_bit(QUEUE_FLAG_ASYNCFULL, &q->queue_flags);
}

static inline void blk_set_queue_full(struct request_queue *q, int sync)
{
	if (sync)
		queue_flag_set(QUEUE_FLAG_SYNCFULL, q);
	else
		queue_flag_set(QUEUE_FLAG_ASYNCFULL, q);
}

static inline void blk_clear_queue_full(struct request_queue *q, int sync)
{
	if (sync)
		queue_flag_clear(QUEUE_FLAG_SYNCFULL, q);
	else
		queue_flag_clear(QUEUE_FLAG_ASYNCFULL, q);
}


/*
 * mergeable request must not have _NOMERGE or _BARRIER bit set, nor may
 * it already be started by driver.
 */
#define RQ_NOMERGE_FLAGS	\
	(REQ_NOMERGE | REQ_STARTED | REQ_HARDBARRIER | REQ_SOFTBARRIER)
#define rq_mergeable(rq)	\
	(!((rq)->cmd_flags & RQ_NOMERGE_FLAGS) && \
	 (blk_discard_rq(rq) || blk_fs_request((rq))))

/*
 * q->prep_rq_fn return values
 */
#define BLKPREP_OK		0	/* serve it */
#define BLKPREP_KILL		1	/* fatal error, kill */
#define BLKPREP_DEFER		2	/* leave on queue */

extern unsigned long blk_max_low_pfn, blk_max_pfn;

/*
 * standard bounce addresses:
 *
 * BLK_BOUNCE_HIGH	: bounce all highmem pages
 * BLK_BOUNCE_ANY	: don't bounce anything
 * BLK_BOUNCE_ISA	: bounce pages above ISA DMA boundary
 */

#if BITS_PER_LONG == 32
#define BLK_BOUNCE_HIGH		((u64)blk_max_low_pfn << PAGE_SHIFT)
#else
#define BLK_BOUNCE_HIGH		-1ULL
#endif
#define BLK_BOUNCE_ANY		(-1ULL)
#define BLK_BOUNCE_ISA		(ISA_DMA_THRESHOLD)

/*
 * default timeout for SG_IO if none specified
 */
#define BLK_DEFAULT_SG_TIMEOUT	(60 * HZ)
#define BLK_MIN_SG_TIMEOUT	(7 * HZ)

#ifdef CONFIG_BOUNCE
extern int init_emergency_isa_pool(void);
extern void blk_queue_bounce(struct request_queue *q, struct bio **bio);
#else
static inline int init_emergency_isa_pool(void)
{
	return 0;
}
static inline void blk_queue_bounce(struct request_queue *q, struct bio **bio)
{
}
#endif /* CONFIG_MMU */

struct rq_map_data {
	struct page **pages;
	int page_order;
	int nr_entries;
	unsigned long offset;
	int null_mapped;
	int from_user;
};

struct req_iterator {
	int i;
	struct bio *bio;
};

/* This should not be used directly - use rq_for_each_segment */
#define for_each_bio(_bio)		\
	for (; _bio; _bio = _bio->bi_next)
#define __rq_for_each_bio(_bio, rq)	\
	if ((rq->bio))			\
		for (_bio = (rq)->bio; _bio; _bio = _bio->bi_next)

#define rq_for_each_segment(bvl, _rq, _iter)			\
	__rq_for_each_bio(_iter.bio, _rq)			\
		bio_for_each_segment(bvl, _iter.bio, _iter.i)

#define rq_iter_last(rq, _iter)					\
		(_iter.bio->bi_next == NULL && _iter.i == _iter.bio->bi_vcnt-1)

#ifndef ARCH_IMPLEMENTS_FLUSH_DCACHE_PAGE
# error	"You should define ARCH_IMPLEMENTS_FLUSH_DCACHE_PAGE for your platform"
#endif
#if ARCH_IMPLEMENTS_FLUSH_DCACHE_PAGE
extern void rq_flush_dcache_pages(struct request *rq);
#else
static inline void rq_flush_dcache_pages(struct request *rq)
{
}
#endif

extern int blk_register_queue(struct gendisk *disk);
extern void blk_unregister_queue(struct gendisk *disk);
extern void register_disk(struct gendisk *dev);
extern void generic_make_request(struct bio *bio);
extern void blk_rq_init(struct request_queue *q, struct request *rq);
extern void blk_put_request(struct request *);
extern void __blk_put_request(struct request_queue *, struct request *);
extern struct request *blk_get_request(struct request_queue *, int, gfp_t);
extern struct request *blk_make_request(struct request_queue *, struct bio *,
					gfp_t);
extern void blk_insert_request(struct request_queue *, struct request *, int, void *);
extern void blk_requeue_request(struct request_queue *, struct request *);
extern int blk_rq_check_limits(struct request_queue *q, struct request *rq);
extern int blk_lld_busy(struct request_queue *q);
extern int blk_rq_prep_clone(struct request *rq, struct request *rq_src,
			     struct bio_set *bs, gfp_t gfp_mask,
			     int (*bio_ctr)(struct bio *, struct bio *, void *),
			     void *data);
extern void blk_rq_unprep_clone(struct request *rq);
extern int blk_insert_cloned_request(struct request_queue *q,
				     struct request *rq);
extern void blk_plug_device(struct request_queue *);
extern void blk_plug_device_unlocked(struct request_queue *);
extern int blk_remove_plug(struct request_queue *);
extern void blk_recount_segments(struct request_queue *, struct bio *);
extern int scsi_cmd_ioctl(struct request_queue *, struct gendisk *, fmode_t,
			  unsigned int, void __user *);
extern int sg_scsi_ioctl(struct request_queue *, struct gendisk *, fmode_t,
			 struct scsi_ioctl_command __user *);

/*
 * A queue has just exitted congestion.  Note this in the global counter of
 * congested queues, and wake up anyone who was waiting for requests to be
 * put back.
 */
static inline void blk_clear_queue_congested(struct request_queue *q, int sync)
{
	clear_bdi_congested(&q->backing_dev_info, sync);
}

/*
 * A queue has just entered congestion.  Flag that in the queue's VM-visible
 * state flags and increment the global gounter of congested queues.
 */
static inline void blk_set_queue_congested(struct request_queue *q, int sync)
{
	set_bdi_congested(&q->backing_dev_info, sync);
}

extern void blk_start_queue(struct request_queue *q);
extern void blk_stop_queue(struct request_queue *q);
extern void blk_sync_queue(struct request_queue *q);
extern void __blk_stop_queue(struct request_queue *q);
extern void __blk_run_queue(struct request_queue *);
extern void blk_run_queue(struct request_queue *);
extern int blk_rq_map_user(struct request_queue *, struct request *,
			   struct rq_map_data *, void __user *, unsigned long,
			   gfp_t);
extern int blk_rq_unmap_user(struct bio *);
extern int blk_rq_map_kern(struct request_queue *, struct request *, void *, unsigned int, gfp_t);
extern int blk_rq_map_user_iov(struct request_queue *, struct request *,
			       struct rq_map_data *, struct sg_iovec *, int,
			       unsigned int, gfp_t);
extern int blk_execute_rq(struct request_queue *, struct gendisk *,
			  struct request *, int);
extern void blk_execute_rq_nowait(struct request_queue *, struct gendisk *,
				  struct request *, int, rq_end_io_fn *);
extern void blk_unplug(struct request_queue *q);

static inline struct request_queue *bdev_get_queue(struct block_device *bdev)
{
	return bdev->bd_disk->queue;
}

/*
 * blk_rq_pos()			: the current sector
 * blk_rq_bytes()		: bytes left in the entire request
 * blk_rq_cur_bytes()		: bytes left in the current segment
 * blk_rq_err_bytes()		: bytes left till the next error boundary
 * blk_rq_sectors()		: sectors left in the entire request
 * blk_rq_cur_sectors()		: sectors left in the current segment
 */
static inline sector_t blk_rq_pos(const struct request *rq)
{
	return rq->__sector;
}

static inline unsigned int blk_rq_bytes(const struct request *rq)
{
	return rq->__data_len;
}

static inline int blk_rq_cur_bytes(const struct request *rq)
{
	return rq->bio ? bio_cur_bytes(rq->bio) : 0;
}

extern unsigned int blk_rq_err_bytes(const struct request *rq);

static inline unsigned int blk_rq_sectors(const struct request *rq)
{
	return blk_rq_bytes(rq) >> 9;
}

static inline unsigned int blk_rq_cur_sectors(const struct request *rq)
{
	return blk_rq_cur_bytes(rq) >> 9;
}

/*
 * Request issue related functions.
 */
extern struct request *blk_peek_request(struct request_queue *q);
extern void blk_start_request(struct request *rq);
extern struct request *blk_fetch_request(struct request_queue *q);

/*
 * Request completion related functions.
 *
 * blk_update_request() completes given number of bytes and updates
 * the request without completing it.
 *
 * blk_end_request() and friends.  __blk_end_request() must be called
 * with the request queue spinlock acquired.
 *
 * Several drivers define their own end_request and call
 * blk_end_request() for parts of the original function.
 * This prevents code duplication in drivers.
 */
extern bool blk_update_request(struct request *rq, int error,
			       unsigned int nr_bytes);
extern bool blk_end_request(struct request *rq, int error,
			    unsigned int nr_bytes);
extern void blk_end_request_all(struct request *rq, int error);
extern bool blk_end_request_cur(struct request *rq, int error);
extern bool blk_end_request_err(struct request *rq, int error);
extern bool __blk_end_request(struct request *rq, int error,
			      unsigned int nr_bytes);
extern void __blk_end_request_all(struct request *rq, int error);
extern bool __blk_end_request_cur(struct request *rq, int error);
extern bool __blk_end_request_err(struct request *rq, int error);

extern void blk_complete_request(struct request *);
extern void __blk_complete_request(struct request *);
extern void blk_abort_request(struct request *);
extern void blk_abort_queue(struct request_queue *);

/*
 * Access functions for manipulating queue properties
 */
extern struct request_queue *blk_init_queue_node(request_fn_proc *rfn,
					spinlock_t *lock, int node_id);
extern struct request_queue *blk_init_queue(request_fn_proc *, spinlock_t *);
extern void blk_cleanup_queue(struct request_queue *);
extern void blk_queue_make_request(struct request_queue *, make_request_fn *);
extern void blk_queue_bounce_limit(struct request_queue *, u64);
extern void blk_queue_max_sectors(struct request_queue *, unsigned int);
extern void blk_queue_max_hw_sectors(struct request_queue *, unsigned int);
extern void blk_queue_max_phys_segments(struct request_queue *, unsigned short);
extern void blk_queue_max_hw_segments(struct request_queue *, unsigned short);
extern void blk_queue_max_segment_size(struct request_queue *, unsigned int);
extern void blk_queue_max_discard_sectors(struct request_queue *q,
		unsigned int max_discard_sectors);
extern void blk_queue_logical_block_size(struct request_queue *, unsigned short);
extern void blk_queue_physical_block_size(struct request_queue *, unsigned short);
extern void blk_queue_alignment_offset(struct request_queue *q,
				       unsigned int alignment);
extern void blk_limits_io_min(struct queue_limits *limits, unsigned int min);
extern void blk_queue_io_min(struct request_queue *q, unsigned int min);
extern void blk_limits_io_opt(struct queue_limits *limits, unsigned int opt);
extern void blk_queue_io_opt(struct request_queue *q, unsigned int opt);
extern void blk_set_default_limits(struct queue_limits *lim);
extern int blk_stack_limits(struct queue_limits *t, struct queue_limits *b,
			    sector_t offset);
extern int bdev_stack_limits(struct queue_limits *t, struct block_device *bdev,
			    sector_t offset);
extern void disk_stack_limits(struct gendisk *disk, struct block_device *bdev,
			      sector_t offset);
extern void blk_queue_stack_limits(struct request_queue *t, struct request_queue *b);
extern void blk_queue_dma_pad(struct request_queue *, unsigned int);
extern void blk_queue_update_dma_pad(struct request_queue *, unsigned int);
extern int blk_queue_dma_drain(struct request_queue *q,
			       dma_drain_needed_fn *dma_drain_needed,
			       void *buf, unsigned int size);
extern void blk_queue_lld_busy(struct request_queue *q, lld_busy_fn *fn);
extern void blk_queue_segment_boundary(struct request_queue *, unsigned long);
extern void blk_queue_prep_rq(struct request_queue *, prep_rq_fn *pfn);
extern void blk_queue_merge_bvec(struct request_queue *, merge_bvec_fn *);
extern void blk_queue_dma_alignment(struct request_queue *, int);
extern void blk_queue_update_dma_alignment(struct request_queue *, int);
extern void blk_queue_softirq_done(struct request_queue *, softirq_done_fn *);
extern void blk_queue_rq_timed_out(struct request_queue *, rq_timed_out_fn *);
extern void blk_queue_rq_timeout(struct request_queue *, unsigned int);
extern struct backing_dev_info *blk_get_backing_dev_info(struct block_device *bdev);
extern int blk_queue_ordered(struct request_queue *, unsigned, prepare_flush_fn *);
extern bool blk_do_ordered(struct request_queue *, struct request **);
extern unsigned blk_ordered_cur_seq(struct request_queue *);
extern unsigned blk_ordered_req_seq(struct request *);
extern bool blk_ordered_complete_seq(struct request_queue *, unsigned, int);

extern int blk_rq_map_sg(struct request_queue *, struct request *, struct scatterlist *);
extern void blk_dump_rq_flags(struct request *, char *);
extern void generic_unplug_device(struct request_queue *);
extern long nr_blockdev_pages(void);

int blk_get_queue(struct request_queue *);
struct request_queue *blk_alloc_queue(gfp_t);
struct request_queue *blk_alloc_queue_node(gfp_t, int);
extern void blk_put_queue(struct request_queue *);

/*
 * tag stuff
 */
#define blk_rq_tagged(rq)		((rq)->cmd_flags & REQ_QUEUED)
extern int blk_queue_start_tag(struct request_queue *, struct request *);
extern struct request *blk_queue_find_tag(struct request_queue *, int);
extern void blk_queue_end_tag(struct request_queue *, struct request *);
extern int blk_queue_init_tags(struct request_queue *, int, struct blk_queue_tag *);
extern void blk_queue_free_tags(struct request_queue *);
extern int blk_queue_resize_tags(struct request_queue *, int);
extern void blk_queue_invalidate_tags(struct request_queue *);
extern struct blk_queue_tag *blk_init_tags(int);
extern void blk_free_tags(struct blk_queue_tag *);

static inline struct request *blk_map_queue_find_tag(struct blk_queue_tag *bqt,
						int tag)
{
	if (unlikely(bqt == NULL || tag >= bqt->real_max_depth))
		return NULL;
	return bqt->tag_index[tag];
}

extern int blkdev_issue_flush(struct block_device *, sector_t *);
#define DISCARD_FL_WAIT		0x01	/* wait for completion */
#define DISCARD_FL_BARRIER	0x02	/* issue DISCARD_BARRIER request */
extern int blkdev_issue_discard(struct block_device *, sector_t sector,
		sector_t nr_sects, gfp_t, int flags);

static inline int sb_issue_discard(struct super_block *sb,
				   sector_t block, sector_t nr_blocks)
{
	block <<= (sb->s_blocksize_bits - 9);
	nr_blocks <<= (sb->s_blocksize_bits - 9);
	return blkdev_issue_discard(sb->s_bdev, block, nr_blocks, GFP_KERNEL,
				    DISCARD_FL_BARRIER);
}

extern int blk_verify_command(unsigned char *cmd, fmode_t has_write_perm);

#define MAX_PHYS_SEGMENTS 128
#define MAX_HW_SEGMENTS 128
#define SAFE_MAX_SECTORS 255
#define BLK_DEF_MAX_SECTORS 1024

#define MAX_SEGMENT_SIZE	65536

#define BLK_SEG_BOUNDARY_MASK	0xFFFFFFFFUL

#define blkdev_entry_to_request(entry) list_entry((entry), struct request, queuelist)

static inline unsigned long queue_bounce_pfn(struct request_queue *q)
{
	return q->limits.bounce_pfn;
}

static inline unsigned long queue_segment_boundary(struct request_queue *q)
{
	return q->limits.seg_boundary_mask;
}

static inline unsigned int queue_max_sectors(struct request_queue *q)
{
	return q->limits.max_sectors;
}

static inline unsigned int queue_max_hw_sectors(struct request_queue *q)
{
	return q->limits.max_hw_sectors;
}

static inline unsigned short queue_max_hw_segments(struct request_queue *q)
{
	return q->limits.max_hw_segments;
}

static inline unsigned short queue_max_phys_segments(struct request_queue *q)
{
	return q->limits.max_phys_segments;
}

static inline unsigned int queue_max_segment_size(struct request_queue *q)
{
	return q->limits.max_segment_size;
}

static inline unsigned short queue_logical_block_size(struct request_queue *q)
{
	int retval = 512;

	if (q && q->limits.logical_block_size)
		retval = q->limits.logical_block_size;

	return retval;
}

static inline unsigned short bdev_logical_block_size(struct block_device *bdev)
{
	return queue_logical_block_size(bdev_get_queue(bdev));
}

static inline unsigned int queue_physical_block_size(struct request_queue *q)
{
	return q->limits.physical_block_size;
}

static inline int bdev_physical_block_size(struct block_device *bdev)
{
	return queue_physical_block_size(bdev_get_queue(bdev));
}

static inline unsigned int queue_io_min(struct request_queue *q)
{
	return q->limits.io_min;
}

static inline int bdev_io_min(struct block_device *bdev)
{
	return queue_io_min(bdev_get_queue(bdev));
}

static inline unsigned int queue_io_opt(struct request_queue *q)
{
	return q->limits.io_opt;
}

static inline int bdev_io_opt(struct block_device *bdev)
{
	return queue_io_opt(bdev_get_queue(bdev));
}

static inline int queue_alignment_offset(struct request_queue *q)
{
	if (q->limits.misaligned)
		return -1;

	return q->limits.alignment_offset;
}

static inline int queue_limit_alignment_offset(struct queue_limits *lim, sector_t sector)
{
	unsigned int granularity = max(lim->physical_block_size, lim->io_min);
	unsigned int alignment = (sector << 9) & (granularity - 1);

	return (granularity + lim->alignment_offset - alignment)
		& (granularity - 1);
}

static inline int bdev_alignment_offset(struct block_device *bdev)
{
	struct request_queue *q = bdev_get_queue(bdev);

	if (q->limits.misaligned)
		return -1;

	if (bdev != bdev->bd_contains)
		return bdev->bd_part->alignment_offset;

	return q->limits.alignment_offset;
}

static inline int queue_discard_alignment(struct request_queue *q)
{
	if (q->limits.discard_misaligned)
		return -1;

	return q->limits.discard_alignment;
}

static inline int queue_limit_discard_alignment(struct queue_limits *lim, sector_t sector)
{
	unsigned int alignment = (sector << 9) & (lim->discard_granularity - 1);

	return (lim->discard_granularity + lim->discard_alignment - alignment)
		& (lim->discard_granularity - 1);
}

static inline unsigned int queue_discard_zeroes_data(struct request_queue *q)
{
	if (q->limits.discard_zeroes_data == 1)
		return 1;

	return 0;
}

static inline unsigned int bdev_discard_zeroes_data(struct block_device *bdev)
{
	return queue_discard_zeroes_data(bdev_get_queue(bdev));
}

static inline int queue_dma_alignment(struct request_queue *q)
{
	return q ? q->dma_alignment : 511;
}

static inline int blk_rq_aligned(struct request_queue *q, void *addr,
				 unsigned int len)
{
	unsigned int alignment = queue_dma_alignment(q) | q->dma_pad_mask;
	return !((unsigned long)addr & alignment) && !(len & alignment);
}

/* assumes size > 256 */
static inline unsigned int blksize_bits(unsigned int size)
{
	unsigned int bits = 8;
	do {
		bits++;
		size >>= 1;
	} while (size > 256);
	return bits;
}

static inline unsigned int block_size(struct block_device *bdev)
{
	return bdev->bd_block_size;
}

typedef struct {struct page *v;} Sector;

unsigned char *read_dev_sector(struct block_device *, sector_t, Sector *);

static inline void put_dev_sector(Sector p)
{
	page_cache_release(p.v);
}

struct work_struct;
int kblockd_schedule_work(struct request_queue *q, struct work_struct *work);

#define MODULE_ALIAS_BLOCKDEV(major,minor) \
	MODULE_ALIAS("block-major-" __stringify(major) "-" __stringify(minor))
#define MODULE_ALIAS_BLOCKDEV_MAJOR(major) \
	MODULE_ALIAS("block-major-" __stringify(major) "-*")

#if defined(CONFIG_BLK_DEV_INTEGRITY)

#define INTEGRITY_FLAG_READ	2	/* verify data integrity on read */
#define INTEGRITY_FLAG_WRITE	4	/* generate data integrity on write */

struct blk_integrity_exchg {
	void			*prot_buf;
	void			*data_buf;
	sector_t		sector;
	unsigned int		data_size;
	unsigned short		sector_size;
	const char		*disk_name;
};

typedef void (integrity_gen_fn) (struct blk_integrity_exchg *);
typedef int (integrity_vrfy_fn) (struct blk_integrity_exchg *);
typedef void (integrity_set_tag_fn) (void *, void *, unsigned int);
typedef void (integrity_get_tag_fn) (void *, void *, unsigned int);

struct blk_integrity {
	integrity_gen_fn	*generate_fn;
	integrity_vrfy_fn	*verify_fn;
	integrity_set_tag_fn	*set_tag_fn;
	integrity_get_tag_fn	*get_tag_fn;

	unsigned short		flags;
	unsigned short		tuple_size;
	unsigned short		sector_size;
	unsigned short		tag_size;

	const char		*name;

	struct kobject		kobj;
};

extern int blk_integrity_register(struct gendisk *, struct blk_integrity *);
extern void blk_integrity_unregister(struct gendisk *);
extern int blk_integrity_compare(struct gendisk *, struct gendisk *);
extern int blk_rq_map_integrity_sg(struct request *, struct scatterlist *);
extern int blk_rq_count_integrity_sg(struct request *);

static inline
struct blk_integrity *bdev_get_integrity(struct block_device *bdev)
{
	return bdev->bd_disk->integrity;
}

static inline struct blk_integrity *blk_get_integrity(struct gendisk *disk)
{
	return disk->integrity;
}

static inline int blk_integrity_rq(struct request *rq)
{
	if (rq->bio == NULL)
		return 0;

	return bio_integrity(rq->bio);
}

#else /* CONFIG_BLK_DEV_INTEGRITY */

#define blk_integrity_rq(rq)			(0)
#define blk_rq_count_integrity_sg(a)		(0)
#define blk_rq_map_integrity_sg(a, b)		(0)
#define bdev_get_integrity(a)			(0)
#define blk_get_integrity(a)			(0)
#define blk_integrity_compare(a, b)		(0)
#define blk_integrity_register(a, b)		(0)
#define blk_integrity_unregister(a)		do { } while (0);

#endif /* CONFIG_BLK_DEV_INTEGRITY */

struct block_device_operations {
	int (*open) (struct block_device *, fmode_t);
	int (*release) (struct gendisk *, fmode_t);
	int (*locked_ioctl) (struct block_device *, fmode_t, unsigned, unsigned long);
	int (*ioctl) (struct block_device *, fmode_t, unsigned, unsigned long);
	int (*compat_ioctl) (struct block_device *, fmode_t, unsigned, unsigned long);
	int (*direct_access) (struct block_device *, sector_t,
						void **, unsigned long *);
	int (*media_changed) (struct gendisk *);
	unsigned long long (*set_capacity) (struct gendisk *,
						unsigned long long);
	int (*revalidate_disk) (struct gendisk *);
	int (*getgeo)(struct block_device *, struct hd_geometry *);
	struct module *owner;
};

extern int __blkdev_driver_ioctl(struct block_device *, fmode_t, unsigned int,
				 unsigned long);
#else /* CONFIG_BLOCK */
/*
 * stubs for when the block layer is configured out
 */
#define buffer_heads_over_limit 0

static inline long nr_blockdev_pages(void)
{
	return 0;
}

#endif /* CONFIG_BLOCK */

#endif<|MERGE_RESOLUTION|>--- conflicted
+++ resolved
@@ -461,13 +461,8 @@
 #define QUEUE_FLAG_NONROT      14	/* non-rotational device (SSD) */
 #define QUEUE_FLAG_VIRT        QUEUE_FLAG_NONROT /* paravirt device */
 #define QUEUE_FLAG_IO_STAT     15	/* do IO stats */
-<<<<<<< HEAD
 #define QUEUE_FLAG_DISCARD     16	/* supports DISCARD */
-=======
-#define QUEUE_FLAG_CQ	       16	/* hardware does queuing */
-#define QUEUE_FLAG_DISCARD     17	/* supports DISCARD */
-#define QUEUE_FLAG_NOXMERGES   18	/* No extended merges */
->>>>>>> c5ecc484
+#define QUEUE_FLAG_NOXMERGES   17	/* No extended merges */
 
 #define QUEUE_FLAG_DEFAULT	((1 << QUEUE_FLAG_IO_STAT) |		\
 				 (1 << QUEUE_FLAG_CLUSTER) |		\
