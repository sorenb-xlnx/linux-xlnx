--- conflicted
+++ resolved
@@ -45,10 +45,6 @@
 	list_for_each_entry(drhd, &dmar_drhd_units, list)
 
 extern int dmar_table_init(void);
-<<<<<<< HEAD
-extern int early_dmar_detect(void);
-=======
->>>>>>> 5bb2921f
 extern int dmar_dev_scope_init(void);
 
 /* Intel IOMMU detection */
