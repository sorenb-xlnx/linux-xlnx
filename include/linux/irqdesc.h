--- conflicted
+++ resolved
@@ -36,32 +36,6 @@
  */
 struct irq_desc {
 	struct irq_data		irq_data;
-<<<<<<< HEAD
-#else
-	/*
-	 * This union will go away, once we fixed the direct access to
-	 * irq_desc all over the place. The direct fields are a 1:1
-	 * overlay of irq_data.
-	 */
-	union {
-		struct irq_data		irq_data;
-		struct {
-			unsigned int		irq;
-			unsigned int		node;
-			unsigned int		pad_do_not_even_think_about_it;
-			struct irq_chip		*chip;
-			void			*handler_data;
-			void			*chip_data;
-			struct msi_desc		*msi_desc;
-#ifdef CONFIG_SMP
-			cpumask_var_t		affinity;
-#endif
-		};
-	};
-#endif
-
-=======
->>>>>>> 8eca7a00
 	struct timer_rand_state *timer_rand_state;
 	unsigned int __percpu	*kstat_irqs;
 	irq_flow_handler_t	handle_irq;
@@ -69,15 +43,7 @@
 	irq_preflow_handler_t	preflow_handler;
 #endif
 	struct irqaction	*action;	/* IRQ action list */
-<<<<<<< HEAD
-#ifdef CONFIG_GENERIC_HARDIRQS_NO_COMPAT
 	unsigned int		status_use_accessors;
-#else
-	unsigned int		status;		/* IRQ status */
-#endif
-=======
-	unsigned int		status_use_accessors;
->>>>>>> 8eca7a00
 	unsigned int		core_internal_state__do_not_mess_with_it;
 	unsigned int		depth;		/* nested irq disables */
 	unsigned int		wake_depth;	/* nested wake enables */
@@ -127,57 +93,10 @@
 	return desc->irq_data.handler_data;
 }
 
-<<<<<<< HEAD
-static inline struct irq_data *irq_desc_get_irq_data(struct irq_desc *desc)
-{
-	return &desc->irq_data;
-}
-
-static inline struct irq_chip *irq_desc_get_chip(struct irq_desc *desc)
-{
-	return desc->irq_data.chip;
-}
-
-static inline void *irq_desc_get_chip_data(struct irq_desc *desc)
-{
-	return desc->irq_data.chip_data;
-}
-
-static inline void *irq_desc_get_handler_data(struct irq_desc *desc)
-{
-	return desc->irq_data.handler_data;
-}
-
-=======
->>>>>>> 8eca7a00
 static inline struct msi_desc *irq_desc_get_msi_desc(struct irq_desc *desc)
 {
 	return desc->irq_data.msi_desc;
 }
-<<<<<<< HEAD
-
-#ifndef CONFIG_GENERIC_HARDIRQS_NO_COMPAT
-static inline struct irq_chip *get_irq_desc_chip(struct irq_desc *desc)
-{
-	return irq_desc_get_chip(desc);
-}
-static inline void *get_irq_desc_data(struct irq_desc *desc)
-{
-	return irq_desc_get_handler_data(desc);
-}
-
-static inline void *get_irq_desc_chip_data(struct irq_desc *desc)
-{
-	return irq_desc_get_chip_data(desc);
-}
-
-static inline struct msi_desc *get_irq_desc_msi(struct irq_desc *desc)
-{
-	return irq_desc_get_msi_desc(desc);
-}
-#endif
-=======
->>>>>>> 8eca7a00
 
 /*
  * Architectures call this to let the generic IRQ layer
@@ -202,21 +121,15 @@
 	return desc->action != NULL;
 }
 
-<<<<<<< HEAD
-#ifndef CONFIG_GENERIC_HARDIRQS_NO_COMPAT
-static inline int irq_balancing_disabled(unsigned int irq)
-=======
 /* caller has locked the irq_desc and both params are valid */
 static inline void __irq_set_handler_locked(unsigned int irq,
 					    irq_flow_handler_t handler)
->>>>>>> 8eca7a00
 {
 	struct irq_desc *desc;
 
 	desc = irq_to_desc(irq);
 	desc->handle_irq = handler;
 }
-#endif
 
 /* caller has locked the irq_desc and both params are valid */
 static inline void
@@ -231,8 +144,6 @@
 	desc->name = name;
 }
 
-<<<<<<< HEAD
-=======
 static inline int irq_balancing_disabled(unsigned int irq)
 {
 	struct irq_desc *desc;
@@ -250,7 +161,6 @@
 		lockdep_set_class(&desc->lock, class);
 }
 
->>>>>>> 8eca7a00
 #ifdef CONFIG_IRQ_PREFLOW_FASTEOI
 static inline void
 __irq_set_preflow_handler(unsigned int irq, irq_preflow_handler_t handler)
