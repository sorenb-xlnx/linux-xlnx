/*
 * Discontiguous memory support, Kanoj Sarcar, SGI, Nov 1999
 */
#ifndef _LINUX_BOOTMEM_H
#define _LINUX_BOOTMEM_H

#include <linux/mmzone.h>
#include <asm/dma.h>

/*
 *  simple boot-time physical memory area allocator.
 */

extern unsigned long max_low_pfn;
extern unsigned long min_low_pfn;

/*
 * highest page
 */
extern unsigned long max_pfn;

#ifdef CONFIG_CRASH_DUMP
extern unsigned long saved_max_pfn;
#endif

/*
 * node_bootmem_map is a map pointer - the bits represent all physical 
 * memory pages (including holes) on the node.
 */
typedef struct bootmem_data {
	unsigned long node_min_pfn;
	unsigned long node_low_pfn;
	void *node_bootmem_map;
	unsigned long last_end_off;
	unsigned long hint_idx;
	struct list_head list;
} bootmem_data_t;

extern bootmem_data_t bootmem_node_data[];

extern unsigned long bootmem_bootmap_pages(unsigned long);

extern unsigned long init_bootmem_node(pg_data_t *pgdat,
				       unsigned long freepfn,
				       unsigned long startpfn,
				       unsigned long endpfn);
extern unsigned long init_bootmem(unsigned long addr, unsigned long memend);

extern unsigned long free_all_bootmem_node(pg_data_t *pgdat);
extern unsigned long free_all_bootmem(void);

extern void free_bootmem_node(pg_data_t *pgdat,
			      unsigned long addr,
			      unsigned long size);
extern void free_bootmem(unsigned long addr, unsigned long size);

/*
 * Flags for reserve_bootmem (also if CONFIG_HAVE_ARCH_BOOTMEM_NODE,
 * the architecture-specific code should honor this).
 *
 * If flags is 0, then the return value is always 0 (success). If
 * flags contains BOOTMEM_EXCLUSIVE, then -EBUSY is returned if the
 * memory already was reserved.
 */
#define BOOTMEM_DEFAULT		0
#define BOOTMEM_EXCLUSIVE	(1<<0)

extern int reserve_bootmem_node(pg_data_t *pgdat,
				 unsigned long physaddr,
				 unsigned long size,
				 int flags);
#ifndef CONFIG_HAVE_ARCH_BOOTMEM_NODE
extern int reserve_bootmem(unsigned long addr, unsigned long size, int flags);
#endif

extern void *__alloc_bootmem_nopanic(unsigned long size,
			     unsigned long align,
			     unsigned long goal);
extern void *__alloc_bootmem(unsigned long size,
				     unsigned long align,
				     unsigned long goal);
extern void *__alloc_bootmem_low(unsigned long size,
				 unsigned long align,
				 unsigned long goal);
extern void *__alloc_bootmem_node(pg_data_t *pgdat,
				  unsigned long size,
				  unsigned long align,
				  unsigned long goal);
extern void *__alloc_bootmem_node_nopanic(pg_data_t *pgdat,
				  unsigned long size,
				  unsigned long align,
				  unsigned long goal);
extern void *__alloc_bootmem_low_node(pg_data_t *pgdat,
				      unsigned long size,
				      unsigned long align,
				      unsigned long goal);
#ifndef CONFIG_HAVE_ARCH_BOOTMEM_NODE
#define alloc_bootmem(x) \
	__alloc_bootmem(x, SMP_CACHE_BYTES, __pa(MAX_DMA_ADDRESS))
#define alloc_bootmem_low(x) \
	__alloc_bootmem_low(x, SMP_CACHE_BYTES, 0)
#define alloc_bootmem_pages(x) \
	__alloc_bootmem(x, PAGE_SIZE, __pa(MAX_DMA_ADDRESS))
#define alloc_bootmem_low_pages(x) \
	__alloc_bootmem_low(x, PAGE_SIZE, 0)
<<<<<<< HEAD
#endif /* !CONFIG_HAVE_ARCH_BOOTMEM_NODE */

extern unsigned long free_all_bootmem(void);
extern unsigned long free_all_bootmem_node(pg_data_t *pgdat);
extern void *__alloc_bootmem_node(pg_data_t *pgdat,
				  unsigned long size,
				  unsigned long align,
				  unsigned long goal);
extern unsigned long init_bootmem_node(pg_data_t *pgdat,
				       unsigned long freepfn,
				       unsigned long startpfn,
				       unsigned long endpfn);
extern int reserve_bootmem_node(pg_data_t *pgdat,
				 unsigned long physaddr,
				 unsigned long size,
				 int flags);
extern void free_bootmem_node(pg_data_t *pgdat,
			      unsigned long addr,
			      unsigned long size);
extern void *alloc_bootmem_section(unsigned long size,
				   unsigned long section_nr);

#ifndef CONFIG_HAVE_ARCH_BOOTMEM_NODE
=======
>>>>>>> 0967d61e
#define alloc_bootmem_node(pgdat, x) \
	__alloc_bootmem_node(pgdat, x, SMP_CACHE_BYTES, __pa(MAX_DMA_ADDRESS))
#define alloc_bootmem_pages_node(pgdat, x) \
	__alloc_bootmem_node(pgdat, x, PAGE_SIZE, __pa(MAX_DMA_ADDRESS))
#define alloc_bootmem_low_pages_node(pgdat, x) \
	__alloc_bootmem_low_node(pgdat, x, PAGE_SIZE, 0)
#endif /* !CONFIG_HAVE_ARCH_BOOTMEM_NODE */

extern int reserve_bootmem_generic(unsigned long addr, unsigned long size,
				   int flags);

extern void *alloc_bootmem_section(unsigned long size,
				   unsigned long section_nr);

#ifdef CONFIG_HAVE_ARCH_ALLOC_REMAP
extern void *alloc_remap(int nid, unsigned long size);
#else
static inline void *alloc_remap(int nid, unsigned long size)
{
	return NULL;
}
#endif /* CONFIG_HAVE_ARCH_ALLOC_REMAP */

extern unsigned long __meminitdata nr_kernel_pages;
extern unsigned long __meminitdata nr_all_pages;

extern void *alloc_large_system_hash(const char *tablename,
				     unsigned long bucketsize,
				     unsigned long numentries,
				     int scale,
				     int flags,
				     unsigned int *_hash_shift,
				     unsigned int *_hash_mask,
				     unsigned long limit);

#define HASH_EARLY	0x00000001	/* Allocating during early boot? */

/* Only NUMA needs hash distribution.
 * IA64 and x86_64 have sufficient vmalloc space.
 */
#if defined(CONFIG_NUMA) && (defined(CONFIG_IA64) || defined(CONFIG_X86_64))
#define HASHDIST_DEFAULT 1
#else
#define HASHDIST_DEFAULT 0
#endif
extern int hashdist;		/* Distribute hashes across NUMA nodes? */


#endif /* _LINUX_BOOTMEM_H */<|MERGE_RESOLUTION|>--- conflicted
+++ resolved
@@ -103,32 +103,6 @@
 	__alloc_bootmem(x, PAGE_SIZE, __pa(MAX_DMA_ADDRESS))
 #define alloc_bootmem_low_pages(x) \
 	__alloc_bootmem_low(x, PAGE_SIZE, 0)
-<<<<<<< HEAD
-#endif /* !CONFIG_HAVE_ARCH_BOOTMEM_NODE */
-
-extern unsigned long free_all_bootmem(void);
-extern unsigned long free_all_bootmem_node(pg_data_t *pgdat);
-extern void *__alloc_bootmem_node(pg_data_t *pgdat,
-				  unsigned long size,
-				  unsigned long align,
-				  unsigned long goal);
-extern unsigned long init_bootmem_node(pg_data_t *pgdat,
-				       unsigned long freepfn,
-				       unsigned long startpfn,
-				       unsigned long endpfn);
-extern int reserve_bootmem_node(pg_data_t *pgdat,
-				 unsigned long physaddr,
-				 unsigned long size,
-				 int flags);
-extern void free_bootmem_node(pg_data_t *pgdat,
-			      unsigned long addr,
-			      unsigned long size);
-extern void *alloc_bootmem_section(unsigned long size,
-				   unsigned long section_nr);
-
-#ifndef CONFIG_HAVE_ARCH_BOOTMEM_NODE
-=======
->>>>>>> 0967d61e
 #define alloc_bootmem_node(pgdat, x) \
 	__alloc_bootmem_node(pgdat, x, SMP_CACHE_BYTES, __pa(MAX_DMA_ADDRESS))
 #define alloc_bootmem_pages_node(pgdat, x) \
