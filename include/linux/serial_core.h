--- conflicted
+++ resolved
@@ -186,14 +186,12 @@
 #define PORT_ALTERA_JTAGUART	91
 #define PORT_ALTERA_UART	92
 
-<<<<<<< HEAD
 /* SH-SCI */
 #define PORT_SCIFB	93
-=======
+
 /* MAX3107 */
 #define PORT_MAX3107	94
 
->>>>>>> 4fb30c95
 
 #ifdef __KERNEL__
 
