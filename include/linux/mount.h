--- conflicted
+++ resolved
@@ -60,11 +60,7 @@
 	struct super_block *mnt_sb;	/* pointer to superblock */
 #ifdef CONFIG_SMP
 	struct mnt_pcp __percpu *mnt_pcp;
-<<<<<<< HEAD
-	atomic_t mnt_longrefs;
-=======
 	atomic_t mnt_longterm;		/* how many of the refs are longterm */
->>>>>>> 63310467
 #else
 	int mnt_count;
 	int mnt_writers;
@@ -100,11 +96,6 @@
 extern void mnt_drop_write(struct vfsmount *mnt);
 extern void mntput(struct vfsmount *mnt);
 extern struct vfsmount *mntget(struct vfsmount *mnt);
-<<<<<<< HEAD
-extern void mntput_long(struct vfsmount *mnt);
-extern struct vfsmount *mntget_long(struct vfsmount *mnt);
-=======
->>>>>>> 63310467
 extern void mnt_pin(struct vfsmount *mnt);
 extern void mnt_unpin(struct vfsmount *mnt);
 extern int __mnt_is_readonly(struct vfsmount *mnt);
