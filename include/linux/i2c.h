/* ------------------------------------------------------------------------- */
/*									     */
/* i2c.h - definitions for the i2c-bus interface			     */
/*									     */
/* ------------------------------------------------------------------------- */
/*   Copyright (C) 1995-2000 Simon G. Vogl

    This program is free software; you can redistribute it and/or modify
    it under the terms of the GNU General Public License as published by
    the Free Software Foundation; either version 2 of the License, or
    (at your option) any later version.

    This program is distributed in the hope that it will be useful,
    but WITHOUT ANY WARRANTY; without even the implied warranty of
    MERCHANTABILITY or FITNESS FOR A PARTICULAR PURPOSE.  See the
    GNU General Public License for more details.

    You should have received a copy of the GNU General Public License
    along with this program; if not, write to the Free Software
    Foundation, Inc., 675 Mass Ave, Cambridge, MA 02139, USA.		     */
/* ------------------------------------------------------------------------- */

/* With some changes from Kyösti Mälkki <kmalkki@cc.hut.fi> and
   Frodo Looijaard <frodol@dds.nl> */

#ifndef _LINUX_I2C_H
#define _LINUX_I2C_H

#include <linux/types.h>
#ifdef __KERNEL__
#include <linux/module.h>
#include <linux/i2c-id.h>
#include <linux/mod_devicetable.h>
#include <linux/device.h>	/* for struct device */
#include <linux/sched.h>	/* for completion */
#include <linux/mutex.h>

/* --- General options ------------------------------------------------	*/

struct i2c_msg;
struct i2c_algorithm;
struct i2c_adapter;
struct i2c_client;
struct i2c_driver;
union i2c_smbus_data;

/*
 * The master routines are the ones normally used to transmit data to devices
 * on a bus (or read from them). Apart from two basic transfer functions to
 * transmit one message at a time, a more complex version can be used to
 * transmit an arbitrary number of messages without interruption.
 */
extern int i2c_master_send(struct i2c_client *,const char* ,int);
extern int i2c_master_recv(struct i2c_client *,char* ,int);

/* Transfer num messages.
 */
extern int i2c_transfer(struct i2c_adapter *adap, struct i2c_msg *msgs, int num);


/* This is the very generalized SMBus access routine. You probably do not
   want to use this, though; one of the functions below may be much easier,
   and probably just as fast.
   Note that we use i2c_adapter here, because you do not need a specific
   smbus adapter to call this function. */
extern s32 i2c_smbus_xfer (struct i2c_adapter * adapter, u16 addr,
                           unsigned short flags,
                           char read_write, u8 command, int size,
                           union i2c_smbus_data * data);

/* Now follow the 'nice' access routines. These also document the calling
   conventions of smbus_access. */

extern s32 i2c_smbus_write_quick(struct i2c_client * client, u8 value);
extern s32 i2c_smbus_read_byte(struct i2c_client * client);
extern s32 i2c_smbus_write_byte(struct i2c_client * client, u8 value);
extern s32 i2c_smbus_read_byte_data(struct i2c_client * client, u8 command);
extern s32 i2c_smbus_write_byte_data(struct i2c_client * client,
                                     u8 command, u8 value);
extern s32 i2c_smbus_read_word_data(struct i2c_client * client, u8 command);
extern s32 i2c_smbus_write_word_data(struct i2c_client * client,
                                     u8 command, u16 value);
/* Returns the number of read bytes */
extern s32 i2c_smbus_read_block_data(struct i2c_client *client,
				     u8 command, u8 *values);
extern s32 i2c_smbus_write_block_data(struct i2c_client * client,
				      u8 command, u8 length,
				      const u8 *values);
/* Returns the number of read bytes */
extern s32 i2c_smbus_read_i2c_block_data(struct i2c_client * client,
					 u8 command, u8 length, u8 *values);
extern s32 i2c_smbus_write_i2c_block_data(struct i2c_client * client,
					  u8 command, u8 length,
					  const u8 *values);

/*
 * A driver is capable of handling one or more physical devices present on
 * I2C adapters. This information is used to inform the driver of adapter
 * events.
 *
 * The driver.owner field should be set to the module owner of this driver.
 * The driver.name field should be set to the name of this driver.
 */

struct i2c_driver {
	int id;
	unsigned int class;

	/* Notifies the driver that a new bus has appeared. This routine
	 * can be used by the driver to test if the bus meets its conditions
	 * & seek for the presence of the chip(s) it supports. If found, it
	 * registers the client(s) that are on the bus to the i2c admin. via
	 * i2c_attach_client.  (LEGACY I2C DRIVERS ONLY)
	 */
	int (*attach_adapter)(struct i2c_adapter *);
	int (*detach_adapter)(struct i2c_adapter *);

	/* tells the driver that a client is about to be deleted & gives it
	 * the chance to remove its private data. Also, if the client struct
	 * has been dynamically allocated by the driver in the function above,
	 * it must be freed here.  (LEGACY I2C DRIVERS ONLY)
	 */
	int (*detach_client)(struct i2c_client *);

	/* Standard driver model interfaces, for "new style" i2c drivers.
	 * With the driver model, device enumeration is NEVER done by drivers;
	 * it's done by infrastructure.  (NEW STYLE DRIVERS ONLY)
	 */
	int (*probe)(struct i2c_client *, const struct i2c_device_id *);
	int (*remove)(struct i2c_client *);

	/* driver model interfaces that don't relate to enumeration  */
	void (*shutdown)(struct i2c_client *);
	int (*suspend)(struct i2c_client *, pm_message_t mesg);
	int (*resume)(struct i2c_client *);

	/* a ioctl like command that can be used to perform specific functions
	 * with the device.
	 */
	int (*command)(struct i2c_client *client,unsigned int cmd, void *arg);

	struct device_driver driver;
	const struct i2c_device_id *id_table;
};
#define to_i2c_driver(d) container_of(d, struct i2c_driver, driver)

/**
 * struct i2c_client - represent an I2C slave device
 * @flags: I2C_CLIENT_TEN indicates the device uses a ten bit chip address;
 *	I2C_CLIENT_PEC indicates it uses SMBus Packet Error Checking
 * @addr: Address used on the I2C bus connected to the parent adapter.
 * @name: Indicates the type of the device, usually a chip name that's
 *	generic enough to hide second-sourcing and compatible revisions.
 * @adapter: manages the bus segment hosting this I2C device
 * @driver: device's driver, hence pointer to access routines
 * @dev: Driver model device node for the slave.
 * @irq: indicates the IRQ generated by this device (if any)
 * @list: list of active/busy clients (DEPRECATED)
 * @released: used to synchronize client releases & detaches and references
 *
 * An i2c_client identifies a single device (i.e. chip) connected to an
 * i2c bus. The behaviour exposed to Linux is defined by the driver
 * managing the device.
 */
struct i2c_client {
	unsigned short flags;		/* div., see below		*/
	unsigned short addr;		/* chip address - NOTE: 7bit	*/
					/* addresses are stored in the	*/
					/* _LOWER_ 7 bits		*/
	char name[I2C_NAME_SIZE];
	struct i2c_adapter *adapter;	/* the adapter we sit on	*/
	struct i2c_driver *driver;	/* and our access routines	*/
	struct device dev;		/* the device structure		*/
	int irq;			/* irq issued by device (or -1) */
<<<<<<< HEAD
	char driver_name[20];
=======
>>>>>>> f2c1a2ff
	struct list_head list;		/* DEPRECATED */
	struct completion released;
};
#define to_i2c_client(d) container_of(d, struct i2c_client, dev)

extern struct i2c_client *i2c_verify_client(struct device *dev);

static inline struct i2c_client *kobj_to_i2c_client(struct kobject *kobj)
{
	struct device * const dev = container_of(kobj, struct device, kobj);
	return to_i2c_client(dev);
}

static inline void *i2c_get_clientdata (struct i2c_client *dev)
{
	return dev_get_drvdata (&dev->dev);
}

static inline void i2c_set_clientdata (struct i2c_client *dev, void *data)
{
	dev_set_drvdata (&dev->dev, data);
}

/**
 * struct i2c_board_info - template for device creation
 * @type: chip type, to initialize i2c_client.name
 * @flags: to initialize i2c_client.flags
 * @addr: stored in i2c_client.addr
 * @platform_data: stored in i2c_client.dev.platform_data
 * @irq: stored in i2c_client.irq
 *
 * I2C doesn't actually support hardware probing, although controllers and
 * devices may be able to use I2C_SMBUS_QUICK to tell whether or not there's
 * a device at a given address.  Drivers commonly need more information than
 * that, such as chip type, configuration, associated IRQ, and so on.
 *
 * i2c_board_info is used to build tables of information listing I2C devices
 * that are present.  This information is used to grow the driver model tree
 * for "new style" I2C drivers.  For mainboards this is done statically using
 * i2c_register_board_info(); bus numbers identify adapters that aren't
 * yet available.  For add-on boards, i2c_new_device() does this dynamically
 * with the adapter already known.
 */
struct i2c_board_info {
<<<<<<< HEAD
	char		driver_name[20];
=======
>>>>>>> f2c1a2ff
	char		type[I2C_NAME_SIZE];
	unsigned short	flags;
	unsigned short	addr;
	void		*platform_data;
	int		irq;
};

/**
 * I2C_BOARD_INFO - macro used to list an i2c device and its address
 * @dev_type: identifies the device type
 * @dev_addr: the device's address on the bus.
 *
 * This macro initializes essential fields of a struct i2c_board_info,
 * declaring what has been provided on a particular board.  Optional
 * fields (such as associated irq, or device-specific platform_data)
 * are provided using conventional syntax.
 */
#define I2C_BOARD_INFO(dev_type,dev_addr) \
	.type = (dev_type), .addr = (dev_addr)


/* Add-on boards should register/unregister their devices; e.g. a board
 * with integrated I2C, a config eeprom, sensors, and a codec that's
 * used in conjunction with the primary hardware.
 */
extern struct i2c_client *
i2c_new_device(struct i2c_adapter *adap, struct i2c_board_info const *info);

/* If you don't know the exact address of an I2C device, use this variant
 * instead, which can probe for device presence in a list of possible
 * addresses.
 */
extern struct i2c_client *
i2c_new_probed_device(struct i2c_adapter *adap,
		      struct i2c_board_info *info,
		      unsigned short const *addr_list);

/* For devices that use several addresses, use i2c_new_dummy() to make
 * client handles for the extra addresses.
 */
extern struct i2c_client *
i2c_new_dummy(struct i2c_adapter *adap, u16 address);

extern void i2c_unregister_device(struct i2c_client *);

/* Mainboard arch_initcall() code should register all its I2C devices.
 * This is done at arch_initcall time, before declaring any i2c adapters.
 * Modules for add-on boards must use other calls.
 */
#ifdef CONFIG_I2C_BOARDINFO
extern int
i2c_register_board_info(int busnum, struct i2c_board_info const *info, unsigned n);
#else
static inline int
i2c_register_board_info(int busnum, struct i2c_board_info const *info, unsigned n)
{
	return 0;
}
#endif

/*
 * The following structs are for those who like to implement new bus drivers:
 * i2c_algorithm is the interface to a class of hardware solutions which can
 * be addressed using the same bus algorithms - i.e. bit-banging or the PCF8584
 * to name two of the most common.
 */
struct i2c_algorithm {
	/* If an adapter algorithm can't do I2C-level access, set master_xfer
	   to NULL. If an adapter algorithm can do SMBus access, set
	   smbus_xfer. If set to NULL, the SMBus protocol is simulated
	   using common I2C messages */
	/* master_xfer should return the number of messages successfully
	   processed, or a negative value on error */
	int (*master_xfer)(struct i2c_adapter *adap,struct i2c_msg *msgs,
	                   int num);
	int (*smbus_xfer) (struct i2c_adapter *adap, u16 addr,
	                   unsigned short flags, char read_write,
	                   u8 command, int size, union i2c_smbus_data * data);

	/* To determine what the adapter supports */
	u32 (*functionality) (struct i2c_adapter *);
};

/*
 * i2c_adapter is the structure used to identify a physical i2c bus along
 * with the access algorithms necessary to access it.
 */
struct i2c_adapter {
	struct module *owner;
	unsigned int id;
	unsigned int class;
	const struct i2c_algorithm *algo; /* the algorithm to access the bus */
	void *algo_data;

	/* --- administration stuff. */
	int (*client_register)(struct i2c_client *);
	int (*client_unregister)(struct i2c_client *);

	/* data fields that are valid for all devices	*/
	u8 level; 			/* nesting level for lockdep */
	struct mutex bus_lock;
	struct mutex clist_lock;

	int timeout;
	int retries;
	struct device dev;		/* the adapter device */

	int nr;
	struct list_head clients;	/* DEPRECATED */
	char name[48];
	struct completion dev_released;
};
#define to_i2c_adapter(d) container_of(d, struct i2c_adapter, dev)

static inline void *i2c_get_adapdata (struct i2c_adapter *dev)
{
	return dev_get_drvdata (&dev->dev);
}

static inline void i2c_set_adapdata (struct i2c_adapter *dev, void *data)
{
	dev_set_drvdata (&dev->dev, data);
}

/*flags for the client struct: */
#define I2C_CLIENT_PEC	0x04		/* Use Packet Error Checking */
#define I2C_CLIENT_TEN	0x10		/* we have a ten bit chip address */
					/* Must equal I2C_M_TEN below */
#define I2C_CLIENT_WAKE	0x80		/* for board_info; true iff can wake */

/* i2c adapter classes (bitmask) */
#define I2C_CLASS_HWMON		(1<<0)	/* lm_sensors, ... */
#define I2C_CLASS_TV_ANALOG	(1<<1)	/* bttv + friends */
#define I2C_CLASS_TV_DIGITAL	(1<<2)	/* dvb cards */
#define I2C_CLASS_DDC		(1<<3)	/* i2c-matroxfb ? */
#define I2C_CLASS_CAM_ANALOG	(1<<4)	/* camera with analog CCD */
#define I2C_CLASS_CAM_DIGITAL	(1<<5)	/* most webcams */
#define I2C_CLASS_SOUND		(1<<6)	/* sound devices */
#define I2C_CLASS_ALL		(UINT_MAX) /* all of the above */

/* i2c_client_address_data is the struct for holding default client
 * addresses for a driver and for the parameters supplied on the
 * command line
 */
struct i2c_client_address_data {
	const unsigned short *normal_i2c;
	const unsigned short *probe;
	const unsigned short *ignore;
	const unsigned short * const *forces;
};

/* Internal numbers to terminate lists */
#define I2C_CLIENT_END		0xfffeU

/* The numbers to use to set I2C bus address */
#define ANY_I2C_BUS		0xffff


/* ----- functions exported by i2c.o */

/* administration...
 */
extern int i2c_add_adapter(struct i2c_adapter *);
extern int i2c_del_adapter(struct i2c_adapter *);
extern int i2c_add_numbered_adapter(struct i2c_adapter *);

extern int i2c_register_driver(struct module *, struct i2c_driver *);
extern void i2c_del_driver(struct i2c_driver *);

static inline int i2c_add_driver(struct i2c_driver *driver)
{
	return i2c_register_driver(THIS_MODULE, driver);
}

extern int i2c_attach_client(struct i2c_client *);
extern int i2c_detach_client(struct i2c_client *);

extern struct i2c_client *i2c_use_client(struct i2c_client *client);
extern void i2c_release_client(struct i2c_client *client);

/* call the i2c_client->command() of all attached clients with
 * the given arguments */
extern void i2c_clients_command(struct i2c_adapter *adap,
				unsigned int cmd, void *arg);

/* Detect function. It iterates over all possible addresses itself.
 * It will only call found_proc if some client is connected at the
 * specific address (unless a 'force' matched);
 */
extern int i2c_probe(struct i2c_adapter *adapter,
		const struct i2c_client_address_data *address_data,
		int (*found_proc) (struct i2c_adapter *, int, int));

extern struct i2c_adapter* i2c_get_adapter(int id);
extern void i2c_put_adapter(struct i2c_adapter *adap);


/* Return the functionality mask */
static inline u32 i2c_get_functionality(struct i2c_adapter *adap)
{
	return adap->algo->functionality(adap);
}

/* Return 1 if adapter supports everything we need, 0 if not. */
static inline int i2c_check_functionality(struct i2c_adapter *adap, u32 func)
{
	return (func & i2c_get_functionality(adap)) == func;
}

/* Return id number for a specific adapter */
static inline int i2c_adapter_id(struct i2c_adapter *adap)
{
	return adap->nr;
}
#endif /* __KERNEL__ */

/**
 * struct i2c_msg - an I2C transaction segment beginning with START
 * @addr: Slave address, either seven or ten bits.  When this is a ten
 *	bit address, I2C_M_TEN must be set in @flags and the adapter
 *	must support I2C_FUNC_10BIT_ADDR.
 * @flags: I2C_M_RD is handled by all adapters.  No other flags may be
 *	provided unless the adapter exported the relevant I2C_FUNC_*
 *	flags through i2c_check_functionality().
 * @len: Number of data bytes in @buf being read from or written to the
 *	I2C slave address.  For read transactions where I2C_M_RECV_LEN
 *	is set, the caller guarantees that this buffer can hold up to
 *	32 bytes in addition to the initial length byte sent by the
 *	slave (plus, if used, the SMBus PEC); and this value will be
 *	incremented by the number of block data bytes received.
 * @buf: The buffer into which data is read, or from which it's written.
 *
 * An i2c_msg is the low level representation of one segment of an I2C
 * transaction.  It is visible to drivers in the @i2c_transfer() procedure,
 * to userspace from i2c-dev, and to I2C adapter drivers through the
 * @i2c_adapter.@master_xfer() method.
 *
 * Except when I2C "protocol mangling" is used, all I2C adapters implement
 * the standard rules for I2C transactions.  Each transaction begins with a
 * START.  That is followed by the slave address, and a bit encoding read
 * versus write.  Then follow all the data bytes, possibly including a byte
 * with SMBus PEC.  The transfer terminates with a NAK, or when all those
 * bytes have been transferred and ACKed.  If this is the last message in a
 * group, it is followed by a STOP.  Otherwise it is followed by the next
 * @i2c_msg transaction segment, beginning with a (repeated) START.
 *
 * Alternatively, when the adapter supports I2C_FUNC_PROTOCOL_MANGLING then
 * passing certain @flags may have changed those standard protocol behaviors.
 * Those flags are only for use with broken/nonconforming slaves, and with
 * adapters which are known to support the specific mangling options they
 * need (one or more of IGNORE_NAK, NO_RD_ACK, NOSTART, and REV_DIR_ADDR).
 */
struct i2c_msg {
	__u16 addr;	/* slave address			*/
	__u16 flags;
#define I2C_M_TEN		0x0010	/* this is a ten bit chip address */
#define I2C_M_RD		0x0001	/* read data, from slave to master */
#define I2C_M_NOSTART		0x4000	/* if I2C_FUNC_PROTOCOL_MANGLING */
#define I2C_M_REV_DIR_ADDR	0x2000	/* if I2C_FUNC_PROTOCOL_MANGLING */
#define I2C_M_IGNORE_NAK	0x1000	/* if I2C_FUNC_PROTOCOL_MANGLING */
#define I2C_M_NO_RD_ACK		0x0800	/* if I2C_FUNC_PROTOCOL_MANGLING */
#define I2C_M_RECV_LEN		0x0400	/* length will be first received byte */
	__u16 len;		/* msg length				*/
	__u8 *buf;		/* pointer to msg data			*/
};

/* To determine what functionality is present */

#define I2C_FUNC_I2C			0x00000001
#define I2C_FUNC_10BIT_ADDR		0x00000002
#define I2C_FUNC_PROTOCOL_MANGLING	0x00000004 /* I2C_M_{REV_DIR_ADDR,NOSTART,..} */
#define I2C_FUNC_SMBUS_PEC		0x00000008
#define I2C_FUNC_SMBUS_BLOCK_PROC_CALL	0x00008000 /* SMBus 2.0 */
#define I2C_FUNC_SMBUS_QUICK		0x00010000
#define I2C_FUNC_SMBUS_READ_BYTE	0x00020000
#define I2C_FUNC_SMBUS_WRITE_BYTE	0x00040000
#define I2C_FUNC_SMBUS_READ_BYTE_DATA	0x00080000
#define I2C_FUNC_SMBUS_WRITE_BYTE_DATA	0x00100000
#define I2C_FUNC_SMBUS_READ_WORD_DATA	0x00200000
#define I2C_FUNC_SMBUS_WRITE_WORD_DATA	0x00400000
#define I2C_FUNC_SMBUS_PROC_CALL	0x00800000
#define I2C_FUNC_SMBUS_READ_BLOCK_DATA	0x01000000
#define I2C_FUNC_SMBUS_WRITE_BLOCK_DATA 0x02000000
#define I2C_FUNC_SMBUS_READ_I2C_BLOCK	0x04000000 /* I2C-like block xfer  */
#define I2C_FUNC_SMBUS_WRITE_I2C_BLOCK	0x08000000 /* w/ 1-byte reg. addr. */
#define I2C_FUNC_SMBUS_READ_I2C_BLOCK_2	 0x10000000 /* I2C-like block xfer  */
#define I2C_FUNC_SMBUS_WRITE_I2C_BLOCK_2 0x20000000 /* w/ 2-byte reg. addr. */

#define I2C_FUNC_SMBUS_BYTE (I2C_FUNC_SMBUS_READ_BYTE | \
                             I2C_FUNC_SMBUS_WRITE_BYTE)
#define I2C_FUNC_SMBUS_BYTE_DATA (I2C_FUNC_SMBUS_READ_BYTE_DATA | \
                                  I2C_FUNC_SMBUS_WRITE_BYTE_DATA)
#define I2C_FUNC_SMBUS_WORD_DATA (I2C_FUNC_SMBUS_READ_WORD_DATA | \
                                  I2C_FUNC_SMBUS_WRITE_WORD_DATA)
#define I2C_FUNC_SMBUS_BLOCK_DATA (I2C_FUNC_SMBUS_READ_BLOCK_DATA | \
                                   I2C_FUNC_SMBUS_WRITE_BLOCK_DATA)
#define I2C_FUNC_SMBUS_I2C_BLOCK (I2C_FUNC_SMBUS_READ_I2C_BLOCK | \
                                  I2C_FUNC_SMBUS_WRITE_I2C_BLOCK)
#define I2C_FUNC_SMBUS_I2C_BLOCK_2 (I2C_FUNC_SMBUS_READ_I2C_BLOCK_2 | \
                                    I2C_FUNC_SMBUS_WRITE_I2C_BLOCK_2)

#define I2C_FUNC_SMBUS_EMUL (I2C_FUNC_SMBUS_QUICK | \
                             I2C_FUNC_SMBUS_BYTE | \
                             I2C_FUNC_SMBUS_BYTE_DATA | \
                             I2C_FUNC_SMBUS_WORD_DATA | \
                             I2C_FUNC_SMBUS_PROC_CALL | \
                             I2C_FUNC_SMBUS_WRITE_BLOCK_DATA | \
			     I2C_FUNC_SMBUS_I2C_BLOCK | \
			     I2C_FUNC_SMBUS_PEC)

/*
 * Data for SMBus Messages
 */
#define I2C_SMBUS_BLOCK_MAX	32	/* As specified in SMBus standard */
union i2c_smbus_data {
	__u8 byte;
	__u16 word;
	__u8 block[I2C_SMBUS_BLOCK_MAX + 2]; /* block[0] is used for length */
	                       /* and one more for user-space compatibility */
};

/* smbus_access read or write markers */
#define I2C_SMBUS_READ	1
#define I2C_SMBUS_WRITE	0

/* SMBus transaction types (size parameter in the above functions)
   Note: these no longer correspond to the (arbitrary) PIIX4 internal codes! */
#define I2C_SMBUS_QUICK		    0
#define I2C_SMBUS_BYTE		    1
#define I2C_SMBUS_BYTE_DATA	    2
#define I2C_SMBUS_WORD_DATA	    3
#define I2C_SMBUS_PROC_CALL	    4
#define I2C_SMBUS_BLOCK_DATA	    5
#define I2C_SMBUS_I2C_BLOCK_BROKEN  6
#define I2C_SMBUS_BLOCK_PROC_CALL   7		/* SMBus 2.0 */
#define I2C_SMBUS_I2C_BLOCK_DATA    8


#ifdef __KERNEL__

/* These defines are used for probing i2c client addresses */
/* The length of the option lists */
#define I2C_CLIENT_MAX_OPTS 48

/* Default fill of many variables */
#define I2C_CLIENT_DEFAULTS {I2C_CLIENT_END, I2C_CLIENT_END, I2C_CLIENT_END, \
                          I2C_CLIENT_END, I2C_CLIENT_END, I2C_CLIENT_END, \
                          I2C_CLIENT_END, I2C_CLIENT_END, I2C_CLIENT_END, \
                          I2C_CLIENT_END, I2C_CLIENT_END, I2C_CLIENT_END, \
                          I2C_CLIENT_END, I2C_CLIENT_END, I2C_CLIENT_END, \
                          I2C_CLIENT_END, I2C_CLIENT_END, I2C_CLIENT_END, \
                          I2C_CLIENT_END, I2C_CLIENT_END, I2C_CLIENT_END, \
                          I2C_CLIENT_END, I2C_CLIENT_END, I2C_CLIENT_END, \
                          I2C_CLIENT_END, I2C_CLIENT_END, I2C_CLIENT_END, \
                          I2C_CLIENT_END, I2C_CLIENT_END, I2C_CLIENT_END, \
                          I2C_CLIENT_END, I2C_CLIENT_END, I2C_CLIENT_END, \
                          I2C_CLIENT_END, I2C_CLIENT_END, I2C_CLIENT_END, \
                          I2C_CLIENT_END, I2C_CLIENT_END, I2C_CLIENT_END, \
                          I2C_CLIENT_END, I2C_CLIENT_END, I2C_CLIENT_END, \
                          I2C_CLIENT_END, I2C_CLIENT_END, I2C_CLIENT_END, \
                          I2C_CLIENT_END, I2C_CLIENT_END, I2C_CLIENT_END}

/* I2C_CLIENT_MODULE_PARM creates a module parameter, and puts it in the
   module header */

#define I2C_CLIENT_MODULE_PARM(var,desc) \
  static unsigned short var[I2C_CLIENT_MAX_OPTS] = I2C_CLIENT_DEFAULTS; \
  static unsigned int var##_num; \
  module_param_array(var, short, &var##_num, 0); \
  MODULE_PARM_DESC(var,desc)

#define I2C_CLIENT_MODULE_PARM_FORCE(name)				\
I2C_CLIENT_MODULE_PARM(force_##name,					\
		       "List of adapter,address pairs which are "	\
		       "unquestionably assumed to contain a `"		\
		       # name "' chip")


#define I2C_CLIENT_INSMOD_COMMON					\
I2C_CLIENT_MODULE_PARM(probe, "List of adapter,address pairs to scan "	\
		       "additionally");					\
I2C_CLIENT_MODULE_PARM(ignore, "List of adapter,address pairs not to "	\
		       "scan");						\
static const struct i2c_client_address_data addr_data = {		\
	.normal_i2c	= normal_i2c,					\
	.probe		= probe,					\
	.ignore		= ignore,					\
	.forces		= forces,					\
}

#define I2C_CLIENT_FORCE_TEXT \
	"List of adapter,address pairs to boldly assume to be present"

/* These are the ones you want to use in your own drivers. Pick the one
   which matches the number of devices the driver differenciates between. */
#define I2C_CLIENT_INSMOD						\
I2C_CLIENT_MODULE_PARM(force, I2C_CLIENT_FORCE_TEXT);			\
static const unsigned short * const forces[] = { force, NULL };		\
I2C_CLIENT_INSMOD_COMMON

#define I2C_CLIENT_INSMOD_1(chip1)					\
enum chips { any_chip, chip1 };						\
I2C_CLIENT_MODULE_PARM(force, I2C_CLIENT_FORCE_TEXT);			\
I2C_CLIENT_MODULE_PARM_FORCE(chip1);					\
static const unsigned short * const forces[] =	{ force,		\
	force_##chip1, NULL };						\
I2C_CLIENT_INSMOD_COMMON

#define I2C_CLIENT_INSMOD_2(chip1, chip2)				\
enum chips { any_chip, chip1, chip2 };					\
I2C_CLIENT_MODULE_PARM(force, I2C_CLIENT_FORCE_TEXT);			\
I2C_CLIENT_MODULE_PARM_FORCE(chip1);					\
I2C_CLIENT_MODULE_PARM_FORCE(chip2);					\
static const unsigned short * const forces[] =	{ force,		\
	force_##chip1, force_##chip2, NULL };				\
I2C_CLIENT_INSMOD_COMMON

#define I2C_CLIENT_INSMOD_3(chip1, chip2, chip3)			\
enum chips { any_chip, chip1, chip2, chip3 };				\
I2C_CLIENT_MODULE_PARM(force, I2C_CLIENT_FORCE_TEXT);			\
I2C_CLIENT_MODULE_PARM_FORCE(chip1);					\
I2C_CLIENT_MODULE_PARM_FORCE(chip2);					\
I2C_CLIENT_MODULE_PARM_FORCE(chip3);					\
static const unsigned short * const forces[] =	{ force,		\
	force_##chip1, force_##chip2, force_##chip3, NULL };		\
I2C_CLIENT_INSMOD_COMMON

#define I2C_CLIENT_INSMOD_4(chip1, chip2, chip3, chip4)			\
enum chips { any_chip, chip1, chip2, chip3, chip4 };			\
I2C_CLIENT_MODULE_PARM(force, I2C_CLIENT_FORCE_TEXT);			\
I2C_CLIENT_MODULE_PARM_FORCE(chip1);					\
I2C_CLIENT_MODULE_PARM_FORCE(chip2);					\
I2C_CLIENT_MODULE_PARM_FORCE(chip3);					\
I2C_CLIENT_MODULE_PARM_FORCE(chip4);					\
static const unsigned short * const forces[] =	{ force,		\
	force_##chip1, force_##chip2, force_##chip3,			\
	force_##chip4, NULL};						\
I2C_CLIENT_INSMOD_COMMON

#define I2C_CLIENT_INSMOD_5(chip1, chip2, chip3, chip4, chip5)		\
enum chips { any_chip, chip1, chip2, chip3, chip4, chip5 };		\
I2C_CLIENT_MODULE_PARM(force, I2C_CLIENT_FORCE_TEXT);			\
I2C_CLIENT_MODULE_PARM_FORCE(chip1);					\
I2C_CLIENT_MODULE_PARM_FORCE(chip2);					\
I2C_CLIENT_MODULE_PARM_FORCE(chip3);					\
I2C_CLIENT_MODULE_PARM_FORCE(chip4);					\
I2C_CLIENT_MODULE_PARM_FORCE(chip5);					\
static const unsigned short * const forces[] = { force,			\
	force_##chip1, force_##chip2, force_##chip3,			\
	force_##chip4, force_##chip5, NULL };				\
I2C_CLIENT_INSMOD_COMMON

#define I2C_CLIENT_INSMOD_6(chip1, chip2, chip3, chip4, chip5, chip6)	\
enum chips { any_chip, chip1, chip2, chip3, chip4, chip5, chip6 };	\
I2C_CLIENT_MODULE_PARM(force, I2C_CLIENT_FORCE_TEXT);			\
I2C_CLIENT_MODULE_PARM_FORCE(chip1);					\
I2C_CLIENT_MODULE_PARM_FORCE(chip2);					\
I2C_CLIENT_MODULE_PARM_FORCE(chip3);					\
I2C_CLIENT_MODULE_PARM_FORCE(chip4);					\
I2C_CLIENT_MODULE_PARM_FORCE(chip5);					\
I2C_CLIENT_MODULE_PARM_FORCE(chip6);					\
static const unsigned short * const forces[] = { force,			\
	force_##chip1, force_##chip2, force_##chip3,			\
	force_##chip4, force_##chip5, force_##chip6, NULL };		\
I2C_CLIENT_INSMOD_COMMON

#define I2C_CLIENT_INSMOD_7(chip1, chip2, chip3, chip4, chip5, chip6, chip7) \
enum chips { any_chip, chip1, chip2, chip3, chip4, chip5, chip6,	\
	     chip7 };							\
I2C_CLIENT_MODULE_PARM(force, I2C_CLIENT_FORCE_TEXT);			\
I2C_CLIENT_MODULE_PARM_FORCE(chip1);					\
I2C_CLIENT_MODULE_PARM_FORCE(chip2);					\
I2C_CLIENT_MODULE_PARM_FORCE(chip3);					\
I2C_CLIENT_MODULE_PARM_FORCE(chip4);					\
I2C_CLIENT_MODULE_PARM_FORCE(chip5);					\
I2C_CLIENT_MODULE_PARM_FORCE(chip6);					\
I2C_CLIENT_MODULE_PARM_FORCE(chip7);					\
static const unsigned short * const forces[] = { force,			\
	force_##chip1, force_##chip2, force_##chip3,			\
	force_##chip4, force_##chip5, force_##chip6,			\
	force_##chip7, NULL };						\
I2C_CLIENT_INSMOD_COMMON

#define I2C_CLIENT_INSMOD_8(chip1, chip2, chip3, chip4, chip5, chip6, chip7, chip8) \
enum chips { any_chip, chip1, chip2, chip3, chip4, chip5, chip6,	\
	     chip7, chip8 };						\
I2C_CLIENT_MODULE_PARM(force, I2C_CLIENT_FORCE_TEXT);			\
I2C_CLIENT_MODULE_PARM_FORCE(chip1);					\
I2C_CLIENT_MODULE_PARM_FORCE(chip2);					\
I2C_CLIENT_MODULE_PARM_FORCE(chip3);					\
I2C_CLIENT_MODULE_PARM_FORCE(chip4);					\
I2C_CLIENT_MODULE_PARM_FORCE(chip5);					\
I2C_CLIENT_MODULE_PARM_FORCE(chip6);					\
I2C_CLIENT_MODULE_PARM_FORCE(chip7);					\
I2C_CLIENT_MODULE_PARM_FORCE(chip8);					\
static const unsigned short * const forces[] = { force,			\
	force_##chip1, force_##chip2, force_##chip3,			\
	force_##chip4, force_##chip5, force_##chip6,			\
	force_##chip7, force_##chip8, NULL };				\
I2C_CLIENT_INSMOD_COMMON
#endif /* __KERNEL__ */
#endif /* _LINUX_I2C_H */<|MERGE_RESOLUTION|>--- conflicted
+++ resolved
@@ -172,10 +172,6 @@
 	struct i2c_driver *driver;	/* and our access routines	*/
 	struct device dev;		/* the device structure		*/
 	int irq;			/* irq issued by device (or -1) */
-<<<<<<< HEAD
-	char driver_name[20];
-=======
->>>>>>> f2c1a2ff
 	struct list_head list;		/* DEPRECATED */
 	struct completion released;
 };
@@ -220,10 +216,6 @@
  * with the adapter already known.
  */
 struct i2c_board_info {
-<<<<<<< HEAD
-	char		driver_name[20];
-=======
->>>>>>> f2c1a2ff
 	char		type[I2C_NAME_SIZE];
 	unsigned short	flags;
 	unsigned short	addr;
