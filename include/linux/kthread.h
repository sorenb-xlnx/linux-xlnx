--- conflicted
+++ resolved
@@ -4,11 +4,6 @@
 #include <linux/err.h>
 #include <linux/sched.h>
 
-<<<<<<< HEAD
-struct task_struct *kthread_create(int (*threadfn)(void *data),
-				   void *data,
-				   const char namefmt[], ...)
-=======
 /**
  * kthread_create - create a kthread.
  * @threadfn: the function to run until signal_pending(current).
@@ -34,7 +29,6 @@
 struct task_struct *__kthread_create(int (*threadfn)(void *data),
 				     void *data,
 				     const char namefmt[], ...)
->>>>>>> e088d29d
 	__attribute__((format(printf, 3, 4)));
 
 /**
