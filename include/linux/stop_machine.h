--- conflicted
+++ resolved
@@ -8,11 +8,6 @@
 #include <linux/compiler.h>
 #include <asm/system.h>
 
-<<<<<<< HEAD
-#if defined(CONFIG_STOP_MACHINE) && defined(CONFIG_SMP)
-
-=======
->>>>>>> fd4d8cd7
 #define ALL_CPUS ~0U
 
 /**
@@ -21,12 +16,7 @@
  * @data: the data ptr for the @fn()
  * @cpu: if @cpu == n, run @fn() on cpu n
  *       if @cpu == NR_CPUS, run @fn() on any cpu
-<<<<<<< HEAD
- *       if @cpu == ALL_CPUS, run @fn() first on the calling cpu, and then
- *       concurrently on all the other cpus
-=======
  *       if @cpu == ALL_CPUS, run @fn() on every online CPU.
->>>>>>> fd4d8cd7
  *
  * Description: This causes a thread to be scheduled on every other cpu,
  * each of which disables interrupts, and finally interrupts are disabled
