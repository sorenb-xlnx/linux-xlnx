--- conflicted
+++ resolved
@@ -377,25 +377,6 @@
 #endif
 
 #if NR_CPUS <= 64
-<<<<<<< HEAD
-
-#define next_cpu_nr(n, src)		next_cpu(n, src)
-#define cpus_weight_nr(cpumask)		cpus_weight(cpumask)
-#define for_each_cpu_mask_nr(cpu, mask)	for_each_cpu_mask(cpu, mask)
-
-#else /* NR_CPUS > 64 */
-
-int __next_cpu_nr(int n, const cpumask_t *srcp);
-#define next_cpu_nr(n, src)	__next_cpu_nr((n), &(src))
-#define cpus_weight_nr(cpumask)	__cpus_weight(&(cpumask), nr_cpu_ids)
-#define for_each_cpu_mask_nr(cpu, mask)			\
-	for ((cpu) = -1;				\
-		(cpu) = next_cpu_nr((cpu), (mask)),	\
-		(cpu) < nr_cpu_ids; )
-
-#endif /* NR_CPUS > 64 */
-=======
->>>>>>> 9982fbfa
 
 #define next_cpu_nr(n, src)		next_cpu(n, src)
 #define cpus_weight_nr(cpumask)		cpus_weight(cpumask)
