--- conflicted
+++ resolved
@@ -167,11 +167,8 @@
 	void (*d_release)(struct dentry *);
 	void (*d_iput)(struct dentry *, struct inode *);
 	char *(*d_dname)(struct dentry *, char *, int);
-<<<<<<< HEAD
-=======
 	struct vfsmount *(*d_automount)(struct path *);
 	int (*d_manage)(struct dentry *, bool, bool);
->>>>>>> 63310467
 } ____cacheline_aligned;
 
 /*
@@ -210,24 +207,17 @@
 
 #define DCACHE_CANT_MOUNT	0x0100
 #define DCACHE_GENOCIDE		0x0200
-<<<<<<< HEAD
-#define DCACHE_MOUNTED		0x0400	/* is a mountpoint */
-=======
->>>>>>> 63310467
 
 #define DCACHE_OP_HASH		0x1000
 #define DCACHE_OP_COMPARE	0x2000
 #define DCACHE_OP_REVALIDATE	0x4000
 #define DCACHE_OP_DELETE	0x8000
-<<<<<<< HEAD
-=======
 
 #define DCACHE_MOUNTED		0x10000	/* is a mountpoint */
 #define DCACHE_NEED_AUTOMOUNT	0x20000	/* handle automount on this dir */
 #define DCACHE_MANAGE_TRANSIT	0x40000	/* manage transit from this dirent */
 #define DCACHE_MANAGED_DENTRY \
 	(DCACHE_MOUNTED|DCACHE_NEED_AUTOMOUNT|DCACHE_MANAGE_TRANSIT)
->>>>>>> 63310467
 
 extern seqlock_t rename_lock;
 
@@ -416,16 +406,12 @@
 
 extern void dput(struct dentry *);
 
-<<<<<<< HEAD
-static inline int d_mountpoint(struct dentry *dentry)
-=======
 static inline bool d_managed(struct dentry *dentry)
 {
 	return dentry->d_flags & DCACHE_MANAGED_DENTRY;
 }
 
 static inline bool d_mountpoint(struct dentry *dentry)
->>>>>>> 63310467
 {
 	return dentry->d_flags & DCACHE_MOUNTED;
 }
