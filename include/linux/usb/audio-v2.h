--- conflicted
+++ resolved
@@ -18,8 +18,6 @@
 /* v1.0 and v2.0 of this standard have many things in common. For the rest
  * of the definitions, please refer to audio.h */
 
-<<<<<<< HEAD
-=======
 /*
  * bmControl field decoders
  *
@@ -35,7 +33,6 @@
  *
  */
 
->>>>>>> f301a67a
 static inline bool uac2_control_is_readable(u32 bmControls, u8 control)
 {
 	return (bmControls >> (control * 2)) & 0x1;
