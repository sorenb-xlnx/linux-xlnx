/*  linux/include/linux/clocksource.h
 *
 *  This file contains the structure definitions for clocksources.
 *
 *  If you are not a clocksource, or timekeeping code, you should
 *  not be including this file!
 */
#ifndef _LINUX_CLOCKSOURCE_H
#define _LINUX_CLOCKSOURCE_H

#include <linux/types.h>
#include <linux/timex.h>
#include <linux/time.h>
#include <linux/list.h>
#include <linux/cache.h>
#include <linux/timer.h>
#include <linux/init.h>
#include <asm/div64.h>
#include <asm/io.h>

/* clocksource cycle base type */
typedef u64 cycle_t;
struct clocksource;

/**
 * struct cyclecounter - hardware abstraction for a free running counter
 *	Provides completely state-free accessors to the underlying hardware.
 *	Depending on which hardware it reads, the cycle counter may wrap
 *	around quickly. Locking rules (if necessary) have to be defined
 *	by the implementor and user of specific instances of this API.
 *
 * @read:		returns the current cycle value
 * @mask:		bitmask for two's complement
 *			subtraction of non 64 bit counters,
 *			see CLOCKSOURCE_MASK() helper macro
 * @mult:		cycle to nanosecond multiplier
 * @shift:		cycle to nanosecond divisor (power of two)
 */
struct cyclecounter {
	cycle_t (*read)(const struct cyclecounter *cc);
	cycle_t mask;
	u32 mult;
	u32 shift;
};

/**
 * struct timecounter - layer above a %struct cyclecounter which counts nanoseconds
 *	Contains the state needed by timecounter_read() to detect
 *	cycle counter wrap around. Initialize with
 *	timecounter_init(). Also used to convert cycle counts into the
 *	corresponding nanosecond counts with timecounter_cyc2time(). Users
 *	of this code are responsible for initializing the underlying
 *	cycle counter hardware, locking issues and reading the time
 *	more often than the cycle counter wraps around. The nanosecond
 *	counter will only wrap around after ~585 years.
 *
 * @cc:			the cycle counter used by this instance
 * @cycle_last:		most recent cycle counter value seen by
 *			timecounter_read()
 * @nsec:		continuously increasing count
 */
struct timecounter {
	const struct cyclecounter *cc;
	cycle_t cycle_last;
	u64 nsec;
};

/**
 * cyclecounter_cyc2ns - converts cycle counter cycles to nanoseconds
 * @tc:		Pointer to cycle counter.
 * @cycles:	Cycles
 *
 * XXX - This could use some mult_lxl_ll() asm optimization. Same code
 * as in cyc2ns, but with unsigned result.
 */
static inline u64 cyclecounter_cyc2ns(const struct cyclecounter *cc,
				      cycle_t cycles)
{
	u64 ret = (u64)cycles;
	ret = (ret * cc->mult) >> cc->shift;
	return ret;
}

/**
 * timecounter_init - initialize a time counter
 * @tc:			Pointer to time counter which is to be initialized/reset
 * @cc:			A cycle counter, ready to be used.
 * @start_tstamp:	Arbitrary initial time stamp.
 *
 * After this call the current cycle register (roughly) corresponds to
 * the initial time stamp. Every call to timecounter_read() increments
 * the time stamp counter by the number of elapsed nanoseconds.
 */
extern void timecounter_init(struct timecounter *tc,
			     const struct cyclecounter *cc,
			     u64 start_tstamp);

/**
 * timecounter_read - return nanoseconds elapsed since timecounter_init()
 *                    plus the initial time stamp
 * @tc:          Pointer to time counter.
 *
 * In other words, keeps track of time since the same epoch as
 * the function which generated the initial time stamp.
 */
extern u64 timecounter_read(struct timecounter *tc);

/**
 * timecounter_cyc2time - convert a cycle counter to same
 *                        time base as values returned by
 *                        timecounter_read()
 * @tc:		Pointer to time counter.
 * @cycle:	a value returned by tc->cc->read()
 *
 * Cycle counts that are converted correctly as long as they
 * fall into the interval [-1/2 max cycle count, +1/2 max cycle count],
 * with "max cycle count" == cs->mask+1.
 *
 * This allows conversion of cycle counter values which were generated
 * in the past.
 */
extern u64 timecounter_cyc2time(struct timecounter *tc,
				cycle_t cycle_tstamp);

/**
 * struct clocksource - hardware abstraction for a free running counter
 *	Provides mostly state-free accessors to the underlying hardware.
 *	This is the structure used for system time.
 *
 * @name:		ptr to clocksource name
 * @list:		list head for registration
 * @rating:		rating value for selection (higher is better)
 *			To avoid rating inflation the following
 *			list should give you a guide as to how
 *			to assign your clocksource a rating
 *			1-99: Unfit for real use
 *				Only available for bootup and testing purposes.
 *			100-199: Base level usability.
 *				Functional for real use, but not desired.
 *			200-299: Good.
 *				A correct and usable clocksource.
 *			300-399: Desired.
 *				A reasonably fast and accurate clocksource.
 *			400-499: Perfect
 *				The ideal clocksource. A must-use where
 *				available.
 * @read:		returns a cycle value, passes clocksource as argument
 * @enable:		optional function to enable the clocksource
 * @disable:		optional function to disable the clocksource
 * @mask:		bitmask for two's complement
 *			subtraction of non 64 bit counters
 * @mult:		cycle to nanosecond multiplier
 * @shift:		cycle to nanosecond divisor (power of two)
 * @max_idle_ns:	max idle time permitted by the clocksource (nsecs)
 * @flags:		flags describing special properties
 * @vread:		vsyscall based read
 * @suspend:		suspend function for the clocksource, if necessary
 * @resume:		resume function for the clocksource, if necessary
 */
struct clocksource {
	/*
	 * First part of structure is read mostly
	 */
	const char *name;
	struct list_head list;
	int rating;
	cycle_t (*read)(struct clocksource *cs);
	int (*enable)(struct clocksource *cs);
	void (*disable)(struct clocksource *cs);
	cycle_t mask;
	u32 mult;
	u32 shift;
	u64 max_idle_ns;
	unsigned long flags;
	cycle_t (*vread)(void);
	void (*suspend)(struct clocksource *cs);
	void (*resume)(struct clocksource *cs);
#ifdef CONFIG_IA64
	void *fsys_mmio;        /* used by fsyscall asm code */
#define CLKSRC_FSYS_MMIO_SET(mmio, addr)      ((mmio) = (addr))
#else
#define CLKSRC_FSYS_MMIO_SET(mmio, addr)      do { } while (0)
#endif

	/*
	 * Second part is written at each timer interrupt
	 * Keep it in a different cache line to dirty no
	 * more than one cache line.
	 */
	cycle_t cycle_last ____cacheline_aligned_in_smp;

#ifdef CONFIG_CLOCKSOURCE_WATCHDOG
	/* Watchdog related data, used by the framework */
	struct list_head wd_list;
	cycle_t wd_last;
#endif
};

/*
 * Clock source flags bits::
 */
#define CLOCK_SOURCE_IS_CONTINUOUS		0x01
#define CLOCK_SOURCE_MUST_VERIFY		0x02

#define CLOCK_SOURCE_WATCHDOG			0x10
#define CLOCK_SOURCE_VALID_FOR_HRES		0x20
#define CLOCK_SOURCE_UNSTABLE			0x40

/* simplify initialization of mask field */
#define CLOCKSOURCE_MASK(bits) (cycle_t)((bits) < 64 ? ((1ULL<<(bits))-1) : -1)

/**
 * clocksource_khz2mult - calculates mult from khz and shift
 * @khz:		Clocksource frequency in KHz
 * @shift_constant:	Clocksource shift factor
 *
 * Helper functions that converts a khz counter frequency to a timsource
 * multiplier, given the clocksource shift value
 */
static inline u32 clocksource_khz2mult(u32 khz, u32 shift_constant)
{
	/*  khz = cyc/(Million ns)
	 *  mult/2^shift  = ns/cyc
	 *  mult = ns/cyc * 2^shift
	 *  mult = 1Million/khz * 2^shift
	 *  mult = 1000000 * 2^shift / khz
	 *  mult = (1000000<<shift) / khz
	 */
	u64 tmp = ((u64)1000000) << shift_constant;

	tmp += khz/2; /* round for do_div */
	do_div(tmp, khz);

	return (u32)tmp;
}

/**
 * clocksource_hz2mult - calculates mult from hz and shift
 * @hz:			Clocksource frequency in Hz
 * @shift_constant:	Clocksource shift factor
 *
 * Helper functions that converts a hz counter
 * frequency to a timsource multiplier, given the
 * clocksource shift value
 */
static inline u32 clocksource_hz2mult(u32 hz, u32 shift_constant)
{
	/*  hz = cyc/(Billion ns)
	 *  mult/2^shift  = ns/cyc
	 *  mult = ns/cyc * 2^shift
	 *  mult = 1Billion/hz * 2^shift
	 *  mult = 1000000000 * 2^shift / hz
	 *  mult = (1000000000<<shift) / hz
	 */
	u64 tmp = ((u64)1000000000) << shift_constant;

	tmp += hz/2; /* round for do_div */
	do_div(tmp, hz);

	return (u32)tmp;
}

/**
 * clocksource_cyc2ns - converts clocksource cycles to nanoseconds
 *
 * Converts cycles to nanoseconds, using the given mult and shift.
 *
 * XXX - This could use some mult_lxl_ll() asm optimization
 */
static inline s64 clocksource_cyc2ns(cycle_t cycles, u32 mult, u32 shift)
{
	return ((u64) cycles * mult) >> shift;
}


extern int clocksource_register(struct clocksource*);
extern void clocksource_unregister(struct clocksource*);
extern void clocksource_touch_watchdog(void);
extern struct clocksource* clocksource_get_next(void);
extern void clocksource_change_rating(struct clocksource *cs, int rating);
extern void clocksource_suspend(void);
extern void clocksource_resume(void);
extern struct clocksource * __init __weak clocksource_default_clock(void);
extern void clocksource_mark_unstable(struct clocksource *cs);

extern void
clocks_calc_mult_shift(u32 *mult, u32 *shift, u32 from, u32 to, u32 minsec);

/*
 * Don't call __clocksource_register_scale directly, use
 * clocksource_register_hz/khz
 */
extern int
__clocksource_register_scale(struct clocksource *cs, u32 scale, u32 freq);
extern void
__clocksource_updatefreq_scale(struct clocksource *cs, u32 scale, u32 freq);

static inline int clocksource_register_hz(struct clocksource *cs, u32 hz)
{
	return __clocksource_register_scale(cs, 1, hz);
}

static inline int clocksource_register_khz(struct clocksource *cs, u32 khz)
{
	return __clocksource_register_scale(cs, 1000, khz);
}

static inline void __clocksource_updatefreq_hz(struct clocksource *cs, u32 hz)
{
	__clocksource_updatefreq_scale(cs, 1, hz);
}

static inline void __clocksource_updatefreq_khz(struct clocksource *cs, u32 khz)
{
	__clocksource_updatefreq_scale(cs, 1000, khz);
}

static inline void
clocksource_calc_mult_shift(struct clocksource *cs, u32 freq, u32 minsec)
{
	return clocks_calc_mult_shift(&cs->mult, &cs->shift, freq,
				      NSEC_PER_SEC, minsec);
}

#ifdef CONFIG_GENERIC_TIME_VSYSCALL
extern void
update_vsyscall(struct timespec *ts, struct timespec *wtm,
			struct clocksource *c, u32 mult);
extern void update_vsyscall_tz(void);
#else
static inline void
update_vsyscall(struct timespec *ts, struct timespec *wtm,
			struct clocksource *c, u32 mult)
{
}

static inline void update_vsyscall_tz(void)
{
}
#endif

extern void timekeeping_notify(struct clocksource *clock);

<<<<<<< HEAD
extern cycle_t clocksource_mmio_readl_up(struct clocksource *);
extern cycle_t clocksource_mmio_readl_down(struct clocksource *);
extern cycle_t clocksource_mmio_readw_up(struct clocksource *);
extern cycle_t clocksource_mmio_readw_down(struct clocksource *);

extern int clocksource_mmio_init(void __iomem *, const char *,
	unsigned long, int, unsigned, cycle_t (*)(struct clocksource *));
=======
extern int clocksource_i8253_init(void);
>>>>>>> 798778b8

#endif /* _LINUX_CLOCKSOURCE_H */<|MERGE_RESOLUTION|>--- conflicted
+++ resolved
@@ -341,7 +341,6 @@
 
 extern void timekeeping_notify(struct clocksource *clock);
 
-<<<<<<< HEAD
 extern cycle_t clocksource_mmio_readl_up(struct clocksource *);
 extern cycle_t clocksource_mmio_readl_down(struct clocksource *);
 extern cycle_t clocksource_mmio_readw_up(struct clocksource *);
@@ -349,8 +348,7 @@
 
 extern int clocksource_mmio_init(void __iomem *, const char *,
 	unsigned long, int, unsigned, cycle_t (*)(struct clocksource *));
-=======
+
 extern int clocksource_i8253_init(void);
->>>>>>> 798778b8
 
 #endif /* _LINUX_CLOCKSOURCE_H */