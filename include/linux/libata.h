/*
 *  Copyright 2003-2005 Red Hat, Inc.  All rights reserved.
 *  Copyright 2003-2005 Jeff Garzik
 *
 *
 *  This program is free software; you can redistribute it and/or modify
 *  it under the terms of the GNU General Public License as published by
 *  the Free Software Foundation; either version 2, or (at your option)
 *  any later version.
 *
 *  This program is distributed in the hope that it will be useful,
 *  but WITHOUT ANY WARRANTY; without even the implied warranty of
 *  MERCHANTABILITY or FITNESS FOR A PARTICULAR PURPOSE.  See the
 *  GNU General Public License for more details.
 *
 *  You should have received a copy of the GNU General Public License
 *  along with this program; see the file COPYING.  If not, write to
 *  the Free Software Foundation, 675 Mass Ave, Cambridge, MA 02139, USA.
 *
 *
 *  libata documentation is available via 'make {ps|pdf}docs',
 *  as Documentation/DocBook/libata.*
 *
 */

#ifndef __LINUX_LIBATA_H__
#define __LINUX_LIBATA_H__

#include <linux/delay.h>
#include <linux/jiffies.h>
#include <linux/interrupt.h>
#include <linux/dma-mapping.h>
#include <linux/scatterlist.h>
#include <linux/io.h>
#include <linux/ata.h>
#include <linux/workqueue.h>
#include <scsi/scsi_host.h>
#include <linux/acpi.h>
#include <linux/cdrom.h>

/*
 * Define if arch has non-standard setup.  This is a _PCI_ standard
 * not a legacy or ISA standard.
 */
#ifdef CONFIG_ATA_NONSTANDARD
#include <asm/libata-portmap.h>
#else
#include <asm-generic/libata-portmap.h>
#endif

/*
 * compile-time options: to be removed as soon as all the drivers are
 * converted to the new debugging mechanism
 */
#undef ATA_DEBUG		/* debugging output */
#undef ATA_VERBOSE_DEBUG	/* yet more debugging output */
#undef ATA_IRQ_TRAP		/* define to ack screaming irqs */
#undef ATA_NDEBUG		/* define to disable quick runtime checks */


/* note: prints function name for you */
#ifdef ATA_DEBUG
#define DPRINTK(fmt, args...) printk(KERN_ERR "%s: " fmt, __func__, ## args)
#ifdef ATA_VERBOSE_DEBUG
#define VPRINTK(fmt, args...) printk(KERN_ERR "%s: " fmt, __func__, ## args)
#else
#define VPRINTK(fmt, args...)
#endif	/* ATA_VERBOSE_DEBUG */
#else
#define DPRINTK(fmt, args...)
#define VPRINTK(fmt, args...)
#endif	/* ATA_DEBUG */

#define BPRINTK(fmt, args...) if (ap->flags & ATA_FLAG_DEBUGMSG) printk(KERN_ERR "%s: " fmt, __func__, ## args)

/* NEW: debug levels */
#define HAVE_LIBATA_MSG 1

enum {
	ATA_MSG_DRV	= 0x0001,
	ATA_MSG_INFO	= 0x0002,
	ATA_MSG_PROBE	= 0x0004,
	ATA_MSG_WARN	= 0x0008,
	ATA_MSG_MALLOC	= 0x0010,
	ATA_MSG_CTL	= 0x0020,
	ATA_MSG_INTR	= 0x0040,
	ATA_MSG_ERR	= 0x0080,
};

#define ata_msg_drv(p)    ((p)->msg_enable & ATA_MSG_DRV)
#define ata_msg_info(p)   ((p)->msg_enable & ATA_MSG_INFO)
#define ata_msg_probe(p)  ((p)->msg_enable & ATA_MSG_PROBE)
#define ata_msg_warn(p)   ((p)->msg_enable & ATA_MSG_WARN)
#define ata_msg_malloc(p) ((p)->msg_enable & ATA_MSG_MALLOC)
#define ata_msg_ctl(p)    ((p)->msg_enable & ATA_MSG_CTL)
#define ata_msg_intr(p)   ((p)->msg_enable & ATA_MSG_INTR)
#define ata_msg_err(p)    ((p)->msg_enable & ATA_MSG_ERR)

static inline u32 ata_msg_init(int dval, int default_msg_enable_bits)
{
	if (dval < 0 || dval >= (sizeof(u32) * 8))
		return default_msg_enable_bits; /* should be 0x1 - only driver info msgs */
	if (!dval)
		return 0;
	return (1 << dval) - 1;
}

/* defines only for the constants which don't work well as enums */
#define ATA_TAG_POISON		0xfafbfcfdU

enum {
	/* various global constants */
	LIBATA_MAX_PRD		= ATA_MAX_PRD / 2,
	LIBATA_DUMB_MAX_PRD	= ATA_MAX_PRD / 4,	/* Worst case */
	ATA_DEF_QUEUE		= 1,
	/* tag ATA_MAX_QUEUE - 1 is reserved for internal commands */
	ATA_MAX_QUEUE		= 32,
	ATA_TAG_INTERNAL	= ATA_MAX_QUEUE - 1,
	ATA_SHORT_PAUSE		= 16,

	ATAPI_MAX_DRAIN		= 16 << 10,

	ATA_ALL_DEVICES		= (1 << ATA_MAX_DEVICES) - 1,

	ATA_SHT_EMULATED	= 1,
	ATA_SHT_CMD_PER_LUN	= 1,
	ATA_SHT_THIS_ID		= -1,
	ATA_SHT_USE_CLUSTERING	= 1,

	/* struct ata_device stuff */
	ATA_DFLAG_LBA		= (1 << 0), /* device supports LBA */
	ATA_DFLAG_LBA48		= (1 << 1), /* device supports LBA48 */
	ATA_DFLAG_CDB_INTR	= (1 << 2), /* device asserts INTRQ when ready for CDB */
	ATA_DFLAG_NCQ		= (1 << 3), /* device supports NCQ */
	ATA_DFLAG_FLUSH_EXT	= (1 << 4), /* do FLUSH_EXT instead of FLUSH */
	ATA_DFLAG_ACPI_PENDING	= (1 << 5), /* ACPI resume action pending */
	ATA_DFLAG_ACPI_FAILED	= (1 << 6), /* ACPI on devcfg has failed */
	ATA_DFLAG_AN		= (1 << 7), /* AN configured */
	ATA_DFLAG_HIPM		= (1 << 8), /* device supports HIPM */
	ATA_DFLAG_DIPM		= (1 << 9), /* device supports DIPM */
	ATA_DFLAG_DMADIR	= (1 << 10), /* device requires DMADIR */
	ATA_DFLAG_CFG_MASK	= (1 << 12) - 1,

	ATA_DFLAG_PIO		= (1 << 12), /* device limited to PIO mode */
	ATA_DFLAG_NCQ_OFF	= (1 << 13), /* device limited to non-NCQ mode */
	ATA_DFLAG_SLEEPING	= (1 << 15), /* device is sleeping */
	ATA_DFLAG_DUBIOUS_XFER	= (1 << 16), /* data transfer not verified */
	ATA_DFLAG_NO_UNLOAD	= (1 << 17), /* device doesn't support unload */
	ATA_DFLAG_UNLOCK_HPA	= (1 << 18), /* unlock HPA */
	ATA_DFLAG_INIT_MASK	= (1 << 24) - 1,

	ATA_DFLAG_DETACH	= (1 << 24),
	ATA_DFLAG_DETACHED	= (1 << 25),

	ATA_DEV_UNKNOWN		= 0,	/* unknown device */
	ATA_DEV_ATA		= 1,	/* ATA device */
	ATA_DEV_ATA_UNSUP	= 2,	/* ATA device (unsupported) */
	ATA_DEV_ATAPI		= 3,	/* ATAPI device */
	ATA_DEV_ATAPI_UNSUP	= 4,	/* ATAPI device (unsupported) */
	ATA_DEV_PMP		= 5,	/* SATA port multiplier */
	ATA_DEV_PMP_UNSUP	= 6,	/* SATA port multiplier (unsupported) */
	ATA_DEV_SEMB		= 7,	/* SEMB */
	ATA_DEV_SEMB_UNSUP	= 8,	/* SEMB (unsupported) */
	ATA_DEV_NONE		= 9,	/* no device */

	/* struct ata_link flags */
	ATA_LFLAG_NO_HRST	= (1 << 1), /* avoid hardreset */
	ATA_LFLAG_NO_SRST	= (1 << 2), /* avoid softreset */
	ATA_LFLAG_ASSUME_ATA	= (1 << 3), /* assume ATA class */
	ATA_LFLAG_ASSUME_SEMB	= (1 << 4), /* assume SEMB class */
	ATA_LFLAG_ASSUME_CLASS	= ATA_LFLAG_ASSUME_ATA | ATA_LFLAG_ASSUME_SEMB,
	ATA_LFLAG_NO_RETRY	= (1 << 5), /* don't retry this link */
	ATA_LFLAG_DISABLED	= (1 << 6), /* link is disabled */
	ATA_LFLAG_SW_ACTIVITY	= (1 << 7), /* keep activity stats */

	/* struct ata_port flags */
	ATA_FLAG_SLAVE_POSS	= (1 << 0), /* host supports slave dev */
					    /* (doesn't imply presence) */
	ATA_FLAG_SATA		= (1 << 1),
	ATA_FLAG_NO_LEGACY	= (1 << 2), /* no legacy mode check */
	ATA_FLAG_MMIO		= (1 << 3), /* use MMIO, not PIO */
	ATA_FLAG_SRST		= (1 << 4), /* (obsolete) use ATA SRST, not E.D.D. */
	ATA_FLAG_SATA_RESET	= (1 << 5), /* (obsolete) use COMRESET */
	ATA_FLAG_NO_ATAPI	= (1 << 6), /* No ATAPI support */
	ATA_FLAG_PIO_DMA	= (1 << 7), /* PIO cmds via DMA */
	ATA_FLAG_PIO_LBA48	= (1 << 8), /* Host DMA engine is LBA28 only */
	ATA_FLAG_PIO_POLLING	= (1 << 9), /* use polling PIO if LLD
					     * doesn't handle PIO interrupts */
	ATA_FLAG_NCQ		= (1 << 10), /* host supports NCQ */
	ATA_FLAG_NO_POWEROFF_SPINDOWN = (1 << 11), /* don't spindown before poweroff */
	ATA_FLAG_NO_HIBERNATE_SPINDOWN = (1 << 12), /* don't spindown before hibernation */
	ATA_FLAG_DEBUGMSG	= (1 << 13),
	ATA_FLAG_FPDMA_AA		= (1 << 14), /* driver supports Auto-Activate */
	ATA_FLAG_IGN_SIMPLEX	= (1 << 15), /* ignore SIMPLEX */
	ATA_FLAG_NO_IORDY	= (1 << 16), /* controller lacks iordy */
	ATA_FLAG_ACPI_SATA	= (1 << 17), /* need native SATA ACPI layout */
	ATA_FLAG_AN		= (1 << 18), /* controller supports AN */
	ATA_FLAG_PMP		= (1 << 19), /* controller supports PMP */
	ATA_FLAG_IPM		= (1 << 20), /* driver can handle IPM */
	ATA_FLAG_EM		= (1 << 21), /* driver supports enclosure
					      * management */
	ATA_FLAG_SW_ACTIVITY	= (1 << 22), /* driver supports sw activity
					      * led */

	/* bits 24:31 of ap->flags are reserved for LLD specific flags */


	/* struct ata_port pflags */
	ATA_PFLAG_EH_PENDING	= (1 << 0), /* EH pending */
	ATA_PFLAG_EH_IN_PROGRESS = (1 << 1), /* EH in progress */
	ATA_PFLAG_FROZEN	= (1 << 2), /* port is frozen */
	ATA_PFLAG_RECOVERED	= (1 << 3), /* recovery action performed */
	ATA_PFLAG_LOADING	= (1 << 4), /* boot/loading probe */
	ATA_PFLAG_SCSI_HOTPLUG	= (1 << 6), /* SCSI hotplug scheduled */
	ATA_PFLAG_INITIALIZING	= (1 << 7), /* being initialized, don't touch */
	ATA_PFLAG_RESETTING	= (1 << 8), /* reset in progress */
	ATA_PFLAG_UNLOADING	= (1 << 9), /* driver is being unloaded */
	ATA_PFLAG_UNLOADED	= (1 << 10), /* driver is unloaded */

	ATA_PFLAG_SUSPENDED	= (1 << 17), /* port is suspended (power) */
	ATA_PFLAG_PM_PENDING	= (1 << 18), /* PM operation pending */
	ATA_PFLAG_INIT_GTM_VALID = (1 << 19), /* initial gtm data valid */

	ATA_PFLAG_PIO32		= (1 << 20),  /* 32bit PIO */
	ATA_PFLAG_PIO32CHANGE	= (1 << 21),  /* 32bit PIO can be turned on/off */

	/* struct ata_queued_cmd flags */
	ATA_QCFLAG_ACTIVE	= (1 << 0), /* cmd not yet ack'd to scsi lyer */
	ATA_QCFLAG_DMAMAP	= (1 << 1), /* SG table is DMA mapped */
	ATA_QCFLAG_IO		= (1 << 3), /* standard IO command */
	ATA_QCFLAG_RESULT_TF	= (1 << 4), /* result TF requested */
	ATA_QCFLAG_CLEAR_EXCL	= (1 << 5), /* clear excl_link on completion */
	ATA_QCFLAG_QUIET	= (1 << 6), /* don't report device error */
	ATA_QCFLAG_RETRY	= (1 << 7), /* retry after failure */

	ATA_QCFLAG_FAILED	= (1 << 16), /* cmd failed and is owned by EH */
	ATA_QCFLAG_SENSE_VALID	= (1 << 17), /* sense data valid */
	ATA_QCFLAG_EH_SCHEDULED = (1 << 18), /* EH scheduled (obsolete) */

	/* host set flags */
	ATA_HOST_SIMPLEX	= (1 << 0),	/* Host is simplex, one DMA channel per host only */
	ATA_HOST_STARTED	= (1 << 1),	/* Host started */
	ATA_HOST_PARALLEL_SCAN	= (1 << 2),	/* Ports on this host can be scanned in parallel */

	/* bits 24:31 of host->flags are reserved for LLD specific flags */

	/* various lengths of time */
	ATA_TMOUT_BOOT		= 30000,	/* heuristic */
	ATA_TMOUT_BOOT_QUICK	=  7000,	/* heuristic */
	ATA_TMOUT_INTERNAL_QUICK = 5000,
	ATA_TMOUT_MAX_PARK	= 30000,

	/*
	 * GoVault needs 2s and iVDR disk HHD424020F7SV00 800ms.  2s
	 * is too much without parallel probing.  Use 2s if parallel
	 * probing is available, 800ms otherwise.
	 */
	ATA_TMOUT_FF_WAIT_LONG	=  2000,
	ATA_TMOUT_FF_WAIT	=   800,

	/* Spec mandates to wait for ">= 2ms" before checking status
	 * after reset.  We wait 150ms, because that was the magic
	 * delay used for ATAPI devices in Hale Landis's ATADRVR, for
	 * the period of time between when the ATA command register is
	 * written, and then status is checked.  Because waiting for
	 * "a while" before checking status is fine, post SRST, we
	 * perform this magic delay here as well.
	 *
	 * Old drivers/ide uses the 2mS rule and then waits for ready.
	 */
	ATA_WAIT_AFTER_RESET	=  150,

	/* If PMP is supported, we have to do follow-up SRST.  As some
	 * PMPs don't send D2H Reg FIS after hardreset, LLDs are
	 * advised to wait only for the following duration before
	 * doing SRST.
	 */
	ATA_TMOUT_PMP_SRST_WAIT	= 5000,

	/* ATA bus states */
	BUS_UNKNOWN		= 0,
	BUS_DMA			= 1,
	BUS_IDLE		= 2,
	BUS_NOINTR		= 3,
	BUS_NODATA		= 4,
	BUS_TIMER		= 5,
	BUS_PIO			= 6,
	BUS_EDD			= 7,
	BUS_IDENTIFY		= 8,
	BUS_PACKET		= 9,

	/* SATA port states */
	PORT_UNKNOWN		= 0,
	PORT_ENABLED		= 1,
	PORT_DISABLED		= 2,

	/* encoding various smaller bitmaps into a single
	 * unsigned long bitmap
	 */
	ATA_NR_PIO_MODES	= 7,
	ATA_NR_MWDMA_MODES	= 5,
	ATA_NR_UDMA_MODES	= 8,

	ATA_SHIFT_PIO		= 0,
	ATA_SHIFT_MWDMA		= ATA_SHIFT_PIO + ATA_NR_PIO_MODES,
	ATA_SHIFT_UDMA		= ATA_SHIFT_MWDMA + ATA_NR_MWDMA_MODES,

	/* size of buffer to pad xfers ending on unaligned boundaries */
	ATA_DMA_PAD_SZ		= 4,

	/* ering size */
	ATA_ERING_SIZE		= 32,

	/* return values for ->qc_defer */
	ATA_DEFER_LINK		= 1,
	ATA_DEFER_PORT		= 2,

	/* desc_len for ata_eh_info and context */
	ATA_EH_DESC_LEN		= 80,

	/* reset / recovery action types */
	ATA_EH_REVALIDATE	= (1 << 0),
	ATA_EH_SOFTRESET	= (1 << 1), /* meaningful only in ->prereset */
	ATA_EH_HARDRESET	= (1 << 2), /* meaningful only in ->prereset */
	ATA_EH_RESET		= ATA_EH_SOFTRESET | ATA_EH_HARDRESET,
	ATA_EH_ENABLE_LINK	= (1 << 3),
	ATA_EH_LPM		= (1 << 4),  /* link power management action */
	ATA_EH_PARK		= (1 << 5), /* unload heads and stop I/O */

	ATA_EH_PERDEV_MASK	= ATA_EH_REVALIDATE | ATA_EH_PARK,
	ATA_EH_ALL_ACTIONS	= ATA_EH_REVALIDATE | ATA_EH_RESET |
				  ATA_EH_ENABLE_LINK | ATA_EH_LPM,

	/* ata_eh_info->flags */
	ATA_EHI_HOTPLUGGED	= (1 << 0),  /* could have been hotplugged */
	ATA_EHI_NO_AUTOPSY	= (1 << 2),  /* no autopsy */
	ATA_EHI_QUIET		= (1 << 3),  /* be quiet */

	ATA_EHI_DID_SOFTRESET	= (1 << 16), /* already soft-reset this port */
	ATA_EHI_DID_HARDRESET	= (1 << 17), /* already soft-reset this port */
	ATA_EHI_PRINTINFO	= (1 << 18), /* print configuration info */
	ATA_EHI_SETMODE		= (1 << 19), /* configure transfer mode */
	ATA_EHI_POST_SETMODE	= (1 << 20), /* revaildating after setmode */

	ATA_EHI_DID_RESET	= ATA_EHI_DID_SOFTRESET | ATA_EHI_DID_HARDRESET,

	/* mask of flags to transfer *to* the slave link */
	ATA_EHI_TO_SLAVE_MASK	= ATA_EHI_NO_AUTOPSY | ATA_EHI_QUIET,

	/* max tries if error condition is still set after ->error_handler */
	ATA_EH_MAX_TRIES	= 5,

	/* sometimes resuming a link requires several retries */
	ATA_LINK_RESUME_TRIES	= 5,

	/* how hard are we gonna try to probe/recover devices */
	ATA_PROBE_MAX_TRIES	= 3,
	ATA_EH_DEV_TRIES	= 3,
	ATA_EH_PMP_TRIES	= 5,
	ATA_EH_PMP_LINK_TRIES	= 3,

	SATA_PMP_RW_TIMEOUT	= 3000,		/* PMP read/write timeout */

	/* This should match the actual table size of
	 * ata_eh_cmd_timeout_table in libata-eh.c.
	 */
	ATA_EH_CMD_TIMEOUT_TABLE_SIZE = 6,

	/* Horkage types. May be set by libata or controller on drives
	   (some horkage may be drive/controller pair dependant */

	ATA_HORKAGE_DIAGNOSTIC	= (1 << 0),	/* Failed boot diag */
	ATA_HORKAGE_NODMA	= (1 << 1),	/* DMA problems */
	ATA_HORKAGE_NONCQ	= (1 << 2),	/* Don't use NCQ */
	ATA_HORKAGE_MAX_SEC_128	= (1 << 3),	/* Limit max sects to 128 */
	ATA_HORKAGE_BROKEN_HPA	= (1 << 4),	/* Broken HPA */
	ATA_HORKAGE_DISABLE	= (1 << 5),	/* Disable it */
	ATA_HORKAGE_HPA_SIZE	= (1 << 6),	/* native size off by one */
	ATA_HORKAGE_IPM		= (1 << 7),	/* Link PM problems */
	ATA_HORKAGE_IVB		= (1 << 8),	/* cbl det validity bit bugs */
	ATA_HORKAGE_STUCK_ERR	= (1 << 9),	/* stuck ERR on next PACKET */
	ATA_HORKAGE_BRIDGE_OK	= (1 << 10),	/* no bridge limits */
	ATA_HORKAGE_ATAPI_MOD16_DMA = (1 << 11), /* use ATAPI DMA for commands
						    not multiple of 16 bytes */
	ATA_HORKAGE_FIRMWARE_WARN = (1 << 12),	/* firmware update warning */
	ATA_HORKAGE_1_5_GBPS	= (1 << 13),	/* force 1.5 Gbps */
	ATA_HORKAGE_NOSETXFER	= (1 << 14),	/* skip SETXFER, SATA only */
	ATA_HORKAGE_BROKEN_FPDMA_AA	= (1 << 15),	/* skip AA */
	ATA_HORKAGE_DUMP_ID	= (1 << 16),	/* dump IDENTIFY data */

	 /* DMA mask for user DMA control: User visible values; DO NOT
	    renumber */
	ATA_DMA_MASK_ATA	= (1 << 0),	/* DMA on ATA Disk */
	ATA_DMA_MASK_ATAPI	= (1 << 1),	/* DMA on ATAPI */
	ATA_DMA_MASK_CFA	= (1 << 2),	/* DMA on CF Card */

	/* ATAPI command types */
	ATAPI_READ		= 0,		/* READs */
	ATAPI_WRITE		= 1,		/* WRITEs */
	ATAPI_READ_CD		= 2,		/* READ CD [MSF] */
	ATAPI_PASS_THRU		= 3,		/* SAT pass-thru */
	ATAPI_MISC		= 4,		/* the rest */

	/* Timing constants */
	ATA_TIMING_SETUP	= (1 << 0),
	ATA_TIMING_ACT8B	= (1 << 1),
	ATA_TIMING_REC8B	= (1 << 2),
	ATA_TIMING_CYC8B	= (1 << 3),
	ATA_TIMING_8BIT		= ATA_TIMING_ACT8B | ATA_TIMING_REC8B |
				  ATA_TIMING_CYC8B,
	ATA_TIMING_ACTIVE	= (1 << 4),
	ATA_TIMING_RECOVER	= (1 << 5),
	ATA_TIMING_DMACK_HOLD	= (1 << 6),
	ATA_TIMING_CYCLE	= (1 << 7),
	ATA_TIMING_UDMA		= (1 << 8),
	ATA_TIMING_ALL		= ATA_TIMING_SETUP | ATA_TIMING_ACT8B |
				  ATA_TIMING_REC8B | ATA_TIMING_CYC8B |
				  ATA_TIMING_ACTIVE | ATA_TIMING_RECOVER |
				  ATA_TIMING_DMACK_HOLD | ATA_TIMING_CYCLE |
				  ATA_TIMING_UDMA,

	/* ACPI constants */
	ATA_ACPI_FILTER_SETXFER	= 1 << 0,
	ATA_ACPI_FILTER_LOCK	= 1 << 1,
	ATA_ACPI_FILTER_DIPM	= 1 << 2,
	ATA_ACPI_FILTER_FPDMA_OFFSET = 1 << 3,	/* FPDMA non-zero offset */
	ATA_ACPI_FILTER_FPDMA_AA = 1 << 4,	/* FPDMA auto activate */

	ATA_ACPI_FILTER_DEFAULT	= ATA_ACPI_FILTER_SETXFER |
				  ATA_ACPI_FILTER_LOCK |
				  ATA_ACPI_FILTER_DIPM,
};

enum ata_xfer_mask {
	ATA_MASK_PIO		= ((1LU << ATA_NR_PIO_MODES) - 1)
					<< ATA_SHIFT_PIO,
	ATA_MASK_MWDMA		= ((1LU << ATA_NR_MWDMA_MODES) - 1)
					<< ATA_SHIFT_MWDMA,
	ATA_MASK_UDMA		= ((1LU << ATA_NR_UDMA_MODES) - 1)
					<< ATA_SHIFT_UDMA,
};

enum hsm_task_states {
	HSM_ST_IDLE,		/* no command on going */
	HSM_ST_FIRST,		/* (waiting the device to)
				   write CDB or first data block */
	HSM_ST,			/* (waiting the device to) transfer data */
	HSM_ST_LAST,		/* (waiting the device to) complete command */
	HSM_ST_ERR,		/* error */
};

enum ata_completion_errors {
	AC_ERR_DEV		= (1 << 0), /* device reported error */
	AC_ERR_HSM		= (1 << 1), /* host state machine violation */
	AC_ERR_TIMEOUT		= (1 << 2), /* timeout */
	AC_ERR_MEDIA		= (1 << 3), /* media error */
	AC_ERR_ATA_BUS		= (1 << 4), /* ATA bus error */
	AC_ERR_HOST_BUS		= (1 << 5), /* host bus error */
	AC_ERR_SYSTEM		= (1 << 6), /* system error */
	AC_ERR_INVALID		= (1 << 7), /* invalid argument */
	AC_ERR_OTHER		= (1 << 8), /* unknown */
	AC_ERR_NODEV_HINT	= (1 << 9), /* polling device detection hint */
	AC_ERR_NCQ		= (1 << 10), /* marker for offending NCQ qc */
};

/* forward declarations */
struct scsi_device;
struct ata_port_operations;
struct ata_port;
struct ata_link;
struct ata_queued_cmd;

/* typedefs */
typedef void (*ata_qc_cb_t) (struct ata_queued_cmd *qc);
typedef int (*ata_prereset_fn_t)(struct ata_link *link, unsigned long deadline);
typedef int (*ata_reset_fn_t)(struct ata_link *link, unsigned int *classes,
			      unsigned long deadline);
typedef void (*ata_postreset_fn_t)(struct ata_link *link, unsigned int *classes);

/*
 * host pm policy: If you alter this, you also need to alter libata-scsi.c
 * (for the ascii descriptions)
 */
enum link_pm {
	NOT_AVAILABLE,
	MIN_POWER,
	MAX_PERFORMANCE,
	MEDIUM_POWER,
};
extern struct device_attribute dev_attr_link_power_management_policy;
extern struct device_attribute dev_attr_unload_heads;
extern struct device_attribute dev_attr_em_message_type;
extern struct device_attribute dev_attr_em_message;
extern struct device_attribute dev_attr_sw_activity;

enum sw_activity {
	OFF,
	BLINK_ON,
	BLINK_OFF,
};

#ifdef CONFIG_ATA_SFF
struct ata_ioports {
	void __iomem		*cmd_addr;
	void __iomem		*data_addr;
	void __iomem		*error_addr;
	void __iomem		*feature_addr;
	void __iomem		*nsect_addr;
	void __iomem		*lbal_addr;
	void __iomem		*lbam_addr;
	void __iomem		*lbah_addr;
	void __iomem		*device_addr;
	void __iomem		*status_addr;
	void __iomem		*command_addr;
	void __iomem		*altstatus_addr;
	void __iomem		*ctl_addr;
#ifdef CONFIG_ATA_BMDMA
	void __iomem		*bmdma_addr;
#endif /* CONFIG_ATA_BMDMA */
	void __iomem		*scr_addr;
};
#endif /* CONFIG_ATA_SFF */

struct ata_host {
	spinlock_t		lock;
	struct device 		*dev;
	void __iomem * const	*iomap;
	unsigned int		n_ports;
	void			*private_data;
	struct ata_port_operations *ops;
	unsigned long		flags;
#ifdef CONFIG_ATA_ACPI
	acpi_handle		acpi_handle;
#endif
	struct ata_port		*simplex_claimed;	/* channel owning the DMA */
	struct ata_port		*ports[0];
};

struct ata_queued_cmd {
	struct ata_port		*ap;
	struct ata_device	*dev;

	struct scsi_cmnd	*scsicmd;
	void			(*scsidone)(struct scsi_cmnd *);

	struct ata_taskfile	tf;
	u8			cdb[ATAPI_CDB_LEN];

	unsigned long		flags;		/* ATA_QCFLAG_xxx */
	unsigned int		tag;
	unsigned int		n_elem;
	unsigned int		orig_n_elem;

	int			dma_dir;

	unsigned int		sect_size;

	unsigned int		nbytes;
	unsigned int		extrabytes;
	unsigned int		curbytes;

	struct scatterlist	*cursg;
	unsigned int		cursg_ofs;

	struct scatterlist	sgent;

	struct scatterlist	*sg;

	unsigned int		err_mask;
	struct ata_taskfile	result_tf;
	ata_qc_cb_t		complete_fn;

	void			*private_data;
	void			*lldd_task;
};

struct ata_port_stats {
	unsigned long		unhandled_irq;
	unsigned long		idle_irq;
	unsigned long		rw_reqbuf;
};

struct ata_ering_entry {
	unsigned int		eflags;
	unsigned int		err_mask;
	u64			timestamp;
};

struct ata_ering {
	int			cursor;
	struct ata_ering_entry	ring[ATA_ERING_SIZE];
};

struct ata_device {
	struct ata_link		*link;
	unsigned int		devno;		/* 0 or 1 */
	unsigned int		horkage;	/* List of broken features */
	unsigned long		flags;		/* ATA_DFLAG_xxx */
	struct scsi_device	*sdev;		/* attached SCSI device */
	void			*private_data;
#ifdef CONFIG_ATA_ACPI
	acpi_handle		acpi_handle;
	union acpi_object	*gtf_cache;
	unsigned int		gtf_filter;
#endif
	/* n_sector is CLEAR_BEGIN, read comment above CLEAR_BEGIN */
	u64			n_sectors;	/* size of device, if ATA */
	u64			n_native_sectors; /* native size, if ATA */
	unsigned int		class;		/* ATA_DEV_xxx */
	unsigned long		unpark_deadline;

	u8			pio_mode;
	u8			dma_mode;
	u8			xfer_mode;
	unsigned int		xfer_shift;	/* ATA_SHIFT_xxx */

	unsigned int		multi_count;	/* sectors count for
						   READ/WRITE MULTIPLE */
	unsigned int		max_sectors;	/* per-device max sectors */
	unsigned int		cdb_len;

	/* per-dev xfer mask */
	unsigned long		pio_mask;
	unsigned long		mwdma_mask;
	unsigned long		udma_mask;

	/* for CHS addressing */
	u16			cylinders;	/* Number of cylinders */
	u16			heads;		/* Number of heads */
	u16			sectors;	/* Number of sectors per track */

	union {
		u16		id[ATA_ID_WORDS]; /* IDENTIFY xxx DEVICE data */
		u32		gscr[SATA_PMP_GSCR_DWORDS]; /* PMP GSCR block */
	};

	/* error history */
	int			spdn_cnt;
	/* ering is CLEAR_END, read comment above CLEAR_END */
	struct ata_ering	ering;
};

/* Fields between ATA_DEVICE_CLEAR_BEGIN and ATA_DEVICE_CLEAR_END are
 * cleared to zero on ata_dev_init().
 */
#define ATA_DEVICE_CLEAR_BEGIN		offsetof(struct ata_device, n_sectors)
#define ATA_DEVICE_CLEAR_END		offsetof(struct ata_device, ering)

struct ata_eh_info {
	struct ata_device	*dev;		/* offending device */
	u32			serror;		/* SError from LLDD */
	unsigned int		err_mask;	/* port-wide err_mask */
	unsigned int		action;		/* ATA_EH_* action mask */
	unsigned int		dev_action[ATA_MAX_DEVICES]; /* dev EH action */
	unsigned int		flags;		/* ATA_EHI_* flags */

	unsigned int		probe_mask;

	char			desc[ATA_EH_DESC_LEN];
	int			desc_len;
};

struct ata_eh_context {
	struct ata_eh_info	i;
	int			tries[ATA_MAX_DEVICES];
	int			cmd_timeout_idx[ATA_MAX_DEVICES]
					       [ATA_EH_CMD_TIMEOUT_TABLE_SIZE];
	unsigned int		classes[ATA_MAX_DEVICES];
	unsigned int		did_probe_mask;
	unsigned int		unloaded_mask;
	unsigned int		saved_ncq_enabled;
	u8			saved_xfer_mode[ATA_MAX_DEVICES];
	/* timestamp for the last reset attempt or success */
	unsigned long		last_reset;
};

struct ata_acpi_drive
{
	u32 pio;
	u32 dma;
} __packed;

struct ata_acpi_gtm {
	struct ata_acpi_drive drive[2];
	u32 flags;
} __packed;

struct ata_link {
	struct ata_port		*ap;
	int			pmp;		/* port multiplier port # */

	unsigned int		active_tag;	/* active tag on this link */
	u32			sactive;	/* active NCQ commands */

	unsigned int		flags;		/* ATA_LFLAG_xxx */

	u32			saved_scontrol;	/* SControl on probe */
	unsigned int		hw_sata_spd_limit;
	unsigned int		sata_spd_limit;
	unsigned int		sata_spd;	/* current SATA PHY speed */

	/* record runtime error info, protected by host_set lock */
	struct ata_eh_info	eh_info;
	/* EH context */
	struct ata_eh_context	eh_context;

	struct ata_device	device[ATA_MAX_DEVICES];
};

struct ata_port {
	struct Scsi_Host	*scsi_host; /* our co-allocated scsi host */
	struct ata_port_operations *ops;
	spinlock_t		*lock;
	/* Flags owned by the EH context. Only EH should touch these once the
	   port is active */
	unsigned long		flags;	/* ATA_FLAG_xxx */
	/* Flags that change dynamically, protected by ap->lock */
	unsigned int		pflags; /* ATA_PFLAG_xxx */
	unsigned int		print_id; /* user visible unique port ID */
	unsigned int		port_no; /* 0 based port no. inside the host */

#ifdef CONFIG_ATA_SFF
	struct ata_ioports	ioaddr;	/* ATA cmd/ctl/dma register blocks */
	u8			ctl;	/* cache of ATA control register */
	u8			last_ctl;	/* Cache last written value */
	struct delayed_work	sff_pio_task;
#ifdef CONFIG_ATA_BMDMA
	struct ata_bmdma_prd	*bmdma_prd;	/* BMDMA SG list */
	dma_addr_t		bmdma_prd_dma;	/* and its DMA mapping */
#endif /* CONFIG_ATA_BMDMA */
#endif /* CONFIG_ATA_SFF */

	unsigned int		pio_mask;
	unsigned int		mwdma_mask;
	unsigned int		udma_mask;
	unsigned int		cbl;	/* cable type; ATA_CBL_xxx */

	struct ata_queued_cmd	qcmd[ATA_MAX_QUEUE];
	unsigned long		qc_allocated;
	unsigned int		qc_active;
	int			nr_active_links; /* #links with active qcs */

	struct ata_link		link;		/* host default link */
	struct ata_link		*slave_link;	/* see ata_slave_link_init() */

	int			nr_pmp_links;	/* nr of available PMP links */
	struct ata_link		*pmp_link;	/* array of PMP links */
	struct ata_link		*excl_link;	/* for PMP qc exclusion */

	struct ata_port_stats	stats;
	struct ata_host		*host;
	struct device 		*dev;

<<<<<<< HEAD
	struct mutex		scsi_scan_mutex;
=======
	struct irq_expect	*irq_expect;	/* for irq expecting */

>>>>>>> fa7cd37f
	struct delayed_work	hotplug_task;
	struct work_struct	scsi_rescan_task;

	unsigned int		hsm_task_state;

	u32			msg_enable;
	struct list_head	eh_done_q;
	wait_queue_head_t	eh_wait_q;
	int			eh_tries;
	struct completion	park_req_pending;

	pm_message_t		pm_mesg;
	int			*pm_result;
	enum link_pm		pm_policy;

	struct timer_list	fastdrain_timer;
	unsigned long		fastdrain_cnt;

	int			em_message_type;
	void			*private_data;

#ifdef CONFIG_ATA_ACPI
	acpi_handle		acpi_handle;
	struct ata_acpi_gtm	__acpi_init_gtm; /* use ata_acpi_init_gtm() */
#endif
	/* owned by EH */
	u8			sector_buf[ATA_SECT_SIZE] ____cacheline_aligned;
};

/* The following initializer overrides a method to NULL whether one of
 * its parent has the method defined or not.  This is equivalent to
 * ERR_PTR(-ENOENT).  Unfortunately, ERR_PTR doesn't render a constant
 * expression and thus can't be used as an initializer.
 */
#define ATA_OP_NULL		(void *)(unsigned long)(-ENOENT)

struct ata_port_operations {
	/*
	 * Command execution
	 */
	int  (*qc_defer)(struct ata_queued_cmd *qc);
	int  (*check_atapi_dma)(struct ata_queued_cmd *qc);
	void (*qc_prep)(struct ata_queued_cmd *qc);
	unsigned int (*qc_issue)(struct ata_queued_cmd *qc);
	bool (*qc_fill_rtf)(struct ata_queued_cmd *qc);

	/*
	 * Configuration and exception handling
	 */
	int  (*cable_detect)(struct ata_port *ap);
	unsigned long (*mode_filter)(struct ata_device *dev, unsigned long xfer_mask);
	void (*set_piomode)(struct ata_port *ap, struct ata_device *dev);
	void (*set_dmamode)(struct ata_port *ap, struct ata_device *dev);
	int  (*set_mode)(struct ata_link *link, struct ata_device **r_failed_dev);
	unsigned int (*read_id)(struct ata_device *dev, struct ata_taskfile *tf, u16 *id);

	void (*dev_config)(struct ata_device *dev);

	void (*freeze)(struct ata_port *ap);
	void (*thaw)(struct ata_port *ap);
	ata_prereset_fn_t	prereset;
	ata_reset_fn_t		softreset;
	ata_reset_fn_t		hardreset;
	ata_postreset_fn_t	postreset;
	ata_prereset_fn_t	pmp_prereset;
	ata_reset_fn_t		pmp_softreset;
	ata_reset_fn_t		pmp_hardreset;
	ata_postreset_fn_t	pmp_postreset;
	void (*error_handler)(struct ata_port *ap);
	void (*lost_interrupt)(struct ata_port *ap);
	void (*post_internal_cmd)(struct ata_queued_cmd *qc);

	/*
	 * Optional features
	 */
	int  (*scr_read)(struct ata_link *link, unsigned int sc_reg, u32 *val);
	int  (*scr_write)(struct ata_link *link, unsigned int sc_reg, u32 val);
	void (*pmp_attach)(struct ata_port *ap);
	void (*pmp_detach)(struct ata_port *ap);
	int  (*enable_pm)(struct ata_port *ap, enum link_pm policy);
	void (*disable_pm)(struct ata_port *ap);

	/*
	 * Start, stop, suspend and resume
	 */
	int  (*port_suspend)(struct ata_port *ap, pm_message_t mesg);
	int  (*port_resume)(struct ata_port *ap);
	int  (*port_start)(struct ata_port *ap);
	void (*port_stop)(struct ata_port *ap);
	void (*host_stop)(struct ata_host *host);

#ifdef CONFIG_ATA_SFF
	/*
	 * SFF / taskfile oriented ops
	 */
	void (*sff_dev_select)(struct ata_port *ap, unsigned int device);
	void (*sff_set_devctl)(struct ata_port *ap, u8 ctl);
	u8   (*sff_check_status)(struct ata_port *ap);
	u8   (*sff_check_altstatus)(struct ata_port *ap);
	void (*sff_tf_load)(struct ata_port *ap, const struct ata_taskfile *tf);
	void (*sff_tf_read)(struct ata_port *ap, struct ata_taskfile *tf);
	void (*sff_exec_command)(struct ata_port *ap,
				 const struct ata_taskfile *tf);
	unsigned int (*sff_data_xfer)(struct ata_device *dev,
			unsigned char *buf, unsigned int buflen, int rw);
	void (*sff_irq_on)(struct ata_port *);
	bool (*sff_irq_check)(struct ata_port *);
	void (*sff_irq_clear)(struct ata_port *);
	void (*sff_drain_fifo)(struct ata_queued_cmd *qc);

#ifdef CONFIG_ATA_BMDMA
	void (*bmdma_setup)(struct ata_queued_cmd *qc);
	void (*bmdma_start)(struct ata_queued_cmd *qc);
	void (*bmdma_stop)(struct ata_queued_cmd *qc);
	u8   (*bmdma_status)(struct ata_port *ap);
#endif /* CONFIG_ATA_BMDMA */
#endif /* CONFIG_ATA_SFF */

	ssize_t (*em_show)(struct ata_port *ap, char *buf);
	ssize_t (*em_store)(struct ata_port *ap, const char *message,
			    size_t size);
	ssize_t (*sw_activity_show)(struct ata_device *dev, char *buf);
	ssize_t (*sw_activity_store)(struct ata_device *dev,
				     enum sw_activity val);
	/*
	 * Obsolete
	 */
	void (*phy_reset)(struct ata_port *ap);
	void (*eng_timeout)(struct ata_port *ap);

	/*
	 * ->inherits must be the last field and all the preceding
	 * fields must be pointers.
	 */
	const struct ata_port_operations	*inherits;
};

struct ata_port_info {
	unsigned long		flags;
	unsigned long		link_flags;
	unsigned long		pio_mask;
	unsigned long		mwdma_mask;
	unsigned long		udma_mask;
	struct ata_port_operations *port_ops;
	void 			*private_data;
};

struct ata_timing {
	unsigned short mode;		/* ATA mode */
	unsigned short setup;		/* t1 */
	unsigned short act8b;		/* t2 for 8-bit I/O */
	unsigned short rec8b;		/* t2i for 8-bit I/O */
	unsigned short cyc8b;		/* t0 for 8-bit I/O */
	unsigned short active;		/* t2 or tD */
	unsigned short recover;		/* t2i or tK */
	unsigned short dmack_hold;	/* tj */
	unsigned short cycle;		/* t0 */
	unsigned short udma;		/* t2CYCTYP/2 */
};

/*
 * Core layer - drivers/ata/libata-core.c
 */
extern const unsigned long sata_deb_timing_normal[];
extern const unsigned long sata_deb_timing_hotplug[];
extern const unsigned long sata_deb_timing_long[];

extern struct ata_port_operations ata_dummy_port_ops;
extern const struct ata_port_info ata_dummy_port_info;

static inline const unsigned long *
sata_ehc_deb_timing(struct ata_eh_context *ehc)
{
	if (ehc->i.flags & ATA_EHI_HOTPLUGGED)
		return sata_deb_timing_hotplug;
	else
		return sata_deb_timing_normal;
}

static inline int ata_port_is_dummy(struct ata_port *ap)
{
	return ap->ops == &ata_dummy_port_ops;
}

extern int sata_set_spd(struct ata_link *link);
extern int ata_std_prereset(struct ata_link *link, unsigned long deadline);
extern int ata_wait_after_reset(struct ata_link *link, unsigned long deadline,
				int (*check_ready)(struct ata_link *link));
extern int sata_link_debounce(struct ata_link *link,
			const unsigned long *params, unsigned long deadline);
extern int sata_link_resume(struct ata_link *link, const unsigned long *params,
			    unsigned long deadline);
extern int sata_link_hardreset(struct ata_link *link,
			const unsigned long *timing, unsigned long deadline,
			bool *online, int (*check_ready)(struct ata_link *));
extern int sata_std_hardreset(struct ata_link *link, unsigned int *class,
			      unsigned long deadline);
extern void ata_std_postreset(struct ata_link *link, unsigned int *classes);

extern struct ata_host *ata_host_alloc(struct device *dev, int max_ports);
extern struct ata_host *ata_host_alloc_pinfo(struct device *dev,
			const struct ata_port_info * const * ppi, int n_ports);
extern int ata_slave_link_init(struct ata_port *ap);
extern int ata_host_start(struct ata_host *host);
extern int ata_host_register(struct ata_host *host,
			     struct scsi_host_template *sht);
extern int ata_host_activate(struct ata_host *host, int irq,
			     irq_handler_t irq_handler, unsigned long irq_flags,
			     struct scsi_host_template *sht);
extern void ata_host_detach(struct ata_host *host);
extern void ata_host_init(struct ata_host *, struct device *,
			  unsigned long, struct ata_port_operations *);
extern int ata_scsi_detect(struct scsi_host_template *sht);
extern int ata_scsi_ioctl(struct scsi_device *dev, int cmd, void __user *arg);
extern int ata_scsi_queuecmd(struct scsi_cmnd *cmd, void (*done)(struct scsi_cmnd *));
extern int ata_sas_scsi_ioctl(struct ata_port *ap, struct scsi_device *dev,
			    int cmd, void __user *arg);
extern void ata_sas_port_destroy(struct ata_port *);
extern struct ata_port *ata_sas_port_alloc(struct ata_host *,
					   struct ata_port_info *, struct Scsi_Host *);
extern int ata_sas_port_init(struct ata_port *);
extern int ata_sas_port_start(struct ata_port *ap);
extern void ata_sas_port_stop(struct ata_port *ap);
extern int ata_sas_slave_configure(struct scsi_device *, struct ata_port *);
extern int ata_sas_queuecmd(struct scsi_cmnd *cmd, void (*done)(struct scsi_cmnd *),
			    struct ata_port *ap);
extern int sata_scr_valid(struct ata_link *link);
extern int sata_scr_read(struct ata_link *link, int reg, u32 *val);
extern int sata_scr_write(struct ata_link *link, int reg, u32 val);
extern int sata_scr_write_flush(struct ata_link *link, int reg, u32 val);
extern bool ata_link_online(struct ata_link *link);
extern bool ata_link_offline(struct ata_link *link);
#ifdef CONFIG_PM
extern int ata_host_suspend(struct ata_host *host, pm_message_t mesg);
extern void ata_host_resume(struct ata_host *host);
#endif
extern int ata_ratelimit(void);
extern u32 ata_wait_register(void __iomem *reg, u32 mask, u32 val,
			     unsigned long interval, unsigned long timeout);
extern int atapi_cmd_type(u8 opcode);
extern void ata_tf_to_fis(const struct ata_taskfile *tf,
			  u8 pmp, int is_cmd, u8 *fis);
extern void ata_tf_from_fis(const u8 *fis, struct ata_taskfile *tf);
extern unsigned long ata_pack_xfermask(unsigned long pio_mask,
			unsigned long mwdma_mask, unsigned long udma_mask);
extern void ata_unpack_xfermask(unsigned long xfer_mask,
			unsigned long *pio_mask, unsigned long *mwdma_mask,
			unsigned long *udma_mask);
extern u8 ata_xfer_mask2mode(unsigned long xfer_mask);
extern unsigned long ata_xfer_mode2mask(u8 xfer_mode);
extern int ata_xfer_mode2shift(unsigned long xfer_mode);
extern const char *ata_mode_string(unsigned long xfer_mask);
extern unsigned long ata_id_xfermask(const u16 *id);
extern int ata_std_qc_defer(struct ata_queued_cmd *qc);
extern void ata_noop_qc_prep(struct ata_queued_cmd *qc);
extern void ata_sg_init(struct ata_queued_cmd *qc, struct scatterlist *sg,
		 unsigned int n_elem);
extern unsigned int ata_dev_classify(const struct ata_taskfile *tf);
extern void ata_dev_disable(struct ata_device *adev);
extern void ata_id_string(const u16 *id, unsigned char *s,
			  unsigned int ofs, unsigned int len);
extern void ata_id_c_string(const u16 *id, unsigned char *s,
			    unsigned int ofs, unsigned int len);
extern unsigned int ata_do_dev_read_id(struct ata_device *dev,
					struct ata_taskfile *tf, u16 *id);
extern void ata_qc_complete(struct ata_queued_cmd *qc);
extern int ata_qc_complete_multiple(struct ata_port *ap, u32 qc_active);
extern void ata_scsi_simulate(struct ata_device *dev, struct scsi_cmnd *cmd,
			      void (*done)(struct scsi_cmnd *));
extern int ata_std_bios_param(struct scsi_device *sdev,
			      struct block_device *bdev,
			      sector_t capacity, int geom[]);
extern void ata_scsi_unlock_native_capacity(struct scsi_device *sdev);
extern int ata_scsi_slave_config(struct scsi_device *sdev);
extern void ata_scsi_slave_destroy(struct scsi_device *sdev);
extern int ata_scsi_change_queue_depth(struct scsi_device *sdev,
				       int queue_depth, int reason);
extern struct ata_device *ata_dev_pair(struct ata_device *adev);
extern int ata_do_set_mode(struct ata_link *link, struct ata_device **r_failed_dev);

extern int ata_cable_40wire(struct ata_port *ap);
extern int ata_cable_80wire(struct ata_port *ap);
extern int ata_cable_sata(struct ata_port *ap);
extern int ata_cable_ignore(struct ata_port *ap);
extern int ata_cable_unknown(struct ata_port *ap);

/* Timing helpers */
extern unsigned int ata_pio_need_iordy(const struct ata_device *);
extern const struct ata_timing *ata_timing_find_mode(u8 xfer_mode);
extern int ata_timing_compute(struct ata_device *, unsigned short,
			      struct ata_timing *, int, int);
extern void ata_timing_merge(const struct ata_timing *,
			     const struct ata_timing *, struct ata_timing *,
			     unsigned int);
extern u8 ata_timing_cycle2mode(unsigned int xfer_shift, int cycle);

/* PCI */
#ifdef CONFIG_PCI
struct pci_dev;

struct pci_bits {
	unsigned int		reg;	/* PCI config register to read */
	unsigned int		width;	/* 1 (8 bit), 2 (16 bit), 4 (32 bit) */
	unsigned long		mask;
	unsigned long		val;
};

extern int pci_test_config_bits(struct pci_dev *pdev, const struct pci_bits *bits);
extern void ata_pci_remove_one(struct pci_dev *pdev);

#ifdef CONFIG_PM
extern void ata_pci_device_do_suspend(struct pci_dev *pdev, pm_message_t mesg);
extern int __must_check ata_pci_device_do_resume(struct pci_dev *pdev);
extern int ata_pci_device_suspend(struct pci_dev *pdev, pm_message_t mesg);
extern int ata_pci_device_resume(struct pci_dev *pdev);
#endif /* CONFIG_PM */
#endif /* CONFIG_PCI */

/*
 * ACPI - drivers/ata/libata-acpi.c
 */
#ifdef CONFIG_ATA_ACPI
static inline const struct ata_acpi_gtm *ata_acpi_init_gtm(struct ata_port *ap)
{
	if (ap->pflags & ATA_PFLAG_INIT_GTM_VALID)
		return &ap->__acpi_init_gtm;
	return NULL;
}
int ata_acpi_stm(struct ata_port *ap, const struct ata_acpi_gtm *stm);
int ata_acpi_gtm(struct ata_port *ap, struct ata_acpi_gtm *stm);
unsigned long ata_acpi_gtm_xfermask(struct ata_device *dev,
				    const struct ata_acpi_gtm *gtm);
int ata_acpi_cbl_80wire(struct ata_port *ap, const struct ata_acpi_gtm *gtm);
#else
static inline const struct ata_acpi_gtm *ata_acpi_init_gtm(struct ata_port *ap)
{
	return NULL;
}

static inline int ata_acpi_stm(const struct ata_port *ap,
			       struct ata_acpi_gtm *stm)
{
	return -ENOSYS;
}

static inline int ata_acpi_gtm(const struct ata_port *ap,
			       struct ata_acpi_gtm *stm)
{
	return -ENOSYS;
}

static inline unsigned int ata_acpi_gtm_xfermask(struct ata_device *dev,
					const struct ata_acpi_gtm *gtm)
{
	return 0;
}

static inline int ata_acpi_cbl_80wire(struct ata_port *ap,
				      const struct ata_acpi_gtm *gtm)
{
	return 0;
}
#endif

/*
 * EH - drivers/ata/libata-eh.c
 */
extern void ata_port_schedule_eh(struct ata_port *ap);
extern int ata_link_abort(struct ata_link *link);
extern int ata_port_abort(struct ata_port *ap);
extern int ata_port_freeze(struct ata_port *ap);
extern int sata_async_notification(struct ata_port *ap);

extern void ata_eh_freeze_port(struct ata_port *ap);
extern void ata_eh_thaw_port(struct ata_port *ap);

extern void ata_eh_qc_complete(struct ata_queued_cmd *qc);
extern void ata_eh_qc_retry(struct ata_queued_cmd *qc);
extern void ata_eh_analyze_ncq_error(struct ata_link *link);

extern void ata_do_eh(struct ata_port *ap, ata_prereset_fn_t prereset,
		      ata_reset_fn_t softreset, ata_reset_fn_t hardreset,
		      ata_postreset_fn_t postreset);
extern void ata_std_error_handler(struct ata_port *ap);

/*
 * Base operations to inherit from and initializers for sht
 *
 * Operations
 *
 * base  : Common to all libata drivers.
 * sata  : SATA controllers w/ native interface.
 * pmp   : SATA controllers w/ PMP support.
 * sff   : SFF ATA controllers w/o BMDMA support.
 * bmdma : SFF ATA controllers w/ BMDMA support.
 *
 * sht initializers
 *
 * BASE  : Common to all libata drivers.  The user must set
 *	   sg_tablesize and dma_boundary.
 * PIO   : SFF ATA controllers w/ only PIO support.
 * BMDMA : SFF ATA controllers w/ BMDMA support.  sg_tablesize and
 *	   dma_boundary are set to BMDMA limits.
 * NCQ   : SATA controllers supporting NCQ.  The user must set
 *	   sg_tablesize, dma_boundary and can_queue.
 */
extern const struct ata_port_operations ata_base_port_ops;
extern const struct ata_port_operations sata_port_ops;
extern struct device_attribute *ata_common_sdev_attrs[];

#define ATA_BASE_SHT(drv_name)					\
	.module			= THIS_MODULE,			\
	.name			= drv_name,			\
	.ioctl			= ata_scsi_ioctl,		\
	.queuecommand		= ata_scsi_queuecmd,		\
	.can_queue		= ATA_DEF_QUEUE,		\
	.this_id		= ATA_SHT_THIS_ID,		\
	.cmd_per_lun		= ATA_SHT_CMD_PER_LUN,		\
	.emulated		= ATA_SHT_EMULATED,		\
	.use_clustering		= ATA_SHT_USE_CLUSTERING,	\
	.proc_name		= drv_name,			\
	.slave_configure	= ata_scsi_slave_config,	\
	.slave_destroy		= ata_scsi_slave_destroy,	\
	.bios_param		= ata_std_bios_param,		\
	.unlock_native_capacity	= ata_scsi_unlock_native_capacity, \
	.sdev_attrs		= ata_common_sdev_attrs

#define ATA_NCQ_SHT(drv_name)					\
	ATA_BASE_SHT(drv_name),					\
	.change_queue_depth	= ata_scsi_change_queue_depth

/*
 * PMP helpers
 */
#ifdef CONFIG_SATA_PMP
static inline bool sata_pmp_supported(struct ata_port *ap)
{
	return ap->flags & ATA_FLAG_PMP;
}

static inline bool sata_pmp_attached(struct ata_port *ap)
{
	return ap->nr_pmp_links != 0;
}

static inline int ata_is_host_link(const struct ata_link *link)
{
	return link == &link->ap->link || link == link->ap->slave_link;
}
#else /* CONFIG_SATA_PMP */
static inline bool sata_pmp_supported(struct ata_port *ap)
{
	return false;
}

static inline bool sata_pmp_attached(struct ata_port *ap)
{
	return false;
}

static inline int ata_is_host_link(const struct ata_link *link)
{
	return 1;
}
#endif /* CONFIG_SATA_PMP */

static inline int sata_srst_pmp(struct ata_link *link)
{
	if (sata_pmp_supported(link->ap) && ata_is_host_link(link))
		return SATA_PMP_CTRL_PORT;
	return link->pmp;
}

/*
 * printk helpers
 */
#define ata_port_printk(ap, lv, fmt, args...) \
	printk("%sata%u: "fmt, lv, (ap)->print_id , ##args)

#define ata_link_printk(link, lv, fmt, args...) do { \
	if (sata_pmp_attached((link)->ap) || (link)->ap->slave_link)	\
		printk("%sata%u.%02u: "fmt, lv, (link)->ap->print_id,	\
		       (link)->pmp , ##args); \
	else \
		printk("%sata%u: "fmt, lv, (link)->ap->print_id , ##args); \
	} while(0)

#define ata_dev_printk(dev, lv, fmt, args...) \
	printk("%sata%u.%02u: "fmt, lv, (dev)->link->ap->print_id,	\
	       (dev)->link->pmp + (dev)->devno , ##args)

/*
 * ata_eh_info helpers
 */
extern void __ata_ehi_push_desc(struct ata_eh_info *ehi, const char *fmt, ...)
	__attribute__ ((format (printf, 2, 3)));
extern void ata_ehi_push_desc(struct ata_eh_info *ehi, const char *fmt, ...)
	__attribute__ ((format (printf, 2, 3)));
extern void ata_ehi_clear_desc(struct ata_eh_info *ehi);

static inline void ata_ehi_hotplugged(struct ata_eh_info *ehi)
{
	ehi->probe_mask |= (1 << ATA_MAX_DEVICES) - 1;
	ehi->flags |= ATA_EHI_HOTPLUGGED;
	ehi->action |= ATA_EH_RESET | ATA_EH_ENABLE_LINK;
	ehi->err_mask |= AC_ERR_ATA_BUS;
}

/*
 * port description helpers
 */
extern void ata_port_desc(struct ata_port *ap, const char *fmt, ...)
	__attribute__ ((format (printf, 2, 3)));
#ifdef CONFIG_PCI
extern void ata_port_pbar_desc(struct ata_port *ap, int bar, ssize_t offset,
			       const char *name);
#endif

static inline unsigned int ata_tag_valid(unsigned int tag)
{
	return (tag < ATA_MAX_QUEUE) ? 1 : 0;
}

static inline unsigned int ata_tag_internal(unsigned int tag)
{
	return tag == ATA_TAG_INTERNAL;
}

/*
 * device helpers
 */
static inline unsigned int ata_class_enabled(unsigned int class)
{
	return class == ATA_DEV_ATA || class == ATA_DEV_ATAPI ||
		class == ATA_DEV_PMP || class == ATA_DEV_SEMB;
}

static inline unsigned int ata_class_disabled(unsigned int class)
{
	return class == ATA_DEV_ATA_UNSUP || class == ATA_DEV_ATAPI_UNSUP ||
		class == ATA_DEV_PMP_UNSUP || class == ATA_DEV_SEMB_UNSUP;
}

static inline unsigned int ata_class_absent(unsigned int class)
{
	return !ata_class_enabled(class) && !ata_class_disabled(class);
}

static inline unsigned int ata_dev_enabled(const struct ata_device *dev)
{
	return ata_class_enabled(dev->class);
}

static inline unsigned int ata_dev_disabled(const struct ata_device *dev)
{
	return ata_class_disabled(dev->class);
}

static inline unsigned int ata_dev_absent(const struct ata_device *dev)
{
	return ata_class_absent(dev->class);
}

/*
 * link helpers
 */
static inline int ata_link_max_devices(const struct ata_link *link)
{
	if (ata_is_host_link(link) && link->ap->flags & ATA_FLAG_SLAVE_POSS)
		return 2;
	return 1;
}

static inline int ata_link_active(struct ata_link *link)
{
	return ata_tag_valid(link->active_tag) || link->sactive;
}

/*
 * Iterators
 *
 * ATA_LITER_* constants are used to select link iteration mode and
 * ATA_DITER_* device iteration mode.
 *
 * For a custom iteration directly using ata_{link|dev}_next(), if
 * @link or @dev, respectively, is NULL, the first element is
 * returned.  @dev and @link can be any valid device or link and the
 * next element according to the iteration mode will be returned.
 * After the last element, NULL is returned.
 */
enum ata_link_iter_mode {
	ATA_LITER_EDGE,		/* if present, PMP links only; otherwise,
				 * host link.  no slave link */
	ATA_LITER_HOST_FIRST,	/* host link followed by PMP or slave links */
	ATA_LITER_PMP_FIRST,	/* PMP links followed by host link,
				 * slave link still comes after host link */
};

enum ata_dev_iter_mode {
	ATA_DITER_ENABLED,
	ATA_DITER_ENABLED_REVERSE,
	ATA_DITER_ALL,
	ATA_DITER_ALL_REVERSE,
};

extern struct ata_link *ata_link_next(struct ata_link *link,
				      struct ata_port *ap,
				      enum ata_link_iter_mode mode);

extern struct ata_device *ata_dev_next(struct ata_device *dev,
				       struct ata_link *link,
				       enum ata_dev_iter_mode mode);

/*
 * Shortcut notation for iterations
 *
 * ata_for_each_link() iterates over each link of @ap according to
 * @mode.  @link points to the current link in the loop.  @link is
 * NULL after loop termination.  ata_for_each_dev() works the same way
 * except that it iterates over each device of @link.
 *
 * Note that the mode prefixes ATA_{L|D}ITER_ shouldn't need to be
 * specified when using the following shorthand notations.  Only the
 * mode itself (EDGE, HOST_FIRST, ENABLED, etc...) should be
 * specified.  This not only increases brevity but also makes it
 * impossible to use ATA_LITER_* for device iteration or vice-versa.
 */
#define ata_for_each_link(link, ap, mode) \
	for ((link) = ata_link_next(NULL, (ap), ATA_LITER_##mode); (link); \
	     (link) = ata_link_next((link), (ap), ATA_LITER_##mode))

#define ata_for_each_dev(dev, link, mode) \
	for ((dev) = ata_dev_next(NULL, (link), ATA_DITER_##mode); (dev); \
	     (dev) = ata_dev_next((dev), (link), ATA_DITER_##mode))

/**
 *	ata_ncq_enabled - Test whether NCQ is enabled
 *	@dev: ATA device to test for
 *
 *	LOCKING:
 *	spin_lock_irqsave(host lock)
 *
 *	RETURNS:
 *	1 if NCQ is enabled for @dev, 0 otherwise.
 */
static inline int ata_ncq_enabled(struct ata_device *dev)
{
	return (dev->flags & (ATA_DFLAG_PIO | ATA_DFLAG_NCQ_OFF |
			      ATA_DFLAG_NCQ)) == ATA_DFLAG_NCQ;
}

static inline void ata_qc_set_polling(struct ata_queued_cmd *qc)
{
	qc->tf.ctl |= ATA_NIEN;
}

static inline struct ata_queued_cmd *__ata_qc_from_tag(struct ata_port *ap,
						       unsigned int tag)
{
	if (likely(ata_tag_valid(tag)))
		return &ap->qcmd[tag];
	return NULL;
}

static inline struct ata_queued_cmd *ata_qc_from_tag(struct ata_port *ap,
						     unsigned int tag)
{
	struct ata_queued_cmd *qc = __ata_qc_from_tag(ap, tag);

	if (unlikely(!qc) || !ap->ops->error_handler)
		return qc;

	if ((qc->flags & (ATA_QCFLAG_ACTIVE |
			  ATA_QCFLAG_FAILED)) == ATA_QCFLAG_ACTIVE)
		return qc;

	return NULL;
}

static inline unsigned int ata_qc_raw_nbytes(struct ata_queued_cmd *qc)
{
	return qc->nbytes - min(qc->extrabytes, qc->nbytes);
}

static inline void ata_tf_init(struct ata_device *dev, struct ata_taskfile *tf)
{
	memset(tf, 0, sizeof(*tf));

#ifdef CONFIG_ATA_SFF
	tf->ctl = dev->link->ap->ctl;
#else
	tf->ctl = ATA_DEVCTL_OBS;
#endif
	if (dev->devno == 0)
		tf->device = ATA_DEVICE_OBS;
	else
		tf->device = ATA_DEVICE_OBS | ATA_DEV1;
}

static inline void ata_qc_reinit(struct ata_queued_cmd *qc)
{
	qc->dma_dir = DMA_NONE;
	qc->sg = NULL;
	qc->flags = 0;
	qc->cursg = NULL;
	qc->cursg_ofs = 0;
	qc->nbytes = qc->extrabytes = qc->curbytes = 0;
	qc->n_elem = 0;
	qc->err_mask = 0;
	qc->sect_size = ATA_SECT_SIZE;

	ata_tf_init(qc->dev, &qc->tf);

	/* init result_tf such that it indicates normal completion */
	qc->result_tf.command = ATA_DRDY;
	qc->result_tf.feature = 0;
}

static inline int ata_try_flush_cache(const struct ata_device *dev)
{
	return ata_id_wcache_enabled(dev->id) ||
	       ata_id_has_flush(dev->id) ||
	       ata_id_has_flush_ext(dev->id);
}

static inline unsigned int ac_err_mask(u8 status)
{
	if (status & (ATA_BUSY | ATA_DRQ))
		return AC_ERR_HSM;
	if (status & (ATA_ERR | ATA_DF))
		return AC_ERR_DEV;
	return 0;
}

static inline unsigned int __ac_err_mask(u8 status)
{
	unsigned int mask = ac_err_mask(status);
	if (mask == 0)
		return AC_ERR_OTHER;
	return mask;
}

static inline struct ata_port *ata_shost_to_port(struct Scsi_Host *host)
{
	return *(struct ata_port **)&host->hostdata[0];
}

static inline int ata_check_ready(u8 status)
{
	if (!(status & ATA_BUSY))
		return 1;

	/* 0xff indicates either no device or device not ready */
	if (status == 0xff)
		return -ENODEV;

	return 0;
}

static inline unsigned long ata_deadline(unsigned long from_jiffies,
					 unsigned long timeout_msecs)
{
	return from_jiffies + msecs_to_jiffies(timeout_msecs);
}

/* Don't open code these in drivers as there are traps. Firstly the range may
   change in future hardware and specs, secondly 0xFF means 'no DMA' but is
   > UDMA_0. Dyma ddreigiau */

static inline int ata_using_mwdma(struct ata_device *adev)
{
	if (adev->dma_mode >= XFER_MW_DMA_0 && adev->dma_mode <= XFER_MW_DMA_4)
		return 1;
	return 0;
}

static inline int ata_using_udma(struct ata_device *adev)
{
	if (adev->dma_mode >= XFER_UDMA_0 && adev->dma_mode <= XFER_UDMA_7)
		return 1;
	return 0;
}

static inline int ata_dma_enabled(struct ata_device *adev)
{
	return (adev->dma_mode == 0xFF ? 0 : 1);
}

/**************************************************************************
 * PMP - drivers/ata/libata-pmp.c
 */
#ifdef CONFIG_SATA_PMP

extern const struct ata_port_operations sata_pmp_port_ops;

extern int sata_pmp_qc_defer_cmd_switch(struct ata_queued_cmd *qc);
extern void sata_pmp_error_handler(struct ata_port *ap);

#else /* CONFIG_SATA_PMP */

#define sata_pmp_port_ops		sata_port_ops
#define sata_pmp_qc_defer_cmd_switch	ata_std_qc_defer
#define sata_pmp_error_handler		ata_std_error_handler

#endif /* CONFIG_SATA_PMP */


/**************************************************************************
 * SFF - drivers/ata/libata-sff.c
 */
#ifdef CONFIG_ATA_SFF

extern const struct ata_port_operations ata_sff_port_ops;
extern const struct ata_port_operations ata_bmdma32_port_ops;

/* PIO only, sg_tablesize and dma_boundary limits can be removed */
#define ATA_PIO_SHT(drv_name)					\
	ATA_BASE_SHT(drv_name),					\
	.sg_tablesize		= LIBATA_MAX_PRD,		\
	.dma_boundary		= ATA_DMA_BOUNDARY

extern void ata_sff_dev_select(struct ata_port *ap, unsigned int device);
extern u8 ata_sff_check_status(struct ata_port *ap);
extern void ata_sff_pause(struct ata_port *ap);
extern void ata_sff_dma_pause(struct ata_port *ap);
extern int ata_sff_busy_sleep(struct ata_port *ap,
			      unsigned long timeout_pat, unsigned long timeout);
extern int ata_sff_wait_ready(struct ata_link *link, unsigned long deadline);
extern void ata_sff_tf_load(struct ata_port *ap, const struct ata_taskfile *tf);
extern void ata_sff_tf_read(struct ata_port *ap, struct ata_taskfile *tf);
extern void ata_sff_exec_command(struct ata_port *ap,
				 const struct ata_taskfile *tf);
extern unsigned int ata_sff_data_xfer(struct ata_device *dev,
			unsigned char *buf, unsigned int buflen, int rw);
extern unsigned int ata_sff_data_xfer32(struct ata_device *dev,
			unsigned char *buf, unsigned int buflen, int rw);
extern unsigned int ata_sff_data_xfer_noirq(struct ata_device *dev,
			unsigned char *buf, unsigned int buflen, int rw);
extern void ata_sff_irq_on(struct ata_port *ap);
extern void ata_sff_irq_clear(struct ata_port *ap);
extern int ata_sff_hsm_move(struct ata_port *ap, struct ata_queued_cmd *qc,
			    u8 status, int in_wq);
extern void ata_sff_queue_pio_task(struct ata_port *ap, unsigned long delay);
extern unsigned int ata_sff_qc_issue(struct ata_queued_cmd *qc);
extern bool ata_sff_qc_fill_rtf(struct ata_queued_cmd *qc);
extern unsigned int ata_sff_port_intr(struct ata_port *ap,
				      struct ata_queued_cmd *qc);
extern irqreturn_t ata_sff_interrupt(int irq, void *dev_instance);
extern void ata_sff_lost_interrupt(struct ata_port *ap);
extern void ata_sff_freeze(struct ata_port *ap);
extern void ata_sff_thaw(struct ata_port *ap);
extern int ata_sff_prereset(struct ata_link *link, unsigned long deadline);
extern unsigned int ata_sff_dev_classify(struct ata_device *dev, int present,
					  u8 *r_err);
extern int ata_sff_wait_after_reset(struct ata_link *link, unsigned int devmask,
				    unsigned long deadline);
extern int ata_sff_softreset(struct ata_link *link, unsigned int *classes,
			     unsigned long deadline);
extern int sata_sff_hardreset(struct ata_link *link, unsigned int *class,
			       unsigned long deadline);
extern void ata_sff_postreset(struct ata_link *link, unsigned int *classes);
extern void ata_sff_drain_fifo(struct ata_queued_cmd *qc);
extern void ata_sff_error_handler(struct ata_port *ap);
extern void ata_sff_std_ports(struct ata_ioports *ioaddr);
#ifdef CONFIG_PCI
extern int ata_pci_sff_init_host(struct ata_host *host);
extern int ata_pci_sff_prepare_host(struct pci_dev *pdev,
				    const struct ata_port_info * const * ppi,
				    struct ata_host **r_host);
extern int ata_pci_sff_activate_host(struct ata_host *host,
				     irq_handler_t irq_handler,
				     struct scsi_host_template *sht);
extern int ata_pci_sff_init_one(struct pci_dev *pdev,
		const struct ata_port_info * const * ppi,
		struct scsi_host_template *sht, void *host_priv, int hflags);
#endif /* CONFIG_PCI */

#ifdef CONFIG_ATA_BMDMA

extern const struct ata_port_operations ata_bmdma_port_ops;

#define ATA_BMDMA_SHT(drv_name)					\
	ATA_BASE_SHT(drv_name),					\
	.sg_tablesize		= LIBATA_MAX_PRD,		\
	.dma_boundary		= ATA_DMA_BOUNDARY

extern void ata_bmdma_qc_prep(struct ata_queued_cmd *qc);
extern unsigned int ata_bmdma_qc_issue(struct ata_queued_cmd *qc);
extern void ata_bmdma_dumb_qc_prep(struct ata_queued_cmd *qc);
extern unsigned int ata_bmdma_port_intr(struct ata_port *ap,
				      struct ata_queued_cmd *qc);
extern irqreturn_t ata_bmdma_interrupt(int irq, void *dev_instance);
extern void ata_bmdma_error_handler(struct ata_port *ap);
extern void ata_bmdma_post_internal_cmd(struct ata_queued_cmd *qc);
extern void ata_bmdma_irq_clear(struct ata_port *ap);
extern void ata_bmdma_setup(struct ata_queued_cmd *qc);
extern void ata_bmdma_start(struct ata_queued_cmd *qc);
extern void ata_bmdma_stop(struct ata_queued_cmd *qc);
extern u8 ata_bmdma_status(struct ata_port *ap);
extern int ata_bmdma_port_start(struct ata_port *ap);
extern int ata_bmdma_port_start32(struct ata_port *ap);

#ifdef CONFIG_PCI
extern int ata_pci_bmdma_clear_simplex(struct pci_dev *pdev);
extern void ata_pci_bmdma_init(struct ata_host *host);
extern int ata_pci_bmdma_prepare_host(struct pci_dev *pdev,
				      const struct ata_port_info * const * ppi,
				      struct ata_host **r_host);
extern int ata_pci_bmdma_init_one(struct pci_dev *pdev,
				  const struct ata_port_info * const * ppi,
				  struct scsi_host_template *sht,
				  void *host_priv, int hflags);
#endif /* CONFIG_PCI */
#endif /* CONFIG_ATA_BMDMA */

/**
 *	ata_sff_busy_wait - Wait for a port status register
 *	@ap: Port to wait for.
 *	@bits: bits that must be clear
 *	@max: number of 10uS waits to perform
 *
 *	Waits up to max*10 microseconds for the selected bits in the port's
 *	status register to be cleared.
 *	Returns final value of status register.
 *
 *	LOCKING:
 *	Inherited from caller.
 */
static inline u8 ata_sff_busy_wait(struct ata_port *ap, unsigned int bits,
				   unsigned int max)
{
	u8 status;

	do {
		udelay(10);
		status = ap->ops->sff_check_status(ap);
		max--;
	} while (status != 0xff && (status & bits) && (max > 0));

	return status;
}

/**
 *	ata_wait_idle - Wait for a port to be idle.
 *	@ap: Port to wait for.
 *
 *	Waits up to 10ms for port's BUSY and DRQ signals to clear.
 *	Returns final value of status register.
 *
 *	LOCKING:
 *	Inherited from caller.
 */
static inline u8 ata_wait_idle(struct ata_port *ap)
{
	u8 status = ata_sff_busy_wait(ap, ATA_BUSY | ATA_DRQ, 1000);

#ifdef ATA_DEBUG
	if (status != 0xff && (status & (ATA_BUSY | ATA_DRQ)))
		ata_port_printk(ap, KERN_DEBUG, "abnormal Status 0x%X\n",
				status);
#endif

	return status;
}
#endif /* CONFIG_ATA_SFF */

#endif /* __LINUX_LIBATA_H__ */<|MERGE_RESOLUTION|>--- conflicted
+++ resolved
@@ -751,12 +751,9 @@
 	struct ata_host		*host;
 	struct device 		*dev;
 
-<<<<<<< HEAD
+	struct irq_expect	*irq_expect;	/* for irq expecting */
+
 	struct mutex		scsi_scan_mutex;
-=======
-	struct irq_expect	*irq_expect;	/* for irq expecting */
-
->>>>>>> fa7cd37f
 	struct delayed_work	hotplug_task;
 	struct work_struct	scsi_rescan_task;
 
