--- conflicted
+++ resolved
@@ -66,19 +66,12 @@
 
 #define EVIOCGVERSION		_IOR('E', 0x01, int)			/* get driver version */
 #define EVIOCGID		_IOR('E', 0x02, struct input_id)	/* get device ID */
-<<<<<<< HEAD
-#define EVIOCGREP		_IOR('E', 0x03, int[2])			/* get repeat settings */
-#define EVIOCSREP		_IOW('E', 0x03, int[2])			/* set repeat settings */
-#define EVIOCGKEYCODE		_IOR('E', 0x04, int[2])			/* get keycode */
-#define EVIOCSKEYCODE		_IOW('E', 0x04, int[2])			/* set keycode */
-#define EVIOCGKEYCODEBIG	_IOR('E', 0x04, struct keycode_table_entry) /* get keycode */
-#define EVIOCSKEYCODEBIG	_IOW('E', 0x04, struct keycode_table_entry) /* set keycode */
-=======
 #define EVIOCGREP		_IOR('E', 0x03, unsigned int[2])	/* get repeat settings */
 #define EVIOCSREP		_IOW('E', 0x03, unsigned int[2])	/* set repeat settings */
 #define EVIOCGKEYCODE		_IOR('E', 0x04, unsigned int[2])	/* get keycode */
 #define EVIOCSKEYCODE		_IOW('E', 0x04, unsigned int[2])	/* set keycode */
->>>>>>> d620a7cf
+#define EVIOCGKEYCODEBIG	_IOR('E', 0x04, struct keycode_table_entry) /* get keycode */
+#define EVIOCSKEYCODEBIG	_IOW('E', 0x04, struct keycode_table_entry) /* set keycode */
 
 #define EVIOCGNAME(len)		_IOC(_IOC_READ, 'E', 0x06, len)		/* get device name */
 #define EVIOCGPHYS(len)		_IOC(_IOC_READ, 'E', 0x07, len)		/* get physical location */
@@ -1168,21 +1161,16 @@
 	unsigned int keycodemax;
 	unsigned int keycodesize;
 	void *keycode;
-<<<<<<< HEAD
-	int (*setkeycode)(struct input_dev *dev, int scancode, int keycode);
-	int (*getkeycode)(struct input_dev *dev, int scancode, int *keycode);
+	int (*setkeycode)(struct input_dev *dev,
+			  unsigned int scancode, unsigned int keycode);
+	int (*getkeycode)(struct input_dev *dev,
+			  unsigned int scancode, unsigned int *keycode);
 	int (*setkeycodebig)(struct input_dev *dev,
 			     struct keycode_table_entry *kt_entry);
 	int (*getkeycodebig_from_index)(struct input_dev *dev,
 			     struct keycode_table_entry *kt_entry);
 	int (*getkeycodebig_from_scancode)(struct input_dev *dev,
 			     struct keycode_table_entry *kt_entry);
-=======
-	int (*setkeycode)(struct input_dev *dev,
-			  unsigned int scancode, unsigned int keycode);
-	int (*getkeycode)(struct input_dev *dev,
-			  unsigned int scancode, unsigned int *keycode);
->>>>>>> d620a7cf
 
 	struct ff_device *ff;
 
@@ -1454,20 +1442,15 @@
 	dev->absbit[BIT_WORD(axis)] |= BIT_MASK(axis);
 }
 
-<<<<<<< HEAD
-int input_get_keycode(struct input_dev *dev, int scancode, int *keycode);
-int input_set_keycode(struct input_dev *dev, int scancode, int keycode);
+int input_get_keycode(struct input_dev *dev,
+		      unsigned int scancode, unsigned int *keycode);
+int input_set_keycode(struct input_dev *dev,
+		      unsigned int scancode, unsigned int keycode);
 int input_get_keycode_big(struct input_dev *dev,
 			  struct keycode_table_entry *kt_entry);
 int input_set_keycode_big(struct input_dev *dev,
 			  struct keycode_table_entry *kt_entry);
 
-=======
-int input_get_keycode(struct input_dev *dev,
-		      unsigned int scancode, unsigned int *keycode);
-int input_set_keycode(struct input_dev *dev,
-		      unsigned int scancode, unsigned int keycode);
->>>>>>> d620a7cf
 
 extern struct class input_class;
 
