/*
 * device.h - generic, centralized driver model
 *
 * Copyright (c) 2001-2003 Patrick Mochel <mochel@osdl.org>
 * Copyright (c) 2004-2007 Greg Kroah-Hartman <gregkh@suse.de>
 *
 * This file is released under the GPLv2
 *
 * See Documentation/driver-model/ for more information.
 */

#ifndef _DEVICE_H_
#define _DEVICE_H_

#include <linux/ioport.h>
#include <linux/kobject.h>
#include <linux/klist.h>
#include <linux/list.h>
#include <linux/lockdep.h>
#include <linux/compiler.h>
#include <linux/types.h>
#include <linux/module.h>
#include <linux/pm.h>
#include <linux/semaphore.h>
#include <asm/atomic.h>
#include <asm/device.h>

#define BUS_ID_SIZE		20

struct device;
struct device_driver;
struct driver_private;
struct class;
struct class_private;
struct bus_type;
struct bus_type_private;

struct bus_attribute {
	struct attribute	attr;
	ssize_t (*show)(struct bus_type *bus, char *buf);
	ssize_t (*store)(struct bus_type *bus, const char *buf, size_t count);
};

#define BUS_ATTR(_name, _mode, _show, _store)	\
struct bus_attribute bus_attr_##_name = __ATTR(_name, _mode, _show, _store)

extern int __must_check bus_create_file(struct bus_type *,
					struct bus_attribute *);
extern void bus_remove_file(struct bus_type *, struct bus_attribute *);

struct bus_type {
	const char		*name;
	struct bus_attribute	*bus_attrs;
	struct device_attribute	*dev_attrs;
	struct driver_attribute	*drv_attrs;

	int (*match)(struct device *dev, struct device_driver *drv);
	int (*uevent)(struct device *dev, struct kobj_uevent_env *env);
	int (*probe)(struct device *dev);
	int (*remove)(struct device *dev);
	void (*shutdown)(struct device *dev);

	int (*suspend)(struct device *dev, pm_message_t state);
	int (*suspend_late)(struct device *dev, pm_message_t state);
	int (*resume_early)(struct device *dev);
	int (*resume)(struct device *dev);

	struct dev_pm_ops *pm;

	struct bus_type_private *p;
};

extern int __must_check bus_register(struct bus_type *bus);
extern void bus_unregister(struct bus_type *bus);

extern int __must_check bus_rescan_devices(struct bus_type *bus);

/* iterator helpers for buses */

int bus_for_each_dev(struct bus_type *bus, struct device *start, void *data,
		     int (*fn)(struct device *dev, void *data));
struct device *bus_find_device(struct bus_type *bus, struct device *start,
			       void *data,
			       int (*match)(struct device *dev, void *data));
struct device *bus_find_device_by_name(struct bus_type *bus,
				       struct device *start,
				       const char *name);

int __must_check bus_for_each_drv(struct bus_type *bus,
				  struct device_driver *start, void *data,
				  int (*fn)(struct device_driver *, void *));

void bus_sort_breadthfirst(struct bus_type *bus,
			   int (*compare)(const struct device *a,
<<<<<<< HEAD
					  const struct device *b));
=======
			   		  const struct device *b));
>>>>>>> e449d4fe
/*
 * Bus notifiers: Get notified of addition/removal of devices
 * and binding/unbinding of drivers to devices.
 * In the long run, it should be a replacement for the platform
 * notify hooks.
 */
struct notifier_block;

extern int bus_register_notifier(struct bus_type *bus,
				 struct notifier_block *nb);
extern int bus_unregister_notifier(struct bus_type *bus,
				   struct notifier_block *nb);

/* All 4 notifers below get called with the target struct device *
 * as an argument. Note that those functions are likely to be called
 * with the device semaphore held in the core, so be careful.
 */
#define BUS_NOTIFY_ADD_DEVICE		0x00000001 /* device added */
#define BUS_NOTIFY_DEL_DEVICE		0x00000002 /* device removed */
#define BUS_NOTIFY_BOUND_DRIVER		0x00000003 /* driver bound to device */
#define BUS_NOTIFY_UNBIND_DRIVER	0x00000004 /* driver about to be
						      unbound */

extern struct kset *bus_get_kset(struct bus_type *bus);
extern struct klist *bus_get_device_klist(struct bus_type *bus);

struct device_driver {
	const char		*name;
	struct bus_type		*bus;

	struct module		*owner;
	const char 		*mod_name;	/* used for built-in modules */

	int (*probe) (struct device *dev);
	int (*remove) (struct device *dev);
	void (*shutdown) (struct device *dev);
	int (*suspend) (struct device *dev, pm_message_t state);
	int (*resume) (struct device *dev);
	struct attribute_group **groups;

	struct dev_pm_ops *pm;

	struct driver_private *p;
};


extern int __must_check driver_register(struct device_driver *drv);
extern void driver_unregister(struct device_driver *drv);

extern struct device_driver *get_driver(struct device_driver *drv);
extern void put_driver(struct device_driver *drv);
extern struct device_driver *driver_find(const char *name,
					 struct bus_type *bus);
extern int driver_probe_done(void);

/* sysfs interface for exporting driver attributes */

struct driver_attribute {
	struct attribute attr;
	ssize_t (*show)(struct device_driver *driver, char *buf);
	ssize_t (*store)(struct device_driver *driver, const char *buf,
			 size_t count);
};

#define DRIVER_ATTR(_name, _mode, _show, _store)	\
struct driver_attribute driver_attr_##_name =		\
	__ATTR(_name, _mode, _show, _store)

extern int __must_check driver_create_file(struct device_driver *driver,
					   struct driver_attribute *attr);
extern void driver_remove_file(struct device_driver *driver,
			       struct driver_attribute *attr);

extern int __must_check driver_add_kobj(struct device_driver *drv,
					struct kobject *kobj,
					const char *fmt, ...);

extern int __must_check driver_for_each_device(struct device_driver *drv,
					       struct device *start,
					       void *data,
					       int (*fn)(struct device *dev,
							 void *));
struct device *driver_find_device(struct device_driver *drv,
				  struct device *start, void *data,
				  int (*match)(struct device *dev, void *data));

/*
 * device classes
 */
struct class {
	const char		*name;
	struct module		*owner;

	struct class_attribute		*class_attrs;
	struct device_attribute		*dev_attrs;
	struct kobject			*dev_kobj;

	int (*dev_uevent)(struct device *dev, struct kobj_uevent_env *env);

	void (*class_release)(struct class *class);
	void (*dev_release)(struct device *dev);

	int (*suspend)(struct device *dev, pm_message_t state);
	int (*resume)(struct device *dev);

	struct dev_pm_ops *pm;
	struct class_private *p;
};

struct class_dev_iter {
	struct klist_iter		ki;
	const struct device_type	*type;
};

extern struct kobject *sysfs_dev_block_kobj;
extern struct kobject *sysfs_dev_char_kobj;
extern int __must_check __class_register(struct class *class,
					 struct lock_class_key *key);
extern void class_unregister(struct class *class);

/* This is a #define to keep the compiler from merging different
 * instances of the __key variable */
#define class_register(class)			\
({						\
	static struct lock_class_key __key;	\
	__class_register(class, &__key);	\
})

extern void class_dev_iter_init(struct class_dev_iter *iter,
				struct class *class,
				struct device *start,
				const struct device_type *type);
extern struct device *class_dev_iter_next(struct class_dev_iter *iter);
extern void class_dev_iter_exit(struct class_dev_iter *iter);

extern int class_for_each_device(struct class *class, struct device *start,
				 void *data,
				 int (*fn)(struct device *dev, void *data));
extern struct device *class_find_device(struct class *class,
					struct device *start, void *data,
					int (*match)(struct device *, void *));

struct class_attribute {
	struct attribute attr;
	ssize_t (*show)(struct class *class, char *buf);
	ssize_t (*store)(struct class *class, const char *buf, size_t count);
};

#define CLASS_ATTR(_name, _mode, _show, _store)			\
struct class_attribute class_attr_##_name = __ATTR(_name, _mode, _show, _store)

extern int __must_check class_create_file(struct class *class,
					  const struct class_attribute *attr);
extern void class_remove_file(struct class *class,
			      const struct class_attribute *attr);

struct class_interface {
	struct list_head	node;
	struct class		*class;

	int (*add_dev)		(struct device *, struct class_interface *);
	void (*remove_dev)	(struct device *, struct class_interface *);
};

extern int __must_check class_interface_register(struct class_interface *);
extern void class_interface_unregister(struct class_interface *);

extern struct class * __must_check __class_create(struct module *owner,
						  const char *name,
						  struct lock_class_key *key);
extern void class_destroy(struct class *cls);

/* This is a #define to keep the compiler from merging different
 * instances of the __key variable */
#define class_create(owner, name)		\
({						\
	static struct lock_class_key __key;	\
	__class_create(owner, name, &__key);	\
})

/*
 * The type of device, "struct device" is embedded in. A class
 * or bus can contain devices of different types
 * like "partitions" and "disks", "mouse" and "event".
 * This identifies the device type and carries type-specific
 * information, equivalent to the kobj_type of a kobject.
 * If "name" is specified, the uevent will contain it in
 * the DEVTYPE variable.
 */
struct device_type {
	const char *name;
	struct attribute_group **groups;
	int (*uevent)(struct device *dev, struct kobj_uevent_env *env);
	void (*release)(struct device *dev);

	int (*suspend)(struct device *dev, pm_message_t state);
	int (*resume)(struct device *dev);

	struct dev_pm_ops *pm;
};

/* interface for exporting device attributes */
struct device_attribute {
	struct attribute	attr;
	ssize_t (*show)(struct device *dev, struct device_attribute *attr,
			char *buf);
	ssize_t (*store)(struct device *dev, struct device_attribute *attr,
			 const char *buf, size_t count);
};

#define DEVICE_ATTR(_name, _mode, _show, _store) \
struct device_attribute dev_attr_##_name = __ATTR(_name, _mode, _show, _store)

extern int __must_check device_create_file(struct device *device,
					   struct device_attribute *entry);
extern void device_remove_file(struct device *dev,
			       struct device_attribute *attr);
extern int __must_check device_create_bin_file(struct device *dev,
					       struct bin_attribute *attr);
extern void device_remove_bin_file(struct device *dev,
				   struct bin_attribute *attr);
extern int device_schedule_callback_owner(struct device *dev,
		void (*func)(struct device *dev), struct module *owner);

/* This is a macro to avoid include problems with THIS_MODULE */
#define device_schedule_callback(dev, func)			\
	device_schedule_callback_owner(dev, func, THIS_MODULE)

/* device resource management */
typedef void (*dr_release_t)(struct device *dev, void *res);
typedef int (*dr_match_t)(struct device *dev, void *res, void *match_data);

#ifdef CONFIG_DEBUG_DEVRES
extern void *__devres_alloc(dr_release_t release, size_t size, gfp_t gfp,
			     const char *name);
#define devres_alloc(release, size, gfp) \
	__devres_alloc(release, size, gfp, #release)
#else
extern void *devres_alloc(dr_release_t release, size_t size, gfp_t gfp);
#endif
extern void devres_free(void *res);
extern void devres_add(struct device *dev, void *res);
extern void *devres_find(struct device *dev, dr_release_t release,
			 dr_match_t match, void *match_data);
extern void *devres_get(struct device *dev, void *new_res,
			dr_match_t match, void *match_data);
extern void *devres_remove(struct device *dev, dr_release_t release,
			   dr_match_t match, void *match_data);
extern int devres_destroy(struct device *dev, dr_release_t release,
			  dr_match_t match, void *match_data);

/* devres group */
extern void * __must_check devres_open_group(struct device *dev, void *id,
					     gfp_t gfp);
extern void devres_close_group(struct device *dev, void *id);
extern void devres_remove_group(struct device *dev, void *id);
extern int devres_release_group(struct device *dev, void *id);

/* managed kzalloc/kfree for device drivers, no kmalloc, always use kzalloc */
extern void *devm_kzalloc(struct device *dev, size_t size, gfp_t gfp);
extern void devm_kfree(struct device *dev, void *p);

struct device_dma_parameters {
	/*
	 * a low level driver may set these to teach IOMMU code about
	 * sg limitations.
	 */
	unsigned int max_segment_size;
	unsigned long segment_boundary_mask;
};

struct device {
	struct klist		klist_children;
	struct klist_node	knode_parent;	/* node in sibling list */
	struct klist_node	knode_driver;
	struct klist_node	knode_bus;
	struct device		*parent;

	struct kobject kobj;
	char	bus_id[BUS_ID_SIZE];	/* position on parent bus */
	const char		*init_name; /* initial name of the device */
	struct device_type	*type;
	unsigned		uevent_suppress:1;

	struct semaphore	sem;	/* semaphore to synchronize calls to
					 * its driver.
					 */

	struct bus_type	*bus;		/* type of bus device is on */
	struct device_driver *driver;	/* which driver has allocated this
					   device */
	void		*driver_data;	/* data private to the driver */
	void		*platform_data;	/* Platform specific data, device
					   core doesn't touch it */
	struct dev_pm_info	power;

#ifdef CONFIG_NUMA
	int		numa_node;	/* NUMA node this device is close to */
#endif
	u64		*dma_mask;	/* dma mask (if dma'able device) */
	u64		coherent_dma_mask;/* Like dma_mask, but for
					     alloc_coherent mappings as
					     not all hardware supports
					     64 bit addresses for consistent
					     allocations such descriptors. */

	struct device_dma_parameters *dma_parms;

	struct list_head	dma_pools;	/* dma pools (if dma'ble) */

	struct dma_coherent_mem	*dma_mem; /* internal for coherent mem
					     override */
	/* arch specific additions */
	struct dev_archdata	archdata;

	spinlock_t		devres_lock;
	struct list_head	devres_head;

	struct klist_node	knode_class;
	struct class		*class;
	dev_t			devt;	/* dev_t, creates the sysfs "dev" */
	struct attribute_group	**groups;	/* optional groups */

	void	(*release)(struct device *dev);
};

/* Get the wakeup routines, which depend on struct device */
#include <linux/pm_wakeup.h>

static inline const char *dev_name(const struct device *dev)
{
	/* will be changed into kobject_name(&dev->kobj) in the near future */
	return dev->bus_id;
}

extern int dev_set_name(struct device *dev, const char *name, ...)
			__attribute__((format(printf, 2, 3)));

#ifdef CONFIG_NUMA
static inline int dev_to_node(struct device *dev)
{
	return dev->numa_node;
}
static inline void set_dev_node(struct device *dev, int node)
{
	dev->numa_node = node;
}
#else
static inline int dev_to_node(struct device *dev)
{
	return -1;
}
static inline void set_dev_node(struct device *dev, int node)
{
}
#endif

static inline void *dev_get_drvdata(struct device *dev)
{
	return dev->driver_data;
}

static inline void dev_set_drvdata(struct device *dev, void *data)
{
	dev->driver_data = data;
}

static inline int device_is_registered(struct device *dev)
{
	return dev->kobj.state_in_sysfs;
}

void driver_init(void);

/*
 * High level routines for use by the bus drivers
 */
extern int __must_check device_register(struct device *dev);
extern void device_unregister(struct device *dev);
extern void device_initialize(struct device *dev);
extern int __must_check device_add(struct device *dev);
extern void device_del(struct device *dev);
extern int device_for_each_child(struct device *dev, void *data,
		     int (*fn)(struct device *dev, void *data));
extern struct device *device_find_child(struct device *dev, void *data,
				int (*match)(struct device *dev, void *data));
extern int device_rename(struct device *dev, char *new_name);
extern int device_move(struct device *dev, struct device *new_parent);

/*
 * Manual binding of a device to driver. See drivers/base/bus.c
 * for information on use.
 */
extern int __must_check device_bind_driver(struct device *dev);
extern void device_release_driver(struct device *dev);
extern int  __must_check device_attach(struct device *dev);
extern int __must_check driver_attach(struct device_driver *drv);
extern int __must_check device_reprobe(struct device *dev);

/*
 * Easy functions for dynamically creating devices on the fly
 */
extern struct device *device_create_vargs(struct class *cls,
					  struct device *parent,
					  dev_t devt,
					  void *drvdata,
					  const char *fmt,
					  va_list vargs);
extern struct device *device_create(struct class *cls, struct device *parent,
				    dev_t devt, void *drvdata,
				    const char *fmt, ...)
				    __attribute__((format(printf, 5, 6)));
extern void device_destroy(struct class *cls, dev_t devt);

/*
 * Platform "fixup" functions - allow the platform to have their say
 * about devices and actions that the general device layer doesn't
 * know about.
 */
/* Notify platform of device discovery */
extern int (*platform_notify)(struct device *dev);

extern int (*platform_notify_remove)(struct device *dev);


/**
 * get_device - atomically increment the reference count for the device.
 *
 */
extern struct device *get_device(struct device *dev);
extern void put_device(struct device *dev);


/* drivers/base/power/shutdown.c */
extern void device_shutdown(void);

/* drivers/base/sys.c */
extern void sysdev_shutdown(void);

/* debugging and troubleshooting/diagnostic helpers. */
extern const char *dev_driver_string(const struct device *dev);
#define dev_printk(level, dev, format, arg...)	\
	printk(level "%s %s: " format , dev_driver_string(dev) , \
	       dev_name(dev) , ## arg)

#define dev_emerg(dev, format, arg...)		\
	dev_printk(KERN_EMERG , dev , format , ## arg)
#define dev_alert(dev, format, arg...)		\
	dev_printk(KERN_ALERT , dev , format , ## arg)
#define dev_crit(dev, format, arg...)		\
	dev_printk(KERN_CRIT , dev , format , ## arg)
#define dev_err(dev, format, arg...)		\
	dev_printk(KERN_ERR , dev , format , ## arg)
#define dev_warn(dev, format, arg...)		\
	dev_printk(KERN_WARNING , dev , format , ## arg)
#define dev_notice(dev, format, arg...)		\
	dev_printk(KERN_NOTICE , dev , format , ## arg)
#define dev_info(dev, format, arg...)		\
	dev_printk(KERN_INFO , dev , format , ## arg)

#if defined(CONFIG_DYNAMIC_PRINTK_DEBUG)
#define dev_dbg(dev, format, ...) do { \
	dynamic_dev_dbg(dev, format, ##__VA_ARGS__); \
	} while (0)
#elif defined(DEBUG)
#define dev_dbg(dev, format, arg...)		\
	dev_printk(KERN_DEBUG , dev , format , ## arg)
#else
#define dev_dbg(dev, format, arg...)		\
	({ if (0) dev_printk(KERN_DEBUG, dev, format, ##arg); 0; })
#endif

#ifdef VERBOSE_DEBUG
#define dev_vdbg	dev_dbg
#else

#define dev_vdbg(dev, format, arg...)		\
	({ if (0) dev_printk(KERN_DEBUG, dev, format, ##arg); 0; })
#endif

/*
 * dev_WARN() acts like dev_printk(), but with the key difference
 * of using a WARN/WARN_ON to get the message out, including the
 * file/line information and a backtrace.
 */
#define dev_WARN(dev, format, arg...) \
	WARN(1, "Device: %s\n" format, dev_driver_string(dev), ## arg);

/* Create alias, so I can be autoloaded. */
#define MODULE_ALIAS_CHARDEV(major,minor) \
	MODULE_ALIAS("char-major-" __stringify(major) "-" __stringify(minor))
#define MODULE_ALIAS_CHARDEV_MAJOR(major) \
	MODULE_ALIAS("char-major-" __stringify(major) "-*")
#endif /* _DEVICE_H_ */<|MERGE_RESOLUTION|>--- conflicted
+++ resolved
@@ -92,11 +92,7 @@
 
 void bus_sort_breadthfirst(struct bus_type *bus,
 			   int (*compare)(const struct device *a,
-<<<<<<< HEAD
 					  const struct device *b));
-=======
-			   		  const struct device *b));
->>>>>>> e449d4fe
 /*
  * Bus notifiers: Get notified of addition/removal of devices
  * and binding/unbinding of drivers to devices.
