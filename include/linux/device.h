/*
 * device.h - generic, centralized driver model
 *
 * Copyright (c) 2001-2003 Patrick Mochel <mochel@osdl.org>
 * Copyright (c) 2004-2009 Greg Kroah-Hartman <gregkh@suse.de>
 * Copyright (c) 2008-2009 Novell Inc.
 *
 * This file is released under the GPLv2
 *
 * See Documentation/driver-model/ for more information.
 */

#ifndef _DEVICE_H_
#define _DEVICE_H_

#include <linux/ioport.h>
#include <linux/kobject.h>
#include <linux/klist.h>
#include <linux/list.h>
#include <linux/lockdep.h>
#include <linux/compiler.h>
#include <linux/types.h>
#include <linux/module.h>
#include <linux/pm.h>
#include <asm/atomic.h>
#include <asm/device.h>

struct device;
struct device_private;
struct device_driver;
struct driver_private;
struct class;
struct class_private;
struct bus_type;
struct bus_type_private;

struct bus_attribute {
	struct attribute	attr;
	ssize_t (*show)(struct bus_type *bus, char *buf);
	ssize_t (*store)(struct bus_type *bus, const char *buf, size_t count);
};

#define BUS_ATTR(_name, _mode, _show, _store)	\
struct bus_attribute bus_attr_##_name = __ATTR(_name, _mode, _show, _store)

extern int __must_check bus_create_file(struct bus_type *,
					struct bus_attribute *);
extern void bus_remove_file(struct bus_type *, struct bus_attribute *);

struct bus_type {
	const char		*name;
	struct bus_attribute	*bus_attrs;
	struct device_attribute	*dev_attrs;
	struct driver_attribute	*drv_attrs;

	int (*match)(struct device *dev, struct device_driver *drv);
	int (*uevent)(struct device *dev, struct kobj_uevent_env *env);
	int (*probe)(struct device *dev);
	int (*remove)(struct device *dev);
	void (*shutdown)(struct device *dev);

	int (*suspend)(struct device *dev, pm_message_t state);
	int (*resume)(struct device *dev);

	const struct dev_pm_ops *pm;

	struct bus_type_private *p;
};

extern int __must_check bus_register(struct bus_type *bus);
extern void bus_unregister(struct bus_type *bus);

extern int __must_check bus_rescan_devices(struct bus_type *bus);

/* iterator helpers for buses */

int bus_for_each_dev(struct bus_type *bus, struct device *start, void *data,
		     int (*fn)(struct device *dev, void *data));
struct device *bus_find_device(struct bus_type *bus, struct device *start,
			       void *data,
			       int (*match)(struct device *dev, void *data));
struct device *bus_find_device_by_name(struct bus_type *bus,
				       struct device *start,
				       const char *name);

int __must_check bus_for_each_drv(struct bus_type *bus,
				  struct device_driver *start, void *data,
				  int (*fn)(struct device_driver *, void *));

void bus_sort_breadthfirst(struct bus_type *bus,
			   int (*compare)(const struct device *a,
					  const struct device *b));
/*
 * Bus notifiers: Get notified of addition/removal of devices
 * and binding/unbinding of drivers to devices.
 * In the long run, it should be a replacement for the platform
 * notify hooks.
 */
struct notifier_block;

extern int bus_register_notifier(struct bus_type *bus,
				 struct notifier_block *nb);
extern int bus_unregister_notifier(struct bus_type *bus,
				   struct notifier_block *nb);

/* All 4 notifers below get called with the target struct device *
 * as an argument. Note that those functions are likely to be called
 * with the device lock held in the core, so be careful.
 */
#define BUS_NOTIFY_ADD_DEVICE		0x00000001 /* device added */
#define BUS_NOTIFY_DEL_DEVICE		0x00000002 /* device removed */
#define BUS_NOTIFY_BOUND_DRIVER		0x00000003 /* driver bound to device */
#define BUS_NOTIFY_UNBIND_DRIVER	0x00000004 /* driver about to be
						      unbound */
#define BUS_NOTIFY_UNBOUND_DRIVER	0x00000005 /* driver is unbound
						      from the device */

extern struct kset *bus_get_kset(struct bus_type *bus);
extern struct klist *bus_get_device_klist(struct bus_type *bus);

struct device_driver {
	const char		*name;
	struct bus_type		*bus;

	struct module		*owner;
	const char		*mod_name;	/* used for built-in modules */

	bool suppress_bind_attrs;	/* disables bind/unbind via sysfs */

	int (*probe) (struct device *dev);
	int (*remove) (struct device *dev);
	void (*shutdown) (struct device *dev);
	int (*suspend) (struct device *dev, pm_message_t state);
	int (*resume) (struct device *dev);
	const struct attribute_group **groups;

	const struct dev_pm_ops *pm;

	struct driver_private *p;
};


extern int __must_check driver_register(struct device_driver *drv);
extern void driver_unregister(struct device_driver *drv);

extern struct device_driver *get_driver(struct device_driver *drv);
extern void put_driver(struct device_driver *drv);
extern struct device_driver *driver_find(const char *name,
					 struct bus_type *bus);
extern int driver_probe_done(void);
extern void wait_for_device_probe(void);


/* sysfs interface for exporting driver attributes */

struct driver_attribute {
	struct attribute attr;
	ssize_t (*show)(struct device_driver *driver, char *buf);
	ssize_t (*store)(struct device_driver *driver, const char *buf,
			 size_t count);
};

#define DRIVER_ATTR(_name, _mode, _show, _store)	\
struct driver_attribute driver_attr_##_name =		\
	__ATTR(_name, _mode, _show, _store)

extern int __must_check driver_create_file(struct device_driver *driver,
					const struct driver_attribute *attr);
extern void driver_remove_file(struct device_driver *driver,
			       const struct driver_attribute *attr);

extern int __must_check driver_add_kobj(struct device_driver *drv,
					struct kobject *kobj,
					const char *fmt, ...);

extern int __must_check driver_for_each_device(struct device_driver *drv,
					       struct device *start,
					       void *data,
					       int (*fn)(struct device *dev,
							 void *));
struct device *driver_find_device(struct device_driver *drv,
				  struct device *start, void *data,
				  int (*match)(struct device *dev, void *data));

/*
 * device classes
 */
struct class {
	const char		*name;
	struct module		*owner;

	struct class_attribute		*class_attrs;
	struct device_attribute		*dev_attrs;
	struct kobject			*dev_kobj;

	int (*dev_uevent)(struct device *dev, struct kobj_uevent_env *env);
	char *(*devnode)(struct device *dev, mode_t *mode);

	void (*class_release)(struct class *class);
	void (*dev_release)(struct device *dev);

	int (*suspend)(struct device *dev, pm_message_t state);
	int (*resume)(struct device *dev);

	const struct dev_pm_ops *pm;

	struct class_private *p;
};

struct class_dev_iter {
	struct klist_iter		ki;
	const struct device_type	*type;
};

extern struct kobject *sysfs_dev_block_kobj;
extern struct kobject *sysfs_dev_char_kobj;
extern int __must_check __class_register(struct class *class,
					 struct lock_class_key *key);
extern void class_unregister(struct class *class);

/* This is a #define to keep the compiler from merging different
 * instances of the __key variable */
#define class_register(class)			\
({						\
	static struct lock_class_key __key;	\
	__class_register(class, &__key);	\
})

struct class_compat;
struct class_compat *class_compat_register(const char *name);
void class_compat_unregister(struct class_compat *cls);
int class_compat_create_link(struct class_compat *cls, struct device *dev,
			     struct device *device_link);
void class_compat_remove_link(struct class_compat *cls, struct device *dev,
			      struct device *device_link);

extern void class_dev_iter_init(struct class_dev_iter *iter,
				struct class *class,
				struct device *start,
				const struct device_type *type);
extern struct device *class_dev_iter_next(struct class_dev_iter *iter);
extern void class_dev_iter_exit(struct class_dev_iter *iter);

extern int class_for_each_device(struct class *class, struct device *start,
				 void *data,
				 int (*fn)(struct device *dev, void *data));
extern struct device *class_find_device(struct class *class,
					struct device *start, void *data,
					int (*match)(struct device *, void *));

struct class_attribute {
	struct attribute attr;
	ssize_t (*show)(struct class *class, struct class_attribute *attr,
			char *buf);
	ssize_t (*store)(struct class *class, struct class_attribute *attr,
			const char *buf, size_t count);
};

#define CLASS_ATTR(_name, _mode, _show, _store)			\
struct class_attribute class_attr_##_name = __ATTR(_name, _mode, _show, _store)

extern int __must_check class_create_file(struct class *class,
					  const struct class_attribute *attr);
extern void class_remove_file(struct class *class,
			      const struct class_attribute *attr);

/* Simple class attribute that is just a static string */

struct class_attribute_string {
	struct class_attribute attr;
	char *str;
};

/* Currently read-only only */
#define _CLASS_ATTR_STRING(_name, _mode, _str) \
	{ __ATTR(_name, _mode, show_class_attr_string, NULL), _str }
#define CLASS_ATTR_STRING(_name, _mode, _str) \
	struct class_attribute_string class_attr_##_name = \
		_CLASS_ATTR_STRING(_name, _mode, _str)

extern ssize_t show_class_attr_string(struct class *class, struct class_attribute *attr,
                        char *buf);

struct class_interface {
	struct list_head	node;
	struct class		*class;

	int (*add_dev)		(struct device *, struct class_interface *);
	void (*remove_dev)	(struct device *, struct class_interface *);
};

extern int __must_check class_interface_register(struct class_interface *);
extern void class_interface_unregister(struct class_interface *);

extern struct class * __must_check __class_create(struct module *owner,
						  const char *name,
						  struct lock_class_key *key);
extern void class_destroy(struct class *cls);

/* This is a #define to keep the compiler from merging different
 * instances of the __key variable */
#define class_create(owner, name)		\
({						\
	static struct lock_class_key __key;	\
	__class_create(owner, name, &__key);	\
})

/*
 * The type of device, "struct device" is embedded in. A class
 * or bus can contain devices of different types
 * like "partitions" and "disks", "mouse" and "event".
 * This identifies the device type and carries type-specific
 * information, equivalent to the kobj_type of a kobject.
 * If "name" is specified, the uevent will contain it in
 * the DEVTYPE variable.
 */
struct device_type {
	const char *name;
	const struct attribute_group **groups;
	int (*uevent)(struct device *dev, struct kobj_uevent_env *env);
	char *(*devnode)(struct device *dev, mode_t *mode);
	void (*release)(struct device *dev);

	const struct dev_pm_ops *pm;
};

/* interface for exporting device attributes */
struct device_attribute {
	struct attribute	attr;
	ssize_t (*show)(struct device *dev, struct device_attribute *attr,
			char *buf);
	ssize_t (*store)(struct device *dev, struct device_attribute *attr,
			 const char *buf, size_t count);
};

#define DEVICE_ATTR(_name, _mode, _show, _store) \
struct device_attribute dev_attr_##_name = __ATTR(_name, _mode, _show, _store)

extern int __must_check device_create_file(struct device *device,
					const struct device_attribute *entry);
extern void device_remove_file(struct device *dev,
			       const struct device_attribute *attr);
extern int __must_check device_create_bin_file(struct device *dev,
					const struct bin_attribute *attr);
extern void device_remove_bin_file(struct device *dev,
				   const struct bin_attribute *attr);
extern int device_schedule_callback_owner(struct device *dev,
		void (*func)(struct device *dev), struct module *owner);

/* This is a macro to avoid include problems with THIS_MODULE */
#define device_schedule_callback(dev, func)			\
	device_schedule_callback_owner(dev, func, THIS_MODULE)

/* device resource management */
typedef void (*dr_release_t)(struct device *dev, void *res);
typedef int (*dr_match_t)(struct device *dev, void *res, void *match_data);

#ifdef CONFIG_DEBUG_DEVRES
extern void *__devres_alloc(dr_release_t release, size_t size, gfp_t gfp,
			     const char *name);
#define devres_alloc(release, size, gfp) \
	__devres_alloc(release, size, gfp, #release)
#else
extern void *devres_alloc(dr_release_t release, size_t size, gfp_t gfp);
#endif
extern void devres_free(void *res);
extern void devres_add(struct device *dev, void *res);
extern void *devres_find(struct device *dev, dr_release_t release,
			 dr_match_t match, void *match_data);
extern void *devres_get(struct device *dev, void *new_res,
			dr_match_t match, void *match_data);
extern void *devres_remove(struct device *dev, dr_release_t release,
			   dr_match_t match, void *match_data);
extern int devres_destroy(struct device *dev, dr_release_t release,
			  dr_match_t match, void *match_data);

/* devres group */
extern void * __must_check devres_open_group(struct device *dev, void *id,
					     gfp_t gfp);
extern void devres_close_group(struct device *dev, void *id);
extern void devres_remove_group(struct device *dev, void *id);
extern int devres_release_group(struct device *dev, void *id);

/* managed kzalloc/kfree for device drivers, no kmalloc, always use kzalloc */
extern void *devm_kzalloc(struct device *dev, size_t size, gfp_t gfp);
extern void devm_kfree(struct device *dev, void *p);

struct device_dma_parameters {
	/*
	 * a low level driver may set these to teach IOMMU code about
	 * sg limitations.
	 */
	unsigned int max_segment_size;
	unsigned long segment_boundary_mask;
};

struct device {
	struct device		*parent;

	struct device_private	*p;

	struct kobject kobj;
	const char		*init_name; /* initial name of the device */
	struct device_type	*type;

	struct mutex		mutex;	/* mutex to synchronize calls to
					 * its driver.
					 */

	struct bus_type	*bus;		/* type of bus device is on */
	struct device_driver *driver;	/* which driver has allocated this
					   device */
	void		*platform_data;	/* Platform specific data, device
					   core doesn't touch it */
	struct dev_pm_info	power;

#ifdef CONFIG_NUMA
	int		numa_node;	/* NUMA node this device is close to */
#endif
	u64		*dma_mask;	/* dma mask (if dma'able device) */
	u64		coherent_dma_mask;/* Like dma_mask, but for
					     alloc_coherent mappings as
					     not all hardware supports
					     64 bit addresses for consistent
					     allocations such descriptors. */

	struct device_dma_parameters *dma_parms;

	struct list_head	dma_pools;	/* dma pools (if dma'ble) */

	struct dma_coherent_mem	*dma_mem; /* internal for coherent mem
					     override */
	/* arch specific additions */
	struct dev_archdata	archdata;

	dev_t			devt;	/* dev_t, creates the sysfs "dev" */

	spinlock_t		devres_lock;
	struct list_head	devres_head;

	struct klist_node	knode_class;
	struct class		*class;
	const struct attribute_group **groups;	/* optional groups */

	void	(*release)(struct device *dev);
};

/* Get the wakeup routines, which depend on struct device */
#include <linux/pm_wakeup.h>

static inline const char *dev_name(const struct device *dev)
{
	return kobject_name(&dev->kobj);
}

extern int dev_set_name(struct device *dev, const char *name, ...)
			__attribute__((format(printf, 2, 3)));

#ifdef CONFIG_NUMA
static inline int dev_to_node(struct device *dev)
{
	return dev->numa_node;
}
static inline void set_dev_node(struct device *dev, int node)
{
	dev->numa_node = node;
}
#else
static inline int dev_to_node(struct device *dev)
{
	return -1;
}
static inline void set_dev_node(struct device *dev, int node)
{
}
#endif

static inline unsigned int dev_get_uevent_suppress(const struct device *dev)
{
	return dev->kobj.uevent_suppress;
}

static inline void dev_set_uevent_suppress(struct device *dev, int val)
{
	dev->kobj.uevent_suppress = val;
}

static inline int device_is_registered(struct device *dev)
{
	return dev->kobj.state_in_sysfs;
}

static inline void device_enable_async_suspend(struct device *dev)
{
	if (dev->power.status == DPM_ON)
		dev->power.async_suspend = true;
}

static inline void device_disable_async_suspend(struct device *dev)
{
	if (dev->power.status == DPM_ON)
		dev->power.async_suspend = false;
}

static inline bool device_async_suspend_enabled(struct device *dev)
{
	return !!dev->power.async_suspend;
}

static inline void device_lock(struct device *dev)
{
<<<<<<< HEAD
	down(&dev->sem);
=======
	mutex_lock(&dev->mutex);
>>>>>>> 3adb180e
}

static inline int device_trylock(struct device *dev)
{
<<<<<<< HEAD
	return down_trylock(&dev->sem);
=======
	return mutex_trylock(&dev->mutex);
>>>>>>> 3adb180e
}

static inline void device_unlock(struct device *dev)
{
<<<<<<< HEAD
	up(&dev->sem);
=======
	mutex_unlock(&dev->mutex);
>>>>>>> 3adb180e
}

void driver_init(void);

/*
 * High level routines for use by the bus drivers
 */
extern int __must_check device_register(struct device *dev);
extern void device_unregister(struct device *dev);
extern void device_initialize(struct device *dev);
extern int __must_check device_add(struct device *dev);
extern void device_del(struct device *dev);
extern int device_for_each_child(struct device *dev, void *data,
		     int (*fn)(struct device *dev, void *data));
extern struct device *device_find_child(struct device *dev, void *data,
				int (*match)(struct device *dev, void *data));
extern int device_rename(struct device *dev, char *new_name);
extern int device_move(struct device *dev, struct device *new_parent,
		       enum dpm_order dpm_order);
extern const char *device_get_devnode(struct device *dev,
				      mode_t *mode, const char **tmp);
extern void *dev_get_drvdata(const struct device *dev);
extern void dev_set_drvdata(struct device *dev, void *data);

/*
 * Root device objects for grouping under /sys/devices
 */
extern struct device *__root_device_register(const char *name,
					     struct module *owner);
static inline struct device *root_device_register(const char *name)
{
	return __root_device_register(name, THIS_MODULE);
}
extern void root_device_unregister(struct device *root);

static inline void *dev_get_platdata(const struct device *dev)
{
	return dev->platform_data;
}

/*
 * Manual binding of a device to driver. See drivers/base/bus.c
 * for information on use.
 */
extern int __must_check device_bind_driver(struct device *dev);
extern void device_release_driver(struct device *dev);
extern int  __must_check device_attach(struct device *dev);
extern int __must_check driver_attach(struct device_driver *drv);
extern int __must_check device_reprobe(struct device *dev);

/*
 * Easy functions for dynamically creating devices on the fly
 */
extern struct device *device_create_vargs(struct class *cls,
					  struct device *parent,
					  dev_t devt,
					  void *drvdata,
					  const char *fmt,
					  va_list vargs);
extern struct device *device_create(struct class *cls, struct device *parent,
				    dev_t devt, void *drvdata,
				    const char *fmt, ...)
				    __attribute__((format(printf, 5, 6)));
extern void device_destroy(struct class *cls, dev_t devt);

/*
 * Platform "fixup" functions - allow the platform to have their say
 * about devices and actions that the general device layer doesn't
 * know about.
 */
/* Notify platform of device discovery */
extern int (*platform_notify)(struct device *dev);

extern int (*platform_notify_remove)(struct device *dev);


/**
 * get_device - atomically increment the reference count for the device.
 *
 */
extern struct device *get_device(struct device *dev);
extern void put_device(struct device *dev);

extern void wait_for_device_probe(void);

#ifdef CONFIG_DEVTMPFS
extern int devtmpfs_create_node(struct device *dev);
extern int devtmpfs_delete_node(struct device *dev);
extern int devtmpfs_mount(const char *mntdir);
#else
static inline int devtmpfs_create_node(struct device *dev) { return 0; }
static inline int devtmpfs_delete_node(struct device *dev) { return 0; }
static inline int devtmpfs_mount(const char *mountpoint) { return 0; }
#endif

/* drivers/base/power/shutdown.c */
extern void device_shutdown(void);

/* drivers/base/sys.c */
extern void sysdev_shutdown(void);

/* debugging and troubleshooting/diagnostic helpers. */
extern const char *dev_driver_string(const struct device *dev);
#define dev_printk(level, dev, format, arg...)	\
	printk(level "%s %s: " format , dev_driver_string(dev) , \
	       dev_name(dev) , ## arg)

#define dev_emerg(dev, format, arg...)		\
	dev_printk(KERN_EMERG , dev , format , ## arg)
#define dev_alert(dev, format, arg...)		\
	dev_printk(KERN_ALERT , dev , format , ## arg)
#define dev_crit(dev, format, arg...)		\
	dev_printk(KERN_CRIT , dev , format , ## arg)
#define dev_err(dev, format, arg...)		\
	dev_printk(KERN_ERR , dev , format , ## arg)
#define dev_warn(dev, format, arg...)		\
	dev_printk(KERN_WARNING , dev , format , ## arg)
#define dev_notice(dev, format, arg...)		\
	dev_printk(KERN_NOTICE , dev , format , ## arg)
#define dev_info(dev, format, arg...)		\
	dev_printk(KERN_INFO , dev , format , ## arg)

#if defined(DEBUG)
#define dev_dbg(dev, format, arg...)		\
	dev_printk(KERN_DEBUG , dev , format , ## arg)
#elif defined(CONFIG_DYNAMIC_DEBUG)
#define dev_dbg(dev, format, ...) do { \
	dynamic_dev_dbg(dev, format, ##__VA_ARGS__); \
	} while (0)
#else
#define dev_dbg(dev, format, arg...)		\
	({ if (0) dev_printk(KERN_DEBUG, dev, format, ##arg); 0; })
#endif

#ifdef VERBOSE_DEBUG
#define dev_vdbg	dev_dbg
#else

#define dev_vdbg(dev, format, arg...)		\
	({ if (0) dev_printk(KERN_DEBUG, dev, format, ##arg); 0; })
#endif

/*
 * dev_WARN() acts like dev_printk(), but with the key difference
 * of using a WARN/WARN_ON to get the message out, including the
 * file/line information and a backtrace.
 */
#define dev_WARN(dev, format, arg...) \
	WARN(1, "Device: %s\n" format, dev_driver_string(dev), ## arg);

/* Create alias, so I can be autoloaded. */
#define MODULE_ALIAS_CHARDEV(major,minor) \
	MODULE_ALIAS("char-major-" __stringify(major) "-" __stringify(minor))
#define MODULE_ALIAS_CHARDEV_MAJOR(major) \
	MODULE_ALIAS("char-major-" __stringify(major) "-*")
#endif /* _DEVICE_H_ */<|MERGE_RESOLUTION|>--- conflicted
+++ resolved
@@ -509,29 +509,17 @@
 
 static inline void device_lock(struct device *dev)
 {
-<<<<<<< HEAD
-	down(&dev->sem);
-=======
 	mutex_lock(&dev->mutex);
->>>>>>> 3adb180e
 }
 
 static inline int device_trylock(struct device *dev)
 {
-<<<<<<< HEAD
-	return down_trylock(&dev->sem);
-=======
 	return mutex_trylock(&dev->mutex);
->>>>>>> 3adb180e
 }
 
 static inline void device_unlock(struct device *dev)
 {
-<<<<<<< HEAD
-	up(&dev->sem);
-=======
 	mutex_unlock(&dev->mutex);
->>>>>>> 3adb180e
 }
 
 void driver_init(void);
