--- conflicted
+++ resolved
@@ -62,16 +62,14 @@
 # define SLAB_DEBUG_OBJECTS	0x00000000UL
 #endif
 
-<<<<<<< HEAD
 /* Don't track use of uninitialized memory */
 #ifdef CONFIG_KMEMCHECK
 # define SLAB_NOTRACK		0x00800000UL
 #else
 # define SLAB_NOTRACK		0x00000000UL
 #endif
-=======
-#define SLAB_NOLEAKTRACE	0x00800000UL	/* Avoid kmemleak tracing */
->>>>>>> ed6ee84a
+
+#define SLAB_NOLEAKTRACE	0x01000000UL	/* Avoid kmemleak tracing */
 
 /* The following flags affect the page allocator grouping pages by mobility */
 #define SLAB_RECLAIM_ACCOUNT	0x00020000UL		/* Objects are reclaimable */
