#ifndef _LINUX_VIRTIO_BLK_H
#define _LINUX_VIRTIO_BLK_H
/* This header is BSD licensed so anyone can use the definitions to implement
 * compatible drivers/servers. */
#include <linux/types.h>
#include <linux/virtio_config.h>

/* The ID for virtio_block */
#define VIRTIO_ID_BLOCK	2

/* Feature bits */
#define VIRTIO_BLK_F_BARRIER	0	/* Does host support barriers? */
#define VIRTIO_BLK_F_SIZE_MAX	1	/* Indicates maximum segment size */
#define VIRTIO_BLK_F_SEG_MAX	2	/* Indicates maximum # of segments */
#define VIRTIO_BLK_F_GEOMETRY	4	/* Legacy geometry available  */
#define VIRTIO_BLK_F_RO		5	/* Disk is read-only */
#define VIRTIO_BLK_F_BLK_SIZE	6	/* Block size of disk is available*/
<<<<<<< HEAD
=======
#define VIRTIO_BLK_F_SCSI	7	/* Supports scsi command passthru */
>>>>>>> 1d589bb1
#define VIRTIO_BLK_F_IDENTIFY	8	/* ATA IDENTIFY supported */

#define VIRTIO_BLK_ID_BYTES	(sizeof(__u16[256]))	/* IDENTIFY DATA */

struct virtio_blk_config
{
	/* The capacity (in 512-byte sectors). */
	__u64 capacity;
	/* The maximum segment size (if VIRTIO_BLK_F_SIZE_MAX) */
	__u32 size_max;
	/* The maximum number of segments (if VIRTIO_BLK_F_SEG_MAX) */
	__u32 seg_max;
	/* geometry the device (if VIRTIO_BLK_F_GEOMETRY) */
	struct virtio_blk_geometry {
		__u16 cylinders;
		__u8 heads;
		__u8 sectors;
	} geometry;
	/* block size of device (if VIRTIO_BLK_F_BLK_SIZE) */
	__u32 blk_size;
	__u8 identify[VIRTIO_BLK_ID_BYTES];
} __attribute__((packed));

/* These two define direction. */
#define VIRTIO_BLK_T_IN		0
#define VIRTIO_BLK_T_OUT	1

/* This bit says it's a scsi command, not an actual read or write. */
#define VIRTIO_BLK_T_SCSI_CMD	2

/* Barrier before this op. */
#define VIRTIO_BLK_T_BARRIER	0x80000000

/* This is the first element of the read scatter-gather list. */
struct virtio_blk_outhdr
{
	/* VIRTIO_BLK_T* */
	__u32 type;
	/* io priority. */
	__u32 ioprio;
	/* Sector (ie. 512 byte offset) */
	__u64 sector;
};

struct virtio_scsi_inhdr {
	__u32 errors;
	__u32 data_len;
	__u32 sense_len;
	__u32 residual;
};

/* And this is the final byte of the write scatter-gather list. */
#define VIRTIO_BLK_S_OK		0
#define VIRTIO_BLK_S_IOERR	1
#define VIRTIO_BLK_S_UNSUPP	2
#endif /* _LINUX_VIRTIO_BLK_H */<|MERGE_RESOLUTION|>--- conflicted
+++ resolved
@@ -15,10 +15,7 @@
 #define VIRTIO_BLK_F_GEOMETRY	4	/* Legacy geometry available  */
 #define VIRTIO_BLK_F_RO		5	/* Disk is read-only */
 #define VIRTIO_BLK_F_BLK_SIZE	6	/* Block size of disk is available*/
-<<<<<<< HEAD
-=======
 #define VIRTIO_BLK_F_SCSI	7	/* Supports scsi command passthru */
->>>>>>> 1d589bb1
 #define VIRTIO_BLK_F_IDENTIFY	8	/* ATA IDENTIFY supported */
 
 #define VIRTIO_BLK_ID_BYTES	(sizeof(__u16[256]))	/* IDENTIFY DATA */
