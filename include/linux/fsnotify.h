--- conflicted
+++ resolved
@@ -77,15 +77,9 @@
  * fsnotify_move - file old_name at old_dir was moved to new_name at new_dir
  */
 static inline void fsnotify_move(struct inode *old_dir, struct inode *new_dir,
-<<<<<<< HEAD
 				 const unsigned char *old_name,
-				 const unsigned char *new_name,
 				 int isdir, struct inode *target,
 				 struct dentry *moved)
-=======
-				 const char *old_name,
-				 int isdir, struct inode *target, struct dentry *moved)
->>>>>>> cccc6bba
 {
 	struct inode *source = moved->d_inode;
 	u32 fs_cookie = fsnotify_get_cookie();
@@ -109,13 +103,8 @@
 
 	if (source)
 		fsnotify(source, FS_MOVE_SELF, moved->d_inode, FSNOTIFY_EVENT_INODE, NULL, 0);
-<<<<<<< HEAD
-
-	audit_inode_child(new_name, moved, new_dir);
-=======
-	}
+
 	audit_inode_child(moved, new_dir);
->>>>>>> cccc6bba
 }
 
 /*
@@ -161,13 +150,7 @@
  */
 static inline void fsnotify_create(struct inode *inode, struct dentry *dentry)
 {
-<<<<<<< HEAD
-	audit_inode_child(dentry->d_name.name, dentry, inode);
-=======
-	inotify_inode_queue_event(inode, IN_CREATE, 0, dentry->d_name.name,
-				  dentry->d_inode);
 	audit_inode_child(dentry, inode);
->>>>>>> cccc6bba
 
 	fsnotify(inode, FS_CREATE, dentry->d_inode, FSNOTIFY_EVENT_INODE, dentry->d_name.name, 0);
 }
@@ -193,12 +176,7 @@
 	__u32 mask = (FS_CREATE | FS_IN_ISDIR);
 	struct inode *d_inode = dentry->d_inode;
 
-<<<<<<< HEAD
-	audit_inode_child(dentry->d_name.name, dentry, inode);
-=======
-	inotify_inode_queue_event(inode, mask, 0, dentry->d_name.name, d_inode);
 	audit_inode_child(dentry, inode);
->>>>>>> cccc6bba
 
 	fsnotify(inode, mask, d_inode, FSNOTIFY_EVENT_INODE, dentry->d_name.name, 0);
 }
