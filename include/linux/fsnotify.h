#ifndef _LINUX_FS_NOTIFY_H
#define _LINUX_FS_NOTIFY_H

/*
 * include/linux/fsnotify.h - generic hooks for filesystem notification, to
 * reduce in-source duplication from both dnotify and inotify.
 *
 * We don't compile any of this away in some complicated menagerie of ifdefs.
 * Instead, we rely on the code inside to optimize away as needed.
 *
 * (C) Copyright 2005 Robert Love
 */

#include <linux/fsnotify_backend.h>
#include <linux/audit.h>

/*
 * fsnotify_d_instantiate - instantiate a dentry for inode
 * Called with dcache_lock held.
 */
static inline void fsnotify_d_instantiate(struct dentry *dentry,
					  struct inode *inode)
{
	__fsnotify_d_instantiate(dentry, inode);
}

/* Notify this dentry's parent about a child's events. */
static inline void fsnotify_parent(struct path *path, struct dentry *dentry, __u32 mask)
{
	if (!dentry)
		dentry = path->dentry;

	__fsnotify_parent(path, dentry, mask);
}

/* simple call site for access decisions */
static inline int fsnotify_perm(struct file *file, int mask)
{
	struct path *path = &file->f_path;
	struct inode *inode = path->dentry->d_inode;
	__u32 fsnotify_mask;

	if (file->f_mode & FMODE_NONOTIFY)
		return 0;
	if (!(mask & (MAY_READ | MAY_OPEN)))
		return 0;
	if (mask & MAY_READ)
		fsnotify_mask = FS_ACCESS_PERM;
	if (mask & MAY_OPEN)
		fsnotify_mask = FS_OPEN_PERM;

	return fsnotify(inode, fsnotify_mask, path, FSNOTIFY_EVENT_PATH, NULL, 0);
}

/*
 * fsnotify_d_move - dentry has been moved
 * Called with dcache_lock and dentry->d_lock held.
 */
static inline void fsnotify_d_move(struct dentry *dentry)
{
	/*
	 * On move we need to update dentry->d_flags to indicate if the new parent
	 * cares about events from this dentry.
	 */
	__fsnotify_update_dcache_flags(dentry);
}

/*
 * fsnotify_link_count - inode's link count changed
 */
static inline void fsnotify_link_count(struct inode *inode)
{
	fsnotify(inode, FS_ATTRIB, inode, FSNOTIFY_EVENT_INODE, NULL, 0);
}

/*
 * fsnotify_move - file old_name at old_dir was moved to new_name at new_dir
 */
static inline void fsnotify_move(struct inode *old_dir, struct inode *new_dir,
<<<<<<< HEAD
				 const char *old_name,
=======
				 const unsigned char *old_name,
>>>>>>> 8c0f910e
				 int isdir, struct inode *target, struct dentry *moved)
{
	struct inode *source = moved->d_inode;
	u32 fs_cookie = fsnotify_get_cookie();
	__u32 old_dir_mask = (FS_EVENT_ON_CHILD | FS_MOVED_FROM);
	__u32 new_dir_mask = (FS_EVENT_ON_CHILD | FS_MOVED_TO);
<<<<<<< HEAD
	const char *new_name = moved->d_name.name;
=======
	const unsigned char *new_name = moved->d_name.name;
>>>>>>> 8c0f910e

	if (old_dir == new_dir)
		old_dir_mask |= FS_DN_RENAME;

	if (isdir) {
		old_dir_mask |= FS_IN_ISDIR;
		new_dir_mask |= FS_IN_ISDIR;
	}

	fsnotify(old_dir, old_dir_mask, old_dir, FSNOTIFY_EVENT_INODE, old_name, fs_cookie);
	fsnotify(new_dir, new_dir_mask, new_dir, FSNOTIFY_EVENT_INODE, new_name, fs_cookie);

	if (target)
		fsnotify_link_count(target);

	if (source)
		fsnotify(source, FS_MOVE_SELF, moved->d_inode, FSNOTIFY_EVENT_INODE, NULL, 0);
<<<<<<< HEAD
	}
=======
>>>>>>> 8c0f910e
	audit_inode_child(moved, new_dir);
}

/*
 * fsnotify_inode_delete - and inode is being evicted from cache, clean up is needed
 */
static inline void fsnotify_inode_delete(struct inode *inode)
{
	__fsnotify_inode_delete(inode);
}

/*
 * fsnotify_vfsmount_delete - a vfsmount is being destroyed, clean up is needed
 */
static inline void fsnotify_vfsmount_delete(struct vfsmount *mnt)
{
	__fsnotify_vfsmount_delete(mnt);
}

/*
 * fsnotify_nameremove - a filename was removed from a directory
 */
static inline void fsnotify_nameremove(struct dentry *dentry, int isdir)
{
	__u32 mask = FS_DELETE;

	if (isdir)
		mask |= FS_IN_ISDIR;

	fsnotify_parent(NULL, dentry, mask);
}

/*
 * fsnotify_inoderemove - an inode is going away
 */
static inline void fsnotify_inoderemove(struct inode *inode)
{
	fsnotify(inode, FS_DELETE_SELF, inode, FSNOTIFY_EVENT_INODE, NULL, 0);
	__fsnotify_inode_delete(inode);
}

/*
 * fsnotify_create - 'name' was linked in
 */
static inline void fsnotify_create(struct inode *inode, struct dentry *dentry)
{
<<<<<<< HEAD
	inotify_inode_queue_event(inode, IN_CREATE, 0, dentry->d_name.name,
				  dentry->d_inode);
=======
>>>>>>> 8c0f910e
	audit_inode_child(dentry, inode);

	fsnotify(inode, FS_CREATE, dentry->d_inode, FSNOTIFY_EVENT_INODE, dentry->d_name.name, 0);
}

/*
 * fsnotify_link - new hardlink in 'inode' directory
 * Note: We have to pass also the linked inode ptr as some filesystems leave
 *   new_dentry->d_inode NULL and instantiate inode pointer later
 */
static inline void fsnotify_link(struct inode *dir, struct inode *inode, struct dentry *new_dentry)
{
	fsnotify_link_count(inode);
	audit_inode_child(new_dentry, dir);

	fsnotify(dir, FS_CREATE, inode, FSNOTIFY_EVENT_INODE, new_dentry->d_name.name, 0);
}

/*
 * fsnotify_mkdir - directory 'name' was created
 */
static inline void fsnotify_mkdir(struct inode *inode, struct dentry *dentry)
{
	__u32 mask = (FS_CREATE | FS_IN_ISDIR);
	struct inode *d_inode = dentry->d_inode;

<<<<<<< HEAD
	inotify_inode_queue_event(inode, mask, 0, dentry->d_name.name, d_inode);
=======
>>>>>>> 8c0f910e
	audit_inode_child(dentry, inode);

	fsnotify(inode, mask, d_inode, FSNOTIFY_EVENT_INODE, dentry->d_name.name, 0);
}

/*
 * fsnotify_access - file was read
 */
static inline void fsnotify_access(struct file *file)
{
	struct path *path = &file->f_path;
	struct inode *inode = path->dentry->d_inode;
	__u32 mask = FS_ACCESS;

	if (S_ISDIR(inode->i_mode))
		mask |= FS_IN_ISDIR;

	if (!(file->f_mode & FMODE_NONOTIFY)) {
		fsnotify_parent(path, NULL, mask);
		fsnotify(inode, mask, path, FSNOTIFY_EVENT_PATH, NULL, 0);
	}
}

/*
 * fsnotify_modify - file was modified
 */
static inline void fsnotify_modify(struct file *file)
{
	struct path *path = &file->f_path;
	struct inode *inode = path->dentry->d_inode;
	__u32 mask = FS_MODIFY;

	if (S_ISDIR(inode->i_mode))
		mask |= FS_IN_ISDIR;

	if (!(file->f_mode & FMODE_NONOTIFY)) {
		fsnotify_parent(path, NULL, mask);
		fsnotify(inode, mask, path, FSNOTIFY_EVENT_PATH, NULL, 0);
	}
}

/*
 * fsnotify_open - file was opened
 */
static inline void fsnotify_open(struct file *file)
{
	struct path *path = &file->f_path;
	struct inode *inode = path->dentry->d_inode;
	__u32 mask = FS_OPEN;

	if (S_ISDIR(inode->i_mode))
		mask |= FS_IN_ISDIR;

	if (!(file->f_mode & FMODE_NONOTIFY)) {
		fsnotify_parent(path, NULL, mask);
		fsnotify(inode, mask, path, FSNOTIFY_EVENT_PATH, NULL, 0);
	}
}

/*
 * fsnotify_close - file was closed
 */
static inline void fsnotify_close(struct file *file)
{
	struct path *path = &file->f_path;
	struct inode *inode = file->f_path.dentry->d_inode;
	fmode_t mode = file->f_mode;
	__u32 mask = (mode & FMODE_WRITE) ? FS_CLOSE_WRITE : FS_CLOSE_NOWRITE;

	if (S_ISDIR(inode->i_mode))
		mask |= FS_IN_ISDIR;

	if (!(file->f_mode & FMODE_NONOTIFY)) {
		fsnotify_parent(path, NULL, mask);
		fsnotify(inode, mask, path, FSNOTIFY_EVENT_PATH, NULL, 0);
	}
}

/*
 * fsnotify_xattr - extended attributes were changed
 */
static inline void fsnotify_xattr(struct dentry *dentry)
{
	struct inode *inode = dentry->d_inode;
	__u32 mask = FS_ATTRIB;

	if (S_ISDIR(inode->i_mode))
		mask |= FS_IN_ISDIR;

	fsnotify_parent(NULL, dentry, mask);
	fsnotify(inode, mask, inode, FSNOTIFY_EVENT_INODE, NULL, 0);
}

/*
 * fsnotify_change - notify_change event.  file was modified and/or metadata
 * was changed.
 */
static inline void fsnotify_change(struct dentry *dentry, unsigned int ia_valid)
{
	struct inode *inode = dentry->d_inode;
	__u32 mask = 0;

	if (ia_valid & ATTR_UID)
		mask |= FS_ATTRIB;
	if (ia_valid & ATTR_GID)
		mask |= FS_ATTRIB;
	if (ia_valid & ATTR_SIZE)
		mask |= FS_MODIFY;

	/* both times implies a utime(s) call */
	if ((ia_valid & (ATTR_ATIME | ATTR_MTIME)) == (ATTR_ATIME | ATTR_MTIME))
		mask |= FS_ATTRIB;
	else if (ia_valid & ATTR_ATIME)
		mask |= FS_ACCESS;
	else if (ia_valid & ATTR_MTIME)
		mask |= FS_MODIFY;

	if (ia_valid & ATTR_MODE)
		mask |= FS_ATTRIB;

	if (mask) {
		if (S_ISDIR(inode->i_mode))
			mask |= FS_IN_ISDIR;

		fsnotify_parent(NULL, dentry, mask);
		fsnotify(inode, mask, inode, FSNOTIFY_EVENT_INODE, NULL, 0);
	}
}

#if defined(CONFIG_FSNOTIFY)	/* notify helpers */

/*
 * fsnotify_oldname_init - save off the old filename before we change it
 */
static inline const unsigned char *fsnotify_oldname_init(const unsigned char *name)
{
	return kstrdup(name, GFP_KERNEL);
}

/*
 * fsnotify_oldname_free - free the name we got from fsnotify_oldname_init
 */
static inline void fsnotify_oldname_free(const unsigned char *old_name)
{
	kfree(old_name);
}

#else	/* CONFIG_FSNOTIFY */

static inline const char *fsnotify_oldname_init(const unsigned char *name)
{
	return NULL;
}

static inline void fsnotify_oldname_free(const unsigned char *old_name)
{
}

#endif	/*  CONFIG_FSNOTIFY */

#endif	/* _LINUX_FS_NOTIFY_H */<|MERGE_RESOLUTION|>--- conflicted
+++ resolved
@@ -77,22 +77,14 @@
  * fsnotify_move - file old_name at old_dir was moved to new_name at new_dir
  */
 static inline void fsnotify_move(struct inode *old_dir, struct inode *new_dir,
-<<<<<<< HEAD
-				 const char *old_name,
-=======
 				 const unsigned char *old_name,
->>>>>>> 8c0f910e
 				 int isdir, struct inode *target, struct dentry *moved)
 {
 	struct inode *source = moved->d_inode;
 	u32 fs_cookie = fsnotify_get_cookie();
 	__u32 old_dir_mask = (FS_EVENT_ON_CHILD | FS_MOVED_FROM);
 	__u32 new_dir_mask = (FS_EVENT_ON_CHILD | FS_MOVED_TO);
-<<<<<<< HEAD
-	const char *new_name = moved->d_name.name;
-=======
 	const unsigned char *new_name = moved->d_name.name;
->>>>>>> 8c0f910e
 
 	if (old_dir == new_dir)
 		old_dir_mask |= FS_DN_RENAME;
@@ -110,10 +102,6 @@
 
 	if (source)
 		fsnotify(source, FS_MOVE_SELF, moved->d_inode, FSNOTIFY_EVENT_INODE, NULL, 0);
-<<<<<<< HEAD
-	}
-=======
->>>>>>> 8c0f910e
 	audit_inode_child(moved, new_dir);
 }
 
@@ -160,11 +148,6 @@
  */
 static inline void fsnotify_create(struct inode *inode, struct dentry *dentry)
 {
-<<<<<<< HEAD
-	inotify_inode_queue_event(inode, IN_CREATE, 0, dentry->d_name.name,
-				  dentry->d_inode);
-=======
->>>>>>> 8c0f910e
 	audit_inode_child(dentry, inode);
 
 	fsnotify(inode, FS_CREATE, dentry->d_inode, FSNOTIFY_EVENT_INODE, dentry->d_name.name, 0);
@@ -191,10 +174,6 @@
 	__u32 mask = (FS_CREATE | FS_IN_ISDIR);
 	struct inode *d_inode = dentry->d_inode;
 
-<<<<<<< HEAD
-	inotify_inode_queue_event(inode, mask, 0, dentry->d_name.name, d_inode);
-=======
->>>>>>> 8c0f910e
 	audit_inode_child(dentry, inode);
 
 	fsnotify(inode, mask, d_inode, FSNOTIFY_EVENT_INODE, dentry->d_name.name, 0);
