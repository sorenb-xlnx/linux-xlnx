#ifndef _LINUX_FS_NOTIFY_H
#define _LINUX_FS_NOTIFY_H

/*
 * include/linux/fsnotify.h - generic hooks for filesystem notification, to
 * reduce in-source duplication from both dnotify and inotify.
 *
 * We don't compile any of this away in some complicated menagerie of ifdefs.
 * Instead, we rely on the code inside to optimize away as needed.
 *
 * (C) Copyright 2005 Robert Love
 */

#include <linux/fsnotify_backend.h>
#include <linux/audit.h>
#include <linux/slab.h>

/*
 * fsnotify_d_instantiate - instantiate a dentry for inode
 * Called with dcache_lock held.
 */
static inline void fsnotify_d_instantiate(struct dentry *dentry,
					  struct inode *inode)
{
	__fsnotify_d_instantiate(dentry, inode);
}

/* Notify this dentry's parent about a child's events. */
static inline void fsnotify_parent(struct path *path, struct dentry *dentry, __u32 mask)
{
	if (!dentry)
		dentry = path->dentry;

	__fsnotify_parent(path, dentry, mask);
}

/* simple call site for access decisions */
static inline int fsnotify_perm(struct file *file, int mask)
{
	struct path *path = &file->f_path;
	struct inode *inode = path->dentry->d_inode;
	__u32 fsnotify_mask;

	if (file->f_mode & FMODE_NONOTIFY)
		return 0;
	if (!(mask & (MAY_READ | MAY_OPEN)))
		return 0;
	if (mask & MAY_READ)
		fsnotify_mask = FS_ACCESS_PERM;
	if (mask & MAY_OPEN)
		fsnotify_mask = FS_OPEN_PERM;

	return fsnotify(inode, fsnotify_mask, path, FSNOTIFY_EVENT_PATH, NULL, 0);
}

/*
 * fsnotify_d_move - dentry has been moved
 * Called with dcache_lock and dentry->d_lock held.
 */
static inline void fsnotify_d_move(struct dentry *dentry)
{
	/*
	 * On move we need to update dentry->d_flags to indicate if the new parent
	 * cares about events from this dentry.
	 */
	__fsnotify_update_dcache_flags(dentry);
}

/*
 * fsnotify_link_count - inode's link count changed
 */
static inline void fsnotify_link_count(struct inode *inode)
{
	fsnotify(inode, FS_ATTRIB, inode, FSNOTIFY_EVENT_INODE, NULL, 0);
}

/*
 * fsnotify_move - file old_name at old_dir was moved to new_name at new_dir
 */
static inline void fsnotify_move(struct inode *old_dir, struct inode *new_dir,
<<<<<<< HEAD
				 const char *old_name,
=======
				 const unsigned char *old_name,
>>>>>>> 48db02f1
				 int isdir, struct inode *target, struct dentry *moved)
{
	struct inode *source = moved->d_inode;
	u32 fs_cookie = fsnotify_get_cookie();
	__u32 old_dir_mask = (FS_EVENT_ON_CHILD | FS_MOVED_FROM);
	__u32 new_dir_mask = (FS_EVENT_ON_CHILD | FS_MOVED_TO);
<<<<<<< HEAD
	const char *new_name = moved->d_name.name;
=======
	const unsigned char *new_name = moved->d_name.name;
>>>>>>> 48db02f1

	if (old_dir == new_dir)
		old_dir_mask |= FS_DN_RENAME;

	if (isdir) {
		old_dir_mask |= FS_IN_ISDIR;
		new_dir_mask |= FS_IN_ISDIR;
	}

	fsnotify(old_dir, old_dir_mask, old_dir, FSNOTIFY_EVENT_INODE, old_name, fs_cookie);
	fsnotify(new_dir, new_dir_mask, new_dir, FSNOTIFY_EVENT_INODE, new_name, fs_cookie);

	if (target)
		fsnotify_link_count(target);

	if (source)
		fsnotify(source, FS_MOVE_SELF, moved->d_inode, FSNOTIFY_EVENT_INODE, NULL, 0);
<<<<<<< HEAD
	}
=======
>>>>>>> 48db02f1
	audit_inode_child(moved, new_dir);
}

/*
 * fsnotify_inode_delete - and inode is being evicted from cache, clean up is needed
 */
static inline void fsnotify_inode_delete(struct inode *inode)
{
	__fsnotify_inode_delete(inode);
}

/*
 * fsnotify_vfsmount_delete - a vfsmount is being destroyed, clean up is needed
 */
static inline void fsnotify_vfsmount_delete(struct vfsmount *mnt)
{
	__fsnotify_vfsmount_delete(mnt);
}

/*
 * fsnotify_nameremove - a filename was removed from a directory
 */
static inline void fsnotify_nameremove(struct dentry *dentry, int isdir)
{
	__u32 mask = FS_DELETE;

	if (isdir)
		mask |= FS_IN_ISDIR;

	fsnotify_parent(NULL, dentry, mask);
}

/*
 * fsnotify_inoderemove - an inode is going away
 */
static inline void fsnotify_inoderemove(struct inode *inode)
{
	fsnotify(inode, FS_DELETE_SELF, inode, FSNOTIFY_EVENT_INODE, NULL, 0);
	__fsnotify_inode_delete(inode);
}

/*
 * fsnotify_create - 'name' was linked in
 */
static inline void fsnotify_create(struct inode *inode, struct dentry *dentry)
{
<<<<<<< HEAD
	inotify_inode_queue_event(inode, IN_CREATE, 0, dentry->d_name.name,
				  dentry->d_inode);
=======
>>>>>>> 48db02f1
	audit_inode_child(dentry, inode);

	fsnotify(inode, FS_CREATE, dentry->d_inode, FSNOTIFY_EVENT_INODE, dentry->d_name.name, 0);
}

/*
 * fsnotify_link - new hardlink in 'inode' directory
 * Note: We have to pass also the linked inode ptr as some filesystems leave
 *   new_dentry->d_inode NULL and instantiate inode pointer later
 */
static inline void fsnotify_link(struct inode *dir, struct inode *inode, struct dentry *new_dentry)
{
	fsnotify_link_count(inode);
	audit_inode_child(new_dentry, dir);

	fsnotify(dir, FS_CREATE, inode, FSNOTIFY_EVENT_INODE, new_dentry->d_name.name, 0);
}

/*
 * fsnotify_mkdir - directory 'name' was created
 */
static inline void fsnotify_mkdir(struct inode *inode, struct dentry *dentry)
{
	__u32 mask = (FS_CREATE | FS_IN_ISDIR);
	struct inode *d_inode = dentry->d_inode;

<<<<<<< HEAD
	inotify_inode_queue_event(inode, mask, 0, dentry->d_name.name, d_inode);
=======
>>>>>>> 48db02f1
	audit_inode_child(dentry, inode);

	fsnotify(inode, mask, d_inode, FSNOTIFY_EVENT_INODE, dentry->d_name.name, 0);
}

/*
 * fsnotify_access - file was read
 */
static inline void fsnotify_access(struct file *file)
{
	struct path *path = &file->f_path;
	struct inode *inode = path->dentry->d_inode;
	__u32 mask = FS_ACCESS;

	if (S_ISDIR(inode->i_mode))
		mask |= FS_IN_ISDIR;

	if (!(file->f_mode & FMODE_NONOTIFY)) {
		fsnotify_parent(path, NULL, mask);
		fsnotify(inode, mask, path, FSNOTIFY_EVENT_PATH, NULL, 0);
	}
}

/*
 * fsnotify_modify - file was modified
 */
static inline void fsnotify_modify(struct file *file)
{
	struct path *path = &file->f_path;
	struct inode *inode = path->dentry->d_inode;
	__u32 mask = FS_MODIFY;

	if (S_ISDIR(inode->i_mode))
		mask |= FS_IN_ISDIR;

	if (!(file->f_mode & FMODE_NONOTIFY)) {
		fsnotify_parent(path, NULL, mask);
		fsnotify(inode, mask, path, FSNOTIFY_EVENT_PATH, NULL, 0);
	}
}

/*
 * fsnotify_open - file was opened
 */
static inline void fsnotify_open(struct file *file)
{
	struct path *path = &file->f_path;
	struct inode *inode = path->dentry->d_inode;
	__u32 mask = FS_OPEN;

	if (S_ISDIR(inode->i_mode))
		mask |= FS_IN_ISDIR;

	if (!(file->f_mode & FMODE_NONOTIFY)) {
		fsnotify_parent(path, NULL, mask);
		fsnotify(inode, mask, path, FSNOTIFY_EVENT_PATH, NULL, 0);
	}
}

/*
 * fsnotify_close - file was closed
 */
static inline void fsnotify_close(struct file *file)
{
	struct path *path = &file->f_path;
	struct inode *inode = file->f_path.dentry->d_inode;
	fmode_t mode = file->f_mode;
	__u32 mask = (mode & FMODE_WRITE) ? FS_CLOSE_WRITE : FS_CLOSE_NOWRITE;

	if (S_ISDIR(inode->i_mode))
		mask |= FS_IN_ISDIR;

	if (!(file->f_mode & FMODE_NONOTIFY)) {
		fsnotify_parent(path, NULL, mask);
		fsnotify(inode, mask, path, FSNOTIFY_EVENT_PATH, NULL, 0);
	}
}

/*
 * fsnotify_xattr - extended attributes were changed
 */
static inline void fsnotify_xattr(struct dentry *dentry)
{
	struct inode *inode = dentry->d_inode;
	__u32 mask = FS_ATTRIB;

	if (S_ISDIR(inode->i_mode))
		mask |= FS_IN_ISDIR;

	fsnotify_parent(NULL, dentry, mask);
	fsnotify(inode, mask, inode, FSNOTIFY_EVENT_INODE, NULL, 0);
}

/*
 * fsnotify_change - notify_change event.  file was modified and/or metadata
 * was changed.
 */
static inline void fsnotify_change(struct dentry *dentry, unsigned int ia_valid)
{
	struct inode *inode = dentry->d_inode;
	__u32 mask = 0;

	if (ia_valid & ATTR_UID)
		mask |= FS_ATTRIB;
	if (ia_valid & ATTR_GID)
		mask |= FS_ATTRIB;
	if (ia_valid & ATTR_SIZE)
		mask |= FS_MODIFY;

	/* both times implies a utime(s) call */
	if ((ia_valid & (ATTR_ATIME | ATTR_MTIME)) == (ATTR_ATIME | ATTR_MTIME))
		mask |= FS_ATTRIB;
	else if (ia_valid & ATTR_ATIME)
		mask |= FS_ACCESS;
	else if (ia_valid & ATTR_MTIME)
		mask |= FS_MODIFY;

	if (ia_valid & ATTR_MODE)
		mask |= FS_ATTRIB;

	if (mask) {
		if (S_ISDIR(inode->i_mode))
			mask |= FS_IN_ISDIR;

		fsnotify_parent(NULL, dentry, mask);
		fsnotify(inode, mask, inode, FSNOTIFY_EVENT_INODE, NULL, 0);
	}
}

#if defined(CONFIG_FSNOTIFY)	/* notify helpers */

/*
 * fsnotify_oldname_init - save off the old filename before we change it
 */
static inline const unsigned char *fsnotify_oldname_init(const unsigned char *name)
{
	return kstrdup(name, GFP_KERNEL);
}

/*
 * fsnotify_oldname_free - free the name we got from fsnotify_oldname_init
 */
static inline void fsnotify_oldname_free(const unsigned char *old_name)
{
	kfree(old_name);
}

#else	/* CONFIG_FSNOTIFY */

static inline const char *fsnotify_oldname_init(const unsigned char *name)
{
	return NULL;
}

static inline void fsnotify_oldname_free(const unsigned char *old_name)
{
}

#endif	/*  CONFIG_FSNOTIFY */

#endif	/* _LINUX_FS_NOTIFY_H */<|MERGE_RESOLUTION|>--- conflicted
+++ resolved
@@ -78,22 +78,14 @@
  * fsnotify_move - file old_name at old_dir was moved to new_name at new_dir
  */
 static inline void fsnotify_move(struct inode *old_dir, struct inode *new_dir,
-<<<<<<< HEAD
-				 const char *old_name,
-=======
 				 const unsigned char *old_name,
->>>>>>> 48db02f1
 				 int isdir, struct inode *target, struct dentry *moved)
 {
 	struct inode *source = moved->d_inode;
 	u32 fs_cookie = fsnotify_get_cookie();
 	__u32 old_dir_mask = (FS_EVENT_ON_CHILD | FS_MOVED_FROM);
 	__u32 new_dir_mask = (FS_EVENT_ON_CHILD | FS_MOVED_TO);
-<<<<<<< HEAD
-	const char *new_name = moved->d_name.name;
-=======
 	const unsigned char *new_name = moved->d_name.name;
->>>>>>> 48db02f1
 
 	if (old_dir == new_dir)
 		old_dir_mask |= FS_DN_RENAME;
@@ -111,10 +103,6 @@
 
 	if (source)
 		fsnotify(source, FS_MOVE_SELF, moved->d_inode, FSNOTIFY_EVENT_INODE, NULL, 0);
-<<<<<<< HEAD
-	}
-=======
->>>>>>> 48db02f1
 	audit_inode_child(moved, new_dir);
 }
 
@@ -161,11 +149,6 @@
  */
 static inline void fsnotify_create(struct inode *inode, struct dentry *dentry)
 {
-<<<<<<< HEAD
-	inotify_inode_queue_event(inode, IN_CREATE, 0, dentry->d_name.name,
-				  dentry->d_inode);
-=======
->>>>>>> 48db02f1
 	audit_inode_child(dentry, inode);
 
 	fsnotify(inode, FS_CREATE, dentry->d_inode, FSNOTIFY_EVENT_INODE, dentry->d_name.name, 0);
@@ -192,10 +175,6 @@
 	__u32 mask = (FS_CREATE | FS_IN_ISDIR);
 	struct inode *d_inode = dentry->d_inode;
 
-<<<<<<< HEAD
-	inotify_inode_queue_event(inode, mask, 0, dentry->d_name.name, d_inode);
-=======
->>>>>>> 48db02f1
 	audit_inode_child(dentry, inode);
 
 	fsnotify(inode, mask, d_inode, FSNOTIFY_EVENT_INODE, dentry->d_name.name, 0);
