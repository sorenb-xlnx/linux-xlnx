/*
 * include/linux/serial_reg.h
 *
 * Copyright (C) 1992, 1994 by Theodore Ts'o.
 * 
 * Redistribution of this file is permitted under the terms of the GNU 
 * Public License (GPL)
 * 
 * These are the UART port assignments, expressed as offsets from the base
 * register.  These assignments should hold for any serial port based on
 * a 8250, 16450, or 16550(A).
 */

#ifndef _LINUX_SERIAL_REG_H
#define _LINUX_SERIAL_REG_H

/*
 * DLAB=0
 */
#define UART_RX		0	/* In:  Receive buffer */
#define UART_TX		0	/* Out: Transmit buffer */

#define UART_IER	1	/* Out: Interrupt Enable Register */
#define UART_IER_MSI		0x08 /* Enable Modem status interrupt */
#define UART_IER_RLSI		0x04 /* Enable receiver line status interrupt */
#define UART_IER_THRI		0x02 /* Enable Transmitter holding register int. */
#define UART_IER_RDI		0x01 /* Enable receiver data interrupt */
/*
 * Sleep mode for ST16650 and TI16750.  For the ST16650, EFR[4]=1
 */
#define UART_IERX_SLEEP		0x10 /* Enable sleep mode */

#define UART_IIR	2	/* In:  Interrupt ID Register */
#define UART_IIR_NO_INT		0x01 /* No interrupts pending */
#define UART_IIR_ID		0x06 /* Mask for the interrupt ID */
#define UART_IIR_MSI		0x00 /* Modem status interrupt */
#define UART_IIR_THRI		0x02 /* Transmitter holding register empty */
#define UART_IIR_RDI		0x04 /* Receiver data interrupt */
#define UART_IIR_RLSI		0x06 /* Receiver line status interrupt */

#define UART_IIR_BUSY		0x07 /* DesignWare APB Busy Detect */

#define UART_FCR	2	/* Out: FIFO Control Register */
#define UART_FCR_ENABLE_FIFO	0x01 /* Enable the FIFO */
#define UART_FCR_CLEAR_RCVR	0x02 /* Clear the RCVR FIFO */
#define UART_FCR_CLEAR_XMIT	0x04 /* Clear the XMIT FIFO */
#define UART_FCR_DMA_SELECT	0x08 /* For DMA applications */
/*
 * Note: The FIFO trigger levels are chip specific:
 *	RX:76 = 00  01  10  11	TX:54 = 00  01  10  11
 * PC16550D:	 1   4   8  14		xx  xx  xx  xx
 * TI16C550A:	 1   4   8  14          xx  xx  xx  xx
 * TI16C550C:	 1   4   8  14          xx  xx  xx  xx
 * ST16C550:	 1   4   8  14		xx  xx  xx  xx
 * ST16C650:	 8  16  24  28		16   8  24  30	PORT_16650V2
 * NS16C552:	 1   4   8  14		xx  xx  xx  xx
 * ST16C654:	 8  16  56  60		 8  16  32  56	PORT_16654
 * TI16C750:	 1  16  32  56		xx  xx  xx  xx	PORT_16750
 * TI16C752:	 8  16  56  60		 8  16  32  56
 */
#define UART_FCR_R_TRIG_00	0x00
#define UART_FCR_R_TRIG_01	0x40
#define UART_FCR_R_TRIG_10	0x80
#define UART_FCR_R_TRIG_11	0xc0
#define UART_FCR_T_TRIG_00	0x00
#define UART_FCR_T_TRIG_01	0x10
#define UART_FCR_T_TRIG_10	0x20
#define UART_FCR_T_TRIG_11	0x30

#define UART_FCR_TRIGGER_MASK	0xC0 /* Mask for the FIFO trigger range */
#define UART_FCR_TRIGGER_1	0x00 /* Mask for trigger set at 1 */
#define UART_FCR_TRIGGER_4	0x40 /* Mask for trigger set at 4 */
#define UART_FCR_TRIGGER_8	0x80 /* Mask for trigger set at 8 */
#define UART_FCR_TRIGGER_14	0xC0 /* Mask for trigger set at 14 */
/* 16650 definitions */
#define UART_FCR6_R_TRIGGER_8	0x00 /* Mask for receive trigger set at 1 */
#define UART_FCR6_R_TRIGGER_16	0x40 /* Mask for receive trigger set at 4 */
#define UART_FCR6_R_TRIGGER_24  0x80 /* Mask for receive trigger set at 8 */
#define UART_FCR6_R_TRIGGER_28	0xC0 /* Mask for receive trigger set at 14 */
#define UART_FCR6_T_TRIGGER_16	0x00 /* Mask for transmit trigger set at 16 */
#define UART_FCR6_T_TRIGGER_8	0x10 /* Mask for transmit trigger set at 8 */
#define UART_FCR6_T_TRIGGER_24  0x20 /* Mask for transmit trigger set at 24 */
#define UART_FCR6_T_TRIGGER_30	0x30 /* Mask for transmit trigger set at 30 */
#define UART_FCR7_64BYTE	0x20 /* Go into 64 byte mode (TI16C750) */

#define UART_LCR	3	/* Out: Line Control Register */
/*
 * Note: if the word length is 5 bits (UART_LCR_WLEN5), then setting 
 * UART_LCR_STOP will select 1.5 stop bits, not 2 stop bits.
 */
#define UART_LCR_DLAB		0x80 /* Divisor latch access bit */
#define UART_LCR_SBC		0x40 /* Set break control */
#define UART_LCR_SPAR		0x20 /* Stick parity (?) */
#define UART_LCR_EPAR		0x10 /* Even parity select */
#define UART_LCR_PARITY		0x08 /* Parity Enable */
#define UART_LCR_STOP		0x04 /* Stop bits: 0=1 bit, 1=2 bits */
#define UART_LCR_WLEN5		0x00 /* Wordlength: 5 bits */
#define UART_LCR_WLEN6		0x01 /* Wordlength: 6 bits */
#define UART_LCR_WLEN7		0x02 /* Wordlength: 7 bits */
#define UART_LCR_WLEN8		0x03 /* Wordlength: 8 bits */

/*
 * Access to some registers depends on register access / configuration
 * mode.
 */
#define UART_LCR_CONF_MODE_A	UART_LCR_DLAB	/* Configutation mode A */
#define UART_LCR_CONF_MODE_B	0xBF		/* Configutation mode B */

#define UART_MCR	4	/* Out: Modem Control Register */
#define UART_MCR_CLKSEL		0x80 /* Divide clock by 4 (TI16C752, EFR[4]=1) */
#define UART_MCR_TCRTLR		0x40 /* Access TCR/TLR (TI16C752, EFR[4]=1) */
#define UART_MCR_XONANY		0x20 /* Enable Xon Any (TI16C752, EFR[4]=1) */
#define UART_MCR_AFE		0x20 /* Enable auto-RTS/CTS (TI16C550C/TI16C750) */
#define UART_MCR_LOOP		0x10 /* Enable loopback test mode */
#define UART_MCR_OUT2		0x08 /* Out2 complement */
#define UART_MCR_OUT1		0x04 /* Out1 complement */
#define UART_MCR_RTS		0x02 /* RTS complement */
#define UART_MCR_DTR		0x01 /* DTR complement */

#define UART_LSR	5	/* In:  Line Status Register */
#define UART_LSR_TEMT		0x40 /* Transmitter empty */
#define UART_LSR_THRE		0x20 /* Transmit-hold-register empty */
#define UART_LSR_BI		0x10 /* Break interrupt indicator */
#define UART_LSR_FE		0x08 /* Frame error indicator */
#define UART_LSR_PE		0x04 /* Parity error indicator */
#define UART_LSR_OE		0x02 /* Overrun error indicator */
#define UART_LSR_DR		0x01 /* Receiver data ready */
#define UART_LSR_BRK_ERROR_BITS	0x1E /* BI, FE, PE, OE bits */

#define UART_MSR	6	/* In:  Modem Status Register */
#define UART_MSR_DCD		0x80 /* Data Carrier Detect */
#define UART_MSR_RI		0x40 /* Ring Indicator */
#define UART_MSR_DSR		0x20 /* Data Set Ready */
#define UART_MSR_CTS		0x10 /* Clear to Send */
#define UART_MSR_DDCD		0x08 /* Delta DCD */
#define UART_MSR_TERI		0x04 /* Trailing edge ring indicator */
#define UART_MSR_DDSR		0x02 /* Delta DSR */
#define UART_MSR_DCTS		0x01 /* Delta CTS */
#define UART_MSR_ANY_DELTA	0x0F /* Any of the delta bits! */

#define UART_SCR	7	/* I/O: Scratch Register */

/*
 * DLAB=1
 */
#define UART_DLL	0	/* Out: Divisor Latch Low */
#define UART_DLM	1	/* Out: Divisor Latch High */

/*
 * LCR=0xBF (or DLAB=1 for 16C660)
 */
#define UART_EFR	2	/* I/O: Extended Features Register */
#define UART_EFR_CTS		0x80 /* CTS flow control */
#define UART_EFR_RTS		0x40 /* RTS flow control */
#define UART_EFR_SCD		0x20 /* Special character detect */
#define UART_EFR_ECB		0x10 /* Enhanced control bit */
/*
 * the low four bits control software flow control
 */

/*
 * LCR=0xBF, TI16C752, ST16650, ST16650A, ST16654
 */
#define UART_XON1	4	/* I/O: Xon character 1 */
#define UART_XON2	5	/* I/O: Xon character 2 */
#define UART_XOFF1	6	/* I/O: Xoff character 1 */
#define UART_XOFF2	7	/* I/O: Xoff character 2 */

/*
 * EFR[4]=1 MCR[6]=1, TI16C752
 */
#define UART_TI752_TCR	6	/* I/O: transmission control register */
#define UART_TI752_TLR	7	/* I/O: trigger level register */

/*
 * LCR=0xBF, XR16C85x
 */
#define UART_TRG	0	/* FCTR bit 7 selects Rx or Tx
				 * In: Fifo count
				 * Out: Fifo custom trigger levels */
/*
 * These are the definitions for the Programmable Trigger Register
 */
#define UART_TRG_1		0x01
#define UART_TRG_4		0x04
#define UART_TRG_8		0x08
#define UART_TRG_16		0x10
#define UART_TRG_32		0x20
#define UART_TRG_64		0x40
#define UART_TRG_96		0x60
#define UART_TRG_120		0x78
#define UART_TRG_128		0x80

#define UART_FCTR	1	/* Feature Control Register */
#define UART_FCTR_RTS_NODELAY	0x00  /* RTS flow control delay */
#define UART_FCTR_RTS_4DELAY	0x01
#define UART_FCTR_RTS_6DELAY	0x02
#define UART_FCTR_RTS_8DELAY	0x03
#define UART_FCTR_IRDA		0x04  /* IrDa data encode select */
#define UART_FCTR_TX_INT	0x08  /* Tx interrupt type select */
#define UART_FCTR_TRGA		0x00  /* Tx/Rx 550 trigger table select */
#define UART_FCTR_TRGB		0x10  /* Tx/Rx 650 trigger table select */
#define UART_FCTR_TRGC		0x20  /* Tx/Rx 654 trigger table select */
#define UART_FCTR_TRGD		0x30  /* Tx/Rx 850 programmable trigger select */
#define UART_FCTR_SCR_SWAP	0x40  /* Scratch pad register swap */
#define UART_FCTR_RX		0x00  /* Programmable trigger mode select */
#define UART_FCTR_TX		0x80  /* Programmable trigger mode select */

/*
 * LCR=0xBF, FCTR[6]=1
 */
#define UART_EMSR	7	/* Extended Mode Select Register */
#define UART_EMSR_FIFO_COUNT	0x01  /* Rx/Tx select */
#define UART_EMSR_ALT_COUNT	0x02  /* Alternating count select */

/*
 * The Intel XScale on-chip UARTs define these bits
 */
#define UART_IER_DMAE	0x80	/* DMA Requests Enable */
#define UART_IER_UUE	0x40	/* UART Unit Enable */
#define UART_IER_NRZE	0x20	/* NRZ coding Enable */
#define UART_IER_RTOIE	0x10	/* Receiver Time Out Interrupt Enable */

#define UART_IIR_TOD	0x08	/* Character Timeout Indication Detected */

#define UART_FCR_PXAR1	0x00	/* receive FIFO threshold = 1 */
#define UART_FCR_PXAR8	0x40	/* receive FIFO threshold = 8 */
#define UART_FCR_PXAR16	0x80	/* receive FIFO threshold = 16 */
#define UART_FCR_PXAR32	0xc0	/* receive FIFO threshold = 32 */

/*
 * Intel MID on-chip HSU (High Speed UART) defined bits
 */
#define UART_FCR_HSU_64_1B	0x00	/* receive FIFO treshold = 1 */
#define UART_FCR_HSU_64_16B	0x40	/* receive FIFO treshold = 16 */
#define UART_FCR_HSU_64_32B	0x80	/* receive FIFO treshold = 32 */
#define UART_FCR_HSU_64_56B	0xc0	/* receive FIFO treshold = 56 */
<<<<<<< HEAD

#define UART_FCR_HSU_16_1B	0x00	/* receive FIFO treshold = 1 */
#define UART_FCR_HSU_16_4B	0x40	/* receive FIFO treshold = 4 */
#define UART_FCR_HSU_16_8B	0x80	/* receive FIFO treshold = 8 */
#define UART_FCR_HSU_16_14B	0xc0	/* receive FIFO treshold = 14 */

#define UART_FCR_HSU_64B_FIFO	0x20	/* chose 64 bytes FIFO */
#define UART_FCR_HSU_16B_FIFO	0x00	/* chose 16 bytes FIFO */

=======

#define UART_FCR_HSU_16_1B	0x00	/* receive FIFO treshold = 1 */
#define UART_FCR_HSU_16_4B	0x40	/* receive FIFO treshold = 4 */
#define UART_FCR_HSU_16_8B	0x80	/* receive FIFO treshold = 8 */
#define UART_FCR_HSU_16_14B	0xc0	/* receive FIFO treshold = 14 */

#define UART_FCR_HSU_64B_FIFO	0x20	/* chose 64 bytes FIFO */
#define UART_FCR_HSU_16B_FIFO	0x00	/* chose 16 bytes FIFO */

>>>>>>> 3cbea436
#define UART_FCR_HALF_EMPT_TXI	0x00	/* trigger TX_EMPT IRQ for half empty */
#define UART_FCR_FULL_EMPT_TXI	0x08	/* trigger TX_EMPT IRQ for full empty */

/*
 * These register definitions are for the 16C950
 */
#define UART_ASR	0x01	/* Additional Status Register */
#define UART_RFL	0x03	/* Receiver FIFO level */
#define UART_TFL 	0x04	/* Transmitter FIFO level */
#define UART_ICR	0x05	/* Index Control Register */

/* The 16950 ICR registers */
#define UART_ACR	0x00	/* Additional Control Register */
#define UART_CPR	0x01	/* Clock Prescalar Register */
#define UART_TCR	0x02	/* Times Clock Register */
#define UART_CKS	0x03	/* Clock Select Register */
#define UART_TTL	0x04	/* Transmitter Interrupt Trigger Level */
#define UART_RTL	0x05	/* Receiver Interrupt Trigger Level */
#define UART_FCL	0x06	/* Flow Control Level Lower */
#define UART_FCH	0x07	/* Flow Control Level Higher */
#define UART_ID1	0x08	/* ID #1 */
#define UART_ID2	0x09	/* ID #2 */
#define UART_ID3	0x0A	/* ID #3 */
#define UART_REV	0x0B	/* Revision */
#define UART_CSR	0x0C	/* Channel Software Reset */
#define UART_NMR	0x0D	/* Nine-bit Mode Register */
#define UART_CTR	0xFF

/*
 * The 16C950 Additional Control Register
 */
#define UART_ACR_RXDIS	0x01	/* Receiver disable */
#define UART_ACR_TXDIS	0x02	/* Transmitter disable */
#define UART_ACR_DSRFC	0x04	/* DSR Flow Control */
#define UART_ACR_TLENB	0x20	/* 950 trigger levels enable */
#define UART_ACR_ICRRD	0x40	/* ICR Read enable */
#define UART_ACR_ASREN	0x80	/* Additional status enable */



/*
 * These definitions are for the RSA-DV II/S card, from
 *
 * Kiyokazu SUTO <suto@ks-and-ks.ne.jp>
 */

#define UART_RSA_BASE (-8)

#define UART_RSA_MSR ((UART_RSA_BASE) + 0) /* I/O: Mode Select Register */

#define UART_RSA_MSR_SWAP (1 << 0) /* Swap low/high 8 bytes in I/O port addr */
#define UART_RSA_MSR_FIFO (1 << 2) /* Enable the external FIFO */
#define UART_RSA_MSR_FLOW (1 << 3) /* Enable the auto RTS/CTS flow control */
#define UART_RSA_MSR_ITYP (1 << 4) /* Level (1) / Edge triger (0) */

#define UART_RSA_IER ((UART_RSA_BASE) + 1) /* I/O: Interrupt Enable Register */

#define UART_RSA_IER_Rx_FIFO_H (1 << 0) /* Enable Rx FIFO half full int. */
#define UART_RSA_IER_Tx_FIFO_H (1 << 1) /* Enable Tx FIFO half full int. */
#define UART_RSA_IER_Tx_FIFO_E (1 << 2) /* Enable Tx FIFO empty int. */
#define UART_RSA_IER_Rx_TOUT (1 << 3) /* Enable char receive timeout int */
#define UART_RSA_IER_TIMER (1 << 4) /* Enable timer interrupt */

#define UART_RSA_SRR ((UART_RSA_BASE) + 2) /* IN: Status Read Register */

#define UART_RSA_SRR_Tx_FIFO_NEMP (1 << 0) /* Tx FIFO is not empty (1) */
#define UART_RSA_SRR_Tx_FIFO_NHFL (1 << 1) /* Tx FIFO is not half full (1) */
#define UART_RSA_SRR_Tx_FIFO_NFUL (1 << 2) /* Tx FIFO is not full (1) */
#define UART_RSA_SRR_Rx_FIFO_NEMP (1 << 3) /* Rx FIFO is not empty (1) */
#define UART_RSA_SRR_Rx_FIFO_NHFL (1 << 4) /* Rx FIFO is not half full (1) */
#define UART_RSA_SRR_Rx_FIFO_NFUL (1 << 5) /* Rx FIFO is not full (1) */
#define UART_RSA_SRR_Rx_TOUT (1 << 6) /* Character reception timeout occurred (1) */
#define UART_RSA_SRR_TIMER (1 << 7) /* Timer interrupt occurred */

#define UART_RSA_FRR ((UART_RSA_BASE) + 2) /* OUT: FIFO Reset Register */

#define UART_RSA_TIVSR ((UART_RSA_BASE) + 3) /* I/O: Timer Interval Value Set Register */

#define UART_RSA_TCR ((UART_RSA_BASE) + 4) /* OUT: Timer Control Register */

#define UART_RSA_TCR_SWITCH (1 << 0) /* Timer on */

/*
 * The RSA DSV/II board has two fixed clock frequencies.  One is the
 * standard rate, and the other is 8 times faster.
 */
#define SERIAL_RSA_BAUD_BASE (921600)
#define SERIAL_RSA_BAUD_BASE_LO (SERIAL_RSA_BAUD_BASE / 8)

/*
 * Extra serial register definitions for the internal UARTs
 * in TI OMAP processors.
 */
#define UART_OMAP_MDR1		0x08	/* Mode definition register */
#define UART_OMAP_MDR2		0x09	/* Mode definition register 2 */
#define UART_OMAP_SCR		0x10	/* Supplementary control register */
#define UART_OMAP_SSR		0x11	/* Supplementary status register */
#define UART_OMAP_EBLR		0x12	/* BOF length register */
#define UART_OMAP_OSC_12M_SEL	0x13	/* OMAP1510 12MHz osc select */
#define UART_OMAP_MVER		0x14	/* Module version register */
#define UART_OMAP_SYSC		0x15	/* System configuration register */
#define UART_OMAP_SYSS		0x16	/* System status register */
#define UART_OMAP_WER		0x17	/* Wake-up enable register */

/*
 * These are the definitions for the MDR1 register
 */
#define UART_OMAP_MDR1_16X_MODE		0x00	/* UART 16x mode */
#define UART_OMAP_MDR1_SIR_MODE		0x01	/* SIR mode */
#define UART_OMAP_MDR1_16X_ABAUD_MODE	0x02	/* UART 16x auto-baud */
#define UART_OMAP_MDR1_13X_MODE		0x03	/* UART 13x mode */
#define UART_OMAP_MDR1_MIR_MODE		0x04	/* MIR mode */
#define UART_OMAP_MDR1_FIR_MODE		0x05	/* FIR mode */
#define UART_OMAP_MDR1_CIR_MODE		0x06	/* CIR mode */
#define UART_OMAP_MDR1_DISABLE		0x07	/* Disable (default state) */

#endif /* _LINUX_SERIAL_REG_H */
<|MERGE_RESOLUTION|>--- conflicted
+++ resolved
@@ -235,7 +235,6 @@
 #define UART_FCR_HSU_64_16B	0x40	/* receive FIFO treshold = 16 */
 #define UART_FCR_HSU_64_32B	0x80	/* receive FIFO treshold = 32 */
 #define UART_FCR_HSU_64_56B	0xc0	/* receive FIFO treshold = 56 */
-<<<<<<< HEAD
 
 #define UART_FCR_HSU_16_1B	0x00	/* receive FIFO treshold = 1 */
 #define UART_FCR_HSU_16_4B	0x40	/* receive FIFO treshold = 4 */
@@ -245,17 +244,6 @@
 #define UART_FCR_HSU_64B_FIFO	0x20	/* chose 64 bytes FIFO */
 #define UART_FCR_HSU_16B_FIFO	0x00	/* chose 16 bytes FIFO */
 
-=======
-
-#define UART_FCR_HSU_16_1B	0x00	/* receive FIFO treshold = 1 */
-#define UART_FCR_HSU_16_4B	0x40	/* receive FIFO treshold = 4 */
-#define UART_FCR_HSU_16_8B	0x80	/* receive FIFO treshold = 8 */
-#define UART_FCR_HSU_16_14B	0xc0	/* receive FIFO treshold = 14 */
-
-#define UART_FCR_HSU_64B_FIFO	0x20	/* chose 64 bytes FIFO */
-#define UART_FCR_HSU_16B_FIFO	0x00	/* chose 16 bytes FIFO */
-
->>>>>>> 3cbea436
 #define UART_FCR_HALF_EMPT_TXI	0x00	/* trigger TX_EMPT IRQ for half empty */
 #define UART_FCR_FULL_EMPT_TXI	0x08	/* trigger TX_EMPT IRQ for full empty */
 
