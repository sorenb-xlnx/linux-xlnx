#ifndef __LINUX_COMPILER_H
#error "Please don't include <linux/compiler-gcc4.h> directly, include <linux/compiler.h> instead."
#endif

/* GCC 4.1.[01] miscompiles __weak */
#ifdef __KERNEL__
# if __GNUC_MINOR__ == 1 && __GNUC_PATCHLEVEL__ <= 1
#  error Your version of gcc miscompiles the __weak directive
# endif
#endif

#define __used			__attribute__((__used__))
#define __must_check 		__attribute__((warn_unused_result))
#define __compiler_offsetof(a,b) __builtin_offsetof(a,b)
#define __always_inline		inline __attribute__((always_inline))

/*
 * A trick to suppress uninitialized variable warning without generating any
 * code
 */
#define uninitialized_var(x) x = x

#if __GNUC_MINOR__ >= 3
/* Mark functions as cold. gcc will assume any path leading to a call
   to them will be unlikely.  This means a lot of manual unlikely()s
   are unnecessary now for any paths leading to the usual suspects
   like BUG(), printk(), panic() etc. [but let's keep them for now for
   older compilers]

   Early snapshots of gcc 4.3 don't support this and we can't detect this
   in the preprocessor, but we can live with this because they're unreleased.
   Maketime probing would be overkill here.

   gcc also has a __attribute__((__hot__)) to move hot functions into
   a special section, but I don't see any sense in this right now in
   the kernel context */
#define __cold			__attribute__((__cold__))

<<<<<<< HEAD
=======

#if __GNUC_MINOR__ >= 5
/*
 * Mark a position in code as unreachable.  This can be used to
 * suppress control flow warnings after asm blocks that transfer
 * control elsewhere.
 *
 * Early snapshots of gcc 4.5 don't support this and we can't detect
 * this in the preprocessor, but we can live with this because they're
 * unreleased.  Really, we need to have autoconf for the kernel.
 */
#define unreachable() __builtin_unreachable()
#endif

>>>>>>> 6ec22f9b
#endif

#if __GNUC_MINOR__ > 0
#define __compiletime_object_size(obj) __builtin_object_size(obj, 0)
#endif
#if __GNUC_MINOR__ >= 4
#define __compiletime_warning(message) __attribute__((warning(message)))
#define __compiletime_error(message) __attribute__((error(message)))
#endif<|MERGE_RESOLUTION|>--- conflicted
+++ resolved
@@ -36,8 +36,6 @@
    the kernel context */
 #define __cold			__attribute__((__cold__))
 
-<<<<<<< HEAD
-=======
 
 #if __GNUC_MINOR__ >= 5
 /*
@@ -52,7 +50,6 @@
 #define unreachable() __builtin_unreachable()
 #endif
 
->>>>>>> 6ec22f9b
 #endif
 
 #if __GNUC_MINOR__ > 0
