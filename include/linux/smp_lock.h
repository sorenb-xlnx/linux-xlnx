#ifndef __LINUX_SMPLOCK_H
#define __LINUX_SMPLOCK_H

#ifdef CONFIG_LOCK_KERNEL
#include <linux/sched.h>

extern int __lockfunc __reacquire_kernel_lock(void);
extern void __lockfunc __release_kernel_lock(void);

/*
 * Release/re-acquire global kernel lock for the scheduler
 */
#define release_kernel_lock(tsk) do { 		\
	if (unlikely((tsk)->lock_depth >= 0))	\
		__release_kernel_lock();	\
} while (0)

static inline int reacquire_kernel_lock(struct task_struct *task)
{
	if (unlikely(task->lock_depth >= 0))
		return __reacquire_kernel_lock();
	return 0;
}

extern void __lockfunc
_lock_kernel(const char *func, const char *file, int line)
__acquires(kernel_lock);

extern void __lockfunc
_unlock_kernel(const char *func, const char *file, int line)
__releases(kernel_lock);

#define lock_kernel() do {					\
	_lock_kernel(__func__, __FILE__, __LINE__);		\
} while (0)

#define unlock_kernel()	do {					\
	_unlock_kernel(__func__, __FILE__, __LINE__);		\
} while (0)

/*
 * Various legacy drivers don't really need the BKL in a specific
 * function, but they *do* need to know that the BKL became available.
 * This function just avoids wrapping a bunch of lock/unlock pairs
 * around code which doesn't really need it.
 */
static inline void cycle_kernel_lock(void)
{
	lock_kernel();
	unlock_kernel();
}

#else

#ifdef CONFIG_BKL /* provoke build bug if not set */
#define lock_kernel()
#define unlock_kernel()
#define cycle_kernel_lock()			do { } while(0)
<<<<<<< HEAD
#define kernel_locked()				1
=======
>>>>>>> 3cbea436
#endif /* CONFIG_BKL */

#define release_kernel_lock(task)		do { } while(0)
#define reacquire_kernel_lock(task)		0

#endif /* CONFIG_LOCK_KERNEL */
#endif /* __LINUX_SMPLOCK_H */<|MERGE_RESOLUTION|>--- conflicted
+++ resolved
@@ -56,10 +56,6 @@
 #define lock_kernel()
 #define unlock_kernel()
 #define cycle_kernel_lock()			do { } while(0)
-<<<<<<< HEAD
-#define kernel_locked()				1
-=======
->>>>>>> 3cbea436
 #endif /* CONFIG_BKL */
 
 #define release_kernel_lock(task)		do { } while(0)
