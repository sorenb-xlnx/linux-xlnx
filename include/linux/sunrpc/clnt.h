--- conflicted
+++ resolved
@@ -124,17 +124,10 @@
 void		rpc_shutdown_client(struct rpc_clnt *);
 void		rpc_release_client(struct rpc_clnt *);
 
-<<<<<<< HEAD
-int		rpcb_register(u32, u32, int, unsigned short, int *);
-int		rpcb_v4_register(const u32 program, const u32 version,
-				 const struct sockaddr *address,
-				 const char *netid, int *result);
-=======
 int		rpcb_register(u32, u32, int, unsigned short);
 int		rpcb_v4_register(const u32 program, const u32 version,
 				 const struct sockaddr *address,
 				 const char *netid);
->>>>>>> a90e68f4
 int		rpcb_getport_sync(struct sockaddr_in *, u32, u32, int);
 void		rpcb_getport_async(struct rpc_task *);
 
