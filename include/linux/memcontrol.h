/* memcontrol.h - Memory Controller
 *
 * Copyright IBM Corporation, 2007
 * Author Balbir Singh <balbir@linux.vnet.ibm.com>
 *
 * Copyright 2007 OpenVZ SWsoft Inc
 * Author: Pavel Emelianov <xemul@openvz.org>
 *
 * This program is free software; you can redistribute it and/or modify
 * it under the terms of the GNU General Public License as published by
 * the Free Software Foundation; either version 2 of the License, or
 * (at your option) any later version.
 *
 * This program is distributed in the hope that it will be useful,
 * but WITHOUT ANY WARRANTY; without even the implied warranty of
 * MERCHANTABILITY or FITNESS FOR A PARTICULAR PURPOSE.  See the
 * GNU General Public License for more details.
 */

#ifndef _LINUX_MEMCONTROL_H
#define _LINUX_MEMCONTROL_H
#include <linux/cgroup.h>
struct mem_cgroup;
struct page_cgroup;
struct page;
struct mm_struct;

<<<<<<< HEAD
=======
/* Stats that can be updated by kernel. */
enum mem_cgroup_page_stat_item {
	MEMCG_NR_FILE_MAPPED, /* # of pages charged as file rss */
};

>>>>>>> 3cbea436
extern unsigned long mem_cgroup_isolate_pages(unsigned long nr_to_scan,
					struct list_head *dst,
					unsigned long *scanned, int order,
					int mode, struct zone *z,
					struct mem_cgroup *mem_cont,
					int active, int file);

#ifdef CONFIG_CGROUP_MEM_RES_CTLR
/*
 * All "charge" functions with gfp_mask should use GFP_KERNEL or
 * (gfp_mask & GFP_RECLAIM_MASK). In current implementatin, memcg doesn't
 * alloc memory but reclaims memory from all available zones. So, "where I want
 * memory from" bits of gfp_mask has no meaning. So any bits of that field is
 * available but adding a rule is better. charge functions' gfp_mask should
 * be set to GFP_KERNEL or gfp_mask & GFP_RECLAIM_MASK for avoiding ambiguous
 * codes.
 * (Of course, if memcg does memory allocation in future, GFP_KERNEL is sane.)
 */

extern int mem_cgroup_newpage_charge(struct page *page, struct mm_struct *mm,
				gfp_t gfp_mask);
/* for swap handling */
extern int mem_cgroup_try_charge_swapin(struct mm_struct *mm,
		struct page *page, gfp_t mask, struct mem_cgroup **ptr);
extern void mem_cgroup_commit_charge_swapin(struct page *page,
					struct mem_cgroup *ptr);
extern void mem_cgroup_cancel_charge_swapin(struct mem_cgroup *ptr);

extern int mem_cgroup_cache_charge(struct page *page, struct mm_struct *mm,
					gfp_t gfp_mask);
extern void mem_cgroup_add_lru_list(struct page *page, enum lru_list lru);
extern void mem_cgroup_del_lru_list(struct page *page, enum lru_list lru);
extern void mem_cgroup_rotate_lru_list(struct page *page, enum lru_list lru);
extern void mem_cgroup_del_lru(struct page *page);
extern void mem_cgroup_move_lists(struct page *page,
				  enum lru_list from, enum lru_list to);

/* For coalescing uncharge for reducing memcg' overhead*/
extern void mem_cgroup_uncharge_start(void);
extern void mem_cgroup_uncharge_end(void);

extern void mem_cgroup_uncharge_page(struct page *page);
extern void mem_cgroup_uncharge_cache_page(struct page *page);
extern int mem_cgroup_shmem_charge_fallback(struct page *page,
			struct mm_struct *mm, gfp_t gfp_mask);

extern void mem_cgroup_out_of_memory(struct mem_cgroup *mem, gfp_t gfp_mask);
int task_in_mem_cgroup(struct task_struct *task, const struct mem_cgroup *mem);

extern struct mem_cgroup *try_get_mem_cgroup_from_page(struct page *page);
extern struct mem_cgroup *mem_cgroup_from_task(struct task_struct *p);

static inline
int mm_match_cgroup(const struct mm_struct *mm, const struct mem_cgroup *cgroup)
{
	struct mem_cgroup *mem;
	rcu_read_lock();
	mem = mem_cgroup_from_task(rcu_dereference((mm)->owner));
	rcu_read_unlock();
	return cgroup == mem;
}

extern struct cgroup_subsys_state *mem_cgroup_css(struct mem_cgroup *mem);

extern int
mem_cgroup_prepare_migration(struct page *page,
	struct page *newpage, struct mem_cgroup **ptr);
extern void mem_cgroup_end_migration(struct mem_cgroup *mem,
	struct page *oldpage, struct page *newpage, bool migration_ok);

/*
 * For memory reclaim.
 */
int mem_cgroup_inactive_anon_is_low(struct mem_cgroup *memcg);
int mem_cgroup_inactive_file_is_low(struct mem_cgroup *memcg);
unsigned long mem_cgroup_zone_nr_pages(struct mem_cgroup *memcg,
				       struct zone *zone,
				       enum lru_list lru);
struct zone_reclaim_stat *mem_cgroup_get_reclaim_stat(struct mem_cgroup *memcg,
						      struct zone *zone);
struct zone_reclaim_stat*
mem_cgroup_get_reclaim_stat_from_page(struct page *page);
extern void mem_cgroup_print_oom_info(struct mem_cgroup *memcg,
					struct task_struct *p);

#ifdef CONFIG_CGROUP_MEM_RES_CTLR_SWAP
extern int do_swap_account;
#endif

static inline bool mem_cgroup_disabled(void)
{
	if (mem_cgroup_subsys.disabled)
		return true;
	return false;
}

<<<<<<< HEAD
void mem_cgroup_update_file_mapped(struct page *page, int val);
=======
void mem_cgroup_update_page_stat(struct page *page,
				 enum mem_cgroup_page_stat_item idx,
				 int val);

static inline void mem_cgroup_inc_page_stat(struct page *page,
					    enum mem_cgroup_page_stat_item idx)
{
	mem_cgroup_update_page_stat(page, idx, 1);
}

static inline void mem_cgroup_dec_page_stat(struct page *page,
					    enum mem_cgroup_page_stat_item idx)
{
	mem_cgroup_update_page_stat(page, idx, -1);
}

>>>>>>> 3cbea436
unsigned long mem_cgroup_soft_limit_reclaim(struct zone *zone, int order,
						gfp_t gfp_mask);
u64 mem_cgroup_get_limit(struct mem_cgroup *mem);

#else /* CONFIG_CGROUP_MEM_RES_CTLR */
struct mem_cgroup;

static inline int mem_cgroup_newpage_charge(struct page *page,
					struct mm_struct *mm, gfp_t gfp_mask)
{
	return 0;
}

static inline int mem_cgroup_cache_charge(struct page *page,
					struct mm_struct *mm, gfp_t gfp_mask)
{
	return 0;
}

static inline int mem_cgroup_try_charge_swapin(struct mm_struct *mm,
		struct page *page, gfp_t gfp_mask, struct mem_cgroup **ptr)
{
	return 0;
}

static inline void mem_cgroup_commit_charge_swapin(struct page *page,
					  struct mem_cgroup *ptr)
{
}

static inline void mem_cgroup_cancel_charge_swapin(struct mem_cgroup *ptr)
{
}

static inline void mem_cgroup_uncharge_start(void)
{
}

static inline void mem_cgroup_uncharge_end(void)
{
}

static inline void mem_cgroup_uncharge_page(struct page *page)
{
}

static inline void mem_cgroup_uncharge_cache_page(struct page *page)
{
}

static inline int mem_cgroup_shmem_charge_fallback(struct page *page,
			struct mm_struct *mm, gfp_t gfp_mask)
{
	return 0;
}

static inline void mem_cgroup_add_lru_list(struct page *page, int lru)
{
}

static inline void mem_cgroup_del_lru_list(struct page *page, int lru)
{
	return ;
}

static inline void mem_cgroup_rotate_lru_list(struct page *page, int lru)
{
	return ;
}

static inline void mem_cgroup_del_lru(struct page *page)
{
	return ;
}

static inline void
mem_cgroup_move_lists(struct page *page, enum lru_list from, enum lru_list to)
{
}

static inline struct mem_cgroup *try_get_mem_cgroup_from_page(struct page *page)
{
	return NULL;
}

static inline int mm_match_cgroup(struct mm_struct *mm, struct mem_cgroup *mem)
{
	return 1;
}

static inline int task_in_mem_cgroup(struct task_struct *task,
				     const struct mem_cgroup *mem)
{
	return 1;
}

static inline struct cgroup_subsys_state *mem_cgroup_css(struct mem_cgroup *mem)
{
	return NULL;
}

static inline int
mem_cgroup_prepare_migration(struct page *page, struct page *newpage,
	struct mem_cgroup **ptr)
{
	return 0;
}

static inline void mem_cgroup_end_migration(struct mem_cgroup *mem,
		struct page *oldpage, struct page *newpage, bool migration_ok)
{
}

static inline int mem_cgroup_get_reclaim_priority(struct mem_cgroup *mem)
{
	return 0;
}

static inline void mem_cgroup_note_reclaim_priority(struct mem_cgroup *mem,
						int priority)
{
}

static inline void mem_cgroup_record_reclaim_priority(struct mem_cgroup *mem,
						int priority)
{
}

static inline bool mem_cgroup_disabled(void)
{
	return true;
}

static inline int
mem_cgroup_inactive_anon_is_low(struct mem_cgroup *memcg)
{
	return 1;
}

static inline int
mem_cgroup_inactive_file_is_low(struct mem_cgroup *memcg)
{
	return 1;
}

static inline unsigned long
mem_cgroup_zone_nr_pages(struct mem_cgroup *memcg, struct zone *zone,
			 enum lru_list lru)
{
	return 0;
}


static inline struct zone_reclaim_stat*
mem_cgroup_get_reclaim_stat(struct mem_cgroup *memcg, struct zone *zone)
{
	return NULL;
}

static inline struct zone_reclaim_stat*
mem_cgroup_get_reclaim_stat_from_page(struct page *page)
{
	return NULL;
}

static inline void
mem_cgroup_print_oom_info(struct mem_cgroup *memcg, struct task_struct *p)
{
}

static inline void mem_cgroup_inc_page_stat(struct page *page,
					    enum mem_cgroup_page_stat_item idx)
{
}

static inline void mem_cgroup_dec_page_stat(struct page *page,
					    enum mem_cgroup_page_stat_item idx)
{
}

static inline
unsigned long mem_cgroup_soft_limit_reclaim(struct zone *zone, int order,
					    gfp_t gfp_mask)
{
	return 0;
}

static inline
u64 mem_cgroup_get_limit(struct mem_cgroup *mem)
{
	return 0;
}

#endif /* CONFIG_CGROUP_MEM_CONT */

#endif /* _LINUX_MEMCONTROL_H */
<|MERGE_RESOLUTION|>--- conflicted
+++ resolved
@@ -25,14 +25,11 @@
 struct page;
 struct mm_struct;
 
-<<<<<<< HEAD
-=======
 /* Stats that can be updated by kernel. */
 enum mem_cgroup_page_stat_item {
 	MEMCG_NR_FILE_MAPPED, /* # of pages charged as file rss */
 };
 
->>>>>>> 3cbea436
 extern unsigned long mem_cgroup_isolate_pages(unsigned long nr_to_scan,
 					struct list_head *dst,
 					unsigned long *scanned, int order,
@@ -129,9 +126,6 @@
 	return false;
 }
 
-<<<<<<< HEAD
-void mem_cgroup_update_file_mapped(struct page *page, int val);
-=======
 void mem_cgroup_update_page_stat(struct page *page,
 				 enum mem_cgroup_page_stat_item idx,
 				 int val);
@@ -148,7 +142,6 @@
 	mem_cgroup_update_page_stat(page, idx, -1);
 }
 
->>>>>>> 3cbea436
 unsigned long mem_cgroup_soft_limit_reclaim(struct zone *zone, int order,
 						gfp_t gfp_mask);
 u64 mem_cgroup_get_limit(struct mem_cgroup *mem);
