/*
 *	Linux ethernet bridge
 *
 *	Authors:
 *	Lennert Buytenhek		<buytenh@gnu.org>
 *
 *	This program is free software; you can redistribute it and/or
 *	modify it under the terms of the GNU General Public License
 *	as published by the Free Software Foundation; either version
 *	2 of the License, or (at your option) any later version.
 */

#ifndef _LINUX_IF_BRIDGE_H
#define _LINUX_IF_BRIDGE_H

#include <linux/types.h>

#define SYSFS_BRIDGE_ATTR	"bridge"
#define SYSFS_BRIDGE_FDB	"brforward"
#define SYSFS_BRIDGE_PORT_SUBDIR "brif"
#define SYSFS_BRIDGE_PORT_ATTR	"brport"
#define SYSFS_BRIDGE_PORT_LINK	"bridge"

#define BRCTL_VERSION 1

#define BRCTL_GET_VERSION 0
#define BRCTL_GET_BRIDGES 1
#define BRCTL_ADD_BRIDGE 2
#define BRCTL_DEL_BRIDGE 3
#define BRCTL_ADD_IF 4
#define BRCTL_DEL_IF 5
#define BRCTL_GET_BRIDGE_INFO 6
#define BRCTL_GET_PORT_LIST 7
#define BRCTL_SET_BRIDGE_FORWARD_DELAY 8
#define BRCTL_SET_BRIDGE_HELLO_TIME 9
#define BRCTL_SET_BRIDGE_MAX_AGE 10
#define BRCTL_SET_AGEING_TIME 11
#define BRCTL_SET_GC_INTERVAL 12
#define BRCTL_GET_PORT_INFO 13
#define BRCTL_SET_BRIDGE_STP_STATE 14
#define BRCTL_SET_BRIDGE_PRIORITY 15
#define BRCTL_SET_PORT_PRIORITY 16
#define BRCTL_SET_PATH_COST 17
#define BRCTL_GET_FDB_ENTRIES 18

#define BR_STATE_DISABLED 0
#define BR_STATE_LISTENING 1
#define BR_STATE_LEARNING 2
#define BR_STATE_FORWARDING 3
#define BR_STATE_BLOCKING 4

struct __bridge_info {
	__u64 designated_root;
	__u64 bridge_id;
	__u32 root_path_cost;
	__u32 max_age;
	__u32 hello_time;
	__u32 forward_delay;
	__u32 bridge_max_age;
	__u32 bridge_hello_time;
	__u32 bridge_forward_delay;
	__u8 topology_change;
	__u8 topology_change_detected;
	__u8 root_port;
	__u8 stp_enabled;
	__u32 ageing_time;
	__u32 gc_interval;
	__u32 hello_timer_value;
	__u32 tcn_timer_value;
	__u32 topology_change_timer_value;
	__u32 gc_timer_value;
};

struct __port_info {
	__u64 designated_root;
	__u64 designated_bridge;
	__u16 port_id;
	__u16 designated_port;
	__u32 path_cost;
	__u32 designated_cost;
	__u8 state;
	__u8 top_change_ack;
	__u8 config_pending;
	__u8 unused0;
	__u32 message_age_timer_value;
	__u32 forward_delay_timer_value;
	__u32 hold_timer_value;
};

struct __fdb_entry {
	__u8 mac_addr[6];
	__u8 port_no;
	__u8 is_local;
	__u32 ageing_timer_value;
	__u8 port_hi;
	__u8 pad0;
	__u16 unused;
};

#ifdef __KERNEL__

#include <linux/netdevice.h>

extern void brioctl_set(int (*ioctl_hook)(struct net *, unsigned int, void __user *));

<<<<<<< HEAD
typedef int (*br_should_route_hook_t)(struct sk_buff *skb);
=======
typedef int br_should_route_hook_t(struct sk_buff *skb);
>>>>>>> 63310467
extern br_should_route_hook_t __rcu *br_should_route_hook;

#endif

#endif<|MERGE_RESOLUTION|>--- conflicted
+++ resolved
@@ -103,11 +103,7 @@
 
 extern void brioctl_set(int (*ioctl_hook)(struct net *, unsigned int, void __user *));
 
-<<<<<<< HEAD
-typedef int (*br_should_route_hook_t)(struct sk_buff *skb);
-=======
 typedef int br_should_route_hook_t(struct sk_buff *skb);
->>>>>>> 63310467
 extern br_should_route_hook_t __rcu *br_should_route_hook;
 
 #endif
