--- conflicted
+++ resolved
@@ -438,84 +438,4 @@
 #define PR_TASK_PERF_COUNTERS_DISABLE	PR_TASK_PERF_EVENTS_DISABLE
 #define PR_TASK_PERF_COUNTERS_ENABLE	PR_TASK_PERF_EVENTS_ENABLE
 
-<<<<<<< HEAD
-/*
- * Return 1 for a software counter, 0 for a hardware counter
- */
-static inline int is_software_counter(struct perf_counter *counter)
-{
-	return (counter->attr.type != PERF_TYPE_RAW) &&
-		(counter->attr.type != PERF_TYPE_HARDWARE) &&
-		(counter->attr.type != PERF_TYPE_HW_CACHE);
-}
-
-extern atomic_t perf_swcounter_enabled[PERF_COUNT_SW_MAX];
-
-extern void __perf_swcounter_event(u32, u64, int, struct pt_regs *, u64);
-
-static inline void
-perf_swcounter_event(u32 event, u64 nr, int nmi, struct pt_regs *regs, u64 addr)
-{
-	if (atomic_read(&perf_swcounter_enabled[event]))
-		__perf_swcounter_event(event, nr, nmi, regs, addr);
-}
-
-extern void __perf_counter_mmap(struct vm_area_struct *vma);
-
-static inline void perf_counter_mmap(struct vm_area_struct *vma)
-{
-	if (vma->vm_flags & VM_EXEC)
-		__perf_counter_mmap(vma);
-}
-
-extern void perf_counter_comm(struct task_struct *tsk);
-extern void perf_counter_fork(struct task_struct *tsk);
-
-extern struct perf_callchain_entry *perf_callchain(struct pt_regs *regs);
-
-extern int sysctl_perf_counter_paranoid;
-extern int sysctl_perf_counter_mlock;
-extern int sysctl_perf_counter_sample_rate;
-
-extern void perf_counter_init(void);
-extern void perf_tpcounter_event(int event_id, u64 addr, u64 count,
-				 void *record, int entry_size);
-
-#ifndef perf_misc_flags
-#define perf_misc_flags(regs)	(user_mode(regs) ? PERF_EVENT_MISC_USER : \
-				 PERF_EVENT_MISC_KERNEL)
-#define perf_instruction_pointer(regs)	instruction_pointer(regs)
-#endif
-
-#else
-static inline void
-perf_counter_task_sched_in(struct task_struct *task, int cpu)		{ }
-static inline void
-perf_counter_task_sched_out(struct task_struct *task,
-			    struct task_struct *next, int cpu)		{ }
-static inline void
-perf_counter_task_tick(struct task_struct *task, int cpu)		{ }
-static inline int perf_counter_init_task(struct task_struct *child)	{ return 0; }
-static inline void perf_counter_exit_task(struct task_struct *child)	{ }
-static inline void perf_counter_free_task(struct task_struct *task)	{ }
-static inline void perf_counter_do_pending(void)			{ }
-static inline void perf_counter_print_debug(void)			{ }
-static inline void perf_disable(void)					{ }
-static inline void perf_enable(void)					{ }
-static inline int perf_counter_task_disable(void)	{ return -EINVAL; }
-static inline int perf_counter_task_enable(void)	{ return -EINVAL; }
-
-static inline void
-perf_swcounter_event(u32 event, u64 nr, int nmi,
-		     struct pt_regs *regs, u64 addr)			{ }
-
-static inline void perf_counter_mmap(struct vm_area_struct *vma)	{ }
-static inline void perf_counter_comm(struct task_struct *tsk)		{ }
-static inline void perf_counter_fork(struct task_struct *tsk)		{ }
-static inline void perf_counter_init(void)				{ }
-#endif
-
-#endif /* __KERNEL__ */
-=======
->>>>>>> 0efe5e32
 #endif /* _LINUX_PERF_COUNTER_H */