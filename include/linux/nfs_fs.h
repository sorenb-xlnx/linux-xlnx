/*
 *  linux/include/linux/nfs_fs.h
 *
 *  Copyright (C) 1992  Rick Sladkey
 *
 *  OS-specific nfs filesystem definitions and declarations
 */

#ifndef _LINUX_NFS_FS_H
#define _LINUX_NFS_FS_H

#include <linux/magic.h>

/* Default timeout values */
#define NFS_DEF_UDP_TIMEO	(11)
#define NFS_DEF_UDP_RETRANS	(3)
#define NFS_DEF_TCP_TIMEO	(600)
#define NFS_DEF_TCP_RETRANS	(2)

#define NFS_MAX_UDP_TIMEOUT	(60*HZ)
#define NFS_MAX_TCP_TIMEOUT	(600*HZ)

#define NFS_DEF_ACREGMIN	(3)
#define NFS_DEF_ACREGMAX	(60)
#define NFS_DEF_ACDIRMIN	(30)
#define NFS_DEF_ACDIRMAX	(60)

/*
 * When flushing a cluster of dirty pages, there can be different
 * strategies:
 */
#define FLUSH_SYNC		1	/* file being synced, or contention */
#define FLUSH_STABLE		4	/* commit to stable storage */
#define FLUSH_LOWPRI		8	/* low priority background flush */
#define FLUSH_HIGHPRI		16	/* high priority memory reclaim flush */
#define FLUSH_NOCOMMIT		32	/* Don't send the NFSv3/v4 COMMIT */
#define FLUSH_INVALIDATE	64	/* Invalidate the page cache */
#define FLUSH_NOWRITEPAGE	128	/* Don't call writepage() */

#ifdef __KERNEL__

#include <linux/in.h>
#include <linux/kref.h>
#include <linux/mm.h>
#include <linux/pagemap.h>
#include <linux/rbtree.h>
#include <linux/rwsem.h>
#include <linux/wait.h>

#include <linux/sunrpc/debug.h>
#include <linux/sunrpc/auth.h>
#include <linux/sunrpc/clnt.h>

#include <linux/nfs.h>
#include <linux/nfs2.h>
#include <linux/nfs3.h>
#include <linux/nfs4.h>
#include <linux/nfs_xdr.h>
#include <linux/nfs_fs_sb.h>

#include <linux/mempool.h>

/*
 * These are the default flags for swap requests
 */
#define NFS_RPC_SWAPFLAGS		(RPC_TASK_SWAPPER|RPC_TASK_ROOTCREDS)

/*
 * NFSv3/v4 Access mode cache entry
 */
struct nfs_access_entry {
	struct rb_node		rb_node;
	struct list_head	lru;
	unsigned long		jiffies;
	struct rpc_cred *	cred;
	int			mask;
};

struct nfs4_state;
struct nfs_open_context {
	atomic_t count;
	struct path path;
	struct rpc_cred *cred;
	struct nfs4_state *state;
	fl_owner_t lockowner;
	fmode_t mode;

	unsigned long flags;
#define NFS_CONTEXT_ERROR_WRITE		(0)
	int error;

	struct list_head list;

	__u64 dir_cookie;
};

/*
 * NFSv4 delegation
 */
struct nfs_delegation;

struct posix_acl;

/*
 * nfs fs inode data in memory
 */
struct nfs_inode {
	/*
	 * The 64bit 'inode number'
	 */
	__u64 fileid;

	/*
	 * NFS file handle
	 */
	struct nfs_fh		fh;

	/*
	 * Various flags
	 */
	unsigned long		flags;			/* atomic bit ops */
	unsigned long		cache_validity;		/* bit mask */

	/*
	 * read_cache_jiffies is when we started read-caching this inode.
	 * attrtimeo is for how long the cached information is assumed
	 * to be valid. A successful attribute revalidation doubles
	 * attrtimeo (up to acregmax/acdirmax), a failure resets it to
	 * acregmin/acdirmin.
	 *
	 * We need to revalidate the cached attrs for this inode if
	 *
	 *	jiffies - read_cache_jiffies >= attrtimeo
	 *
	 * Please note the comparison is greater than or equal
	 * so that zero timeout values can be specified.
	 */
	unsigned long		read_cache_jiffies;
	unsigned long		attrtimeo;
	unsigned long		attrtimeo_timestamp;
	__u64			change_attr;		/* v4 only */

	unsigned long		attr_gencount;
	/* "Generation counter" for the attribute cache. This is
	 * bumped whenever we update the metadata on the
	 * server.
	 */
	unsigned long		cache_change_attribute;

	struct rb_root		access_cache;
	struct list_head	access_cache_entry_lru;
	struct list_head	access_cache_inode_lru;
#ifdef CONFIG_NFS_V3_ACL
	struct posix_acl	*acl_access;
	struct posix_acl	*acl_default;
#endif

	/*
	 * This is the cookie verifier used for NFSv3 readdir
	 * operations
	 */
	__be32			cookieverf[2];

	/*
	 * This is the list of dirty unwritten pages.
	 */
	struct radix_tree_root	nfs_page_tree;

	unsigned long		npages;

	/* Open contexts for shared mmap writes */
	struct list_head	open_files;

	/* Number of in-flight sillydelete RPC calls */
	atomic_t		silly_count;
	/* List of deferred sillydelete requests */
	struct hlist_head	silly_list;
	wait_queue_head_t	waitqueue;

#ifdef CONFIG_NFS_V4
	struct nfs4_cached_acl	*nfs4_acl;
        /* NFSv4 state */
	struct list_head	open_states;
	struct nfs_delegation	*delegation;
	fmode_t			 delegation_state;
	struct rw_semaphore	rwsem;
#endif /* CONFIG_NFS_V4*/
#ifdef CONFIG_NFS_FSCACHE
	struct fscache_cookie	*fscache;
#endif
	struct inode		vfs_inode;
};

/*
 * Cache validity bit flags
 */
#define NFS_INO_INVALID_ATTR	0x0001		/* cached attrs are invalid */
#define NFS_INO_INVALID_DATA	0x0002		/* cached data is invalid */
#define NFS_INO_INVALID_ATIME	0x0004		/* cached atime is invalid */
#define NFS_INO_INVALID_ACCESS	0x0008		/* cached access cred invalid */
#define NFS_INO_INVALID_ACL	0x0010		/* cached acls are invalid */
#define NFS_INO_REVAL_PAGECACHE	0x0020		/* must revalidate pagecache */
#define NFS_INO_REVAL_FORCED	0x0040		/* force revalidation ignoring a delegation */

/*
 * Bit offsets in flags field
 */
#define NFS_INO_ADVISE_RDPLUS	(0)		/* advise readdirplus */
#define NFS_INO_STALE		(1)		/* possible stale inode */
#define NFS_INO_ACL_LRU_SET	(2)		/* Inode is on the LRU list */
#define NFS_INO_MOUNTPOINT	(3)		/* inode is remote mountpoint */
#define NFS_INO_FLUSHING	(4)		/* inode is flushing out data */
<<<<<<< HEAD
=======
#define NFS_INO_FSCACHE		(5)		/* inode can be cached by FS-Cache */
#define NFS_INO_FSCACHE_LOCK	(6)		/* FS-Cache cookie management lock */
>>>>>>> e9fb3fe0

static inline struct nfs_inode *NFS_I(const struct inode *inode)
{
	return container_of(inode, struct nfs_inode, vfs_inode);
}

static inline struct nfs_server *NFS_SB(const struct super_block *s)
{
	return (struct nfs_server *)(s->s_fs_info);
}

static inline struct nfs_fh *NFS_FH(const struct inode *inode)
{
	return &NFS_I(inode)->fh;
}

static inline struct nfs_server *NFS_SERVER(const struct inode *inode)
{
	return NFS_SB(inode->i_sb);
}

static inline struct rpc_clnt *NFS_CLIENT(const struct inode *inode)
{
	return NFS_SERVER(inode)->client;
}

static inline const struct nfs_rpc_ops *NFS_PROTO(const struct inode *inode)
{
	return NFS_SERVER(inode)->nfs_client->rpc_ops;
}

static inline __be32 *NFS_COOKIEVERF(const struct inode *inode)
{
	return NFS_I(inode)->cookieverf;
}

static inline unsigned NFS_MINATTRTIMEO(const struct inode *inode)
{
	struct nfs_server *nfss = NFS_SERVER(inode);
	return S_ISDIR(inode->i_mode) ? nfss->acdirmin : nfss->acregmin;
}

static inline unsigned NFS_MAXATTRTIMEO(const struct inode *inode)
{
	struct nfs_server *nfss = NFS_SERVER(inode);
	return S_ISDIR(inode->i_mode) ? nfss->acdirmax : nfss->acregmax;
}

static inline int NFS_STALE(const struct inode *inode)
{
	return test_bit(NFS_INO_STALE, &NFS_I(inode)->flags);
}

static inline int NFS_FSCACHE(const struct inode *inode)
{
	return test_bit(NFS_INO_FSCACHE, &NFS_I(inode)->flags);
}

static inline __u64 NFS_FILEID(const struct inode *inode)
{
	return NFS_I(inode)->fileid;
}

static inline void set_nfs_fileid(struct inode *inode, __u64 fileid)
{
	NFS_I(inode)->fileid = fileid;
}

static inline void nfs_mark_for_revalidate(struct inode *inode)
{
	struct nfs_inode *nfsi = NFS_I(inode);

	spin_lock(&inode->i_lock);
	nfsi->cache_validity |= NFS_INO_INVALID_ATTR|NFS_INO_INVALID_ACCESS;
	if (S_ISDIR(inode->i_mode))
		nfsi->cache_validity |= NFS_INO_REVAL_PAGECACHE|NFS_INO_INVALID_DATA;
	spin_unlock(&inode->i_lock);
}

static inline int nfs_server_capable(struct inode *inode, int cap)
{
	return NFS_SERVER(inode)->caps & cap;
}

static inline int NFS_USE_READDIRPLUS(struct inode *inode)
{
	return test_bit(NFS_INO_ADVISE_RDPLUS, &NFS_I(inode)->flags);
}

static inline void nfs_set_verifier(struct dentry * dentry, unsigned long verf)
{
	dentry->d_time = verf;
}

/**
 * nfs_save_change_attribute - Returns the inode attribute change cookie
 * @dir - pointer to parent directory inode
 * The "change attribute" is updated every time we finish an operation
 * that will result in a metadata change on the server.
 */
static inline unsigned long nfs_save_change_attribute(struct inode *dir)
{
	return NFS_I(dir)->cache_change_attribute;
}

/**
 * nfs_verify_change_attribute - Detects NFS remote directory changes
 * @dir - pointer to parent directory inode
 * @chattr - previously saved change attribute
 * Return "false" if the verifiers doesn't match the change attribute.
 * This would usually indicate that the directory contents have changed on
 * the server, and that any dentries need revalidating.
 */
static inline int nfs_verify_change_attribute(struct inode *dir, unsigned long chattr)
{
	return chattr == NFS_I(dir)->cache_change_attribute;
}

/*
 * linux/fs/nfs/inode.c
 */
extern int nfs_sync_mapping(struct address_space *mapping);
extern void nfs_zap_mapping(struct inode *inode, struct address_space *mapping);
extern void nfs_zap_caches(struct inode *);
extern void nfs_invalidate_atime(struct inode *);
extern struct inode *nfs_fhget(struct super_block *, struct nfs_fh *,
				struct nfs_fattr *);
extern int nfs_refresh_inode(struct inode *, struct nfs_fattr *);
extern int nfs_post_op_update_inode(struct inode *inode, struct nfs_fattr *fattr);
extern int nfs_post_op_update_inode_force_wcc(struct inode *inode, struct nfs_fattr *fattr);
extern int nfs_getattr(struct vfsmount *, struct dentry *, struct kstat *);
extern int nfs_permission(struct inode *, int);
extern int nfs_open(struct inode *, struct file *);
extern int nfs_release(struct inode *, struct file *);
extern int nfs_attribute_timeout(struct inode *inode);
extern int nfs_revalidate_inode(struct nfs_server *server, struct inode *inode);
extern int __nfs_revalidate_inode(struct nfs_server *, struct inode *);
extern int nfs_revalidate_mapping(struct inode *inode, struct address_space *mapping);
extern int nfs_revalidate_mapping_nolock(struct inode *inode, struct address_space *mapping);
extern int nfs_setattr(struct dentry *, struct iattr *);
extern void nfs_setattr_update_inode(struct inode *inode, struct iattr *attr);
extern struct nfs_open_context *get_nfs_open_context(struct nfs_open_context *ctx);
extern void put_nfs_open_context(struct nfs_open_context *ctx);
extern struct nfs_open_context *nfs_find_open_context(struct inode *inode, struct rpc_cred *cred, fmode_t mode);
extern u64 nfs_compat_user_ino64(u64 fileid);
extern void nfs_fattr_init(struct nfs_fattr *fattr);

/* linux/net/ipv4/ipconfig.c: trims ip addr off front of name, too. */
extern __be32 root_nfs_parse_addr(char *name); /*__init*/
extern unsigned long nfs_inc_attr_generation_counter(void);

/*
 * linux/fs/nfs/file.c
 */
extern const struct inode_operations nfs_file_inode_operations;
#ifdef CONFIG_NFS_V3
extern const struct inode_operations nfs3_file_inode_operations;
#endif /* CONFIG_NFS_V3 */
extern const struct file_operations nfs_file_operations;
extern const struct address_space_operations nfs_file_aops;

static inline struct nfs_open_context *nfs_file_open_context(struct file *filp)
{
	return filp->private_data;
}

static inline struct rpc_cred *nfs_file_cred(struct file *file)
{
	if (file != NULL) {
		struct nfs_open_context *ctx =
			nfs_file_open_context(file);
		if (ctx)
			return ctx->cred;
	}
	return NULL;
}

/*
 * linux/fs/nfs/xattr.c
 */
#ifdef CONFIG_NFS_V3_ACL
extern ssize_t nfs3_listxattr(struct dentry *, char *, size_t);
extern ssize_t nfs3_getxattr(struct dentry *, const char *, void *, size_t);
extern int nfs3_setxattr(struct dentry *, const char *,
			const void *, size_t, int);
extern int nfs3_removexattr (struct dentry *, const char *name);
#else
# define nfs3_listxattr NULL
# define nfs3_getxattr NULL
# define nfs3_setxattr NULL
# define nfs3_removexattr NULL
#endif

/*
 * linux/fs/nfs/direct.c
 */
extern ssize_t nfs_direct_IO(int, struct kiocb *, const struct iovec *, loff_t,
			unsigned long);
extern ssize_t nfs_file_direct_read(struct kiocb *iocb,
			const struct iovec *iov, unsigned long nr_segs,
			loff_t pos);
extern ssize_t nfs_file_direct_write(struct kiocb *iocb,
			const struct iovec *iov, unsigned long nr_segs,
			loff_t pos);

/*
 * linux/fs/nfs/dir.c
 */
extern const struct inode_operations nfs_dir_inode_operations;
#ifdef CONFIG_NFS_V3
extern const struct inode_operations nfs3_dir_inode_operations;
#endif /* CONFIG_NFS_V3 */
extern const struct file_operations nfs_dir_operations;
extern const struct dentry_operations nfs_dentry_operations;

extern void nfs_force_lookup_revalidate(struct inode *dir);
extern int nfs_instantiate(struct dentry *dentry, struct nfs_fh *fh, struct nfs_fattr *fattr);
extern int nfs_may_open(struct inode *inode, struct rpc_cred *cred, int openflags);
extern void nfs_access_zap_cache(struct inode *inode);

/*
 * linux/fs/nfs/symlink.c
 */
extern const struct inode_operations nfs_symlink_inode_operations;

/*
 * linux/fs/nfs/sysctl.c
 */
#ifdef CONFIG_SYSCTL
extern int nfs_register_sysctl(void);
extern void nfs_unregister_sysctl(void);
#else
#define nfs_register_sysctl() 0
#define nfs_unregister_sysctl() do { } while(0)
#endif

/*
 * linux/fs/nfs/namespace.c
 */
extern const struct inode_operations nfs_mountpoint_inode_operations;
extern const struct inode_operations nfs_referral_inode_operations;
extern int nfs_mountpoint_expiry_timeout;
extern void nfs_release_automount_timer(void);

/*
 * linux/fs/nfs/unlink.c
 */
extern int  nfs_async_unlink(struct inode *dir, struct dentry *dentry);
extern void nfs_complete_unlink(struct dentry *dentry, struct inode *);
extern void nfs_block_sillyrename(struct dentry *dentry);
extern void nfs_unblock_sillyrename(struct dentry *dentry);

/*
 * linux/fs/nfs/write.c
 */
extern int  nfs_congestion_kb;
extern int  nfs_writepage(struct page *page, struct writeback_control *wbc);
extern int  nfs_writepages(struct address_space *, struct writeback_control *);
extern int  nfs_flush_incompatible(struct file *file, struct page *page);
extern int  nfs_updatepage(struct file *, struct page *, unsigned int, unsigned int);
extern int nfs_writeback_done(struct rpc_task *, struct nfs_write_data *);
extern void nfs_writedata_release(void *);

/*
 * Try to write back everything synchronously (but check the
 * return value!)
 */
extern long nfs_sync_mapping_wait(struct address_space *, struct writeback_control *, int);
extern int nfs_wb_all(struct inode *inode);
extern int nfs_wb_nocommit(struct inode *inode);
extern int nfs_wb_page(struct inode *inode, struct page* page);
extern int nfs_wb_page_cancel(struct inode *inode, struct page* page);
#if defined(CONFIG_NFS_V3) || defined(CONFIG_NFS_V4)
extern int  nfs_commit_inode(struct inode *, int);
extern struct nfs_write_data *nfs_commitdata_alloc(void);
extern void nfs_commit_free(struct nfs_write_data *wdata);
extern void nfs_commitdata_release(void *wdata);
#else
static inline int
nfs_commit_inode(struct inode *inode, int how)
{
	return 0;
}
#endif

static inline int
nfs_have_writebacks(struct inode *inode)
{
	return NFS_I(inode)->npages != 0;
}

/*
 * Allocate nfs_write_data structures
 */
extern struct nfs_write_data *nfs_writedata_alloc(unsigned int npages);

/*
 * linux/fs/nfs/read.c
 */
extern int  nfs_readpage(struct file *, struct page *);
extern int  nfs_readpages(struct file *, struct address_space *,
		struct list_head *, unsigned);
extern int  nfs_readpage_result(struct rpc_task *, struct nfs_read_data *);
extern void nfs_readdata_release(void *data);
extern int  nfs_readpage_async(struct nfs_open_context *, struct inode *,
			       struct page *);

/*
 * Allocate nfs_read_data structures
 */
extern struct nfs_read_data *nfs_readdata_alloc(unsigned int npages);

/*
 * linux/fs/nfs3proc.c
 */
#ifdef CONFIG_NFS_V3_ACL
extern struct posix_acl *nfs3_proc_getacl(struct inode *inode, int type);
extern int nfs3_proc_setacl(struct inode *inode, int type,
			    struct posix_acl *acl);
extern int nfs3_proc_set_default_acl(struct inode *dir, struct inode *inode,
		mode_t mode);
extern void nfs3_forget_cached_acls(struct inode *inode);
#else
static inline int nfs3_proc_set_default_acl(struct inode *dir,
					    struct inode *inode,
					    mode_t mode)
{
	return 0;
}

static inline void nfs3_forget_cached_acls(struct inode *inode)
{
}
#endif /* CONFIG_NFS_V3_ACL */

/*
 * inline functions
 */

static inline loff_t nfs_size_to_loff_t(__u64 size)
{
	if (size > (__u64) OFFSET_MAX - 1)
		return OFFSET_MAX - 1;
	return (loff_t) size;
}

static inline ino_t
nfs_fileid_to_ino_t(u64 fileid)
{
	ino_t ino = (ino_t) fileid;
	if (sizeof(ino_t) < sizeof(u64))
		ino ^= fileid >> (sizeof(u64)-sizeof(ino_t)) * 8;
	return ino;
}

/* NFS root */

extern void * nfs_root_data(void);

#define nfs_wait_event(clnt, wq, condition)				\
({									\
	int __retval = wait_event_killable(wq, condition);		\
	__retval;							\
})

#define NFS_JUKEBOX_RETRY_TIME (5 * HZ)

#endif /* __KERNEL__ */

/*
 * NFS debug flags
 */
#define NFSDBG_VFS		0x0001
#define NFSDBG_DIRCACHE		0x0002
#define NFSDBG_LOOKUPCACHE	0x0004
#define NFSDBG_PAGECACHE	0x0008
#define NFSDBG_PROC		0x0010
#define NFSDBG_XDR		0x0020
#define NFSDBG_FILE		0x0040
#define NFSDBG_ROOT		0x0080
#define NFSDBG_CALLBACK		0x0100
#define NFSDBG_CLIENT		0x0200
#define NFSDBG_MOUNT		0x0400
#define NFSDBG_FSCACHE		0x0800
#define NFSDBG_ALL		0xFFFF

#ifdef __KERNEL__

/*
 * Enable debugging support for nfs client.
 * Requires RPC_DEBUG.
 */
#ifdef RPC_DEBUG
# define NFS_DEBUG
#endif

# undef ifdebug
# ifdef NFS_DEBUG
#  define ifdebug(fac)		if (unlikely(nfs_debug & NFSDBG_##fac))
# else
#  define ifdebug(fac)		if (0)
# endif
#endif /* __KERNEL */

#endif<|MERGE_RESOLUTION|>--- conflicted
+++ resolved
@@ -210,11 +210,8 @@
 #define NFS_INO_ACL_LRU_SET	(2)		/* Inode is on the LRU list */
 #define NFS_INO_MOUNTPOINT	(3)		/* inode is remote mountpoint */
 #define NFS_INO_FLUSHING	(4)		/* inode is flushing out data */
-<<<<<<< HEAD
-=======
 #define NFS_INO_FSCACHE		(5)		/* inode can be cached by FS-Cache */
 #define NFS_INO_FSCACHE_LOCK	(6)		/* FS-Cache cookie management lock */
->>>>>>> e9fb3fe0
 
 static inline struct nfs_inode *NFS_I(const struct inode *inode)
 {
