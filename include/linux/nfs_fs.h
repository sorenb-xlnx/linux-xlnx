/*
 *  linux/include/linux/nfs_fs.h
 *
 *  Copyright (C) 1992  Rick Sladkey
 *
 *  OS-specific nfs filesystem definitions and declarations
 */

#ifndef _LINUX_NFS_FS_H
#define _LINUX_NFS_FS_H

#include <linux/magic.h>

/* Default timeout values */
#define NFS_DEF_UDP_TIMEO	(11)
#define NFS_DEF_UDP_RETRANS	(3)
#define NFS_DEF_TCP_TIMEO	(600)
#define NFS_DEF_TCP_RETRANS	(2)

#define NFS_MAX_UDP_TIMEOUT	(60*HZ)
#define NFS_MAX_TCP_TIMEOUT	(600*HZ)

#define NFS_DEF_ACREGMIN	(3)
#define NFS_DEF_ACREGMAX	(60)
#define NFS_DEF_ACDIRMIN	(30)
#define NFS_DEF_ACDIRMAX	(60)

/*
 * When flushing a cluster of dirty pages, there can be different
 * strategies:
 */
#define FLUSH_SYNC		1	/* file being synced, or contention */
#define FLUSH_STABLE		4	/* commit to stable storage */
#define FLUSH_LOWPRI		8	/* low priority background flush */
#define FLUSH_HIGHPRI		16	/* high priority memory reclaim flush */
#define FLUSH_NOCOMMIT		32	/* Don't send the NFSv3/v4 COMMIT */
#define FLUSH_INVALIDATE	64	/* Invalidate the page cache */
#define FLUSH_NOWRITEPAGE	128	/* Don't call writepage() */

#ifdef __KERNEL__

#include <linux/in.h>
#include <linux/kref.h>
#include <linux/mm.h>
#include <linux/pagemap.h>
#include <linux/rbtree.h>
#include <linux/rwsem.h>
#include <linux/wait.h>

#include <linux/sunrpc/debug.h>
#include <linux/sunrpc/auth.h>
#include <linux/sunrpc/clnt.h>

#include <linux/nfs.h>
#include <linux/nfs2.h>
#include <linux/nfs3.h>
#include <linux/nfs4.h>
#include <linux/nfs_xdr.h>
#include <linux/nfs_fs_sb.h>

#include <linux/mempool.h>

/*
 * These are the default flags for swap requests
 */
#define NFS_RPC_SWAPFLAGS		(RPC_TASK_SWAPPER|RPC_TASK_ROOTCREDS)

/*
 * NFSv3/v4 Access mode cache entry
 */
struct nfs_access_entry {
	struct rb_node		rb_node;
	struct list_head	lru;
	unsigned long		jiffies;
	struct rpc_cred *	cred;
	int			mask;
};

struct nfs4_state;
struct nfs_open_context {
	atomic_t count;
	struct path path;
	struct rpc_cred *cred;
	struct nfs4_state *state;
	fl_owner_t lockowner;
	fmode_t mode;

	unsigned long flags;
#define NFS_CONTEXT_ERROR_WRITE		(0)
	int error;

	struct list_head list;

	__u64 dir_cookie;
};

/*
 * NFSv4 delegation
 */
struct nfs_delegation;

struct posix_acl;

/*
 * nfs fs inode data in memory
 */
struct nfs_inode {
	/*
	 * The 64bit 'inode number'
	 */
	__u64 fileid;

	/*
	 * NFS file handle
	 */
	struct nfs_fh		fh;

	/*
	 * Various flags
	 */
	unsigned long		flags;			/* atomic bit ops */
	unsigned long		cache_validity;		/* bit mask */

	/*
	 * read_cache_jiffies is when we started read-caching this inode.
	 * attrtimeo is for how long the cached information is assumed
	 * to be valid. A successful attribute revalidation doubles
	 * attrtimeo (up to acregmax/acdirmax), a failure resets it to
	 * acregmin/acdirmin.
	 *
	 * We need to revalidate the cached attrs for this inode if
	 *
	 *	jiffies - read_cache_jiffies >= attrtimeo
	 *
	 * Please note the comparison is greater than or equal
	 * so that zero timeout values can be specified.
	 */
	unsigned long		read_cache_jiffies;
	unsigned long		attrtimeo;
	unsigned long		attrtimeo_timestamp;
	__u64			change_attr;		/* v4 only */

	unsigned long		attr_gencount;
	/* "Generation counter" for the attribute cache. This is
	 * bumped whenever we update the metadata on the
	 * server.
	 */
	unsigned long		cache_change_attribute;

	struct rb_root		access_cache;
	struct list_head	access_cache_entry_lru;
	struct list_head	access_cache_inode_lru;
#ifdef CONFIG_NFS_V3_ACL
	struct posix_acl	*acl_access;
	struct posix_acl	*acl_default;
#endif

	/*
	 * This is the cookie verifier used for NFSv3 readdir
	 * operations
	 */
	__be32			cookieverf[2];

	/*
	 * This is the list of dirty unwritten pages.
	 */
	struct radix_tree_root	nfs_page_tree;

	unsigned long		npages;

	/* Open contexts for shared mmap writes */
	struct list_head	open_files;

	/* Number of in-flight sillydelete RPC calls */
	atomic_t		silly_count;
	/* List of deferred sillydelete requests */
	struct hlist_head	silly_list;
	wait_queue_head_t	waitqueue;

#ifdef CONFIG_NFS_V4
	struct nfs4_cached_acl	*nfs4_acl;
        /* NFSv4 state */
	struct list_head	open_states;
	struct nfs_delegation	*delegation;
	fmode_t			 delegation_state;
	struct rw_semaphore	rwsem;
#endif /* CONFIG_NFS_V4*/
#ifdef CONFIG_NFS_FSCACHE
	struct fscache_cookie	*fscache;
#endif
	struct inode		vfs_inode;
};

/*
 * Cache validity bit flags
 */
#define NFS_INO_INVALID_ATTR	0x0001		/* cached attrs are invalid */
#define NFS_INO_INVALID_DATA	0x0002		/* cached data is invalid */
#define NFS_INO_INVALID_ATIME	0x0004		/* cached atime is invalid */
#define NFS_INO_INVALID_ACCESS	0x0008		/* cached access cred invalid */
#define NFS_INO_INVALID_ACL	0x0010		/* cached acls are invalid */
#define NFS_INO_REVAL_PAGECACHE	0x0020		/* must revalidate pagecache */
#define NFS_INO_REVAL_FORCED	0x0040		/* force revalidation ignoring a delegation */

/*
 * Bit offsets in flags field
 */
#define NFS_INO_ADVISE_RDPLUS	(0)		/* advise readdirplus */
#define NFS_INO_STALE		(1)		/* possible stale inode */
#define NFS_INO_ACL_LRU_SET	(2)		/* Inode is on the LRU list */
#define NFS_INO_MOUNTPOINT	(3)		/* inode is remote mountpoint */
<<<<<<< HEAD
#define NFS_INO_FSCACHE		(4)		/* inode can be cached by FS-Cache */
#define NFS_INO_FSCACHE_LOCK	(5)		/* FS-Cache cookie management lock */
=======
#define NFS_INO_FLUSHING	(4)		/* inode is flushing out data */
>>>>>>> 3c8c45df

static inline struct nfs_inode *NFS_I(const struct inode *inode)
{
	return container_of(inode, struct nfs_inode, vfs_inode);
}

static inline struct nfs_server *NFS_SB(const struct super_block *s)
{
	return (struct nfs_server *)(s->s_fs_info);
}

static inline struct nfs_fh *NFS_FH(const struct inode *inode)
{
	return &NFS_I(inode)->fh;
}

static inline struct nfs_server *NFS_SERVER(const struct inode *inode)
{
	return NFS_SB(inode->i_sb);
}

static inline struct rpc_clnt *NFS_CLIENT(const struct inode *inode)
{
	return NFS_SERVER(inode)->client;
}

static inline const struct nfs_rpc_ops *NFS_PROTO(const struct inode *inode)
{
	return NFS_SERVER(inode)->nfs_client->rpc_ops;
}

static inline __be32 *NFS_COOKIEVERF(const struct inode *inode)
{
	return NFS_I(inode)->cookieverf;
}

static inline unsigned NFS_MINATTRTIMEO(const struct inode *inode)
{
	struct nfs_server *nfss = NFS_SERVER(inode);
	return S_ISDIR(inode->i_mode) ? nfss->acdirmin : nfss->acregmin;
}

static inline unsigned NFS_MAXATTRTIMEO(const struct inode *inode)
{
	struct nfs_server *nfss = NFS_SERVER(inode);
	return S_ISDIR(inode->i_mode) ? nfss->acdirmax : nfss->acregmax;
}

static inline int NFS_STALE(const struct inode *inode)
{
	return test_bit(NFS_INO_STALE, &NFS_I(inode)->flags);
}

static inline int NFS_FSCACHE(const struct inode *inode)
{
	return test_bit(NFS_INO_FSCACHE, &NFS_I(inode)->flags);
}

static inline __u64 NFS_FILEID(const struct inode *inode)
{
	return NFS_I(inode)->fileid;
}

static inline void set_nfs_fileid(struct inode *inode, __u64 fileid)
{
	NFS_I(inode)->fileid = fileid;
}

static inline void nfs_mark_for_revalidate(struct inode *inode)
{
	struct nfs_inode *nfsi = NFS_I(inode);

	spin_lock(&inode->i_lock);
	nfsi->cache_validity |= NFS_INO_INVALID_ATTR|NFS_INO_INVALID_ACCESS;
	if (S_ISDIR(inode->i_mode))
		nfsi->cache_validity |= NFS_INO_REVAL_PAGECACHE|NFS_INO_INVALID_DATA;
	spin_unlock(&inode->i_lock);
}

static inline int nfs_server_capable(struct inode *inode, int cap)
{
	return NFS_SERVER(inode)->caps & cap;
}

static inline int NFS_USE_READDIRPLUS(struct inode *inode)
{
	return test_bit(NFS_INO_ADVISE_RDPLUS, &NFS_I(inode)->flags);
}

static inline void nfs_set_verifier(struct dentry * dentry, unsigned long verf)
{
	dentry->d_time = verf;
}

/**
 * nfs_save_change_attribute - Returns the inode attribute change cookie
 * @dir - pointer to parent directory inode
 * The "change attribute" is updated every time we finish an operation
 * that will result in a metadata change on the server.
 */
static inline unsigned long nfs_save_change_attribute(struct inode *dir)
{
	return NFS_I(dir)->cache_change_attribute;
}

/**
 * nfs_verify_change_attribute - Detects NFS remote directory changes
 * @dir - pointer to parent directory inode
 * @chattr - previously saved change attribute
 * Return "false" if the verifiers doesn't match the change attribute.
 * This would usually indicate that the directory contents have changed on
 * the server, and that any dentries need revalidating.
 */
static inline int nfs_verify_change_attribute(struct inode *dir, unsigned long chattr)
{
	return chattr == NFS_I(dir)->cache_change_attribute;
}

/*
 * linux/fs/nfs/inode.c
 */
extern int nfs_sync_mapping(struct address_space *mapping);
extern void nfs_zap_mapping(struct inode *inode, struct address_space *mapping);
extern void nfs_zap_caches(struct inode *);
extern void nfs_invalidate_atime(struct inode *);
extern struct inode *nfs_fhget(struct super_block *, struct nfs_fh *,
				struct nfs_fattr *);
extern int nfs_refresh_inode(struct inode *, struct nfs_fattr *);
extern int nfs_post_op_update_inode(struct inode *inode, struct nfs_fattr *fattr);
extern int nfs_post_op_update_inode_force_wcc(struct inode *inode, struct nfs_fattr *fattr);
extern int nfs_getattr(struct vfsmount *, struct dentry *, struct kstat *);
extern int nfs_permission(struct inode *, int);
extern int nfs_open(struct inode *, struct file *);
extern int nfs_release(struct inode *, struct file *);
extern int nfs_attribute_timeout(struct inode *inode);
extern int nfs_revalidate_inode(struct nfs_server *server, struct inode *inode);
extern int __nfs_revalidate_inode(struct nfs_server *, struct inode *);
extern int nfs_revalidate_mapping(struct inode *inode, struct address_space *mapping);
extern int nfs_revalidate_mapping_nolock(struct inode *inode, struct address_space *mapping);
extern int nfs_setattr(struct dentry *, struct iattr *);
extern void nfs_setattr_update_inode(struct inode *inode, struct iattr *attr);
extern struct nfs_open_context *get_nfs_open_context(struct nfs_open_context *ctx);
extern void put_nfs_open_context(struct nfs_open_context *ctx);
extern struct nfs_open_context *nfs_find_open_context(struct inode *inode, struct rpc_cred *cred, fmode_t mode);
extern u64 nfs_compat_user_ino64(u64 fileid);
extern void nfs_fattr_init(struct nfs_fattr *fattr);

/* linux/net/ipv4/ipconfig.c: trims ip addr off front of name, too. */
extern __be32 root_nfs_parse_addr(char *name); /*__init*/
extern unsigned long nfs_inc_attr_generation_counter(void);

/*
 * linux/fs/nfs/file.c
 */
extern const struct inode_operations nfs_file_inode_operations;
#ifdef CONFIG_NFS_V3
extern const struct inode_operations nfs3_file_inode_operations;
#endif /* CONFIG_NFS_V3 */
extern const struct file_operations nfs_file_operations;
extern const struct address_space_operations nfs_file_aops;

static inline struct nfs_open_context *nfs_file_open_context(struct file *filp)
{
	return filp->private_data;
}

static inline struct rpc_cred *nfs_file_cred(struct file *file)
{
	if (file != NULL) {
		struct nfs_open_context *ctx =
			nfs_file_open_context(file);
		if (ctx)
			return ctx->cred;
	}
	return NULL;
}

/*
 * linux/fs/nfs/xattr.c
 */
#ifdef CONFIG_NFS_V3_ACL
extern ssize_t nfs3_listxattr(struct dentry *, char *, size_t);
extern ssize_t nfs3_getxattr(struct dentry *, const char *, void *, size_t);
extern int nfs3_setxattr(struct dentry *, const char *,
			const void *, size_t, int);
extern int nfs3_removexattr (struct dentry *, const char *name);
#else
# define nfs3_listxattr NULL
# define nfs3_getxattr NULL
# define nfs3_setxattr NULL
# define nfs3_removexattr NULL
#endif

/*
 * linux/fs/nfs/direct.c
 */
extern ssize_t nfs_direct_IO(int, struct kiocb *, const struct iovec *, loff_t,
			unsigned long);
extern ssize_t nfs_file_direct_read(struct kiocb *iocb,
			const struct iovec *iov, unsigned long nr_segs,
			loff_t pos);
extern ssize_t nfs_file_direct_write(struct kiocb *iocb,
			const struct iovec *iov, unsigned long nr_segs,
			loff_t pos);

/*
 * linux/fs/nfs/dir.c
 */
extern const struct inode_operations nfs_dir_inode_operations;
#ifdef CONFIG_NFS_V3
extern const struct inode_operations nfs3_dir_inode_operations;
#endif /* CONFIG_NFS_V3 */
extern const struct file_operations nfs_dir_operations;
extern struct dentry_operations nfs_dentry_operations;

extern void nfs_force_lookup_revalidate(struct inode *dir);
extern int nfs_instantiate(struct dentry *dentry, struct nfs_fh *fh, struct nfs_fattr *fattr);
extern int nfs_may_open(struct inode *inode, struct rpc_cred *cred, int openflags);
extern void nfs_access_zap_cache(struct inode *inode);

/*
 * linux/fs/nfs/symlink.c
 */
extern const struct inode_operations nfs_symlink_inode_operations;

/*
 * linux/fs/nfs/sysctl.c
 */
#ifdef CONFIG_SYSCTL
extern int nfs_register_sysctl(void);
extern void nfs_unregister_sysctl(void);
#else
#define nfs_register_sysctl() 0
#define nfs_unregister_sysctl() do { } while(0)
#endif

/*
 * linux/fs/nfs/namespace.c
 */
extern const struct inode_operations nfs_mountpoint_inode_operations;
extern const struct inode_operations nfs_referral_inode_operations;
extern int nfs_mountpoint_expiry_timeout;
extern void nfs_release_automount_timer(void);

/*
 * linux/fs/nfs/unlink.c
 */
extern int  nfs_async_unlink(struct inode *dir, struct dentry *dentry);
extern void nfs_complete_unlink(struct dentry *dentry, struct inode *);
extern void nfs_block_sillyrename(struct dentry *dentry);
extern void nfs_unblock_sillyrename(struct dentry *dentry);

/*
 * linux/fs/nfs/write.c
 */
extern int  nfs_congestion_kb;
extern int  nfs_writepage(struct page *page, struct writeback_control *wbc);
extern int  nfs_writepages(struct address_space *, struct writeback_control *);
extern int  nfs_flush_incompatible(struct file *file, struct page *page);
extern int  nfs_updatepage(struct file *, struct page *, unsigned int, unsigned int);
extern int nfs_writeback_done(struct rpc_task *, struct nfs_write_data *);
extern void nfs_writedata_release(void *);

/*
 * Try to write back everything synchronously (but check the
 * return value!)
 */
extern long nfs_sync_mapping_wait(struct address_space *, struct writeback_control *, int);
extern int nfs_wb_all(struct inode *inode);
extern int nfs_wb_nocommit(struct inode *inode);
extern int nfs_wb_page(struct inode *inode, struct page* page);
extern int nfs_wb_page_cancel(struct inode *inode, struct page* page);
#if defined(CONFIG_NFS_V3) || defined(CONFIG_NFS_V4)
extern int  nfs_commit_inode(struct inode *, int);
extern struct nfs_write_data *nfs_commitdata_alloc(void);
extern void nfs_commit_free(struct nfs_write_data *wdata);
extern void nfs_commitdata_release(void *wdata);
#else
static inline int
nfs_commit_inode(struct inode *inode, int how)
{
	return 0;
}
#endif

static inline int
nfs_have_writebacks(struct inode *inode)
{
	return NFS_I(inode)->npages != 0;
}

/*
 * Allocate nfs_write_data structures
 */
extern struct nfs_write_data *nfs_writedata_alloc(unsigned int npages);

/*
 * linux/fs/nfs/read.c
 */
extern int  nfs_readpage(struct file *, struct page *);
extern int  nfs_readpages(struct file *, struct address_space *,
		struct list_head *, unsigned);
extern int  nfs_readpage_result(struct rpc_task *, struct nfs_read_data *);
extern void nfs_readdata_release(void *data);
extern int  nfs_readpage_async(struct nfs_open_context *, struct inode *,
			       struct page *);

/*
 * Allocate nfs_read_data structures
 */
extern struct nfs_read_data *nfs_readdata_alloc(unsigned int npages);

/*
 * linux/fs/nfs3proc.c
 */
#ifdef CONFIG_NFS_V3_ACL
extern struct posix_acl *nfs3_proc_getacl(struct inode *inode, int type);
extern int nfs3_proc_setacl(struct inode *inode, int type,
			    struct posix_acl *acl);
extern int nfs3_proc_set_default_acl(struct inode *dir, struct inode *inode,
		mode_t mode);
extern void nfs3_forget_cached_acls(struct inode *inode);
#else
static inline int nfs3_proc_set_default_acl(struct inode *dir,
					    struct inode *inode,
					    mode_t mode)
{
	return 0;
}

static inline void nfs3_forget_cached_acls(struct inode *inode)
{
}
#endif /* CONFIG_NFS_V3_ACL */

/*
 * inline functions
 */

static inline loff_t nfs_size_to_loff_t(__u64 size)
{
	if (size > (__u64) OFFSET_MAX - 1)
		return OFFSET_MAX - 1;
	return (loff_t) size;
}

static inline ino_t
nfs_fileid_to_ino_t(u64 fileid)
{
	ino_t ino = (ino_t) fileid;
	if (sizeof(ino_t) < sizeof(u64))
		ino ^= fileid >> (sizeof(u64)-sizeof(ino_t)) * 8;
	return ino;
}

/* NFS root */

extern void * nfs_root_data(void);

#define nfs_wait_event(clnt, wq, condition)				\
({									\
	int __retval = wait_event_killable(wq, condition);		\
	__retval;							\
})

#define NFS_JUKEBOX_RETRY_TIME (5 * HZ)

#endif /* __KERNEL__ */

/*
 * NFS debug flags
 */
#define NFSDBG_VFS		0x0001
#define NFSDBG_DIRCACHE		0x0002
#define NFSDBG_LOOKUPCACHE	0x0004
#define NFSDBG_PAGECACHE	0x0008
#define NFSDBG_PROC		0x0010
#define NFSDBG_XDR		0x0020
#define NFSDBG_FILE		0x0040
#define NFSDBG_ROOT		0x0080
#define NFSDBG_CALLBACK		0x0100
#define NFSDBG_CLIENT		0x0200
#define NFSDBG_MOUNT		0x0400
#define NFSDBG_FSCACHE		0x0800
#define NFSDBG_ALL		0xFFFF

#ifdef __KERNEL__

/*
 * Enable debugging support for nfs client.
 * Requires RPC_DEBUG.
 */
#ifdef RPC_DEBUG
# define NFS_DEBUG
#endif

# undef ifdebug
# ifdef NFS_DEBUG
#  define ifdebug(fac)		if (unlikely(nfs_debug & NFSDBG_##fac))
# else
#  define ifdebug(fac)		if (0)
# endif
#endif /* __KERNEL */

#endif<|MERGE_RESOLUTION|>--- conflicted
+++ resolved
@@ -209,12 +209,9 @@
 #define NFS_INO_STALE		(1)		/* possible stale inode */
 #define NFS_INO_ACL_LRU_SET	(2)		/* Inode is on the LRU list */
 #define NFS_INO_MOUNTPOINT	(3)		/* inode is remote mountpoint */
-<<<<<<< HEAD
-#define NFS_INO_FSCACHE		(4)		/* inode can be cached by FS-Cache */
-#define NFS_INO_FSCACHE_LOCK	(5)		/* FS-Cache cookie management lock */
-=======
 #define NFS_INO_FLUSHING	(4)		/* inode is flushing out data */
->>>>>>> 3c8c45df
+#define NFS_INO_FSCACHE		(5)		/* inode can be cached by FS-Cache */
+#define NFS_INO_FSCACHE_LOCK	(6)		/* FS-Cache cookie management lock */
 
 static inline struct nfs_inode *NFS_I(const struct inode *inode)
 {
