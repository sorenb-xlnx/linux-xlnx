#ifndef _LINUX_CGROUP_H
#define _LINUX_CGROUP_H
/*
 *  cgroup interface
 *
 *  Copyright (C) 2003 BULL SA
 *  Copyright (C) 2004-2006 Silicon Graphics, Inc.
 *
 */

#include <linux/sched.h>
#include <linux/cpumask.h>
#include <linux/nodemask.h>
#include <linux/rcupdate.h>
#include <linux/cgroupstats.h>
#include <linux/prio_heap.h>
#include <linux/rwsem.h>
#include <linux/idr.h>

#ifdef CONFIG_CGROUPS

struct cgroupfs_root;
struct cgroup_subsys;
struct inode;
struct cgroup;
struct css_id;

extern int cgroup_init_early(void);
extern int cgroup_init(void);
extern void cgroup_lock(void);
extern int cgroup_lock_is_held(void);
extern bool cgroup_lock_live_group(struct cgroup *cgrp);
extern void cgroup_unlock(void);
extern void cgroup_fork(struct task_struct *p);
extern void cgroup_fork_callbacks(struct task_struct *p);
extern void cgroup_post_fork(struct task_struct *p);
extern void cgroup_exit(struct task_struct *p, int run_callbacks);
extern int cgroupstats_build(struct cgroupstats *stats,
				struct dentry *dentry);

extern const struct file_operations proc_cgroup_operations;

/* Define the enumeration of all cgroup subsystems */
#define SUBSYS(_x) _x ## _subsys_id,
enum cgroup_subsys_id {
#include <linux/cgroup_subsys.h>
	CGROUP_SUBSYS_COUNT
};
#undef SUBSYS

/* Per-subsystem/per-cgroup state maintained by the system. */
struct cgroup_subsys_state {
	/*
	 * The cgroup that this subsystem is attached to. Useful
	 * for subsystems that want to know about the cgroup
	 * hierarchy structure
	 */
	struct cgroup *cgroup;

	/*
	 * State maintained by the cgroup system to allow subsystems
	 * to be "busy". Should be accessed via css_get(),
	 * css_tryget() and and css_put().
	 */

	atomic_t refcnt;

	unsigned long flags;
	/* ID for this css, if possible */
	struct css_id *id;
};

/* bits in struct cgroup_subsys_state flags field */
enum {
	CSS_ROOT, /* This CSS is the root of the subsystem */
	CSS_REMOVED, /* This CSS is dead */
};

/*
 * Call css_get() to hold a reference on the css; it can be used
 * for a reference obtained via:
 * - an existing ref-counted reference to the css
 * - task->cgroups for a locked task
 */

static inline void css_get(struct cgroup_subsys_state *css)
{
	/* We don't need to reference count the root state */
	if (!test_bit(CSS_ROOT, &css->flags))
		atomic_inc(&css->refcnt);
}

static inline bool css_is_removed(struct cgroup_subsys_state *css)
{
	return test_bit(CSS_REMOVED, &css->flags);
}

/*
 * Call css_tryget() to take a reference on a css if your existing
 * (known-valid) reference isn't already ref-counted. Returns false if
 * the css has been destroyed.
 */

static inline bool css_tryget(struct cgroup_subsys_state *css)
{
	if (test_bit(CSS_ROOT, &css->flags))
		return true;
	while (!atomic_inc_not_zero(&css->refcnt)) {
		if (test_bit(CSS_REMOVED, &css->flags))
			return false;
		cpu_relax();
	}
	return true;
}

/*
 * css_put() should be called to release a reference taken by
 * css_get() or css_tryget()
 */

extern void __css_put(struct cgroup_subsys_state *css);
static inline void css_put(struct cgroup_subsys_state *css)
{
	if (!test_bit(CSS_ROOT, &css->flags))
		__css_put(css);
}

/* bits in struct cgroup flags field */
enum {
	/* Control Group is dead */
	CGRP_REMOVED,
	/*
	 * Control Group has previously had a child cgroup or a task,
	 * but no longer (only if CGRP_NOTIFY_ON_RELEASE is set)
	 */
	CGRP_RELEASABLE,
	/* Control Group requires release notifications to userspace */
	CGRP_NOTIFY_ON_RELEASE,
	/*
	 * A thread in rmdir() is wating for this cgroup.
	 */
	CGRP_WAIT_ON_RMDIR,
};

/* which pidlist file are we talking about? */
enum cgroup_filetype {
	CGROUP_FILE_PROCS,
	CGROUP_FILE_TASKS,
};

/*
 * A pidlist is a list of pids that virtually represents the contents of one
 * of the cgroup files ("procs" or "tasks"). We keep a list of such pidlists,
 * a pair (one each for procs, tasks) for each pid namespace that's relevant
 * to the cgroup.
 */
struct cgroup_pidlist {
	/*
	 * used to find which pidlist is wanted. doesn't change as long as
	 * this particular list stays in the list.
	 */
	struct { enum cgroup_filetype type; struct pid_namespace *ns; } key;
	/* array of xids */
	pid_t *list;
	/* how many elements the above list has */
	int length;
	/* how many files are using the current array */
	int use_count;
	/* each of these stored in a list by its cgroup */
	struct list_head links;
	/* pointer to the cgroup we belong to, for list removal purposes */
	struct cgroup *owner;
	/* protects the other fields */
	struct rw_semaphore mutex;
};

struct cgroup {
	unsigned long flags;		/* "unsigned long" so bitops work */

	/*
	 * count users of this cgroup. >0 means busy, but doesn't
	 * necessarily indicate the number of tasks in the cgroup
	 */
	atomic_t count;

	/*
	 * We link our 'sibling' struct into our parent's 'children'.
	 * Our children link their 'sibling' into our 'children'.
	 */
	struct list_head sibling;	/* my parent's children */
	struct list_head children;	/* my children */

	struct cgroup *parent;		/* my parent */
	struct dentry *dentry;	  	/* cgroup fs entry, RCU protected */

	/* Private pointers for each registered subsystem */
	struct cgroup_subsys_state *subsys[CGROUP_SUBSYS_COUNT];

	struct cgroupfs_root *root;
	struct cgroup *top_cgroup;

	/*
	 * List of cg_cgroup_links pointing at css_sets with
	 * tasks in this cgroup. Protected by css_set_lock
	 */
	struct list_head css_sets;

	/*
	 * Linked list running through all cgroups that can
	 * potentially be reaped by the release agent. Protected by
	 * release_list_lock
	 */
	struct list_head release_list;

	/*
	 * list of pidlists, up to two for each namespace (one for procs, one
	 * for tasks); created on demand.
	 */
	struct list_head pidlists;
	struct mutex pidlist_mutex;

	/* For RCU-protected deletion */
	struct rcu_head rcu_head;
};

/*
 * A css_set is a structure holding pointers to a set of
 * cgroup_subsys_state objects. This saves space in the task struct
 * object and speeds up fork()/exit(), since a single inc/dec and a
 * list_add()/del() can bump the reference count on the entire cgroup
 * set for a task.
 */

struct css_set {

	/* Reference count */
	atomic_t refcount;

	/*
	 * List running through all cgroup groups in the same hash
	 * slot. Protected by css_set_lock
	 */
	struct hlist_node hlist;

	/*
	 * List running through all tasks using this cgroup
	 * group. Protected by css_set_lock
	 */
	struct list_head tasks;

	/*
	 * List of cg_cgroup_link objects on link chains from
	 * cgroups referenced from this css_set. Protected by
	 * css_set_lock
	 */
	struct list_head cg_links;

	/*
	 * Set of subsystem states, one for each subsystem. This array
	 * is immutable after creation apart from the init_css_set
	 * during subsystem registration (at boot time).
	 */
	struct cgroup_subsys_state *subsys[CGROUP_SUBSYS_COUNT];

	/* For RCU-protected deletion */
	struct rcu_head rcu_head;
};

/*
 * cgroup_map_cb is an abstract callback API for reporting map-valued
 * control files
 */

struct cgroup_map_cb {
	int (*fill)(struct cgroup_map_cb *cb, const char *key, u64 value);
	void *state;
};

/*
 * struct cftype: handler definitions for cgroup control files
 *
 * When reading/writing to a file:
 *	- the cgroup to use is file->f_dentry->d_parent->d_fsdata
 *	- the 'cftype' of the file is file->f_dentry->d_fsdata
 */

#define MAX_CFTYPE_NAME 64
struct cftype {
	/*
	 * By convention, the name should begin with the name of the
	 * subsystem, followed by a period
	 */
	char name[MAX_CFTYPE_NAME];
	int private;
	/*
	 * If not 0, file mode is set to this value, otherwise it will
	 * be figured out automatically
	 */
	mode_t mode;

	/*
	 * If non-zero, defines the maximum length of string that can
	 * be passed to write_string; defaults to 64
	 */
	size_t max_write_len;

	int (*open)(struct inode *inode, struct file *file);
	ssize_t (*read)(struct cgroup *cgrp, struct cftype *cft,
			struct file *file,
			char __user *buf, size_t nbytes, loff_t *ppos);
	/*
	 * read_u64() is a shortcut for the common case of returning a
	 * single integer. Use it in place of read()
	 */
	u64 (*read_u64)(struct cgroup *cgrp, struct cftype *cft);
	/*
	 * read_s64() is a signed version of read_u64()
	 */
	s64 (*read_s64)(struct cgroup *cgrp, struct cftype *cft);
	/*
	 * read_map() is used for defining a map of key/value
	 * pairs. It should call cb->fill(cb, key, value) for each
	 * entry. The key/value pairs (and their ordering) should not
	 * change between reboots.
	 */
	int (*read_map)(struct cgroup *cont, struct cftype *cft,
			struct cgroup_map_cb *cb);
	/*
	 * read_seq_string() is used for outputting a simple sequence
	 * using seqfile.
	 */
	int (*read_seq_string)(struct cgroup *cont, struct cftype *cft,
			       struct seq_file *m);

	ssize_t (*write)(struct cgroup *cgrp, struct cftype *cft,
			 struct file *file,
			 const char __user *buf, size_t nbytes, loff_t *ppos);

	/*
	 * write_u64() is a shortcut for the common case of accepting
	 * a single integer (as parsed by simple_strtoull) from
	 * userspace. Use in place of write(); return 0 or error.
	 */
	int (*write_u64)(struct cgroup *cgrp, struct cftype *cft, u64 val);
	/*
	 * write_s64() is a signed version of write_u64()
	 */
	int (*write_s64)(struct cgroup *cgrp, struct cftype *cft, s64 val);

	/*
	 * write_string() is passed a nul-terminated kernelspace
	 * buffer of maximum length determined by max_write_len.
	 * Returns 0 or -ve error code.
	 */
	int (*write_string)(struct cgroup *cgrp, struct cftype *cft,
			    const char *buffer);
	/*
	 * trigger() callback can be used to get some kick from the
	 * userspace, when the actual string written is not important
	 * at all. The private field can be used to determine the
	 * kick type for multiplexing.
	 */
	int (*trigger)(struct cgroup *cgrp, unsigned int event);

	int (*release)(struct inode *inode, struct file *file);
};

struct cgroup_scanner {
	struct cgroup *cg;
	int (*test_task)(struct task_struct *p, struct cgroup_scanner *scan);
	void (*process_task)(struct task_struct *p,
			struct cgroup_scanner *scan);
	struct ptr_heap *heap;
	void *data;
};

/*
 * Add a new file to the given cgroup directory. Should only be
 * called by subsystems from within a populate() method
 */
int cgroup_add_file(struct cgroup *cgrp, struct cgroup_subsys *subsys,
		       const struct cftype *cft);

/*
 * Add a set of new files to the given cgroup directory. Should
 * only be called by subsystems from within a populate() method
 */
int cgroup_add_files(struct cgroup *cgrp,
			struct cgroup_subsys *subsys,
			const struct cftype cft[],
			int count);

int cgroup_is_removed(const struct cgroup *cgrp);

int cgroup_path(const struct cgroup *cgrp, char *buf, int buflen);

int cgroup_task_count(const struct cgroup *cgrp);

/* Return true if cgrp is a descendant of the task's cgroup */
int cgroup_is_descendant(const struct cgroup *cgrp, struct task_struct *task);

/*
 * When the subsys has to access css and may add permanent refcnt to css,
 * it should take care of racy conditions with rmdir(). Following set of
 * functions, is for stop/restart rmdir if necessary.
 * Because these will call css_get/put, "css" should be alive css.
 *
 *  cgroup_exclude_rmdir();
 *  ...do some jobs which may access arbitrary empty cgroup
 *  cgroup_release_and_wakeup_rmdir();
 *
 *  When someone removes a cgroup while cgroup_exclude_rmdir() holds it,
 *  it sleeps and cgroup_release_and_wakeup_rmdir() will wake him up.
 */

void cgroup_exclude_rmdir(struct cgroup_subsys_state *css);
void cgroup_release_and_wakeup_rmdir(struct cgroup_subsys_state *css);

/*
 * Control Group subsystem type.
 * See Documentation/cgroups/cgroups.txt for details
 */

struct cgroup_subsys {
	struct cgroup_subsys_state *(*create)(struct cgroup_subsys *ss,
						  struct cgroup *cgrp);
	int (*pre_destroy)(struct cgroup_subsys *ss, struct cgroup *cgrp);
	void (*destroy)(struct cgroup_subsys *ss, struct cgroup *cgrp);
	int (*can_attach)(struct cgroup_subsys *ss, struct cgroup *cgrp,
			  struct task_struct *tsk, bool threadgroup);
	void (*attach)(struct cgroup_subsys *ss, struct cgroup *cgrp,
			struct cgroup *old_cgrp, struct task_struct *tsk,
			bool threadgroup);
	void (*fork)(struct cgroup_subsys *ss, struct task_struct *task);
	void (*exit)(struct cgroup_subsys *ss, struct task_struct *task);
	int (*populate)(struct cgroup_subsys *ss,
			struct cgroup *cgrp);
	void (*post_clone)(struct cgroup_subsys *ss, struct cgroup *cgrp);
	void (*bind)(struct cgroup_subsys *ss, struct cgroup *root);

	int subsys_id;
	int active;
	int disabled;
	int early_init;
	/*
	 * True if this subsys uses ID. ID is not available before cgroup_init()
	 * (not available in early_init time.)
	 */
	bool use_id;
#define MAX_CGROUP_TYPE_NAMELEN 32
	const char *name;

	/*
	 * Protects sibling/children links of cgroups in this
	 * hierarchy, plus protects which hierarchy (or none) the
	 * subsystem is a part of (i.e. root/sibling).  To avoid
	 * potential deadlocks, the following operations should not be
	 * undertaken while holding any hierarchy_mutex:
	 *
	 * - allocating memory
	 * - initiating hotplug events
	 */
	struct mutex hierarchy_mutex;
	struct lock_class_key subsys_key;

	/*
	 * Link to parent, and list entry in parent's children.
	 * Protected by this->hierarchy_mutex and cgroup_lock()
	 */
	struct cgroupfs_root *root;
	struct list_head sibling;
	/* used when use_id == true */
	struct idr idr;
	spinlock_t id_lock;
};

#define SUBSYS(_x) extern struct cgroup_subsys _x ## _subsys;
#include <linux/cgroup_subsys.h>
#undef SUBSYS

static inline struct cgroup_subsys_state *cgroup_subsys_state(
	struct cgroup *cgrp, int subsys_id)
{
	return cgrp->subsys[subsys_id];
}

static inline struct cgroup_subsys_state *task_subsys_state(
	struct task_struct *task, int subsys_id)
{
	return rcu_dereference_check(task->cgroups->subsys[subsys_id],
				     rcu_read_lock_held() ||
<<<<<<< HEAD
=======
				     !rcu_scheduler_active ||
>>>>>>> e083b323
				     cgroup_lock_is_held());
}

static inline struct cgroup* task_cgroup(struct task_struct *task,
					       int subsys_id)
{
	return task_subsys_state(task, subsys_id)->cgroup;
}

int cgroup_clone(struct task_struct *tsk, struct cgroup_subsys *ss,
							char *nodename);

/* A cgroup_iter should be treated as an opaque object */
struct cgroup_iter {
	struct list_head *cg_link;
	struct list_head *task;
};

/*
 * To iterate across the tasks in a cgroup:
 *
 * 1) call cgroup_iter_start to intialize an iterator
 *
 * 2) call cgroup_iter_next() to retrieve member tasks until it
 *    returns NULL or until you want to end the iteration
 *
 * 3) call cgroup_iter_end() to destroy the iterator.
 *
 * Or, call cgroup_scan_tasks() to iterate through every task in a
 * cgroup - cgroup_scan_tasks() holds the css_set_lock when calling
 * the test_task() callback, but not while calling the process_task()
 * callback.
 */
void cgroup_iter_start(struct cgroup *cgrp, struct cgroup_iter *it);
struct task_struct *cgroup_iter_next(struct cgroup *cgrp,
					struct cgroup_iter *it);
void cgroup_iter_end(struct cgroup *cgrp, struct cgroup_iter *it);
int cgroup_scan_tasks(struct cgroup_scanner *scan);
int cgroup_attach_task(struct cgroup *, struct task_struct *);

/*
 * CSS ID is ID for cgroup_subsys_state structs under subsys. This only works
 * if cgroup_subsys.use_id == true. It can be used for looking up and scanning.
 * CSS ID is assigned at cgroup allocation (create) automatically
 * and removed when subsys calls free_css_id() function. This is because
 * the lifetime of cgroup_subsys_state is subsys's matter.
 *
 * Looking up and scanning function should be called under rcu_read_lock().
 * Taking cgroup_mutex()/hierarchy_mutex() is not necessary for following calls.
 * But the css returned by this routine can be "not populated yet" or "being
 * destroyed". The caller should check css and cgroup's status.
 */

/*
 * Typically Called at ->destroy(), or somewhere the subsys frees
 * cgroup_subsys_state.
 */
void free_css_id(struct cgroup_subsys *ss, struct cgroup_subsys_state *css);

/* Find a cgroup_subsys_state which has given ID */

struct cgroup_subsys_state *css_lookup(struct cgroup_subsys *ss, int id);

/*
 * Get a cgroup whose id is greater than or equal to id under tree of root.
 * Returning a cgroup_subsys_state or NULL.
 */
struct cgroup_subsys_state *css_get_next(struct cgroup_subsys *ss, int id,
		struct cgroup_subsys_state *root, int *foundid);

/* Returns true if root is ancestor of cg */
bool css_is_ancestor(struct cgroup_subsys_state *cg,
		     const struct cgroup_subsys_state *root);

/* Get id and depth of css */
unsigned short css_id(struct cgroup_subsys_state *css);
unsigned short css_depth(struct cgroup_subsys_state *css);

#else /* !CONFIG_CGROUPS */

static inline int cgroup_init_early(void) { return 0; }
static inline int cgroup_init(void) { return 0; }
static inline void cgroup_fork(struct task_struct *p) {}
static inline void cgroup_fork_callbacks(struct task_struct *p) {}
static inline void cgroup_post_fork(struct task_struct *p) {}
static inline void cgroup_exit(struct task_struct *p, int callbacks) {}

static inline void cgroup_lock(void) {}
static inline void cgroup_unlock(void) {}
static inline int cgroupstats_build(struct cgroupstats *stats,
					struct dentry *dentry)
{
	return -EINVAL;
}

#endif /* !CONFIG_CGROUPS */

#endif /* _LINUX_CGROUP_H */<|MERGE_RESOLUTION|>--- conflicted
+++ resolved
@@ -489,10 +489,7 @@
 {
 	return rcu_dereference_check(task->cgroups->subsys[subsys_id],
 				     rcu_read_lock_held() ||
-<<<<<<< HEAD
-=======
 				     !rcu_scheduler_active ||
->>>>>>> e083b323
 				     cgroup_lock_is_held());
 }
 
