#ifndef _IDE_H
#define _IDE_H
/*
 *  linux/include/linux/ide.h
 *
 *  Copyright (C) 1994-2002  Linus Torvalds & authors
 */

#include <linux/init.h>
#include <linux/ioport.h>
#include <linux/ata.h>
#include <linux/blkdev.h>
#include <linux/proc_fs.h>
#include <linux/interrupt.h>
#include <linux/bitops.h>
#include <linux/bio.h>
#include <linux/device.h>
#include <linux/pci.h>
#include <linux/completion.h>
#include <linux/pm.h>
#ifdef CONFIG_BLK_DEV_IDEACPI
#include <acpi/acpi.h>
#endif
#include <asm/byteorder.h>
#include <asm/system.h>
#include <asm/io.h>
#include <asm/mutex.h>

#if defined(CONFIG_CRIS) || defined(CONFIG_FRV)
# define SUPPORT_VLB_SYNC 0
#else
# define SUPPORT_VLB_SYNC 1
#endif

/*
 * Used to indicate "no IRQ", should be a value that cannot be an IRQ
 * number.
 */
 
#define IDE_NO_IRQ		(-1)

typedef unsigned char	byte;	/* used everywhere */

/*
 * Probably not wise to fiddle with these
 */
#define ERROR_MAX	8	/* Max read/write errors per sector */
#define ERROR_RESET	3	/* Reset controller every 4th retry */
#define ERROR_RECAL	1	/* Recalibrate every 2nd retry */

/*
 * state flags
 */

#define DMA_PIO_RETRY	1	/* retrying in PIO */

#define HWIF(drive)		((ide_hwif_t *)((drive)->hwif))
#define HWGROUP(drive)		((ide_hwgroup_t *)(HWIF(drive)->hwgroup))

/*
 * Definitions for accessing IDE controller registers
 */
#define IDE_NR_PORTS		(10)

struct ide_io_ports {
	unsigned long	data_addr;

	union {
		unsigned long error_addr;	/*   read:  error */
		unsigned long feature_addr;	/*  write: feature */
	};

	unsigned long	nsect_addr;
	unsigned long	lbal_addr;
	unsigned long	lbam_addr;
	unsigned long	lbah_addr;

	unsigned long	device_addr;

	union {
		unsigned long status_addr;	/*  read: status  */
		unsigned long command_addr;	/* write: command */
	};

	unsigned long	ctl_addr;

	unsigned long	irq_addr;
};

#define OK_STAT(stat,good,bad)	(((stat)&((good)|(bad)))==(good))

#define BAD_R_STAT	(ATA_BUSY | ATA_ERR)
#define BAD_W_STAT	(BAD_R_STAT | ATA_DF)
#define BAD_STAT	(BAD_R_STAT | ATA_DRQ)
#define DRIVE_READY	(ATA_DRDY | ATA_DSC)

#define BAD_CRC		(ATA_ABORTED | ATA_ICRC)

#define SATA_NR_PORTS		(3)	/* 16 possible ?? */

#define SATA_STATUS_OFFSET	(0)
#define SATA_ERROR_OFFSET	(1)
#define SATA_CONTROL_OFFSET	(2)

/*
 * Our Physical Region Descriptor (PRD) table should be large enough
 * to handle the biggest I/O request we are likely to see.  Since requests
 * can have no more than 256 sectors, and since the typical blocksize is
 * two or more sectors, we could get by with a limit of 128 entries here for
 * the usual worst case.  Most requests seem to include some contiguous blocks,
 * further reducing the number of table entries required.
 *
 * The driver reverts to PIO mode for individual requests that exceed
 * this limit (possible with 512 byte blocksizes, eg. MSDOS f/s), so handling
 * 100% of all crazy scenarios here is not necessary.
 *
 * As it turns out though, we must allocate a full 4KB page for this,
 * so the two PRD tables (ide0 & ide1) will each get half of that,
 * allowing each to have about 256 entries (8 bytes each) from this.
 */
#define PRD_BYTES       8
#define PRD_ENTRIES	256

/*
 * Some more useful definitions
 */
#define PARTN_BITS	6	/* number of minor dev bits for partitions */
#define MAX_DRIVES	2	/* per interface; 2 assumed by lots of code */
#define SECTOR_SIZE	512

#define IDE_LARGE_SEEK(b1,b2,t)	(((b1) > (b2) + (t)) || ((b2) > (b1) + (t)))

/*
 * Timeouts for various operations:
 */
enum {
	/* spec allows up to 20ms */
	WAIT_DRQ	= HZ / 10,	/* 100ms */
	/* some laptops are very slow */
	WAIT_READY	= 5 * HZ,	/* 5s */
	/* should be less than 3ms (?), if all ATAPI CD is closed at boot */
	WAIT_PIDENTIFY	= 10 * HZ,	/* 10s */
	/* worst case when spinning up */
	WAIT_WORSTCASE	= 30 * HZ,	/* 30s */
	/* maximum wait for an IRQ to happen */
	WAIT_CMD	= 10 * HZ,	/* 10s */
	/* Some drives require a longer IRQ timeout. */
	WAIT_FLOPPY_CMD	= 50 * HZ,	/* 50s */
	/*
	 * Some drives (for example, Seagate STT3401A Travan) require a very
	 * long timeout, because they don't return an interrupt or clear their
	 * BSY bit until after the command completes (even retension commands).
	 */
	WAIT_TAPE_CMD	= 900 * HZ,	/* 900s */
	/* minimum sleep time */
	WAIT_MIN_SLEEP	= HZ / 50,	/* 20ms */
};

/*
 * Op codes for special requests to be handled by ide_special_rq().
 * Values should be in the range of 0x20 to 0x3f.
 */
#define REQ_DRIVE_RESET		0x20
#define REQ_DEVSET_EXEC		0x21

/*
 * Check for an interrupt and acknowledge the interrupt status
 */
struct hwif_s;
typedef int (ide_ack_intr_t)(struct hwif_s *);

/*
 * hwif_chipset_t is used to keep track of the specific hardware
 * chipset used by each IDE interface, if known.
 */
enum {		ide_unknown,	ide_generic,	ide_pci,
		ide_cmd640,	ide_dtc2278,	ide_ali14xx,
		ide_qd65xx,	ide_umc8672,	ide_ht6560b,
		ide_rz1000,	ide_trm290,
		ide_cmd646,	ide_cy82c693,	ide_4drives,
		ide_pmac,	ide_acorn,
		ide_au1xxx,	ide_palm3710
};

typedef u8 hwif_chipset_t;

/*
 * Structure to hold all information about the location of this port
 */
typedef struct hw_regs_s {
	union {
		struct ide_io_ports	io_ports;
		unsigned long		io_ports_array[IDE_NR_PORTS];
	};

	int		irq;			/* our irq number */
	ide_ack_intr_t	*ack_intr;		/* acknowledge interrupt */
	hwif_chipset_t  chipset;
	struct device	*dev, *parent;
	unsigned long	config;
} hw_regs_t;

void ide_init_port_data(struct hwif_s *, unsigned int);
void ide_init_port_hw(struct hwif_s *, hw_regs_t *);

static inline void ide_std_init_ports(hw_regs_t *hw,
				      unsigned long io_addr,
				      unsigned long ctl_addr)
{
	unsigned int i;

	for (i = 0; i <= 7; i++)
		hw->io_ports_array[i] = io_addr++;

	hw->io_ports.ctl_addr = ctl_addr;
}

/* for IDE PCI controllers in legacy mode, temporary */
static inline int __ide_default_irq(unsigned long base)
{
	switch (base) {
#ifdef CONFIG_IA64
	case 0x1f0: return isa_irq_to_vector(14);
	case 0x170: return isa_irq_to_vector(15);
#else
	case 0x1f0: return 14;
	case 0x170: return 15;
#endif
	}
	return 0;
}

#if defined(CONFIG_ARM) || defined(CONFIG_FRV) || defined(CONFIG_M68K) || \
    defined(CONFIG_MIPS) || defined(CONFIG_MN10300) || defined(CONFIG_PARISC) \
    || defined(CONFIG_PPC) || defined(CONFIG_SPARC) || defined(CONFIG_SPARC64)
#include <asm/ide.h>
#else
#include <asm-generic/ide_iops.h>
#endif

#define MAX_HWIFS	10

/* Currently only m68k, apus and m8xx need it */
#ifndef IDE_ARCH_ACK_INTR
# define ide_ack_intr(hwif) (1)
#endif

/* Currently only Atari needs it */
#ifndef IDE_ARCH_LOCK
# define ide_release_lock()			do {} while (0)
# define ide_get_lock(hdlr, data)		do {} while (0)
#endif /* IDE_ARCH_LOCK */

/*
 * Now for the data we need to maintain per-drive:  ide_drive_t
 */

#define ide_scsi	0x21
#define ide_disk	0x20
#define ide_optical	0x7
#define ide_cdrom	0x5
#define ide_tape	0x1
#define ide_floppy	0x0

/*
 * Special Driver Flags
 *
 * set_geometry	: respecify drive geometry
 * recalibrate	: seek to cyl 0
 * set_multmode	: set multmode count
 * set_tune	: tune interface for drive
 * serviced	: service command
 * reserved	: unused
 */
typedef union {
	unsigned all			: 8;
	struct {
		unsigned set_geometry	: 1;
		unsigned recalibrate	: 1;
		unsigned set_multmode	: 1;
		unsigned set_tune	: 1;
		unsigned serviced	: 1;
		unsigned reserved	: 3;
	} b;
} special_t;

/*
 * ATA-IDE Select Register, aka Device-Head
 *
 * head		: always zeros here
 * unit		: drive select number: 0/1
 * bit5		: always 1
 * lba		: using LBA instead of CHS
 * bit7		: always 1
 */
typedef union {
	unsigned all			: 8;
	struct {
#if defined(__LITTLE_ENDIAN_BITFIELD)
		unsigned head		: 4;
		unsigned unit		: 1;
		unsigned bit5		: 1;
		unsigned lba		: 1;
		unsigned bit7		: 1;
#elif defined(__BIG_ENDIAN_BITFIELD)
		unsigned bit7		: 1;
		unsigned lba		: 1;
		unsigned bit5		: 1;
		unsigned unit		: 1;
		unsigned head		: 4;
#else
#error "Please fix <asm/byteorder.h>"
#endif
	} b;
} select_t, ata_select_t;

/*
 * Status returned from various ide_ functions
 */
typedef enum {
	ide_stopped,	/* no drive operation was started */
	ide_started,	/* a drive operation was started, handler was set */
} ide_startstop_t;

struct ide_devset;
struct ide_driver_s;

#ifdef CONFIG_BLK_DEV_IDEACPI
struct ide_acpi_drive_link;
struct ide_acpi_hwif_link;
#endif

/* ATAPI device flags */
enum {
	IDE_AFLAG_DRQ_INTERRUPT		= (1 << 0),
	IDE_AFLAG_MEDIA_CHANGED		= (1 << 1),
	/* Drive cannot lock the door. */
	IDE_AFLAG_NO_DOORLOCK		= (1 << 2),

	/* ide-cd */
	/* Drive cannot eject the disc. */
	IDE_AFLAG_NO_EJECT		= (1 << 3),
	/* Drive is a pre ATAPI 1.2 drive. */
	IDE_AFLAG_PRE_ATAPI12		= (1 << 4),
	/* TOC addresses are in BCD. */
	IDE_AFLAG_TOCADDR_AS_BCD	= (1 << 5),
	/* TOC track numbers are in BCD. */
	IDE_AFLAG_TOCTRACKS_AS_BCD	= (1 << 6),
	/*
	 * Drive does not provide data in multiples of SECTOR_SIZE
	 * when more than one interrupt is needed.
	 */
	IDE_AFLAG_LIMIT_NFRAMES		= (1 << 7),
	/* Seeking in progress. */
	IDE_AFLAG_SEEKING		= (1 << 8),
	/* Saved TOC information is current. */
	IDE_AFLAG_TOC_VALID		= (1 << 9),
	/* We think that the drive door is locked. */
	IDE_AFLAG_DOOR_LOCKED		= (1 << 10),
	/* SET_CD_SPEED command is unsupported. */
	IDE_AFLAG_NO_SPEED_SELECT	= (1 << 11),
	IDE_AFLAG_VERTOS_300_SSD	= (1 << 12),
	IDE_AFLAG_VERTOS_600_ESD	= (1 << 13),
	IDE_AFLAG_SANYO_3CD		= (1 << 14),
	IDE_AFLAG_FULL_CAPS_PAGE	= (1 << 15),
	IDE_AFLAG_PLAY_AUDIO_OK		= (1 << 16),
	IDE_AFLAG_LE_SPEED_FIELDS	= (1 << 17),

	/* ide-floppy */
	/* Format in progress */
	IDE_AFLAG_FORMAT_IN_PROGRESS	= (1 << 18),
	/* Avoid commands not supported in Clik drive */
	IDE_AFLAG_CLIK_DRIVE		= (1 << 19),
	/* Requires BH algorithm for packets */
	IDE_AFLAG_ZIP_DRIVE		= (1 << 20),
	/* Write protect */
	IDE_AFLAG_WP			= (1 << 21),
	/* Supports format progress report */
	IDE_AFLAG_SRFP			= (1 << 22),

	/* ide-tape */
	IDE_AFLAG_IGNORE_DSC		= (1 << 23),
	/* 0 When the tape position is unknown */
	IDE_AFLAG_ADDRESS_VALID		= (1 <<	24),
	/* Device already opened */
	IDE_AFLAG_BUSY			= (1 << 25),
	/* Attempt to auto-detect the current user block size */
	IDE_AFLAG_DETECT_BS		= (1 << 26),
	/* Currently on a filemark */
	IDE_AFLAG_FILEMARK		= (1 << 27),
	/* 0 = no tape is loaded, so we don't rewind after ejecting */
<<<<<<< HEAD
	IDE_AFLAG_MEDIUM_PRESENT	= (1 << 26),

	IDE_AFLAG_NO_AUTOCLOSE		= (1 << 27),
=======
	IDE_AFLAG_MEDIUM_PRESENT	= (1 << 28),

	IDE_AFLAG_NO_AUTOCLOSE		= (1 << 29),
>>>>>>> 4480f15b
};

struct ide_drive_s {
	char		name[4];	/* drive name, such as "hda" */
        char            driver_req[10];	/* requests specific driver */

	struct request_queue	*queue;	/* request queue */

	struct request		*rq;	/* current request */
	struct ide_drive_s 	*next;	/* circular list of hwgroup drives */
	void		*driver_data;	/* extra driver data */
	u16			*id;	/* identification info */
#ifdef CONFIG_IDE_PROC_FS
	struct proc_dir_entry *proc;	/* /proc/ide/ directory entry */
	const struct ide_proc_devset *settings; /* /proc/ide/ drive settings */
#endif
	struct hwif_s		*hwif;	/* actually (ide_hwif_t *) */

	unsigned long sleep;		/* sleep until this time */
	unsigned long service_start;	/* time we started last request */
	unsigned long service_time;	/* service time of last request */
	unsigned long timeout;		/* max time to wait for irq */

	special_t	special;	/* special action flags */
	select_t	select;		/* basic drive/head select reg value */

	u8	retry_pio;		/* retrying dma capable host in pio */
	u8	state;			/* retry state */
	u8	waiting_for_dma;	/* dma currently in progress */

	unsigned keep_settings	: 1;	/* restore settings after drive reset */
	unsigned using_dma	: 1;	/* disk is using dma for read/write */
	unsigned unmask		: 1;	/* okay to unmask other irqs */
	unsigned noflush	: 1;	/* don't attempt flushes */
	unsigned dsc_overlap	: 1;	/* DSC overlap */
	unsigned nice1		: 1;	/* give potential excess bandwidth */
	unsigned present	: 1;	/* drive is physically present */
	unsigned dead		: 1;	/* device ejected hint */
	unsigned id_read	: 1;	/* 1=id read from disk 0 = synthetic */
	unsigned noprobe 	: 1;	/* from:  hdx=noprobe */
	unsigned removable	: 1;	/* 1 if need to do check_media_change */
	unsigned attach		: 1;	/* needed for removable devices */
	unsigned forced_geom	: 1;	/* 1 if hdx=c,h,s was given at boot */
	unsigned no_unmask	: 1;	/* disallow setting unmask bit */
	unsigned no_io_32bit	: 1;	/* disallow enabling 32bit I/O */
	unsigned doorlocking	: 1;	/* for removable only: door lock/unlock works */
	unsigned nodma		: 1;	/* disallow DMA */
	unsigned blocked        : 1;	/* 1=powermanagment told us not to do anything, so sleep nicely */
	unsigned scsi		: 1;	/* 0=default, 1=ide-scsi emulation */
	unsigned sleeping	: 1;	/* 1=sleeping & sleep field valid */
	unsigned post_reset	: 1;
	unsigned udma33_warned	: 1;
	unsigned addressing	: 2;	/* 0=28-bit, 1=48-bit, 2=48-bit doing 28-bit */
	unsigned wcache		: 1;	/* status of write cache */
	unsigned nowerr		: 1;	/* used for ignoring ATA_DF */

        u8	quirk_list;	/* considered quirky, set for a specific host */
        u8	init_speed;	/* transfer rate set at boot */
        u8	current_speed;	/* current transfer rate set */
	u8	desired_speed;	/* desired transfer rate set */
        u8	dn;		/* now wide spread use */
	u8	acoustic;	/* acoustic management */
	u8	media;		/* disk, cdrom, tape, floppy, ... */
	u8	ready_stat;	/* min status value for drive ready */
	u8	mult_count;	/* current multiple sector setting */
	u8	mult_req;	/* requested multiple sector setting */
	u8	tune_req;	/* requested drive tuning setting */
	u8	io_32bit;	/* 0=16-bit, 1=32-bit, 2/3=32bit+sync */
	u8	bad_wstat;	/* used for ignoring ATA_DF */
	u8	head;		/* "real" number of heads */
	u8	sect;		/* "real" sectors per track */
	u8	bios_head;	/* BIOS/fdisk/LILO number of heads */
	u8	bios_sect;	/* BIOS/fdisk/LILO sectors per track */

	unsigned int	bios_cyl;	/* BIOS/fdisk/LILO number of cyls */
	unsigned int	cyl;		/* "real" number of cyls */
	unsigned int	drive_data;	/* used by set_pio_mode/selectproc */
	unsigned int	failures;	/* current failure count */
	unsigned int	max_failures;	/* maximum allowed failure count */
	u64		probed_capacity;/* initial reported media capacity (ide-cd only currently) */

	u64		capacity64;	/* total number of sectors */

	int		lun;		/* logical unit */
	int		crc_count;	/* crc counter to reduce drive speed */
#ifdef CONFIG_BLK_DEV_IDEACPI
	struct ide_acpi_drive_link *acpidata;
#endif
	struct list_head list;
	struct device	gendev;
	struct completion gendev_rel_comp;	/* to deal with device release() */

	/* callback for packet commands */
	void (*pc_callback)(struct ide_drive_s *);

	unsigned long atapi_flags;
};

typedef struct ide_drive_s ide_drive_t;

#define to_ide_device(dev)container_of(dev, ide_drive_t, gendev)

struct ide_task_s;
struct ide_port_info;

struct ide_tp_ops {
	void	(*exec_command)(struct hwif_s *, u8);
	u8	(*read_status)(struct hwif_s *);
	u8	(*read_altstatus)(struct hwif_s *);
	u8	(*read_sff_dma_status)(struct hwif_s *);

	void	(*set_irq)(struct hwif_s *, int);

	void	(*tf_load)(ide_drive_t *, struct ide_task_s *);
	void	(*tf_read)(ide_drive_t *, struct ide_task_s *);

	void	(*input_data)(ide_drive_t *, struct request *, void *,
			      unsigned int);
	void	(*output_data)(ide_drive_t *, struct request *, void *,
			       unsigned int);
};

extern const struct ide_tp_ops default_tp_ops;

/**
 * struct ide_port_ops - IDE port operations
 *
 * @init_dev:		host specific initialization of a device
 * @set_pio_mode:	routine to program host for PIO mode
 * @set_dma_mode:	routine to program host for DMA mode
 * @selectproc:		tweaks hardware to select drive
 * @reset_poll:		chipset polling based on hba specifics
 * @pre_reset:		chipset specific changes to default for device-hba resets
 * @resetproc:		routine to reset controller after a disk reset
 * @maskproc:		special host masking for drive selection
 * @quirkproc:		check host's drive quirk list
 *
 * @mdma_filter:	filter MDMA modes
 * @udma_filter:	filter UDMA modes
 *
 * @cable_detect:	detect cable type
 */
struct ide_port_ops {
	void	(*init_dev)(ide_drive_t *);
	void	(*set_pio_mode)(ide_drive_t *, const u8);
	void	(*set_dma_mode)(ide_drive_t *, const u8);
	void	(*selectproc)(ide_drive_t *);
	int	(*reset_poll)(ide_drive_t *);
	void	(*pre_reset)(ide_drive_t *);
	void	(*resetproc)(ide_drive_t *);
	void	(*maskproc)(ide_drive_t *, int);
	void	(*quirkproc)(ide_drive_t *);

	u8	(*mdma_filter)(ide_drive_t *);
	u8	(*udma_filter)(ide_drive_t *);

	u8	(*cable_detect)(struct hwif_s *);
};

struct ide_dma_ops {
	void	(*dma_host_set)(struct ide_drive_s *, int);
	int	(*dma_setup)(struct ide_drive_s *);
	void	(*dma_exec_cmd)(struct ide_drive_s *, u8);
	void	(*dma_start)(struct ide_drive_s *);
	int	(*dma_end)(struct ide_drive_s *);
	int	(*dma_test_irq)(struct ide_drive_s *);
	void	(*dma_lost_irq)(struct ide_drive_s *);
	void	(*dma_timeout)(struct ide_drive_s *);
};

struct ide_host;

typedef struct hwif_s {
	struct hwif_s *next;		/* for linked-list in ide_hwgroup_t */
	struct hwif_s *mate;		/* other hwif from same PCI chip */
	struct hwgroup_s *hwgroup;	/* actually (ide_hwgroup_t *) */
	struct proc_dir_entry *proc;	/* /proc/ide/ directory entry */

	struct ide_host *host;

	char name[6];			/* name of interface, eg. "ide0" */

	struct ide_io_ports	io_ports;

	unsigned long	sata_scr[SATA_NR_PORTS];

	ide_drive_t	drives[MAX_DRIVES];	/* drive info */

	u8 major;	/* our major number */
	u8 index;	/* 0 for ide0; 1 for ide1; ... */
	u8 channel;	/* for dual-port chips: 0=primary, 1=secondary */

	u32 host_flags;

	u8 pio_mask;

	u8 ultra_mask;
	u8 mwdma_mask;
	u8 swdma_mask;

	u8 cbl;		/* cable type */

	hwif_chipset_t chipset;	/* sub-module for tuning.. */

	struct device *dev;

	ide_ack_intr_t *ack_intr;

	void (*rw_disk)(ide_drive_t *, struct request *);

	const struct ide_tp_ops		*tp_ops;
	const struct ide_port_ops	*port_ops;
	const struct ide_dma_ops	*dma_ops;

	void (*ide_dma_clear_irq)(ide_drive_t *drive);

	/* dma physical region descriptor table (cpu view) */
	unsigned int	*dmatable_cpu;
	/* dma physical region descriptor table (dma view) */
	dma_addr_t	dmatable_dma;
	/* Scatter-gather list used to build the above */
	struct scatterlist *sg_table;
	int sg_max_nents;		/* Maximum number of entries in it */
	int sg_nents;			/* Current number of entries in it */
	int sg_dma_direction;		/* dma transfer direction */

	/* data phase of the active command (currently only valid for PIO/DMA) */
	int		data_phase;

	unsigned int nsect;
	unsigned int nleft;
	struct scatterlist *cursg;
	unsigned int cursg_ofs;

	int		rqsize;		/* max sectors per request */
	int		irq;		/* our irq number */

	unsigned long	dma_base;	/* base addr for dma ports */

	unsigned long	config_data;	/* for use by chipset-specific code */
	unsigned long	select_data;	/* for use by chipset-specific code */

	unsigned long	extra_base;	/* extra addr for dma ports */
	unsigned	extra_ports;	/* number of extra dma ports */

	unsigned	present    : 1;	/* this interface exists */
	unsigned	serialized : 1;	/* serialized all channel operation */
	unsigned	sharing_irq: 1;	/* 1 = sharing irq with another hwif */
	unsigned	sg_mapped  : 1;	/* sg_table and sg_nents are ready */

	struct device		gendev;
	struct device		*portdev;

	struct completion gendev_rel_comp; /* To deal with device release() */

	void		*hwif_data;	/* extra hwif data */

	unsigned dma;

#ifdef CONFIG_BLK_DEV_IDEACPI
	struct ide_acpi_hwif_link *acpidata;
#endif
} ____cacheline_internodealigned_in_smp ide_hwif_t;

struct ide_host {
	ide_hwif_t	*ports[MAX_HWIFS];
	unsigned int	n_ports;
	struct device	*dev[2];
	unsigned int	(*init_chipset)(struct pci_dev *);
	unsigned long	host_flags;
	void		*host_priv;
};

/*
 *  internal ide interrupt handler type
 */
typedef ide_startstop_t (ide_handler_t)(ide_drive_t *);
typedef int (ide_expiry_t)(ide_drive_t *);

/* used by ide-cd, ide-floppy, etc. */
typedef void (xfer_func_t)(ide_drive_t *, struct request *rq, void *, unsigned);

typedef struct hwgroup_s {
		/* irq handler, if active */
	ide_startstop_t	(*handler)(ide_drive_t *);

		/* BOOL: protects all fields below */
	volatile int busy;
		/* BOOL: wake us up on timer expiry */
	unsigned int sleeping	: 1;
		/* BOOL: polling active & poll_timeout field valid */
	unsigned int polling	: 1;

		/* current drive */
	ide_drive_t *drive;
		/* ptr to current hwif in linked-list */
	ide_hwif_t *hwif;

		/* current request */
	struct request *rq;

		/* failsafe timer */
	struct timer_list timer;
		/* timeout value during long polls */
	unsigned long poll_timeout;
		/* queried upon timeouts */
	int (*expiry)(ide_drive_t *);

	int req_gen;
	int req_gen_timer;
} ide_hwgroup_t;

typedef struct ide_driver_s ide_driver_t;

extern struct mutex ide_setting_mtx;

/*
 * configurable drive settings
 */

#define DS_SYNC	(1 << 0)

struct ide_devset {
	int		(*get)(ide_drive_t *);
	int		(*set)(ide_drive_t *, int);
	unsigned int	flags;
};

#define __DEVSET(_flags, _get, _set) { \
	.flags	= _flags, \
	.get	= _get,	\
	.set	= _set,	\
}

#define ide_devset_get(name, field) \
static int get_##name(ide_drive_t *drive) \
{ \
	return drive->field; \
}

#define ide_devset_set(name, field) \
static int set_##name(ide_drive_t *drive, int arg) \
{ \
	drive->field = arg; \
	return 0; \
}

#define __IDE_DEVSET(_name, _flags, _get, _set) \
const struct ide_devset ide_devset_##_name = \
	__DEVSET(_flags, _get, _set)

#define IDE_DEVSET(_name, _flags, _get, _set) \
static __IDE_DEVSET(_name, _flags, _get, _set)

#define ide_devset_rw(_name, _func) \
IDE_DEVSET(_name, 0, get_##_func, set_##_func)

#define ide_devset_w(_name, _func) \
IDE_DEVSET(_name, 0, NULL, set_##_func)

#define ide_devset_rw_sync(_name, _func) \
IDE_DEVSET(_name, DS_SYNC, get_##_func, set_##_func)

#define ide_decl_devset(_name) \
extern const struct ide_devset ide_devset_##_name

ide_decl_devset(io_32bit);
ide_decl_devset(keepsettings);
ide_decl_devset(pio_mode);
ide_decl_devset(unmaskirq);
ide_decl_devset(using_dma);

/* ATAPI packet command flags */
enum {
	/* set when an error is considered normal - no retry (ide-tape) */
	PC_FLAG_ABORT			= (1 << 0),
	PC_FLAG_SUPPRESS_ERROR		= (1 << 1),
	PC_FLAG_WAIT_FOR_DSC		= (1 << 2),
	PC_FLAG_DMA_OK			= (1 << 3),
	PC_FLAG_DMA_IN_PROGRESS		= (1 << 4),
	PC_FLAG_DMA_ERROR		= (1 << 5),
	PC_FLAG_WRITING			= (1 << 6),
	/* command timed out */
	PC_FLAG_TIMEDOUT		= (1 << 7),
};

/*
 * With each packet command, we allocate a buffer of IDE_PC_BUFFER_SIZE bytes.
 * This is used for several packet commands (not for READ/WRITE commands).
 */
#define IDE_PC_BUFFER_SIZE	256

struct ide_atapi_pc {
	/* actual packet bytes */
	u8 c[12];
	/* incremented on each retry */
	int retries;
	int error;

	/* bytes to transfer */
	int req_xfer;
	/* bytes actually transferred */
	int xferred;

	/* data buffer */
	u8 *buf;
	/* current buffer position */
	u8 *cur_pos;
	int buf_size;
	/* missing/available data on the current buffer */
	int b_count;

	/* the corresponding request */
	struct request *rq;

	unsigned long flags;

	/*
	 * those are more or less driver-specific and some of them are subject
	 * to change/removal later.
	 */
	u8 pc_buf[IDE_PC_BUFFER_SIZE];

	/* idetape only */
	struct idetape_bh *bh;
	char *b_data;

	/* idescsi only for now */
	struct scatterlist *sg;
	unsigned int sg_cnt;

	struct scsi_cmnd *scsi_cmd;
	void (*done) (struct scsi_cmnd *);

	unsigned long timeout;
};

#ifdef CONFIG_IDE_PROC_FS
/*
 * /proc/ide interface
 */

#define ide_devset_rw_field(_name, _field) \
ide_devset_get(_name, _field); \
ide_devset_set(_name, _field); \
IDE_DEVSET(_name, DS_SYNC, get_##_name, set_##_name)

struct ide_proc_devset {
	const char		*name;
	const struct ide_devset	*setting;
	int			min, max;
	int			(*mulf)(ide_drive_t *);
	int			(*divf)(ide_drive_t *);
};

#define __IDE_PROC_DEVSET(_name, _min, _max, _mulf, _divf) { \
	.name = __stringify(_name), \
	.setting = &ide_devset_##_name, \
	.min = _min, \
	.max = _max, \
	.mulf = _mulf, \
	.divf = _divf, \
}

#define IDE_PROC_DEVSET(_name, _min, _max) \
__IDE_PROC_DEVSET(_name, _min, _max, NULL, NULL)

typedef struct {
	const char	*name;
	mode_t		mode;
	read_proc_t	*read_proc;
	write_proc_t	*write_proc;
} ide_proc_entry_t;

void proc_ide_create(void);
void proc_ide_destroy(void);
void ide_proc_register_port(ide_hwif_t *);
void ide_proc_port_register_devices(ide_hwif_t *);
void ide_proc_unregister_device(ide_drive_t *);
void ide_proc_unregister_port(ide_hwif_t *);
void ide_proc_register_driver(ide_drive_t *, ide_driver_t *);
void ide_proc_unregister_driver(ide_drive_t *, ide_driver_t *);

read_proc_t proc_ide_read_capacity;
read_proc_t proc_ide_read_geometry;

/*
 * Standard exit stuff:
 */
#define PROC_IDE_READ_RETURN(page,start,off,count,eof,len) \
{					\
	len -= off;			\
	if (len < count) {		\
		*eof = 1;		\
		if (len <= 0)		\
			return 0;	\
	} else				\
		len = count;		\
	*start = page + off;		\
	return len;			\
}
#else
static inline void proc_ide_create(void) { ; }
static inline void proc_ide_destroy(void) { ; }
static inline void ide_proc_register_port(ide_hwif_t *hwif) { ; }
static inline void ide_proc_port_register_devices(ide_hwif_t *hwif) { ; }
static inline void ide_proc_unregister_device(ide_drive_t *drive) { ; }
static inline void ide_proc_unregister_port(ide_hwif_t *hwif) { ; }
static inline void ide_proc_register_driver(ide_drive_t *drive, ide_driver_t *driver) { ; }
static inline void ide_proc_unregister_driver(ide_drive_t *drive, ide_driver_t *driver) { ; }
#define PROC_IDE_READ_RETURN(page,start,off,count,eof,len) return 0;
#endif

/*
 * Power Management step value (rq->pm->pm_step).
 *
 * The step value starts at 0 (ide_pm_state_start_suspend) for a
 * suspend operation or 1000 (ide_pm_state_start_resume) for a
 * resume operation.
 *
 * For each step, the core calls the subdriver start_power_step() first.
 * This can return:
 *	- ide_stopped :	In this case, the core calls us back again unless
 *			step have been set to ide_power_state_completed.
 *	- ide_started :	In this case, the channel is left busy until an
 *			async event (interrupt) occurs.
 * Typically, start_power_step() will issue a taskfile request with
 * do_rw_taskfile().
 *
 * Upon reception of the interrupt, the core will call complete_power_step()
 * with the error code if any. This routine should update the step value
 * and return. It should not start a new request. The core will call
 * start_power_step for the new step value, unless step have been set to
 * ide_power_state_completed.
 *
 * Subdrivers are expected to define their own additional power
 * steps from 1..999 for suspend and from 1001..1999 for resume,
 * other values are reserved for future use.
 */

enum {
	ide_pm_state_completed		= -1,
	ide_pm_state_start_suspend	= 0,
	ide_pm_state_start_resume	= 1000,
};

/*
 * Subdrivers support.
 *
 * The gendriver.owner field should be set to the module owner of this driver.
 * The gendriver.name field should be set to the name of this driver
 */
struct ide_driver_s {
	const char			*version;
	u8				media;
	ide_startstop_t	(*do_request)(ide_drive_t *, struct request *, sector_t);
	int		(*end_request)(ide_drive_t *, int, int);
	ide_startstop_t	(*error)(ide_drive_t *, struct request *rq, u8, u8);
	struct device_driver	gen_driver;
	int		(*probe)(ide_drive_t *);
	void		(*remove)(ide_drive_t *);
	void		(*resume)(ide_drive_t *);
	void		(*shutdown)(ide_drive_t *);
#ifdef CONFIG_IDE_PROC_FS
	ide_proc_entry_t		*proc;
	const struct ide_proc_devset	*settings;
#endif
};

#define to_ide_driver(drv) container_of(drv, ide_driver_t, gen_driver)

int ide_device_get(ide_drive_t *);
void ide_device_put(ide_drive_t *);

struct ide_ioctl_devset {
	unsigned int	get_ioctl;
	unsigned int	set_ioctl;
	const struct ide_devset *setting;
};

int ide_setting_ioctl(ide_drive_t *, struct block_device *, unsigned int,
		      unsigned long, const struct ide_ioctl_devset *);

int generic_ide_ioctl(ide_drive_t *, struct file *, struct block_device *,
		      unsigned, unsigned long);

extern int ide_vlb_clk;
extern int ide_pci_clk;

extern int ide_end_request (ide_drive_t *drive, int uptodate, int nrsecs);
int ide_end_dequeued_request(ide_drive_t *drive, struct request *rq,
			     int uptodate, int nr_sectors);

extern void ide_set_handler (ide_drive_t *drive, ide_handler_t *handler, unsigned int timeout, ide_expiry_t *expiry);

void ide_execute_command(ide_drive_t *, u8, ide_handler_t *, unsigned int,
			 ide_expiry_t *);

void ide_execute_pkt_cmd(ide_drive_t *);

void ide_pad_transfer(ide_drive_t *, int, int);

ide_startstop_t __ide_error(ide_drive_t *, struct request *, u8, u8);

ide_startstop_t ide_error (ide_drive_t *drive, const char *msg, byte stat);

void ide_fix_driveid(u16 *);

extern void ide_fixstring(u8 *, const int, const int);

int ide_busy_sleep(ide_hwif_t *, unsigned long, int);

int ide_wait_stat(ide_startstop_t *, ide_drive_t *, u8, u8, unsigned long);

extern ide_startstop_t ide_do_reset (ide_drive_t *);

extern int ide_devset_execute(ide_drive_t *drive,
			      const struct ide_devset *setting, int arg);

extern void ide_do_drive_cmd(ide_drive_t *, struct request *);

extern void ide_end_drive_cmd(ide_drive_t *, u8, u8);

enum {
	IDE_TFLAG_LBA48			= (1 << 0),
	IDE_TFLAG_FLAGGED		= (1 << 2),
	IDE_TFLAG_OUT_DATA		= (1 << 3),
	IDE_TFLAG_OUT_HOB_FEATURE	= (1 << 4),
	IDE_TFLAG_OUT_HOB_NSECT		= (1 << 5),
	IDE_TFLAG_OUT_HOB_LBAL		= (1 << 6),
	IDE_TFLAG_OUT_HOB_LBAM		= (1 << 7),
	IDE_TFLAG_OUT_HOB_LBAH		= (1 << 8),
	IDE_TFLAG_OUT_HOB		= IDE_TFLAG_OUT_HOB_FEATURE |
					  IDE_TFLAG_OUT_HOB_NSECT |
					  IDE_TFLAG_OUT_HOB_LBAL |
					  IDE_TFLAG_OUT_HOB_LBAM |
					  IDE_TFLAG_OUT_HOB_LBAH,
	IDE_TFLAG_OUT_FEATURE		= (1 << 9),
	IDE_TFLAG_OUT_NSECT		= (1 << 10),
	IDE_TFLAG_OUT_LBAL		= (1 << 11),
	IDE_TFLAG_OUT_LBAM		= (1 << 12),
	IDE_TFLAG_OUT_LBAH		= (1 << 13),
	IDE_TFLAG_OUT_TF		= IDE_TFLAG_OUT_FEATURE |
					  IDE_TFLAG_OUT_NSECT |
					  IDE_TFLAG_OUT_LBAL |
					  IDE_TFLAG_OUT_LBAM |
					  IDE_TFLAG_OUT_LBAH,
	IDE_TFLAG_OUT_DEVICE		= (1 << 14),
	IDE_TFLAG_WRITE			= (1 << 15),
	IDE_TFLAG_FLAGGED_SET_IN_FLAGS	= (1 << 16),
	IDE_TFLAG_IN_DATA		= (1 << 17),
	IDE_TFLAG_CUSTOM_HANDLER	= (1 << 18),
	IDE_TFLAG_DMA_PIO_FALLBACK	= (1 << 19),
	IDE_TFLAG_IN_HOB_FEATURE	= (1 << 20),
	IDE_TFLAG_IN_HOB_NSECT		= (1 << 21),
	IDE_TFLAG_IN_HOB_LBAL		= (1 << 22),
	IDE_TFLAG_IN_HOB_LBAM		= (1 << 23),
	IDE_TFLAG_IN_HOB_LBAH		= (1 << 24),
	IDE_TFLAG_IN_HOB_LBA		= IDE_TFLAG_IN_HOB_LBAL |
					  IDE_TFLAG_IN_HOB_LBAM |
					  IDE_TFLAG_IN_HOB_LBAH,
	IDE_TFLAG_IN_HOB		= IDE_TFLAG_IN_HOB_FEATURE |
					  IDE_TFLAG_IN_HOB_NSECT |
					  IDE_TFLAG_IN_HOB_LBA,
	IDE_TFLAG_IN_FEATURE		= (1 << 1),
	IDE_TFLAG_IN_NSECT		= (1 << 25),
	IDE_TFLAG_IN_LBAL		= (1 << 26),
	IDE_TFLAG_IN_LBAM		= (1 << 27),
	IDE_TFLAG_IN_LBAH		= (1 << 28),
	IDE_TFLAG_IN_LBA		= IDE_TFLAG_IN_LBAL |
					  IDE_TFLAG_IN_LBAM |
					  IDE_TFLAG_IN_LBAH,
	IDE_TFLAG_IN_TF			= IDE_TFLAG_IN_NSECT |
					  IDE_TFLAG_IN_LBA,
	IDE_TFLAG_IN_DEVICE		= (1 << 29),
	IDE_TFLAG_HOB			= IDE_TFLAG_OUT_HOB |
					  IDE_TFLAG_IN_HOB,
	IDE_TFLAG_TF			= IDE_TFLAG_OUT_TF |
					  IDE_TFLAG_IN_TF,
	IDE_TFLAG_DEVICE		= IDE_TFLAG_OUT_DEVICE |
					  IDE_TFLAG_IN_DEVICE,
	/* force 16-bit I/O operations */
	IDE_TFLAG_IO_16BIT		= (1 << 30),
	/* ide_task_t was allocated using kmalloc() */
	IDE_TFLAG_DYN			= (1 << 31),
};

struct ide_taskfile {
	u8	hob_data;	/*  0: high data byte (for TASKFILE IOCTL) */

	u8	hob_feature;	/*  1-5: additional data to support LBA48 */
	u8	hob_nsect;
	u8	hob_lbal;
	u8	hob_lbam;
	u8	hob_lbah;

	u8	data;		/*  6: low data byte (for TASKFILE IOCTL) */

	union {			/*  7: */
		u8 error;	/*   read:  error */
		u8 feature;	/*  write: feature */
	};

	u8	nsect;		/*  8: number of sectors */
	u8	lbal;		/*  9: LBA low */
	u8	lbam;		/* 10: LBA mid */
	u8	lbah;		/* 11: LBA high */

	u8	device;		/* 12: device select */

	union {			/* 13: */
		u8 status;	/*  read: status  */
		u8 command;	/* write: command */
	};
};

typedef struct ide_task_s {
	union {
		struct ide_taskfile	tf;
		u8			tf_array[14];
	};
	u32			tf_flags;
	int			data_phase;
	struct request		*rq;		/* copy of request */
	void			*special;	/* valid_t generally */
} ide_task_t;

void ide_tf_dump(const char *, struct ide_taskfile *);

void ide_exec_command(ide_hwif_t *, u8);
u8 ide_read_status(ide_hwif_t *);
u8 ide_read_altstatus(ide_hwif_t *);
u8 ide_read_sff_dma_status(ide_hwif_t *);

void ide_set_irq(ide_hwif_t *, int);

void ide_tf_load(ide_drive_t *, ide_task_t *);
void ide_tf_read(ide_drive_t *, ide_task_t *);

void ide_input_data(ide_drive_t *, struct request *, void *, unsigned int);
void ide_output_data(ide_drive_t *, struct request *, void *, unsigned int);

int ide_io_buffers(ide_drive_t *, struct ide_atapi_pc *, unsigned int, int);

extern void SELECT_DRIVE(ide_drive_t *);
void SELECT_MASK(ide_drive_t *, int);

u8 ide_read_error(ide_drive_t *);
void ide_read_bcount_and_ireason(ide_drive_t *, u16 *, u8 *);

extern int drive_is_ready(ide_drive_t *);

void ide_pktcmd_tf_load(ide_drive_t *, u32, u16, u8);

int ide_check_atapi_device(ide_drive_t *, const char *);

void ide_init_pc(struct ide_atapi_pc *);

/*
 * Special requests for ide-tape block device strategy routine.
 *
 * In order to service a character device command, we add special requests to
 * the tail of our block device request queue and wait for their completion.
 */
enum {
	REQ_IDETAPE_PC1		= (1 << 0), /* packet command (first stage) */
	REQ_IDETAPE_PC2		= (1 << 1), /* packet command (second stage) */
	REQ_IDETAPE_READ	= (1 << 2),
	REQ_IDETAPE_WRITE	= (1 << 3),
};

void ide_queue_pc_head(ide_drive_t *, struct gendisk *, struct ide_atapi_pc *,
		       struct request *);
int ide_queue_pc_tail(ide_drive_t *, struct gendisk *, struct ide_atapi_pc *);

int ide_do_test_unit_ready(ide_drive_t *, struct gendisk *);
int ide_do_start_stop(ide_drive_t *, struct gendisk *, int);
int ide_set_media_lock(ide_drive_t *, struct gendisk *, int);

ide_startstop_t ide_pc_intr(ide_drive_t *drive, struct ide_atapi_pc *pc,
	ide_handler_t *handler, unsigned int timeout, ide_expiry_t *expiry,
	void (*update_buffers)(ide_drive_t *, struct ide_atapi_pc *),
	void (*retry_pc)(ide_drive_t *), void (*dsc_handle)(ide_drive_t *),
	int (*io_buffers)(ide_drive_t *, struct ide_atapi_pc *, unsigned int,
			   int));
ide_startstop_t ide_transfer_pc(ide_drive_t *, struct ide_atapi_pc *,
				ide_handler_t *, unsigned int, ide_expiry_t *);
ide_startstop_t ide_issue_pc(ide_drive_t *, struct ide_atapi_pc *,
			     ide_handler_t *, unsigned int, ide_expiry_t *);

ide_startstop_t do_rw_taskfile(ide_drive_t *, ide_task_t *);

void task_end_request(ide_drive_t *, struct request *, u8);

int ide_raw_taskfile(ide_drive_t *, ide_task_t *, u8 *, u16);
int ide_no_data_taskfile(ide_drive_t *, ide_task_t *);

int ide_taskfile_ioctl(ide_drive_t *, unsigned int, unsigned long);

extern int ide_driveid_update(ide_drive_t *);
extern int ide_config_drive_speed(ide_drive_t *, u8);
extern u8 eighty_ninty_three (ide_drive_t *);
extern int taskfile_lib_get_identify(ide_drive_t *drive, u8 *);

extern int ide_wait_not_busy(ide_hwif_t *hwif, unsigned long timeout);

extern void ide_stall_queue(ide_drive_t *drive, unsigned long timeout);

extern void ide_timer_expiry(unsigned long);
extern irqreturn_t ide_intr(int irq, void *dev_id);
extern void do_ide_request(struct request_queue *);

void ide_init_disk(struct gendisk *, ide_drive_t *);

#ifdef CONFIG_IDEPCI_PCIBUS_ORDER
extern int __ide_pci_register_driver(struct pci_driver *driver, struct module *owner, const char *mod_name);
#define ide_pci_register_driver(d) __ide_pci_register_driver(d, THIS_MODULE, KBUILD_MODNAME)
#else
#define ide_pci_register_driver(d) pci_register_driver(d)
#endif

void ide_pci_setup_ports(struct pci_dev *, const struct ide_port_info *, int,
			 hw_regs_t *, hw_regs_t **);
void ide_setup_pci_noise(struct pci_dev *, const struct ide_port_info *);

#ifdef CONFIG_BLK_DEV_IDEDMA_PCI
int ide_pci_set_master(struct pci_dev *, const char *);
unsigned long ide_pci_dma_base(ide_hwif_t *, const struct ide_port_info *);
int ide_pci_check_simplex(ide_hwif_t *, const struct ide_port_info *);
int ide_hwif_setup_dma(ide_hwif_t *, const struct ide_port_info *);
#else
static inline int ide_hwif_setup_dma(ide_hwif_t *hwif,
				     const struct ide_port_info *d)
{
	return -EINVAL;
}
#endif

typedef struct ide_pci_enablebit_s {
	u8	reg;	/* byte pci reg holding the enable-bit */
	u8	mask;	/* mask to isolate the enable-bit */
	u8	val;	/* value of masked reg when "enabled" */
} ide_pci_enablebit_t;

enum {
	/* Uses ISA control ports not PCI ones. */
	IDE_HFLAG_ISA_PORTS		= (1 << 0),
	/* single port device */
	IDE_HFLAG_SINGLE		= (1 << 1),
	/* don't use legacy PIO blacklist */
	IDE_HFLAG_PIO_NO_BLACKLIST	= (1 << 2),
	/* set for the second port of QD65xx */
	IDE_HFLAG_QD_2ND_PORT		= (1 << 3),
	/* use PIO8/9 for prefetch off/on */
	IDE_HFLAG_ABUSE_PREFETCH	= (1 << 4),
	/* use PIO6/7 for fast-devsel off/on */
	IDE_HFLAG_ABUSE_FAST_DEVSEL	= (1 << 5),
	/* use 100-102 and 200-202 PIO values to set DMA modes */
	IDE_HFLAG_ABUSE_DMA_MODES	= (1 << 6),
	/*
	 * keep DMA setting when programming PIO mode, may be used only
	 * for hosts which have separate PIO and DMA timings (ie. PMAC)
	 */
	IDE_HFLAG_SET_PIO_MODE_KEEP_DMA	= (1 << 7),
	/* program host for the transfer mode after programming device */
	IDE_HFLAG_POST_SET_MODE		= (1 << 8),
	/* don't program host/device for the transfer mode ("smart" hosts) */
	IDE_HFLAG_NO_SET_MODE		= (1 << 9),
	/* trust BIOS for programming chipset/device for DMA */
	IDE_HFLAG_TRUST_BIOS_FOR_DMA	= (1 << 10),
	/* host is CS5510/CS5520 */
	IDE_HFLAG_CS5520		= (1 << 11),
	/* ATAPI DMA is unsupported */
	IDE_HFLAG_NO_ATAPI_DMA		= (1 << 12),
	/* set if host is a "non-bootable" controller */
	IDE_HFLAG_NON_BOOTABLE		= (1 << 13),
	/* host doesn't support DMA */
	IDE_HFLAG_NO_DMA		= (1 << 14),
	/* check if host is PCI IDE device before allowing DMA */
	IDE_HFLAG_NO_AUTODMA		= (1 << 15),
	/* host uses MMIO */
	IDE_HFLAG_MMIO			= (1 << 16),
	/* no LBA48 */
	IDE_HFLAG_NO_LBA48		= (1 << 17),
	/* no LBA48 DMA */
	IDE_HFLAG_NO_LBA48_DMA		= (1 << 18),
	/* data FIFO is cleared by an error */
	IDE_HFLAG_ERROR_STOPS_FIFO	= (1 << 19),
	/* serialize ports */
	IDE_HFLAG_SERIALIZE		= (1 << 20),
	/* use legacy IRQs */
	IDE_HFLAG_LEGACY_IRQS		= (1 << 21),
	/* force use of legacy IRQs */
	IDE_HFLAG_FORCE_LEGACY_IRQS	= (1 << 22),
	/* limit LBA48 requests to 256 sectors */
	IDE_HFLAG_RQSIZE_256		= (1 << 23),
	/* use 32-bit I/O ops */
	IDE_HFLAG_IO_32BIT		= (1 << 24),
	/* unmask IRQs */
	IDE_HFLAG_UNMASK_IRQS		= (1 << 25),
	/* serialize ports if DMA is possible (for sl82c105) */
	IDE_HFLAG_SERIALIZE_DMA		= (1 << 27),
	/* force host out of "simplex" mode */
	IDE_HFLAG_CLEAR_SIMPLEX		= (1 << 28),
	/* DSC overlap is unsupported */
	IDE_HFLAG_NO_DSC		= (1 << 29),
	/* never use 32-bit I/O ops */
	IDE_HFLAG_NO_IO_32BIT		= (1 << 30),
	/* never unmask IRQs */
	IDE_HFLAG_NO_UNMASK_IRQS	= (1 << 31),
};

#ifdef CONFIG_BLK_DEV_OFFBOARD
# define IDE_HFLAG_OFF_BOARD	0
#else
# define IDE_HFLAG_OFF_BOARD	IDE_HFLAG_NON_BOOTABLE
#endif

struct ide_port_info {
	char			*name;
	unsigned int		(*init_chipset)(struct pci_dev *);
	void			(*init_iops)(ide_hwif_t *);
	void                    (*init_hwif)(ide_hwif_t *);
	int			(*init_dma)(ide_hwif_t *,
					    const struct ide_port_info *);

	const struct ide_tp_ops		*tp_ops;
	const struct ide_port_ops	*port_ops;
	const struct ide_dma_ops	*dma_ops;

	ide_pci_enablebit_t	enablebits[2];
	hwif_chipset_t		chipset;
	u32			host_flags;
	u8			pio_mask;
	u8			swdma_mask;
	u8			mwdma_mask;
	u8			udma_mask;
};

int ide_pci_init_one(struct pci_dev *, const struct ide_port_info *, void *);
int ide_pci_init_two(struct pci_dev *, struct pci_dev *,
		     const struct ide_port_info *, void *);
void ide_pci_remove(struct pci_dev *);

#ifdef CONFIG_PM
int ide_pci_suspend(struct pci_dev *, pm_message_t);
int ide_pci_resume(struct pci_dev *);
#else
#define ide_pci_suspend NULL
#define ide_pci_resume NULL
#endif

void ide_map_sg(ide_drive_t *, struct request *);
void ide_init_sg_cmd(ide_drive_t *, struct request *);

#define BAD_DMA_DRIVE		0
#define GOOD_DMA_DRIVE		1

struct drive_list_entry {
	const char *id_model;
	const char *id_firmware;
};

int ide_in_drive_list(u16 *, const struct drive_list_entry *);

#ifdef CONFIG_BLK_DEV_IDEDMA
int __ide_dma_bad_drive(ide_drive_t *);
int ide_id_dma_bug(ide_drive_t *);

u8 ide_find_dma_mode(ide_drive_t *, u8);

static inline u8 ide_max_dma_mode(ide_drive_t *drive)
{
	return ide_find_dma_mode(drive, XFER_UDMA_6);
}

void ide_dma_off_quietly(ide_drive_t *);
void ide_dma_off(ide_drive_t *);
void ide_dma_on(ide_drive_t *);
int ide_set_dma(ide_drive_t *);
void ide_check_dma_crc(ide_drive_t *);
ide_startstop_t ide_dma_intr(ide_drive_t *);

int ide_build_sglist(ide_drive_t *, struct request *);
void ide_destroy_dmatable(ide_drive_t *);

#ifdef CONFIG_BLK_DEV_IDEDMA_SFF
extern int ide_build_dmatable(ide_drive_t *, struct request *);
int ide_allocate_dma_engine(ide_hwif_t *);
void ide_release_dma_engine(ide_hwif_t *);

void ide_dma_host_set(ide_drive_t *, int);
extern int ide_dma_setup(ide_drive_t *);
void ide_dma_exec_cmd(ide_drive_t *, u8);
extern void ide_dma_start(ide_drive_t *);
extern int __ide_dma_end(ide_drive_t *);
int ide_dma_test_irq(ide_drive_t *);
extern void ide_dma_lost_irq(ide_drive_t *);
extern void ide_dma_timeout(ide_drive_t *);
extern const struct ide_dma_ops sff_dma_ops;
#endif /* CONFIG_BLK_DEV_IDEDMA_SFF */

#else
static inline int ide_id_dma_bug(ide_drive_t *drive) { return 0; }
static inline u8 ide_find_dma_mode(ide_drive_t *drive, u8 speed) { return 0; }
static inline u8 ide_max_dma_mode(ide_drive_t *drive) { return 0; }
static inline void ide_dma_off_quietly(ide_drive_t *drive) { ; }
static inline void ide_dma_off(ide_drive_t *drive) { ; }
static inline void ide_dma_on(ide_drive_t *drive) { ; }
static inline void ide_dma_verbose(ide_drive_t *drive) { ; }
static inline int ide_set_dma(ide_drive_t *drive) { return 1; }
static inline void ide_check_dma_crc(ide_drive_t *drive) { ; }
#endif /* CONFIG_BLK_DEV_IDEDMA */

#ifndef CONFIG_BLK_DEV_IDEDMA_SFF
static inline void ide_release_dma_engine(ide_hwif_t *hwif) { ; }
#endif

#ifdef CONFIG_BLK_DEV_IDEACPI
extern int ide_acpi_exec_tfs(ide_drive_t *drive);
extern void ide_acpi_get_timing(ide_hwif_t *hwif);
extern void ide_acpi_push_timing(ide_hwif_t *hwif);
extern void ide_acpi_init(ide_hwif_t *hwif);
void ide_acpi_port_init_devices(ide_hwif_t *);
extern void ide_acpi_set_state(ide_hwif_t *hwif, int on);
#else
static inline int ide_acpi_exec_tfs(ide_drive_t *drive) { return 0; }
static inline void ide_acpi_get_timing(ide_hwif_t *hwif) { ; }
static inline void ide_acpi_push_timing(ide_hwif_t *hwif) { ; }
static inline void ide_acpi_init(ide_hwif_t *hwif) { ; }
static inline void ide_acpi_port_init_devices(ide_hwif_t *hwif) { ; }
static inline void ide_acpi_set_state(ide_hwif_t *hwif, int on) {}
#endif

void ide_remove_port_from_hwgroup(ide_hwif_t *);
void ide_unregister(ide_hwif_t *);

void ide_register_region(struct gendisk *);
void ide_unregister_region(struct gendisk *);

void ide_undecoded_slave(ide_drive_t *);

void ide_port_apply_params(ide_hwif_t *);

struct ide_host *ide_host_alloc_all(const struct ide_port_info *, hw_regs_t **);
struct ide_host *ide_host_alloc(const struct ide_port_info *, hw_regs_t **);
void ide_host_free(struct ide_host *);
int ide_host_register(struct ide_host *, const struct ide_port_info *,
		      hw_regs_t **);
int ide_host_add(const struct ide_port_info *, hw_regs_t **,
		 struct ide_host **);
void ide_host_remove(struct ide_host *);
int ide_legacy_device_add(const struct ide_port_info *, unsigned long);
void ide_port_unregister_devices(ide_hwif_t *);
void ide_port_scan(ide_hwif_t *);

static inline void *ide_get_hwifdata (ide_hwif_t * hwif)
{
	return hwif->hwif_data;
}

static inline void ide_set_hwifdata (ide_hwif_t * hwif, void *data)
{
	hwif->hwif_data = data;
}

const char *ide_xfer_verbose(u8 mode);
extern void ide_toggle_bounce(ide_drive_t *drive, int on);
extern int ide_set_xfer_rate(ide_drive_t *drive, u8 rate);

u64 ide_get_lba_addr(struct ide_taskfile *, int);
u8 ide_dump_status(ide_drive_t *, const char *, u8);

struct ide_timing {
	u8  mode;
	u8  setup;	/* t1 */
	u16 act8b;	/* t2 for 8-bit io */
	u16 rec8b;	/* t2i for 8-bit io */
	u16 cyc8b;	/* t0 for 8-bit io */
	u16 active;	/* t2 or tD */
	u16 recover;	/* t2i or tK */
	u16 cycle;	/* t0 */
	u16 udma;	/* t2CYCTYP/2 */
};

enum {
	IDE_TIMING_SETUP	= (1 << 0),
	IDE_TIMING_ACT8B	= (1 << 1),
	IDE_TIMING_REC8B	= (1 << 2),
	IDE_TIMING_CYC8B	= (1 << 3),
	IDE_TIMING_8BIT		= IDE_TIMING_ACT8B | IDE_TIMING_REC8B |
				  IDE_TIMING_CYC8B,
	IDE_TIMING_ACTIVE	= (1 << 4),
	IDE_TIMING_RECOVER	= (1 << 5),
	IDE_TIMING_CYCLE	= (1 << 6),
	IDE_TIMING_UDMA		= (1 << 7),
	IDE_TIMING_ALL		= IDE_TIMING_SETUP | IDE_TIMING_8BIT |
				  IDE_TIMING_ACTIVE | IDE_TIMING_RECOVER |
				  IDE_TIMING_CYCLE | IDE_TIMING_UDMA,
};

struct ide_timing *ide_timing_find_mode(u8);
u16 ide_pio_cycle_time(ide_drive_t *, u8);
void ide_timing_merge(struct ide_timing *, struct ide_timing *,
		      struct ide_timing *, unsigned int);
int ide_timing_compute(ide_drive_t *, u8, struct ide_timing *, int, int);

int ide_scan_pio_blacklist(char *);

u8 ide_get_best_pio_mode(ide_drive_t *, u8, u8);

int ide_set_pio_mode(ide_drive_t *, u8);
int ide_set_dma_mode(ide_drive_t *, u8);

void ide_set_pio(ide_drive_t *, u8);

static inline void ide_set_max_pio(ide_drive_t *drive)
{
	ide_set_pio(drive, 255);
}

extern spinlock_t ide_lock;
extern struct mutex ide_cfg_mtx;
/*
 * Structure locking:
 *
 * ide_cfg_mtx and ide_lock together protect changes to
 * ide_hwif_t->{next,hwgroup}
 * ide_drive_t->next
 *
 * ide_hwgroup_t->busy: ide_lock
 * ide_hwgroup_t->hwif: ide_lock
 * ide_hwif_t->mate: constant, no locking
 * ide_drive_t->hwif: constant, no locking
 */

#define local_irq_set(flags)	do { local_save_flags((flags)); local_irq_enable_in_hardirq(); } while (0)

extern struct bus_type ide_bus_type;
extern struct class *ide_port_class;

static inline void ide_dump_identify(u8 *id)
{
	print_hex_dump(KERN_INFO, "", DUMP_PREFIX_NONE, 16, 2, id, 512, 0);
}

static inline int hwif_to_node(ide_hwif_t *hwif)
{
	return hwif->dev ? dev_to_node(hwif->dev) : -1;
}

static inline ide_drive_t *ide_get_pair_dev(ide_drive_t *drive)
{
	ide_drive_t *peer = &drive->hwif->drives[(drive->dn ^ 1) & 1];

	return peer->present ? peer : NULL;
}
#endif /* _IDE_H */<|MERGE_RESOLUTION|>--- conflicted
+++ resolved
@@ -389,15 +389,9 @@
 	/* Currently on a filemark */
 	IDE_AFLAG_FILEMARK		= (1 << 27),
 	/* 0 = no tape is loaded, so we don't rewind after ejecting */
-<<<<<<< HEAD
-	IDE_AFLAG_MEDIUM_PRESENT	= (1 << 26),
-
-	IDE_AFLAG_NO_AUTOCLOSE		= (1 << 27),
-=======
 	IDE_AFLAG_MEDIUM_PRESENT	= (1 << 28),
 
 	IDE_AFLAG_NO_AUTOCLOSE		= (1 << 29),
->>>>>>> 4480f15b
 };
 
 struct ide_drive_s {
