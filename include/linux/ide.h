#ifndef _IDE_H
#define _IDE_H
/*
 *  linux/include/linux/ide.h
 *
 *  Copyright (C) 1994-2002  Linus Torvalds & authors
 */

#include <linux/init.h>
#include <linux/ioport.h>
#include <linux/ata.h>
#include <linux/blkdev.h>
#include <linux/proc_fs.h>
#include <linux/interrupt.h>
#include <linux/bitops.h>
#include <linux/bio.h>
#include <linux/device.h>
#include <linux/pci.h>
#include <linux/completion.h>
#include <linux/pm.h>
#ifdef CONFIG_BLK_DEV_IDEACPI
#include <acpi/acpi.h>
#endif
#include <asm/byteorder.h>
#include <asm/system.h>
#include <asm/io.h>
#include <asm/mutex.h>

#if defined(CONFIG_CRIS) || defined(CONFIG_FRV) || defined(CONFIG_MN10300)
# define SUPPORT_VLB_SYNC 0
#else
# define SUPPORT_VLB_SYNC 1
#endif

/*
 * Probably not wise to fiddle with these
 */
#define IDE_DEFAULT_MAX_FAILURES	1
#define ERROR_MAX	8	/* Max read/write errors per sector */
#define ERROR_RESET	3	/* Reset controller every 4th retry */
#define ERROR_RECAL	1	/* Recalibrate every 2nd retry */

/* Error codes returned in rq->errors to the higher part of the driver. */
enum {
	IDE_DRV_ERROR_GENERAL	= 101,
	IDE_DRV_ERROR_FILEMARK	= 102,
	IDE_DRV_ERROR_EOD	= 103,
};

/*
 * Definitions for accessing IDE controller registers
 */
#define IDE_NR_PORTS		(10)

struct ide_io_ports {
	unsigned long	data_addr;

	union {
		unsigned long error_addr;	/*   read:  error */
		unsigned long feature_addr;	/*  write: feature */
	};

	unsigned long	nsect_addr;
	unsigned long	lbal_addr;
	unsigned long	lbam_addr;
	unsigned long	lbah_addr;

	unsigned long	device_addr;

	union {
		unsigned long status_addr;	/*  read: status  */
		unsigned long command_addr;	/* write: command */
	};

	unsigned long	ctl_addr;

	unsigned long	irq_addr;
};

#define OK_STAT(stat,good,bad)	(((stat)&((good)|(bad)))==(good))

#define BAD_R_STAT	(ATA_BUSY | ATA_ERR)
#define BAD_W_STAT	(BAD_R_STAT | ATA_DF)
#define BAD_STAT	(BAD_R_STAT | ATA_DRQ)
#define DRIVE_READY	(ATA_DRDY | ATA_DSC)

#define BAD_CRC		(ATA_ABORTED | ATA_ICRC)

#define SATA_NR_PORTS		(3)	/* 16 possible ?? */

#define SATA_STATUS_OFFSET	(0)
#define SATA_ERROR_OFFSET	(1)
#define SATA_CONTROL_OFFSET	(2)

/*
 * Our Physical Region Descriptor (PRD) table should be large enough
 * to handle the biggest I/O request we are likely to see.  Since requests
 * can have no more than 256 sectors, and since the typical blocksize is
 * two or more sectors, we could get by with a limit of 128 entries here for
 * the usual worst case.  Most requests seem to include some contiguous blocks,
 * further reducing the number of table entries required.
 *
 * The driver reverts to PIO mode for individual requests that exceed
 * this limit (possible with 512 byte blocksizes, eg. MSDOS f/s), so handling
 * 100% of all crazy scenarios here is not necessary.
 *
 * As it turns out though, we must allocate a full 4KB page for this,
 * so the two PRD tables (ide0 & ide1) will each get half of that,
 * allowing each to have about 256 entries (8 bytes each) from this.
 */
#define PRD_BYTES       8
#define PRD_ENTRIES	256

/*
 * Some more useful definitions
 */
#define PARTN_BITS	6	/* number of minor dev bits for partitions */
#define MAX_DRIVES	2	/* per interface; 2 assumed by lots of code */
#define SECTOR_SIZE	512

/*
 * Timeouts for various operations:
 */
enum {
	/* spec allows up to 20ms */
	WAIT_DRQ	= HZ / 10,	/* 100ms */
	/* some laptops are very slow */
	WAIT_READY	= 5 * HZ,	/* 5s */
	/* should be less than 3ms (?), if all ATAPI CD is closed at boot */
	WAIT_PIDENTIFY	= 10 * HZ,	/* 10s */
	/* worst case when spinning up */
	WAIT_WORSTCASE	= 30 * HZ,	/* 30s */
	/* maximum wait for an IRQ to happen */
	WAIT_CMD	= 10 * HZ,	/* 10s */
	/* Some drives require a longer IRQ timeout. */
	WAIT_FLOPPY_CMD	= 50 * HZ,	/* 50s */
	/*
	 * Some drives (for example, Seagate STT3401A Travan) require a very
	 * long timeout, because they don't return an interrupt or clear their
	 * BSY bit until after the command completes (even retension commands).
	 */
	WAIT_TAPE_CMD	= 900 * HZ,	/* 900s */
	/* minimum sleep time */
	WAIT_MIN_SLEEP	= HZ / 50,	/* 20ms */
};

/*
 * Op codes for special requests to be handled by ide_special_rq().
 * Values should be in the range of 0x20 to 0x3f.
 */
#define REQ_DRIVE_RESET		0x20
#define REQ_DEVSET_EXEC		0x21
#define REQ_PARK_HEADS		0x22
#define REQ_UNPARK_HEADS	0x23

/*
 * Check for an interrupt and acknowledge the interrupt status
 */
struct hwif_s;
typedef int (ide_ack_intr_t)(struct hwif_s *);

/*
 * hwif_chipset_t is used to keep track of the specific hardware
 * chipset used by each IDE interface, if known.
 */
enum {		ide_unknown,	ide_generic,	ide_pci,
		ide_cmd640,	ide_dtc2278,	ide_ali14xx,
		ide_qd65xx,	ide_umc8672,	ide_ht6560b,
		ide_4drives,	ide_pmac,	ide_acorn,
		ide_au1xxx,	ide_palm3710
};

typedef u8 hwif_chipset_t;

/*
 * Structure to hold all information about the location of this port
 */
typedef struct hw_regs_s {
	union {
		struct ide_io_ports	io_ports;
		unsigned long		io_ports_array[IDE_NR_PORTS];
	};

	int		irq;			/* our irq number */
	ide_ack_intr_t	*ack_intr;		/* acknowledge interrupt */
	hwif_chipset_t  chipset;
	struct device	*dev, *parent;
	unsigned long	config;
} hw_regs_t;

static inline void ide_std_init_ports(hw_regs_t *hw,
				      unsigned long io_addr,
				      unsigned long ctl_addr)
{
	unsigned int i;

	for (i = 0; i <= 7; i++)
		hw->io_ports_array[i] = io_addr++;

	hw->io_ports.ctl_addr = ctl_addr;
}

#define MAX_HWIFS	10

/*
 * Now for the data we need to maintain per-drive:  ide_drive_t
 */

#define ide_scsi	0x21
#define ide_disk	0x20
#define ide_optical	0x7
#define ide_cdrom	0x5
#define ide_tape	0x1
#define ide_floppy	0x0

/*
 * Special Driver Flags
 *
 * set_geometry	: respecify drive geometry
 * recalibrate	: seek to cyl 0
 * set_multmode	: set multmode count
 * reserved	: unused
 */
typedef union {
	unsigned all			: 8;
	struct {
		unsigned set_geometry	: 1;
		unsigned recalibrate	: 1;
		unsigned set_multmode	: 1;
		unsigned reserved	: 5;
	} b;
} special_t;

/*
 * Status returned from various ide_ functions
 */
typedef enum {
	ide_stopped,	/* no drive operation was started */
	ide_started,	/* a drive operation was started, handler was set */
} ide_startstop_t;

enum {
	IDE_TFLAG_LBA48			= (1 << 0),
	IDE_TFLAG_OUT_HOB_FEATURE	= (1 << 1),
	IDE_TFLAG_OUT_HOB_NSECT		= (1 << 2),
	IDE_TFLAG_OUT_HOB_LBAL		= (1 << 3),
	IDE_TFLAG_OUT_HOB_LBAM		= (1 << 4),
	IDE_TFLAG_OUT_HOB_LBAH		= (1 << 5),
	IDE_TFLAG_OUT_HOB		= IDE_TFLAG_OUT_HOB_FEATURE |
					  IDE_TFLAG_OUT_HOB_NSECT |
					  IDE_TFLAG_OUT_HOB_LBAL |
					  IDE_TFLAG_OUT_HOB_LBAM |
					  IDE_TFLAG_OUT_HOB_LBAH,
	IDE_TFLAG_OUT_FEATURE		= (1 << 6),
	IDE_TFLAG_OUT_NSECT		= (1 << 7),
	IDE_TFLAG_OUT_LBAL		= (1 << 8),
	IDE_TFLAG_OUT_LBAM		= (1 << 9),
	IDE_TFLAG_OUT_LBAH		= (1 << 10),
	IDE_TFLAG_OUT_TF		= IDE_TFLAG_OUT_FEATURE |
					  IDE_TFLAG_OUT_NSECT |
					  IDE_TFLAG_OUT_LBAL |
					  IDE_TFLAG_OUT_LBAM |
					  IDE_TFLAG_OUT_LBAH,
	IDE_TFLAG_OUT_DEVICE		= (1 << 11),
	IDE_TFLAG_WRITE			= (1 << 12),
	IDE_TFLAG_CUSTOM_HANDLER	= (1 << 13),
	IDE_TFLAG_DMA_PIO_FALLBACK	= (1 << 14),
	IDE_TFLAG_IN_HOB_FEATURE	= (1 << 15),
	IDE_TFLAG_IN_HOB_NSECT		= (1 << 16),
	IDE_TFLAG_IN_HOB_LBAL		= (1 << 17),
	IDE_TFLAG_IN_HOB_LBAM		= (1 << 18),
	IDE_TFLAG_IN_HOB_LBAH		= (1 << 19),
	IDE_TFLAG_IN_HOB_LBA		= IDE_TFLAG_IN_HOB_LBAL |
					  IDE_TFLAG_IN_HOB_LBAM |
					  IDE_TFLAG_IN_HOB_LBAH,
	IDE_TFLAG_IN_HOB		= IDE_TFLAG_IN_HOB_FEATURE |
					  IDE_TFLAG_IN_HOB_NSECT |
					  IDE_TFLAG_IN_HOB_LBA,
	IDE_TFLAG_IN_FEATURE		= (1 << 20),
	IDE_TFLAG_IN_NSECT		= (1 << 21),
	IDE_TFLAG_IN_LBAL		= (1 << 22),
	IDE_TFLAG_IN_LBAM		= (1 << 23),
	IDE_TFLAG_IN_LBAH		= (1 << 24),
	IDE_TFLAG_IN_LBA		= IDE_TFLAG_IN_LBAL |
					  IDE_TFLAG_IN_LBAM |
					  IDE_TFLAG_IN_LBAH,
	IDE_TFLAG_IN_TF			= IDE_TFLAG_IN_NSECT |
					  IDE_TFLAG_IN_LBA,
	IDE_TFLAG_IN_DEVICE		= (1 << 25),
	IDE_TFLAG_HOB			= IDE_TFLAG_OUT_HOB |
					  IDE_TFLAG_IN_HOB,
	IDE_TFLAG_TF			= IDE_TFLAG_OUT_TF |
					  IDE_TFLAG_IN_TF,
	IDE_TFLAG_DEVICE		= IDE_TFLAG_OUT_DEVICE |
					  IDE_TFLAG_IN_DEVICE,
	/* force 16-bit I/O operations */
	IDE_TFLAG_IO_16BIT		= (1 << 26),
	/* struct ide_cmd was allocated using kmalloc() */
	IDE_TFLAG_DYN			= (1 << 27),
	IDE_TFLAG_FS			= (1 << 28),
	IDE_TFLAG_MULTI_PIO		= (1 << 29),
};

enum {
	IDE_FTFLAG_FLAGGED		= (1 << 0),
	IDE_FTFLAG_SET_IN_FLAGS		= (1 << 1),
	IDE_FTFLAG_OUT_DATA		= (1 << 2),
	IDE_FTFLAG_IN_DATA		= (1 << 3),
};

struct ide_taskfile {
	u8	hob_data;	/*  0: high data byte (for TASKFILE IOCTL) */

	u8	hob_feature;	/*  1-5: additional data to support LBA48 */
	u8	hob_nsect;
	u8	hob_lbal;
	u8	hob_lbam;
	u8	hob_lbah;

	u8	data;		/*  6: low data byte (for TASKFILE IOCTL) */

	union {			/*  7: */
		u8 error;	/*   read:  error */
		u8 feature;	/*  write: feature */
	};

	u8	nsect;		/*  8: number of sectors */
	u8	lbal;		/*  9: LBA low */
	u8	lbam;		/* 10: LBA mid */
	u8	lbah;		/* 11: LBA high */

	u8	device;		/* 12: device select */

	union {			/* 13: */
		u8 status;	/*  read: status  */
		u8 command;	/* write: command */
	};
};

struct ide_cmd {
	union {
		struct ide_taskfile	tf;
		u8			tf_array[14];
	};
	u8			ftf_flags;	/* for TASKFILE ioctl */
	u32			tf_flags;
	int			protocol;

	int			sg_nents;	  /* number of sg entries */
	int			orig_sg_nents;
	int			sg_dma_direction; /* DMA transfer direction */

	unsigned int		nbytes;
	unsigned int		nleft;
	unsigned int		last_xfer_len;

	struct scatterlist	*cursg;
	unsigned int		cursg_ofs;

	struct request		*rq;		/* copy of request */
	void			*special;	/* valid_t generally */
};

/* ATAPI packet command flags */
enum {
	/* set when an error is considered normal - no retry (ide-tape) */
	PC_FLAG_ABORT			= (1 << 0),
	PC_FLAG_SUPPRESS_ERROR		= (1 << 1),
	PC_FLAG_WAIT_FOR_DSC		= (1 << 2),
	PC_FLAG_DMA_OK			= (1 << 3),
	PC_FLAG_DMA_IN_PROGRESS		= (1 << 4),
	PC_FLAG_DMA_ERROR		= (1 << 5),
	PC_FLAG_WRITING			= (1 << 6),
};

/*
 * With each packet command, we allocate a buffer of IDE_PC_BUFFER_SIZE bytes.
 * This is used for several packet commands (not for READ/WRITE commands).
 */
#define IDE_PC_BUFFER_SIZE	64
#define ATAPI_WAIT_PC		(60 * HZ)

struct ide_atapi_pc {
	/* actual packet bytes */
	u8 c[12];
	/* incremented on each retry */
	int retries;
	int error;

	/* bytes to transfer */
	int req_xfer;
	/* bytes actually transferred */
	int xferred;

	/* data buffer */
	u8 *buf;
	/* current buffer position */
	u8 *cur_pos;
	int buf_size;
	/* missing/available data on the current buffer */
	int b_count;

	/* the corresponding request */
	struct request *rq;

	unsigned long flags;

	/*
	 * those are more or less driver-specific and some of them are subject
	 * to change/removal later.
	 */
	u8 pc_buf[IDE_PC_BUFFER_SIZE];

	/* idetape only */
	struct idetape_bh *bh;
	char *b_data;

	unsigned long timeout;
};

struct ide_devset;
struct ide_driver;

#ifdef CONFIG_BLK_DEV_IDEACPI
struct ide_acpi_drive_link;
struct ide_acpi_hwif_link;
#endif

struct ide_drive_s;

struct ide_disk_ops {
	int		(*check)(struct ide_drive_s *, const char *);
	int		(*get_capacity)(struct ide_drive_s *);
	void		(*setup)(struct ide_drive_s *);
	void		(*flush)(struct ide_drive_s *);
	int		(*init_media)(struct ide_drive_s *, struct gendisk *);
	int		(*set_doorlock)(struct ide_drive_s *, struct gendisk *,
					int);
	ide_startstop_t	(*do_request)(struct ide_drive_s *, struct request *,
				      sector_t);
	int		(*ioctl)(struct ide_drive_s *, struct block_device *,
				 fmode_t, unsigned int, unsigned long);
};

/* ATAPI device flags */
enum {
	IDE_AFLAG_DRQ_INTERRUPT		= (1 << 0),

	/* ide-cd */
	/* Drive cannot eject the disc. */
	IDE_AFLAG_NO_EJECT		= (1 << 1),
	/* Drive is a pre ATAPI 1.2 drive. */
	IDE_AFLAG_PRE_ATAPI12		= (1 << 2),
	/* TOC addresses are in BCD. */
	IDE_AFLAG_TOCADDR_AS_BCD	= (1 << 3),
	/* TOC track numbers are in BCD. */
	IDE_AFLAG_TOCTRACKS_AS_BCD	= (1 << 4),
	/* Saved TOC information is current. */
	IDE_AFLAG_TOC_VALID		= (1 << 6),
	/* We think that the drive door is locked. */
	IDE_AFLAG_DOOR_LOCKED		= (1 << 7),
	/* SET_CD_SPEED command is unsupported. */
	IDE_AFLAG_NO_SPEED_SELECT	= (1 << 8),
	IDE_AFLAG_VERTOS_300_SSD	= (1 << 9),
	IDE_AFLAG_VERTOS_600_ESD	= (1 << 10),
	IDE_AFLAG_SANYO_3CD		= (1 << 11),
	IDE_AFLAG_FULL_CAPS_PAGE	= (1 << 12),
	IDE_AFLAG_PLAY_AUDIO_OK		= (1 << 13),
	IDE_AFLAG_LE_SPEED_FIELDS	= (1 << 14),

	/* ide-floppy */
	/* Avoid commands not supported in Clik drive */
	IDE_AFLAG_CLIK_DRIVE		= (1 << 15),
	/* Requires BH algorithm for packets */
	IDE_AFLAG_ZIP_DRIVE		= (1 << 16),
	/* Supports format progress report */
	IDE_AFLAG_SRFP			= (1 << 17),

	/* ide-tape */
	IDE_AFLAG_IGNORE_DSC		= (1 << 18),
	/* 0 When the tape position is unknown */
	IDE_AFLAG_ADDRESS_VALID		= (1 <<	19),
	/* Device already opened */
	IDE_AFLAG_BUSY			= (1 << 20),
	/* Attempt to auto-detect the current user block size */
	IDE_AFLAG_DETECT_BS		= (1 << 21),
	/* Currently on a filemark */
	IDE_AFLAG_FILEMARK		= (1 << 22),
	/* 0 = no tape is loaded, so we don't rewind after ejecting */
	IDE_AFLAG_MEDIUM_PRESENT	= (1 << 23),

	IDE_AFLAG_NO_AUTOCLOSE		= (1 << 24),
};

/* device flags */
enum {
	/* restore settings after device reset */
	IDE_DFLAG_KEEP_SETTINGS		= (1 << 0),
	/* device is using DMA for read/write */
	IDE_DFLAG_USING_DMA		= (1 << 1),
	/* okay to unmask other IRQs */
	IDE_DFLAG_UNMASK		= (1 << 2),
	/* don't attempt flushes */
	IDE_DFLAG_NOFLUSH		= (1 << 3),
	/* DSC overlap */
	IDE_DFLAG_DSC_OVERLAP		= (1 << 4),
	/* give potential excess bandwidth */
	IDE_DFLAG_NICE1			= (1 << 5),
	/* device is physically present */
	IDE_DFLAG_PRESENT		= (1 << 6),
	/* id read from device (synthetic if not set) */
	IDE_DFLAG_ID_READ		= (1 << 8),
	IDE_DFLAG_NOPROBE		= (1 << 9),
	/* need to do check_media_change() */
	IDE_DFLAG_REMOVABLE		= (1 << 10),
	/* needed for removable devices */
	IDE_DFLAG_ATTACH		= (1 << 11),
	IDE_DFLAG_FORCED_GEOM		= (1 << 12),
	/* disallow setting unmask bit */
	IDE_DFLAG_NO_UNMASK		= (1 << 13),
	/* disallow enabling 32-bit I/O */
	IDE_DFLAG_NO_IO_32BIT		= (1 << 14),
	/* for removable only: door lock/unlock works */
	IDE_DFLAG_DOORLOCKING		= (1 << 15),
	/* disallow DMA */
	IDE_DFLAG_NODMA			= (1 << 16),
	/* powermanagment told us not to do anything, so sleep nicely */
	IDE_DFLAG_BLOCKED		= (1 << 17),
	/* sleeping & sleep field valid */
	IDE_DFLAG_SLEEPING		= (1 << 18),
	IDE_DFLAG_POST_RESET		= (1 << 19),
	IDE_DFLAG_UDMA33_WARNED		= (1 << 20),
	IDE_DFLAG_LBA48			= (1 << 21),
	/* status of write cache */
	IDE_DFLAG_WCACHE		= (1 << 22),
	/* used for ignoring ATA_DF */
	IDE_DFLAG_NOWERR		= (1 << 23),
	/* retrying in PIO */
	IDE_DFLAG_DMA_PIO_RETRY		= (1 << 24),
	IDE_DFLAG_LBA			= (1 << 25),
	/* don't unload heads */
	IDE_DFLAG_NO_UNLOAD		= (1 << 26),
	/* heads unloaded, please don't reset port */
	IDE_DFLAG_PARKED		= (1 << 27),
	IDE_DFLAG_MEDIA_CHANGED		= (1 << 28),
	/* write protect */
	IDE_DFLAG_WP			= (1 << 29),
	IDE_DFLAG_FORMAT_IN_PROGRESS	= (1 << 30),
};

struct ide_drive_s {
	char		name[4];	/* drive name, such as "hda" */
        char            driver_req[10];	/* requests specific driver */

	struct request_queue	*queue;	/* request queue */

	struct request		*rq;	/* current request */
	void		*driver_data;	/* extra driver data */
	u16			*id;	/* identification info */
#ifdef CONFIG_IDE_PROC_FS
	struct proc_dir_entry *proc;	/* /proc/ide/ directory entry */
	const struct ide_proc_devset *settings; /* /proc/ide/ drive settings */
#endif
	struct hwif_s		*hwif;	/* actually (ide_hwif_t *) */

	const struct ide_disk_ops *disk_ops;

	unsigned long dev_flags;

	unsigned long sleep;		/* sleep until this time */
	unsigned long timeout;		/* max time to wait for irq */

	special_t	special;	/* special action flags */

	u8	select;			/* basic drive/head select reg value */
	u8	retry_pio;		/* retrying dma capable host in pio */
	u8	waiting_for_dma;	/* dma currently in progress */
	u8	dma;			/* atapi dma flag */

        u8	quirk_list;	/* considered quirky, set for a specific host */
        u8	init_speed;	/* transfer rate set at boot */
        u8	current_speed;	/* current transfer rate set */
	u8	desired_speed;	/* desired transfer rate set */
        u8	dn;		/* now wide spread use */
	u8	acoustic;	/* acoustic management */
	u8	media;		/* disk, cdrom, tape, floppy, ... */
	u8	ready_stat;	/* min status value for drive ready */
	u8	mult_count;	/* current multiple sector setting */
	u8	mult_req;	/* requested multiple sector setting */
	u8	io_32bit;	/* 0=16-bit, 1=32-bit, 2/3=32bit+sync */
	u8	bad_wstat;	/* used for ignoring ATA_DF */
	u8	head;		/* "real" number of heads */
	u8	sect;		/* "real" sectors per track */
	u8	bios_head;	/* BIOS/fdisk/LILO number of heads */
	u8	bios_sect;	/* BIOS/fdisk/LILO sectors per track */

	/* delay this long before sending packet command */
	u8 pc_delay;

	unsigned int	bios_cyl;	/* BIOS/fdisk/LILO number of cyls */
	unsigned int	cyl;		/* "real" number of cyls */
	unsigned int	drive_data;	/* used by set_pio_mode/selectproc */
	unsigned int	failures;	/* current failure count */
	unsigned int	max_failures;	/* maximum allowed failure count */
	u64		probed_capacity;/* initial reported media capacity (ide-cd only currently) */

	u64		capacity64;	/* total number of sectors */

	int		lun;		/* logical unit */
	int		crc_count;	/* crc counter to reduce drive speed */

	unsigned long	debug_mask;	/* debugging levels switch */

#ifdef CONFIG_BLK_DEV_IDEACPI
	struct ide_acpi_drive_link *acpidata;
#endif
	struct list_head list;
	struct device	gendev;
	struct completion gendev_rel_comp;	/* to deal with device release() */

	/* current packet command */
	struct ide_atapi_pc *pc;

	/* last failed packet command */
	struct ide_atapi_pc *failed_pc;

	/* callback for packet commands */
	int  (*pc_callback)(struct ide_drive_s *, int);

	void (*pc_update_buffers)(struct ide_drive_s *, struct ide_atapi_pc *);
	int  (*pc_io_buffers)(struct ide_drive_s *, struct ide_atapi_pc *,
			      unsigned int, int);

	ide_startstop_t (*irq_handler)(struct ide_drive_s *);

	unsigned long atapi_flags;

	struct ide_atapi_pc request_sense_pc;
	struct request request_sense_rq;
};

typedef struct ide_drive_s ide_drive_t;

#define to_ide_device(dev)		container_of(dev, ide_drive_t, gendev)

#define to_ide_drv(obj, cont_type)	\
	container_of(obj, struct cont_type, dev)

#define ide_drv_g(disk, cont_type)	\
	container_of((disk)->private_data, struct cont_type, driver)

struct ide_port_info;

struct ide_tp_ops {
	void	(*exec_command)(struct hwif_s *, u8);
	u8	(*read_status)(struct hwif_s *);
	u8	(*read_altstatus)(struct hwif_s *);

	void	(*set_irq)(struct hwif_s *, int);

	void	(*tf_load)(ide_drive_t *, struct ide_cmd *);
	void	(*tf_read)(ide_drive_t *, struct ide_cmd *);

	void	(*input_data)(ide_drive_t *, struct ide_cmd *,
			      void *, unsigned int);
	void	(*output_data)(ide_drive_t *, struct ide_cmd *,
			       void *, unsigned int);
};

extern const struct ide_tp_ops default_tp_ops;

/**
 * struct ide_port_ops - IDE port operations
 *
 * @init_dev:		host specific initialization of a device
 * @set_pio_mode:	routine to program host for PIO mode
 * @set_dma_mode:	routine to program host for DMA mode
 * @selectproc:		tweaks hardware to select drive
 * @reset_poll:		chipset polling based on hba specifics
 * @pre_reset:		chipset specific changes to default for device-hba resets
 * @resetproc:		routine to reset controller after a disk reset
 * @maskproc:		special host masking for drive selection
 * @quirkproc:		check host's drive quirk list
 * @clear_irq:		clear IRQ
 *
 * @mdma_filter:	filter MDMA modes
 * @udma_filter:	filter UDMA modes
 *
 * @cable_detect:	detect cable type
 */
struct ide_port_ops {
	void	(*init_dev)(ide_drive_t *);
	void	(*set_pio_mode)(ide_drive_t *, const u8);
	void	(*set_dma_mode)(ide_drive_t *, const u8);
	void	(*selectproc)(ide_drive_t *);
	int	(*reset_poll)(ide_drive_t *);
	void	(*pre_reset)(ide_drive_t *);
	void	(*resetproc)(ide_drive_t *);
	void	(*maskproc)(ide_drive_t *, int);
	void	(*quirkproc)(ide_drive_t *);
	void	(*clear_irq)(ide_drive_t *);

	u8	(*mdma_filter)(ide_drive_t *);
	u8	(*udma_filter)(ide_drive_t *);

	u8	(*cable_detect)(struct hwif_s *);
};

struct ide_dma_ops {
	void	(*dma_host_set)(struct ide_drive_s *, int);
	int	(*dma_setup)(struct ide_drive_s *, struct ide_cmd *);
	void	(*dma_start)(struct ide_drive_s *);
	int	(*dma_end)(struct ide_drive_s *);
	int	(*dma_test_irq)(struct ide_drive_s *);
	void	(*dma_lost_irq)(struct ide_drive_s *);
	/* below ones are optional */
	int	(*dma_check)(struct ide_drive_s *, struct ide_cmd *);
	int	(*dma_timer_expiry)(struct ide_drive_s *);
	void	(*dma_clear)(struct ide_drive_s *);
	/*
	 * The following method is optional and only required to be
	 * implemented for the SFF-8038i compatible controllers.
	 */
	u8	(*dma_sff_read_status)(struct hwif_s *);
};

struct ide_host;

typedef struct hwif_s {
	struct hwif_s *mate;		/* other hwif from same PCI chip */
	struct proc_dir_entry *proc;	/* /proc/ide/ directory entry */

	struct ide_host *host;

	char name[6];			/* name of interface, eg. "ide0" */

	struct ide_io_ports	io_ports;

	unsigned long	sata_scr[SATA_NR_PORTS];

	ide_drive_t	*devices[MAX_DRIVES + 1];

	u8 major;	/* our major number */
	u8 index;	/* 0 for ide0; 1 for ide1; ... */
	u8 channel;	/* for dual-port chips: 0=primary, 1=secondary */

	u32 host_flags;

	u8 pio_mask;

	u8 ultra_mask;
	u8 mwdma_mask;
	u8 swdma_mask;

	u8 cbl;		/* cable type */

	hwif_chipset_t chipset;	/* sub-module for tuning.. */

	struct device *dev;

	ide_ack_intr_t *ack_intr;

	void (*rw_disk)(ide_drive_t *, struct request *);

	const struct ide_tp_ops		*tp_ops;
	const struct ide_port_ops	*port_ops;
	const struct ide_dma_ops	*dma_ops;

	/* dma physical region descriptor table (cpu view) */
	unsigned int	*dmatable_cpu;
	/* dma physical region descriptor table (dma view) */
	dma_addr_t	dmatable_dma;

	/* maximum number of PRD table entries */
	int prd_max_nents;
	/* PRD entry size in bytes */
	int prd_ent_size;

	/* Scatter-gather list used to build the above */
	struct scatterlist *sg_table;
	int sg_max_nents;		/* Maximum number of entries in it */
<<<<<<< HEAD
	int sg_nents;			/* Current number of entries in it */
	int orig_sg_nents;
	int sg_dma_direction;		/* dma transfer direction */
=======
>>>>>>> cf58f87e

	struct ide_cmd cmd;		/* current command */

	int		rqsize;		/* max sectors per request */
	int		irq;		/* our irq number */

	unsigned long	dma_base;	/* base addr for dma ports */

	unsigned long	config_data;	/* for use by chipset-specific code */
	unsigned long	select_data;	/* for use by chipset-specific code */

	unsigned long	extra_base;	/* extra addr for dma ports */
	unsigned	extra_ports;	/* number of extra dma ports */

	unsigned	present    : 1;	/* this interface exists */
	unsigned	busy	   : 1; /* serializes devices on a port */

	struct device		gendev;
	struct device		*portdev;

	struct completion gendev_rel_comp; /* To deal with device release() */

	void		*hwif_data;	/* extra hwif data */

#ifdef CONFIG_BLK_DEV_IDEACPI
	struct ide_acpi_hwif_link *acpidata;
#endif

	/* IRQ handler, if active */
	ide_startstop_t	(*handler)(ide_drive_t *);

	/* BOOL: polling active & poll_timeout field valid */
	unsigned int polling : 1;

	/* current drive */
	ide_drive_t *cur_dev;

	/* current request */
	struct request *rq;

	/* failsafe timer */
	struct timer_list timer;
	/* timeout value during long polls */
	unsigned long poll_timeout;
	/* queried upon timeouts */
	int (*expiry)(ide_drive_t *);

	int req_gen;
	int req_gen_timer;

	spinlock_t lock;
} ____cacheline_internodealigned_in_smp ide_hwif_t;

#define MAX_HOST_PORTS 4

struct ide_host {
	ide_hwif_t	*ports[MAX_HOST_PORTS + 1];
	unsigned int	n_ports;
	struct device	*dev[2];

	int		(*init_chipset)(struct pci_dev *);

	void		(*get_lock)(irq_handler_t, void *);
	void		(*release_lock)(void);

	irq_handler_t	irq_handler;

	unsigned long	host_flags;

	int		irq_flags;

	void		*host_priv;
	ide_hwif_t	*cur_port;	/* for hosts requiring serialization */

	/* used for hosts requiring serialization */
	volatile unsigned long	host_busy;
};

#define IDE_HOST_BUSY 0

/*
 *  internal ide interrupt handler type
 */
typedef ide_startstop_t (ide_handler_t)(ide_drive_t *);
typedef int (ide_expiry_t)(ide_drive_t *);

/* used by ide-cd, ide-floppy, etc. */
typedef void (xfer_func_t)(ide_drive_t *, struct ide_cmd *, void *, unsigned);

extern struct mutex ide_setting_mtx;

/*
 * configurable drive settings
 */

#define DS_SYNC	(1 << 0)

struct ide_devset {
	int		(*get)(ide_drive_t *);
	int		(*set)(ide_drive_t *, int);
	unsigned int	flags;
};

#define __DEVSET(_flags, _get, _set) { \
	.flags	= _flags, \
	.get	= _get,	\
	.set	= _set,	\
}

#define ide_devset_get(name, field) \
static int get_##name(ide_drive_t *drive) \
{ \
	return drive->field; \
}

#define ide_devset_set(name, field) \
static int set_##name(ide_drive_t *drive, int arg) \
{ \
	drive->field = arg; \
	return 0; \
}

#define ide_devset_get_flag(name, flag) \
static int get_##name(ide_drive_t *drive) \
{ \
	return !!(drive->dev_flags & flag); \
}

#define ide_devset_set_flag(name, flag) \
static int set_##name(ide_drive_t *drive, int arg) \
{ \
	if (arg) \
		drive->dev_flags |= flag; \
	else \
		drive->dev_flags &= ~flag; \
	return 0; \
}

#define __IDE_DEVSET(_name, _flags, _get, _set) \
const struct ide_devset ide_devset_##_name = \
	__DEVSET(_flags, _get, _set)

#define IDE_DEVSET(_name, _flags, _get, _set) \
static __IDE_DEVSET(_name, _flags, _get, _set)

#define ide_devset_rw(_name, _func) \
IDE_DEVSET(_name, 0, get_##_func, set_##_func)

#define ide_devset_w(_name, _func) \
IDE_DEVSET(_name, 0, NULL, set_##_func)

#define ide_ext_devset_rw(_name, _func) \
__IDE_DEVSET(_name, 0, get_##_func, set_##_func)

#define ide_ext_devset_rw_sync(_name, _func) \
__IDE_DEVSET(_name, DS_SYNC, get_##_func, set_##_func)

#define ide_decl_devset(_name) \
extern const struct ide_devset ide_devset_##_name

ide_decl_devset(io_32bit);
ide_decl_devset(keepsettings);
ide_decl_devset(pio_mode);
ide_decl_devset(unmaskirq);
ide_decl_devset(using_dma);

#ifdef CONFIG_IDE_PROC_FS
/*
 * /proc/ide interface
 */

#define ide_devset_rw_field(_name, _field) \
ide_devset_get(_name, _field); \
ide_devset_set(_name, _field); \
IDE_DEVSET(_name, DS_SYNC, get_##_name, set_##_name)

#define ide_devset_rw_flag(_name, _field) \
ide_devset_get_flag(_name, _field); \
ide_devset_set_flag(_name, _field); \
IDE_DEVSET(_name, DS_SYNC, get_##_name, set_##_name)

struct ide_proc_devset {
	const char		*name;
	const struct ide_devset	*setting;
	int			min, max;
	int			(*mulf)(ide_drive_t *);
	int			(*divf)(ide_drive_t *);
};

#define __IDE_PROC_DEVSET(_name, _min, _max, _mulf, _divf) { \
	.name = __stringify(_name), \
	.setting = &ide_devset_##_name, \
	.min = _min, \
	.max = _max, \
	.mulf = _mulf, \
	.divf = _divf, \
}

#define IDE_PROC_DEVSET(_name, _min, _max) \
__IDE_PROC_DEVSET(_name, _min, _max, NULL, NULL)

typedef struct {
	const char	*name;
	mode_t		mode;
	read_proc_t	*read_proc;
	write_proc_t	*write_proc;
} ide_proc_entry_t;

void proc_ide_create(void);
void proc_ide_destroy(void);
void ide_proc_register_port(ide_hwif_t *);
void ide_proc_port_register_devices(ide_hwif_t *);
void ide_proc_unregister_device(ide_drive_t *);
void ide_proc_unregister_port(ide_hwif_t *);
void ide_proc_register_driver(ide_drive_t *, struct ide_driver *);
void ide_proc_unregister_driver(ide_drive_t *, struct ide_driver *);

read_proc_t proc_ide_read_capacity;
read_proc_t proc_ide_read_geometry;

/*
 * Standard exit stuff:
 */
#define PROC_IDE_READ_RETURN(page,start,off,count,eof,len) \
{					\
	len -= off;			\
	if (len < count) {		\
		*eof = 1;		\
		if (len <= 0)		\
			return 0;	\
	} else				\
		len = count;		\
	*start = page + off;		\
	return len;			\
}
#else
static inline void proc_ide_create(void) { ; }
static inline void proc_ide_destroy(void) { ; }
static inline void ide_proc_register_port(ide_hwif_t *hwif) { ; }
static inline void ide_proc_port_register_devices(ide_hwif_t *hwif) { ; }
static inline void ide_proc_unregister_device(ide_drive_t *drive) { ; }
static inline void ide_proc_unregister_port(ide_hwif_t *hwif) { ; }
static inline void ide_proc_register_driver(ide_drive_t *drive,
					    struct ide_driver *driver) { ; }
static inline void ide_proc_unregister_driver(ide_drive_t *drive,
					      struct ide_driver *driver) { ; }
#define PROC_IDE_READ_RETURN(page,start,off,count,eof,len) return 0;
#endif

enum {
	/* enter/exit functions */
	IDE_DBG_FUNC =			(1 << 0),
	/* sense key/asc handling */
	IDE_DBG_SENSE =			(1 << 1),
	/* packet commands handling */
	IDE_DBG_PC =			(1 << 2),
	/* request handling */
	IDE_DBG_RQ =			(1 << 3),
	/* driver probing/setup */
	IDE_DBG_PROBE =			(1 << 4),
};

/* DRV_NAME has to be defined in the driver before using the macro below */
#define __ide_debug_log(lvl, fmt, args...)				\
{									\
	if (unlikely(drive->debug_mask & lvl))				\
		printk(KERN_INFO DRV_NAME ": %s: " fmt "\n",		\
					  __func__, ## args);		\
}

/*
 * Power Management state machine (rq->pm->pm_step).
 *
 * For each step, the core calls ide_start_power_step() first.
 * This can return:
 *	- ide_stopped :	In this case, the core calls us back again unless
 *			step have been set to ide_power_state_completed.
 *	- ide_started :	In this case, the channel is left busy until an
 *			async event (interrupt) occurs.
 * Typically, ide_start_power_step() will issue a taskfile request with
 * do_rw_taskfile().
 *
 * Upon reception of the interrupt, the core will call ide_complete_power_step()
 * with the error code if any. This routine should update the step value
 * and return. It should not start a new request. The core will call
 * ide_start_power_step() for the new step value, unless step have been
 * set to IDE_PM_COMPLETED.
 */
enum {
	IDE_PM_START_SUSPEND,
	IDE_PM_FLUSH_CACHE	= IDE_PM_START_SUSPEND,
	IDE_PM_STANDBY,

	IDE_PM_START_RESUME,
	IDE_PM_RESTORE_PIO	= IDE_PM_START_RESUME,
	IDE_PM_IDLE,
	IDE_PM_RESTORE_DMA,

	IDE_PM_COMPLETED,
};

int generic_ide_suspend(struct device *, pm_message_t);
int generic_ide_resume(struct device *);

void ide_complete_power_step(ide_drive_t *, struct request *);
ide_startstop_t ide_start_power_step(ide_drive_t *, struct request *);
void ide_complete_pm_rq(ide_drive_t *, struct request *);
void ide_check_pm_state(ide_drive_t *, struct request *);

/*
 * Subdrivers support.
 *
 * The gendriver.owner field should be set to the module owner of this driver.
 * The gendriver.name field should be set to the name of this driver
 */
struct ide_driver {
	const char			*version;
	ide_startstop_t	(*do_request)(ide_drive_t *, struct request *, sector_t);
	struct device_driver	gen_driver;
	int		(*probe)(ide_drive_t *);
	void		(*remove)(ide_drive_t *);
	void		(*resume)(ide_drive_t *);
	void		(*shutdown)(ide_drive_t *);
#ifdef CONFIG_IDE_PROC_FS
	ide_proc_entry_t *		(*proc_entries)(ide_drive_t *);
	const struct ide_proc_devset *	(*proc_devsets)(ide_drive_t *);
#endif
};

#define to_ide_driver(drv) container_of(drv, struct ide_driver, gen_driver)

int ide_device_get(ide_drive_t *);
void ide_device_put(ide_drive_t *);

struct ide_ioctl_devset {
	unsigned int	get_ioctl;
	unsigned int	set_ioctl;
	const struct ide_devset *setting;
};

int ide_setting_ioctl(ide_drive_t *, struct block_device *, unsigned int,
		      unsigned long, const struct ide_ioctl_devset *);

int generic_ide_ioctl(ide_drive_t *, struct block_device *, unsigned, unsigned long);

extern int ide_vlb_clk;
extern int ide_pci_clk;

unsigned int ide_rq_bytes(struct request *);
int ide_end_rq(ide_drive_t *, struct request *, int, unsigned int);
void ide_kill_rq(ide_drive_t *, struct request *);

void __ide_set_handler(ide_drive_t *, ide_handler_t *, unsigned int);
void ide_set_handler(ide_drive_t *, ide_handler_t *, unsigned int);

void ide_execute_command(ide_drive_t *, struct ide_cmd *, ide_handler_t *,
			 unsigned int);

void ide_pad_transfer(ide_drive_t *, int, int);

ide_startstop_t ide_error(ide_drive_t *, const char *, u8);

void ide_fix_driveid(u16 *);

extern void ide_fixstring(u8 *, const int, const int);

int ide_busy_sleep(ide_hwif_t *, unsigned long, int);

int ide_wait_stat(ide_startstop_t *, ide_drive_t *, u8, u8, unsigned long);

ide_startstop_t ide_do_park_unpark(ide_drive_t *, struct request *);
ide_startstop_t ide_do_devset(ide_drive_t *, struct request *);

extern ide_startstop_t ide_do_reset (ide_drive_t *);

extern int ide_devset_execute(ide_drive_t *drive,
			      const struct ide_devset *setting, int arg);

void ide_complete_cmd(ide_drive_t *, struct ide_cmd *, u8, u8);
int ide_complete_rq(ide_drive_t *, int, unsigned int);

void ide_tf_dump(const char *, struct ide_taskfile *);

void ide_exec_command(ide_hwif_t *, u8);
u8 ide_read_status(ide_hwif_t *);
u8 ide_read_altstatus(ide_hwif_t *);

void ide_set_irq(ide_hwif_t *, int);

void ide_tf_load(ide_drive_t *, struct ide_cmd *);
void ide_tf_read(ide_drive_t *, struct ide_cmd *);

void ide_input_data(ide_drive_t *, struct ide_cmd *, void *, unsigned int);
void ide_output_data(ide_drive_t *, struct ide_cmd *, void *, unsigned int);

extern void SELECT_DRIVE(ide_drive_t *);
void SELECT_MASK(ide_drive_t *, int);

u8 ide_read_error(ide_drive_t *);
void ide_read_bcount_and_ireason(ide_drive_t *, u16 *, u8 *);

int ide_check_atapi_device(ide_drive_t *, const char *);

void ide_init_pc(struct ide_atapi_pc *);

/* Disk head parking */
extern wait_queue_head_t ide_park_wq;
ssize_t ide_park_show(struct device *dev, struct device_attribute *attr,
		      char *buf);
ssize_t ide_park_store(struct device *dev, struct device_attribute *attr,
		       const char *buf, size_t len);

/*
 * Special requests for ide-tape block device strategy routine.
 *
 * In order to service a character device command, we add special requests to
 * the tail of our block device request queue and wait for their completion.
 */
enum {
	REQ_IDETAPE_PC1		= (1 << 0), /* packet command (first stage) */
	REQ_IDETAPE_PC2		= (1 << 1), /* packet command (second stage) */
	REQ_IDETAPE_READ	= (1 << 2),
	REQ_IDETAPE_WRITE	= (1 << 3),
};

int ide_queue_pc_tail(ide_drive_t *, struct gendisk *, struct ide_atapi_pc *);

int ide_do_test_unit_ready(ide_drive_t *, struct gendisk *);
int ide_do_start_stop(ide_drive_t *, struct gendisk *, int);
int ide_set_media_lock(ide_drive_t *, struct gendisk *, int);
void ide_create_request_sense_cmd(ide_drive_t *, struct ide_atapi_pc *);
void ide_retry_pc(ide_drive_t *, struct gendisk *);

int ide_cd_expiry(ide_drive_t *);

int ide_cd_get_xferlen(struct request *);

ide_startstop_t ide_issue_pc(ide_drive_t *, struct ide_cmd *);

ide_startstop_t do_rw_taskfile(ide_drive_t *, struct ide_cmd *);

void ide_pio_bytes(ide_drive_t *, struct ide_cmd *, unsigned int, unsigned int);

void ide_finish_cmd(ide_drive_t *, struct ide_cmd *, u8);

int ide_raw_taskfile(ide_drive_t *, struct ide_cmd *, u8 *, u16);
int ide_no_data_taskfile(ide_drive_t *, struct ide_cmd *);

int ide_taskfile_ioctl(ide_drive_t *, unsigned long);

int ide_dev_read_id(ide_drive_t *, u8, u16 *);

extern int ide_driveid_update(ide_drive_t *);
extern int ide_config_drive_speed(ide_drive_t *, u8);
extern u8 eighty_ninty_three (ide_drive_t *);
extern int taskfile_lib_get_identify(ide_drive_t *drive, u8 *);

extern int ide_wait_not_busy(ide_hwif_t *hwif, unsigned long timeout);

extern void ide_stall_queue(ide_drive_t *drive, unsigned long timeout);

extern void ide_timer_expiry(unsigned long);
extern irqreturn_t ide_intr(int irq, void *dev_id);
extern void do_ide_request(struct request_queue *);

void ide_init_disk(struct gendisk *, ide_drive_t *);

#ifdef CONFIG_IDEPCI_PCIBUS_ORDER
extern int __ide_pci_register_driver(struct pci_driver *driver, struct module *owner, const char *mod_name);
#define ide_pci_register_driver(d) __ide_pci_register_driver(d, THIS_MODULE, KBUILD_MODNAME)
#else
#define ide_pci_register_driver(d) pci_register_driver(d)
#endif

static inline int ide_pci_is_in_compatibility_mode(struct pci_dev *dev)
{
	if ((dev->class >> 8) == PCI_CLASS_STORAGE_IDE && (dev->class & 5) != 5)
		return 1;
	return 0;
}

void ide_pci_setup_ports(struct pci_dev *, const struct ide_port_info *,
			 hw_regs_t *, hw_regs_t **);
void ide_setup_pci_noise(struct pci_dev *, const struct ide_port_info *);

#ifdef CONFIG_BLK_DEV_IDEDMA_PCI
int ide_pci_set_master(struct pci_dev *, const char *);
unsigned long ide_pci_dma_base(ide_hwif_t *, const struct ide_port_info *);
int ide_pci_check_simplex(ide_hwif_t *, const struct ide_port_info *);
int ide_hwif_setup_dma(ide_hwif_t *, const struct ide_port_info *);
#else
static inline int ide_hwif_setup_dma(ide_hwif_t *hwif,
				     const struct ide_port_info *d)
{
	return -EINVAL;
}
#endif

struct ide_pci_enablebit {
	u8	reg;	/* byte pci reg holding the enable-bit */
	u8	mask;	/* mask to isolate the enable-bit */
	u8	val;	/* value of masked reg when "enabled" */
};

enum {
	/* Uses ISA control ports not PCI ones. */
	IDE_HFLAG_ISA_PORTS		= (1 << 0),
	/* single port device */
	IDE_HFLAG_SINGLE		= (1 << 1),
	/* don't use legacy PIO blacklist */
	IDE_HFLAG_PIO_NO_BLACKLIST	= (1 << 2),
	/* set for the second port of QD65xx */
	IDE_HFLAG_QD_2ND_PORT		= (1 << 3),
	/* use PIO8/9 for prefetch off/on */
	IDE_HFLAG_ABUSE_PREFETCH	= (1 << 4),
	/* use PIO6/7 for fast-devsel off/on */
	IDE_HFLAG_ABUSE_FAST_DEVSEL	= (1 << 5),
	/* use 100-102 and 200-202 PIO values to set DMA modes */
	IDE_HFLAG_ABUSE_DMA_MODES	= (1 << 6),
	/*
	 * keep DMA setting when programming PIO mode, may be used only
	 * for hosts which have separate PIO and DMA timings (ie. PMAC)
	 */
	IDE_HFLAG_SET_PIO_MODE_KEEP_DMA	= (1 << 7),
	/* program host for the transfer mode after programming device */
	IDE_HFLAG_POST_SET_MODE		= (1 << 8),
	/* don't program host/device for the transfer mode ("smart" hosts) */
	IDE_HFLAG_NO_SET_MODE		= (1 << 9),
	/* trust BIOS for programming chipset/device for DMA */
	IDE_HFLAG_TRUST_BIOS_FOR_DMA	= (1 << 10),
	/* host is CS5510/CS5520 */
	IDE_HFLAG_CS5520		= (1 << 11),
	/* ATAPI DMA is unsupported */
	IDE_HFLAG_NO_ATAPI_DMA		= (1 << 12),
	/* set if host is a "non-bootable" controller */
	IDE_HFLAG_NON_BOOTABLE		= (1 << 13),
	/* host doesn't support DMA */
	IDE_HFLAG_NO_DMA		= (1 << 14),
	/* check if host is PCI IDE device before allowing DMA */
	IDE_HFLAG_NO_AUTODMA		= (1 << 15),
	/* host uses MMIO */
	IDE_HFLAG_MMIO			= (1 << 16),
	/* no LBA48 */
	IDE_HFLAG_NO_LBA48		= (1 << 17),
	/* no LBA48 DMA */
	IDE_HFLAG_NO_LBA48_DMA		= (1 << 18),
	/* data FIFO is cleared by an error */
	IDE_HFLAG_ERROR_STOPS_FIFO	= (1 << 19),
	/* serialize ports */
	IDE_HFLAG_SERIALIZE		= (1 << 20),
	/* host is DTC2278 */
	IDE_HFLAG_DTC2278		= (1 << 21),
	/* 4 devices on a single set of I/O ports */
	IDE_HFLAG_4DRIVES		= (1 << 22),
	/* host is TRM290 */
	IDE_HFLAG_TRM290		= (1 << 23),
	/* use 32-bit I/O ops */
	IDE_HFLAG_IO_32BIT		= (1 << 24),
	/* unmask IRQs */
	IDE_HFLAG_UNMASK_IRQS		= (1 << 25),
	IDE_HFLAG_BROKEN_ALTSTATUS	= (1 << 26),
	/* serialize ports if DMA is possible (for sl82c105) */
	IDE_HFLAG_SERIALIZE_DMA		= (1 << 27),
	/* force host out of "simplex" mode */
	IDE_HFLAG_CLEAR_SIMPLEX		= (1 << 28),
	/* DSC overlap is unsupported */
	IDE_HFLAG_NO_DSC		= (1 << 29),
	/* never use 32-bit I/O ops */
	IDE_HFLAG_NO_IO_32BIT		= (1 << 30),
	/* never unmask IRQs */
	IDE_HFLAG_NO_UNMASK_IRQS	= (1 << 31),
};

#ifdef CONFIG_BLK_DEV_OFFBOARD
# define IDE_HFLAG_OFF_BOARD	0
#else
# define IDE_HFLAG_OFF_BOARD	IDE_HFLAG_NON_BOOTABLE
#endif

struct ide_port_info {
	char			*name;

	int			(*init_chipset)(struct pci_dev *);

	void			(*get_lock)(irq_handler_t, void *);
	void			(*release_lock)(void);

	void			(*init_iops)(ide_hwif_t *);
	void                    (*init_hwif)(ide_hwif_t *);
	int			(*init_dma)(ide_hwif_t *,
					    const struct ide_port_info *);

	const struct ide_tp_ops		*tp_ops;
	const struct ide_port_ops	*port_ops;
	const struct ide_dma_ops	*dma_ops;

	struct ide_pci_enablebit	enablebits[2];

	hwif_chipset_t		chipset;

	u16			max_sectors;	/* if < than the default one */

	u32			host_flags;

	int			irq_flags;

	u8			pio_mask;
	u8			swdma_mask;
	u8			mwdma_mask;
	u8			udma_mask;
};

int ide_pci_init_one(struct pci_dev *, const struct ide_port_info *, void *);
int ide_pci_init_two(struct pci_dev *, struct pci_dev *,
		     const struct ide_port_info *, void *);
void ide_pci_remove(struct pci_dev *);

#ifdef CONFIG_PM
int ide_pci_suspend(struct pci_dev *, pm_message_t);
int ide_pci_resume(struct pci_dev *);
#else
#define ide_pci_suspend NULL
#define ide_pci_resume NULL
#endif

void ide_map_sg(ide_drive_t *, struct ide_cmd *);
void ide_init_sg_cmd(struct ide_cmd *, unsigned int);

#define BAD_DMA_DRIVE		0
#define GOOD_DMA_DRIVE		1

struct drive_list_entry {
	const char *id_model;
	const char *id_firmware;
};

int ide_in_drive_list(u16 *, const struct drive_list_entry *);

#ifdef CONFIG_BLK_DEV_IDEDMA
int ide_dma_good_drive(ide_drive_t *);
int __ide_dma_bad_drive(ide_drive_t *);
int ide_id_dma_bug(ide_drive_t *);

u8 ide_find_dma_mode(ide_drive_t *, u8);

static inline u8 ide_max_dma_mode(ide_drive_t *drive)
{
	return ide_find_dma_mode(drive, XFER_UDMA_6);
}

void ide_dma_off_quietly(ide_drive_t *);
void ide_dma_off(ide_drive_t *);
void ide_dma_on(ide_drive_t *);
int ide_set_dma(ide_drive_t *);
void ide_check_dma_crc(ide_drive_t *);
ide_startstop_t ide_dma_intr(ide_drive_t *);

int ide_allocate_dma_engine(ide_hwif_t *);
void ide_release_dma_engine(ide_hwif_t *);

int ide_dma_prepare(ide_drive_t *, struct ide_cmd *);
void ide_dma_unmap_sg(ide_drive_t *, struct ide_cmd *);

#ifdef CONFIG_BLK_DEV_IDEDMA_SFF
int config_drive_for_dma(ide_drive_t *);
int ide_build_dmatable(ide_drive_t *, struct ide_cmd *);
void ide_dma_host_set(ide_drive_t *, int);
int ide_dma_setup(ide_drive_t *, struct ide_cmd *);
extern void ide_dma_start(ide_drive_t *);
int ide_dma_end(ide_drive_t *);
int ide_dma_test_irq(ide_drive_t *);
int ide_dma_sff_timer_expiry(ide_drive_t *);
u8 ide_dma_sff_read_status(ide_hwif_t *);
extern const struct ide_dma_ops sff_dma_ops;
#else
static inline int config_drive_for_dma(ide_drive_t *drive) { return 0; }
#endif /* CONFIG_BLK_DEV_IDEDMA_SFF */

void ide_dma_lost_irq(ide_drive_t *);
ide_startstop_t ide_dma_timeout_retry(ide_drive_t *, int);

#else
static inline int ide_id_dma_bug(ide_drive_t *drive) { return 0; }
static inline u8 ide_find_dma_mode(ide_drive_t *drive, u8 speed) { return 0; }
static inline u8 ide_max_dma_mode(ide_drive_t *drive) { return 0; }
static inline void ide_dma_off_quietly(ide_drive_t *drive) { ; }
static inline void ide_dma_off(ide_drive_t *drive) { ; }
static inline void ide_dma_on(ide_drive_t *drive) { ; }
static inline void ide_dma_verbose(ide_drive_t *drive) { ; }
static inline int ide_set_dma(ide_drive_t *drive) { return 1; }
static inline void ide_check_dma_crc(ide_drive_t *drive) { ; }
static inline ide_startstop_t ide_dma_intr(ide_drive_t *drive) { return ide_stopped; }
static inline ide_startstop_t ide_dma_timeout_retry(ide_drive_t *drive, int error) { return ide_stopped; }
static inline void ide_release_dma_engine(ide_hwif_t *hwif) { ; }
static inline int ide_dma_prepare(ide_drive_t *drive,
				  struct ide_cmd *cmd) { return 1; }
static inline void ide_dma_unmap_sg(ide_drive_t *drive,
				    struct ide_cmd *cmd) { ; }
#endif /* CONFIG_BLK_DEV_IDEDMA */

#ifdef CONFIG_BLK_DEV_IDEACPI
int ide_acpi_init(void);
extern int ide_acpi_exec_tfs(ide_drive_t *drive);
extern void ide_acpi_get_timing(ide_hwif_t *hwif);
extern void ide_acpi_push_timing(ide_hwif_t *hwif);
void ide_acpi_init_port(ide_hwif_t *);
void ide_acpi_port_init_devices(ide_hwif_t *);
extern void ide_acpi_set_state(ide_hwif_t *hwif, int on);
#else
static inline int ide_acpi_init(void) { return 0; }
static inline int ide_acpi_exec_tfs(ide_drive_t *drive) { return 0; }
static inline void ide_acpi_get_timing(ide_hwif_t *hwif) { ; }
static inline void ide_acpi_push_timing(ide_hwif_t *hwif) { ; }
static inline void ide_acpi_init_port(ide_hwif_t *hwif) { ; }
static inline void ide_acpi_port_init_devices(ide_hwif_t *hwif) { ; }
static inline void ide_acpi_set_state(ide_hwif_t *hwif, int on) {}
#endif

void ide_register_region(struct gendisk *);
void ide_unregister_region(struct gendisk *);

void ide_undecoded_slave(ide_drive_t *);

void ide_port_apply_params(ide_hwif_t *);
int ide_sysfs_register_port(ide_hwif_t *);

struct ide_host *ide_host_alloc(const struct ide_port_info *, hw_regs_t **);
void ide_host_free(struct ide_host *);
int ide_host_register(struct ide_host *, const struct ide_port_info *,
		      hw_regs_t **);
int ide_host_add(const struct ide_port_info *, hw_regs_t **,
		 struct ide_host **);
void ide_host_remove(struct ide_host *);
int ide_legacy_device_add(const struct ide_port_info *, unsigned long);
void ide_port_unregister_devices(ide_hwif_t *);
void ide_port_scan(ide_hwif_t *);

static inline void *ide_get_hwifdata (ide_hwif_t * hwif)
{
	return hwif->hwif_data;
}

static inline void ide_set_hwifdata (ide_hwif_t * hwif, void *data)
{
	hwif->hwif_data = data;
}

extern void ide_toggle_bounce(ide_drive_t *drive, int on);

u64 ide_get_lba_addr(struct ide_taskfile *, int);
u8 ide_dump_status(ide_drive_t *, const char *, u8);

struct ide_timing {
	u8  mode;
	u8  setup;	/* t1 */
	u16 act8b;	/* t2 for 8-bit io */
	u16 rec8b;	/* t2i for 8-bit io */
	u16 cyc8b;	/* t0 for 8-bit io */
	u16 active;	/* t2 or tD */
	u16 recover;	/* t2i or tK */
	u16 cycle;	/* t0 */
	u16 udma;	/* t2CYCTYP/2 */
};

enum {
	IDE_TIMING_SETUP	= (1 << 0),
	IDE_TIMING_ACT8B	= (1 << 1),
	IDE_TIMING_REC8B	= (1 << 2),
	IDE_TIMING_CYC8B	= (1 << 3),
	IDE_TIMING_8BIT		= IDE_TIMING_ACT8B | IDE_TIMING_REC8B |
				  IDE_TIMING_CYC8B,
	IDE_TIMING_ACTIVE	= (1 << 4),
	IDE_TIMING_RECOVER	= (1 << 5),
	IDE_TIMING_CYCLE	= (1 << 6),
	IDE_TIMING_UDMA		= (1 << 7),
	IDE_TIMING_ALL		= IDE_TIMING_SETUP | IDE_TIMING_8BIT |
				  IDE_TIMING_ACTIVE | IDE_TIMING_RECOVER |
				  IDE_TIMING_CYCLE | IDE_TIMING_UDMA,
};

struct ide_timing *ide_timing_find_mode(u8);
u16 ide_pio_cycle_time(ide_drive_t *, u8);
void ide_timing_merge(struct ide_timing *, struct ide_timing *,
		      struct ide_timing *, unsigned int);
int ide_timing_compute(ide_drive_t *, u8, struct ide_timing *, int, int);

#ifdef CONFIG_IDE_XFER_MODE
int ide_scan_pio_blacklist(char *);
const char *ide_xfer_verbose(u8);
u8 ide_get_best_pio_mode(ide_drive_t *, u8, u8);
int ide_set_pio_mode(ide_drive_t *, u8);
int ide_set_dma_mode(ide_drive_t *, u8);
void ide_set_pio(ide_drive_t *, u8);
int ide_set_xfer_rate(ide_drive_t *, u8);
#else
static inline void ide_set_pio(ide_drive_t *drive, u8 pio) { ; }
static inline int ide_set_xfer_rate(ide_drive_t *drive, u8 rate) { return -1; }
#endif

static inline void ide_set_max_pio(ide_drive_t *drive)
{
	ide_set_pio(drive, 255);
}

char *ide_media_string(ide_drive_t *);

extern struct device_attribute ide_dev_attrs[];
extern struct bus_type ide_bus_type;
extern struct class *ide_port_class;

static inline void ide_dump_identify(u8 *id)
{
	print_hex_dump(KERN_INFO, "", DUMP_PREFIX_NONE, 16, 2, id, 512, 0);
}

static inline int hwif_to_node(ide_hwif_t *hwif)
{
	return hwif->dev ? dev_to_node(hwif->dev) : -1;
}

static inline ide_drive_t *ide_get_pair_dev(ide_drive_t *drive)
{
	ide_drive_t *peer = drive->hwif->devices[(drive->dn ^ 1) & 1];

	return (peer->dev_flags & IDE_DFLAG_PRESENT) ? peer : NULL;
}

#define ide_port_for_each_dev(i, dev, port) \
	for ((i) = 0; ((dev) = (port)->devices[i]) || (i) < MAX_DRIVES; (i)++)

#define ide_port_for_each_present_dev(i, dev, port) \
	for ((i) = 0; ((dev) = (port)->devices[i]) || (i) < MAX_DRIVES; (i)++) \
		if ((dev)->dev_flags & IDE_DFLAG_PRESENT)

#define ide_host_for_each_port(i, port, host) \
	for ((i) = 0; ((port) = (host)->ports[i]) || (i) < MAX_HOST_PORTS; (i)++)

#endif /* _IDE_H */<|MERGE_RESOLUTION|>--- conflicted
+++ resolved
@@ -779,12 +779,6 @@
 	/* Scatter-gather list used to build the above */
 	struct scatterlist *sg_table;
 	int sg_max_nents;		/* Maximum number of entries in it */
-<<<<<<< HEAD
-	int sg_nents;			/* Current number of entries in it */
-	int orig_sg_nents;
-	int sg_dma_direction;		/* dma transfer direction */
-=======
->>>>>>> cf58f87e
 
 	struct ide_cmd cmd;		/* current command */
 
