--- conflicted
+++ resolved
@@ -43,22 +43,9 @@
 #include <linux/lockdep.h>
 #include <linux/completion.h>
 
-<<<<<<< HEAD
-/**
- * struct rcu_head - callback structure for use with RCU
- * @next: next update requests in a list
- * @func: actual update function to call after the grace period.
- */
-struct rcu_head {
-	struct rcu_head *next;
-	void (*func)(struct rcu_head *head);
-};
-
 /* Internal to kernel, but needed by rcupreempt.h. */
 extern int rcu_scheduler_active;
 
-=======
->>>>>>> e1aa0308
 #if defined(CONFIG_CLASSIC_RCU)
 #include <linux/rcuclassic.h>
 #elif defined(CONFIG_TREE_RCU)
