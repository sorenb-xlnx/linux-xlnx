--- conflicted
+++ resolved
@@ -413,7 +413,7 @@
  * This is the RCU-bh counterpart to rcu_dereference_check().
  */
 #define rcu_dereference_bh_check(p, c) \
-	__rcu_dereference_check((p), rcu_read_lock_bh_held() || (c), __rcu)
+	__rcu_dereference_check((p), rcu_read_lock_bh_held() || irqs_disabled() || (c), __rcu)
 
 /**
  * rcu_dereference_sched_check() - rcu_dereference_sched with debug checking
@@ -662,56 +662,9 @@
  * @p: pointer to assign to
  * @v: value to assign (publish)
  *
-<<<<<<< HEAD
  * Assigns the specified value to the specified RCU-protected
  * pointer, ensuring that any concurrent RCU readers will see
  * any prior initialization.  Returns the value assigned.
-=======
- * The caller must be within some flavor of RCU read-side critical
- * section, or must be otherwise preventing the pointer from changing,
- * for example, by holding an appropriate lock.  This pointer may later
- * be safely dereferenced.  It is the caller's responsibility to have
- * done the right thing, as this primitive does no checking of any kind.
- *
- * Inserts memory barriers on architectures that require them
- * (currently only the Alpha), and, more importantly, documents
- * exactly which pointers are protected by RCU.
- */
-#define rcu_dereference_raw(p)	({ \
-				typeof(p) _________p1 = ACCESS_ONCE(p); \
-				smp_read_barrier_depends(); \
-				(_________p1); \
-				})
-
-/**
- * rcu_dereference - fetch an RCU-protected pointer, checking for RCU
- *
- * Makes rcu_dereference_check() do the dirty work.
- */
-#define rcu_dereference(p) \
-	rcu_dereference_check(p, rcu_read_lock_held())
-
-/**
- * rcu_dereference_bh - fetch an RCU-protected pointer, checking for RCU-bh
- *
- * Makes rcu_dereference_check() do the dirty work.
- */
-#define rcu_dereference_bh(p) \
-		rcu_dereference_check(p, rcu_read_lock_bh_held() || irqs_disabled())
-
-/**
- * rcu_dereference_sched - fetch RCU-protected pointer, checking for RCU-sched
- *
- * Makes rcu_dereference_check() do the dirty work.
- */
-#define rcu_dereference_sched(p) \
-		rcu_dereference_check(p, rcu_read_lock_sched_held())
-
-/**
- * rcu_assign_pointer - assign (publicize) a pointer to a newly
- * initialized structure that will be dereferenced by RCU read-side
- * critical sections.  Returns the value assigned.
->>>>>>> b3a084b9
  *
  * Inserts memory barriers on architectures that require them
  * (pretty much all of them other than x86), and also prevents
