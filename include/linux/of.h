#ifndef _LINUX_OF_H
#define _LINUX_OF_H
/*
 * Definitions for talking to the Open Firmware PROM on
 * Power Macintosh and other computers.
 *
 * Copyright (C) 1996-2005 Paul Mackerras.
 *
 * Updates for PPC64 by Peter Bergner & David Engebretsen, IBM Corp.
 * Updates for SPARC64 by David S. Miller
 * Derived from PowerPC and Sparc prom.h files by Stephen Rothwell, IBM Corp.
 *
 * This program is free software; you can redistribute it and/or
 * modify it under the terms of the GNU General Public License
 * as published by the Free Software Foundation; either version
 * 2 of the License, or (at your option) any later version.
 */
#include <linux/types.h>
#include <linux/bitops.h>
#include <linux/kref.h>
#include <linux/mod_devicetable.h>

typedef u32 phandle;
typedef u32 ihandle;

struct property {
	char	*name;
	int	length;
	void	*value;
	struct property *next;
	unsigned long _flags;
	unsigned int unique_id;
};

#if defined(CONFIG_SPARC)
struct of_irq_controller;
#endif

struct device_node {
	const char *name;
	const char *type;
<<<<<<< HEAD
	phandle	node;
#if !defined(CONFIG_SPARC)
	phandle linux_phandle;
#endif
=======
	phandle phandle;
>>>>>>> 76958bfd
	char	*full_name;

	struct	property *properties;
	struct	property *deadprops;	/* removed properties */
	struct	device_node *parent;
	struct	device_node *child;
	struct	device_node *sibling;
	struct	device_node *next;	/* next device of same type */
	struct	device_node *allnext;	/* next in list of all nodes */
	struct	proc_dir_entry *pde;	/* this node's proc directory */
	struct	kref kref;
	unsigned long _flags;
	void	*data;
#if defined(CONFIG_SPARC)
	char	*path_component_name;
	unsigned int unique_id;
	struct of_irq_controller *irq_trans;
#endif
};

<<<<<<< HEAD
=======
/* Pointer for first entry in chain of all nodes. */
extern struct device_node *allnodes;

>>>>>>> 76958bfd
static inline int of_node_check_flag(struct device_node *n, unsigned long flag)
{
	return test_bit(flag, &n->_flags);
}

static inline void of_node_set_flag(struct device_node *n, unsigned long flag)
{
	set_bit(flag, &n->_flags);
}

static inline void
set_node_proc_entry(struct device_node *dn, struct proc_dir_entry *de)
{
	dn->pde = de;
}

extern struct device_node *of_find_all_nodes(struct device_node *prev);

#if defined(CONFIG_SPARC)
/* Dummy ref counting routines - to be implemented later */
static inline struct device_node *of_node_get(struct device_node *node)
{
	return node;
}
static inline void of_node_put(struct device_node *node)
{
}

#else
extern struct device_node *of_node_get(struct device_node *node);
extern void of_node_put(struct device_node *node);
#endif

/*
 * OF address retreival & translation
 */

/* Helper to read a big number; size is in cells (not bytes) */
static inline u64 of_read_number(const u32 *cell, int size)
{
	u64 r = 0;
	while (size--)
		r = (r << 32) | *(cell++);
	return r;
}

/* Like of_read_number, but we want an unsigned long result */
<<<<<<< HEAD
#ifdef CONFIG_PPC32
static inline unsigned long of_read_ulong(const u32 *cell, int size)
{
	return cell[size-1];
}
#else
#define of_read_ulong(cell, size)	of_read_number(cell, size)
#endif
=======
static inline unsigned long of_read_ulong(const u32 *cell, int size)
{
	/* toss away upper bits if unsigned long is smaller than u64 */
	return of_read_number(cell, size);
}
>>>>>>> 76958bfd

#include <asm/prom.h>

/* flag descriptions */
#define OF_DYNAMIC	1 /* node and properties were allocated via kmalloc */
#define OF_DETACHED	2 /* node has been detached from the device tree */

#define OF_IS_DYNAMIC(x) test_bit(OF_DYNAMIC, &x->_flags)
#define OF_MARK_DYNAMIC(x) set_bit(OF_DYNAMIC, &x->_flags)

#define OF_BAD_ADDR	((u64)-1)

/* For updating the device tree at runtime */
extern void of_attach_node(struct device_node *);
extern void of_detach_node(struct device_node *);

extern struct device_node *of_find_node_by_name(struct device_node *from,
	const char *name);
#define for_each_node_by_name(dn, name) \
	for (dn = of_find_node_by_name(NULL, name); dn; \
	     dn = of_find_node_by_name(dn, name))
extern struct device_node *of_find_node_by_type(struct device_node *from,
	const char *type);
#define for_each_node_by_type(dn, type) \
	for (dn = of_find_node_by_type(NULL, type); dn; \
	     dn = of_find_node_by_type(dn, type))
extern struct device_node *of_find_compatible_node(struct device_node *from,
	const char *type, const char *compat);
#define for_each_compatible_node(dn, type, compatible) \
	for (dn = of_find_compatible_node(NULL, type, compatible); dn; \
	     dn = of_find_compatible_node(dn, type, compatible))
extern struct device_node *of_find_matching_node(struct device_node *from,
	const struct of_device_id *matches);
#define for_each_matching_node(dn, matches) \
	for (dn = of_find_matching_node(NULL, matches); dn; \
	     dn = of_find_matching_node(dn, matches))
extern struct device_node *of_find_node_by_path(const char *path);
extern struct device_node *of_find_node_by_phandle(phandle handle);
extern struct device_node *of_get_parent(const struct device_node *node);
extern struct device_node *of_get_next_parent(struct device_node *node);
extern struct device_node *of_get_next_child(const struct device_node *node,
					     struct device_node *prev);
#define for_each_child_of_node(parent, child) \
	for (child = of_get_next_child(parent, NULL); child != NULL; \
	     child = of_get_next_child(parent, child))

extern struct device_node *of_find_node_with_property(
	struct device_node *from, const char *prop_name);
#define for_each_node_with_property(dn, prop_name) \
	for (dn = of_find_node_with_property(NULL, prop_name); dn; \
	     dn = of_find_node_with_property(dn, prop_name))

extern struct property *of_find_property(const struct device_node *np,
					 const char *name,
					 int *lenp);
extern int of_device_is_compatible(const struct device_node *device,
				   const char *);
extern int of_device_is_available(const struct device_node *device);
extern const void *of_get_property(const struct device_node *node,
				const char *name,
				int *lenp);
extern int of_n_addr_cells(struct device_node *np);
extern int of_n_size_cells(struct device_node *np);
extern const struct of_device_id *of_match_node(
	const struct of_device_id *matches, const struct device_node *node);
extern int of_modalias_node(struct device_node *node, char *modalias, int len);
extern struct device_node *of_parse_phandle(struct device_node *np,
					    const char *phandle_name,
					    int index);
extern int of_parse_phandles_with_args(struct device_node *np,
	const char *list_name, const char *cells_name, int index,
	struct device_node **out_node, const void **out_args);

#endif /* _LINUX_OF_H */<|MERGE_RESOLUTION|>--- conflicted
+++ resolved
@@ -39,14 +39,7 @@
 struct device_node {
 	const char *name;
 	const char *type;
-<<<<<<< HEAD
-	phandle	node;
-#if !defined(CONFIG_SPARC)
-	phandle linux_phandle;
-#endif
-=======
 	phandle phandle;
->>>>>>> 76958bfd
 	char	*full_name;
 
 	struct	property *properties;
@@ -67,12 +60,9 @@
 #endif
 };
 
-<<<<<<< HEAD
-=======
 /* Pointer for first entry in chain of all nodes. */
 extern struct device_node *allnodes;
 
->>>>>>> 76958bfd
 static inline int of_node_check_flag(struct device_node *n, unsigned long flag)
 {
 	return test_bit(flag, &n->_flags);
@@ -120,22 +110,11 @@
 }
 
 /* Like of_read_number, but we want an unsigned long result */
-<<<<<<< HEAD
-#ifdef CONFIG_PPC32
-static inline unsigned long of_read_ulong(const u32 *cell, int size)
-{
-	return cell[size-1];
-}
-#else
-#define of_read_ulong(cell, size)	of_read_number(cell, size)
-#endif
-=======
 static inline unsigned long of_read_ulong(const u32 *cell, int size)
 {
 	/* toss away upper bits if unsigned long is smaller than u64 */
 	return of_read_number(cell, size);
 }
->>>>>>> 76958bfd
 
 #include <asm/prom.h>
 
