#ifndef __LINUX_USB_H
#define __LINUX_USB_H

#include <linux/mod_devicetable.h>
#include <linux/usb/ch9.h>

#define USB_MAJOR			180
#define USB_DEVICE_MAJOR		189


#ifdef __KERNEL__

#include <linux/errno.h>        /* for -ENODEV */
#include <linux/delay.h>	/* for mdelay() */
#include <linux/interrupt.h>	/* for in_interrupt() */
#include <linux/list.h>		/* for struct list_head */
#include <linux/kref.h>		/* for struct kref */
#include <linux/device.h>	/* for struct device */
#include <linux/fs.h>		/* for struct file_operations */
#include <linux/completion.h>	/* for struct completion */
#include <linux/sched.h>	/* for current && schedule_timeout */
#include <linux/mutex.h>	/* for struct mutex */

struct usb_device;
struct usb_driver;

/*-------------------------------------------------------------------------*/

/*
 * Host-side wrappers for standard USB descriptors ... these are parsed
 * from the data provided by devices.  Parsing turns them from a flat
 * sequence of descriptors into a hierarchy:
 *
 *  - devices have one (usually) or more configs;
 *  - configs have one (often) or more interfaces;
 *  - interfaces have one (usually) or more settings;
 *  - each interface setting has zero or (usually) more endpoints.
 *
 * And there might be other descriptors mixed in with those.
 *
 * Devices may also have class-specific or vendor-specific descriptors.
 */

struct ep_device;

/**
 * struct usb_host_endpoint - host-side endpoint descriptor and queue
 * @desc: descriptor for this endpoint, wMaxPacketSize in native byteorder
 * @urb_list: urbs queued to this endpoint; maintained by usbcore
 * @hcpriv: for use by HCD; typically holds hardware dma queue head (QH)
 *	with one or more transfer descriptors (TDs) per urb
 * @ep_dev: ep_device for sysfs info
 * @extra: descriptors following this endpoint in the configuration
 * @extralen: how many bytes of "extra" are valid
 * @enabled: URBs may be submitted to this endpoint
 *
 * USB requests are always queued to a given endpoint, identified by a
 * descriptor within an active interface in a given USB configuration.
 */
struct usb_host_endpoint {
	struct usb_endpoint_descriptor	desc;
	struct list_head		urb_list;
	void				*hcpriv;
	struct ep_device 		*ep_dev;	/* For sysfs info */

	unsigned char *extra;   /* Extra descriptors */
	int extralen;
	int enabled;
};

/* host-side wrapper for one interface setting's parsed descriptors */
struct usb_host_interface {
	struct usb_interface_descriptor	desc;

	/* array of desc.bNumEndpoint endpoints associated with this
	 * interface setting.  these will be in no particular order.
	 */
	struct usb_host_endpoint *endpoint;

	char *string;		/* iInterface string, if present */
	unsigned char *extra;   /* Extra descriptors */
	int extralen;
};

enum usb_interface_condition {
	USB_INTERFACE_UNBOUND = 0,
	USB_INTERFACE_BINDING,
	USB_INTERFACE_BOUND,
	USB_INTERFACE_UNBINDING,
};

/**
 * struct usb_interface - what usb device drivers talk to
 * @altsetting: array of interface structures, one for each alternate
 * 	setting that may be selected.  Each one includes a set of
 * 	endpoint configurations.  They will be in no particular order.
 * @cur_altsetting: the current altsetting.
 * @num_altsetting: number of altsettings defined.
 * @intf_assoc: interface association descriptor
 * @minor: the minor number assigned to this interface, if this
 *	interface is bound to a driver that uses the USB major number.
 *	If this interface does not use the USB major, this field should
 *	be unused.  The driver should set this value in the probe()
 *	function of the driver, after it has been assigned a minor
 *	number from the USB core by calling usb_register_dev().
 * @condition: binding state of the interface: not bound, binding
 *	(in probe()), bound to a driver, or unbinding (in disconnect())
 * @is_active: flag set when the interface is bound and not suspended.
 * @sysfs_files_created: sysfs attributes exist
 * @needs_remote_wakeup: flag set when the driver requires remote-wakeup
 *	capability during autosuspend.
 * @dev: driver model's view of this device
 * @usb_dev: if an interface is bound to the USB major, this will point
 *	to the sysfs representation for that device.
 * @pm_usage_cnt: PM usage counter for this interface; autosuspend is not
 *	allowed unless the counter is 0.
 *
 * USB device drivers attach to interfaces on a physical device.  Each
 * interface encapsulates a single high level function, such as feeding
 * an audio stream to a speaker or reporting a change in a volume control.
 * Many USB devices only have one interface.  The protocol used to talk to
 * an interface's endpoints can be defined in a usb "class" specification,
 * or by a product's vendor.  The (default) control endpoint is part of
 * every interface, but is never listed among the interface's descriptors.
 *
 * The driver that is bound to the interface can use standard driver model
 * calls such as dev_get_drvdata() on the dev member of this structure.
 *
 * Each interface may have alternate settings.  The initial configuration
 * of a device sets altsetting 0, but the device driver can change
 * that setting using usb_set_interface().  Alternate settings are often
 * used to control the use of periodic endpoints, such as by having
 * different endpoints use different amounts of reserved USB bandwidth.
 * All standards-conformant USB devices that use isochronous endpoints
 * will use them in non-default settings.
 *
 * The USB specification says that alternate setting numbers must run from
 * 0 to one less than the total number of alternate settings.  But some
 * devices manage to mess this up, and the structures aren't necessarily
 * stored in numerical order anyhow.  Use usb_altnum_to_altsetting() to
 * look up an alternate setting in the altsetting array based on its number.
 */
struct usb_interface {
	/* array of alternate settings for this interface,
	 * stored in no particular order */
	struct usb_host_interface *altsetting;

	struct usb_host_interface *cur_altsetting;	/* the currently
					 * active alternate setting */
	unsigned num_altsetting;	/* number of alternate settings */

	/* If there is an interface association descriptor then it will list
	 * the associated interfaces */
	struct usb_interface_assoc_descriptor *intf_assoc;

	int minor;			/* minor number this interface is
					 * bound to */
	enum usb_interface_condition condition;		/* state of binding */
	unsigned is_active:1;		/* the interface is not suspended */
	unsigned sysfs_files_created:1;	/* the sysfs attributes exist */
	unsigned needs_remote_wakeup:1;	/* driver requires remote wakeup */

	struct device dev;		/* interface specific device info */
	struct device *usb_dev;
	int pm_usage_cnt;		/* usage counter for autosuspend */
};
#define	to_usb_interface(d) container_of(d, struct usb_interface, dev)
#define	interface_to_usbdev(intf) \
	container_of(intf->dev.parent, struct usb_device, dev)

static inline void *usb_get_intfdata(struct usb_interface *intf)
{
	return dev_get_drvdata(&intf->dev);
}

static inline void usb_set_intfdata(struct usb_interface *intf, void *data)
{
	dev_set_drvdata(&intf->dev, data);
}

struct usb_interface *usb_get_intf(struct usb_interface *intf);
void usb_put_intf(struct usb_interface *intf);

/* this maximum is arbitrary */
#define USB_MAXINTERFACES	32
#define USB_MAXIADS		USB_MAXINTERFACES/2

/**
 * struct usb_interface_cache - long-term representation of a device interface
 * @num_altsetting: number of altsettings defined.
 * @ref: reference counter.
 * @altsetting: variable-length array of interface structures, one for
 *	each alternate setting that may be selected.  Each one includes a
 *	set of endpoint configurations.  They will be in no particular order.
 *
 * These structures persist for the lifetime of a usb_device, unlike
 * struct usb_interface (which persists only as long as its configuration
 * is installed).  The altsetting arrays can be accessed through these
 * structures at any time, permitting comparison of configurations and
 * providing support for the /proc/bus/usb/devices pseudo-file.
 */
struct usb_interface_cache {
	unsigned num_altsetting;	/* number of alternate settings */
	struct kref ref;		/* reference counter */

	/* variable-length array of alternate settings for this interface,
	 * stored in no particular order */
	struct usb_host_interface altsetting[0];
};
#define	ref_to_usb_interface_cache(r) \
		container_of(r, struct usb_interface_cache, ref)
#define	altsetting_to_usb_interface_cache(a) \
		container_of(a, struct usb_interface_cache, altsetting[0])

/**
 * struct usb_host_config - representation of a device's configuration
 * @desc: the device's configuration descriptor.
 * @string: pointer to the cached version of the iConfiguration string, if
 *	present for this configuration.
 * @intf_assoc: list of any interface association descriptors in this config
 * @interface: array of pointers to usb_interface structures, one for each
 *	interface in the configuration.  The number of interfaces is stored
 *	in desc.bNumInterfaces.  These pointers are valid only while the
 *	the configuration is active.
 * @intf_cache: array of pointers to usb_interface_cache structures, one
 *	for each interface in the configuration.  These structures exist
 *	for the entire life of the device.
 * @extra: pointer to buffer containing all extra descriptors associated
 *	with this configuration (those preceding the first interface
 *	descriptor).
 * @extralen: length of the extra descriptors buffer.
 *
 * USB devices may have multiple configurations, but only one can be active
 * at any time.  Each encapsulates a different operational environment;
 * for example, a dual-speed device would have separate configurations for
 * full-speed and high-speed operation.  The number of configurations
 * available is stored in the device descriptor as bNumConfigurations.
 *
 * A configuration can contain multiple interfaces.  Each corresponds to
 * a different function of the USB device, and all are available whenever
 * the configuration is active.  The USB standard says that interfaces
 * are supposed to be numbered from 0 to desc.bNumInterfaces-1, but a lot
 * of devices get this wrong.  In addition, the interface array is not
 * guaranteed to be sorted in numerical order.  Use usb_ifnum_to_if() to
 * look up an interface entry based on its number.
 *
 * Device drivers should not attempt to activate configurations.  The choice
 * of which configuration to install is a policy decision based on such
 * considerations as available power, functionality provided, and the user's
 * desires (expressed through userspace tools).  However, drivers can call
 * usb_reset_configuration() to reinitialize the current configuration and
 * all its interfaces.
 */
struct usb_host_config {
	struct usb_config_descriptor	desc;

	char *string;		/* iConfiguration string, if present */

	/* List of any Interface Association Descriptors in this
	 * configuration. */
	struct usb_interface_assoc_descriptor *intf_assoc[USB_MAXIADS];

	/* the interfaces associated with this configuration,
	 * stored in no particular order */
	struct usb_interface *interface[USB_MAXINTERFACES];

	/* Interface information available even when this is not the
	 * active configuration */
	struct usb_interface_cache *intf_cache[USB_MAXINTERFACES];

	unsigned char *extra;   /* Extra descriptors */
	int extralen;
};

int __usb_get_extra_descriptor(char *buffer, unsigned size,
	unsigned char type, void **ptr);
#define usb_get_extra_descriptor(ifpoint, type, ptr) \
				__usb_get_extra_descriptor((ifpoint)->extra, \
				(ifpoint)->extralen, \
				type, (void **)ptr)

/* ----------------------------------------------------------------------- */

/* USB device number allocation bitmap */
struct usb_devmap {
	unsigned long devicemap[128 / (8*sizeof(unsigned long))];
};

/*
 * Allocated per bus (tree of devices) we have:
 */
struct usb_bus {
	struct device *controller;	/* host/master side hardware */
	int busnum;			/* Bus number (in order of reg) */
	char *bus_name;			/* stable id (PCI slot_name etc) */
	u8 uses_dma;			/* Does the host controller use DMA? */
	u8 otg_port;			/* 0, or number of OTG/HNP port */
	unsigned is_b_host:1;		/* true during some HNP roleswitches */
	unsigned b_hnp_enable:1;	/* OTG: did A-Host enable HNP? */

	int devnum_next;		/* Next open device number in
					 * round-robin allocation */

	struct usb_devmap devmap;	/* device address allocation map */
	struct usb_device *root_hub;	/* Root hub */
	struct list_head bus_list;	/* list of busses */

	int bandwidth_allocated;	/* on this bus: how much of the time
					 * reserved for periodic (intr/iso)
					 * requests is used, on average?
					 * Units: microseconds/frame.
					 * Limits: Full/low speed reserve 90%,
					 * while high speed reserves 80%.
					 */
	int bandwidth_int_reqs;		/* number of Interrupt requests */
	int bandwidth_isoc_reqs;	/* number of Isoc. requests */

#ifdef CONFIG_USB_DEVICEFS
	struct dentry *usbfs_dentry;	/* usbfs dentry entry for the bus */
#endif
	struct device *dev;		/* device for this bus */

#if defined(CONFIG_USB_MON)
	struct mon_bus *mon_bus;	/* non-null when associated */
	int monitored;			/* non-zero when monitored */
#endif
};

/* ----------------------------------------------------------------------- */

/* This is arbitrary.
 * From USB 2.0 spec Table 11-13, offset 7, a hub can
 * have up to 255 ports. The most yet reported is 10.
 *
 * Current Wireless USB host hardware (Intel i1480 for example) allows
 * up to 22 devices to connect. Upcoming hardware might raise that
 * limit. Because the arrays need to add a bit for hub status data, we
 * do 31, so plus one evens out to four bytes.
 */
#define USB_MAXCHILDREN		(31)

struct usb_tt;

/**
 * struct usb_device - kernel's representation of a USB device
 * @devnum: device number; address on a USB bus
 * @devpath: device ID string for use in messages (e.g., /port/...)
 * @state: device state: configured, not attached, etc.
 * @speed: device speed: high/full/low (or error)
 * @tt: Transaction Translator info; used with low/full speed dev, highspeed hub
 * @ttport: device port on that tt hub
 * @toggle: one bit for each endpoint, with ([0] = IN, [1] = OUT) endpoints
 * @parent: our hub, unless we're the root
 * @bus: bus we're part of
 * @ep0: endpoint 0 data (default control pipe)
 * @dev: generic device interface
 * @descriptor: USB device descriptor
 * @config: all of the device's configs
 * @actconfig: the active configuration
 * @ep_in: array of IN endpoints
 * @ep_out: array of OUT endpoints
 * @rawdescriptors: raw descriptors for each config
 * @bus_mA: Current available from the bus
 * @portnum: parent port number (origin 1)
 * @level: number of USB hub ancestors
 * @can_submit: URBs may be submitted
 * @discon_suspended: disconnected while suspended
 * @have_langid: whether string_langid is valid
 * @authorized: policy has said we can use it;
 *	(user space) policy determines if we authorize this device to be
 *	used or not. By default, wired USB devices are authorized.
 *	WUSB devices are not, until we authorize them from user space.
 *	FIXME -- complete doc
 * @wusb: device is Wireless USB
 * @string_langid: language ID for strings
 * @product: iProduct string, if present (static)
 * @manufacturer: iManufacturer string, if present (static)
 * @serial: iSerialNumber string, if present (static)
 * @filelist: usbfs files that are open to this device
 * @usb_classdev: USB class device that was created for usbfs device
 *	access from userspace
 * @usbfs_dentry: usbfs dentry entry for the device
 * @maxchild: number of ports if hub
 * @children: child devices - USB devices that are attached to this hub
 * @pm_usage_cnt: usage counter for autosuspend
 * @quirks: quirks of the whole device
 * @urbnum: number of URBs submitted for the whole device
 * @active_duration: total time device is not suspended
 * @autosuspend: for delayed autosuspends
 * @pm_mutex: protects PM operations
 * @last_busy: time of last use
 * @autosuspend_delay: in jiffies
 * @connect_time: time device was first connected
 * @auto_pm: autosuspend/resume in progress
 * @do_remote_wakeup:  remote wakeup should be enabled
 * @reset_resume: needs reset instead of resume
 * @persist_enabled:  USB_PERSIST enabled for this device
 * @autosuspend_disabled: autosuspend disabled by the user
 * @autoresume_disabled: autoresume disabled by the user
 * @skip_sys_resume: skip the next system resume
 *
 * Notes:
 * Usbcore drivers should not set usbdev->state directly.  Instead use
 * usb_set_device_state().
 */
struct usb_device {
	int		devnum;
	char		devpath [16];
	enum usb_device_state	state;
	enum usb_device_speed	speed;

	struct usb_tt	*tt;
	int		ttport;

	unsigned int toggle[2];

	struct usb_device *parent;
	struct usb_bus *bus;
	struct usb_host_endpoint ep0;

	struct device dev;

	struct usb_device_descriptor descriptor;
	struct usb_host_config *config;

	struct usb_host_config *actconfig;
	struct usb_host_endpoint *ep_in[16];
	struct usb_host_endpoint *ep_out[16];

	char **rawdescriptors;

	unsigned short bus_mA;
	u8 portnum;
	u8 level;

	unsigned can_submit:1;
	unsigned discon_suspended:1;
	unsigned have_langid:1;
	unsigned authorized:1;
	unsigned wusb:1;
	int string_langid;

	/* static strings from the device */
	char *product;
	char *manufacturer;
	char *serial;

	struct list_head filelist;
#ifdef CONFIG_USB_DEVICE_CLASS
	struct device *usb_classdev;
#endif
#ifdef CONFIG_USB_DEVICEFS
	struct dentry *usbfs_dentry;
#endif

	int maxchild;
	struct usb_device *children[USB_MAXCHILDREN];

	int pm_usage_cnt;
	u32 quirks;
	atomic_t urbnum;

	unsigned long active_duration;

#ifdef CONFIG_PM
	struct delayed_work autosuspend;
	struct mutex pm_mutex;

	unsigned long last_busy;
	int autosuspend_delay;
	unsigned long connect_time;

	unsigned auto_pm:1;
	unsigned do_remote_wakeup:1;
	unsigned reset_resume:1;
	unsigned persist_enabled:1;
	unsigned autosuspend_disabled:1;
	unsigned autoresume_disabled:1;
	unsigned skip_sys_resume:1;
#endif
};
#define	to_usb_device(d) container_of(d, struct usb_device, dev)

extern struct usb_device *usb_get_dev(struct usb_device *dev);
extern void usb_put_dev(struct usb_device *dev);

/* USB device locking */
#define usb_lock_device(udev)		down(&(udev)->dev.sem)
#define usb_unlock_device(udev)		up(&(udev)->dev.sem)
#define usb_trylock_device(udev)	down_trylock(&(udev)->dev.sem)
extern int usb_lock_device_for_reset(struct usb_device *udev,
				     const struct usb_interface *iface);

/* USB port reset for device reinitialization */
extern int usb_reset_device(struct usb_device *dev);
extern int usb_reset_composite_device(struct usb_device *dev,
		struct usb_interface *iface);

extern struct usb_device *usb_find_device(u16 vendor_id, u16 product_id);

/* USB autosuspend and autoresume */
#ifdef CONFIG_USB_SUSPEND
extern int usb_autopm_set_interface(struct usb_interface *intf);
extern int usb_autopm_get_interface(struct usb_interface *intf);
extern void usb_autopm_put_interface(struct usb_interface *intf);

static inline void usb_autopm_enable(struct usb_interface *intf)
{
	intf->pm_usage_cnt = 0;
	usb_autopm_set_interface(intf);
}

static inline void usb_autopm_disable(struct usb_interface *intf)
{
	intf->pm_usage_cnt = 1;
	usb_autopm_set_interface(intf);
}

static inline void usb_mark_last_busy(struct usb_device *udev)
{
	udev->last_busy = jiffies;
}

#else

static inline int usb_autopm_set_interface(struct usb_interface *intf)
{ return 0; }

static inline int usb_autopm_get_interface(struct usb_interface *intf)
{ return 0; }

static inline void usb_autopm_put_interface(struct usb_interface *intf)
{ }
static inline void usb_autopm_enable(struct usb_interface *intf)
{ }
static inline void usb_autopm_disable(struct usb_interface *intf)
{ }
static inline void usb_mark_last_busy(struct usb_device *udev)
{ }
#endif

/*-------------------------------------------------------------------------*/

/* for drivers using iso endpoints */
extern int usb_get_current_frame_number(struct usb_device *usb_dev);

/* used these for multi-interface device registration */
extern int usb_driver_claim_interface(struct usb_driver *driver,
			struct usb_interface *iface, void *priv);

/**
 * usb_interface_claimed - returns true iff an interface is claimed
 * @iface: the interface being checked
 *
 * Returns true (nonzero) iff the interface is claimed, else false (zero).
 * Callers must own the driver model's usb bus readlock.  So driver
 * probe() entries don't need extra locking, but other call contexts
 * may need to explicitly claim that lock.
 *
 */
static inline int usb_interface_claimed(struct usb_interface *iface)
{
	return (iface->dev.driver != NULL);
}

extern void usb_driver_release_interface(struct usb_driver *driver,
			struct usb_interface *iface);
const struct usb_device_id *usb_match_id(struct usb_interface *interface,
					 const struct usb_device_id *id);
extern int usb_match_one_id(struct usb_interface *interface,
			    const struct usb_device_id *id);

extern struct usb_interface *usb_find_interface(struct usb_driver *drv,
		int minor);
extern struct usb_interface *usb_ifnum_to_if(const struct usb_device *dev,
		unsigned ifnum);
extern struct usb_host_interface *usb_altnum_to_altsetting(
		const struct usb_interface *intf, unsigned int altnum);


/**
 * usb_make_path - returns stable device path in the usb tree
 * @dev: the device whose path is being constructed
 * @buf: where to put the string
 * @size: how big is "buf"?
 *
 * Returns length of the string (> 0) or negative if size was too small.
 *
 * This identifier is intended to be "stable", reflecting physical paths in
 * hardware such as physical bus addresses for host controllers or ports on
 * USB hubs.  That makes it stay the same until systems are physically
 * reconfigured, by re-cabling a tree of USB devices or by moving USB host
 * controllers.  Adding and removing devices, including virtual root hubs
 * in host controller driver modules, does not change these path identifers;
 * neither does rebooting or re-enumerating.  These are more useful identifiers
 * than changeable ("unstable") ones like bus numbers or device addresses.
 *
 * With a partial exception for devices connected to USB 2.0 root hubs, these
 * identifiers are also predictable.  So long as the device tree isn't changed,
 * plugging any USB device into a given hub port always gives it the same path.
 * Because of the use of "companion" controllers, devices connected to ports on
 * USB 2.0 root hubs (EHCI host controllers) will get one path ID if they are
 * high speed, and a different one if they are full or low speed.
 */
static inline int usb_make_path(struct usb_device *dev, char *buf, size_t size)
{
	int actual;
	actual = snprintf(buf, size, "usb-%s-%s", dev->bus->bus_name,
			  dev->devpath);
	return (actual >= (int)size) ? -1 : actual;
}

/*-------------------------------------------------------------------------*/

/**
 * usb_endpoint_num - get the endpoint's number
 * @epd: endpoint to be checked
 *
 * Returns @epd's number: 0 to 15.
 */
static inline int usb_endpoint_num(const struct usb_endpoint_descriptor *epd)
{
	return epd->bEndpointAddress & USB_ENDPOINT_NUMBER_MASK;
}

/**
 * usb_endpoint_type - get the endpoint's transfer type
 * @epd: endpoint to be checked
 *
 * Returns one of USB_ENDPOINT_XFER_{CONTROL, ISOC, BULK, INT} according
 * to @epd's transfer type.
 */
static inline int usb_endpoint_type(const struct usb_endpoint_descriptor *epd)
{
	return epd->bmAttributes & USB_ENDPOINT_XFERTYPE_MASK;
}

/**
 * usb_endpoint_dir_in - check if the endpoint has IN direction
 * @epd: endpoint to be checked
 *
 * Returns true if the endpoint is of type IN, otherwise it returns false.
 */
static inline int usb_endpoint_dir_in(const struct usb_endpoint_descriptor *epd)
{
	return ((epd->bEndpointAddress & USB_ENDPOINT_DIR_MASK) == USB_DIR_IN);
}

/**
 * usb_endpoint_dir_out - check if the endpoint has OUT direction
 * @epd: endpoint to be checked
 *
 * Returns true if the endpoint is of type OUT, otherwise it returns false.
 */
static inline int usb_endpoint_dir_out(
				const struct usb_endpoint_descriptor *epd)
{
	return ((epd->bEndpointAddress & USB_ENDPOINT_DIR_MASK) == USB_DIR_OUT);
}

/**
 * usb_endpoint_xfer_bulk - check if the endpoint has bulk transfer type
 * @epd: endpoint to be checked
 *
 * Returns true if the endpoint is of type bulk, otherwise it returns false.
 */
static inline int usb_endpoint_xfer_bulk(
				const struct usb_endpoint_descriptor *epd)
{
	return ((epd->bmAttributes & USB_ENDPOINT_XFERTYPE_MASK) ==
		USB_ENDPOINT_XFER_BULK);
}

/**
 * usb_endpoint_xfer_control - check if the endpoint has control transfer type
 * @epd: endpoint to be checked
 *
 * Returns true if the endpoint is of type control, otherwise it returns false.
 */
static inline int usb_endpoint_xfer_control(
				const struct usb_endpoint_descriptor *epd)
{
	return ((epd->bmAttributes & USB_ENDPOINT_XFERTYPE_MASK) ==
		USB_ENDPOINT_XFER_CONTROL);
}

/**
 * usb_endpoint_xfer_int - check if the endpoint has interrupt transfer type
 * @epd: endpoint to be checked
 *
 * Returns true if the endpoint is of type interrupt, otherwise it returns
 * false.
 */
static inline int usb_endpoint_xfer_int(
				const struct usb_endpoint_descriptor *epd)
{
	return ((epd->bmAttributes & USB_ENDPOINT_XFERTYPE_MASK) ==
		USB_ENDPOINT_XFER_INT);
}

/**
 * usb_endpoint_xfer_isoc - check if the endpoint has isochronous transfer type
 * @epd: endpoint to be checked
 *
 * Returns true if the endpoint is of type isochronous, otherwise it returns
 * false.
 */
static inline int usb_endpoint_xfer_isoc(
				const struct usb_endpoint_descriptor *epd)
{
	return ((epd->bmAttributes & USB_ENDPOINT_XFERTYPE_MASK) ==
		USB_ENDPOINT_XFER_ISOC);
}

/**
 * usb_endpoint_is_bulk_in - check if the endpoint is bulk IN
 * @epd: endpoint to be checked
 *
 * Returns true if the endpoint has bulk transfer type and IN direction,
 * otherwise it returns false.
 */
static inline int usb_endpoint_is_bulk_in(
				const struct usb_endpoint_descriptor *epd)
{
	return (usb_endpoint_xfer_bulk(epd) && usb_endpoint_dir_in(epd));
}

/**
 * usb_endpoint_is_bulk_out - check if the endpoint is bulk OUT
 * @epd: endpoint to be checked
 *
 * Returns true if the endpoint has bulk transfer type and OUT direction,
 * otherwise it returns false.
 */
static inline int usb_endpoint_is_bulk_out(
				const struct usb_endpoint_descriptor *epd)
{
	return (usb_endpoint_xfer_bulk(epd) && usb_endpoint_dir_out(epd));
}

/**
 * usb_endpoint_is_int_in - check if the endpoint is interrupt IN
 * @epd: endpoint to be checked
 *
 * Returns true if the endpoint has interrupt transfer type and IN direction,
 * otherwise it returns false.
 */
static inline int usb_endpoint_is_int_in(
				const struct usb_endpoint_descriptor *epd)
{
	return (usb_endpoint_xfer_int(epd) && usb_endpoint_dir_in(epd));
}

/**
 * usb_endpoint_is_int_out - check if the endpoint is interrupt OUT
 * @epd: endpoint to be checked
 *
 * Returns true if the endpoint has interrupt transfer type and OUT direction,
 * otherwise it returns false.
 */
static inline int usb_endpoint_is_int_out(
				const struct usb_endpoint_descriptor *epd)
{
	return (usb_endpoint_xfer_int(epd) && usb_endpoint_dir_out(epd));
}

/**
 * usb_endpoint_is_isoc_in - check if the endpoint is isochronous IN
 * @epd: endpoint to be checked
 *
 * Returns true if the endpoint has isochronous transfer type and IN direction,
 * otherwise it returns false.
 */
static inline int usb_endpoint_is_isoc_in(
				const struct usb_endpoint_descriptor *epd)
{
	return (usb_endpoint_xfer_isoc(epd) && usb_endpoint_dir_in(epd));
}

/**
 * usb_endpoint_is_isoc_out - check if the endpoint is isochronous OUT
 * @epd: endpoint to be checked
 *
 * Returns true if the endpoint has isochronous transfer type and OUT direction,
 * otherwise it returns false.
 */
static inline int usb_endpoint_is_isoc_out(
				const struct usb_endpoint_descriptor *epd)
{
	return (usb_endpoint_xfer_isoc(epd) && usb_endpoint_dir_out(epd));
}

/*-------------------------------------------------------------------------*/

#define USB_DEVICE_ID_MATCH_DEVICE \
		(USB_DEVICE_ID_MATCH_VENDOR | USB_DEVICE_ID_MATCH_PRODUCT)
#define USB_DEVICE_ID_MATCH_DEV_RANGE \
		(USB_DEVICE_ID_MATCH_DEV_LO | USB_DEVICE_ID_MATCH_DEV_HI)
#define USB_DEVICE_ID_MATCH_DEVICE_AND_VERSION \
		(USB_DEVICE_ID_MATCH_DEVICE | USB_DEVICE_ID_MATCH_DEV_RANGE)
#define USB_DEVICE_ID_MATCH_DEV_INFO \
		(USB_DEVICE_ID_MATCH_DEV_CLASS | \
		USB_DEVICE_ID_MATCH_DEV_SUBCLASS | \
		USB_DEVICE_ID_MATCH_DEV_PROTOCOL)
#define USB_DEVICE_ID_MATCH_INT_INFO \
		(USB_DEVICE_ID_MATCH_INT_CLASS | \
		USB_DEVICE_ID_MATCH_INT_SUBCLASS | \
		USB_DEVICE_ID_MATCH_INT_PROTOCOL)

/**
 * USB_DEVICE - macro used to describe a specific usb device
 * @vend: the 16 bit USB Vendor ID
 * @prod: the 16 bit USB Product ID
 *
 * This macro is used to create a struct usb_device_id that matches a
 * specific device.
 */
#define USB_DEVICE(vend,prod) \
	.match_flags = USB_DEVICE_ID_MATCH_DEVICE, \
	.idVendor = (vend), \
	.idProduct = (prod)
/**
<<<<<<< HEAD
 * USB_DEVICE_VER - describe a specific usb device with a version range
=======
 * USB_DEVICE_VER - macro used to describe a specific usb device with a version range
>>>>>>> 815e988e
 * @vend: the 16 bit USB Vendor ID
 * @prod: the 16 bit USB Product ID
 * @lo: the bcdDevice_lo value
 * @hi: the bcdDevice_hi value
 *
 * This macro is used to create a struct usb_device_id that matches a
 * specific device, with a version range.
 */
#define USB_DEVICE_VER(vend, prod, lo, hi) \
	.match_flags = USB_DEVICE_ID_MATCH_DEVICE_AND_VERSION, \
	.idVendor = (vend), \
	.idProduct = (prod), \
	.bcdDevice_lo = (lo), \
	.bcdDevice_hi = (hi)

/**
<<<<<<< HEAD
 * USB_DEVICE_INTERFACE_PROTOCOL - describe a usb device with a specific interface protocol
=======
 * USB_DEVICE_INTERFACE_PROTOCOL - macro used to describe a usb device with a specific interface protocol
>>>>>>> 815e988e
 * @vend: the 16 bit USB Vendor ID
 * @prod: the 16 bit USB Product ID
 * @pr: bInterfaceProtocol value
 *
 * This macro is used to create a struct usb_device_id that matches a
 * specific interface protocol of devices.
 */
#define USB_DEVICE_INTERFACE_PROTOCOL(vend, prod, pr) \
	.match_flags = USB_DEVICE_ID_MATCH_DEVICE | \
		       USB_DEVICE_ID_MATCH_INT_PROTOCOL, \
	.idVendor = (vend), \
	.idProduct = (prod), \
	.bInterfaceProtocol = (pr)

/**
 * USB_DEVICE_INFO - macro used to describe a class of usb devices
 * @cl: bDeviceClass value
 * @sc: bDeviceSubClass value
 * @pr: bDeviceProtocol value
 *
 * This macro is used to create a struct usb_device_id that matches a
 * specific class of devices.
 */
#define USB_DEVICE_INFO(cl, sc, pr) \
	.match_flags = USB_DEVICE_ID_MATCH_DEV_INFO, \
	.bDeviceClass = (cl), \
	.bDeviceSubClass = (sc), \
	.bDeviceProtocol = (pr)

/**
 * USB_INTERFACE_INFO - macro used to describe a class of usb interfaces
 * @cl: bInterfaceClass value
 * @sc: bInterfaceSubClass value
 * @pr: bInterfaceProtocol value
 *
 * This macro is used to create a struct usb_device_id that matches a
 * specific class of interfaces.
 */
#define USB_INTERFACE_INFO(cl, sc, pr) \
	.match_flags = USB_DEVICE_ID_MATCH_INT_INFO, \
	.bInterfaceClass = (cl), \
	.bInterfaceSubClass = (sc), \
	.bInterfaceProtocol = (pr)

/**
<<<<<<< HEAD
 * USB_DEVICE_AND_INTERFACE_INFO - describe a specific usb device with a class of usb interfaces
=======
 * USB_DEVICE_AND_INTERFACE_INFO - macro used to describe a specific usb device with a class of usb interfaces
>>>>>>> 815e988e
 * @vend: the 16 bit USB Vendor ID
 * @prod: the 16 bit USB Product ID
 * @cl: bInterfaceClass value
 * @sc: bInterfaceSubClass value
 * @pr: bInterfaceProtocol value
 *
 * This macro is used to create a struct usb_device_id that matches a
 * specific device with a specific class of interfaces.
 *
 * This is especially useful when explicitly matching devices that have
 * vendor specific bDeviceClass values, but standards-compliant interfaces.
 */
#define USB_DEVICE_AND_INTERFACE_INFO(vend, prod, cl, sc, pr) \
	.match_flags = USB_DEVICE_ID_MATCH_INT_INFO \
		| USB_DEVICE_ID_MATCH_DEVICE, \
	.idVendor = (vend), \
	.idProduct = (prod), \
	.bInterfaceClass = (cl), \
	.bInterfaceSubClass = (sc), \
	.bInterfaceProtocol = (pr)

/* ----------------------------------------------------------------------- */

/* Stuff for dynamic usb ids */
struct usb_dynids {
	spinlock_t lock;
	struct list_head list;
};

struct usb_dynid {
	struct list_head node;
	struct usb_device_id id;
};

extern ssize_t usb_store_new_id(struct usb_dynids *dynids,
				struct device_driver *driver,
				const char *buf, size_t count);

/**
 * struct usbdrv_wrap - wrapper for driver-model structure
 * @driver: The driver-model core driver structure.
 * @for_devices: Non-zero for device drivers, 0 for interface drivers.
 */
struct usbdrv_wrap {
	struct device_driver driver;
	int for_devices;
};

/**
 * struct usb_driver - identifies USB interface driver to usbcore
 * @name: The driver name should be unique among USB drivers,
 *	and should normally be the same as the module name.
 * @probe: Called to see if the driver is willing to manage a particular
 *	interface on a device.  If it is, probe returns zero and uses
 *	dev_set_drvdata() to associate driver-specific data with the
 *	interface.  It may also use usb_set_interface() to specify the
 *	appropriate altsetting.  If unwilling to manage the interface,
 *	return a negative errno value.
 * @disconnect: Called when the interface is no longer accessible, usually
 *	because its device has been (or is being) disconnected or the
 *	driver module is being unloaded.
 * @ioctl: Used for drivers that want to talk to userspace through
 *	the "usbfs" filesystem.  This lets devices provide ways to
 *	expose information to user space regardless of where they
 *	do (or don't) show up otherwise in the filesystem.
 * @suspend: Called when the device is going to be suspended by the system.
 * @resume: Called when the device is being resumed by the system.
 * @reset_resume: Called when the suspended device has been reset instead
 *	of being resumed.
 * @pre_reset: Called by usb_reset_composite_device() when the device
 *	is about to be reset.
 * @post_reset: Called by usb_reset_composite_device() after the device
 *	has been reset, or in lieu of @resume following a reset-resume
 *	(i.e., the device is reset instead of being resumed, as might
 *	happen if power was lost).  The second argument tells which is
 *	the reason.
 * @id_table: USB drivers use ID table to support hotplugging.
 *	Export this with MODULE_DEVICE_TABLE(usb,...).  This must be set
 *	or your driver's probe function will never get called.
 * @dynids: used internally to hold the list of dynamically added device
 *	ids for this driver.
 * @drvwrap: Driver-model core structure wrapper.
 * @no_dynamic_id: if set to 1, the USB core will not allow dynamic ids to be
 *	added to this driver by preventing the sysfs file from being created.
 * @supports_autosuspend: if set to 0, the USB core will not allow autosuspend
 *	for interfaces bound to this driver.
 *
 * USB interface drivers must provide a name, probe() and disconnect()
 * methods, and an id_table.  Other driver fields are optional.
 *
 * The id_table is used in hotplugging.  It holds a set of descriptors,
 * and specialized data may be associated with each entry.  That table
 * is used by both user and kernel mode hotplugging support.
 *
 * The probe() and disconnect() methods are called in a context where
 * they can sleep, but they should avoid abusing the privilege.  Most
 * work to connect to a device should be done when the device is opened,
 * and undone at the last close.  The disconnect code needs to address
 * concurrency issues with respect to open() and close() methods, as
 * well as forcing all pending I/O requests to complete (by unlinking
 * them as necessary, and blocking until the unlinks complete).
 */
struct usb_driver {
	const char *name;

	int (*probe) (struct usb_interface *intf,
		      const struct usb_device_id *id);

	void (*disconnect) (struct usb_interface *intf);

	int (*ioctl) (struct usb_interface *intf, unsigned int code,
			void *buf);

	int (*suspend) (struct usb_interface *intf, pm_message_t message);
	int (*resume) (struct usb_interface *intf);
	int (*reset_resume)(struct usb_interface *intf);

	int (*pre_reset)(struct usb_interface *intf);
	int (*post_reset)(struct usb_interface *intf);

	const struct usb_device_id *id_table;

	struct usb_dynids dynids;
	struct usbdrv_wrap drvwrap;
	unsigned int no_dynamic_id:1;
	unsigned int supports_autosuspend:1;
};
#define	to_usb_driver(d) container_of(d, struct usb_driver, drvwrap.driver)

/**
 * struct usb_device_driver - identifies USB device driver to usbcore
 * @name: The driver name should be unique among USB drivers,
 *	and should normally be the same as the module name.
 * @probe: Called to see if the driver is willing to manage a particular
 *	device.  If it is, probe returns zero and uses dev_set_drvdata()
 *	to associate driver-specific data with the device.  If unwilling
 *	to manage the device, return a negative errno value.
 * @disconnect: Called when the device is no longer accessible, usually
 *	because it has been (or is being) disconnected or the driver's
 *	module is being unloaded.
 * @suspend: Called when the device is going to be suspended by the system.
 * @resume: Called when the device is being resumed by the system.
 * @drvwrap: Driver-model core structure wrapper.
 * @supports_autosuspend: if set to 0, the USB core will not allow autosuspend
 *	for devices bound to this driver.
 *
 * USB drivers must provide all the fields listed above except drvwrap.
 */
struct usb_device_driver {
	const char *name;

	int (*probe) (struct usb_device *udev);
	void (*disconnect) (struct usb_device *udev);

	int (*suspend) (struct usb_device *udev, pm_message_t message);
	int (*resume) (struct usb_device *udev);
	struct usbdrv_wrap drvwrap;
	unsigned int supports_autosuspend:1;
};
#define	to_usb_device_driver(d) container_of(d, struct usb_device_driver, \
		drvwrap.driver)

extern struct bus_type usb_bus_type;

/**
 * struct usb_class_driver - identifies a USB driver that wants to use the USB major number
 * @name: the usb class device name for this driver.  Will show up in sysfs.
 * @fops: pointer to the struct file_operations of this driver.
 * @minor_base: the start of the minor range for this driver.
 *
 * This structure is used for the usb_register_dev() and
 * usb_unregister_dev() functions, to consolidate a number of the
 * parameters used for them.
 */
struct usb_class_driver {
	char *name;
	const struct file_operations *fops;
	int minor_base;
};

/*
 * use these in module_init()/module_exit()
 * and don't forget MODULE_DEVICE_TABLE(usb, ...)
 */
extern int usb_register_driver(struct usb_driver *, struct module *,
			       const char *);
static inline int usb_register(struct usb_driver *driver)
{
	return usb_register_driver(driver, THIS_MODULE, KBUILD_MODNAME);
}
extern void usb_deregister(struct usb_driver *);

extern int usb_register_device_driver(struct usb_device_driver *,
			struct module *);
extern void usb_deregister_device_driver(struct usb_device_driver *);

extern int usb_register_dev(struct usb_interface *intf,
			    struct usb_class_driver *class_driver);
extern void usb_deregister_dev(struct usb_interface *intf,
			       struct usb_class_driver *class_driver);

extern int usb_disabled(void);

/* ----------------------------------------------------------------------- */

/*
 * URB support, for asynchronous request completions
 */

/*
 * urb->transfer_flags:
 *
 * Note: URB_DIR_IN/OUT is automatically set in usb_submit_urb().
 */
#define URB_SHORT_NOT_OK	0x0001	/* report short reads as errors */
#define URB_ISO_ASAP		0x0002	/* iso-only, urb->start_frame
					 * ignored */
#define URB_NO_TRANSFER_DMA_MAP	0x0004	/* urb->transfer_dma valid on submit */
#define URB_NO_SETUP_DMA_MAP	0x0008	/* urb->setup_dma valid on submit */
#define URB_NO_FSBR		0x0020	/* UHCI-specific */
#define URB_ZERO_PACKET		0x0040	/* Finish bulk OUT with short packet */
#define URB_NO_INTERRUPT	0x0080	/* HINT: no non-error interrupt
					 * needed */
#define URB_FREE_BUFFER		0x0100	/* Free transfer buffer with the URB */

#define URB_DIR_IN		0x0200	/* Transfer from device to host */
#define URB_DIR_OUT		0
#define URB_DIR_MASK		URB_DIR_IN

struct usb_iso_packet_descriptor {
	unsigned int offset;
	unsigned int length;		/* expected length */
	unsigned int actual_length;
	int status;
};

struct urb;

struct usb_anchor {
	struct list_head urb_list;
	wait_queue_head_t wait;
	spinlock_t lock;
};

static inline void init_usb_anchor(struct usb_anchor *anchor)
{
	INIT_LIST_HEAD(&anchor->urb_list);
	init_waitqueue_head(&anchor->wait);
	spin_lock_init(&anchor->lock);
}

typedef void (*usb_complete_t)(struct urb *);

/**
 * struct urb - USB Request Block
 * @urb_list: For use by current owner of the URB.
 * @anchor_list: membership in the list of an anchor
 * @anchor: to anchor URBs to a common mooring
 * @ep: Points to the endpoint's data structure.  Will eventually
 *	replace @pipe.
 * @pipe: Holds endpoint number, direction, type, and more.
 *	Create these values with the eight macros available;
 *	usb_{snd,rcv}TYPEpipe(dev,endpoint), where the TYPE is "ctrl"
 *	(control), "bulk", "int" (interrupt), or "iso" (isochronous).
 *	For example usb_sndbulkpipe() or usb_rcvintpipe().  Endpoint
 *	numbers range from zero to fifteen.  Note that "in" endpoint two
 *	is a different endpoint (and pipe) from "out" endpoint two.
 *	The current configuration controls the existence, type, and
 *	maximum packet size of any given endpoint.
 * @dev: Identifies the USB device to perform the request.
 * @status: This is read in non-iso completion functions to get the
 *	status of the particular request.  ISO requests only use it
 *	to tell whether the URB was unlinked; detailed status for
 *	each frame is in the fields of the iso_frame-desc.
 * @transfer_flags: A variety of flags may be used to affect how URB
 *	submission, unlinking, or operation are handled.  Different
 *	kinds of URB can use different flags.
 * @transfer_buffer:  This identifies the buffer to (or from) which
 * 	the I/O request will be performed (unless URB_NO_TRANSFER_DMA_MAP
 *	is set).  This buffer must be suitable for DMA; allocate it with
 *	kmalloc() or equivalent.  For transfers to "in" endpoints, contents
 *	of this buffer will be modified.  This buffer is used for the data
 *	stage of control transfers.
 * @transfer_dma: When transfer_flags includes URB_NO_TRANSFER_DMA_MAP,
 *	the device driver is saying that it provided this DMA address,
 *	which the host controller driver should use in preference to the
 *	transfer_buffer.
 * @transfer_buffer_length: How big is transfer_buffer.  The transfer may
 *	be broken up into chunks according to the current maximum packet
 *	size for the endpoint, which is a function of the configuration
 *	and is encoded in the pipe.  When the length is zero, neither
 *	transfer_buffer nor transfer_dma is used.
 * @actual_length: This is read in non-iso completion functions, and
 *	it tells how many bytes (out of transfer_buffer_length) were
 *	transferred.  It will normally be the same as requested, unless
 *	either an error was reported or a short read was performed.
 *	The URB_SHORT_NOT_OK transfer flag may be used to make such
 *	short reads be reported as errors.
 * @setup_packet: Only used for control transfers, this points to eight bytes
 *	of setup data.  Control transfers always start by sending this data
 *	to the device.  Then transfer_buffer is read or written, if needed.
 * @setup_dma: For control transfers with URB_NO_SETUP_DMA_MAP set, the
 *	device driver has provided this DMA address for the setup packet.
 *	The host controller driver should use this in preference to
 *	setup_packet.
 * @start_frame: Returns the initial frame for isochronous transfers.
 * @number_of_packets: Lists the number of ISO transfer buffers.
 * @interval: Specifies the polling interval for interrupt or isochronous
 *	transfers.  The units are frames (milliseconds) for for full and low
 *	speed devices, and microframes (1/8 millisecond) for highspeed ones.
 * @error_count: Returns the number of ISO transfers that reported errors.
 * @context: For use in completion functions.  This normally points to
 *	request-specific driver context.
 * @complete: Completion handler. This URB is passed as the parameter to the
 *	completion function.  The completion function may then do what
 *	it likes with the URB, including resubmitting or freeing it.
 * @iso_frame_desc: Used to provide arrays of ISO transfer buffers and to
 *	collect the transfer status for each buffer.
 *
 * This structure identifies USB transfer requests.  URBs must be allocated by
 * calling usb_alloc_urb() and freed with a call to usb_free_urb().
 * Initialization may be done using various usb_fill_*_urb() functions.  URBs
 * are submitted using usb_submit_urb(), and pending requests may be canceled
 * using usb_unlink_urb() or usb_kill_urb().
 *
 * Data Transfer Buffers:
 *
 * Normally drivers provide I/O buffers allocated with kmalloc() or otherwise
 * taken from the general page pool.  That is provided by transfer_buffer
 * (control requests also use setup_packet), and host controller drivers
 * perform a dma mapping (and unmapping) for each buffer transferred.  Those
 * mapping operations can be expensive on some platforms (perhaps using a dma
 * bounce buffer or talking to an IOMMU),
 * although they're cheap on commodity x86 and ppc hardware.
 *
 * Alternatively, drivers may pass the URB_NO_xxx_DMA_MAP transfer flags,
 * which tell the host controller driver that no such mapping is needed since
 * the device driver is DMA-aware.  For example, a device driver might
 * allocate a DMA buffer with usb_buffer_alloc() or call usb_buffer_map().
 * When these transfer flags are provided, host controller drivers will
 * attempt to use the dma addresses found in the transfer_dma and/or
 * setup_dma fields rather than determining a dma address themselves.  (Note
 * that transfer_buffer and setup_packet must still be set because not all
 * host controllers use DMA, nor do virtual root hubs).
 *
 * Initialization:
 *
 * All URBs submitted must initialize the dev, pipe, transfer_flags (may be
 * zero), and complete fields.  All URBs must also initialize
 * transfer_buffer and transfer_buffer_length.  They may provide the
 * URB_SHORT_NOT_OK transfer flag, indicating that short reads are
 * to be treated as errors; that flag is invalid for write requests.
 *
 * Bulk URBs may
 * use the URB_ZERO_PACKET transfer flag, indicating that bulk OUT transfers
 * should always terminate with a short packet, even if it means adding an
 * extra zero length packet.
 *
 * Control URBs must provide a setup_packet.  The setup_packet and
 * transfer_buffer may each be mapped for DMA or not, independently of
 * the other.  The transfer_flags bits URB_NO_TRANSFER_DMA_MAP and
 * URB_NO_SETUP_DMA_MAP indicate which buffers have already been mapped.
 * URB_NO_SETUP_DMA_MAP is ignored for non-control URBs.
 *
 * Interrupt URBs must provide an interval, saying how often (in milliseconds
 * or, for highspeed devices, 125 microsecond units)
 * to poll for transfers.  After the URB has been submitted, the interval
 * field reflects how the transfer was actually scheduled.
 * The polling interval may be more frequent than requested.
 * For example, some controllers have a maximum interval of 32 milliseconds,
 * while others support intervals of up to 1024 milliseconds.
 * Isochronous URBs also have transfer intervals.  (Note that for isochronous
 * endpoints, as well as high speed interrupt endpoints, the encoding of
 * the transfer interval in the endpoint descriptor is logarithmic.
 * Device drivers must convert that value to linear units themselves.)
 *
 * Isochronous URBs normally use the URB_ISO_ASAP transfer flag, telling
 * the host controller to schedule the transfer as soon as bandwidth
 * utilization allows, and then set start_frame to reflect the actual frame
 * selected during submission.  Otherwise drivers must specify the start_frame
 * and handle the case where the transfer can't begin then.  However, drivers
 * won't know how bandwidth is currently allocated, and while they can
 * find the current frame using usb_get_current_frame_number () they can't
 * know the range for that frame number.  (Ranges for frame counter values
 * are HC-specific, and can go from 256 to 65536 frames from "now".)
 *
 * Isochronous URBs have a different data transfer model, in part because
 * the quality of service is only "best effort".  Callers provide specially
 * allocated URBs, with number_of_packets worth of iso_frame_desc structures
 * at the end.  Each such packet is an individual ISO transfer.  Isochronous
 * URBs are normally queued, submitted by drivers to arrange that
 * transfers are at least double buffered, and then explicitly resubmitted
 * in completion handlers, so
 * that data (such as audio or video) streams at as constant a rate as the
 * host controller scheduler can support.
 *
 * Completion Callbacks:
 *
 * The completion callback is made in_interrupt(), and one of the first
 * things that a completion handler should do is check the status field.
 * The status field is provided for all URBs.  It is used to report
 * unlinked URBs, and status for all non-ISO transfers.  It should not
 * be examined before the URB is returned to the completion handler.
 *
 * The context field is normally used to link URBs back to the relevant
 * driver or request state.
 *
 * When the completion callback is invoked for non-isochronous URBs, the
 * actual_length field tells how many bytes were transferred.  This field
 * is updated even when the URB terminated with an error or was unlinked.
 *
 * ISO transfer status is reported in the status and actual_length fields
 * of the iso_frame_desc array, and the number of errors is reported in
 * error_count.  Completion callbacks for ISO transfers will normally
 * (re)submit URBs to ensure a constant transfer rate.
 *
 * Note that even fields marked "public" should not be touched by the driver
 * when the urb is owned by the hcd, that is, since the call to
 * usb_submit_urb() till the entry into the completion routine.
 */
struct urb {
	/* private: usb core and host controller only fields in the urb */
	struct kref kref;		/* reference count of the URB */
	void *hcpriv;			/* private data for host controller */
	atomic_t use_count;		/* concurrent submissions counter */
	u8 reject;			/* submissions will fail */
	int unlinked;			/* unlink error code */

	/* public: documented fields in the urb that can be used by drivers */
	struct list_head urb_list;	/* list head for use by the urb's
					 * current owner */
	struct list_head anchor_list;	/* the URB may be anchored */
	struct usb_anchor *anchor;
	struct usb_device *dev; 	/* (in) pointer to associated device */
	struct usb_host_endpoint *ep;	/* (internal) pointer to endpoint */
	unsigned int pipe;		/* (in) pipe information */
	int status;			/* (return) non-ISO status */
	unsigned int transfer_flags;	/* (in) URB_SHORT_NOT_OK | ...*/
	void *transfer_buffer;		/* (in) associated data buffer */
	dma_addr_t transfer_dma;	/* (in) dma addr for transfer_buffer */
	int transfer_buffer_length;	/* (in) data buffer length */
	int actual_length;		/* (return) actual transfer length */
	unsigned char *setup_packet;	/* (in) setup packet (control only) */
	dma_addr_t setup_dma;		/* (in) dma addr for setup_packet */
	int start_frame;		/* (modify) start frame (ISO) */
	int number_of_packets;		/* (in) number of ISO packets */
	int interval;			/* (modify) transfer interval
					 * (INT/ISO) */
	int error_count;		/* (return) number of ISO errors */
	void *context;			/* (in) context for completion */
	usb_complete_t complete;	/* (in) completion routine */
	struct usb_iso_packet_descriptor iso_frame_desc[0];
					/* (in) ISO ONLY */
};

/* ----------------------------------------------------------------------- */

/**
 * usb_fill_control_urb - initializes a control urb
 * @urb: pointer to the urb to initialize.
 * @dev: pointer to the struct usb_device for this urb.
 * @pipe: the endpoint pipe
 * @setup_packet: pointer to the setup_packet buffer
 * @transfer_buffer: pointer to the transfer buffer
 * @buffer_length: length of the transfer buffer
 * @complete_fn: pointer to the usb_complete_t function
 * @context: what to set the urb context to.
 *
 * Initializes a control urb with the proper information needed to submit
 * it to a device.
 */
static inline void usb_fill_control_urb(struct urb *urb,
					struct usb_device *dev,
					unsigned int pipe,
					unsigned char *setup_packet,
					void *transfer_buffer,
					int buffer_length,
					usb_complete_t complete_fn,
					void *context)
{
	urb->dev = dev;
	urb->pipe = pipe;
	urb->setup_packet = setup_packet;
	urb->transfer_buffer = transfer_buffer;
	urb->transfer_buffer_length = buffer_length;
	urb->complete = complete_fn;
	urb->context = context;
}

/**
 * usb_fill_bulk_urb - macro to help initialize a bulk urb
 * @urb: pointer to the urb to initialize.
 * @dev: pointer to the struct usb_device for this urb.
 * @pipe: the endpoint pipe
 * @transfer_buffer: pointer to the transfer buffer
 * @buffer_length: length of the transfer buffer
 * @complete_fn: pointer to the usb_complete_t function
 * @context: what to set the urb context to.
 *
 * Initializes a bulk urb with the proper information needed to submit it
 * to a device.
 */
static inline void usb_fill_bulk_urb(struct urb *urb,
				     struct usb_device *dev,
				     unsigned int pipe,
				     void *transfer_buffer,
				     int buffer_length,
				     usb_complete_t complete_fn,
				     void *context)
{
	urb->dev = dev;
	urb->pipe = pipe;
	urb->transfer_buffer = transfer_buffer;
	urb->transfer_buffer_length = buffer_length;
	urb->complete = complete_fn;
	urb->context = context;
}

/**
 * usb_fill_int_urb - macro to help initialize a interrupt urb
 * @urb: pointer to the urb to initialize.
 * @dev: pointer to the struct usb_device for this urb.
 * @pipe: the endpoint pipe
 * @transfer_buffer: pointer to the transfer buffer
 * @buffer_length: length of the transfer buffer
 * @complete_fn: pointer to the usb_complete_t function
 * @context: what to set the urb context to.
 * @interval: what to set the urb interval to, encoded like
 *	the endpoint descriptor's bInterval value.
 *
 * Initializes a interrupt urb with the proper information needed to submit
 * it to a device.
 * Note that high speed interrupt endpoints use a logarithmic encoding of
 * the endpoint interval, and express polling intervals in microframes
 * (eight per millisecond) rather than in frames (one per millisecond).
 */
static inline void usb_fill_int_urb(struct urb *urb,
				    struct usb_device *dev,
				    unsigned int pipe,
				    void *transfer_buffer,
				    int buffer_length,
				    usb_complete_t complete_fn,
				    void *context,
				    int interval)
{
	urb->dev = dev;
	urb->pipe = pipe;
	urb->transfer_buffer = transfer_buffer;
	urb->transfer_buffer_length = buffer_length;
	urb->complete = complete_fn;
	urb->context = context;
	if (dev->speed == USB_SPEED_HIGH)
		urb->interval = 1 << (interval - 1);
	else
		urb->interval = interval;
	urb->start_frame = -1;
}

extern void usb_init_urb(struct urb *urb);
extern struct urb *usb_alloc_urb(int iso_packets, gfp_t mem_flags);
extern void usb_free_urb(struct urb *urb);
#define usb_put_urb usb_free_urb
extern struct urb *usb_get_urb(struct urb *urb);
extern int usb_submit_urb(struct urb *urb, gfp_t mem_flags);
extern int usb_unlink_urb(struct urb *urb);
extern void usb_kill_urb(struct urb *urb);
extern void usb_kill_anchored_urbs(struct usb_anchor *anchor);
extern void usb_anchor_urb(struct urb *urb, struct usb_anchor *anchor);
extern void usb_unanchor_urb(struct urb *urb);
extern int usb_wait_anchor_empty_timeout(struct usb_anchor *anchor,
					 unsigned int timeout);

/**
 * usb_urb_dir_in - check if an URB describes an IN transfer
 * @urb: URB to be checked
 *
 * Returns 1 if @urb describes an IN transfer (device-to-host),
 * otherwise 0.
 */
static inline int usb_urb_dir_in(struct urb *urb)
{
	return (urb->transfer_flags & URB_DIR_MASK) == URB_DIR_IN;
}

/**
 * usb_urb_dir_out - check if an URB describes an OUT transfer
 * @urb: URB to be checked
 *
 * Returns 1 if @urb describes an OUT transfer (host-to-device),
 * otherwise 0.
 */
static inline int usb_urb_dir_out(struct urb *urb)
{
	return (urb->transfer_flags & URB_DIR_MASK) == URB_DIR_OUT;
}

void *usb_buffer_alloc(struct usb_device *dev, size_t size,
	gfp_t mem_flags, dma_addr_t *dma);
void usb_buffer_free(struct usb_device *dev, size_t size,
	void *addr, dma_addr_t dma);

#if 0
struct urb *usb_buffer_map(struct urb *urb);
void usb_buffer_dmasync(struct urb *urb);
void usb_buffer_unmap(struct urb *urb);
#endif

struct scatterlist;
int usb_buffer_map_sg(const struct usb_device *dev, int is_in,
		      struct scatterlist *sg, int nents);
#if 0
void usb_buffer_dmasync_sg(const struct usb_device *dev, int is_in,
			   struct scatterlist *sg, int n_hw_ents);
#endif
void usb_buffer_unmap_sg(const struct usb_device *dev, int is_in,
			 struct scatterlist *sg, int n_hw_ents);

/*-------------------------------------------------------------------*
 *                         SYNCHRONOUS CALL SUPPORT                  *
 *-------------------------------------------------------------------*/

extern int usb_control_msg(struct usb_device *dev, unsigned int pipe,
	__u8 request, __u8 requesttype, __u16 value, __u16 index,
	void *data, __u16 size, int timeout);
extern int usb_interrupt_msg(struct usb_device *usb_dev, unsigned int pipe,
	void *data, int len, int *actual_length, int timeout);
extern int usb_bulk_msg(struct usb_device *usb_dev, unsigned int pipe,
	void *data, int len, int *actual_length,
	int timeout);

/* wrappers around usb_control_msg() for the most common standard requests */
extern int usb_get_descriptor(struct usb_device *dev, unsigned char desctype,
	unsigned char descindex, void *buf, int size);
extern int usb_get_status(struct usb_device *dev,
	int type, int target, void *data);
extern int usb_string(struct usb_device *dev, int index,
	char *buf, size_t size);

/* wrappers that also update important state inside usbcore */
extern int usb_clear_halt(struct usb_device *dev, int pipe);
extern int usb_reset_configuration(struct usb_device *dev);
extern int usb_set_interface(struct usb_device *dev, int ifnum, int alternate);

/* this request isn't really synchronous, but it belongs with the others */
extern int usb_driver_set_configuration(struct usb_device *udev, int config);

/*
 * timeouts, in milliseconds, used for sending/receiving control messages
 * they typically complete within a few frames (msec) after they're issued
 * USB identifies 5 second timeouts, maybe more in a few cases, and a few
 * slow devices (like some MGE Ellipse UPSes) actually push that limit.
 */
#define USB_CTRL_GET_TIMEOUT	5000
#define USB_CTRL_SET_TIMEOUT	5000


/**
 * struct usb_sg_request - support for scatter/gather I/O
 * @status: zero indicates success, else negative errno
 * @bytes: counts bytes transferred.
 *
 * These requests are initialized using usb_sg_init(), and then are used
 * as request handles passed to usb_sg_wait() or usb_sg_cancel().  Most
 * members of the request object aren't for driver access.
 *
 * The status and bytecount values are valid only after usb_sg_wait()
 * returns.  If the status is zero, then the bytecount matches the total
 * from the request.
 *
 * After an error completion, drivers may need to clear a halt condition
 * on the endpoint.
 */
struct usb_sg_request {
	int			status;
	size_t			bytes;

	/*
	 * members below are private: to usbcore,
	 * and are not provided for driver access!
	 */
	spinlock_t		lock;

	struct usb_device	*dev;
	int			pipe;
	struct scatterlist	*sg;
	int			nents;

	int			entries;
	struct urb		**urbs;

	int			count;
	struct completion	complete;
};

int usb_sg_init(
	struct usb_sg_request	*io,
	struct usb_device	*dev,
	unsigned		pipe,
	unsigned		period,
	struct scatterlist	*sg,
	int			nents,
	size_t			length,
	gfp_t			mem_flags
);
void usb_sg_cancel(struct usb_sg_request *io);
void usb_sg_wait(struct usb_sg_request *io);


/* ----------------------------------------------------------------------- */

/*
 * For various legacy reasons, Linux has a small cookie that's paired with
 * a struct usb_device to identify an endpoint queue.  Queue characteristics
 * are defined by the endpoint's descriptor.  This cookie is called a "pipe",
 * an unsigned int encoded as:
 *
 *  - direction:	bit 7		(0 = Host-to-Device [Out],
 *					 1 = Device-to-Host [In] ...
 *					like endpoint bEndpointAddress)
 *  - device address:	bits 8-14       ... bit positions known to uhci-hcd
 *  - endpoint:		bits 15-18      ... bit positions known to uhci-hcd
 *  - pipe type:	bits 30-31	(00 = isochronous, 01 = interrupt,
 *					 10 = control, 11 = bulk)
 *
 * Given the device address and endpoint descriptor, pipes are redundant.
 */

/* NOTE:  these are not the standard USB_ENDPOINT_XFER_* values!! */
/* (yet ... they're the values used by usbfs) */
#define PIPE_ISOCHRONOUS		0
#define PIPE_INTERRUPT			1
#define PIPE_CONTROL			2
#define PIPE_BULK			3

#define usb_pipein(pipe)	((pipe) & USB_DIR_IN)
#define usb_pipeout(pipe)	(!usb_pipein(pipe))

#define usb_pipedevice(pipe)	(((pipe) >> 8) & 0x7f)
#define usb_pipeendpoint(pipe)	(((pipe) >> 15) & 0xf)

#define usb_pipetype(pipe)	(((pipe) >> 30) & 3)
#define usb_pipeisoc(pipe)	(usb_pipetype((pipe)) == PIPE_ISOCHRONOUS)
#define usb_pipeint(pipe)	(usb_pipetype((pipe)) == PIPE_INTERRUPT)
#define usb_pipecontrol(pipe)	(usb_pipetype((pipe)) == PIPE_CONTROL)
#define usb_pipebulk(pipe)	(usb_pipetype((pipe)) == PIPE_BULK)

/* The D0/D1 toggle bits ... USE WITH CAUTION (they're almost hcd-internal) */
#define usb_gettoggle(dev, ep, out) (((dev)->toggle[out] >> (ep)) & 1)
#define	usb_dotoggle(dev, ep, out)  ((dev)->toggle[out] ^= (1 << (ep)))
#define usb_settoggle(dev, ep, out, bit) \
		((dev)->toggle[out] = ((dev)->toggle[out] & ~(1 << (ep))) | \
		 ((bit) << (ep)))


static inline unsigned int __create_pipe(struct usb_device *dev,
		unsigned int endpoint)
{
	return (dev->devnum << 8) | (endpoint << 15);
}

/* Create various pipes... */
#define usb_sndctrlpipe(dev,endpoint)	\
	((PIPE_CONTROL << 30) | __create_pipe(dev, endpoint))
#define usb_rcvctrlpipe(dev,endpoint)	\
	((PIPE_CONTROL << 30) | __create_pipe(dev, endpoint) | USB_DIR_IN)
#define usb_sndisocpipe(dev,endpoint)	\
	((PIPE_ISOCHRONOUS << 30) | __create_pipe(dev, endpoint))
#define usb_rcvisocpipe(dev,endpoint)	\
	((PIPE_ISOCHRONOUS << 30) | __create_pipe(dev, endpoint) | USB_DIR_IN)
#define usb_sndbulkpipe(dev,endpoint)	\
	((PIPE_BULK << 30) | __create_pipe(dev, endpoint))
#define usb_rcvbulkpipe(dev,endpoint)	\
	((PIPE_BULK << 30) | __create_pipe(dev, endpoint) | USB_DIR_IN)
#define usb_sndintpipe(dev,endpoint)	\
	((PIPE_INTERRUPT << 30) | __create_pipe(dev, endpoint))
#define usb_rcvintpipe(dev,endpoint)	\
	((PIPE_INTERRUPT << 30) | __create_pipe(dev, endpoint) | USB_DIR_IN)

/*-------------------------------------------------------------------------*/

static inline __u16
usb_maxpacket(struct usb_device *udev, int pipe, int is_out)
{
	struct usb_host_endpoint	*ep;
	unsigned			epnum = usb_pipeendpoint(pipe);

	if (is_out) {
		WARN_ON(usb_pipein(pipe));
		ep = udev->ep_out[epnum];
	} else {
		WARN_ON(usb_pipeout(pipe));
		ep = udev->ep_in[epnum];
	}
	if (!ep)
		return 0;

	/* NOTE:  only 0x07ff bits are for packet size... */
	return le16_to_cpu(ep->desc.wMaxPacketSize);
}

/* ----------------------------------------------------------------------- */

/* Events from the usb core */
#define USB_DEVICE_ADD		0x0001
#define USB_DEVICE_REMOVE	0x0002
#define USB_BUS_ADD		0x0003
#define USB_BUS_REMOVE		0x0004
extern void usb_register_notify(struct notifier_block *nb);
extern void usb_unregister_notify(struct notifier_block *nb);

#ifdef DEBUG
#define dbg(format, arg...) printk(KERN_DEBUG "%s: " format "\n" , \
	__FILE__ , ## arg)
#else
#define dbg(format, arg...) do {} while (0)
#endif

#define err(format, arg...) printk(KERN_ERR "%s: " format "\n" , \
	__FILE__ , ## arg)
#define info(format, arg...) printk(KERN_INFO "%s: " format "\n" , \
	__FILE__ , ## arg)
#define warn(format, arg...) printk(KERN_WARNING "%s: " format "\n" , \
	__FILE__ , ## arg)


#endif  /* __KERNEL__ */

#endif<|MERGE_RESOLUTION|>--- conflicted
+++ resolved
@@ -820,11 +820,7 @@
 	.idVendor = (vend), \
 	.idProduct = (prod)
 /**
-<<<<<<< HEAD
  * USB_DEVICE_VER - describe a specific usb device with a version range
-=======
- * USB_DEVICE_VER - macro used to describe a specific usb device with a version range
->>>>>>> 815e988e
  * @vend: the 16 bit USB Vendor ID
  * @prod: the 16 bit USB Product ID
  * @lo: the bcdDevice_lo value
@@ -841,11 +837,7 @@
 	.bcdDevice_hi = (hi)
 
 /**
-<<<<<<< HEAD
  * USB_DEVICE_INTERFACE_PROTOCOL - describe a usb device with a specific interface protocol
-=======
- * USB_DEVICE_INTERFACE_PROTOCOL - macro used to describe a usb device with a specific interface protocol
->>>>>>> 815e988e
  * @vend: the 16 bit USB Vendor ID
  * @prod: the 16 bit USB Product ID
  * @pr: bInterfaceProtocol value
@@ -891,11 +883,7 @@
 	.bInterfaceProtocol = (pr)
 
 /**
-<<<<<<< HEAD
  * USB_DEVICE_AND_INTERFACE_INFO - describe a specific usb device with a class of usb interfaces
-=======
- * USB_DEVICE_AND_INTERFACE_INFO - macro used to describe a specific usb device with a class of usb interfaces
->>>>>>> 815e988e
  * @vend: the 16 bit USB Vendor ID
  * @prod: the 16 bit USB Product ID
  * @cl: bInterfaceClass value
