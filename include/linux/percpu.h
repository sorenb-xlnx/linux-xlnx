--- conflicted
+++ resolved
@@ -47,11 +47,6 @@
 	(void)(var);					\
 	preempt_enable();				\
 } while (0)
-<<<<<<< HEAD
-
-#ifdef CONFIG_SMP
-=======
->>>>>>> 229aebb8
 
 /* minimum unit size, also is the maximum supported allocation size */
 #define PCPU_MIN_UNIT_SIZE		PFN_ALIGN(32 << 10)
@@ -163,30 +158,6 @@
 #endif
 extern void __init percpu_init_late(void);
 
-<<<<<<< HEAD
-#else /* CONFIG_SMP */
-
-#define per_cpu_ptr(ptr, cpu) ({ (void)(cpu); VERIFY_PERCPU_PTR((ptr)); })
-
-/* can't distinguish from other static vars, always false */
-static inline bool is_kernel_percpu_address(unsigned long addr)
-{
-	return false;
-}
-
-static inline void __init setup_per_cpu_areas(void) { }
-
-static inline void __init percpu_init_late(void) { }
-
-static inline void *pcpu_lpage_remapped(void *kaddr)
-{
-	return NULL;
-}
-
-#endif /* CONFIG_SMP */
-
-=======
->>>>>>> 229aebb8
 extern void __percpu *__alloc_percpu(size_t size, size_t align);
 extern void free_percpu(void __percpu *__pdata);
 extern phys_addr_t per_cpu_ptr_to_phys(void *addr);
