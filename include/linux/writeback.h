--- conflicted
+++ resolved
@@ -56,18 +56,6 @@
 	unsigned for_reclaim:1;		/* Invoked from the page allocator */
 	unsigned range_cyclic:1;	/* range_start is cyclic */
 	unsigned more_io:1;		/* more io to be dispatched */
-<<<<<<< HEAD
-	/*
-	 * write_cache_pages() won't update wbc->nr_to_write and
-	 * mapping->writeback_index if no_nrwrite_index_update
-	 * is set.  write_cache_pages() may write more than we
-	 * requested and we want to make sure nr_to_write and
-	 * writeback_index are updated in a consistent manner
-	 * so we use a single control to update them
-	 */
-	unsigned no_nrwrite_index_update:1;
-=======
->>>>>>> 7e27d6e7
 };
 
 /*
