--- conflicted
+++ resolved
@@ -15,18 +15,16 @@
 /* We've given up on this device. */
 #define VIRTIO_CONFIG_S_FAILED		0x80
 
-<<<<<<< HEAD
 /* Do we get callbacks when the ring is completely used, even if we've
  * suppressed them? */
 #define VIRTIO_F_NOTIFY_ON_EMPTY	24
-=======
+
 /* Some virtio feature bits (currently bits 24 through 31) are reserved for the
  * transport being used (eg. virtio_ring), the rest are per-device feature
  * bits. */
 #define VIRTIO_TRANSPORT_F_START	24
 #define VIRTIO_TRANSPORT_F_END		32
 #define VIRTIO_TRANSPORT_F_MASK		0xFF000000
->>>>>>> 31cd4460
 
 #ifdef __KERNEL__
 #include <linux/virtio.h>
