/* interrupt.h */
#ifndef _LINUX_INTERRUPT_H
#define _LINUX_INTERRUPT_H

#include <linux/kernel.h>
#include <linux/linkage.h>
#include <linux/bitops.h>
#include <linux/preempt.h>
#include <linux/cpumask.h>
#include <linux/irqreturn.h>
#include <linux/irqnr.h>
#include <linux/hardirq.h>
#include <linux/irqflags.h>
#include <linux/smp.h>
#include <linux/percpu.h>
#include <linux/hrtimer.h>
#include <linux/kref.h>
#include <linux/workqueue.h>

#include <asm/atomic.h>
#include <asm/ptrace.h>
#include <asm/system.h>
#include <trace/events/irq.h>

/*
 * These correspond to the IORESOURCE_IRQ_* defines in
 * linux/ioport.h to select the interrupt line behaviour.  When
 * requesting an interrupt without specifying a IRQF_TRIGGER, the
 * setting should be assumed to be "as already configured", which
 * may be as per machine or firmware initialisation.
 */
#define IRQF_TRIGGER_NONE	0x00000000
#define IRQF_TRIGGER_RISING	0x00000001
#define IRQF_TRIGGER_FALLING	0x00000002
#define IRQF_TRIGGER_HIGH	0x00000004
#define IRQF_TRIGGER_LOW	0x00000008
#define IRQF_TRIGGER_MASK	(IRQF_TRIGGER_HIGH | IRQF_TRIGGER_LOW | \
				 IRQF_TRIGGER_RISING | IRQF_TRIGGER_FALLING)
#define IRQF_TRIGGER_PROBE	0x00000010

/*
 * These flags used only by the kernel as part of the
 * irq handling routines.
 *
 * IRQF_DISABLED - keep irqs disabled when calling the action handler.
 *                 DEPRECATED. This flag is a NOOP and scheduled to be removed
 * IRQF_SAMPLE_RANDOM - irq is used to feed the random generator
 * IRQF_SHARED - allow sharing the irq among several devices
 * IRQF_PROBE_SHARED - set by callers when they expect sharing mismatches to occur
 * IRQF_TIMER - Flag to mark this interrupt as timer interrupt
 * IRQF_PERCPU - Interrupt is per cpu
 * IRQF_NOBALANCING - Flag to exclude this interrupt from irq balancing
 * IRQF_IRQPOLL - Interrupt is used for polling (only the interrupt that is
 *                registered first in an shared interrupt is considered for
 *                performance reasons)
 * IRQF_ONESHOT - Interrupt is not reenabled after the hardirq handler finished.
 *                Used by threaded interrupts which need to keep the
 *                irq line disabled until the threaded handler has been run.
 * IRQF_NO_SUSPEND - Do not disable this IRQ during suspend
 * IRQF_FORCE_RESUME - Force enable it on resume even if IRQF_NO_SUSPEND is set
 * IRQF_NO_THREAD - Interrupt cannot be threaded
 */
#define IRQF_DISABLED		0x00000020
#define IRQF_SAMPLE_RANDOM	0x00000040
#define IRQF_SHARED		0x00000080
#define IRQF_PROBE_SHARED	0x00000100
#define __IRQF_TIMER		0x00000200
#define IRQF_PERCPU		0x00000400
#define IRQF_NOBALANCING	0x00000800
#define IRQF_IRQPOLL		0x00001000
#define IRQF_ONESHOT		0x00002000
#define IRQF_NO_SUSPEND		0x00004000
#define IRQF_FORCE_RESUME	0x00008000
#define IRQF_NO_THREAD		0x00010000

#define IRQF_TIMER		(__IRQF_TIMER | IRQF_NO_SUSPEND | IRQF_NO_THREAD)

/*
 * These values can be returned by request_any_context_irq() and
 * describe the context the interrupt will be run in.
 *
 * IRQC_IS_HARDIRQ - interrupt runs in hardirq context
 * IRQC_IS_NESTED - interrupt runs in a nested threaded context
 */
enum {
	IRQC_IS_HARDIRQ	= 0,
	IRQC_IS_NESTED,
};

typedef irqreturn_t (*irq_handler_t)(int, void *);

/**
 * struct irqaction - per interrupt action descriptor
 * @handler:	interrupt handler function
 * @flags:	flags (see IRQF_* above)
 * @name:	name of the device
 * @dev_id:	cookie to identify the device
 * @next:	pointer to the next irqaction for shared interrupts
 * @irq:	interrupt number
 * @dir:	pointer to the proc/irq/NN/name entry
 * @thread_fn:	interupt handler function for threaded interrupts
 * @thread:	thread pointer for threaded interrupts
 * @thread_flags:	flags related to @thread
 * @thread_mask:	bitmask for keeping track of @thread activity
 */
struct irqaction {
	irq_handler_t handler;
	unsigned long flags;
	void *dev_id;
	struct irqaction *next;
	int irq;
	irq_handler_t thread_fn;
	struct task_struct *thread;
	unsigned long thread_flags;
	unsigned long thread_mask;
	const char *name;
	struct proc_dir_entry *dir;
} ____cacheline_internodealigned_in_smp;

extern irqreturn_t no_action(int cpl, void *dev_id);

#ifdef CONFIG_GENERIC_HARDIRQS
extern int __must_check
request_threaded_irq(unsigned int irq, irq_handler_t handler,
		     irq_handler_t thread_fn,
		     unsigned long flags, const char *name, void *dev);

static inline int __must_check
request_irq(unsigned int irq, irq_handler_t handler, unsigned long flags,
	    const char *name, void *dev)
{
	return request_threaded_irq(irq, handler, NULL, flags, name, dev);
}

extern int __must_check
request_any_context_irq(unsigned int irq, irq_handler_t handler,
			unsigned long flags, const char *name, void *dev_id);

extern void exit_irq_thread(void);
#else

extern int __must_check
request_irq(unsigned int irq, irq_handler_t handler, unsigned long flags,
	    const char *name, void *dev);

/*
 * Special function to avoid ifdeffery in kernel/irq/devres.c which
 * gets magically built by GENERIC_HARDIRQS=n architectures (sparc,
 * m68k). I really love these $@%#!* obvious Makefile references:
 * ../../../kernel/irq/devres.o
 */
static inline int __must_check
request_threaded_irq(unsigned int irq, irq_handler_t handler,
		     irq_handler_t thread_fn,
		     unsigned long flags, const char *name, void *dev)
{
	return request_irq(irq, handler, flags, name, dev);
}

static inline int __must_check
request_any_context_irq(unsigned int irq, irq_handler_t handler,
			unsigned long flags, const char *name, void *dev_id)
{
	return request_irq(irq, handler, flags, name, dev_id);
}

static inline void exit_irq_thread(void) { }
#endif

extern void free_irq(unsigned int, void *);

struct device;

extern int __must_check
devm_request_threaded_irq(struct device *dev, unsigned int irq,
			  irq_handler_t handler, irq_handler_t thread_fn,
			  unsigned long irqflags, const char *devname,
			  void *dev_id);

static inline int __must_check
devm_request_irq(struct device *dev, unsigned int irq, irq_handler_t handler,
		 unsigned long irqflags, const char *devname, void *dev_id)
{
	return devm_request_threaded_irq(dev, irq, handler, NULL, irqflags,
					 devname, dev_id);
}

extern void devm_free_irq(struct device *dev, unsigned int irq, void *dev_id);

/*
 * On lockdep we dont want to enable hardirqs in hardirq
 * context. Use local_irq_enable_in_hardirq() to annotate
 * kernel code that has to do this nevertheless (pretty much
 * the only valid case is for old/broken hardware that is
 * insanely slow).
 *
 * NOTE: in theory this might break fragile code that relies
 * on hardirq delivery - in practice we dont seem to have such
 * places left. So the only effect should be slightly increased
 * irqs-off latencies.
 */
#ifdef CONFIG_LOCKDEP
# define local_irq_enable_in_hardirq()	do { } while (0)
#else
# define local_irq_enable_in_hardirq()	local_irq_enable()
#endif

extern void disable_irq_nosync(unsigned int irq);
extern void disable_irq(unsigned int irq);
extern void enable_irq(unsigned int irq);

/* The following three functions are for the core kernel use only. */
#ifdef CONFIG_GENERIC_HARDIRQS
extern void suspend_device_irqs(void);
extern void resume_device_irqs(void);
#ifdef CONFIG_PM_SLEEP
extern int check_wakeup_irqs(void);
#else
static inline int check_wakeup_irqs(void) { return 0; }
#endif
#else
static inline void suspend_device_irqs(void) { };
static inline void resume_device_irqs(void) { };
static inline int check_wakeup_irqs(void) { return 0; }
#endif

#if defined(CONFIG_SMP) && defined(CONFIG_GENERIC_HARDIRQS)

extern cpumask_var_t irq_default_affinity;

extern int irq_set_affinity(unsigned int irq, const struct cpumask *cpumask);
extern int irq_can_set_affinity(unsigned int irq);
extern int irq_select_affinity(unsigned int irq);

extern int irq_set_affinity_hint(unsigned int irq, const struct cpumask *m);

/**
 * struct irq_affinity_notify - context for notification of IRQ affinity changes
 * @irq:		Interrupt to which notification applies
 * @kref:		Reference count, for internal use
 * @work:		Work item, for internal use
 * @notify:		Function to be called on change.  This will be
 *			called in process context.
 * @release:		Function to be called on release.  This will be
 *			called in process context.  Once registered, the
 *			structure must only be freed when this function is
 *			called or later.
 */
struct irq_affinity_notify {
	unsigned int irq;
	struct kref kref;
	struct work_struct work;
	void (*notify)(struct irq_affinity_notify *, const cpumask_t *mask);
	void (*release)(struct kref *ref);
};

extern int
irq_set_affinity_notifier(unsigned int irq, struct irq_affinity_notify *notify);

static inline void irq_run_affinity_notifiers(void)
{
	flush_scheduled_work();
}

#else /* CONFIG_SMP */

static inline int irq_set_affinity(unsigned int irq, const struct cpumask *m)
{
	return -EINVAL;
}

static inline int irq_can_set_affinity(unsigned int irq)
{
	return 0;
}

static inline int irq_select_affinity(unsigned int irq)  { return 0; }

static inline int irq_set_affinity_hint(unsigned int irq,
					const struct cpumask *m)
{
	return -EINVAL;
}
#endif /* CONFIG_SMP && CONFIG_GENERIC_HARDIRQS */

#ifdef CONFIG_GENERIC_HARDIRQS
/*
 * Special lockdep variants of irq disabling/enabling.
 * These should be used for locking constructs that
 * know that a particular irq context which is disabled,
 * and which is the only irq-context user of a lock,
 * that it's safe to take the lock in the irq-disabled
 * section without disabling hardirqs.
 *
 * On !CONFIG_LOCKDEP they are equivalent to the normal
 * irq disable/enable methods.
 */
static inline void disable_irq_nosync_lockdep(unsigned int irq)
{
	disable_irq_nosync(irq);
#ifdef CONFIG_LOCKDEP
	local_irq_disable();
#endif
}

static inline void disable_irq_nosync_lockdep_irqsave(unsigned int irq, unsigned long *flags)
{
	disable_irq_nosync(irq);
#ifdef CONFIG_LOCKDEP
	local_irq_save(*flags);
#endif
}

static inline void disable_irq_lockdep(unsigned int irq)
{
	disable_irq(irq);
#ifdef CONFIG_LOCKDEP
	local_irq_disable();
#endif
}

static inline void enable_irq_lockdep(unsigned int irq)
{
#ifdef CONFIG_LOCKDEP
	local_irq_enable();
#endif
	enable_irq(irq);
}

static inline void enable_irq_lockdep_irqrestore(unsigned int irq, unsigned long *flags)
{
#ifdef CONFIG_LOCKDEP
	local_irq_restore(*flags);
#endif
	enable_irq(irq);
}

/* IRQ wakeup (PM) control: */
extern int irq_set_irq_wake(unsigned int irq, unsigned int on);
<<<<<<< HEAD

#ifndef CONFIG_GENERIC_HARDIRQS_NO_COMPAT
/* Please do not use: Use the replacement functions instead */
static inline int set_irq_wake(unsigned int irq, unsigned int on)
{
	return irq_set_irq_wake(irq, on);
}
#endif
=======
>>>>>>> 8eca7a00

static inline int enable_irq_wake(unsigned int irq)
{
	return irq_set_irq_wake(irq, 1);
}

static inline int disable_irq_wake(unsigned int irq)
{
	return irq_set_irq_wake(irq, 0);
}

#else /* !CONFIG_GENERIC_HARDIRQS */
/*
 * NOTE: non-genirq architectures, if they want to support the lock
 * validator need to define the methods below in their asm/irq.h
 * files, under an #ifdef CONFIG_LOCKDEP section.
 */
#ifndef CONFIG_LOCKDEP
#  define disable_irq_nosync_lockdep(irq)	disable_irq_nosync(irq)
#  define disable_irq_nosync_lockdep_irqsave(irq, flags) \
						disable_irq_nosync(irq)
#  define disable_irq_lockdep(irq)		disable_irq(irq)
#  define enable_irq_lockdep(irq)		enable_irq(irq)
#  define enable_irq_lockdep_irqrestore(irq, flags) \
						enable_irq(irq)
# endif

static inline int enable_irq_wake(unsigned int irq)
{
	return 0;
}

static inline int disable_irq_wake(unsigned int irq)
{
	return 0;
}
#endif /* CONFIG_GENERIC_HARDIRQS */


#ifdef CONFIG_IRQ_FORCED_THREADING
extern bool force_irqthreads;
#else
#define force_irqthreads	(0)
#endif

#ifndef __ARCH_SET_SOFTIRQ_PENDING
#define set_softirq_pending(x) (local_softirq_pending() = (x))
#define or_softirq_pending(x)  (local_softirq_pending() |= (x))
#endif

/* Some architectures might implement lazy enabling/disabling of
 * interrupts. In some cases, such as stop_machine, we might want
 * to ensure that after a local_irq_disable(), interrupts have
 * really been disabled in hardware. Such architectures need to
 * implement the following hook.
 */
#ifndef hard_irq_disable
#define hard_irq_disable()	do { } while(0)
#endif

/* PLEASE, avoid to allocate new softirqs, if you need not _really_ high
   frequency threaded job scheduling. For almost all the purposes
   tasklets are more than enough. F.e. all serial device BHs et
   al. should be converted to tasklets, not to softirqs.
 */

enum
{
	HI_SOFTIRQ=0,
	TIMER_SOFTIRQ,
	NET_TX_SOFTIRQ,
	NET_RX_SOFTIRQ,
	BLOCK_SOFTIRQ,
	BLOCK_IOPOLL_SOFTIRQ,
	TASKLET_SOFTIRQ,
	SCHED_SOFTIRQ,
	HRTIMER_SOFTIRQ,
	RCU_SOFTIRQ,	/* Preferable RCU should always be the last softirq */

	NR_SOFTIRQS
};

/* map softirq index to softirq name. update 'softirq_to_name' in
 * kernel/softirq.c when adding a new softirq.
 */
extern char *softirq_to_name[NR_SOFTIRQS];

/* softirq mask and active fields moved to irq_cpustat_t in
 * asm/hardirq.h to get better cache usage.  KAO
 */

struct softirq_action
{
	void	(*action)(struct softirq_action *);
};

asmlinkage void do_softirq(void);
asmlinkage void __do_softirq(void);
extern void open_softirq(int nr, void (*action)(struct softirq_action *));
extern void softirq_init(void);
static inline void __raise_softirq_irqoff(unsigned int nr)
{
	trace_softirq_raise(nr);
	or_softirq_pending(1UL << nr);
}

extern void raise_softirq_irqoff(unsigned int nr);
extern void raise_softirq(unsigned int nr);

/* This is the worklist that queues up per-cpu softirq work.
 *
 * send_remote_sendirq() adds work to these lists, and
 * the softirq handler itself dequeues from them.  The queues
 * are protected by disabling local cpu interrupts and they must
 * only be accessed by the local cpu that they are for.
 */
DECLARE_PER_CPU(struct list_head [NR_SOFTIRQS], softirq_work_list);

DECLARE_PER_CPU(struct task_struct *, ksoftirqd);

static inline struct task_struct *this_cpu_ksoftirqd(void)
{
	return this_cpu_read(ksoftirqd);
}

/* Try to send a softirq to a remote cpu.  If this cannot be done, the
 * work will be queued to the local cpu.
 */
extern void send_remote_softirq(struct call_single_data *cp, int cpu, int softirq);

/* Like send_remote_softirq(), but the caller must disable local cpu interrupts
 * and compute the current cpu, passed in as 'this_cpu'.
 */
extern void __send_remote_softirq(struct call_single_data *cp, int cpu,
				  int this_cpu, int softirq);

/* Tasklets --- multithreaded analogue of BHs.

   Main feature differing them of generic softirqs: tasklet
   is running only on one CPU simultaneously.

   Main feature differing them of BHs: different tasklets
   may be run simultaneously on different CPUs.

   Properties:
   * If tasklet_schedule() is called, then tasklet is guaranteed
     to be executed on some cpu at least once after this.
   * If the tasklet is already scheduled, but its excecution is still not
     started, it will be executed only once.
   * If this tasklet is already running on another CPU (or schedule is called
     from tasklet itself), it is rescheduled for later.
   * Tasklet is strictly serialized wrt itself, but not
     wrt another tasklets. If client needs some intertask synchronization,
     he makes it with spinlocks.
 */

struct tasklet_struct
{
	struct tasklet_struct *next;
	unsigned long state;
	atomic_t count;
	void (*func)(unsigned long);
	unsigned long data;
};

#define DECLARE_TASKLET(name, func, data) \
struct tasklet_struct name = { NULL, 0, ATOMIC_INIT(0), func, data }

#define DECLARE_TASKLET_DISABLED(name, func, data) \
struct tasklet_struct name = { NULL, 0, ATOMIC_INIT(1), func, data }


enum
{
	TASKLET_STATE_SCHED,	/* Tasklet is scheduled for execution */
	TASKLET_STATE_RUN	/* Tasklet is running (SMP only) */
};

#ifdef CONFIG_SMP
static inline int tasklet_trylock(struct tasklet_struct *t)
{
	return !test_and_set_bit(TASKLET_STATE_RUN, &(t)->state);
}

static inline void tasklet_unlock(struct tasklet_struct *t)
{
	smp_mb__before_clear_bit(); 
	clear_bit(TASKLET_STATE_RUN, &(t)->state);
}

static inline void tasklet_unlock_wait(struct tasklet_struct *t)
{
	while (test_bit(TASKLET_STATE_RUN, &(t)->state)) { barrier(); }
}
#else
#define tasklet_trylock(t) 1
#define tasklet_unlock_wait(t) do { } while (0)
#define tasklet_unlock(t) do { } while (0)
#endif

extern void __tasklet_schedule(struct tasklet_struct *t);

static inline void tasklet_schedule(struct tasklet_struct *t)
{
	if (!test_and_set_bit(TASKLET_STATE_SCHED, &t->state))
		__tasklet_schedule(t);
}

extern void __tasklet_hi_schedule(struct tasklet_struct *t);

static inline void tasklet_hi_schedule(struct tasklet_struct *t)
{
	if (!test_and_set_bit(TASKLET_STATE_SCHED, &t->state))
		__tasklet_hi_schedule(t);
}

extern void __tasklet_hi_schedule_first(struct tasklet_struct *t);

/*
 * This version avoids touching any other tasklets. Needed for kmemcheck
 * in order not to take any page faults while enqueueing this tasklet;
 * consider VERY carefully whether you really need this or
 * tasklet_hi_schedule()...
 */
static inline void tasklet_hi_schedule_first(struct tasklet_struct *t)
{
	if (!test_and_set_bit(TASKLET_STATE_SCHED, &t->state))
		__tasklet_hi_schedule_first(t);
}


static inline void tasklet_disable_nosync(struct tasklet_struct *t)
{
	atomic_inc(&t->count);
	smp_mb__after_atomic_inc();
}

static inline void tasklet_disable(struct tasklet_struct *t)
{
	tasklet_disable_nosync(t);
	tasklet_unlock_wait(t);
	smp_mb();
}

static inline void tasklet_enable(struct tasklet_struct *t)
{
	smp_mb__before_atomic_dec();
	atomic_dec(&t->count);
}

static inline void tasklet_hi_enable(struct tasklet_struct *t)
{
	smp_mb__before_atomic_dec();
	atomic_dec(&t->count);
}

extern void tasklet_kill(struct tasklet_struct *t);
extern void tasklet_kill_immediate(struct tasklet_struct *t, unsigned int cpu);
extern void tasklet_init(struct tasklet_struct *t,
			 void (*func)(unsigned long), unsigned long data);

struct tasklet_hrtimer {
	struct hrtimer		timer;
	struct tasklet_struct	tasklet;
	enum hrtimer_restart	(*function)(struct hrtimer *);
};

extern void
tasklet_hrtimer_init(struct tasklet_hrtimer *ttimer,
		     enum hrtimer_restart (*function)(struct hrtimer *),
		     clockid_t which_clock, enum hrtimer_mode mode);

static inline
int tasklet_hrtimer_start(struct tasklet_hrtimer *ttimer, ktime_t time,
			  const enum hrtimer_mode mode)
{
	return hrtimer_start(&ttimer->timer, time, mode);
}

static inline
void tasklet_hrtimer_cancel(struct tasklet_hrtimer *ttimer)
{
	hrtimer_cancel(&ttimer->timer);
	tasklet_kill(&ttimer->tasklet);
}

/*
 * Autoprobing for irqs:
 *
 * probe_irq_on() and probe_irq_off() provide robust primitives
 * for accurate IRQ probing during kernel initialization.  They are
 * reasonably simple to use, are not "fooled" by spurious interrupts,
 * and, unlike other attempts at IRQ probing, they do not get hung on
 * stuck interrupts (such as unused PS2 mouse interfaces on ASUS boards).
 *
 * For reasonably foolproof probing, use them as follows:
 *
 * 1. clear and/or mask the device's internal interrupt.
 * 2. sti();
 * 3. irqs = probe_irq_on();      // "take over" all unassigned idle IRQs
 * 4. enable the device and cause it to trigger an interrupt.
 * 5. wait for the device to interrupt, using non-intrusive polling or a delay.
 * 6. irq = probe_irq_off(irqs);  // get IRQ number, 0=none, negative=multiple
 * 7. service the device to clear its pending interrupt.
 * 8. loop again if paranoia is required.
 *
 * probe_irq_on() returns a mask of allocated irq's.
 *
 * probe_irq_off() takes the mask as a parameter,
 * and returns the irq number which occurred,
 * or zero if none occurred, or a negative irq number
 * if more than one irq occurred.
 */

#if defined(CONFIG_GENERIC_HARDIRQS) && !defined(CONFIG_GENERIC_IRQ_PROBE) 
static inline unsigned long probe_irq_on(void)
{
	return 0;
}
static inline int probe_irq_off(unsigned long val)
{
	return 0;
}
static inline unsigned int probe_irq_mask(unsigned long val)
{
	return 0;
}
#else
extern unsigned long probe_irq_on(void);	/* returns 0 on failure */
extern int probe_irq_off(unsigned long);	/* returns 0 or negative on failure */
extern unsigned int probe_irq_mask(unsigned long);	/* returns mask of ISA interrupts */
#endif

#ifdef CONFIG_PROC_FS
/* Initialize /proc/irq/ */
extern void init_irq_proc(void);
#else
static inline void init_irq_proc(void)
{
}
#endif

struct seq_file;
int show_interrupts(struct seq_file *p, void *v);
int arch_show_interrupts(struct seq_file *p, int prec);

extern int early_irq_init(void);
extern int arch_probe_nr_irqs(void);
extern int arch_early_irq_init(void);

#endif<|MERGE_RESOLUTION|>--- conflicted
+++ resolved
@@ -337,17 +337,6 @@
 
 /* IRQ wakeup (PM) control: */
 extern int irq_set_irq_wake(unsigned int irq, unsigned int on);
-<<<<<<< HEAD
-
-#ifndef CONFIG_GENERIC_HARDIRQS_NO_COMPAT
-/* Please do not use: Use the replacement functions instead */
-static inline int set_irq_wake(unsigned int irq, unsigned int on)
-{
-	return irq_set_irq_wake(irq, on);
-}
-#endif
-=======
->>>>>>> 8eca7a00
 
 static inline int enable_irq_wake(unsigned int irq)
 {
