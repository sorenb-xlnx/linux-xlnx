/* interrupt.h */
#ifndef _LINUX_INTERRUPT_H
#define _LINUX_INTERRUPT_H

#include <linux/kernel.h>
#include <linux/linkage.h>
#include <linux/bitops.h>
#include <linux/preempt.h>
#include <linux/cpumask.h>
#include <linux/irqreturn.h>
#include <linux/hardirq.h>
#include <linux/sched.h>
#include <linux/irqflags.h>
#include <linux/smp.h>
#include <linux/percpu.h>
#include <asm/atomic.h>
#include <asm/ptrace.h>
#include <asm/system.h>

/*
 * These correspond to the IORESOURCE_IRQ_* defines in
 * linux/ioport.h to select the interrupt line behaviour.  When
 * requesting an interrupt without specifying a IRQF_TRIGGER, the
 * setting should be assumed to be "as already configured", which
 * may be as per machine or firmware initialisation.
 */
#define IRQF_TRIGGER_NONE	0x00000000
#define IRQF_TRIGGER_RISING	0x00000001
#define IRQF_TRIGGER_FALLING	0x00000002
#define IRQF_TRIGGER_HIGH	0x00000004
#define IRQF_TRIGGER_LOW	0x00000008
#define IRQF_TRIGGER_MASK	(IRQF_TRIGGER_HIGH | IRQF_TRIGGER_LOW | \
				 IRQF_TRIGGER_RISING | IRQF_TRIGGER_FALLING)
#define IRQF_TRIGGER_PROBE	0x00000010

/*
 * These flags used only by the kernel as part of the
 * irq handling routines.
 *
 * IRQF_DISABLED - keep irqs disabled when calling the action handler
 * IRQF_SAMPLE_RANDOM - irq is used to feed the random generator
 * IRQF_SHARED - allow sharing the irq among several devices
 * IRQF_PROBE_SHARED - set by callers when they expect sharing mismatches to occur
 * IRQF_TIMER - Flag to mark this interrupt as timer interrupt
 * IRQF_PERCPU - Interrupt is per cpu
 * IRQF_NOBALANCING - Flag to exclude this interrupt from irq balancing
 * IRQF_IRQPOLL - Interrupt is used for polling (only the interrupt that is
 *                registered first in an shared interrupt is considered for
 *                performance reasons)
 */
#define IRQF_DISABLED		0x00000020
#define IRQF_SAMPLE_RANDOM	0x00000040
#define IRQF_SHARED		0x00000080
#define IRQF_PROBE_SHARED	0x00000100
#define IRQF_TIMER		0x00000200
#define IRQF_PERCPU		0x00000400
#define IRQF_NOBALANCING	0x00000800
#define IRQF_IRQPOLL		0x00001000

typedef irqreturn_t (*irq_handler_t)(int, void *);

struct irqaction {
	irq_handler_t handler;
	unsigned long flags;
	cpumask_t mask;
	const char *name;
	void *dev_id;
	struct irqaction *next;
	int irq;
	struct proc_dir_entry *dir;
};

extern irqreturn_t no_action(int cpl, void *dev_id);
extern int __must_check request_irq(unsigned int, irq_handler_t handler,
		       unsigned long, const char *, void *);
extern void free_irq(unsigned int, void *);

struct device;

extern int __must_check devm_request_irq(struct device *dev, unsigned int irq,
			    irq_handler_t handler, unsigned long irqflags,
			    const char *devname, void *dev_id);
extern void devm_free_irq(struct device *dev, unsigned int irq, void *dev_id);

/*
 * On lockdep we dont want to enable hardirqs in hardirq
 * context. Use local_irq_enable_in_hardirq() to annotate
 * kernel code that has to do this nevertheless (pretty much
 * the only valid case is for old/broken hardware that is
 * insanely slow).
 *
 * NOTE: in theory this might break fragile code that relies
 * on hardirq delivery - in practice we dont seem to have such
 * places left. So the only effect should be slightly increased
 * irqs-off latencies.
 */
#ifdef CONFIG_LOCKDEP
# define local_irq_enable_in_hardirq()	do { } while (0)
#else
# define local_irq_enable_in_hardirq()	local_irq_enable()
#endif

extern void disable_irq_nosync(unsigned int irq);
extern void disable_irq(unsigned int irq);
extern void enable_irq(unsigned int irq);

#if defined(CONFIG_SMP) && defined(CONFIG_GENERIC_HARDIRQS)

extern cpumask_t irq_default_affinity;

extern int irq_set_affinity(unsigned int irq, cpumask_t cpumask);
extern int irq_can_set_affinity(unsigned int irq);
extern int irq_select_affinity(unsigned int irq);

#else /* CONFIG_SMP */

static inline int irq_set_affinity(unsigned int irq, cpumask_t cpumask)
{
	return -EINVAL;
}

static inline int irq_can_set_affinity(unsigned int irq)
{
	return 0;
}

static inline int irq_select_affinity(unsigned int irq)  { return 0; }

#endif /* CONFIG_SMP && CONFIG_GENERIC_HARDIRQS */

#ifdef CONFIG_GENERIC_HARDIRQS
/*
 * Special lockdep variants of irq disabling/enabling.
 * These should be used for locking constructs that
 * know that a particular irq context which is disabled,
 * and which is the only irq-context user of a lock,
 * that it's safe to take the lock in the irq-disabled
 * section without disabling hardirqs.
 *
 * On !CONFIG_LOCKDEP they are equivalent to the normal
 * irq disable/enable methods.
 */
static inline void disable_irq_nosync_lockdep(unsigned int irq)
{
	disable_irq_nosync(irq);
#ifdef CONFIG_LOCKDEP
	local_irq_disable();
#endif
}

static inline void disable_irq_nosync_lockdep_irqsave(unsigned int irq, unsigned long *flags)
{
	disable_irq_nosync(irq);
#ifdef CONFIG_LOCKDEP
	local_irq_save(*flags);
#endif
}

static inline void disable_irq_lockdep(unsigned int irq)
{
	disable_irq(irq);
#ifdef CONFIG_LOCKDEP
	local_irq_disable();
#endif
}

static inline void enable_irq_lockdep(unsigned int irq)
{
#ifdef CONFIG_LOCKDEP
	local_irq_enable();
#endif
	enable_irq(irq);
}

static inline void enable_irq_lockdep_irqrestore(unsigned int irq, unsigned long *flags)
{
#ifdef CONFIG_LOCKDEP
	local_irq_restore(*flags);
#endif
	enable_irq(irq);
}

/* IRQ wakeup (PM) control: */
extern int set_irq_wake(unsigned int irq, unsigned int on);

static inline int enable_irq_wake(unsigned int irq)
{
	return set_irq_wake(irq, 1);
}

static inline int disable_irq_wake(unsigned int irq)
{
	return set_irq_wake(irq, 0);
}

#else /* !CONFIG_GENERIC_HARDIRQS */
/*
 * NOTE: non-genirq architectures, if they want to support the lock
 * validator need to define the methods below in their asm/irq.h
 * files, under an #ifdef CONFIG_LOCKDEP section.
 */
#ifndef CONFIG_LOCKDEP
#  define disable_irq_nosync_lockdep(irq)	disable_irq_nosync(irq)
#  define disable_irq_nosync_lockdep_irqsave(irq, flags) \
						disable_irq_nosync(irq)
#  define disable_irq_lockdep(irq)		disable_irq(irq)
#  define enable_irq_lockdep(irq)		enable_irq(irq)
#  define enable_irq_lockdep_irqrestore(irq, flags) \
						enable_irq(irq)
# endif

static inline int enable_irq_wake(unsigned int irq)
{
	return 0;
}

static inline int disable_irq_wake(unsigned int irq)
{
	return 0;
}
#endif /* CONFIG_GENERIC_HARDIRQS */

#ifndef __ARCH_SET_SOFTIRQ_PENDING
#define set_softirq_pending(x) (local_softirq_pending() = (x))
#define or_softirq_pending(x)  (local_softirq_pending() |= (x))
#endif

/* Some architectures might implement lazy enabling/disabling of
 * interrupts. In some cases, such as stop_machine, we might want
 * to ensure that after a local_irq_disable(), interrupts have
 * really been disabled in hardware. Such architectures need to
 * implement the following hook.
 */
#ifndef hard_irq_disable
#define hard_irq_disable()	do { } while(0)
#endif

/* PLEASE, avoid to allocate new softirqs, if you need not _really_ high
   frequency threaded job scheduling. For almost all the purposes
   tasklets are more than enough. F.e. all serial device BHs et
   al. should be converted to tasklets, not to softirqs.
 */

enum
{
	HI_SOFTIRQ=0,
	TIMER_SOFTIRQ,
	NET_TX_SOFTIRQ,
	NET_RX_SOFTIRQ,
	BLOCK_SOFTIRQ,
	TASKLET_SOFTIRQ,
	SCHED_SOFTIRQ,
#ifdef CONFIG_HIGH_RES_TIMERS
	HRTIMER_SOFTIRQ,
#endif
	RCU_SOFTIRQ, 	/* Preferable RCU should always be the last softirq */
<<<<<<< HEAD

	NR_SOFTIRQS
=======
	NR_SOFTIRQ
>>>>>>> 652dfc4a
};

/* softirq mask and active fields moved to irq_cpustat_t in
 * asm/hardirq.h to get better cache usage.  KAO
 */

struct softirq_action
{
	void	(*action)(struct softirq_action *);
};

asmlinkage void do_softirq(void);
asmlinkage void __do_softirq(void);
extern void open_softirq(int nr, void (*action)(struct softirq_action *));
extern void softirq_init(void);
#define __raise_softirq_irqoff(nr) do { or_softirq_pending(1UL << (nr)); } while (0)
extern void raise_softirq_irqoff(unsigned int nr);
extern void raise_softirq(unsigned int nr);

/* This is the worklist that queues up per-cpu softirq work.
 *
 * send_remote_sendirq() adds work to these lists, and
 * the softirq handler itself dequeues from them.  The queues
 * are protected by disabling local cpu interrupts and they must
 * only be accessed by the local cpu that they are for.
 */
DECLARE_PER_CPU(struct list_head [NR_SOFTIRQ], softirq_work_list);

/* Try to send a softirq to a remote cpu.  If this cannot be done, the
 * work will be queued to the local cpu.
 */
extern void send_remote_softirq(struct call_single_data *cp, int cpu, int softirq);

/* Like send_remote_softirq(), but the caller must disable local cpu interrupts
 * and compute the current cpu, passed in as 'this_cpu'.
 */
extern void __send_remote_softirq(struct call_single_data *cp, int cpu,
				  int this_cpu, int softirq);

/* Tasklets --- multithreaded analogue of BHs.

   Main feature differing them of generic softirqs: tasklet
   is running only on one CPU simultaneously.

   Main feature differing them of BHs: different tasklets
   may be run simultaneously on different CPUs.

   Properties:
   * If tasklet_schedule() is called, then tasklet is guaranteed
     to be executed on some cpu at least once after this.
   * If the tasklet is already scheduled, but its excecution is still not
     started, it will be executed only once.
   * If this tasklet is already running on another CPU (or schedule is called
     from tasklet itself), it is rescheduled for later.
   * Tasklet is strictly serialized wrt itself, but not
     wrt another tasklets. If client needs some intertask synchronization,
     he makes it with spinlocks.
 */

struct tasklet_struct
{
	struct tasklet_struct *next;
	unsigned long state;
	atomic_t count;
	void (*func)(unsigned long);
	unsigned long data;
};

#define DECLARE_TASKLET(name, func, data) \
struct tasklet_struct name = { NULL, 0, ATOMIC_INIT(0), func, data }

#define DECLARE_TASKLET_DISABLED(name, func, data) \
struct tasklet_struct name = { NULL, 0, ATOMIC_INIT(1), func, data }


enum
{
	TASKLET_STATE_SCHED,	/* Tasklet is scheduled for execution */
	TASKLET_STATE_RUN	/* Tasklet is running (SMP only) */
};

#ifdef CONFIG_SMP
static inline int tasklet_trylock(struct tasklet_struct *t)
{
	return !test_and_set_bit(TASKLET_STATE_RUN, &(t)->state);
}

static inline void tasklet_unlock(struct tasklet_struct *t)
{
	smp_mb__before_clear_bit(); 
	clear_bit(TASKLET_STATE_RUN, &(t)->state);
}

static inline void tasklet_unlock_wait(struct tasklet_struct *t)
{
	while (test_bit(TASKLET_STATE_RUN, &(t)->state)) { barrier(); }
}
#else
#define tasklet_trylock(t) 1
#define tasklet_unlock_wait(t) do { } while (0)
#define tasklet_unlock(t) do { } while (0)
#endif

extern void __tasklet_schedule(struct tasklet_struct *t);

static inline void tasklet_schedule(struct tasklet_struct *t)
{
	if (!test_and_set_bit(TASKLET_STATE_SCHED, &t->state))
		__tasklet_schedule(t);
}

extern void __tasklet_hi_schedule(struct tasklet_struct *t);

static inline void tasklet_hi_schedule(struct tasklet_struct *t)
{
	if (!test_and_set_bit(TASKLET_STATE_SCHED, &t->state))
		__tasklet_hi_schedule(t);
}


static inline void tasklet_disable_nosync(struct tasklet_struct *t)
{
	atomic_inc(&t->count);
	smp_mb__after_atomic_inc();
}

static inline void tasklet_disable(struct tasklet_struct *t)
{
	tasklet_disable_nosync(t);
	tasklet_unlock_wait(t);
	smp_mb();
}

static inline void tasklet_enable(struct tasklet_struct *t)
{
	smp_mb__before_atomic_dec();
	atomic_dec(&t->count);
}

static inline void tasklet_hi_enable(struct tasklet_struct *t)
{
	smp_mb__before_atomic_dec();
	atomic_dec(&t->count);
}

extern void tasklet_kill(struct tasklet_struct *t);
extern void tasklet_kill_immediate(struct tasklet_struct *t, unsigned int cpu);
extern void tasklet_init(struct tasklet_struct *t,
			 void (*func)(unsigned long), unsigned long data);

/*
 * Autoprobing for irqs:
 *
 * probe_irq_on() and probe_irq_off() provide robust primitives
 * for accurate IRQ probing during kernel initialization.  They are
 * reasonably simple to use, are not "fooled" by spurious interrupts,
 * and, unlike other attempts at IRQ probing, they do not get hung on
 * stuck interrupts (such as unused PS2 mouse interfaces on ASUS boards).
 *
 * For reasonably foolproof probing, use them as follows:
 *
 * 1. clear and/or mask the device's internal interrupt.
 * 2. sti();
 * 3. irqs = probe_irq_on();      // "take over" all unassigned idle IRQs
 * 4. enable the device and cause it to trigger an interrupt.
 * 5. wait for the device to interrupt, using non-intrusive polling or a delay.
 * 6. irq = probe_irq_off(irqs);  // get IRQ number, 0=none, negative=multiple
 * 7. service the device to clear its pending interrupt.
 * 8. loop again if paranoia is required.
 *
 * probe_irq_on() returns a mask of allocated irq's.
 *
 * probe_irq_off() takes the mask as a parameter,
 * and returns the irq number which occurred,
 * or zero if none occurred, or a negative irq number
 * if more than one irq occurred.
 */

#if defined(CONFIG_GENERIC_HARDIRQS) && !defined(CONFIG_GENERIC_IRQ_PROBE) 
static inline unsigned long probe_irq_on(void)
{
	return 0;
}
static inline int probe_irq_off(unsigned long val)
{
	return 0;
}
static inline unsigned int probe_irq_mask(unsigned long val)
{
	return 0;
}
#else
extern unsigned long probe_irq_on(void);	/* returns 0 on failure */
extern int probe_irq_off(unsigned long);	/* returns 0 or negative on failure */
extern unsigned int probe_irq_mask(unsigned long);	/* returns mask of ISA interrupts */
#endif

#ifdef CONFIG_PROC_FS
/* Initialize /proc/irq/ */
extern void init_irq_proc(void);
#else
static inline void init_irq_proc(void)
{
}
#endif

int show_interrupts(struct seq_file *p, void *v);

#endif<|MERGE_RESOLUTION|>--- conflicted
+++ resolved
@@ -254,12 +254,7 @@
 	HRTIMER_SOFTIRQ,
 #endif
 	RCU_SOFTIRQ, 	/* Preferable RCU should always be the last softirq */
-<<<<<<< HEAD
-
-	NR_SOFTIRQS
-=======
 	NR_SOFTIRQ
->>>>>>> 652dfc4a
 };
 
 /* softirq mask and active fields moved to irq_cpustat_t in
