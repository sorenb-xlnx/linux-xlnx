/* interrupt.h */
#ifndef _LINUX_INTERRUPT_H
#define _LINUX_INTERRUPT_H

#include <linux/kernel.h>
#include <linux/linkage.h>
#include <linux/bitops.h>
#include <linux/preempt.h>
#include <linux/cpumask.h>
#include <linux/irqreturn.h>
#include <linux/irqnr.h>
#include <linux/hardirq.h>
#include <linux/irqflags.h>
#include <linux/smp.h>
#include <linux/percpu.h>
#include <linux/hrtimer.h>

#include <asm/atomic.h>
#include <asm/ptrace.h>
#include <asm/system.h>
#include <trace/events/irq.h>

/*
 * These correspond to the IORESOURCE_IRQ_* defines in
 * linux/ioport.h to select the interrupt line behaviour.  When
 * requesting an interrupt without specifying a IRQF_TRIGGER, the
 * setting should be assumed to be "as already configured", which
 * may be as per machine or firmware initialisation.
 */
#define IRQF_TRIGGER_NONE	0x00000000
#define IRQF_TRIGGER_RISING	0x00000001
#define IRQF_TRIGGER_FALLING	0x00000002
#define IRQF_TRIGGER_HIGH	0x00000004
#define IRQF_TRIGGER_LOW	0x00000008
#define IRQF_TRIGGER_MASK	(IRQF_TRIGGER_HIGH | IRQF_TRIGGER_LOW | \
				 IRQF_TRIGGER_RISING | IRQF_TRIGGER_FALLING)
#define IRQF_TRIGGER_PROBE	0x00000010

/*
 * These flags used only by the kernel as part of the
 * irq handling routines.
 *
 * IRQF_DISABLED - keep irqs disabled when calling the action handler.
 *                 DEPRECATED. This flag is a NOOP and scheduled to be removed
 * IRQF_SAMPLE_RANDOM - irq is used to feed the random generator
 * IRQF_SHARED - allow sharing the irq among several devices
 * IRQF_PROBE_SHARED - set by callers when they expect sharing mismatches to occur
 * IRQF_TIMER - Flag to mark this interrupt as timer interrupt
 * IRQF_PERCPU - Interrupt is per cpu
 * IRQF_NOBALANCING - Flag to exclude this interrupt from irq balancing
 * IRQF_IRQPOLL - Interrupt is used for polling (only the interrupt that is
 *                registered first in an shared interrupt is considered for
 *                performance reasons)
 * IRQF_ONESHOT - Interrupt is not reenabled after the hardirq handler finished.
 *                Used by threaded interrupts which need to keep the
 *                irq line disabled until the threaded handler has been run.
 * IRQF_NO_SUSPEND - Do not disable this IRQ during suspend
 *
 */
#define IRQF_DISABLED		0x00000020
#define IRQF_SAMPLE_RANDOM	0x00000040
#define IRQF_SHARED		0x00000080
#define IRQF_PROBE_SHARED	0x00000100
#define __IRQF_TIMER		0x00000200
#define IRQF_PERCPU		0x00000400
#define IRQF_NOBALANCING	0x00000800
#define IRQF_IRQPOLL		0x00001000
#define IRQF_ONESHOT		0x00002000
#define IRQF_NO_SUSPEND		0x00004000

#define IRQF_TIMER		(__IRQF_TIMER | IRQF_NO_SUSPEND)

/*
 * Bits used by threaded handlers:
 * IRQTF_RUNTHREAD - signals that the interrupt handler thread should run
 * IRQTF_DIED      - handler thread died
 * IRQTF_WARNED    - warning "IRQ_WAKE_THREAD w/o thread_fn" has been printed
 * IRQTF_AFFINITY  - irq thread is requested to adjust affinity
 */
enum {
	IRQTF_RUNTHREAD,
	IRQTF_DIED,
	IRQTF_WARNED,
	IRQTF_AFFINITY,
};

/*
 * These values can be returned by request_any_context_irq() and
 * describe the context the interrupt will be run in.
 *
 * IRQC_IS_HARDIRQ - interrupt runs in hardirq context
 * IRQC_IS_NESTED - interrupt runs in a nested threaded context
 */
enum {
	IRQC_IS_HARDIRQ	= 0,
	IRQC_IS_NESTED,
};

typedef irqreturn_t (*irq_handler_t)(int, void *);

/**
 * struct irqaction - per interrupt action descriptor
 * @handler:	interrupt handler function
 * @flags:	flags (see IRQF_* above)
 * @name:	name of the device
 * @dev_id:	cookie to identify the device
 * @next:	pointer to the next irqaction for shared interrupts
 * @irq:	interrupt number
 * @dir:	pointer to the proc/irq/NN/name entry
 * @thread_fn:	interupt handler function for threaded interrupts
 * @thread:	thread pointer for threaded interrupts
 * @thread_flags:	flags related to @thread
 */
struct irqaction {
	irq_handler_t handler;
	unsigned long flags;
	const char *name;
	void *dev_id;
	struct irqaction *next;
	int irq;
	struct proc_dir_entry *dir;
	irq_handler_t thread_fn;
	struct task_struct *thread;
	unsigned long thread_flags;
};

extern irqreturn_t no_action(int cpl, void *dev_id);

#ifdef CONFIG_GENERIC_HARDIRQS
extern int __must_check
request_threaded_irq(unsigned int irq, irq_handler_t handler,
		     irq_handler_t thread_fn,
		     unsigned long flags, const char *name, void *dev);

static inline int __must_check
request_irq(unsigned int irq, irq_handler_t handler, unsigned long flags,
	    const char *name, void *dev)
{
	return request_threaded_irq(irq, handler, NULL, flags, name, dev);
}

extern int __must_check
request_any_context_irq(unsigned int irq, irq_handler_t handler,
			unsigned long flags, const char *name, void *dev_id);

extern void exit_irq_thread(void);
#else

extern int __must_check
request_irq(unsigned int irq, irq_handler_t handler, unsigned long flags,
	    const char *name, void *dev);

/*
 * Special function to avoid ifdeffery in kernel/irq/devres.c which
 * gets magically built by GENERIC_HARDIRQS=n architectures (sparc,
 * m68k). I really love these $@%#!* obvious Makefile references:
 * ../../../kernel/irq/devres.o
 */
static inline int __must_check
request_threaded_irq(unsigned int irq, irq_handler_t handler,
		     irq_handler_t thread_fn,
		     unsigned long flags, const char *name, void *dev)
{
	return request_irq(irq, handler, flags, name, dev);
}

static inline int __must_check
request_any_context_irq(unsigned int irq, irq_handler_t handler,
			unsigned long flags, const char *name, void *dev_id)
{
	return request_irq(irq, handler, flags, name, dev_id);
}

static inline void exit_irq_thread(void) { }
#endif

extern void free_irq(unsigned int, void *);

struct device;

extern int __must_check
devm_request_threaded_irq(struct device *dev, unsigned int irq,
			  irq_handler_t handler, irq_handler_t thread_fn,
			  unsigned long irqflags, const char *devname,
			  void *dev_id);

static inline int __must_check
devm_request_irq(struct device *dev, unsigned int irq, irq_handler_t handler,
		 unsigned long irqflags, const char *devname, void *dev_id)
{
	return devm_request_threaded_irq(dev, irq, handler, NULL, irqflags,
					 devname, dev_id);
}

extern void devm_free_irq(struct device *dev, unsigned int irq, void *dev_id);

/*
 * On lockdep we dont want to enable hardirqs in hardirq
 * context. Use local_irq_enable_in_hardirq() to annotate
 * kernel code that has to do this nevertheless (pretty much
 * the only valid case is for old/broken hardware that is
 * insanely slow).
 *
 * NOTE: in theory this might break fragile code that relies
 * on hardirq delivery - in practice we dont seem to have such
 * places left. So the only effect should be slightly increased
 * irqs-off latencies.
 */
#ifdef CONFIG_LOCKDEP
# define local_irq_enable_in_hardirq()	do { } while (0)
#else
# define local_irq_enable_in_hardirq()	local_irq_enable()
#endif

extern void disable_irq_nosync(unsigned int irq);
extern void disable_irq(unsigned int irq);
extern void enable_irq(unsigned int irq);

/* The following three functions are for the core kernel use only. */
#ifdef CONFIG_GENERIC_HARDIRQS
extern void suspend_device_irqs(void);
extern void resume_device_irqs(void);
#ifdef CONFIG_PM_SLEEP
extern int check_wakeup_irqs(void);
#else
static inline int check_wakeup_irqs(void) { return 0; }
#endif
#else
static inline void suspend_device_irqs(void) { };
static inline void resume_device_irqs(void) { };
static inline int check_wakeup_irqs(void) { return 0; }
#endif

#if defined(CONFIG_SMP) && defined(CONFIG_GENERIC_HARDIRQS)

extern cpumask_var_t irq_default_affinity;

extern int irq_set_affinity(unsigned int irq, const struct cpumask *cpumask);
extern int irq_can_set_affinity(unsigned int irq);
extern int irq_select_affinity(unsigned int irq);

extern int irq_set_affinity_hint(unsigned int irq, const struct cpumask *m);
#else /* CONFIG_SMP */

static inline int irq_set_affinity(unsigned int irq, const struct cpumask *m)
{
	return -EINVAL;
}

static inline int irq_can_set_affinity(unsigned int irq)
{
	return 0;
}

static inline int irq_select_affinity(unsigned int irq)  { return 0; }

static inline int irq_set_affinity_hint(unsigned int irq,
                                        const struct cpumask *m)
{
	return -EINVAL;
}
#endif /* CONFIG_SMP && CONFIG_GENERIC_HARDIRQS */

#ifdef CONFIG_GENERIC_HARDIRQS
/*
 * Special lockdep variants of irq disabling/enabling.
 * These should be used for locking constructs that
 * know that a particular irq context which is disabled,
 * and which is the only irq-context user of a lock,
 * that it's safe to take the lock in the irq-disabled
 * section without disabling hardirqs.
 *
 * On !CONFIG_LOCKDEP they are equivalent to the normal
 * irq disable/enable methods.
 */
static inline void disable_irq_nosync_lockdep(unsigned int irq)
{
	disable_irq_nosync(irq);
#ifdef CONFIG_LOCKDEP
	local_irq_disable();
#endif
}

static inline void disable_irq_nosync_lockdep_irqsave(unsigned int irq, unsigned long *flags)
{
	disable_irq_nosync(irq);
#ifdef CONFIG_LOCKDEP
	local_irq_save(*flags);
#endif
}

static inline void disable_irq_lockdep(unsigned int irq)
{
	disable_irq(irq);
#ifdef CONFIG_LOCKDEP
	local_irq_disable();
#endif
}

static inline void enable_irq_lockdep(unsigned int irq)
{
#ifdef CONFIG_LOCKDEP
	local_irq_enable();
#endif
	enable_irq(irq);
}

static inline void enable_irq_lockdep_irqrestore(unsigned int irq, unsigned long *flags)
{
#ifdef CONFIG_LOCKDEP
	local_irq_restore(*flags);
#endif
	enable_irq(irq);
}

/* IRQ wakeup (PM) control: */
extern int set_irq_wake(unsigned int irq, unsigned int on);

static inline int enable_irq_wake(unsigned int irq)
{
	return set_irq_wake(irq, 1);
}

static inline int disable_irq_wake(unsigned int irq)
{
	return set_irq_wake(irq, 0);
}

#else /* !CONFIG_GENERIC_HARDIRQS */
/*
 * NOTE: non-genirq architectures, if they want to support the lock
 * validator need to define the methods below in their asm/irq.h
 * files, under an #ifdef CONFIG_LOCKDEP section.
 */
#ifndef CONFIG_LOCKDEP
#  define disable_irq_nosync_lockdep(irq)	disable_irq_nosync(irq)
#  define disable_irq_nosync_lockdep_irqsave(irq, flags) \
						disable_irq_nosync(irq)
#  define disable_irq_lockdep(irq)		disable_irq(irq)
#  define enable_irq_lockdep(irq)		enable_irq(irq)
#  define enable_irq_lockdep_irqrestore(irq, flags) \
						enable_irq(irq)
# endif

static inline int enable_irq_wake(unsigned int irq)
{
	return 0;
}

static inline int disable_irq_wake(unsigned int irq)
{
	return 0;
}
#endif /* CONFIG_GENERIC_HARDIRQS */

#ifndef __ARCH_SET_SOFTIRQ_PENDING
#define set_softirq_pending(x) (local_softirq_pending() = (x))
#define or_softirq_pending(x)  (local_softirq_pending() |= (x))
#endif

/* Some architectures might implement lazy enabling/disabling of
 * interrupts. In some cases, such as stop_machine, we might want
 * to ensure that after a local_irq_disable(), interrupts have
 * really been disabled in hardware. Such architectures need to
 * implement the following hook.
 */
#ifndef hard_irq_disable
#define hard_irq_disable()	do { } while(0)
#endif

/* PLEASE, avoid to allocate new softirqs, if you need not _really_ high
   frequency threaded job scheduling. For almost all the purposes
   tasklets are more than enough. F.e. all serial device BHs et
   al. should be converted to tasklets, not to softirqs.
 */

enum
{
	HI_SOFTIRQ=0,
	TIMER_SOFTIRQ,
	NET_TX_SOFTIRQ,
	NET_RX_SOFTIRQ,
	BLOCK_SOFTIRQ,
	BLOCK_IOPOLL_SOFTIRQ,
	TASKLET_SOFTIRQ,
	SCHED_SOFTIRQ,
	HRTIMER_SOFTIRQ,
	RCU_SOFTIRQ,	/* Preferable RCU should always be the last softirq */

	NR_SOFTIRQS
};

/* map softirq index to softirq name. update 'softirq_to_name' in
 * kernel/softirq.c when adding a new softirq.
 */
extern char *softirq_to_name[NR_SOFTIRQS];

/* softirq mask and active fields moved to irq_cpustat_t in
 * asm/hardirq.h to get better cache usage.  KAO
 */

struct softirq_action
{
	void	(*action)(struct softirq_action *);
};

asmlinkage void do_softirq(void);
asmlinkage void __do_softirq(void);
extern void open_softirq(int nr, void (*action)(struct softirq_action *));
extern void softirq_init(void);
static inline void __raise_softirq_irqoff(unsigned int nr)
{
<<<<<<< HEAD
	trace_softirq_raise((struct softirq_action *)(unsigned long)nr, NULL);
=======
	trace_softirq_raise(nr);
>>>>>>> d89d43a3
	or_softirq_pending(1UL << nr);
}

extern void raise_softirq_irqoff(unsigned int nr);
extern void raise_softirq(unsigned int nr);

/* This is the worklist that queues up per-cpu softirq work.
 *
 * send_remote_sendirq() adds work to these lists, and
 * the softirq handler itself dequeues from them.  The queues
 * are protected by disabling local cpu interrupts and they must
 * only be accessed by the local cpu that they are for.
 */
DECLARE_PER_CPU(struct list_head [NR_SOFTIRQS], softirq_work_list);

/* Try to send a softirq to a remote cpu.  If this cannot be done, the
 * work will be queued to the local cpu.
 */
extern void send_remote_softirq(struct call_single_data *cp, int cpu, int softirq);

/* Like send_remote_softirq(), but the caller must disable local cpu interrupts
 * and compute the current cpu, passed in as 'this_cpu'.
 */
extern void __send_remote_softirq(struct call_single_data *cp, int cpu,
				  int this_cpu, int softirq);

/* Tasklets --- multithreaded analogue of BHs.

   Main feature differing them of generic softirqs: tasklet
   is running only on one CPU simultaneously.

   Main feature differing them of BHs: different tasklets
   may be run simultaneously on different CPUs.

   Properties:
   * If tasklet_schedule() is called, then tasklet is guaranteed
     to be executed on some cpu at least once after this.
   * If the tasklet is already scheduled, but its excecution is still not
     started, it will be executed only once.
   * If this tasklet is already running on another CPU (or schedule is called
     from tasklet itself), it is rescheduled for later.
   * Tasklet is strictly serialized wrt itself, but not
     wrt another tasklets. If client needs some intertask synchronization,
     he makes it with spinlocks.
 */

struct tasklet_struct
{
	struct tasklet_struct *next;
	unsigned long state;
	atomic_t count;
	void (*func)(unsigned long);
	unsigned long data;
};

#define DECLARE_TASKLET(name, func, data) \
struct tasklet_struct name = { NULL, 0, ATOMIC_INIT(0), func, data }

#define DECLARE_TASKLET_DISABLED(name, func, data) \
struct tasklet_struct name = { NULL, 0, ATOMIC_INIT(1), func, data }


enum
{
	TASKLET_STATE_SCHED,	/* Tasklet is scheduled for execution */
	TASKLET_STATE_RUN	/* Tasklet is running (SMP only) */
};

#ifdef CONFIG_SMP
static inline int tasklet_trylock(struct tasklet_struct *t)
{
	return !test_and_set_bit(TASKLET_STATE_RUN, &(t)->state);
}

static inline void tasklet_unlock(struct tasklet_struct *t)
{
	smp_mb__before_clear_bit(); 
	clear_bit(TASKLET_STATE_RUN, &(t)->state);
}

static inline void tasklet_unlock_wait(struct tasklet_struct *t)
{
	while (test_bit(TASKLET_STATE_RUN, &(t)->state)) { barrier(); }
}
#else
#define tasklet_trylock(t) 1
#define tasklet_unlock_wait(t) do { } while (0)
#define tasklet_unlock(t) do { } while (0)
#endif

extern void __tasklet_schedule(struct tasklet_struct *t);

static inline void tasklet_schedule(struct tasklet_struct *t)
{
	if (!test_and_set_bit(TASKLET_STATE_SCHED, &t->state))
		__tasklet_schedule(t);
}

extern void __tasklet_hi_schedule(struct tasklet_struct *t);

static inline void tasklet_hi_schedule(struct tasklet_struct *t)
{
	if (!test_and_set_bit(TASKLET_STATE_SCHED, &t->state))
		__tasklet_hi_schedule(t);
}

extern void __tasklet_hi_schedule_first(struct tasklet_struct *t);

/*
 * This version avoids touching any other tasklets. Needed for kmemcheck
 * in order not to take any page faults while enqueueing this tasklet;
 * consider VERY carefully whether you really need this or
 * tasklet_hi_schedule()...
 */
static inline void tasklet_hi_schedule_first(struct tasklet_struct *t)
{
	if (!test_and_set_bit(TASKLET_STATE_SCHED, &t->state))
		__tasklet_hi_schedule_first(t);
}


static inline void tasklet_disable_nosync(struct tasklet_struct *t)
{
	atomic_inc(&t->count);
	smp_mb__after_atomic_inc();
}

static inline void tasklet_disable(struct tasklet_struct *t)
{
	tasklet_disable_nosync(t);
	tasklet_unlock_wait(t);
	smp_mb();
}

static inline void tasklet_enable(struct tasklet_struct *t)
{
	smp_mb__before_atomic_dec();
	atomic_dec(&t->count);
}

static inline void tasklet_hi_enable(struct tasklet_struct *t)
{
	smp_mb__before_atomic_dec();
	atomic_dec(&t->count);
}

extern void tasklet_kill(struct tasklet_struct *t);
extern void tasklet_kill_immediate(struct tasklet_struct *t, unsigned int cpu);
extern void tasklet_init(struct tasklet_struct *t,
			 void (*func)(unsigned long), unsigned long data);

struct tasklet_hrtimer {
	struct hrtimer		timer;
	struct tasklet_struct	tasklet;
	enum hrtimer_restart	(*function)(struct hrtimer *);
};

extern void
tasklet_hrtimer_init(struct tasklet_hrtimer *ttimer,
		     enum hrtimer_restart (*function)(struct hrtimer *),
		     clockid_t which_clock, enum hrtimer_mode mode);

static inline
int tasklet_hrtimer_start(struct tasklet_hrtimer *ttimer, ktime_t time,
			  const enum hrtimer_mode mode)
{
	return hrtimer_start(&ttimer->timer, time, mode);
}

static inline
void tasklet_hrtimer_cancel(struct tasklet_hrtimer *ttimer)
{
	hrtimer_cancel(&ttimer->timer);
	tasklet_kill(&ttimer->tasklet);
}

/*
 * Autoprobing for irqs:
 *
 * probe_irq_on() and probe_irq_off() provide robust primitives
 * for accurate IRQ probing during kernel initialization.  They are
 * reasonably simple to use, are not "fooled" by spurious interrupts,
 * and, unlike other attempts at IRQ probing, they do not get hung on
 * stuck interrupts (such as unused PS2 mouse interfaces on ASUS boards).
 *
 * For reasonably foolproof probing, use them as follows:
 *
 * 1. clear and/or mask the device's internal interrupt.
 * 2. sti();
 * 3. irqs = probe_irq_on();      // "take over" all unassigned idle IRQs
 * 4. enable the device and cause it to trigger an interrupt.
 * 5. wait for the device to interrupt, using non-intrusive polling or a delay.
 * 6. irq = probe_irq_off(irqs);  // get IRQ number, 0=none, negative=multiple
 * 7. service the device to clear its pending interrupt.
 * 8. loop again if paranoia is required.
 *
 * probe_irq_on() returns a mask of allocated irq's.
 *
 * probe_irq_off() takes the mask as a parameter,
 * and returns the irq number which occurred,
 * or zero if none occurred, or a negative irq number
 * if more than one irq occurred.
 */

#if defined(CONFIG_GENERIC_HARDIRQS) && !defined(CONFIG_GENERIC_IRQ_PROBE) 
static inline unsigned long probe_irq_on(void)
{
	return 0;
}
static inline int probe_irq_off(unsigned long val)
{
	return 0;
}
static inline unsigned int probe_irq_mask(unsigned long val)
{
	return 0;
}
#else
extern unsigned long probe_irq_on(void);	/* returns 0 on failure */
extern int probe_irq_off(unsigned long);	/* returns 0 or negative on failure */
extern unsigned int probe_irq_mask(unsigned long);	/* returns mask of ISA interrupts */
#endif

#ifdef CONFIG_PROC_FS
/* Initialize /proc/irq/ */
extern void init_irq_proc(void);
#else
static inline void init_irq_proc(void)
{
}
#endif

struct seq_file;
int show_interrupts(struct seq_file *p, void *v);

extern int early_irq_init(void);
extern int arch_probe_nr_irqs(void);
extern int arch_early_irq_init(void);

#endif<|MERGE_RESOLUTION|>--- conflicted
+++ resolved
@@ -410,11 +410,7 @@
 extern void softirq_init(void);
 static inline void __raise_softirq_irqoff(unsigned int nr)
 {
-<<<<<<< HEAD
-	trace_softirq_raise((struct softirq_action *)(unsigned long)nr, NULL);
-=======
 	trace_softirq_raise(nr);
->>>>>>> d89d43a3
 	or_softirq_pending(1UL << nr);
 }
 
