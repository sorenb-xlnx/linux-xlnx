--- conflicted
+++ resolved
@@ -238,14 +238,11 @@
 				PARAMS(void *__data, proto),		\
 				PARAMS(__data, args))
 
-<<<<<<< HEAD
-=======
 #define DECLARE_TRACE_CONDITION(name, proto, args, cond)		\
 	__DECLARE_TRACE(name, PARAMS(proto), PARAMS(args), PARAMS(cond), \
 			PARAMS(void *__data, proto),			\
 			PARAMS(__data, args))
 
->>>>>>> 9fb67204
 #define TRACE_EVENT_FLAGS(event, flag)
 
 #endif /* DECLARE_TRACE */
@@ -378,6 +375,4 @@
 
 #define TRACE_EVENT_FLAGS(event, flag)
 
-#define TRACE_EVENT_FLAGS(event, flag)
-
 #endif /* ifdef TRACE_EVENT (see note above) */