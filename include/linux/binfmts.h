--- conflicted
+++ resolved
@@ -35,20 +35,16 @@
 	struct mm_struct *mm;
 	unsigned long p; /* current top of mem */
 	unsigned int sh_bang:1,
-<<<<<<< HEAD
 		misc_bang:1,
 		cred_prepared:1,/* true if creds already prepared (multiple
 				 * preps happen for interpreters) */
 		cap_effective:1;/* true if has elevated effective capabilities,
 				 * false if not; except for init which inherits
 				 * its parent's caps anyway */
-=======
-		     misc_bang:1;
 #ifdef __alpha__
 	unsigned int taso:1;
 #endif
 	unsigned int recursion_depth;
->>>>>>> c472273f
 	struct file * file;
 	struct cred *cred;	/* new credentials */
 	int unsafe;		/* how unsafe this exec is (mask of LSM_UNSAFE_*) */
