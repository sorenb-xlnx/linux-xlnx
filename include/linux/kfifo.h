--- conflicted
+++ resolved
@@ -103,11 +103,6 @@
 	unsigned char name##kfifo_buffer[size]; \
 	struct kfifo name = __kfifo_initializer(size, name##kfifo_buffer)
 
-<<<<<<< HEAD
-#undef __kfifo_initializer
-
-=======
->>>>>>> 2da30e70
 extern void kfifo_init(struct kfifo *fifo, void *buffer,
 			unsigned int size);
 extern __must_check int kfifo_alloc(struct kfifo *fifo, unsigned int size,
@@ -128,11 +123,7 @@
  */
 static inline bool kfifo_initialized(struct kfifo *fifo)
 {
-<<<<<<< HEAD
-	return fifo->buffer != 0;
-=======
 	return fifo->buffer != NULL;
->>>>>>> 2da30e70
 }
 
 /**
