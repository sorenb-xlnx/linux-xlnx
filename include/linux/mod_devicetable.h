--- conflicted
+++ resolved
@@ -474,8 +474,6 @@
 			__attribute__((aligned(sizeof(kernel_ulong_t))));
 };
 
-<<<<<<< HEAD
-=======
 #define MDIO_MODULE_PREFIX	"mdio:"
 
 #define MDIO_ID_FMT "%d%d%d%d%d%d%d%d%d%d%d%d%d%d%d%d%d%d%d%d%d%d%d%d%d%d%d%d%d%d%d%d"
@@ -502,7 +500,6 @@
 	__u32 phy_id_mask;
 };
 
->>>>>>> 9dda696f
 struct zorro_device_id {
 	__u32 id;			/* Device ID or ZORRO_WILDCARD */
 	kernel_ulong_t driver_data;	/* Data private to the driver */
@@ -512,8 +509,6 @@
 
 #define ZORRO_DEVICE_MODALIAS_FMT	"zorro:i%08X"
 
-<<<<<<< HEAD
-=======
 #define ISAPNP_ANY_ID		0xffff
 struct isapnp_device_id {
 	unsigned short card_vendor, card_device;
@@ -521,5 +516,4 @@
 	kernel_ulong_t driver_data;	/* data private to the driver */
 };
 
->>>>>>> 9dda696f
 #endif /* LINUX_MOD_DEVICETABLE_H */