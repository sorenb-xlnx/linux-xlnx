#ifndef _LINUX_FS_H
#define _LINUX_FS_H

/*
 * This file has definitions for some important file table
 * structures etc.
 */

#include <linux/limits.h>
#include <linux/ioctl.h>
#include <linux/blk_types.h>
#include <linux/types.h>

/*
 * It's silly to have NR_OPEN bigger than NR_FILE, but you can change
 * the file limit at runtime and only root can increase the per-process
 * nr_file rlimit, so it's safe to set up a ridiculously high absolute
 * upper limit on files-per-process.
 *
 * Some programs (notably those using select()) may have to be 
 * recompiled to take full advantage of the new limits..  
 */

/* Fixed constants first: */
#undef NR_OPEN
#define INR_OPEN 1024		/* Initial setting for nfile rlimits */

#define BLOCK_SIZE_BITS 10
#define BLOCK_SIZE (1<<BLOCK_SIZE_BITS)

#define SEEK_SET	0	/* seek relative to beginning of file */
#define SEEK_CUR	1	/* seek relative to current file position */
#define SEEK_END	2	/* seek relative to end of file */
#define SEEK_MAX	SEEK_END

struct fstrim_range {
	__u64 start;
	__u64 len;
	__u64 minlen;
};

/* And dynamically-tunable limits and defaults: */
struct files_stat_struct {
	unsigned long nr_files;		/* read only */
	unsigned long nr_free_files;	/* read only */
	unsigned long max_files;		/* tunable */
};

struct inodes_stat_t {
	int nr_inodes;
	int nr_unused;
	int dummy[5];		/* padding for sysctl ABI compatibility */
};


#define NR_FILE  8192	/* this can well be larger on a larger system */

#define MAY_EXEC 1
#define MAY_WRITE 2
#define MAY_READ 4
#define MAY_APPEND 8
#define MAY_ACCESS 16
#define MAY_OPEN 32
#define MAY_CHDIR 64

/*
 * flags in file.f_mode.  Note that FMODE_READ and FMODE_WRITE must correspond
 * to O_WRONLY and O_RDWR via the strange trick in __dentry_open()
 */

/* file is open for reading */
#define FMODE_READ		((__force fmode_t)0x1)
/* file is open for writing */
#define FMODE_WRITE		((__force fmode_t)0x2)
/* file is seekable */
#define FMODE_LSEEK		((__force fmode_t)0x4)
/* file can be accessed using pread */
#define FMODE_PREAD		((__force fmode_t)0x8)
/* file can be accessed using pwrite */
#define FMODE_PWRITE		((__force fmode_t)0x10)
/* File is opened for execution with sys_execve / sys_uselib */
#define FMODE_EXEC		((__force fmode_t)0x20)
/* File is opened with O_NDELAY (only set for block devices) */
#define FMODE_NDELAY		((__force fmode_t)0x40)
/* File is opened with O_EXCL (only set for block devices) */
#define FMODE_EXCL		((__force fmode_t)0x80)
/* File is opened using open(.., 3, ..) and is writeable only for ioctls
   (specialy hack for floppy.c) */
#define FMODE_WRITE_IOCTL	((__force fmode_t)0x100)

/*
 * Don't update ctime and mtime.
 *
 * Currently a special hack for the XFS open_by_handle ioctl, but we'll
 * hopefully graduate it to a proper O_CMTIME flag supported by open(2) soon.
 */
#define FMODE_NOCMTIME		((__force fmode_t)0x800)

/* Expect random access pattern */
#define FMODE_RANDOM		((__force fmode_t)0x1000)

/* File is huge (eg. /dev/kmem): treat loff_t as unsigned */
#define FMODE_UNSIGNED_OFFSET	((__force fmode_t)0x2000)

/* File was opened by fanotify and shouldn't generate fanotify events */
#define FMODE_NONOTIFY		((__force fmode_t)0x1000000)

/*
 * The below are the various read and write types that we support. Some of
 * them include behavioral modifiers that send information down to the
 * block layer and IO scheduler. Terminology:
 *
 *	The block layer uses device plugging to defer IO a little bit, in
 *	the hope that we will see more IO very shortly. This increases
 *	coalescing of adjacent IO and thus reduces the number of IOs we
 *	have to send to the device. It also allows for better queuing,
 *	if the IO isn't mergeable. If the caller is going to be waiting
 *	for the IO, then he must ensure that the device is unplugged so
 *	that the IO is dispatched to the driver.
 *
 *	All IO is handled async in Linux. This is fine for background
 *	writes, but for reads or writes that someone waits for completion
 *	on, we want to notify the block layer and IO scheduler so that they
 *	know about it. That allows them to make better scheduling
 *	decisions. So when the below references 'sync' and 'async', it
 *	is referencing this priority hint.
 *
 * With that in mind, the available types are:
 *
 * READ			A normal read operation. Device will be plugged.
 * READ_SYNC		A synchronous read. Device is not plugged, caller can
 *			immediately wait on this read without caring about
 *			unplugging.
 * READA		Used for read-ahead operations. Lower priority, and the
 *			block layer could (in theory) choose to ignore this
 *			request if it runs into resource problems.
 * WRITE		A normal async write. Device will be plugged.
 * WRITE_SYNC_PLUG	Synchronous write. Identical to WRITE, but passes down
 *			the hint that someone will be waiting on this IO
 *			shortly. The device must still be unplugged explicitly,
 *			WRITE_SYNC_PLUG does not do this as we could be
 *			submitting more writes before we actually wait on any
 *			of them.
 * WRITE_SYNC		Like WRITE_SYNC_PLUG, but also unplugs the device
 *			immediately after submission. The write equivalent
 *			of READ_SYNC.
 * WRITE_ODIRECT_PLUG	Special case write for O_DIRECT only.
 * WRITE_FLUSH		Like WRITE_SYNC but with preceding cache flush.
 * WRITE_FUA		Like WRITE_SYNC but data is guaranteed to be on
 *			non-volatile media on completion.
 * WRITE_FLUSH_FUA	Combination of WRITE_FLUSH and FUA. The IO is preceded
 *			by a cache flush and data is guaranteed to be on
 *			non-volatile media on completion.
 *
 */
#define RW_MASK			REQ_WRITE
#define RWA_MASK		REQ_RAHEAD

#define READ			0
#define WRITE			RW_MASK
#define READA			RWA_MASK

#define READ_SYNC		(READ | REQ_SYNC | REQ_UNPLUG)
#define READ_META		(READ | REQ_META)
#define WRITE_SYNC_PLUG		(WRITE | REQ_SYNC | REQ_NOIDLE)
#define WRITE_SYNC		(WRITE | REQ_SYNC | REQ_NOIDLE | REQ_UNPLUG)
#define WRITE_ODIRECT_PLUG	(WRITE | REQ_SYNC)
#define WRITE_META		(WRITE | REQ_META)
#define WRITE_FLUSH		(WRITE | REQ_SYNC | REQ_NOIDLE | REQ_UNPLUG | \
				 REQ_FLUSH)
#define WRITE_FUA		(WRITE | REQ_SYNC | REQ_NOIDLE | REQ_UNPLUG | \
				 REQ_FUA)
#define WRITE_FLUSH_FUA		(WRITE | REQ_SYNC | REQ_NOIDLE | REQ_UNPLUG | \
				 REQ_FLUSH | REQ_FUA)

#define SEL_IN		1
#define SEL_OUT		2
#define SEL_EX		4

/* public flags for file_system_type */
#define FS_REQUIRES_DEV 1 
#define FS_BINARY_MOUNTDATA 2
#define FS_HAS_SUBTYPE 4
#define FS_REVAL_DOT	16384	/* Check the paths ".", ".." for staleness */
#define FS_RENAME_DOES_D_MOVE	32768	/* FS will handle d_move()
					 * during rename() internally.
					 */

/*
 * These are the fs-independent mount-flags: up to 32 flags are supported
 */
#define MS_RDONLY	 1	/* Mount read-only */
#define MS_NOSUID	 2	/* Ignore suid and sgid bits */
#define MS_NODEV	 4	/* Disallow access to device special files */
#define MS_NOEXEC	 8	/* Disallow program execution */
#define MS_SYNCHRONOUS	16	/* Writes are synced at once */
#define MS_REMOUNT	32	/* Alter flags of a mounted FS */
#define MS_MANDLOCK	64	/* Allow mandatory locks on an FS */
#define MS_DIRSYNC	128	/* Directory modifications are synchronous */
#define MS_NOATIME	1024	/* Do not update access times. */
#define MS_NODIRATIME	2048	/* Do not update directory access times */
#define MS_BIND		4096
#define MS_MOVE		8192
#define MS_REC		16384
#define MS_VERBOSE	32768	/* War is peace. Verbosity is silence.
				   MS_VERBOSE is deprecated. */
#define MS_SILENT	32768
#define MS_POSIXACL	(1<<16)	/* VFS does not apply the umask */
#define MS_UNBINDABLE	(1<<17)	/* change to unbindable */
#define MS_PRIVATE	(1<<18)	/* change to private */
#define MS_SLAVE	(1<<19)	/* change to slave */
#define MS_SHARED	(1<<20)	/* change to shared */
#define MS_RELATIME	(1<<21)	/* Update atime relative to mtime/ctime. */
#define MS_KERNMOUNT	(1<<22) /* this is a kern_mount call */
#define MS_I_VERSION	(1<<23) /* Update inode I_version field */
#define MS_STRICTATIME	(1<<24) /* Always perform atime updates */
#define MS_BORN		(1<<29)
#define MS_ACTIVE	(1<<30)
#define MS_NOUSER	(1<<31)

/*
 * Superblock flags that can be altered by MS_REMOUNT
 */
#define MS_RMT_MASK	(MS_RDONLY|MS_SYNCHRONOUS|MS_MANDLOCK|MS_I_VERSION)

/*
 * Old magic mount flag and mask
 */
#define MS_MGC_VAL 0xC0ED0000
#define MS_MGC_MSK 0xffff0000

/* Inode flags - they have nothing to superblock flags now */

#define S_SYNC		1	/* Writes are synced at once */
#define S_NOATIME	2	/* Do not update access times */
#define S_APPEND	4	/* Append-only file */
#define S_IMMUTABLE	8	/* Immutable file */
#define S_DEAD		16	/* removed, but still open directory */
#define S_NOQUOTA	32	/* Inode is not counted to quota */
#define S_DIRSYNC	64	/* Directory modifications are synchronous */
#define S_NOCMTIME	128	/* Do not update file c/mtime */
#define S_SWAPFILE	256	/* Do not truncate: swapon got its bmaps */
#define S_PRIVATE	512	/* Inode is fs-internal */
#define S_IMA		1024	/* Inode has an associated IMA struct */

/*
 * Note that nosuid etc flags are inode-specific: setting some file-system
 * flags just means all the inodes inherit those flags by default. It might be
 * possible to override it selectively if you really wanted to with some
 * ioctl() that is not currently implemented.
 *
 * Exception: MS_RDONLY is always applied to the entire file system.
 *
 * Unfortunately, it is possible to change a filesystems flags with it mounted
 * with files in use.  This means that all of the inodes will not have their
 * i_flags updated.  Hence, i_flags no longer inherit the superblock mount
 * flags, so these have to be checked separately. -- rmk@arm.uk.linux.org
 */
#define __IS_FLG(inode,flg) ((inode)->i_sb->s_flags & (flg))

#define IS_RDONLY(inode) ((inode)->i_sb->s_flags & MS_RDONLY)
#define IS_SYNC(inode)		(__IS_FLG(inode, MS_SYNCHRONOUS) || \
					((inode)->i_flags & S_SYNC))
#define IS_DIRSYNC(inode)	(__IS_FLG(inode, MS_SYNCHRONOUS|MS_DIRSYNC) || \
					((inode)->i_flags & (S_SYNC|S_DIRSYNC)))
#define IS_MANDLOCK(inode)	__IS_FLG(inode, MS_MANDLOCK)
#define IS_NOATIME(inode)   __IS_FLG(inode, MS_RDONLY|MS_NOATIME)
#define IS_I_VERSION(inode)   __IS_FLG(inode, MS_I_VERSION)

#define IS_NOQUOTA(inode)	((inode)->i_flags & S_NOQUOTA)
#define IS_APPEND(inode)	((inode)->i_flags & S_APPEND)
#define IS_IMMUTABLE(inode)	((inode)->i_flags & S_IMMUTABLE)
#define IS_POSIXACL(inode)	__IS_FLG(inode, MS_POSIXACL)

#define IS_DEADDIR(inode)	((inode)->i_flags & S_DEAD)
#define IS_NOCMTIME(inode)	((inode)->i_flags & S_NOCMTIME)
#define IS_SWAPFILE(inode)	((inode)->i_flags & S_SWAPFILE)
#define IS_PRIVATE(inode)	((inode)->i_flags & S_PRIVATE)
#define IS_IMA(inode)		((inode)->i_flags & S_IMA)

/* the read-only stuff doesn't really belong here, but any other place is
   probably as bad and I don't want to create yet another include file. */

#define BLKROSET   _IO(0x12,93)	/* set device read-only (0 = read-write) */
#define BLKROGET   _IO(0x12,94)	/* get read-only status (0 = read_write) */
#define BLKRRPART  _IO(0x12,95)	/* re-read partition table */
#define BLKGETSIZE _IO(0x12,96)	/* return device size /512 (long *arg) */
#define BLKFLSBUF  _IO(0x12,97)	/* flush buffer cache */
#define BLKRASET   _IO(0x12,98)	/* set read ahead for block device */
#define BLKRAGET   _IO(0x12,99)	/* get current read ahead setting */
#define BLKFRASET  _IO(0x12,100)/* set filesystem (mm/filemap.c) read-ahead */
#define BLKFRAGET  _IO(0x12,101)/* get filesystem (mm/filemap.c) read-ahead */
#define BLKSECTSET _IO(0x12,102)/* set max sectors per request (ll_rw_blk.c) */
#define BLKSECTGET _IO(0x12,103)/* get max sectors per request (ll_rw_blk.c) */
#define BLKSSZGET  _IO(0x12,104)/* get block device sector size */
#if 0
#define BLKPG      _IO(0x12,105)/* See blkpg.h */

/* Some people are morons.  Do not use sizeof! */

#define BLKELVGET  _IOR(0x12,106,size_t)/* elevator get */
#define BLKELVSET  _IOW(0x12,107,size_t)/* elevator set */
/* This was here just to show that the number is taken -
   probably all these _IO(0x12,*) ioctls should be moved to blkpg.h. */
#endif
/* A jump here: 108-111 have been used for various private purposes. */
#define BLKBSZGET  _IOR(0x12,112,size_t)
#define BLKBSZSET  _IOW(0x12,113,size_t)
#define BLKGETSIZE64 _IOR(0x12,114,size_t)	/* return device size in bytes (u64 *arg) */
#define BLKTRACESETUP _IOWR(0x12,115,struct blk_user_trace_setup)
#define BLKTRACESTART _IO(0x12,116)
#define BLKTRACESTOP _IO(0x12,117)
#define BLKTRACETEARDOWN _IO(0x12,118)
#define BLKDISCARD _IO(0x12,119)
#define BLKIOMIN _IO(0x12,120)
#define BLKIOOPT _IO(0x12,121)
#define BLKALIGNOFF _IO(0x12,122)
#define BLKPBSZGET _IO(0x12,123)
#define BLKDISCARDZEROES _IO(0x12,124)
#define BLKSECDISCARD _IO(0x12,125)

#define BMAP_IOCTL 1		/* obsolete - kept for compatibility */
#define FIBMAP	   _IO(0x00,1)	/* bmap access */
#define FIGETBSZ   _IO(0x00,2)	/* get the block size used for bmap */
#define FIFREEZE	_IOWR('X', 119, int)	/* Freeze */
#define FITHAW		_IOWR('X', 120, int)	/* Thaw */
#define FITRIM		_IOWR('X', 121, struct fstrim_range)	/* Trim */

#define	FS_IOC_GETFLAGS			_IOR('f', 1, long)
#define	FS_IOC_SETFLAGS			_IOW('f', 2, long)
#define	FS_IOC_GETVERSION		_IOR('v', 1, long)
#define	FS_IOC_SETVERSION		_IOW('v', 2, long)
#define FS_IOC_FIEMAP			_IOWR('f', 11, struct fiemap)
#define FS_IOC32_GETFLAGS		_IOR('f', 1, int)
#define FS_IOC32_SETFLAGS		_IOW('f', 2, int)
#define FS_IOC32_GETVERSION		_IOR('v', 1, int)
#define FS_IOC32_SETVERSION		_IOW('v', 2, int)

/*
 * Inode flags (FS_IOC_GETFLAGS / FS_IOC_SETFLAGS)
 */
#define	FS_SECRM_FL			0x00000001 /* Secure deletion */
#define	FS_UNRM_FL			0x00000002 /* Undelete */
#define	FS_COMPR_FL			0x00000004 /* Compress file */
#define FS_SYNC_FL			0x00000008 /* Synchronous updates */
#define FS_IMMUTABLE_FL			0x00000010 /* Immutable file */
#define FS_APPEND_FL			0x00000020 /* writes to file may only append */
#define FS_NODUMP_FL			0x00000040 /* do not dump file */
#define FS_NOATIME_FL			0x00000080 /* do not update atime */
/* Reserved for compression usage... */
#define FS_DIRTY_FL			0x00000100
#define FS_COMPRBLK_FL			0x00000200 /* One or more compressed clusters */
#define FS_NOCOMP_FL			0x00000400 /* Don't compress */
#define FS_ECOMPR_FL			0x00000800 /* Compression error */
/* End compression flags --- maybe not all used */
#define FS_BTREE_FL			0x00001000 /* btree format dir */
#define FS_INDEX_FL			0x00001000 /* hash-indexed directory */
#define FS_IMAGIC_FL			0x00002000 /* AFS directory */
#define FS_JOURNAL_DATA_FL		0x00004000 /* Reserved for ext3 */
#define FS_NOTAIL_FL			0x00008000 /* file tail should not be merged */
#define FS_DIRSYNC_FL			0x00010000 /* dirsync behaviour (directories only) */
#define FS_TOPDIR_FL			0x00020000 /* Top of directory hierarchies*/
#define FS_EXTENT_FL			0x00080000 /* Extents */
#define FS_DIRECTIO_FL			0x00100000 /* Use direct i/o */
#define FS_RESERVED_FL			0x80000000 /* reserved for ext2 lib */

#define FS_FL_USER_VISIBLE		0x0003DFFF /* User visible flags */
#define FS_FL_USER_MODIFIABLE		0x000380FF /* User modifiable flags */


#define SYNC_FILE_RANGE_WAIT_BEFORE	1
#define SYNC_FILE_RANGE_WRITE		2
#define SYNC_FILE_RANGE_WAIT_AFTER	4

#ifdef __KERNEL__

#include <linux/linkage.h>
#include <linux/wait.h>
#include <linux/types.h>
#include <linux/kdev_t.h>
#include <linux/dcache.h>
#include <linux/path.h>
#include <linux/stat.h>
#include <linux/cache.h>
#include <linux/kobject.h>
#include <linux/list.h>
#include <linux/radix-tree.h>
#include <linux/prio_tree.h>
#include <linux/init.h>
#include <linux/pid.h>
#include <linux/mutex.h>
#include <linux/capability.h>
#include <linux/semaphore.h>
#include <linux/fiemap.h>

#include <asm/atomic.h>
#include <asm/byteorder.h>

struct export_operations;
struct hd_geometry;
struct iovec;
struct nameidata;
struct kiocb;
struct pipe_inode_info;
struct poll_table_struct;
struct kstatfs;
struct vm_area_struct;
struct vfsmount;
struct cred;

extern void __init inode_init(void);
extern void __init inode_init_early(void);
extern void __init files_init(unsigned long);

extern struct files_stat_struct files_stat;
extern unsigned long get_max_files(void);
extern int sysctl_nr_open;
extern struct inodes_stat_t inodes_stat;
extern int leases_enable, lease_break_time;

struct buffer_head;
typedef int (get_block_t)(struct inode *inode, sector_t iblock,
			struct buffer_head *bh_result, int create);
typedef void (dio_iodone_t)(struct kiocb *iocb, loff_t offset,
			ssize_t bytes, void *private, int ret,
			bool is_async);

/*
 * Attribute flags.  These should be or-ed together to figure out what
 * has been changed!
 */
#define ATTR_MODE	(1 << 0)
#define ATTR_UID	(1 << 1)
#define ATTR_GID	(1 << 2)
#define ATTR_SIZE	(1 << 3)
#define ATTR_ATIME	(1 << 4)
#define ATTR_MTIME	(1 << 5)
#define ATTR_CTIME	(1 << 6)
#define ATTR_ATIME_SET	(1 << 7)
#define ATTR_MTIME_SET	(1 << 8)
#define ATTR_FORCE	(1 << 9) /* Not a change, but a change it */
#define ATTR_ATTR_FLAG	(1 << 10)
#define ATTR_KILL_SUID	(1 << 11)
#define ATTR_KILL_SGID	(1 << 12)
#define ATTR_FILE	(1 << 13)
#define ATTR_KILL_PRIV	(1 << 14)
#define ATTR_OPEN	(1 << 15) /* Truncating from open(O_TRUNC) */
#define ATTR_TIMES_SET	(1 << 16)

/*
 * This is the Inode Attributes structure, used for notify_change().  It
 * uses the above definitions as flags, to know which values have changed.
 * Also, in this manner, a Filesystem can look at only the values it cares
 * about.  Basically, these are the attributes that the VFS layer can
 * request to change from the FS layer.
 *
 * Derek Atkins <warlord@MIT.EDU> 94-10-20
 */
struct iattr {
	unsigned int	ia_valid;
	umode_t		ia_mode;
	uid_t		ia_uid;
	gid_t		ia_gid;
	loff_t		ia_size;
	struct timespec	ia_atime;
	struct timespec	ia_mtime;
	struct timespec	ia_ctime;

	/*
	 * Not an attribute, but an auxilary info for filesystems wanting to
	 * implement an ftruncate() like method.  NOTE: filesystem should
	 * check for (ia_valid & ATTR_FILE), and not for (ia_file != NULL).
	 */
	struct file	*ia_file;
};

/*
 * Includes for diskquotas.
 */
#include <linux/quota.h>

/** 
 * enum positive_aop_returns - aop return codes with specific semantics
 *
 * @AOP_WRITEPAGE_ACTIVATE: Informs the caller that page writeback has
 * 			    completed, that the page is still locked, and
 * 			    should be considered active.  The VM uses this hint
 * 			    to return the page to the active list -- it won't
 * 			    be a candidate for writeback again in the near
 * 			    future.  Other callers must be careful to unlock
 * 			    the page if they get this return.  Returned by
 * 			    writepage(); 
 *
 * @AOP_TRUNCATED_PAGE: The AOP method that was handed a locked page has
 *  			unlocked it and the page might have been truncated.
 *  			The caller should back up to acquiring a new page and
 *  			trying again.  The aop will be taking reasonable
 *  			precautions not to livelock.  If the caller held a page
 *  			reference, it should drop it before retrying.  Returned
 *  			by readpage().
 *
 * address_space_operation functions return these large constants to indicate
 * special semantics to the caller.  These are much larger than the bytes in a
 * page to allow for functions that return the number of bytes operated on in a
 * given page.
 */

enum positive_aop_returns {
	AOP_WRITEPAGE_ACTIVATE	= 0x80000,
	AOP_TRUNCATED_PAGE	= 0x80001,
};

#define AOP_FLAG_UNINTERRUPTIBLE	0x0001 /* will not do a short write */
#define AOP_FLAG_CONT_EXPAND		0x0002 /* called from cont_expand */
#define AOP_FLAG_NOFS			0x0004 /* used by filesystem to direct
						* helper code (eg buffer layer)
						* to clear GFP_FS from alloc */

/*
 * oh the beauties of C type declarations.
 */
struct page;
struct address_space;
struct writeback_control;

struct iov_iter {
	const struct iovec *iov;
	unsigned long nr_segs;
	size_t iov_offset;
	size_t count;
};

size_t iov_iter_copy_from_user_atomic(struct page *page,
		struct iov_iter *i, unsigned long offset, size_t bytes);
size_t iov_iter_copy_from_user(struct page *page,
		struct iov_iter *i, unsigned long offset, size_t bytes);
void iov_iter_advance(struct iov_iter *i, size_t bytes);
int iov_iter_fault_in_readable(struct iov_iter *i, size_t bytes);
size_t iov_iter_single_seg_count(struct iov_iter *i);

static inline void iov_iter_init(struct iov_iter *i,
			const struct iovec *iov, unsigned long nr_segs,
			size_t count, size_t written)
{
	i->iov = iov;
	i->nr_segs = nr_segs;
	i->iov_offset = 0;
	i->count = count + written;

	iov_iter_advance(i, written);
}

static inline size_t iov_iter_count(struct iov_iter *i)
{
	return i->count;
}

/*
 * "descriptor" for what we're up to with a read.
 * This allows us to use the same read code yet
 * have multiple different users of the data that
 * we read from a file.
 *
 * The simplest case just copies the data to user
 * mode.
 */
typedef struct {
	size_t written;
	size_t count;
	union {
		char __user *buf;
		void *data;
	} arg;
	int error;
} read_descriptor_t;

typedef int (*read_actor_t)(read_descriptor_t *, struct page *,
		unsigned long, unsigned long);

struct address_space_operations {
	int (*writepage)(struct page *page, struct writeback_control *wbc);
	int (*readpage)(struct file *, struct page *);
	void (*sync_page)(struct page *);

	/* Write back some dirty pages from this mapping. */
	int (*writepages)(struct address_space *, struct writeback_control *);

	/* Set a page dirty.  Return true if this dirtied it */
	int (*set_page_dirty)(struct page *page);

	int (*readpages)(struct file *filp, struct address_space *mapping,
			struct list_head *pages, unsigned nr_pages);

	int (*write_begin)(struct file *, struct address_space *mapping,
				loff_t pos, unsigned len, unsigned flags,
				struct page **pagep, void **fsdata);
	int (*write_end)(struct file *, struct address_space *mapping,
				loff_t pos, unsigned len, unsigned copied,
				struct page *page, void *fsdata);

	/* Unfortunately this kludge is needed for FIBMAP. Don't use it */
	sector_t (*bmap)(struct address_space *, sector_t);
	void (*invalidatepage) (struct page *, unsigned long);
	int (*releasepage) (struct page *, gfp_t);
	ssize_t (*direct_IO)(int, struct kiocb *, const struct iovec *iov,
			loff_t offset, unsigned long nr_segs);
	int (*get_xip_mem)(struct address_space *, pgoff_t, int,
						void **, unsigned long *);
	/* migrate the contents of a page to the specified target */
	int (*migratepage) (struct address_space *,
			struct page *, struct page *);
	int (*launder_page) (struct page *);
	int (*is_partially_uptodate) (struct page *, read_descriptor_t *,
					unsigned long);
	int (*error_remove_page)(struct address_space *, struct page *);
};

/*
 * pagecache_write_begin/pagecache_write_end must be used by general code
 * to write into the pagecache.
 */
int pagecache_write_begin(struct file *, struct address_space *mapping,
				loff_t pos, unsigned len, unsigned flags,
				struct page **pagep, void **fsdata);

int pagecache_write_end(struct file *, struct address_space *mapping,
				loff_t pos, unsigned len, unsigned copied,
				struct page *page, void *fsdata);

struct backing_dev_info;
struct address_space {
	struct inode		*host;		/* owner: inode, block_device */
	struct radix_tree_root	page_tree;	/* radix tree of all pages */
	spinlock_t		tree_lock;	/* and lock protecting it */
	unsigned int		i_mmap_writable;/* count VM_SHARED mappings */
	struct prio_tree_root	i_mmap;		/* tree of private and shared mappings */
	struct list_head	i_mmap_nonlinear;/*list VM_NONLINEAR mappings */
	spinlock_t		i_mmap_lock;	/* protect tree, count, list */
	unsigned int		truncate_count;	/* Cover race condition with truncate */
	unsigned long		nrpages;	/* number of total pages */
	pgoff_t			writeback_index;/* writeback starts here */
	const struct address_space_operations *a_ops;	/* methods */
	unsigned long		flags;		/* error bits/gfp mask */
	struct backing_dev_info *backing_dev_info; /* device readahead, etc */
	spinlock_t		private_lock;	/* for use by the address_space */
	struct list_head	private_list;	/* ditto */
	struct address_space	*assoc_mapping;	/* ditto */
} __attribute__((aligned(sizeof(long))));
	/*
	 * On most architectures that alignment is already the case; but
	 * must be enforced here for CRIS, to let the least signficant bit
	 * of struct page's "mapping" pointer be used for PAGE_MAPPING_ANON.
	 */

struct block_device {
	dev_t			bd_dev;  /* not a kdev_t - it's a search key */
	struct inode *		bd_inode;	/* will die */
	struct super_block *	bd_super;
	int			bd_openers;
	struct mutex		bd_mutex;	/* open/close mutex */
	struct list_head	bd_inodes;
	void *			bd_claiming;
	void *			bd_holder;
	int			bd_holders;
#ifdef CONFIG_SYSFS
	struct list_head	bd_holder_list;
#endif
	struct block_device *	bd_contains;
	unsigned		bd_block_size;
	struct hd_struct *	bd_part;
	/* number of times partitions within this device have been opened. */
	unsigned		bd_part_count;
	int			bd_invalidated;
	struct gendisk *	bd_disk;
	struct list_head	bd_list;
	/*
	 * Private data.  You must have bd_claim'ed the block_device
	 * to use this.  NOTE:  bd_claim allows an owner to claim
	 * the same device multiple times, the owner must take special
	 * care to not mess up bd_private for that case.
	 */
	unsigned long		bd_private;

	/* The counter of freeze processes */
	int			bd_fsfreeze_count;
	/* Mutex for freeze */
	struct mutex		bd_fsfreeze_mutex;
};

/*
 * Radix-tree tags, for tagging dirty and writeback pages within the pagecache
 * radix trees
 */
#define PAGECACHE_TAG_DIRTY	0
#define PAGECACHE_TAG_WRITEBACK	1
#define PAGECACHE_TAG_TOWRITE	2

int mapping_tagged(struct address_space *mapping, int tag);

/*
 * Might pages of this file be mapped into userspace?
 */
static inline int mapping_mapped(struct address_space *mapping)
{
	return	!prio_tree_empty(&mapping->i_mmap) ||
		!list_empty(&mapping->i_mmap_nonlinear);
}

/*
 * Might pages of this file have been modified in userspace?
 * Note that i_mmap_writable counts all VM_SHARED vmas: do_mmap_pgoff
 * marks vma as VM_SHARED if it is shared, and the file was opened for
 * writing i.e. vma may be mprotected writable even if now readonly.
 */
static inline int mapping_writably_mapped(struct address_space *mapping)
{
	return mapping->i_mmap_writable != 0;
}

/*
 * Use sequence counter to get consistent i_size on 32-bit processors.
 */
#if BITS_PER_LONG==32 && defined(CONFIG_SMP)
#include <linux/seqlock.h>
#define __NEED_I_SIZE_ORDERED
#define i_size_ordered_init(inode) seqcount_init(&inode->i_size_seqcount)
#else
#define i_size_ordered_init(inode) do { } while (0)
#endif

struct posix_acl;
#define ACL_NOT_CACHED ((void *)(-1))

struct inode {
	struct hlist_node	i_hash;
	struct list_head	i_wb_list;	/* backing dev IO list */
	struct list_head	i_lru;		/* inode LRU list */
	struct list_head	i_sb_list;
	struct list_head	i_dentry;
	unsigned long		i_ino;
	atomic_t		i_count;
	unsigned int		i_nlink;
	uid_t			i_uid;
	gid_t			i_gid;
	dev_t			i_rdev;
	unsigned int		i_blkbits;
	u64			i_version;
	loff_t			i_size;
#ifdef __NEED_I_SIZE_ORDERED
	seqcount_t		i_size_seqcount;
#endif
	struct timespec		i_atime;
	struct timespec		i_mtime;
	struct timespec		i_ctime;
	blkcnt_t		i_blocks;
	unsigned short          i_bytes;
	umode_t			i_mode;
	spinlock_t		i_lock;	/* i_blocks, i_bytes, maybe i_size */
	struct mutex		i_mutex;
	struct rw_semaphore	i_alloc_sem;
	const struct inode_operations	*i_op;
	const struct file_operations	*i_fop;	/* former ->i_op->default_file_ops */
	struct super_block	*i_sb;
	struct file_lock	*i_flock;
	struct address_space	*i_mapping;
	struct address_space	i_data;
#ifdef CONFIG_QUOTA
	struct dquot		*i_dquot[MAXQUOTAS];
#endif
	struct list_head	i_devices;
	union {
		struct pipe_inode_info	*i_pipe;
		struct block_device	*i_bdev;
		struct cdev		*i_cdev;
	};

	__u32			i_generation;

#ifdef CONFIG_FSNOTIFY
	__u32			i_fsnotify_mask; /* all events this inode cares about */
	struct hlist_head	i_fsnotify_marks;
#endif

	unsigned long		i_state;
	unsigned long		dirtied_when;	/* jiffies of first dirtying */

	unsigned int		i_flags;

#ifdef CONFIG_IMA
	/* protected by i_lock */
	unsigned int		i_readcount; /* struct files open RO */
#endif
	atomic_t		i_writecount;
#ifdef CONFIG_SECURITY
	void			*i_security;
#endif
#ifdef CONFIG_FS_POSIX_ACL
	struct posix_acl	*i_acl;
	struct posix_acl	*i_default_acl;
#endif
	void			*i_private; /* fs or device private pointer */
};

static inline int inode_unhashed(struct inode *inode)
{
	return hlist_unhashed(&inode->i_hash);
}

/*
 * inode->i_mutex nesting subclasses for the lock validator:
 *
 * 0: the object of the current VFS operation
 * 1: parent
 * 2: child/target
 * 3: quota file
 *
 * The locking order between these classes is
 * parent -> child -> normal -> xattr -> quota
 */
enum inode_i_mutex_lock_class
{
	I_MUTEX_NORMAL,
	I_MUTEX_PARENT,
	I_MUTEX_CHILD,
	I_MUTEX_XATTR,
	I_MUTEX_QUOTA
};

/*
 * NOTE: in a 32bit arch with a preemptable kernel and
 * an UP compile the i_size_read/write must be atomic
 * with respect to the local cpu (unlike with preempt disabled),
 * but they don't need to be atomic with respect to other cpus like in
 * true SMP (so they need either to either locally disable irq around
 * the read or for example on x86 they can be still implemented as a
 * cmpxchg8b without the need of the lock prefix). For SMP compiles
 * and 64bit archs it makes no difference if preempt is enabled or not.
 */
static inline loff_t i_size_read(const struct inode *inode)
{
#if BITS_PER_LONG==32 && defined(CONFIG_SMP)
	loff_t i_size;
	unsigned int seq;

	do {
		seq = read_seqcount_begin(&inode->i_size_seqcount);
		i_size = inode->i_size;
	} while (read_seqcount_retry(&inode->i_size_seqcount, seq));
	return i_size;
#elif BITS_PER_LONG==32 && defined(CONFIG_PREEMPT)
	loff_t i_size;

	preempt_disable();
	i_size = inode->i_size;
	preempt_enable();
	return i_size;
#else
	return inode->i_size;
#endif
}

/*
 * NOTE: unlike i_size_read(), i_size_write() does need locking around it
 * (normally i_mutex), otherwise on 32bit/SMP an update of i_size_seqcount
 * can be lost, resulting in subsequent i_size_read() calls spinning forever.
 */
static inline void i_size_write(struct inode *inode, loff_t i_size)
{
#if BITS_PER_LONG==32 && defined(CONFIG_SMP)
	write_seqcount_begin(&inode->i_size_seqcount);
	inode->i_size = i_size;
	write_seqcount_end(&inode->i_size_seqcount);
#elif BITS_PER_LONG==32 && defined(CONFIG_PREEMPT)
	preempt_disable();
	inode->i_size = i_size;
	preempt_enable();
#else
	inode->i_size = i_size;
#endif
}

static inline unsigned iminor(const struct inode *inode)
{
	return MINOR(inode->i_rdev);
}

static inline unsigned imajor(const struct inode *inode)
{
	return MAJOR(inode->i_rdev);
}

extern struct block_device *I_BDEV(struct inode *inode);

struct fown_struct {
	rwlock_t lock;          /* protects pid, uid, euid fields */
	struct pid *pid;	/* pid or -pgrp where SIGIO should be sent */
	enum pid_type pid_type;	/* Kind of process group SIGIO should be sent to */
	uid_t uid, euid;	/* uid/euid of process setting the owner */
	int signum;		/* posix.1b rt signal to be delivered on IO */
};

/*
 * Track a single file's readahead state
 */
struct file_ra_state {
	pgoff_t start;			/* where readahead started */
	unsigned int size;		/* # of readahead pages */
	unsigned int async_size;	/* do asynchronous readahead when
					   there are only # of pages ahead */

	unsigned int ra_pages;		/* Maximum readahead window */
	unsigned int mmap_miss;		/* Cache miss stat for mmap accesses */
	loff_t prev_pos;		/* Cache last read() position */
};

/*
 * Check if @index falls in the readahead windows.
 */
static inline int ra_has_index(struct file_ra_state *ra, pgoff_t index)
{
	return (index >= ra->start &&
		index <  ra->start + ra->size);
}

#define FILE_MNT_WRITE_TAKEN	1
#define FILE_MNT_WRITE_RELEASED	2

struct file {
	/*
	 * fu_list becomes invalid after file_free is called and queued via
	 * fu_rcuhead for RCU freeing
	 */
	union {
		struct list_head	fu_list;
		struct rcu_head 	fu_rcuhead;
	} f_u;
	struct path		f_path;
#define f_dentry	f_path.dentry
#define f_vfsmnt	f_path.mnt
	const struct file_operations	*f_op;
	spinlock_t		f_lock;  /* f_ep_links, f_flags, no IRQ */
#ifdef CONFIG_SMP
	int			f_sb_list_cpu;
#endif
	atomic_long_t		f_count;
	unsigned int 		f_flags;
	fmode_t			f_mode;
	loff_t			f_pos;
	struct fown_struct	f_owner;
	const struct cred	*f_cred;
	struct file_ra_state	f_ra;

	u64			f_version;
#ifdef CONFIG_SECURITY
	void			*f_security;
#endif
	/* needed for tty driver, and maybe others */
	void			*private_data;

#ifdef CONFIG_EPOLL
	/* Used by fs/eventpoll.c to link all the hooks to this file */
	struct list_head	f_ep_links;
#endif /* #ifdef CONFIG_EPOLL */
	struct address_space	*f_mapping;
#ifdef CONFIG_DEBUG_WRITECOUNT
	unsigned long f_mnt_write_state;
#endif
};

#define get_file(x)	atomic_long_inc(&(x)->f_count)
#define fput_atomic(x)	atomic_long_add_unless(&(x)->f_count, -1, 1)
#define file_count(x)	atomic_long_read(&(x)->f_count)

#ifdef CONFIG_DEBUG_WRITECOUNT
static inline void file_take_write(struct file *f)
{
	WARN_ON(f->f_mnt_write_state != 0);
	f->f_mnt_write_state = FILE_MNT_WRITE_TAKEN;
}
static inline void file_release_write(struct file *f)
{
	f->f_mnt_write_state |= FILE_MNT_WRITE_RELEASED;
}
static inline void file_reset_write(struct file *f)
{
	f->f_mnt_write_state = 0;
}
static inline void file_check_state(struct file *f)
{
	/*
	 * At this point, either both or neither of these bits
	 * should be set.
	 */
	WARN_ON(f->f_mnt_write_state == FILE_MNT_WRITE_TAKEN);
	WARN_ON(f->f_mnt_write_state == FILE_MNT_WRITE_RELEASED);
}
static inline int file_check_writeable(struct file *f)
{
	if (f->f_mnt_write_state == FILE_MNT_WRITE_TAKEN)
		return 0;
	printk(KERN_WARNING "writeable file with no "
			    "mnt_want_write()\n");
	WARN_ON(1);
	return -EINVAL;
}
#else /* !CONFIG_DEBUG_WRITECOUNT */
static inline void file_take_write(struct file *filp) {}
static inline void file_release_write(struct file *filp) {}
static inline void file_reset_write(struct file *filp) {}
static inline void file_check_state(struct file *filp) {}
static inline int file_check_writeable(struct file *filp)
{
	return 0;
}
#endif /* CONFIG_DEBUG_WRITECOUNT */

#define	MAX_NON_LFS	((1UL<<31) - 1)

/* Page cache limit. The filesystems should put that into their s_maxbytes 
   limits, otherwise bad things can happen in VM. */ 
#if BITS_PER_LONG==32
#define MAX_LFS_FILESIZE	(((u64)PAGE_CACHE_SIZE << (BITS_PER_LONG-1))-1) 
#elif BITS_PER_LONG==64
#define MAX_LFS_FILESIZE 	0x7fffffffffffffffUL
#endif

#define FL_POSIX	1
#define FL_FLOCK	2
#define FL_ACCESS	8	/* not trying to lock, just looking */
#define FL_EXISTS	16	/* when unlocking, test for existence */
#define FL_LEASE	32	/* lease held on this file */
#define FL_CLOSE	64	/* unlock on close */
#define FL_SLEEP	128	/* A blocking lock */

/*
 * Special return value from posix_lock_file() and vfs_lock_file() for
 * asynchronous locking.
 */
#define FILE_LOCK_DEFERRED 1

/*
 * The POSIX file lock owner is determined by
 * the "struct files_struct" in the thread group
 * (or NULL for no owner - BSD locks).
 *
 * Lockd stuffs a "host" pointer into this.
 */
typedef struct files_struct *fl_owner_t;

struct file_lock_operations {
	void (*fl_copy_lock)(struct file_lock *, struct file_lock *);
	void (*fl_release_private)(struct file_lock *);
};

struct lock_manager_operations {
	int (*fl_compare_owner)(struct file_lock *, struct file_lock *);
	void (*fl_notify)(struct file_lock *);	/* unblock callback */
	int (*fl_grant)(struct file_lock *, struct file_lock *, int);
	void (*fl_release_private)(struct file_lock *);
	void (*fl_break)(struct file_lock *);
	int (*fl_mylease)(struct file_lock *, struct file_lock *);
	int (*fl_change)(struct file_lock **, int);
};

struct lock_manager {
	struct list_head list;
};

void locks_start_grace(struct lock_manager *);
void locks_end_grace(struct lock_manager *);
int locks_in_grace(void);

/* that will die - we need it for nfs_lock_info */
#include <linux/nfs_fs_i.h>

struct file_lock {
	struct file_lock *fl_next;	/* singly linked list for this inode  */
	struct list_head fl_link;	/* doubly linked list of all locks */
	struct list_head fl_block;	/* circular list of blocked processes */
	fl_owner_t fl_owner;
	unsigned char fl_flags;
	unsigned char fl_type;
	unsigned int fl_pid;
	struct pid *fl_nspid;
	wait_queue_head_t fl_wait;
	struct file *fl_file;
	loff_t fl_start;
	loff_t fl_end;

	struct fasync_struct *	fl_fasync; /* for lease break notifications */
	unsigned long fl_break_time;	/* for nonblocking lease breaks */

	const struct file_lock_operations *fl_ops;	/* Callbacks for filesystems */
	const struct lock_manager_operations *fl_lmops;	/* Callbacks for lockmanagers */
	union {
		struct nfs_lock_info	nfs_fl;
		struct nfs4_lock_info	nfs4_fl;
		struct {
			struct list_head link;	/* link in AFS vnode's pending_locks list */
			int state;		/* state of grant or error if -ve */
		} afs;
	} fl_u;
};

/* The following constant reflects the upper bound of the file/locking space */
#ifndef OFFSET_MAX
#define INT_LIMIT(x)	(~((x)1 << (sizeof(x)*8 - 1)))
#define OFFSET_MAX	INT_LIMIT(loff_t)
#define OFFT_OFFSET_MAX	INT_LIMIT(off_t)
#endif

#include <linux/fcntl.h>

extern void send_sigio(struct fown_struct *fown, int fd, int band);

#ifdef CONFIG_FILE_LOCKING
extern int fcntl_getlk(struct file *, struct flock __user *);
extern int fcntl_setlk(unsigned int, struct file *, unsigned int,
			struct flock __user *);

#if BITS_PER_LONG == 32
extern int fcntl_getlk64(struct file *, struct flock64 __user *);
extern int fcntl_setlk64(unsigned int, struct file *, unsigned int,
			struct flock64 __user *);
#endif

extern int fcntl_setlease(unsigned int fd, struct file *filp, long arg);
extern int fcntl_getlease(struct file *filp);

/* fs/locks.c */
void locks_free_lock(struct file_lock *fl);
extern void locks_init_lock(struct file_lock *);
extern struct file_lock * locks_alloc_lock(void);
extern void locks_copy_lock(struct file_lock *, struct file_lock *);
extern void __locks_copy_lock(struct file_lock *, const struct file_lock *);
extern void locks_remove_posix(struct file *, fl_owner_t);
extern void locks_remove_flock(struct file *);
extern void locks_release_private(struct file_lock *);
extern void posix_test_lock(struct file *, struct file_lock *);
extern int posix_lock_file(struct file *, struct file_lock *, struct file_lock *);
extern int posix_lock_file_wait(struct file *, struct file_lock *);
extern int posix_unblock_lock(struct file *, struct file_lock *);
extern int vfs_test_lock(struct file *, struct file_lock *);
extern int vfs_lock_file(struct file *, unsigned int, struct file_lock *, struct file_lock *);
extern int vfs_cancel_lock(struct file *filp, struct file_lock *fl);
extern int flock_lock_file_wait(struct file *filp, struct file_lock *fl);
extern int __break_lease(struct inode *inode, unsigned int flags);
extern void lease_get_mtime(struct inode *, struct timespec *time);
extern int generic_setlease(struct file *, long, struct file_lock **);
extern int vfs_setlease(struct file *, long, struct file_lock **);
extern int lease_modify(struct file_lock **, int);
extern int lock_may_read(struct inode *, loff_t start, unsigned long count);
extern int lock_may_write(struct inode *, loff_t start, unsigned long count);
extern void lock_flocks(void);
extern void unlock_flocks(void);
#else /* !CONFIG_FILE_LOCKING */
static inline int fcntl_getlk(struct file *file, struct flock __user *user)
{
	return -EINVAL;
}

static inline int fcntl_setlk(unsigned int fd, struct file *file,
			      unsigned int cmd, struct flock __user *user)
{
	return -EACCES;
}

#if BITS_PER_LONG == 32
static inline int fcntl_getlk64(struct file *file, struct flock64 __user *user)
{
	return -EINVAL;
}

static inline int fcntl_setlk64(unsigned int fd, struct file *file,
				unsigned int cmd, struct flock64 __user *user)
{
	return -EACCES;
}
#endif
static inline int fcntl_setlease(unsigned int fd, struct file *filp, long arg)
{
	return 0;
}

static inline int fcntl_getlease(struct file *filp)
{
	return 0;
}

static inline void locks_init_lock(struct file_lock *fl)
{
	return;
}

static inline void __locks_copy_lock(struct file_lock *new, struct file_lock *fl)
{
	return;
}

static inline void locks_copy_lock(struct file_lock *new, struct file_lock *fl)
{
	return;
}

static inline void locks_remove_posix(struct file *filp, fl_owner_t owner)
{
	return;
}

static inline void locks_remove_flock(struct file *filp)
{
	return;
}

static inline void posix_test_lock(struct file *filp, struct file_lock *fl)
{
	return;
}

static inline int posix_lock_file(struct file *filp, struct file_lock *fl,
				  struct file_lock *conflock)
{
	return -ENOLCK;
}

static inline int posix_lock_file_wait(struct file *filp, struct file_lock *fl)
{
	return -ENOLCK;
}

static inline int posix_unblock_lock(struct file *filp,
				     struct file_lock *waiter)
{
	return -ENOENT;
}

static inline int vfs_test_lock(struct file *filp, struct file_lock *fl)
{
	return 0;
}

static inline int vfs_lock_file(struct file *filp, unsigned int cmd,
				struct file_lock *fl, struct file_lock *conf)
{
	return -ENOLCK;
}

static inline int vfs_cancel_lock(struct file *filp, struct file_lock *fl)
{
	return 0;
}

static inline int flock_lock_file_wait(struct file *filp,
				       struct file_lock *request)
{
	return -ENOLCK;
}

static inline int __break_lease(struct inode *inode, unsigned int mode)
{
	return 0;
}

static inline void lease_get_mtime(struct inode *inode, struct timespec *time)
{
	return;
}

static inline int generic_setlease(struct file *filp, long arg,
				    struct file_lock **flp)
{
	return -EINVAL;
}

static inline int vfs_setlease(struct file *filp, long arg,
			       struct file_lock **lease)
{
	return -EINVAL;
}

static inline int lease_modify(struct file_lock **before, int arg)
{
	return -EINVAL;
}

static inline int lock_may_read(struct inode *inode, loff_t start,
				unsigned long len)
{
	return 1;
}

static inline int lock_may_write(struct inode *inode, loff_t start,
				 unsigned long len)
{
	return 1;
}

static inline void lock_flocks(void)
{
}

static inline void unlock_flocks(void)
{
}

#endif /* !CONFIG_FILE_LOCKING */


struct fasync_struct {
	spinlock_t		fa_lock;
	int			magic;
	int			fa_fd;
	struct fasync_struct	*fa_next; /* singly linked list */
	struct file		*fa_file;
	struct rcu_head		fa_rcu;
};

#define FASYNC_MAGIC 0x4601

/* SMP safe fasync helpers: */
extern int fasync_helper(int, struct file *, int, struct fasync_struct **);
extern struct fasync_struct *fasync_insert_entry(int, struct file *, struct fasync_struct **, struct fasync_struct *);
extern int fasync_remove_entry(struct file *, struct fasync_struct **);
extern struct fasync_struct *fasync_alloc(void);
extern void fasync_free(struct fasync_struct *);

/* can be called from interrupts */
extern void kill_fasync(struct fasync_struct **, int, int);

extern int __f_setown(struct file *filp, struct pid *, enum pid_type, int force);
extern int f_setown(struct file *filp, unsigned long arg, int force);
extern void f_delown(struct file *filp);
extern pid_t f_getown(struct file *filp);
extern int send_sigurg(struct fown_struct *fown);

/*
 *	Umount options
 */

#define MNT_FORCE	0x00000001	/* Attempt to forcibily umount */
#define MNT_DETACH	0x00000002	/* Just detach from the tree */
#define MNT_EXPIRE	0x00000004	/* Mark for expiry */
#define UMOUNT_NOFOLLOW	0x00000008	/* Don't follow symlink on umount */
#define UMOUNT_UNUSED	0x80000000	/* Flag guaranteed to be unused */

extern struct list_head super_blocks;
extern spinlock_t sb_lock;

struct super_block {
	struct list_head	s_list;		/* Keep this first */
	dev_t			s_dev;		/* search index; _not_ kdev_t */
	unsigned char		s_dirt;
	unsigned char		s_blocksize_bits;
	unsigned long		s_blocksize;
	loff_t			s_maxbytes;	/* Max file size */
	struct file_system_type	*s_type;
	const struct super_operations	*s_op;
	const struct dquot_operations	*dq_op;
	const struct quotactl_ops	*s_qcop;
	const struct export_operations *s_export_op;
	unsigned long		s_flags;
	unsigned long		s_magic;
	struct dentry		*s_root;
	struct rw_semaphore	s_umount;
	struct mutex		s_lock;
	int			s_count;
	atomic_t		s_active;
#ifdef CONFIG_SECURITY
	void                    *s_security;
#endif
	const struct xattr_handler **s_xattr;

	struct list_head	s_inodes;	/* all inodes */
	struct hlist_head	s_anon;		/* anonymous dentries for (nfs) exporting */
#ifdef CONFIG_SMP
	struct list_head __percpu *s_files;
#else
	struct list_head	s_files;
#endif
	/* s_dentry_lru and s_nr_dentry_unused are protected by dcache_lock */
	struct list_head	s_dentry_lru;	/* unused dentry lru */
	int			s_nr_dentry_unused;	/* # of dentry on lru */

	struct block_device	*s_bdev;
	struct backing_dev_info *s_bdi;
	struct mtd_info		*s_mtd;
	struct list_head	s_instances;
	struct quota_info	s_dquot;	/* Diskquota specific options */

	int			s_frozen;
	wait_queue_head_t	s_wait_unfrozen;

	char s_id[32];				/* Informational name */

	void 			*s_fs_info;	/* Filesystem private info */
	fmode_t			s_mode;

	/* Granularity of c/m/atime in ns.
	   Cannot be worse than a second */
	u32		   s_time_gran;

	/*
	 * The next field is for VFS *only*. No filesystems have any business
	 * even looking at it. You had been warned.
	 */
	struct mutex s_vfs_rename_mutex;	/* Kludge */

	/*
	 * Filesystem subtype.  If non-empty the filesystem type field
	 * in /proc/mounts will be "type.subtype"
	 */
	char *s_subtype;

	/*
	 * Saved mount options for lazy filesystems using
	 * generic_show_options()
	 */
<<<<<<< HEAD
	char __rcu *s_options;
=======
	char *s_options;

	/*
	 * Saved pool identifier for cleancache (-1 means none)
	 */
	int cleancache_poolid;
>>>>>>> 5231e92e
};

extern struct timespec current_fs_time(struct super_block *sb);

/*
 * Snapshotting support.
 */
enum {
	SB_UNFROZEN = 0,
	SB_FREEZE_WRITE	= 1,
	SB_FREEZE_TRANS = 2,
};

#define vfs_check_frozen(sb, level) \
	wait_event((sb)->s_wait_unfrozen, ((sb)->s_frozen < (level)))

#define get_fs_excl() atomic_inc(&current->fs_excl)
#define put_fs_excl() atomic_dec(&current->fs_excl)
#define has_fs_excl() atomic_read(&current->fs_excl)

#define is_owner_or_cap(inode)	\
	((current_fsuid() == (inode)->i_uid) || capable(CAP_FOWNER))

/* not quite ready to be deprecated, but... */
extern void lock_super(struct super_block *);
extern void unlock_super(struct super_block *);

/*
 * VFS helper functions..
 */
extern int vfs_create(struct inode *, struct dentry *, int, struct nameidata *);
extern int vfs_mkdir(struct inode *, struct dentry *, int);
extern int vfs_mknod(struct inode *, struct dentry *, int, dev_t);
extern int vfs_symlink(struct inode *, struct dentry *, const char *);
extern int vfs_link(struct dentry *, struct inode *, struct dentry *);
extern int vfs_rmdir(struct inode *, struct dentry *);
extern int vfs_unlink(struct inode *, struct dentry *);
extern int vfs_rename(struct inode *, struct dentry *, struct inode *, struct dentry *);

/*
 * VFS dentry helper functions.
 */
extern void dentry_unhash(struct dentry *dentry);

/*
 * VFS file helper functions.
 */
extern int file_permission(struct file *, int);
extern void inode_init_owner(struct inode *inode, const struct inode *dir,
			mode_t mode);
/*
 * VFS FS_IOC_FIEMAP helper definitions.
 */
struct fiemap_extent_info {
	unsigned int fi_flags;		/* Flags as passed from user */
	unsigned int fi_extents_mapped;	/* Number of mapped extents */
	unsigned int fi_extents_max;	/* Size of fiemap_extent array */
	struct fiemap_extent *fi_extents_start; /* Start of fiemap_extent
						 * array */
};
int fiemap_fill_next_extent(struct fiemap_extent_info *info, u64 logical,
			    u64 phys, u64 len, u32 flags);
int fiemap_check_flags(struct fiemap_extent_info *fieinfo, u32 fs_flags);

/*
 * File types
 *
 * NOTE! These match bits 12..15 of stat.st_mode
 * (ie "(i_mode >> 12) & 15").
 */
#define DT_UNKNOWN	0
#define DT_FIFO		1
#define DT_CHR		2
#define DT_DIR		4
#define DT_BLK		6
#define DT_REG		8
#define DT_LNK		10
#define DT_SOCK		12
#define DT_WHT		14

/*
 * This is the "filldir" function type, used by readdir() to let
 * the kernel specify what kind of dirent layout it wants to have.
 * This allows the kernel to read directories into kernel space or
 * to have different dirent layouts depending on the binary type.
 */
typedef int (*filldir_t)(void *, const char *, int, loff_t, u64, unsigned);
struct block_device_operations;

/* These macros are for out of kernel modules to test that
 * the kernel supports the unlocked_ioctl and compat_ioctl
 * fields in struct file_operations. */
#define HAVE_COMPAT_IOCTL 1
#define HAVE_UNLOCKED_IOCTL 1

/*
 * NOTE:
 * all file operations except setlease can be called without
 * the big kernel lock held in all filesystems.
 */
struct file_operations {
	struct module *owner;
	loff_t (*llseek) (struct file *, loff_t, int);
	ssize_t (*read) (struct file *, char __user *, size_t, loff_t *);
	ssize_t (*write) (struct file *, const char __user *, size_t, loff_t *);
	ssize_t (*aio_read) (struct kiocb *, const struct iovec *, unsigned long, loff_t);
	ssize_t (*aio_write) (struct kiocb *, const struct iovec *, unsigned long, loff_t);
	int (*readdir) (struct file *, void *, filldir_t);
	unsigned int (*poll) (struct file *, struct poll_table_struct *);
	long (*unlocked_ioctl) (struct file *, unsigned int, unsigned long);
	long (*compat_ioctl) (struct file *, unsigned int, unsigned long);
	int (*mmap) (struct file *, struct vm_area_struct *);
	int (*open) (struct inode *, struct file *);
	int (*flush) (struct file *, fl_owner_t id);
	int (*release) (struct inode *, struct file *);
	int (*fsync) (struct file *, int datasync);
	int (*aio_fsync) (struct kiocb *, int datasync);
	int (*fasync) (int, struct file *, int);
	int (*lock) (struct file *, int, struct file_lock *);
	ssize_t (*sendpage) (struct file *, struct page *, int, size_t, loff_t *, int);
	unsigned long (*get_unmapped_area)(struct file *, unsigned long, unsigned long, unsigned long, unsigned long);
	int (*check_flags)(int);
	int (*flock) (struct file *, int, struct file_lock *);
	ssize_t (*splice_write)(struct pipe_inode_info *, struct file *, loff_t *, size_t, unsigned int);
	ssize_t (*splice_read)(struct file *, loff_t *, struct pipe_inode_info *, size_t, unsigned int);
	int (*setlease)(struct file *, long, struct file_lock **);
};

struct inode_operations {
	int (*create) (struct inode *,struct dentry *,int, struct nameidata *);
	struct dentry * (*lookup) (struct inode *,struct dentry *, struct nameidata *);
	int (*link) (struct dentry *,struct inode *,struct dentry *);
	int (*unlink) (struct inode *,struct dentry *);
	int (*symlink) (struct inode *,struct dentry *,const char *);
	int (*mkdir) (struct inode *,struct dentry *,int);
	int (*rmdir) (struct inode *,struct dentry *);
	int (*mknod) (struct inode *,struct dentry *,int,dev_t);
	int (*rename) (struct inode *, struct dentry *,
			struct inode *, struct dentry *);
	int (*readlink) (struct dentry *, char __user *,int);
	void * (*follow_link) (struct dentry *, struct nameidata *);
	void (*put_link) (struct dentry *, struct nameidata *, void *);
	void (*truncate) (struct inode *);
	int (*permission) (struct inode *, int);
	int (*check_acl)(struct inode *, int);
	int (*setattr) (struct dentry *, struct iattr *);
	int (*getattr) (struct vfsmount *mnt, struct dentry *, struct kstat *);
	int (*setxattr) (struct dentry *, const char *,const void *,size_t,int);
	ssize_t (*getxattr) (struct dentry *, const char *, void *, size_t);
	ssize_t (*listxattr) (struct dentry *, char *, size_t);
	int (*removexattr) (struct dentry *, const char *);
	void (*truncate_range)(struct inode *, loff_t, loff_t);
	long (*fallocate)(struct inode *inode, int mode, loff_t offset,
			  loff_t len);
	int (*fiemap)(struct inode *, struct fiemap_extent_info *, u64 start,
		      u64 len);
};

struct seq_file;

ssize_t rw_copy_check_uvector(int type, const struct iovec __user * uvector,
				unsigned long nr_segs, unsigned long fast_segs,
				struct iovec *fast_pointer,
				struct iovec **ret_pointer);

extern ssize_t vfs_read(struct file *, char __user *, size_t, loff_t *);
extern ssize_t vfs_write(struct file *, const char __user *, size_t, loff_t *);
extern ssize_t vfs_readv(struct file *, const struct iovec __user *,
		unsigned long, loff_t *);
extern ssize_t vfs_writev(struct file *, const struct iovec __user *,
		unsigned long, loff_t *);

struct super_operations {
   	struct inode *(*alloc_inode)(struct super_block *sb);
	void (*destroy_inode)(struct inode *);

   	void (*dirty_inode) (struct inode *);
	int (*write_inode) (struct inode *, struct writeback_control *wbc);
	int (*drop_inode) (struct inode *);
	void (*evict_inode) (struct inode *);
	void (*put_super) (struct super_block *);
	void (*write_super) (struct super_block *);
	int (*sync_fs)(struct super_block *sb, int wait);
	int (*freeze_fs) (struct super_block *);
	int (*unfreeze_fs) (struct super_block *);
	int (*statfs) (struct dentry *, struct kstatfs *);
	int (*remount_fs) (struct super_block *, int *, char *);
	void (*umount_begin) (struct super_block *);

	int (*show_options)(struct seq_file *, struct vfsmount *);
	int (*show_stats)(struct seq_file *, struct vfsmount *);
#ifdef CONFIG_QUOTA
	ssize_t (*quota_read)(struct super_block *, int, char *, size_t, loff_t);
	ssize_t (*quota_write)(struct super_block *, int, const char *, size_t, loff_t);
#endif
	int (*bdev_try_to_free_page)(struct super_block*, struct page*, gfp_t);
};

/*
 * Inode state bits.  Protected by inode_lock.
 *
 * Three bits determine the dirty state of the inode, I_DIRTY_SYNC,
 * I_DIRTY_DATASYNC and I_DIRTY_PAGES.
 *
 * Four bits define the lifetime of an inode.  Initially, inodes are I_NEW,
 * until that flag is cleared.  I_WILL_FREE, I_FREEING and I_CLEAR are set at
 * various stages of removing an inode.
 *
 * Two bits are used for locking and completion notification, I_NEW and I_SYNC.
 *
 * I_DIRTY_SYNC		Inode is dirty, but doesn't have to be written on
 *			fdatasync().  i_atime is the usual cause.
 * I_DIRTY_DATASYNC	Data-related inode changes pending. We keep track of
 *			these changes separately from I_DIRTY_SYNC so that we
 *			don't have to write inode on fdatasync() when only
 *			mtime has changed in it.
 * I_DIRTY_PAGES	Inode has dirty pages.  Inode itself may be clean.
 * I_NEW		Serves as both a mutex and completion notification.
 *			New inodes set I_NEW.  If two processes both create
 *			the same inode, one of them will release its inode and
 *			wait for I_NEW to be released before returning.
 *			Inodes in I_WILL_FREE, I_FREEING or I_CLEAR state can
 *			also cause waiting on I_NEW, without I_NEW actually
 *			being set.  find_inode() uses this to prevent returning
 *			nearly-dead inodes.
 * I_WILL_FREE		Must be set when calling write_inode_now() if i_count
 *			is zero.  I_FREEING must be set when I_WILL_FREE is
 *			cleared.
 * I_FREEING		Set when inode is about to be freed but still has dirty
 *			pages or buffers attached or the inode itself is still
 *			dirty.
 * I_CLEAR		Added by end_writeback().  In this state the inode is clean
 *			and can be destroyed.  Inode keeps I_FREEING.
 *
 *			Inodes that are I_WILL_FREE, I_FREEING or I_CLEAR are
 *			prohibited for many purposes.  iget() must wait for
 *			the inode to be completely released, then create it
 *			anew.  Other functions will just ignore such inodes,
 *			if appropriate.  I_NEW is used for waiting.
 *
 * I_SYNC		Synchonized write of dirty inode data.  The bits is
 *			set during data writeback, and cleared with a wakeup
 *			on the bit address once it is done.
 *
 * Q: What is the difference between I_WILL_FREE and I_FREEING?
 */
#define I_DIRTY_SYNC		(1 << 0)
#define I_DIRTY_DATASYNC	(1 << 1)
#define I_DIRTY_PAGES		(1 << 2)
#define __I_NEW			3
#define I_NEW			(1 << __I_NEW)
#define I_WILL_FREE		(1 << 4)
#define I_FREEING		(1 << 5)
#define I_CLEAR			(1 << 6)
#define __I_SYNC		7
#define I_SYNC			(1 << __I_SYNC)
#define I_REFERENCED		(1 << 8)

#define I_DIRTY (I_DIRTY_SYNC | I_DIRTY_DATASYNC | I_DIRTY_PAGES)

extern void __mark_inode_dirty(struct inode *, int);
static inline void mark_inode_dirty(struct inode *inode)
{
	__mark_inode_dirty(inode, I_DIRTY);
}

static inline void mark_inode_dirty_sync(struct inode *inode)
{
	__mark_inode_dirty(inode, I_DIRTY_SYNC);
}

/**
 * inc_nlink - directly increment an inode's link count
 * @inode: inode
 *
 * This is a low-level filesystem helper to replace any
 * direct filesystem manipulation of i_nlink.  Currently,
 * it is only here for parity with dec_nlink().
 */
static inline void inc_nlink(struct inode *inode)
{
	inode->i_nlink++;
}

static inline void inode_inc_link_count(struct inode *inode)
{
	inc_nlink(inode);
	mark_inode_dirty(inode);
}

/**
 * drop_nlink - directly drop an inode's link count
 * @inode: inode
 *
 * This is a low-level filesystem helper to replace any
 * direct filesystem manipulation of i_nlink.  In cases
 * where we are attempting to track writes to the
 * filesystem, a decrement to zero means an imminent
 * write when the file is truncated and actually unlinked
 * on the filesystem.
 */
static inline void drop_nlink(struct inode *inode)
{
	inode->i_nlink--;
}

/**
 * clear_nlink - directly zero an inode's link count
 * @inode: inode
 *
 * This is a low-level filesystem helper to replace any
 * direct filesystem manipulation of i_nlink.  See
 * drop_nlink() for why we care about i_nlink hitting zero.
 */
static inline void clear_nlink(struct inode *inode)
{
	inode->i_nlink = 0;
}

static inline void inode_dec_link_count(struct inode *inode)
{
	drop_nlink(inode);
	mark_inode_dirty(inode);
}

/**
 * inode_inc_iversion - increments i_version
 * @inode: inode that need to be updated
 *
 * Every time the inode is modified, the i_version field will be incremented.
 * The filesystem has to be mounted with i_version flag
 */

static inline void inode_inc_iversion(struct inode *inode)
{
       spin_lock(&inode->i_lock);
       inode->i_version++;
       spin_unlock(&inode->i_lock);
}

extern void touch_atime(struct vfsmount *mnt, struct dentry *dentry);
static inline void file_accessed(struct file *file)
{
	if (!(file->f_flags & O_NOATIME))
		touch_atime(file->f_path.mnt, file->f_path.dentry);
}

int sync_inode(struct inode *inode, struct writeback_control *wbc);
int sync_inode_metadata(struct inode *inode, int wait);

struct file_system_type {
	const char *name;
	int fs_flags;
	int (*get_sb) (struct file_system_type *, int,
		       const char *, void *, struct vfsmount *);
	struct dentry *(*mount) (struct file_system_type *, int,
		       const char *, void *);
	void (*kill_sb) (struct super_block *);
	struct module *owner;
	struct file_system_type * next;
	struct list_head fs_supers;

	struct lock_class_key s_lock_key;
	struct lock_class_key s_umount_key;
	struct lock_class_key s_vfs_rename_key;

	struct lock_class_key i_lock_key;
	struct lock_class_key i_mutex_key;
	struct lock_class_key i_mutex_dir_key;
	struct lock_class_key i_alloc_sem_key;
};

extern struct dentry *mount_ns(struct file_system_type *fs_type, int flags,
	void *data, int (*fill_super)(struct super_block *, void *, int));
extern struct dentry *mount_bdev(struct file_system_type *fs_type,
	int flags, const char *dev_name, void *data,
	int (*fill_super)(struct super_block *, void *, int));
extern int get_sb_bdev(struct file_system_type *fs_type,
	int flags, const char *dev_name, void *data,
	int (*fill_super)(struct super_block *, void *, int),
	struct vfsmount *mnt);
extern struct dentry *mount_single(struct file_system_type *fs_type,
	int flags, void *data,
	int (*fill_super)(struct super_block *, void *, int));
extern int get_sb_single(struct file_system_type *fs_type,
	int flags, void *data,
	int (*fill_super)(struct super_block *, void *, int),
	struct vfsmount *mnt);
extern struct dentry *mount_nodev(struct file_system_type *fs_type,
	int flags, void *data,
	int (*fill_super)(struct super_block *, void *, int));
extern int get_sb_nodev(struct file_system_type *fs_type,
	int flags, void *data,
	int (*fill_super)(struct super_block *, void *, int),
	struct vfsmount *mnt);
void generic_shutdown_super(struct super_block *sb);
void kill_block_super(struct super_block *sb);
void kill_anon_super(struct super_block *sb);
void kill_litter_super(struct super_block *sb);
void deactivate_super(struct super_block *sb);
void deactivate_locked_super(struct super_block *sb);
int set_anon_super(struct super_block *s, void *data);
struct super_block *sget(struct file_system_type *type,
			int (*test)(struct super_block *,void *),
			int (*set)(struct super_block *,void *),
			void *data);
extern struct dentry *mount_pseudo(struct file_system_type *, char *,
	const struct super_operations *ops, unsigned long);
extern void simple_set_mnt(struct vfsmount *mnt, struct super_block *sb);

static inline void sb_mark_dirty(struct super_block *sb)
{
	sb->s_dirt = 1;
}
static inline void sb_mark_clean(struct super_block *sb)
{
	sb->s_dirt = 0;
}
static inline int sb_is_dirty(struct super_block *sb)
{
	return sb->s_dirt;
}

/* Alas, no aliases. Too much hassle with bringing module.h everywhere */
#define fops_get(fops) \
	(((fops) && try_module_get((fops)->owner) ? (fops) : NULL))
#define fops_put(fops) \
	do { if (fops) module_put((fops)->owner); } while(0)

extern int register_filesystem(struct file_system_type *);
extern int unregister_filesystem(struct file_system_type *);
extern struct vfsmount *kern_mount_data(struct file_system_type *, void *data);
#define kern_mount(type) kern_mount_data(type, NULL)
extern int may_umount_tree(struct vfsmount *);
extern int may_umount(struct vfsmount *);
extern long do_mount(char *, char *, char *, unsigned long, void *);
extern struct vfsmount *collect_mounts(struct path *);
extern void drop_collected_mounts(struct vfsmount *);
extern int iterate_mounts(int (*)(struct vfsmount *, void *), void *,
			  struct vfsmount *);
extern int vfs_statfs(struct path *, struct kstatfs *);
extern int statfs_by_dentry(struct dentry *, struct kstatfs *);
extern int freeze_super(struct super_block *super);
extern int thaw_super(struct super_block *super);

extern int current_umask(void);

/* /sys/fs */
extern struct kobject *fs_kobj;

#define MAX_RW_COUNT (INT_MAX & PAGE_CACHE_MASK)
extern int rw_verify_area(int, struct file *, loff_t *, size_t);

#define FLOCK_VERIFY_READ  1
#define FLOCK_VERIFY_WRITE 2

#ifdef CONFIG_FILE_LOCKING
extern int locks_mandatory_locked(struct inode *);
extern int locks_mandatory_area(int, struct inode *, struct file *, loff_t, size_t);

/*
 * Candidates for mandatory locking have the setgid bit set
 * but no group execute bit -  an otherwise meaningless combination.
 */

static inline int __mandatory_lock(struct inode *ino)
{
	return (ino->i_mode & (S_ISGID | S_IXGRP)) == S_ISGID;
}

/*
 * ... and these candidates should be on MS_MANDLOCK mounted fs,
 * otherwise these will be advisory locks
 */

static inline int mandatory_lock(struct inode *ino)
{
	return IS_MANDLOCK(ino) && __mandatory_lock(ino);
}

static inline int locks_verify_locked(struct inode *inode)
{
	if (mandatory_lock(inode))
		return locks_mandatory_locked(inode);
	return 0;
}

static inline int locks_verify_truncate(struct inode *inode,
				    struct file *filp,
				    loff_t size)
{
	if (inode->i_flock && mandatory_lock(inode))
		return locks_mandatory_area(
			FLOCK_VERIFY_WRITE, inode, filp,
			size < inode->i_size ? size : inode->i_size,
			(size < inode->i_size ? inode->i_size - size
			 : size - inode->i_size)
		);
	return 0;
}

static inline int break_lease(struct inode *inode, unsigned int mode)
{
	if (inode->i_flock)
		return __break_lease(inode, mode);
	return 0;
}
#else /* !CONFIG_FILE_LOCKING */
static inline int locks_mandatory_locked(struct inode *inode)
{
	return 0;
}

static inline int locks_mandatory_area(int rw, struct inode *inode,
				       struct file *filp, loff_t offset,
				       size_t count)
{
	return 0;
}

static inline int __mandatory_lock(struct inode *inode)
{
	return 0;
}

static inline int mandatory_lock(struct inode *inode)
{
	return 0;
}

static inline int locks_verify_locked(struct inode *inode)
{
	return 0;
}

static inline int locks_verify_truncate(struct inode *inode, struct file *filp,
					size_t size)
{
	return 0;
}

static inline int break_lease(struct inode *inode, unsigned int mode)
{
	return 0;
}

#endif /* CONFIG_FILE_LOCKING */

/* fs/open.c */

extern int do_truncate(struct dentry *, loff_t start, unsigned int time_attrs,
		       struct file *filp);
extern int do_fallocate(struct file *file, int mode, loff_t offset,
			loff_t len);
extern long do_sys_open(int dfd, const char __user *filename, int flags,
			int mode);
extern struct file *filp_open(const char *, int, int);
extern struct file * dentry_open(struct dentry *, struct vfsmount *, int,
				 const struct cred *);
extern int filp_close(struct file *, fl_owner_t id);
extern char * getname(const char __user *);

/* fs/ioctl.c */

extern int ioctl_preallocate(struct file *filp, void __user *argp);

/* fs/dcache.c */
extern void __init vfs_caches_init_early(void);
extern void __init vfs_caches_init(unsigned long);

extern struct kmem_cache *names_cachep;

#define __getname_gfp(gfp)	kmem_cache_alloc(names_cachep, (gfp))
#define __getname()		__getname_gfp(GFP_KERNEL)
#define __putname(name)		kmem_cache_free(names_cachep, (void *)(name))
#ifndef CONFIG_AUDITSYSCALL
#define putname(name)   __putname(name)
#else
extern void putname(const char *name);
#endif

#ifdef CONFIG_BLOCK
extern int register_blkdev(unsigned int, const char *);
extern void unregister_blkdev(unsigned int, const char *);
extern struct block_device *bdget(dev_t);
extern struct block_device *bdgrab(struct block_device *bdev);
extern void bd_set_size(struct block_device *, loff_t size);
extern void bd_forget(struct inode *inode);
extern void bdput(struct block_device *);
extern struct block_device *open_by_devnum(dev_t, fmode_t);
extern void invalidate_bdev(struct block_device *);
extern int sync_blockdev(struct block_device *bdev);
extern struct super_block *freeze_bdev(struct block_device *);
extern void emergency_thaw_all(void);
extern int thaw_bdev(struct block_device *bdev, struct super_block *sb);
extern int fsync_bdev(struct block_device *);
#else
static inline void bd_forget(struct inode *inode) {}
static inline int sync_blockdev(struct block_device *bdev) { return 0; }
static inline void invalidate_bdev(struct block_device *bdev) {}

static inline struct super_block *freeze_bdev(struct block_device *sb)
{
	return NULL;
}

static inline int thaw_bdev(struct block_device *bdev, struct super_block *sb)
{
	return 0;
}
#endif
extern int sync_filesystem(struct super_block *);
extern const struct file_operations def_blk_fops;
extern const struct file_operations def_chr_fops;
extern const struct file_operations bad_sock_fops;
extern const struct file_operations def_fifo_fops;
#ifdef CONFIG_BLOCK
extern int ioctl_by_bdev(struct block_device *, unsigned, unsigned long);
extern int blkdev_ioctl(struct block_device *, fmode_t, unsigned, unsigned long);
extern long compat_blkdev_ioctl(struct file *, unsigned, unsigned long);
extern int blkdev_get(struct block_device *, fmode_t);
extern int blkdev_put(struct block_device *, fmode_t);
extern int bd_claim(struct block_device *, void *);
extern void bd_release(struct block_device *);
#ifdef CONFIG_SYSFS
extern int bd_claim_by_disk(struct block_device *, void *, struct gendisk *);
extern void bd_release_from_disk(struct block_device *, struct gendisk *);
#else
#define bd_claim_by_disk(bdev, holder, disk)	bd_claim(bdev, holder)
#define bd_release_from_disk(bdev, disk)	bd_release(bdev)
#endif
#endif

/* fs/char_dev.c */
#define CHRDEV_MAJOR_HASH_SIZE	255
extern int alloc_chrdev_region(dev_t *, unsigned, unsigned, const char *);
extern int register_chrdev_region(dev_t, unsigned, const char *);
extern int __register_chrdev(unsigned int major, unsigned int baseminor,
			     unsigned int count, const char *name,
			     const struct file_operations *fops);
extern void __unregister_chrdev(unsigned int major, unsigned int baseminor,
				unsigned int count, const char *name);
extern void unregister_chrdev_region(dev_t, unsigned);
extern void chrdev_show(struct seq_file *,off_t);

static inline int register_chrdev(unsigned int major, const char *name,
				  const struct file_operations *fops)
{
	return __register_chrdev(major, 0, 256, name, fops);
}

static inline void unregister_chrdev(unsigned int major, const char *name)
{
	__unregister_chrdev(major, 0, 256, name);
}

/* fs/block_dev.c */
#define BDEVNAME_SIZE	32	/* Largest string for a blockdev identifier */
#define BDEVT_SIZE	10	/* Largest string for MAJ:MIN for blkdev */

#ifdef CONFIG_BLOCK
#define BLKDEV_MAJOR_HASH_SIZE	255
extern const char *__bdevname(dev_t, char *buffer);
extern const char *bdevname(struct block_device *bdev, char *buffer);
extern struct block_device *lookup_bdev(const char *);
extern struct block_device *open_bdev_exclusive(const char *, fmode_t, void *);
extern void close_bdev_exclusive(struct block_device *, fmode_t);
extern void blkdev_show(struct seq_file *,off_t);

#else
#define BLKDEV_MAJOR_HASH_SIZE	0
#endif

extern void init_special_inode(struct inode *, umode_t, dev_t);

/* Invalid inode operations -- fs/bad_inode.c */
extern void make_bad_inode(struct inode *);
extern int is_bad_inode(struct inode *);

extern const struct file_operations read_pipefifo_fops;
extern const struct file_operations write_pipefifo_fops;
extern const struct file_operations rdwr_pipefifo_fops;

extern int fs_may_remount_ro(struct super_block *);

#ifdef CONFIG_BLOCK
/*
 * return READ, READA, or WRITE
 */
#define bio_rw(bio)		((bio)->bi_rw & (RW_MASK | RWA_MASK))

/*
 * return data direction, READ or WRITE
 */
#define bio_data_dir(bio)	((bio)->bi_rw & 1)

extern void check_disk_size_change(struct gendisk *disk,
				   struct block_device *bdev);
extern int revalidate_disk(struct gendisk *);
extern int check_disk_change(struct block_device *);
extern int __invalidate_device(struct block_device *);
extern int invalidate_partition(struct gendisk *, int);
#endif
unsigned long invalidate_mapping_pages(struct address_space *mapping,
					pgoff_t start, pgoff_t end);

static inline void invalidate_remote_inode(struct inode *inode)
{
	if (S_ISREG(inode->i_mode) || S_ISDIR(inode->i_mode) ||
	    S_ISLNK(inode->i_mode))
		invalidate_mapping_pages(inode->i_mapping, 0, -1);
}
extern int invalidate_inode_pages2(struct address_space *mapping);
extern int invalidate_inode_pages2_range(struct address_space *mapping,
					 pgoff_t start, pgoff_t end);
extern int write_inode_now(struct inode *, int);
extern int filemap_fdatawrite(struct address_space *);
extern int filemap_flush(struct address_space *);
extern int filemap_fdatawait(struct address_space *);
extern int filemap_fdatawait_range(struct address_space *, loff_t lstart,
				   loff_t lend);
extern int filemap_write_and_wait(struct address_space *mapping);
extern int filemap_write_and_wait_range(struct address_space *mapping,
				        loff_t lstart, loff_t lend);
extern int __filemap_fdatawrite_range(struct address_space *mapping,
				loff_t start, loff_t end, int sync_mode);
extern int filemap_fdatawrite_range(struct address_space *mapping,
				loff_t start, loff_t end);

extern int vfs_fsync_range(struct file *file, loff_t start, loff_t end,
			   int datasync);
extern int vfs_fsync(struct file *file, int datasync);
extern int generic_write_sync(struct file *file, loff_t pos, loff_t count);
extern void sync_supers(void);
extern void emergency_sync(void);
extern void emergency_remount(void);
#ifdef CONFIG_BLOCK
extern sector_t bmap(struct inode *, sector_t);
#endif
extern int notify_change(struct dentry *, struct iattr *);
extern int inode_permission(struct inode *, int);
extern int generic_permission(struct inode *, int,
		int (*check_acl)(struct inode *, int));

static inline bool execute_ok(struct inode *inode)
{
	return (inode->i_mode & S_IXUGO) || S_ISDIR(inode->i_mode);
}

extern int get_write_access(struct inode *);
extern int deny_write_access(struct file *);
static inline void put_write_access(struct inode * inode)
{
	atomic_dec(&inode->i_writecount);
}
static inline void allow_write_access(struct file *file)
{
	if (file)
		atomic_inc(&file->f_path.dentry->d_inode->i_writecount);
}
extern int do_pipe_flags(int *, int);
extern struct file *create_read_pipe(struct file *f, int flags);
extern struct file *create_write_pipe(int flags);
extern void free_write_pipe(struct file *);

extern struct file *do_filp_open(int dfd, const char *pathname,
		int open_flag, int mode, int acc_mode);
extern int may_open(struct path *, int, int);

extern int kernel_read(struct file *, loff_t, char *, unsigned long);
extern struct file * open_exec(const char *);
 
/* fs/dcache.c -- generic fs support functions */
extern int is_subdir(struct dentry *, struct dentry *);
extern int path_is_under(struct path *, struct path *);
extern ino_t find_inode_number(struct dentry *, struct qstr *);

#include <linux/err.h>

/* needed for stackable file system support */
extern loff_t default_llseek(struct file *file, loff_t offset, int origin);

extern loff_t vfs_llseek(struct file *file, loff_t offset, int origin);

extern int inode_init_always(struct super_block *, struct inode *);
extern void inode_init_once(struct inode *);
extern void ihold(struct inode * inode);
extern void iput(struct inode *);
extern struct inode * igrab(struct inode *);
extern ino_t iunique(struct super_block *, ino_t);
extern int inode_needs_sync(struct inode *inode);
extern int generic_delete_inode(struct inode *inode);
extern int generic_drop_inode(struct inode *inode);

extern struct inode *ilookup5_nowait(struct super_block *sb,
		unsigned long hashval, int (*test)(struct inode *, void *),
		void *data);
extern struct inode *ilookup5(struct super_block *sb, unsigned long hashval,
		int (*test)(struct inode *, void *), void *data);
extern struct inode *ilookup(struct super_block *sb, unsigned long ino);

extern struct inode * iget5_locked(struct super_block *, unsigned long, int (*test)(struct inode *, void *), int (*set)(struct inode *, void *), void *);
extern struct inode * iget_locked(struct super_block *, unsigned long);
extern int insert_inode_locked4(struct inode *, unsigned long, int (*test)(struct inode *, void *), void *);
extern int insert_inode_locked(struct inode *);
extern void unlock_new_inode(struct inode *);
extern unsigned int get_next_ino(void);

extern void __iget(struct inode * inode);
extern void iget_failed(struct inode *);
extern void end_writeback(struct inode *);
extern void __destroy_inode(struct inode *);
extern struct inode *new_inode(struct super_block *);
extern int should_remove_suid(struct dentry *);
extern int file_remove_suid(struct file *);

extern void __insert_inode_hash(struct inode *, unsigned long hashval);
extern void remove_inode_hash(struct inode *);
static inline void insert_inode_hash(struct inode *inode)
{
	__insert_inode_hash(inode, inode->i_ino);
}
extern void inode_sb_list_add(struct inode *inode);

#ifdef CONFIG_BLOCK
extern void submit_bio(int, struct bio *);
extern int bdev_read_only(struct block_device *);
#endif
extern int set_blocksize(struct block_device *, int);
extern int sb_set_blocksize(struct super_block *, int);
extern int sb_min_blocksize(struct super_block *, int);

extern int generic_file_mmap(struct file *, struct vm_area_struct *);
extern int generic_file_readonly_mmap(struct file *, struct vm_area_struct *);
extern int file_read_actor(read_descriptor_t * desc, struct page *page, unsigned long offset, unsigned long size);
int generic_write_checks(struct file *file, loff_t *pos, size_t *count, int isblk);
extern ssize_t generic_file_aio_read(struct kiocb *, const struct iovec *, unsigned long, loff_t);
extern ssize_t __generic_file_aio_write(struct kiocb *, const struct iovec *, unsigned long,
		loff_t *);
extern ssize_t generic_file_aio_write(struct kiocb *, const struct iovec *, unsigned long, loff_t);
extern ssize_t generic_file_direct_write(struct kiocb *, const struct iovec *,
		unsigned long *, loff_t, loff_t *, size_t, size_t);
extern ssize_t generic_file_buffered_write(struct kiocb *, const struct iovec *,
		unsigned long, loff_t, loff_t *, size_t, ssize_t);
extern ssize_t do_sync_read(struct file *filp, char __user *buf, size_t len, loff_t *ppos);
extern ssize_t do_sync_write(struct file *filp, const char __user *buf, size_t len, loff_t *ppos);
extern int generic_segment_checks(const struct iovec *iov,
		unsigned long *nr_segs, size_t *count, int access_flags);

/* fs/block_dev.c */
extern ssize_t blkdev_aio_write(struct kiocb *iocb, const struct iovec *iov,
				unsigned long nr_segs, loff_t pos);
extern int blkdev_fsync(struct file *filp, int datasync);

/* fs/splice.c */
extern ssize_t generic_file_splice_read(struct file *, loff_t *,
		struct pipe_inode_info *, size_t, unsigned int);
extern ssize_t default_file_splice_read(struct file *, loff_t *,
		struct pipe_inode_info *, size_t, unsigned int);
extern ssize_t generic_file_splice_write(struct pipe_inode_info *,
		struct file *, loff_t *, size_t, unsigned int);
extern ssize_t generic_splice_sendpage(struct pipe_inode_info *pipe,
		struct file *out, loff_t *, size_t len, unsigned int flags);
extern long do_splice_direct(struct file *in, loff_t *ppos, struct file *out,
		size_t len, unsigned int flags);

extern void
file_ra_state_init(struct file_ra_state *ra, struct address_space *mapping);
extern loff_t noop_llseek(struct file *file, loff_t offset, int origin);
extern loff_t no_llseek(struct file *file, loff_t offset, int origin);
extern loff_t generic_file_llseek(struct file *file, loff_t offset, int origin);
extern loff_t generic_file_llseek_unlocked(struct file *file, loff_t offset,
			int origin);
extern int generic_file_open(struct inode * inode, struct file * filp);
extern int nonseekable_open(struct inode * inode, struct file * filp);

#ifdef CONFIG_FS_XIP
extern ssize_t xip_file_read(struct file *filp, char __user *buf, size_t len,
			     loff_t *ppos);
extern int xip_file_mmap(struct file * file, struct vm_area_struct * vma);
extern ssize_t xip_file_write(struct file *filp, const char __user *buf,
			      size_t len, loff_t *ppos);
extern int xip_truncate_page(struct address_space *mapping, loff_t from);
#else
static inline int xip_truncate_page(struct address_space *mapping, loff_t from)
{
	return 0;
}
#endif

#ifdef CONFIG_BLOCK
typedef void (dio_submit_t)(int rw, struct bio *bio, struct inode *inode,
			    loff_t file_offset);

enum {
	/* need locking between buffered and direct access */
	DIO_LOCKING	= 0x01,

	/* filesystem does not support filling holes */
	DIO_SKIP_HOLES	= 0x02,
};

void dio_end_io(struct bio *bio, int error);

ssize_t __blockdev_direct_IO(int rw, struct kiocb *iocb, struct inode *inode,
	struct block_device *bdev, const struct iovec *iov, loff_t offset,
	unsigned long nr_segs, get_block_t get_block, dio_iodone_t end_io,
	dio_submit_t submit_io,	int flags);

static inline ssize_t blockdev_direct_IO(int rw, struct kiocb *iocb,
	struct inode *inode, struct block_device *bdev, const struct iovec *iov,
	loff_t offset, unsigned long nr_segs, get_block_t get_block,
	dio_iodone_t end_io)
{
	return __blockdev_direct_IO(rw, iocb, inode, bdev, iov, offset,
				    nr_segs, get_block, end_io, NULL,
				    DIO_LOCKING | DIO_SKIP_HOLES);
}
#endif

extern const struct file_operations generic_ro_fops;

#define special_file(m) (S_ISCHR(m)||S_ISBLK(m)||S_ISFIFO(m)||S_ISSOCK(m))

extern int vfs_readlink(struct dentry *, char __user *, int, const char *);
extern int vfs_follow_link(struct nameidata *, const char *);
extern int page_readlink(struct dentry *, char __user *, int);
extern void *page_follow_link_light(struct dentry *, struct nameidata *);
extern void page_put_link(struct dentry *, struct nameidata *, void *);
extern int __page_symlink(struct inode *inode, const char *symname, int len,
		int nofs);
extern int page_symlink(struct inode *inode, const char *symname, int len);
extern const struct inode_operations page_symlink_inode_operations;
extern int generic_readlink(struct dentry *, char __user *, int);
extern void generic_fillattr(struct inode *, struct kstat *);
extern int vfs_getattr(struct vfsmount *, struct dentry *, struct kstat *);
void __inode_add_bytes(struct inode *inode, loff_t bytes);
void inode_add_bytes(struct inode *inode, loff_t bytes);
void inode_sub_bytes(struct inode *inode, loff_t bytes);
loff_t inode_get_bytes(struct inode *inode);
void inode_set_bytes(struct inode *inode, loff_t bytes);

extern int vfs_readdir(struct file *, filldir_t, void *);

extern int vfs_stat(const char __user *, struct kstat *);
extern int vfs_lstat(const char __user *, struct kstat *);
extern int vfs_fstat(unsigned int, struct kstat *);
extern int vfs_fstatat(int , const char __user *, struct kstat *, int);

extern int do_vfs_ioctl(struct file *filp, unsigned int fd, unsigned int cmd,
		    unsigned long arg);
extern int __generic_block_fiemap(struct inode *inode,
				  struct fiemap_extent_info *fieinfo,
				  loff_t start, loff_t len,
				  get_block_t *get_block);
extern int generic_block_fiemap(struct inode *inode,
				struct fiemap_extent_info *fieinfo, u64 start,
				u64 len, get_block_t *get_block);

extern void get_filesystem(struct file_system_type *fs);
extern void put_filesystem(struct file_system_type *fs);
extern struct file_system_type *get_fs_type(const char *name);
extern struct super_block *get_super(struct block_device *);
extern struct super_block *get_active_super(struct block_device *bdev);
extern struct super_block *user_get_super(dev_t);
extern void drop_super(struct super_block *sb);
extern void iterate_supers(void (*)(struct super_block *, void *), void *);

extern int dcache_dir_open(struct inode *, struct file *);
extern int dcache_dir_close(struct inode *, struct file *);
extern loff_t dcache_dir_lseek(struct file *, loff_t, int);
extern int dcache_readdir(struct file *, void *, filldir_t);
extern int simple_setattr(struct dentry *, struct iattr *);
extern int simple_getattr(struct vfsmount *, struct dentry *, struct kstat *);
extern int simple_statfs(struct dentry *, struct kstatfs *);
extern int simple_link(struct dentry *, struct inode *, struct dentry *);
extern int simple_unlink(struct inode *, struct dentry *);
extern int simple_rmdir(struct inode *, struct dentry *);
extern int simple_rename(struct inode *, struct dentry *, struct inode *, struct dentry *);
extern int noop_fsync(struct file *, int);
extern int simple_empty(struct dentry *);
extern int simple_readpage(struct file *file, struct page *page);
extern int simple_write_begin(struct file *file, struct address_space *mapping,
			loff_t pos, unsigned len, unsigned flags,
			struct page **pagep, void **fsdata);
extern int simple_write_end(struct file *file, struct address_space *mapping,
			loff_t pos, unsigned len, unsigned copied,
			struct page *page, void *fsdata);

extern struct dentry *simple_lookup(struct inode *, struct dentry *, struct nameidata *);
extern ssize_t generic_read_dir(struct file *, char __user *, size_t, loff_t *);
extern const struct file_operations simple_dir_operations;
extern const struct inode_operations simple_dir_inode_operations;
struct tree_descr { char *name; const struct file_operations *ops; int mode; };
struct dentry *d_alloc_name(struct dentry *, const char *);
extern int simple_fill_super(struct super_block *, unsigned long, struct tree_descr *);
extern int simple_pin_fs(struct file_system_type *, struct vfsmount **mount, int *count);
extern void simple_release_fs(struct vfsmount **mount, int *count);

extern ssize_t simple_read_from_buffer(void __user *to, size_t count,
			loff_t *ppos, const void *from, size_t available);
extern ssize_t simple_write_to_buffer(void *to, size_t available, loff_t *ppos,
		const void __user *from, size_t count);

extern int generic_file_fsync(struct file *, int);

extern int generic_check_addressable(unsigned, u64);

#ifdef CONFIG_MIGRATION
extern int buffer_migrate_page(struct address_space *,
				struct page *, struct page *);
#else
#define buffer_migrate_page NULL
#endif

extern int inode_change_ok(const struct inode *, struct iattr *);
extern int inode_newsize_ok(const struct inode *, loff_t offset);
extern void setattr_copy(struct inode *inode, const struct iattr *attr);

extern void file_update_time(struct file *file);

extern int generic_show_options(struct seq_file *m, struct vfsmount *mnt);
extern void save_mount_options(struct super_block *sb, char *options);
extern void replace_mount_options(struct super_block *sb, char *options);

static inline ino_t parent_ino(struct dentry *dentry)
{
	ino_t res;

	spin_lock(&dentry->d_lock);
	res = dentry->d_parent->d_inode->i_ino;
	spin_unlock(&dentry->d_lock);
	return res;
}

/* Transaction based IO helpers */

/*
 * An argresp is stored in an allocated page and holds the
 * size of the argument or response, along with its content
 */
struct simple_transaction_argresp {
	ssize_t size;
	char data[0];
};

#define SIMPLE_TRANSACTION_LIMIT (PAGE_SIZE - sizeof(struct simple_transaction_argresp))

char *simple_transaction_get(struct file *file, const char __user *buf,
				size_t size);
ssize_t simple_transaction_read(struct file *file, char __user *buf,
				size_t size, loff_t *pos);
int simple_transaction_release(struct inode *inode, struct file *file);

void simple_transaction_set(struct file *file, size_t n);

/*
 * simple attribute files
 *
 * These attributes behave similar to those in sysfs:
 *
 * Writing to an attribute immediately sets a value, an open file can be
 * written to multiple times.
 *
 * Reading from an attribute creates a buffer from the value that might get
 * read with multiple read calls. When the attribute has been read
 * completely, no further read calls are possible until the file is opened
 * again.
 *
 * All attributes contain a text representation of a numeric value
 * that are accessed with the get() and set() functions.
 */
#define DEFINE_SIMPLE_ATTRIBUTE(__fops, __get, __set, __fmt)		\
static int __fops ## _open(struct inode *inode, struct file *file)	\
{									\
	__simple_attr_check_format(__fmt, 0ull);			\
	return simple_attr_open(inode, file, __get, __set, __fmt);	\
}									\
static const struct file_operations __fops = {				\
	.owner	 = THIS_MODULE,						\
	.open	 = __fops ## _open,					\
	.release = simple_attr_release,					\
	.read	 = simple_attr_read,					\
	.write	 = simple_attr_write,					\
	.llseek	 = generic_file_llseek,					\
};

static inline void __attribute__((format(printf, 1, 2)))
__simple_attr_check_format(const char *fmt, ...)
{
	/* don't do anything, just let the compiler check the arguments; */
}

int simple_attr_open(struct inode *inode, struct file *file,
		     int (*get)(void *, u64 *), int (*set)(void *, u64),
		     const char *fmt);
int simple_attr_release(struct inode *inode, struct file *file);
ssize_t simple_attr_read(struct file *file, char __user *buf,
			 size_t len, loff_t *ppos);
ssize_t simple_attr_write(struct file *file, const char __user *buf,
			  size_t len, loff_t *ppos);

struct ctl_table;
int proc_nr_files(struct ctl_table *table, int write,
		  void __user *buffer, size_t *lenp, loff_t *ppos);
int proc_nr_dentry(struct ctl_table *table, int write,
		  void __user *buffer, size_t *lenp, loff_t *ppos);
int proc_nr_inodes(struct ctl_table *table, int write,
		   void __user *buffer, size_t *lenp, loff_t *ppos);
int __init get_filesystem_list(char *buf);

#define ACC_MODE(x) ("\004\002\006\006"[(x)&O_ACCMODE])
#define OPEN_FMODE(flag) ((__force fmode_t)(((flag + 1) & O_ACCMODE) | \
					    (flag & FMODE_NONOTIFY)))

#endif /* __KERNEL__ */
#endif /* _LINUX_FS_H */<|MERGE_RESOLUTION|>--- conflicted
+++ resolved
@@ -1415,16 +1415,12 @@
 	 * Saved mount options for lazy filesystems using
 	 * generic_show_options()
 	 */
-<<<<<<< HEAD
 	char __rcu *s_options;
-=======
-	char *s_options;
 
 	/*
 	 * Saved pool identifier for cleancache (-1 means none)
 	 */
 	int cleancache_poolid;
->>>>>>> 5231e92e
 };
 
 extern struct timespec current_fs_time(struct super_block *sb);
