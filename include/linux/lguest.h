--- conflicted
+++ resolved
@@ -13,12 +13,8 @@
 #define LG_CLOCK_MIN_DELTA	100UL
 #define LG_CLOCK_MAX_DELTA	ULONG_MAX
 
-<<<<<<< HEAD
-/*G:031 The second method of communicating with the Host is to via "struct
-=======
 /*G:031
  * The second method of communicating with the Host is to via "struct
->>>>>>> ed680c4a
  * lguest_data".  Once the Guest's initialization hypercall tells the Host where
  * this is, the Guest and Host both publish information in it.
 :*/
