/*
 * INET		An implementation of the TCP/IP protocol suite for the LINUX
 *		operating system.  INET is implemented using the  BSD Socket
 *		interface as the means of communication with the user level.
 *
 *		Definitions for the Interfaces handler.
 *
 * Version:	@(#)dev.h	1.0.10	08/12/93
 *
 * Authors:	Ross Biro
 *		Fred N. van Kempen, <waltje@uWalt.NL.Mugnet.ORG>
 *		Corey Minyard <wf-rch!minyard@relay.EU.net>
 *		Donald J. Becker, <becker@cesdis.gsfc.nasa.gov>
 *		Alan Cox, <alan@lxorguk.ukuu.org.uk>
 *		Bjorn Ekwall. <bj0rn@blox.se>
 *              Pekka Riikonen <priikone@poseidon.pspt.fi>
 *
 *		This program is free software; you can redistribute it and/or
 *		modify it under the terms of the GNU General Public License
 *		as published by the Free Software Foundation; either version
 *		2 of the License, or (at your option) any later version.
 *
 *		Moved to /usr/include/linux for NET3
 */
#ifndef _LINUX_NETDEVICE_H
#define _LINUX_NETDEVICE_H

#include <linux/if.h>
#include <linux/if_ether.h>
#include <linux/if_packet.h>
#include <linux/if_link.h>

#ifdef __KERNEL__
#include <linux/pm_qos_params.h>
#include <linux/timer.h>
#include <linux/delay.h>
#include <linux/mm.h>
#include <asm/atomic.h>
#include <asm/cache.h>
#include <asm/byteorder.h>

#include <linux/device.h>
#include <linux/percpu.h>
#include <linux/rculist.h>
#include <linux/dmaengine.h>
#include <linux/workqueue.h>

#include <linux/ethtool.h>
#include <net/net_namespace.h>
#include <net/dsa.h>
#ifdef CONFIG_DCB
#include <net/dcbnl.h>
#endif

struct vlan_group;
struct netpoll_info;
struct phy_device;
/* 802.11 specific */
struct wireless_dev;
					/* source back-compat hooks */
#define SET_ETHTOOL_OPS(netdev,ops) \
	( (netdev)->ethtool_ops = (ops) )

#define HAVE_ALLOC_NETDEV		/* feature macro: alloc_xxxdev
					   functions are available. */
#define HAVE_FREE_NETDEV		/* free_netdev() */
#define HAVE_NETDEV_PRIV		/* netdev_priv() */

/* hardware address assignment types */
#define NET_ADDR_PERM		0	/* address is permanent (default) */
#define NET_ADDR_RANDOM		1	/* address is generated randomly */
#define NET_ADDR_STOLEN		2	/* address is stolen from other device */

/* Backlog congestion levels */
#define NET_RX_SUCCESS		0	/* keep 'em coming, baby */
#define NET_RX_DROP		1	/* packet dropped */

/*
 * Transmit return codes: transmit return codes originate from three different
 * namespaces:
 *
 * - qdisc return codes
 * - driver transmit return codes
 * - errno values
 *
 * Drivers are allowed to return any one of those in their hard_start_xmit()
 * function. Real network devices commonly used with qdiscs should only return
 * the driver transmit return codes though - when qdiscs are used, the actual
 * transmission happens asynchronously, so the value is not propagated to
 * higher layers. Virtual network devices transmit synchronously, in this case
 * the driver transmit return codes are consumed by dev_queue_xmit(), all
 * others are propagated to higher layers.
 */

/* qdisc ->enqueue() return codes. */
#define NET_XMIT_SUCCESS	0x00
#define NET_XMIT_DROP		0x01	/* skb dropped			*/
#define NET_XMIT_CN		0x02	/* congestion notification	*/
#define NET_XMIT_POLICED	0x03	/* skb is shot by police	*/
#define NET_XMIT_MASK		0x0f	/* qdisc flags in net/sch_generic.h */

/* NET_XMIT_CN is special. It does not guarantee that this packet is lost. It
 * indicates that the device will soon be dropping packets, or already drops
 * some packets of the same priority; prompting us to send less aggressively. */
#define net_xmit_eval(e)	((e) == NET_XMIT_CN ? 0 : (e))
#define net_xmit_errno(e)	((e) != NET_XMIT_CN ? -ENOBUFS : 0)

/* Driver transmit return codes */
#define NETDEV_TX_MASK		0xf0

enum netdev_tx {
	__NETDEV_TX_MIN	 = INT_MIN,	/* make sure enum is signed */
	NETDEV_TX_OK	 = 0x00,	/* driver took care of packet */
	NETDEV_TX_BUSY	 = 0x10,	/* driver tx path was busy*/
	NETDEV_TX_LOCKED = 0x20,	/* driver tx lock was already taken */
};
typedef enum netdev_tx netdev_tx_t;

/*
 * Current order: NETDEV_TX_MASK > NET_XMIT_MASK >= 0 is significant;
 * hard_start_xmit() return < NET_XMIT_MASK means skb was consumed.
 */
static inline bool dev_xmit_complete(int rc)
{
	/*
	 * Positive cases with an skb consumed by a driver:
	 * - successful transmission (rc == NETDEV_TX_OK)
	 * - error while transmitting (rc < 0)
	 * - error while queueing to a different device (rc & NET_XMIT_MASK)
	 */
	if (likely(rc < NET_XMIT_MASK))
		return true;

	return false;
}

#endif

#define MAX_ADDR_LEN	32		/* Largest hardware address length */

#ifdef  __KERNEL__
/*
 *	Compute the worst case header length according to the protocols
 *	used.
 */

#if defined(CONFIG_WLAN) || defined(CONFIG_AX25) || defined(CONFIG_AX25_MODULE)
# if defined(CONFIG_MAC80211_MESH)
#  define LL_MAX_HEADER 128
# else
#  define LL_MAX_HEADER 96
# endif
#elif defined(CONFIG_TR) || defined(CONFIG_TR_MODULE)
# define LL_MAX_HEADER 48
#else
# define LL_MAX_HEADER 32
#endif

#if !defined(CONFIG_NET_IPIP) && !defined(CONFIG_NET_IPIP_MODULE) && \
    !defined(CONFIG_NET_IPGRE) &&  !defined(CONFIG_NET_IPGRE_MODULE) && \
    !defined(CONFIG_IPV6_SIT) && !defined(CONFIG_IPV6_SIT_MODULE) && \
    !defined(CONFIG_IPV6_TUNNEL) && !defined(CONFIG_IPV6_TUNNEL_MODULE)
#define MAX_HEADER LL_MAX_HEADER
#else
#define MAX_HEADER (LL_MAX_HEADER + 48)
#endif

/*
 *	Old network device statistics. Fields are native words
 *	(unsigned long) so they can be read and written atomically.
 */

struct net_device_stats {
	unsigned long	rx_packets;
	unsigned long	tx_packets;
	unsigned long	rx_bytes;
	unsigned long	tx_bytes;
	unsigned long	rx_errors;
	unsigned long	tx_errors;
	unsigned long	rx_dropped;
	unsigned long	tx_dropped;
	unsigned long	multicast;
	unsigned long	collisions;
	unsigned long	rx_length_errors;
	unsigned long	rx_over_errors;
	unsigned long	rx_crc_errors;
	unsigned long	rx_frame_errors;
	unsigned long	rx_fifo_errors;
	unsigned long	rx_missed_errors;
	unsigned long	tx_aborted_errors;
	unsigned long	tx_carrier_errors;
	unsigned long	tx_fifo_errors;
	unsigned long	tx_heartbeat_errors;
	unsigned long	tx_window_errors;
	unsigned long	rx_compressed;
	unsigned long	tx_compressed;
};

#endif  /*  __KERNEL__  */


/* Media selection options. */
enum {
        IF_PORT_UNKNOWN = 0,
        IF_PORT_10BASE2,
        IF_PORT_10BASET,
        IF_PORT_AUI,
        IF_PORT_100BASET,
        IF_PORT_100BASETX,
        IF_PORT_100BASEFX
};

#ifdef __KERNEL__

#include <linux/cache.h>
#include <linux/skbuff.h>

struct neighbour;
struct neigh_parms;
struct sk_buff;

struct netdev_hw_addr {
	struct list_head	list;
	unsigned char		addr[MAX_ADDR_LEN];
	unsigned char		type;
#define NETDEV_HW_ADDR_T_LAN		1
#define NETDEV_HW_ADDR_T_SAN		2
#define NETDEV_HW_ADDR_T_SLAVE		3
#define NETDEV_HW_ADDR_T_UNICAST	4
#define NETDEV_HW_ADDR_T_MULTICAST	5
	bool			synced;
	bool			global_use;
	int			refcount;
	struct rcu_head		rcu_head;
};

struct netdev_hw_addr_list {
	struct list_head	list;
	int			count;
};

#define netdev_hw_addr_list_count(l) ((l)->count)
#define netdev_hw_addr_list_empty(l) (netdev_hw_addr_list_count(l) == 0)
#define netdev_hw_addr_list_for_each(ha, l) \
	list_for_each_entry(ha, &(l)->list, list)

#define netdev_uc_count(dev) netdev_hw_addr_list_count(&(dev)->uc)
#define netdev_uc_empty(dev) netdev_hw_addr_list_empty(&(dev)->uc)
#define netdev_for_each_uc_addr(ha, dev) \
	netdev_hw_addr_list_for_each(ha, &(dev)->uc)

#define netdev_mc_count(dev) netdev_hw_addr_list_count(&(dev)->mc)
#define netdev_mc_empty(dev) netdev_hw_addr_list_empty(&(dev)->mc)
#define netdev_for_each_mc_addr(ha, dev) \
	netdev_hw_addr_list_for_each(ha, &(dev)->mc)

struct hh_cache {
	struct hh_cache *hh_next;	/* Next entry			     */
	atomic_t	hh_refcnt;	/* number of users                   */
/*
 * We want hh_output, hh_len, hh_lock and hh_data be a in a separate
 * cache line on SMP.
 * They are mostly read, but hh_refcnt may be changed quite frequently,
 * incurring cache line ping pongs.
 */
	__be16		hh_type ____cacheline_aligned_in_smp;
					/* protocol identifier, f.e ETH_P_IP
                                         *  NOTE:  For VLANs, this will be the
                                         *  encapuslated type. --BLG
                                         */
	u16		hh_len;		/* length of header */
	int		(*hh_output)(struct sk_buff *skb);
	seqlock_t	hh_lock;

	/* cached hardware header; allow for machine alignment needs.        */
#define HH_DATA_MOD	16
#define HH_DATA_OFF(__len) \
	(HH_DATA_MOD - (((__len - 1) & (HH_DATA_MOD - 1)) + 1))
#define HH_DATA_ALIGN(__len) \
	(((__len)+(HH_DATA_MOD-1))&~(HH_DATA_MOD - 1))
	unsigned long	hh_data[HH_DATA_ALIGN(LL_MAX_HEADER) / sizeof(long)];
};

static inline void hh_cache_put(struct hh_cache *hh)
{
	if (atomic_dec_and_test(&hh->hh_refcnt))
		kfree(hh);
}

/* Reserve HH_DATA_MOD byte aligned hard_header_len, but at least that much.
 * Alternative is:
 *   dev->hard_header_len ? (dev->hard_header_len +
 *                           (HH_DATA_MOD - 1)) & ~(HH_DATA_MOD - 1) : 0
 *
 * We could use other alignment values, but we must maintain the
 * relationship HH alignment <= LL alignment.
 *
 * LL_ALLOCATED_SPACE also takes into account the tailroom the device
 * may need.
 */
#define LL_RESERVED_SPACE(dev) \
	((((dev)->hard_header_len+(dev)->needed_headroom)&~(HH_DATA_MOD - 1)) + HH_DATA_MOD)
#define LL_RESERVED_SPACE_EXTRA(dev,extra) \
	((((dev)->hard_header_len+(dev)->needed_headroom+(extra))&~(HH_DATA_MOD - 1)) + HH_DATA_MOD)
#define LL_ALLOCATED_SPACE(dev) \
	((((dev)->hard_header_len+(dev)->needed_headroom+(dev)->needed_tailroom)&~(HH_DATA_MOD - 1)) + HH_DATA_MOD)

struct header_ops {
	int	(*create) (struct sk_buff *skb, struct net_device *dev,
			   unsigned short type, const void *daddr,
			   const void *saddr, unsigned len);
	int	(*parse)(const struct sk_buff *skb, unsigned char *haddr);
	int	(*rebuild)(struct sk_buff *skb);
#define HAVE_HEADER_CACHE
	int	(*cache)(const struct neighbour *neigh, struct hh_cache *hh);
	void	(*cache_update)(struct hh_cache *hh,
				const struct net_device *dev,
				const unsigned char *haddr);
};

/* These flag bits are private to the generic network queueing
 * layer, they may not be explicitly referenced by any other
 * code.
 */

enum netdev_state_t {
	__LINK_STATE_START,
	__LINK_STATE_PRESENT,
	__LINK_STATE_NOCARRIER,
	__LINK_STATE_LINKWATCH_PENDING,
	__LINK_STATE_DORMANT,
};


/*
 * This structure holds at boot time configured netdevice settings. They
 * are then used in the device probing.
 */
struct netdev_boot_setup {
	char name[IFNAMSIZ];
	struct ifmap map;
};
#define NETDEV_BOOT_SETUP_MAX 8

extern int __init netdev_boot_setup(char *str);

/*
 * Structure for NAPI scheduling similar to tasklet but with weighting
 */
struct napi_struct {
	/* The poll_list must only be managed by the entity which
	 * changes the state of the NAPI_STATE_SCHED bit.  This means
	 * whoever atomically sets that bit can add this napi_struct
	 * to the per-cpu poll_list, and whoever clears that bit
	 * can remove from the list right before clearing the bit.
	 */
	struct list_head	poll_list;

	unsigned long		state;
	int			weight;
	int			(*poll)(struct napi_struct *, int);
#ifdef CONFIG_NETPOLL
	spinlock_t		poll_lock;
	int			poll_owner;
#endif

	unsigned int		gro_count;

	struct net_device	*dev;
	struct list_head	dev_list;
	struct sk_buff		*gro_list;
	struct sk_buff		*skb;
};

enum {
	NAPI_STATE_SCHED,	/* Poll is scheduled */
	NAPI_STATE_DISABLE,	/* Disable pending */
	NAPI_STATE_NPSVC,	/* Netpoll - don't dequeue from poll_list */
};

enum gro_result {
	GRO_MERGED,
	GRO_MERGED_FREE,
	GRO_HELD,
	GRO_NORMAL,
	GRO_DROP,
};
typedef enum gro_result gro_result_t;

typedef struct sk_buff *rx_handler_func_t(struct sk_buff *skb);

extern void __napi_schedule(struct napi_struct *n);

static inline int napi_disable_pending(struct napi_struct *n)
{
	return test_bit(NAPI_STATE_DISABLE, &n->state);
}

/**
 *	napi_schedule_prep - check if napi can be scheduled
 *	@n: napi context
 *
 * Test if NAPI routine is already running, and if not mark
 * it as running.  This is used as a condition variable
 * insure only one NAPI poll instance runs.  We also make
 * sure there is no pending NAPI disable.
 */
static inline int napi_schedule_prep(struct napi_struct *n)
{
	return !napi_disable_pending(n) &&
		!test_and_set_bit(NAPI_STATE_SCHED, &n->state);
}

/**
 *	napi_schedule - schedule NAPI poll
 *	@n: napi context
 *
 * Schedule NAPI poll routine to be called if it is not already
 * running.
 */
static inline void napi_schedule(struct napi_struct *n)
{
	if (napi_schedule_prep(n))
		__napi_schedule(n);
}

/* Try to reschedule poll. Called by dev->poll() after napi_complete().  */
static inline int napi_reschedule(struct napi_struct *napi)
{
	if (napi_schedule_prep(napi)) {
		__napi_schedule(napi);
		return 1;
	}
	return 0;
}

/**
 *	napi_complete - NAPI processing complete
 *	@n: napi context
 *
 * Mark NAPI processing as complete.
 */
extern void __napi_complete(struct napi_struct *n);
extern void napi_complete(struct napi_struct *n);

/**
 *	napi_disable - prevent NAPI from scheduling
 *	@n: napi context
 *
 * Stop NAPI from being scheduled on this context.
 * Waits till any outstanding processing completes.
 */
static inline void napi_disable(struct napi_struct *n)
{
	set_bit(NAPI_STATE_DISABLE, &n->state);
	while (test_and_set_bit(NAPI_STATE_SCHED, &n->state))
		msleep(1);
	clear_bit(NAPI_STATE_DISABLE, &n->state);
}

/**
 *	napi_enable - enable NAPI scheduling
 *	@n: napi context
 *
 * Resume NAPI from being scheduled on this context.
 * Must be paired with napi_disable.
 */
static inline void napi_enable(struct napi_struct *n)
{
	BUG_ON(!test_bit(NAPI_STATE_SCHED, &n->state));
	smp_mb__before_clear_bit();
	clear_bit(NAPI_STATE_SCHED, &n->state);
}

#ifdef CONFIG_SMP
/**
 *	napi_synchronize - wait until NAPI is not running
 *	@n: napi context
 *
 * Wait until NAPI is done being scheduled on this context.
 * Waits till any outstanding processing completes but
 * does not disable future activations.
 */
static inline void napi_synchronize(const struct napi_struct *n)
{
	while (test_bit(NAPI_STATE_SCHED, &n->state))
		msleep(1);
}
#else
# define napi_synchronize(n)	barrier()
#endif

enum netdev_queue_state_t {
	__QUEUE_STATE_XOFF,
	__QUEUE_STATE_FROZEN,
};

struct netdev_queue {
/*
 * read mostly part
 */
	struct net_device	*dev;
	struct Qdisc		*qdisc;
	unsigned long		state;
	struct Qdisc		*qdisc_sleeping;
/*
 * write mostly part
 */
	spinlock_t		_xmit_lock ____cacheline_aligned_in_smp;
	int			xmit_lock_owner;
	/*
	 * please use this field instead of dev->trans_start
	 */
	unsigned long		trans_start;
	u64			tx_bytes;
	u64			tx_packets;
	u64			tx_dropped;
} ____cacheline_aligned_in_smp;

#ifdef CONFIG_RPS
/*
 * This structure holds an RPS map which can be of variable length.  The
 * map is an array of CPUs.
 */
struct rps_map {
	unsigned int len;
	struct rcu_head rcu;
	u16 cpus[0];
};
#define RPS_MAP_SIZE(_num) (sizeof(struct rps_map) + (_num * sizeof(u16)))

/*
 * The rps_dev_flow structure contains the mapping of a flow to a CPU and the
 * tail pointer for that CPU's input queue at the time of last enqueue.
 */
struct rps_dev_flow {
	u16 cpu;
	u16 fill;
	unsigned int last_qtail;
};

/*
 * The rps_dev_flow_table structure contains a table of flow mappings.
 */
struct rps_dev_flow_table {
	unsigned int mask;
	struct rcu_head rcu;
	struct work_struct free_work;
	struct rps_dev_flow flows[0];
};
#define RPS_DEV_FLOW_TABLE_SIZE(_num) (sizeof(struct rps_dev_flow_table) + \
    (_num * sizeof(struct rps_dev_flow)))

/*
 * The rps_sock_flow_table contains mappings of flows to the last CPU
 * on which they were processed by the application (set in recvmsg).
 */
struct rps_sock_flow_table {
	unsigned int mask;
	u16 ents[0];
};
#define	RPS_SOCK_FLOW_TABLE_SIZE(_num) (sizeof(struct rps_sock_flow_table) + \
    (_num * sizeof(u16)))

#define RPS_NO_CPU 0xffff

static inline void rps_record_sock_flow(struct rps_sock_flow_table *table,
					u32 hash)
{
	if (table && hash) {
		unsigned int cpu, index = hash & table->mask;

		/* We only give a hint, preemption can change cpu under us */
		cpu = raw_smp_processor_id();

		if (table->ents[index] != cpu)
			table->ents[index] = cpu;
	}
}

static inline void rps_reset_sock_flow(struct rps_sock_flow_table *table,
				       u32 hash)
{
	if (table && hash)
		table->ents[hash & table->mask] = RPS_NO_CPU;
}

extern struct rps_sock_flow_table __rcu *rps_sock_flow_table;

/* This structure contains an instance of an RX queue. */
struct netdev_rx_queue {
	struct rps_map __rcu		*rps_map;
	struct rps_dev_flow_table __rcu	*rps_flow_table;
	struct kobject			kobj;
	struct netdev_rx_queue		*first;
	atomic_t			count;
} ____cacheline_aligned_in_smp;
#endif /* CONFIG_RPS */

/*
 * This structure defines the management hooks for network devices.
 * The following hooks can be defined; unless noted otherwise, they are
 * optional and can be filled with a null pointer.
 *
 * int (*ndo_init)(struct net_device *dev);
 *     This function is called once when network device is registered.
 *     The network device can use this to any late stage initializaton
 *     or semantic validattion. It can fail with an error code which will
 *     be propogated back to register_netdev
 *
 * void (*ndo_uninit)(struct net_device *dev);
 *     This function is called when device is unregistered or when registration
 *     fails. It is not called if init fails.
 *
 * int (*ndo_open)(struct net_device *dev);
 *     This function is called when network device transistions to the up
 *     state.
 *
 * int (*ndo_stop)(struct net_device *dev);
 *     This function is called when network device transistions to the down
 *     state.
 *
 * netdev_tx_t (*ndo_start_xmit)(struct sk_buff *skb,
 *                               struct net_device *dev);
 *	Called when a packet needs to be transmitted.
 *	Must return NETDEV_TX_OK , NETDEV_TX_BUSY.
 *        (can also return NETDEV_TX_LOCKED iff NETIF_F_LLTX)
 *	Required can not be NULL.
 *
 * u16 (*ndo_select_queue)(struct net_device *dev, struct sk_buff *skb);
 *	Called to decide which queue to when device supports multiple
 *	transmit queues.
 *
 * void (*ndo_change_rx_flags)(struct net_device *dev, int flags);
 *	This function is called to allow device receiver to make
 *	changes to configuration when multicast or promiscious is enabled.
 *
 * void (*ndo_set_rx_mode)(struct net_device *dev);
 *	This function is called device changes address list filtering.
 *
 * void (*ndo_set_multicast_list)(struct net_device *dev);
 *	This function is called when the multicast address list changes.
 *
 * int (*ndo_set_mac_address)(struct net_device *dev, void *addr);
 *	This function  is called when the Media Access Control address
 *	needs to be changed. If this interface is not defined, the
 *	mac address can not be changed.
 *
 * int (*ndo_validate_addr)(struct net_device *dev);
 *	Test if Media Access Control address is valid for the device.
 *
 * int (*ndo_do_ioctl)(struct net_device *dev, struct ifreq *ifr, int cmd);
 *	Called when a user request an ioctl which can't be handled by
 *	the generic interface code. If not defined ioctl's return
 *	not supported error code.
 *
 * int (*ndo_set_config)(struct net_device *dev, struct ifmap *map);
 *	Used to set network devices bus interface parameters. This interface
 *	is retained for legacy reason, new devices should use the bus
 *	interface (PCI) for low level management.
 *
 * int (*ndo_change_mtu)(struct net_device *dev, int new_mtu);
 *	Called when a user wants to change the Maximum Transfer Unit
 *	of a device. If not defined, any request to change MTU will
 *	will return an error.
 *
 * void (*ndo_tx_timeout)(struct net_device *dev);
 *	Callback uses when the transmitter has not made any progress
 *	for dev->watchdog ticks.
 *
 * struct rtnl_link_stats64* (*ndo_get_stats64)(struct net_device *dev,
 *                      struct rtnl_link_stats64 *storage);
 * struct net_device_stats* (*ndo_get_stats)(struct net_device *dev);
 *	Called when a user wants to get the network device usage
 *	statistics. Drivers must do one of the following:
 *	1. Define @ndo_get_stats64 to fill in a zero-initialised
 *	   rtnl_link_stats64 structure passed by the caller.
 *	2. Define @ndo_get_stats to update a net_device_stats structure
 *	   (which should normally be dev->stats) and return a pointer to
 *	   it. The structure may be changed asynchronously only if each
 *	   field is written atomically.
 *	3. Update dev->stats asynchronously and atomically, and define
 *	   neither operation.
 *
 * void (*ndo_vlan_rx_register)(struct net_device *dev, struct vlan_group *grp);
 *	If device support VLAN receive accleration
 *	(ie. dev->features & NETIF_F_HW_VLAN_RX), then this function is called
 *	when vlan groups for the device changes.  Note: grp is NULL
 *	if no vlan's groups are being used.
 *
 * void (*ndo_vlan_rx_add_vid)(struct net_device *dev, unsigned short vid);
 *	If device support VLAN filtering (dev->features & NETIF_F_HW_VLAN_FILTER)
 *	this function is called when a VLAN id is registered.
 *
 * void (*ndo_vlan_rx_kill_vid)(struct net_device *dev, unsigned short vid);
 *	If device support VLAN filtering (dev->features & NETIF_F_HW_VLAN_FILTER)
 *	this function is called when a VLAN id is unregistered.
 *
 * void (*ndo_poll_controller)(struct net_device *dev);
 *
 *	SR-IOV management functions.
 * int (*ndo_set_vf_mac)(struct net_device *dev, int vf, u8* mac);
 * int (*ndo_set_vf_vlan)(struct net_device *dev, int vf, u16 vlan, u8 qos);
 * int (*ndo_set_vf_tx_rate)(struct net_device *dev, int vf, int rate);
 * int (*ndo_get_vf_config)(struct net_device *dev,
 *			    int vf, struct ifla_vf_info *ivf);
 * int (*ndo_set_vf_port)(struct net_device *dev, int vf,
 *			  struct nlattr *port[]);
 * int (*ndo_get_vf_port)(struct net_device *dev, int vf, struct sk_buff *skb);
 */
#define HAVE_NET_DEVICE_OPS
struct net_device_ops {
	int			(*ndo_init)(struct net_device *dev);
	void			(*ndo_uninit)(struct net_device *dev);
	int			(*ndo_open)(struct net_device *dev);
	int			(*ndo_stop)(struct net_device *dev);
	netdev_tx_t		(*ndo_start_xmit) (struct sk_buff *skb,
						   struct net_device *dev);
	u16			(*ndo_select_queue)(struct net_device *dev,
						    struct sk_buff *skb);
	void			(*ndo_change_rx_flags)(struct net_device *dev,
						       int flags);
	void			(*ndo_set_rx_mode)(struct net_device *dev);
	void			(*ndo_set_multicast_list)(struct net_device *dev);
	int			(*ndo_set_mac_address)(struct net_device *dev,
						       void *addr);
	int			(*ndo_validate_addr)(struct net_device *dev);
	int			(*ndo_do_ioctl)(struct net_device *dev,
					        struct ifreq *ifr, int cmd);
	int			(*ndo_set_config)(struct net_device *dev,
					          struct ifmap *map);
	int			(*ndo_change_mtu)(struct net_device *dev,
						  int new_mtu);
	int			(*ndo_neigh_setup)(struct net_device *dev,
						   struct neigh_parms *);
	void			(*ndo_tx_timeout) (struct net_device *dev);

	struct rtnl_link_stats64* (*ndo_get_stats64)(struct net_device *dev,
						     struct rtnl_link_stats64 *storage);
	struct net_device_stats* (*ndo_get_stats)(struct net_device *dev);

	void			(*ndo_vlan_rx_register)(struct net_device *dev,
						        struct vlan_group *grp);
	void			(*ndo_vlan_rx_add_vid)(struct net_device *dev,
						       unsigned short vid);
	void			(*ndo_vlan_rx_kill_vid)(struct net_device *dev,
						        unsigned short vid);
#ifdef CONFIG_NET_POLL_CONTROLLER
	void                    (*ndo_poll_controller)(struct net_device *dev);
	int			(*ndo_netpoll_setup)(struct net_device *dev,
						     struct netpoll_info *info);
	void			(*ndo_netpoll_cleanup)(struct net_device *dev);
#endif
	int			(*ndo_set_vf_mac)(struct net_device *dev,
						  int queue, u8 *mac);
	int			(*ndo_set_vf_vlan)(struct net_device *dev,
						   int queue, u16 vlan, u8 qos);
	int			(*ndo_set_vf_tx_rate)(struct net_device *dev,
						      int vf, int rate);
	int			(*ndo_get_vf_config)(struct net_device *dev,
						     int vf,
						     struct ifla_vf_info *ivf);
	int			(*ndo_set_vf_port)(struct net_device *dev,
						   int vf,
						   struct nlattr *port[]);
	int			(*ndo_get_vf_port)(struct net_device *dev,
						   int vf, struct sk_buff *skb);
#if defined(CONFIG_FCOE) || defined(CONFIG_FCOE_MODULE)
	int			(*ndo_fcoe_enable)(struct net_device *dev);
	int			(*ndo_fcoe_disable)(struct net_device *dev);
	int			(*ndo_fcoe_ddp_setup)(struct net_device *dev,
						      u16 xid,
						      struct scatterlist *sgl,
						      unsigned int sgc);
	int			(*ndo_fcoe_ddp_done)(struct net_device *dev,
						     u16 xid);
#define NETDEV_FCOE_WWNN 0
#define NETDEV_FCOE_WWPN 1
	int			(*ndo_fcoe_get_wwn)(struct net_device *dev,
						    u64 *wwn, int type);
#endif
};

/*
 *	The DEVICE structure.
 *	Actually, this whole structure is a big mistake.  It mixes I/O
 *	data with strictly "high-level" data, and it has to know about
 *	almost every data structure used in the INET module.
 *
 *	FIXME: cleanup struct net_device such that network protocol info
 *	moves out.
 */

struct net_device {

	/*
	 * This is the first field of the "visible" part of this structure
	 * (i.e. as seen by users in the "Space.c" file).  It is the name
	 * of the interface.
	 */
	char			name[IFNAMSIZ];

	struct pm_qos_request_list pm_qos_req;

	/* device name hash chain */
	struct hlist_node	name_hlist;
	/* snmp alias */
	char 			*ifalias;

	/*
	 *	I/O specific fields
	 *	FIXME: Merge these and struct ifmap into one
	 */
	unsigned long		mem_end;	/* shared mem end	*/
	unsigned long		mem_start;	/* shared mem start	*/
	unsigned long		base_addr;	/* device I/O address	*/
	unsigned int		irq;		/* device IRQ number	*/

	/*
	 *	Some hardware also needs these fields, but they are not
	 *	part of the usual set specified in Space.c.
	 */

	unsigned char		if_port;	/* Selectable AUI, TP,..*/
	unsigned char		dma;		/* DMA channel		*/

	unsigned long		state;

	struct list_head	dev_list;
	struct list_head	napi_list;
	struct list_head	unreg_list;

	/* Net device features */
	unsigned long		features;
#define NETIF_F_SG		1	/* Scatter/gather IO. */
#define NETIF_F_IP_CSUM		2	/* Can checksum TCP/UDP over IPv4. */
#define NETIF_F_NO_CSUM		4	/* Does not require checksum. F.e. loopack. */
#define NETIF_F_HW_CSUM		8	/* Can checksum all the packets. */
#define NETIF_F_IPV6_CSUM	16	/* Can checksum TCP/UDP over IPV6 */
#define NETIF_F_HIGHDMA		32	/* Can DMA to high memory. */
#define NETIF_F_FRAGLIST	64	/* Scatter/gather IO. */
#define NETIF_F_HW_VLAN_TX	128	/* Transmit VLAN hw acceleration */
#define NETIF_F_HW_VLAN_RX	256	/* Receive VLAN hw acceleration */
#define NETIF_F_HW_VLAN_FILTER	512	/* Receive filtering on VLAN */
#define NETIF_F_VLAN_CHALLENGED	1024	/* Device cannot handle VLAN packets */
#define NETIF_F_GSO		2048	/* Enable software GSO. */
#define NETIF_F_LLTX		4096	/* LockLess TX - deprecated. Please */
					/* do not use LLTX in new drivers */
#define NETIF_F_NETNS_LOCAL	8192	/* Does not change network namespaces */
#define NETIF_F_GRO		16384	/* Generic receive offload */
#define NETIF_F_LRO		32768	/* large receive offload */

/* the GSO_MASK reserves bits 16 through 23 */
#define NETIF_F_FCOE_CRC	(1 << 24) /* FCoE CRC32 */
#define NETIF_F_SCTP_CSUM	(1 << 25) /* SCTP checksum offload */
#define NETIF_F_FCOE_MTU	(1 << 26) /* Supports max FCoE MTU, 2158 bytes*/
#define NETIF_F_NTUPLE		(1 << 27) /* N-tuple filters supported */
#define NETIF_F_RXHASH		(1 << 28) /* Receive hashing offload */

	/* Segmentation offload features */
#define NETIF_F_GSO_SHIFT	16
#define NETIF_F_GSO_MASK	0x00ff0000
#define NETIF_F_TSO		(SKB_GSO_TCPV4 << NETIF_F_GSO_SHIFT)
#define NETIF_F_UFO		(SKB_GSO_UDP << NETIF_F_GSO_SHIFT)
#define NETIF_F_GSO_ROBUST	(SKB_GSO_DODGY << NETIF_F_GSO_SHIFT)
#define NETIF_F_TSO_ECN		(SKB_GSO_TCP_ECN << NETIF_F_GSO_SHIFT)
#define NETIF_F_TSO6		(SKB_GSO_TCPV6 << NETIF_F_GSO_SHIFT)
#define NETIF_F_FSO		(SKB_GSO_FCOE << NETIF_F_GSO_SHIFT)

	/* List of features with software fallbacks. */
#define NETIF_F_GSO_SOFTWARE	(NETIF_F_TSO | NETIF_F_TSO_ECN | \
				 NETIF_F_TSO6 | NETIF_F_UFO)


#define NETIF_F_GEN_CSUM	(NETIF_F_NO_CSUM | NETIF_F_HW_CSUM)
#define NETIF_F_V4_CSUM		(NETIF_F_GEN_CSUM | NETIF_F_IP_CSUM)
#define NETIF_F_V6_CSUM		(NETIF_F_GEN_CSUM | NETIF_F_IPV6_CSUM)
#define NETIF_F_ALL_CSUM	(NETIF_F_V4_CSUM | NETIF_F_V6_CSUM)

	/*
	 * If one device supports one of these features, then enable them
	 * for all in netdev_increment_features.
	 */
#define NETIF_F_ONE_FOR_ALL	(NETIF_F_GSO_SOFTWARE | NETIF_F_GSO_ROBUST | \
				 NETIF_F_SG | NETIF_F_HIGHDMA |		\
				 NETIF_F_FRAGLIST)

	/* Interface index. Unique device identifier	*/
	int			ifindex;
	int			iflink;

	struct net_device_stats	stats;
	atomic_long_t		rx_dropped; /* dropped packets by core network
					     * Do not use this in drivers.
					     */

#ifdef CONFIG_WIRELESS_EXT
	/* List of functions to handle Wireless Extensions (instead of ioctl).
	 * See <net/iw_handler.h> for details. Jean II */
	const struct iw_handler_def *	wireless_handlers;
	/* Instance data managed by the core of Wireless Extensions. */
	struct iw_public_data *	wireless_data;
#endif
	/* Management operations */
	const struct net_device_ops *netdev_ops;
	const struct ethtool_ops *ethtool_ops;

	/* Hardware header description */
	const struct header_ops *header_ops;

	unsigned int		flags;	/* interface flags (a la BSD)	*/
	unsigned short		gflags;
        unsigned int            priv_flags; /* Like 'flags' but invisible to userspace. */
	unsigned short		padded;	/* How much padding added by alloc_netdev() */

	unsigned char		operstate; /* RFC2863 operstate */
	unsigned char		link_mode; /* mapping policy to operstate */

	unsigned int		mtu;	/* interface MTU value		*/
	unsigned short		type;	/* interface hardware type	*/
	unsigned short		hard_header_len;	/* hardware hdr length	*/

	/* extra head- and tailroom the hardware may need, but not in all cases
	 * can this be guaranteed, especially tailroom. Some cases also use
	 * LL_MAX_HEADER instead to allocate the skb.
	 */
	unsigned short		needed_headroom;
	unsigned short		needed_tailroom;

	/* Interface address info. */
	unsigned char		perm_addr[MAX_ADDR_LEN]; /* permanent hw address */
	unsigned char		addr_assign_type; /* hw address assignment type */
	unsigned char		addr_len;	/* hardware address length	*/
	unsigned short          dev_id;		/* for shared network cards */

	spinlock_t		addr_list_lock;
	struct netdev_hw_addr_list	uc;	/* Unicast mac addresses */
	struct netdev_hw_addr_list	mc;	/* Multicast mac addresses */
	int			uc_promisc;
	unsigned int		promiscuity;
	unsigned int		allmulti;


	/* Protocol specific pointers */

#if defined(CONFIG_VLAN_8021Q) || defined(CONFIG_VLAN_8021Q_MODULE)
<<<<<<< HEAD
	struct vlan_group	*vlgrp;		/* VLAN group */
=======
	struct vlan_group __rcu	*vlgrp;		/* VLAN group */
>>>>>>> 81280572
#endif
#ifdef CONFIG_NET_DSA
	void			*dsa_ptr;	/* dsa specific data */
#endif
	void 			*atalk_ptr;	/* AppleTalk link 	*/
	struct in_device __rcu	*ip_ptr;	/* IPv4 specific data	*/
	void                    *dn_ptr;        /* DECnet specific data */
	struct inet6_dev __rcu	*ip6_ptr;       /* IPv6 specific data */
	void			*ec_ptr;	/* Econet specific data	*/
	void			*ax25_ptr;	/* AX.25 specific data */
	struct wireless_dev	*ieee80211_ptr;	/* IEEE 802.11 specific data,
						   assign before registering */

/*
 * Cache lines mostly used on receive path (including eth_type_trans())
 */
	unsigned long		last_rx;	/* Time of last Rx
						 * This should not be set in
						 * drivers, unless really needed,
						 * because network stack (bonding)
						 * use it if/when necessary, to
						 * avoid dirtying this cache line.
						 */

	struct net_device	*master; /* Pointer to master device of a group,
					  * which this device is member of.
					  */

	/* Interface address info used in eth_type_trans() */
	unsigned char		*dev_addr;	/* hw address, (before bcast
						   because most packets are
						   unicast) */

	struct netdev_hw_addr_list	dev_addrs; /* list of device
						      hw addresses */

	unsigned char		broadcast[MAX_ADDR_LEN];	/* hw bcast add	*/

#ifdef CONFIG_RPS
	struct kset		*queues_kset;

	struct netdev_rx_queue	*_rx;

	/* Number of RX queues allocated at register_netdev() time */
	unsigned int		num_rx_queues;

	/* Number of RX queues currently active in device */
	unsigned int		real_num_rx_queues;
#endif

	rx_handler_func_t	*rx_handler;
	void			*rx_handler_data;

	struct netdev_queue __rcu *ingress_queue;

/*
 * Cache lines mostly used on transmit path
 */
	struct netdev_queue	*_tx ____cacheline_aligned_in_smp;

	/* Number of TX queues allocated at alloc_netdev_mq() time  */
	unsigned int		num_tx_queues;

	/* Number of TX queues currently active in device  */
	unsigned int		real_num_tx_queues;

	/* root qdisc from userspace point of view */
	struct Qdisc		*qdisc;

	unsigned long		tx_queue_len;	/* Max frames per queue allowed */
	spinlock_t		tx_global_lock;

	/* These may be needed for future network-power-down code. */

	/*
	 * trans_start here is expensive for high speed devices on SMP,
	 * please use netdev_queue->trans_start instead.
	 */
	unsigned long		trans_start;	/* Time (in jiffies) of last Tx	*/

	int			watchdog_timeo; /* used by dev_watchdog() */
	struct timer_list	watchdog_timer;

	/* Number of references to this device */
	int __percpu		*pcpu_refcnt;

	/* delayed register/unregister */
	struct list_head	todo_list;
	/* device index hash chain */
	struct hlist_node	index_hlist;

	struct list_head	link_watch_list;

	/* register/unregister state machine */
	enum { NETREG_UNINITIALIZED=0,
	       NETREG_REGISTERED,	/* completed register_netdevice */
	       NETREG_UNREGISTERING,	/* called unregister_netdevice */
	       NETREG_UNREGISTERED,	/* completed unregister todo */
	       NETREG_RELEASED,		/* called free_netdev */
	       NETREG_DUMMY,		/* dummy device for NAPI poll */
	} reg_state:16;

	enum {
		RTNL_LINK_INITIALIZED,
		RTNL_LINK_INITIALIZING,
	} rtnl_link_state:16;

	/* Called from unregister, can be used to call free_netdev */
	void (*destructor)(struct net_device *dev);

#ifdef CONFIG_NETPOLL
	struct netpoll_info	*npinfo;
#endif

#ifdef CONFIG_NET_NS
	/* Network namespace this network device is inside */
	struct net		*nd_net;
#endif

	/* mid-layer private */
	union {
		void				*ml_priv;
		struct pcpu_lstats __percpu	*lstats; /* loopback stats */
		struct pcpu_tstats __percpu	*tstats; /* tunnel stats */
		struct pcpu_dstats __percpu	*dstats; /* dummy stats */
	};
	/* GARP */
	struct garp_port __rcu	*garp_port;

	/* class/net/name entry */
	struct device		dev;
	/* space for optional device, statistics, and wireless sysfs groups */
	const struct attribute_group *sysfs_groups[4];

	/* rtnetlink link ops */
	const struct rtnl_link_ops *rtnl_link_ops;

	/* VLAN feature mask */
	unsigned long vlan_features;

	/* for setting kernel sock attribute on TCP connection setup */
#define GSO_MAX_SIZE		65536
	unsigned int		gso_max_size;

#ifdef CONFIG_DCB
	/* Data Center Bridging netlink ops */
	const struct dcbnl_rtnl_ops *dcbnl_ops;
#endif

#if defined(CONFIG_FCOE) || defined(CONFIG_FCOE_MODULE)
	/* max exchange id for FCoE LRO by ddp */
	unsigned int		fcoe_ddp_xid;
#endif
	/* n-tuple filter list attached to this device */
	struct ethtool_rx_ntuple_list ethtool_ntuple_list;

	/* phy device may attach itself for hardware timestamping */
	struct phy_device *phydev;
};
#define to_net_dev(d) container_of(d, struct net_device, dev)

#define	NETDEV_ALIGN		32

static inline
struct netdev_queue *netdev_get_tx_queue(const struct net_device *dev,
					 unsigned int index)
{
	return &dev->_tx[index];
}

static inline void netdev_for_each_tx_queue(struct net_device *dev,
					    void (*f)(struct net_device *,
						      struct netdev_queue *,
						      void *),
					    void *arg)
{
	unsigned int i;

	for (i = 0; i < dev->num_tx_queues; i++)
		f(dev, &dev->_tx[i], arg);
}

/*
 * Net namespace inlines
 */
static inline
struct net *dev_net(const struct net_device *dev)
{
	return read_pnet(&dev->nd_net);
}

static inline
void dev_net_set(struct net_device *dev, struct net *net)
{
#ifdef CONFIG_NET_NS
	release_net(dev->nd_net);
	dev->nd_net = hold_net(net);
#endif
}

static inline bool netdev_uses_dsa_tags(struct net_device *dev)
{
#ifdef CONFIG_NET_DSA_TAG_DSA
	if (dev->dsa_ptr != NULL)
		return dsa_uses_dsa_tags(dev->dsa_ptr);
#endif

	return 0;
}

#ifndef CONFIG_NET_NS
static inline void skb_set_dev(struct sk_buff *skb, struct net_device *dev)
{
	skb->dev = dev;
}
#else /* CONFIG_NET_NS */
void skb_set_dev(struct sk_buff *skb, struct net_device *dev);
#endif

static inline bool netdev_uses_trailer_tags(struct net_device *dev)
{
#ifdef CONFIG_NET_DSA_TAG_TRAILER
	if (dev->dsa_ptr != NULL)
		return dsa_uses_trailer_tags(dev->dsa_ptr);
#endif

	return 0;
}

/**
 *	netdev_priv - access network device private data
 *	@dev: network device
 *
 * Get network device private data
 */
static inline void *netdev_priv(const struct net_device *dev)
{
	return (char *)dev + ALIGN(sizeof(struct net_device), NETDEV_ALIGN);
}

/* Set the sysfs physical device reference for the network logical device
 * if set prior to registration will cause a symlink during initialization.
 */
#define SET_NETDEV_DEV(net, pdev)	((net)->dev.parent = (pdev))

/* Set the sysfs device type for the network logical device to allow
 * fin grained indentification of different network device types. For
 * example Ethernet, Wirelss LAN, Bluetooth, WiMAX etc.
 */
#define SET_NETDEV_DEVTYPE(net, devtype)	((net)->dev.type = (devtype))

/**
 *	netif_napi_add - initialize a napi context
 *	@dev:  network device
 *	@napi: napi context
 *	@poll: polling function
 *	@weight: default weight
 *
 * netif_napi_add() must be used to initialize a napi context prior to calling
 * *any* of the other napi related functions.
 */
void netif_napi_add(struct net_device *dev, struct napi_struct *napi,
		    int (*poll)(struct napi_struct *, int), int weight);

/**
 *  netif_napi_del - remove a napi context
 *  @napi: napi context
 *
 *  netif_napi_del() removes a napi context from the network device napi list
 */
void netif_napi_del(struct napi_struct *napi);

struct napi_gro_cb {
	/* Virtual address of skb_shinfo(skb)->frags[0].page + offset. */
	void *frag0;

	/* Length of frag0. */
	unsigned int frag0_len;

	/* This indicates where we are processing relative to skb->data. */
	int data_offset;

	/* This is non-zero if the packet may be of the same flow. */
	int same_flow;

	/* This is non-zero if the packet cannot be merged with the new skb. */
	int flush;

	/* Number of segments aggregated. */
	int count;

	/* Free the skb? */
	int free;
};

#define NAPI_GRO_CB(skb) ((struct napi_gro_cb *)(skb)->cb)

struct packet_type {
	__be16			type;	/* This is really htons(ether_type). */
	struct net_device	*dev;	/* NULL is wildcarded here	     */
	int			(*func) (struct sk_buff *,
					 struct net_device *,
					 struct packet_type *,
					 struct net_device *);
	struct sk_buff		*(*gso_segment)(struct sk_buff *skb,
						int features);
	int			(*gso_send_check)(struct sk_buff *skb);
	struct sk_buff		**(*gro_receive)(struct sk_buff **head,
					       struct sk_buff *skb);
	int			(*gro_complete)(struct sk_buff *skb);
	void			*af_packet_priv;
	struct list_head	list;
};

#include <linux/interrupt.h>
#include <linux/notifier.h>

extern rwlock_t				dev_base_lock;		/* Device list lock */


#define for_each_netdev(net, d)		\
		list_for_each_entry(d, &(net)->dev_base_head, dev_list)
#define for_each_netdev_reverse(net, d)	\
		list_for_each_entry_reverse(d, &(net)->dev_base_head, dev_list)
#define for_each_netdev_rcu(net, d)		\
		list_for_each_entry_rcu(d, &(net)->dev_base_head, dev_list)
#define for_each_netdev_safe(net, d, n)	\
		list_for_each_entry_safe(d, n, &(net)->dev_base_head, dev_list)
#define for_each_netdev_continue(net, d)		\
		list_for_each_entry_continue(d, &(net)->dev_base_head, dev_list)
#define for_each_netdev_continue_rcu(net, d)		\
	list_for_each_entry_continue_rcu(d, &(net)->dev_base_head, dev_list)
#define net_device_entry(lh)	list_entry(lh, struct net_device, dev_list)

static inline struct net_device *next_net_device(struct net_device *dev)
{
	struct list_head *lh;
	struct net *net;

	net = dev_net(dev);
	lh = dev->dev_list.next;
	return lh == &net->dev_base_head ? NULL : net_device_entry(lh);
}

static inline struct net_device *next_net_device_rcu(struct net_device *dev)
{
	struct list_head *lh;
	struct net *net;

	net = dev_net(dev);
	lh = rcu_dereference(dev->dev_list.next);
	return lh == &net->dev_base_head ? NULL : net_device_entry(lh);
}

static inline struct net_device *first_net_device(struct net *net)
{
	return list_empty(&net->dev_base_head) ? NULL :
		net_device_entry(net->dev_base_head.next);
}

extern int 			netdev_boot_setup_check(struct net_device *dev);
extern unsigned long		netdev_boot_base(const char *prefix, int unit);
extern struct net_device    *dev_getbyhwaddr(struct net *net, unsigned short type, char *hwaddr);
extern struct net_device *dev_getfirstbyhwtype(struct net *net, unsigned short type);
extern struct net_device *__dev_getfirstbyhwtype(struct net *net, unsigned short type);
extern void		dev_add_pack(struct packet_type *pt);
extern void		dev_remove_pack(struct packet_type *pt);
extern void		__dev_remove_pack(struct packet_type *pt);

extern struct net_device	*dev_get_by_flags_rcu(struct net *net, unsigned short flags,
						      unsigned short mask);
extern struct net_device	*dev_get_by_name(struct net *net, const char *name);
extern struct net_device	*dev_get_by_name_rcu(struct net *net, const char *name);
extern struct net_device	*__dev_get_by_name(struct net *net, const char *name);
extern int		dev_alloc_name(struct net_device *dev, const char *name);
extern int		dev_open(struct net_device *dev);
extern int		dev_close(struct net_device *dev);
extern void		dev_disable_lro(struct net_device *dev);
extern int		dev_queue_xmit(struct sk_buff *skb);
extern int		register_netdevice(struct net_device *dev);
extern void		unregister_netdevice_queue(struct net_device *dev,
						   struct list_head *head);
extern void		unregister_netdevice_many(struct list_head *head);
static inline void unregister_netdevice(struct net_device *dev)
{
	unregister_netdevice_queue(dev, NULL);
}

extern int 		netdev_refcnt_read(const struct net_device *dev);
extern void		free_netdev(struct net_device *dev);
extern void		synchronize_net(void);
extern int 		register_netdevice_notifier(struct notifier_block *nb);
extern int		unregister_netdevice_notifier(struct notifier_block *nb);
extern int		init_dummy_netdev(struct net_device *dev);
extern void		netdev_resync_ops(struct net_device *dev);

extern int call_netdevice_notifiers(unsigned long val, struct net_device *dev);
extern struct net_device	*dev_get_by_index(struct net *net, int ifindex);
extern struct net_device	*__dev_get_by_index(struct net *net, int ifindex);
extern struct net_device	*dev_get_by_index_rcu(struct net *net, int ifindex);
extern int		dev_restart(struct net_device *dev);
#ifdef CONFIG_NETPOLL_TRAP
extern int		netpoll_trap(void);
#endif
extern int	       skb_gro_receive(struct sk_buff **head,
				       struct sk_buff *skb);
extern void	       skb_gro_reset_offset(struct sk_buff *skb);

static inline unsigned int skb_gro_offset(const struct sk_buff *skb)
{
	return NAPI_GRO_CB(skb)->data_offset;
}

static inline unsigned int skb_gro_len(const struct sk_buff *skb)
{
	return skb->len - NAPI_GRO_CB(skb)->data_offset;
}

static inline void skb_gro_pull(struct sk_buff *skb, unsigned int len)
{
	NAPI_GRO_CB(skb)->data_offset += len;
}

static inline void *skb_gro_header_fast(struct sk_buff *skb,
					unsigned int offset)
{
	return NAPI_GRO_CB(skb)->frag0 + offset;
}

static inline int skb_gro_header_hard(struct sk_buff *skb, unsigned int hlen)
{
	return NAPI_GRO_CB(skb)->frag0_len < hlen;
}

static inline void *skb_gro_header_slow(struct sk_buff *skb, unsigned int hlen,
					unsigned int offset)
{
	NAPI_GRO_CB(skb)->frag0 = NULL;
	NAPI_GRO_CB(skb)->frag0_len = 0;
	return pskb_may_pull(skb, hlen) ? skb->data + offset : NULL;
}

static inline void *skb_gro_mac_header(struct sk_buff *skb)
{
	return NAPI_GRO_CB(skb)->frag0 ?: skb_mac_header(skb);
}

static inline void *skb_gro_network_header(struct sk_buff *skb)
{
	return (NAPI_GRO_CB(skb)->frag0 ?: skb->data) +
	       skb_network_offset(skb);
}

static inline int dev_hard_header(struct sk_buff *skb, struct net_device *dev,
				  unsigned short type,
				  const void *daddr, const void *saddr,
				  unsigned len)
{
	if (!dev->header_ops || !dev->header_ops->create)
		return 0;

	return dev->header_ops->create(skb, dev, type, daddr, saddr, len);
}

static inline int dev_parse_header(const struct sk_buff *skb,
				   unsigned char *haddr)
{
	const struct net_device *dev = skb->dev;

	if (!dev->header_ops || !dev->header_ops->parse)
		return 0;
	return dev->header_ops->parse(skb, haddr);
}

typedef int gifconf_func_t(struct net_device * dev, char __user * bufptr, int len);
extern int		register_gifconf(unsigned int family, gifconf_func_t * gifconf);
static inline int unregister_gifconf(unsigned int family)
{
	return register_gifconf(family, NULL);
}

/*
 * Incoming packets are placed on per-cpu queues
 */
struct softnet_data {
	struct Qdisc		*output_queue;
	struct Qdisc		**output_queue_tailp;
	struct list_head	poll_list;
	struct sk_buff		*completion_queue;
	struct sk_buff_head	process_queue;

	/* stats */
	unsigned int		processed;
	unsigned int		time_squeeze;
	unsigned int		cpu_collision;
	unsigned int		received_rps;

#ifdef CONFIG_RPS
	struct softnet_data	*rps_ipi_list;

	/* Elements below can be accessed between CPUs for RPS */
	struct call_single_data	csd ____cacheline_aligned_in_smp;
	struct softnet_data	*rps_ipi_next;
	unsigned int		cpu;
	unsigned int		input_queue_head;
	unsigned int		input_queue_tail;
#endif
	unsigned		dropped;
	struct sk_buff_head	input_pkt_queue;
	struct napi_struct	backlog;
};

static inline void input_queue_head_incr(struct softnet_data *sd)
{
#ifdef CONFIG_RPS
	sd->input_queue_head++;
#endif
}

static inline void input_queue_tail_incr_save(struct softnet_data *sd,
					      unsigned int *qtail)
{
#ifdef CONFIG_RPS
	*qtail = ++sd->input_queue_tail;
#endif
}

DECLARE_PER_CPU_ALIGNED(struct softnet_data, softnet_data);

#define HAVE_NETIF_QUEUE

extern void __netif_schedule(struct Qdisc *q);

static inline void netif_schedule_queue(struct netdev_queue *txq)
{
	if (!test_bit(__QUEUE_STATE_XOFF, &txq->state))
		__netif_schedule(txq->qdisc);
}

static inline void netif_tx_schedule_all(struct net_device *dev)
{
	unsigned int i;

	for (i = 0; i < dev->num_tx_queues; i++)
		netif_schedule_queue(netdev_get_tx_queue(dev, i));
}

static inline void netif_tx_start_queue(struct netdev_queue *dev_queue)
{
	clear_bit(__QUEUE_STATE_XOFF, &dev_queue->state);
}

/**
 *	netif_start_queue - allow transmit
 *	@dev: network device
 *
 *	Allow upper layers to call the device hard_start_xmit routine.
 */
static inline void netif_start_queue(struct net_device *dev)
{
	netif_tx_start_queue(netdev_get_tx_queue(dev, 0));
}

static inline void netif_tx_start_all_queues(struct net_device *dev)
{
	unsigned int i;

	for (i = 0; i < dev->num_tx_queues; i++) {
		struct netdev_queue *txq = netdev_get_tx_queue(dev, i);
		netif_tx_start_queue(txq);
	}
}

static inline void netif_tx_wake_queue(struct netdev_queue *dev_queue)
{
#ifdef CONFIG_NETPOLL_TRAP
	if (netpoll_trap()) {
		netif_tx_start_queue(dev_queue);
		return;
	}
#endif
	if (test_and_clear_bit(__QUEUE_STATE_XOFF, &dev_queue->state))
		__netif_schedule(dev_queue->qdisc);
}

/**
 *	netif_wake_queue - restart transmit
 *	@dev: network device
 *
 *	Allow upper layers to call the device hard_start_xmit routine.
 *	Used for flow control when transmit resources are available.
 */
static inline void netif_wake_queue(struct net_device *dev)
{
	netif_tx_wake_queue(netdev_get_tx_queue(dev, 0));
}

static inline void netif_tx_wake_all_queues(struct net_device *dev)
{
	unsigned int i;

	for (i = 0; i < dev->num_tx_queues; i++) {
		struct netdev_queue *txq = netdev_get_tx_queue(dev, i);
		netif_tx_wake_queue(txq);
	}
}

static inline void netif_tx_stop_queue(struct netdev_queue *dev_queue)
{
	set_bit(__QUEUE_STATE_XOFF, &dev_queue->state);
}

/**
 *	netif_stop_queue - stop transmitted packets
 *	@dev: network device
 *
 *	Stop upper layers calling the device hard_start_xmit routine.
 *	Used for flow control when transmit resources are unavailable.
 */
static inline void netif_stop_queue(struct net_device *dev)
{
	netif_tx_stop_queue(netdev_get_tx_queue(dev, 0));
}

static inline void netif_tx_stop_all_queues(struct net_device *dev)
{
	unsigned int i;

	for (i = 0; i < dev->num_tx_queues; i++) {
		struct netdev_queue *txq = netdev_get_tx_queue(dev, i);
		netif_tx_stop_queue(txq);
	}
}

static inline int netif_tx_queue_stopped(const struct netdev_queue *dev_queue)
{
	return test_bit(__QUEUE_STATE_XOFF, &dev_queue->state);
}

/**
 *	netif_queue_stopped - test if transmit queue is flowblocked
 *	@dev: network device
 *
 *	Test if transmit queue on device is currently unable to send.
 */
static inline int netif_queue_stopped(const struct net_device *dev)
{
	return netif_tx_queue_stopped(netdev_get_tx_queue(dev, 0));
}

static inline int netif_tx_queue_frozen(const struct netdev_queue *dev_queue)
{
	return test_bit(__QUEUE_STATE_FROZEN, &dev_queue->state);
}

/**
 *	netif_running - test if up
 *	@dev: network device
 *
 *	Test if the device has been brought up.
 */
static inline int netif_running(const struct net_device *dev)
{
	return test_bit(__LINK_STATE_START, &dev->state);
}

/*
 * Routines to manage the subqueues on a device.  We only need start
 * stop, and a check if it's stopped.  All other device management is
 * done at the overall netdevice level.
 * Also test the device if we're multiqueue.
 */

/**
 *	netif_start_subqueue - allow sending packets on subqueue
 *	@dev: network device
 *	@queue_index: sub queue index
 *
 * Start individual transmit queue of a device with multiple transmit queues.
 */
static inline void netif_start_subqueue(struct net_device *dev, u16 queue_index)
{
	struct netdev_queue *txq = netdev_get_tx_queue(dev, queue_index);

	netif_tx_start_queue(txq);
}

/**
 *	netif_stop_subqueue - stop sending packets on subqueue
 *	@dev: network device
 *	@queue_index: sub queue index
 *
 * Stop individual transmit queue of a device with multiple transmit queues.
 */
static inline void netif_stop_subqueue(struct net_device *dev, u16 queue_index)
{
	struct netdev_queue *txq = netdev_get_tx_queue(dev, queue_index);
#ifdef CONFIG_NETPOLL_TRAP
	if (netpoll_trap())
		return;
#endif
	netif_tx_stop_queue(txq);
}

/**
 *	netif_subqueue_stopped - test status of subqueue
 *	@dev: network device
 *	@queue_index: sub queue index
 *
 * Check individual transmit queue of a device with multiple transmit queues.
 */
static inline int __netif_subqueue_stopped(const struct net_device *dev,
					 u16 queue_index)
{
	struct netdev_queue *txq = netdev_get_tx_queue(dev, queue_index);

	return netif_tx_queue_stopped(txq);
}

static inline int netif_subqueue_stopped(const struct net_device *dev,
					 struct sk_buff *skb)
{
	return __netif_subqueue_stopped(dev, skb_get_queue_mapping(skb));
}

/**
 *	netif_wake_subqueue - allow sending packets on subqueue
 *	@dev: network device
 *	@queue_index: sub queue index
 *
 * Resume individual transmit queue of a device with multiple transmit queues.
 */
static inline void netif_wake_subqueue(struct net_device *dev, u16 queue_index)
{
	struct netdev_queue *txq = netdev_get_tx_queue(dev, queue_index);
#ifdef CONFIG_NETPOLL_TRAP
	if (netpoll_trap())
		return;
#endif
	if (test_and_clear_bit(__QUEUE_STATE_XOFF, &txq->state))
		__netif_schedule(txq->qdisc);
}

/**
 *	netif_is_multiqueue - test if device has multiple transmit queues
 *	@dev: network device
 *
 * Check if device has multiple transmit queues
 */
static inline int netif_is_multiqueue(const struct net_device *dev)
{
	return dev->num_tx_queues > 1;
}

extern int netif_set_real_num_tx_queues(struct net_device *dev,
					unsigned int txq);

#ifdef CONFIG_RPS
extern int netif_set_real_num_rx_queues(struct net_device *dev,
					unsigned int rxq);
#else
static inline int netif_set_real_num_rx_queues(struct net_device *dev,
						unsigned int rxq)
{
	return 0;
}
#endif

static inline int netif_copy_real_num_queues(struct net_device *to_dev,
					     const struct net_device *from_dev)
{
	netif_set_real_num_tx_queues(to_dev, from_dev->real_num_tx_queues);
#ifdef CONFIG_RPS
	return netif_set_real_num_rx_queues(to_dev,
					    from_dev->real_num_rx_queues);
#else
	return 0;
#endif
}

/* Use this variant when it is known for sure that it
 * is executing from hardware interrupt context or with hardware interrupts
 * disabled.
 */
extern void dev_kfree_skb_irq(struct sk_buff *skb);

/* Use this variant in places where it could be invoked
 * from either hardware interrupt or other context, with hardware interrupts
 * either disabled or enabled.
 */
extern void dev_kfree_skb_any(struct sk_buff *skb);

#define HAVE_NETIF_RX 1
extern int		netif_rx(struct sk_buff *skb);
extern int		netif_rx_ni(struct sk_buff *skb);
#define HAVE_NETIF_RECEIVE_SKB 1
extern int		netif_receive_skb(struct sk_buff *skb);
extern gro_result_t	dev_gro_receive(struct napi_struct *napi,
					struct sk_buff *skb);
extern gro_result_t	napi_skb_finish(gro_result_t ret, struct sk_buff *skb);
extern gro_result_t	napi_gro_receive(struct napi_struct *napi,
					 struct sk_buff *skb);
extern void		napi_gro_flush(struct napi_struct *napi);
extern struct sk_buff *	napi_get_frags(struct napi_struct *napi);
extern gro_result_t	napi_frags_finish(struct napi_struct *napi,
					  struct sk_buff *skb,
					  gro_result_t ret);
extern struct sk_buff *	napi_frags_skb(struct napi_struct *napi);
extern gro_result_t	napi_gro_frags(struct napi_struct *napi);

static inline void napi_free_frags(struct napi_struct *napi)
{
	kfree_skb(napi->skb);
	napi->skb = NULL;
}

extern int netdev_rx_handler_register(struct net_device *dev,
				      rx_handler_func_t *rx_handler,
				      void *rx_handler_data);
extern void netdev_rx_handler_unregister(struct net_device *dev);

extern int		dev_valid_name(const char *name);
extern int		dev_ioctl(struct net *net, unsigned int cmd, void __user *);
extern int		dev_ethtool(struct net *net, struct ifreq *);
extern unsigned		dev_get_flags(const struct net_device *);
extern int		__dev_change_flags(struct net_device *, unsigned int flags);
extern int		dev_change_flags(struct net_device *, unsigned);
extern void		__dev_notify_flags(struct net_device *, unsigned int old_flags);
extern int		dev_change_name(struct net_device *, const char *);
extern int		dev_set_alias(struct net_device *, const char *, size_t);
extern int		dev_change_net_namespace(struct net_device *,
						 struct net *, const char *);
extern int		dev_set_mtu(struct net_device *, int);
extern int		dev_set_mac_address(struct net_device *,
					    struct sockaddr *);
extern int		dev_hard_start_xmit(struct sk_buff *skb,
					    struct net_device *dev,
					    struct netdev_queue *txq);
extern int		dev_forward_skb(struct net_device *dev,
					struct sk_buff *skb);

extern int		netdev_budget;

/* Called by rtnetlink.c:rtnl_unlock() */
extern void netdev_run_todo(void);

/**
 *	dev_put - release reference to device
 *	@dev: network device
 *
 * Release reference to device to allow it to be freed.
 */
static inline void dev_put(struct net_device *dev)
{
	irqsafe_cpu_dec(*dev->pcpu_refcnt);
}

/**
 *	dev_hold - get reference to device
 *	@dev: network device
 *
 * Hold reference to device to keep it from being freed.
 */
static inline void dev_hold(struct net_device *dev)
{
	irqsafe_cpu_inc(*dev->pcpu_refcnt);
}

/* Carrier loss detection, dial on demand. The functions netif_carrier_on
 * and _off may be called from IRQ context, but it is caller
 * who is responsible for serialization of these calls.
 *
 * The name carrier is inappropriate, these functions should really be
 * called netif_lowerlayer_*() because they represent the state of any
 * kind of lower layer not just hardware media.
 */

extern void linkwatch_fire_event(struct net_device *dev);
extern void linkwatch_forget_dev(struct net_device *dev);

/**
 *	netif_carrier_ok - test if carrier present
 *	@dev: network device
 *
 * Check if carrier is present on device
 */
static inline int netif_carrier_ok(const struct net_device *dev)
{
	return !test_bit(__LINK_STATE_NOCARRIER, &dev->state);
}

extern unsigned long dev_trans_start(struct net_device *dev);

extern void __netdev_watchdog_up(struct net_device *dev);

extern void netif_carrier_on(struct net_device *dev);

extern void netif_carrier_off(struct net_device *dev);

extern void netif_notify_peers(struct net_device *dev);

/**
 *	netif_dormant_on - mark device as dormant.
 *	@dev: network device
 *
 * Mark device as dormant (as per RFC2863).
 *
 * The dormant state indicates that the relevant interface is not
 * actually in a condition to pass packets (i.e., it is not 'up') but is
 * in a "pending" state, waiting for some external event.  For "on-
 * demand" interfaces, this new state identifies the situation where the
 * interface is waiting for events to place it in the up state.
 *
 */
static inline void netif_dormant_on(struct net_device *dev)
{
	if (!test_and_set_bit(__LINK_STATE_DORMANT, &dev->state))
		linkwatch_fire_event(dev);
}

/**
 *	netif_dormant_off - set device as not dormant.
 *	@dev: network device
 *
 * Device is not in dormant state.
 */
static inline void netif_dormant_off(struct net_device *dev)
{
	if (test_and_clear_bit(__LINK_STATE_DORMANT, &dev->state))
		linkwatch_fire_event(dev);
}

/**
 *	netif_dormant - test if carrier present
 *	@dev: network device
 *
 * Check if carrier is present on device
 */
static inline int netif_dormant(const struct net_device *dev)
{
	return test_bit(__LINK_STATE_DORMANT, &dev->state);
}


/**
 *	netif_oper_up - test if device is operational
 *	@dev: network device
 *
 * Check if carrier is operational
 */
static inline int netif_oper_up(const struct net_device *dev)
{
	return (dev->operstate == IF_OPER_UP ||
		dev->operstate == IF_OPER_UNKNOWN /* backward compat */);
}

/**
 *	netif_device_present - is device available or removed
 *	@dev: network device
 *
 * Check if device has not been removed from system.
 */
static inline int netif_device_present(struct net_device *dev)
{
	return test_bit(__LINK_STATE_PRESENT, &dev->state);
}

extern void netif_device_detach(struct net_device *dev);

extern void netif_device_attach(struct net_device *dev);

/*
 * Network interface message level settings
 */
#define HAVE_NETIF_MSG 1

enum {
	NETIF_MSG_DRV		= 0x0001,
	NETIF_MSG_PROBE		= 0x0002,
	NETIF_MSG_LINK		= 0x0004,
	NETIF_MSG_TIMER		= 0x0008,
	NETIF_MSG_IFDOWN	= 0x0010,
	NETIF_MSG_IFUP		= 0x0020,
	NETIF_MSG_RX_ERR	= 0x0040,
	NETIF_MSG_TX_ERR	= 0x0080,
	NETIF_MSG_TX_QUEUED	= 0x0100,
	NETIF_MSG_INTR		= 0x0200,
	NETIF_MSG_TX_DONE	= 0x0400,
	NETIF_MSG_RX_STATUS	= 0x0800,
	NETIF_MSG_PKTDATA	= 0x1000,
	NETIF_MSG_HW		= 0x2000,
	NETIF_MSG_WOL		= 0x4000,
};

#define netif_msg_drv(p)	((p)->msg_enable & NETIF_MSG_DRV)
#define netif_msg_probe(p)	((p)->msg_enable & NETIF_MSG_PROBE)
#define netif_msg_link(p)	((p)->msg_enable & NETIF_MSG_LINK)
#define netif_msg_timer(p)	((p)->msg_enable & NETIF_MSG_TIMER)
#define netif_msg_ifdown(p)	((p)->msg_enable & NETIF_MSG_IFDOWN)
#define netif_msg_ifup(p)	((p)->msg_enable & NETIF_MSG_IFUP)
#define netif_msg_rx_err(p)	((p)->msg_enable & NETIF_MSG_RX_ERR)
#define netif_msg_tx_err(p)	((p)->msg_enable & NETIF_MSG_TX_ERR)
#define netif_msg_tx_queued(p)	((p)->msg_enable & NETIF_MSG_TX_QUEUED)
#define netif_msg_intr(p)	((p)->msg_enable & NETIF_MSG_INTR)
#define netif_msg_tx_done(p)	((p)->msg_enable & NETIF_MSG_TX_DONE)
#define netif_msg_rx_status(p)	((p)->msg_enable & NETIF_MSG_RX_STATUS)
#define netif_msg_pktdata(p)	((p)->msg_enable & NETIF_MSG_PKTDATA)
#define netif_msg_hw(p)		((p)->msg_enable & NETIF_MSG_HW)
#define netif_msg_wol(p)	((p)->msg_enable & NETIF_MSG_WOL)

static inline u32 netif_msg_init(int debug_value, int default_msg_enable_bits)
{
	/* use default */
	if (debug_value < 0 || debug_value >= (sizeof(u32) * 8))
		return default_msg_enable_bits;
	if (debug_value == 0)	/* no output */
		return 0;
	/* set low N bits */
	return (1 << debug_value) - 1;
}

static inline void __netif_tx_lock(struct netdev_queue *txq, int cpu)
{
	spin_lock(&txq->_xmit_lock);
	txq->xmit_lock_owner = cpu;
}

static inline void __netif_tx_lock_bh(struct netdev_queue *txq)
{
	spin_lock_bh(&txq->_xmit_lock);
	txq->xmit_lock_owner = smp_processor_id();
}

static inline int __netif_tx_trylock(struct netdev_queue *txq)
{
	int ok = spin_trylock(&txq->_xmit_lock);
	if (likely(ok))
		txq->xmit_lock_owner = smp_processor_id();
	return ok;
}

static inline void __netif_tx_unlock(struct netdev_queue *txq)
{
	txq->xmit_lock_owner = -1;
	spin_unlock(&txq->_xmit_lock);
}

static inline void __netif_tx_unlock_bh(struct netdev_queue *txq)
{
	txq->xmit_lock_owner = -1;
	spin_unlock_bh(&txq->_xmit_lock);
}

static inline void txq_trans_update(struct netdev_queue *txq)
{
	if (txq->xmit_lock_owner != -1)
		txq->trans_start = jiffies;
}

/**
 *	netif_tx_lock - grab network device transmit lock
 *	@dev: network device
 *
 * Get network device transmit lock
 */
static inline void netif_tx_lock(struct net_device *dev)
{
	unsigned int i;
	int cpu;

	spin_lock(&dev->tx_global_lock);
	cpu = smp_processor_id();
	for (i = 0; i < dev->num_tx_queues; i++) {
		struct netdev_queue *txq = netdev_get_tx_queue(dev, i);

		/* We are the only thread of execution doing a
		 * freeze, but we have to grab the _xmit_lock in
		 * order to synchronize with threads which are in
		 * the ->hard_start_xmit() handler and already
		 * checked the frozen bit.
		 */
		__netif_tx_lock(txq, cpu);
		set_bit(__QUEUE_STATE_FROZEN, &txq->state);
		__netif_tx_unlock(txq);
	}
}

static inline void netif_tx_lock_bh(struct net_device *dev)
{
	local_bh_disable();
	netif_tx_lock(dev);
}

static inline void netif_tx_unlock(struct net_device *dev)
{
	unsigned int i;

	for (i = 0; i < dev->num_tx_queues; i++) {
		struct netdev_queue *txq = netdev_get_tx_queue(dev, i);

		/* No need to grab the _xmit_lock here.  If the
		 * queue is not stopped for another reason, we
		 * force a schedule.
		 */
		clear_bit(__QUEUE_STATE_FROZEN, &txq->state);
		netif_schedule_queue(txq);
	}
	spin_unlock(&dev->tx_global_lock);
}

static inline void netif_tx_unlock_bh(struct net_device *dev)
{
	netif_tx_unlock(dev);
	local_bh_enable();
}

#define HARD_TX_LOCK(dev, txq, cpu) {			\
	if ((dev->features & NETIF_F_LLTX) == 0) {	\
		__netif_tx_lock(txq, cpu);		\
	}						\
}

#define HARD_TX_UNLOCK(dev, txq) {			\
	if ((dev->features & NETIF_F_LLTX) == 0) {	\
		__netif_tx_unlock(txq);			\
	}						\
}

static inline void netif_tx_disable(struct net_device *dev)
{
	unsigned int i;
	int cpu;

	local_bh_disable();
	cpu = smp_processor_id();
	for (i = 0; i < dev->num_tx_queues; i++) {
		struct netdev_queue *txq = netdev_get_tx_queue(dev, i);

		__netif_tx_lock(txq, cpu);
		netif_tx_stop_queue(txq);
		__netif_tx_unlock(txq);
	}
	local_bh_enable();
}

static inline void netif_addr_lock(struct net_device *dev)
{
	spin_lock(&dev->addr_list_lock);
}

static inline void netif_addr_lock_bh(struct net_device *dev)
{
	spin_lock_bh(&dev->addr_list_lock);
}

static inline void netif_addr_unlock(struct net_device *dev)
{
	spin_unlock(&dev->addr_list_lock);
}

static inline void netif_addr_unlock_bh(struct net_device *dev)
{
	spin_unlock_bh(&dev->addr_list_lock);
}

/*
 * dev_addrs walker. Should be used only for read access. Call with
 * rcu_read_lock held.
 */
#define for_each_dev_addr(dev, ha) \
		list_for_each_entry_rcu(ha, &dev->dev_addrs.list, list)

/* These functions live elsewhere (drivers/net/net_init.c, but related) */

extern void		ether_setup(struct net_device *dev);

/* Support for loadable net-drivers */
extern struct net_device *alloc_netdev_mq(int sizeof_priv, const char *name,
				       void (*setup)(struct net_device *),
				       unsigned int queue_count);
#define alloc_netdev(sizeof_priv, name, setup) \
	alloc_netdev_mq(sizeof_priv, name, setup, 1)
extern int		register_netdev(struct net_device *dev);
extern void		unregister_netdev(struct net_device *dev);

/* General hardware address lists handling functions */
extern int __hw_addr_add_multiple(struct netdev_hw_addr_list *to_list,
				  struct netdev_hw_addr_list *from_list,
				  int addr_len, unsigned char addr_type);
extern void __hw_addr_del_multiple(struct netdev_hw_addr_list *to_list,
				   struct netdev_hw_addr_list *from_list,
				   int addr_len, unsigned char addr_type);
extern int __hw_addr_sync(struct netdev_hw_addr_list *to_list,
			  struct netdev_hw_addr_list *from_list,
			  int addr_len);
extern void __hw_addr_unsync(struct netdev_hw_addr_list *to_list,
			     struct netdev_hw_addr_list *from_list,
			     int addr_len);
extern void __hw_addr_flush(struct netdev_hw_addr_list *list);
extern void __hw_addr_init(struct netdev_hw_addr_list *list);

/* Functions used for device addresses handling */
extern int dev_addr_add(struct net_device *dev, unsigned char *addr,
			unsigned char addr_type);
extern int dev_addr_del(struct net_device *dev, unsigned char *addr,
			unsigned char addr_type);
extern int dev_addr_add_multiple(struct net_device *to_dev,
				 struct net_device *from_dev,
				 unsigned char addr_type);
extern int dev_addr_del_multiple(struct net_device *to_dev,
				 struct net_device *from_dev,
				 unsigned char addr_type);
extern void dev_addr_flush(struct net_device *dev);
extern int dev_addr_init(struct net_device *dev);

/* Functions used for unicast addresses handling */
extern int dev_uc_add(struct net_device *dev, unsigned char *addr);
extern int dev_uc_del(struct net_device *dev, unsigned char *addr);
extern int dev_uc_sync(struct net_device *to, struct net_device *from);
extern void dev_uc_unsync(struct net_device *to, struct net_device *from);
extern void dev_uc_flush(struct net_device *dev);
extern void dev_uc_init(struct net_device *dev);

/* Functions used for multicast addresses handling */
extern int dev_mc_add(struct net_device *dev, unsigned char *addr);
extern int dev_mc_add_global(struct net_device *dev, unsigned char *addr);
extern int dev_mc_del(struct net_device *dev, unsigned char *addr);
extern int dev_mc_del_global(struct net_device *dev, unsigned char *addr);
extern int dev_mc_sync(struct net_device *to, struct net_device *from);
extern void dev_mc_unsync(struct net_device *to, struct net_device *from);
extern void dev_mc_flush(struct net_device *dev);
extern void dev_mc_init(struct net_device *dev);

/* Functions used for secondary unicast and multicast support */
extern void		dev_set_rx_mode(struct net_device *dev);
extern void		__dev_set_rx_mode(struct net_device *dev);
extern int		dev_set_promiscuity(struct net_device *dev, int inc);
extern int		dev_set_allmulti(struct net_device *dev, int inc);
extern void		netdev_state_change(struct net_device *dev);
extern int		netdev_bonding_change(struct net_device *dev,
					      unsigned long event);
extern void		netdev_features_change(struct net_device *dev);
/* Load a device via the kmod */
extern void		dev_load(struct net *net, const char *name);
extern void		dev_mcast_init(void);
extern struct rtnl_link_stats64 *dev_get_stats(struct net_device *dev,
					       struct rtnl_link_stats64 *storage);
extern void		dev_txq_stats_fold(const struct net_device *dev,
					   struct rtnl_link_stats64 *stats);

extern int		netdev_max_backlog;
extern int		netdev_tstamp_prequeue;
extern int		weight_p;
extern int		netdev_set_master(struct net_device *dev, struct net_device *master);
extern int skb_checksum_help(struct sk_buff *skb);
extern struct sk_buff *skb_gso_segment(struct sk_buff *skb, int features);
#ifdef CONFIG_BUG
extern void netdev_rx_csum_fault(struct net_device *dev);
#else
static inline void netdev_rx_csum_fault(struct net_device *dev)
{
}
#endif
/* rx skb timestamps */
extern void		net_enable_timestamp(void);
extern void		net_disable_timestamp(void);

#ifdef CONFIG_PROC_FS
extern void *dev_seq_start(struct seq_file *seq, loff_t *pos);
extern void *dev_seq_next(struct seq_file *seq, void *v, loff_t *pos);
extern void dev_seq_stop(struct seq_file *seq, void *v);
#endif

extern int netdev_class_create_file(struct class_attribute *class_attr);
extern void netdev_class_remove_file(struct class_attribute *class_attr);

extern struct kobj_ns_type_operations net_ns_type_operations;

extern char *netdev_drivername(const struct net_device *dev, char *buffer, int len);

extern void linkwatch_run_queue(void);

unsigned long netdev_increment_features(unsigned long all, unsigned long one,
					unsigned long mask);
unsigned long netdev_fix_features(unsigned long features, const char *name);

void netif_stacked_transfer_operstate(const struct net_device *rootdev,
					struct net_device *dev);

static inline int net_gso_ok(int features, int gso_type)
{
	int feature = gso_type << NETIF_F_GSO_SHIFT;
	return (features & feature) == feature;
}

static inline int skb_gso_ok(struct sk_buff *skb, int features)
{
	return net_gso_ok(features, skb_shinfo(skb)->gso_type) &&
	       (!skb_has_frag_list(skb) || (features & NETIF_F_FRAGLIST));
}

static inline int netif_needs_gso(struct net_device *dev, struct sk_buff *skb)
{
	if (skb_is_gso(skb)) {
		int features = dev->features;

		if (skb->protocol == htons(ETH_P_8021Q) || skb->vlan_tci)
			features &= dev->vlan_features;

		return (!skb_gso_ok(skb, features) ||
			unlikely(skb->ip_summed != CHECKSUM_PARTIAL));
	}

	return 0;
}

static inline void netif_set_gso_max_size(struct net_device *dev,
					  unsigned int size)
{
	dev->gso_max_size = size;
}

extern int __skb_bond_should_drop(struct sk_buff *skb,
				  struct net_device *master);

static inline int skb_bond_should_drop(struct sk_buff *skb,
				       struct net_device *master)
{
	if (master)
		return __skb_bond_should_drop(skb, master);
	return 0;
}

extern struct pernet_operations __net_initdata loopback_net_ops;

static inline int dev_ethtool_get_settings(struct net_device *dev,
					   struct ethtool_cmd *cmd)
{
	if (!dev->ethtool_ops || !dev->ethtool_ops->get_settings)
		return -EOPNOTSUPP;
	return dev->ethtool_ops->get_settings(dev, cmd);
}

static inline u32 dev_ethtool_get_rx_csum(struct net_device *dev)
{
	if (!dev->ethtool_ops || !dev->ethtool_ops->get_rx_csum)
		return 0;
	return dev->ethtool_ops->get_rx_csum(dev);
}

static inline u32 dev_ethtool_get_flags(struct net_device *dev)
{
	if (!dev->ethtool_ops || !dev->ethtool_ops->get_flags)
		return 0;
	return dev->ethtool_ops->get_flags(dev);
}

/* Logging, debugging and troubleshooting/diagnostic helpers. */

/* netdev_printk helpers, similar to dev_printk */

static inline const char *netdev_name(const struct net_device *dev)
{
	if (dev->reg_state != NETREG_REGISTERED)
		return "(unregistered net_device)";
	return dev->name;
}

extern int netdev_printk(const char *level, const struct net_device *dev,
			 const char *format, ...)
	__attribute__ ((format (printf, 3, 4)));
extern int netdev_emerg(const struct net_device *dev, const char *format, ...)
	__attribute__ ((format (printf, 2, 3)));
extern int netdev_alert(const struct net_device *dev, const char *format, ...)
	__attribute__ ((format (printf, 2, 3)));
extern int netdev_crit(const struct net_device *dev, const char *format, ...)
	__attribute__ ((format (printf, 2, 3)));
extern int netdev_err(const struct net_device *dev, const char *format, ...)
	__attribute__ ((format (printf, 2, 3)));
extern int netdev_warn(const struct net_device *dev, const char *format, ...)
	__attribute__ ((format (printf, 2, 3)));
extern int netdev_notice(const struct net_device *dev, const char *format, ...)
	__attribute__ ((format (printf, 2, 3)));
extern int netdev_info(const struct net_device *dev, const char *format, ...)
	__attribute__ ((format (printf, 2, 3)));

#if defined(DEBUG)
#define netdev_dbg(__dev, format, args...)			\
	netdev_printk(KERN_DEBUG, __dev, format, ##args)
#elif defined(CONFIG_DYNAMIC_DEBUG)
#define netdev_dbg(__dev, format, args...)			\
do {								\
	dynamic_dev_dbg((__dev)->dev.parent, "%s: " format,	\
			netdev_name(__dev), ##args);		\
} while (0)
#else
#define netdev_dbg(__dev, format, args...)			\
({								\
	if (0)							\
		netdev_printk(KERN_DEBUG, __dev, format, ##args); \
	0;							\
})
#endif

#if defined(VERBOSE_DEBUG)
#define netdev_vdbg	netdev_dbg
#else

#define netdev_vdbg(dev, format, args...)			\
({								\
	if (0)							\
		netdev_printk(KERN_DEBUG, dev, format, ##args);	\
	0;							\
})
#endif

/*
 * netdev_WARN() acts like dev_printk(), but with the key difference
 * of using a WARN/WARN_ON to get the message out, including the
 * file/line information and a backtrace.
 */
#define netdev_WARN(dev, format, args...)			\
	WARN(1, "netdevice: %s\n" format, netdev_name(dev), ##args);

/* netif printk helpers, similar to netdev_printk */

#define netif_printk(priv, type, level, dev, fmt, args...)	\
do {					  			\
	if (netif_msg_##type(priv))				\
		netdev_printk(level, (dev), fmt, ##args);	\
} while (0)

#define netif_level(level, priv, type, dev, fmt, args...)	\
do {								\
	if (netif_msg_##type(priv))				\
		netdev_##level(dev, fmt, ##args);		\
} while (0)

#define netif_emerg(priv, type, dev, fmt, args...)		\
	netif_level(emerg, priv, type, dev, fmt, ##args)
#define netif_alert(priv, type, dev, fmt, args...)		\
	netif_level(alert, priv, type, dev, fmt, ##args)
#define netif_crit(priv, type, dev, fmt, args...)		\
	netif_level(crit, priv, type, dev, fmt, ##args)
#define netif_err(priv, type, dev, fmt, args...)		\
	netif_level(err, priv, type, dev, fmt, ##args)
#define netif_warn(priv, type, dev, fmt, args...)		\
	netif_level(warn, priv, type, dev, fmt, ##args)
#define netif_notice(priv, type, dev, fmt, args...)		\
	netif_level(notice, priv, type, dev, fmt, ##args)
#define netif_info(priv, type, dev, fmt, args...)		\
	netif_level(info, priv, type, dev, fmt, ##args)

#if defined(DEBUG)
#define netif_dbg(priv, type, dev, format, args...)		\
	netif_printk(priv, type, KERN_DEBUG, dev, format, ##args)
#elif defined(CONFIG_DYNAMIC_DEBUG)
#define netif_dbg(priv, type, netdev, format, args...)		\
do {								\
	if (netif_msg_##type(priv))				\
		dynamic_dev_dbg((netdev)->dev.parent,		\
				"%s: " format,			\
				netdev_name(netdev), ##args);	\
} while (0)
#else
#define netif_dbg(priv, type, dev, format, args...)			\
({									\
	if (0)								\
		netif_printk(priv, type, KERN_DEBUG, dev, format, ##args); \
	0;								\
})
#endif

#if defined(VERBOSE_DEBUG)
#define netif_vdbg	netif_dbg
#else
#define netif_vdbg(priv, type, dev, format, args...)		\
({								\
	if (0)							\
		netif_printk(priv, type, KERN_DEBUG, dev, format, ##args); \
	0;							\
})
#endif

#endif /* __KERNEL__ */

#endif	/* _LINUX_NETDEVICE_H */<|MERGE_RESOLUTION|>--- conflicted
+++ resolved
@@ -944,11 +944,7 @@
 	/* Protocol specific pointers */
 
 #if defined(CONFIG_VLAN_8021Q) || defined(CONFIG_VLAN_8021Q_MODULE)
-<<<<<<< HEAD
-	struct vlan_group	*vlgrp;		/* VLAN group */
-=======
 	struct vlan_group __rcu	*vlgrp;		/* VLAN group */
->>>>>>> 81280572
 #endif
 #ifdef CONFIG_NET_DSA
 	void			*dsa_ptr;	/* dsa specific data */
