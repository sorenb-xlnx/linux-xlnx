--- conflicted
+++ resolved
@@ -2302,11 +2302,7 @@
 void netif_stacked_transfer_operstate(const struct net_device *rootdev,
 					struct net_device *dev);
 
-<<<<<<< HEAD
-int netif_get_vlan_features(struct sk_buff *skb, struct net_device *dev);
-=======
 int netif_skb_features(struct sk_buff *skb);
->>>>>>> 63310467
 
 static inline int net_gso_ok(int features, int gso_type)
 {
@@ -2322,19 +2318,8 @@
 
 static inline int netif_needs_gso(struct sk_buff *skb, int features)
 {
-<<<<<<< HEAD
-	if (skb_is_gso(skb)) {
-		int features = netif_get_vlan_features(skb, dev);
-
-		return (!skb_gso_ok(skb, features) ||
-			unlikely(skb->ip_summed != CHECKSUM_PARTIAL));
-	}
-
-	return 0;
-=======
 	return skb_is_gso(skb) && (!skb_gso_ok(skb, features) ||
 		unlikely(skb->ip_summed != CHECKSUM_PARTIAL));
->>>>>>> 63310467
 }
 
 static inline void netif_set_gso_max_size(struct net_device *dev,
