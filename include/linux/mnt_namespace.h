--- conflicted
+++ resolved
@@ -22,13 +22,10 @@
 	int event;
 };
 
-<<<<<<< HEAD
+struct fs_struct;
+
 extern struct mnt_namespace *create_private_mnt_ns(struct vfsmount *,
 		struct fs_struct *);
-=======
-struct fs_struct;
-
->>>>>>> ced117c7
 extern struct mnt_namespace *copy_mnt_ns(unsigned long, struct mnt_namespace *,
 		struct fs_struct *);
 extern void __put_mnt_ns(struct mnt_namespace *ns);
