/*
 * VLAN		An implementation of 802.1Q VLAN tagging.
 *
 * Authors:	Ben Greear <greearb@candelatech.com>
 *
 *		This program is free software; you can redistribute it and/or
 *		modify it under the terms of the GNU General Public License
 *		as published by the Free Software Foundation; either version
 *		2 of the License, or (at your option) any later version.
 *
 */

#ifndef _LINUX_IF_VLAN_H_
#define _LINUX_IF_VLAN_H_

#ifdef __KERNEL__
#include <linux/netdevice.h>
#include <linux/etherdevice.h>
#include <linux/rtnetlink.h>

#define VLAN_HLEN	4		/* The additional bytes (on top of the Ethernet header)
					 * that VLAN requires.
					 */
#define VLAN_ETH_ALEN	6		/* Octets in one ethernet addr	 */
#define VLAN_ETH_HLEN	18		/* Total octets in header.	 */
#define VLAN_ETH_ZLEN	64		/* Min. octets in frame sans FCS */

/*
 * According to 802.3ac, the packet can be 4 bytes longer. --Klika Jan
 */
#define VLAN_ETH_DATA_LEN	1500	/* Max. octets in payload	 */
#define VLAN_ETH_FRAME_LEN	1518	/* Max. octets in frame sans FCS */

/*
 * 	struct vlan_hdr - vlan header
 * 	@h_vlan_TCI: priority and VLAN ID
 *	@h_vlan_encapsulated_proto: packet type ID or len
 */
struct vlan_hdr {
	__be16	h_vlan_TCI;
	__be16	h_vlan_encapsulated_proto;
};

/**
 *	struct vlan_ethhdr - vlan ethernet header (ethhdr + vlan_hdr)
 *	@h_dest: destination ethernet address
 *	@h_source: source ethernet address
 *	@h_vlan_proto: ethernet protocol (always 0x8100)
 *	@h_vlan_TCI: priority and VLAN ID
 *	@h_vlan_encapsulated_proto: packet type ID or len
 */
struct vlan_ethhdr {
	unsigned char	h_dest[ETH_ALEN];
	unsigned char	h_source[ETH_ALEN];
	__be16		h_vlan_proto;
	__be16		h_vlan_TCI;
	__be16		h_vlan_encapsulated_proto;
};

#include <linux/skbuff.h>

static inline struct vlan_ethhdr *vlan_eth_hdr(const struct sk_buff *skb)
{
	return (struct vlan_ethhdr *)skb_mac_header(skb);
}

#define VLAN_PRIO_MASK		0xe000 /* Priority Code Point */
#define VLAN_PRIO_SHIFT		13
#define VLAN_CFI_MASK		0x1000 /* Canonical Format Indicator */
#define VLAN_TAG_PRESENT	VLAN_CFI_MASK
#define VLAN_VID_MASK		0x0fff /* VLAN Identifier */
#define VLAN_N_VID		4096

/* found in socket.c */
extern void vlan_ioctl_set(int (*hook)(struct net *, void __user *));

/* if this changes, algorithm will have to be reworked because this
 * depends on completely exhausting the VLAN identifier space.  Thus
 * it gives constant time look-up, but in many cases it wastes memory.
 */
#define VLAN_GROUP_ARRAY_SPLIT_PARTS  8
#define VLAN_GROUP_ARRAY_PART_LEN     (VLAN_N_VID/VLAN_GROUP_ARRAY_SPLIT_PARTS)

struct vlan_group {
	struct net_device	*real_dev; /* The ethernet(like) device
					    * the vlan is attached to.
					    */
	unsigned int		nr_vlans;
	struct hlist_node	hlist;	/* linked list */
	struct net_device **vlan_devices_arrays[VLAN_GROUP_ARRAY_SPLIT_PARTS];
	struct rcu_head		rcu;
};

static inline int is_vlan_dev(struct net_device *dev)
{
        return dev->priv_flags & IFF_802_1Q_VLAN;
}

static inline int is_vlan_dev(struct net_device *dev)
{
        return dev->priv_flags & IFF_802_1Q_VLAN;
}

#define vlan_tx_tag_present(__skb)	((__skb)->vlan_tci & VLAN_TAG_PRESENT)
#define vlan_tx_tag_get(__skb)		((__skb)->vlan_tci & ~VLAN_TAG_PRESENT)

#if defined(CONFIG_VLAN_8021Q) || defined(CONFIG_VLAN_8021Q_MODULE)

extern struct net_device *__vlan_find_dev_deep(struct net_device *real_dev,
					       u16 vlan_id);
extern struct net_device *vlan_dev_real_dev(const struct net_device *dev);
extern u16 vlan_dev_vlan_id(const struct net_device *dev);

extern bool vlan_do_receive(struct sk_buff **skb);
extern struct sk_buff *vlan_untag(struct sk_buff *skb);

#else
static inline struct net_device *
__vlan_find_dev_deep(struct net_device *real_dev, u16 vlan_id)
{
	return NULL;
}

static inline struct net_device *vlan_dev_real_dev(const struct net_device *dev)
{
	BUG();
	return NULL;
}

static inline u16 vlan_dev_vlan_id(const struct net_device *dev)
{
	BUG();
	return 0;
}

static inline bool vlan_do_receive(struct sk_buff **skb)
{
	if ((*skb)->vlan_tci & VLAN_VID_MASK)
		(*skb)->pkt_type = PACKET_OTHERHOST;
	return false;
}

static inline struct sk_buff *vlan_untag(struct sk_buff *skb)
{
	return skb;
}
#endif

/**
<<<<<<< HEAD
 * vlan_hwaccel_rx - netif_rx wrapper for VLAN RX acceleration
 * @skb: buffer
 * @grp: vlan group
 * @vlan_tci: VLAN TCI as received from the card
 */
static inline int vlan_hwaccel_rx(struct sk_buff *skb,
				  struct vlan_group *grp,
				  u16 vlan_tci)
{
	return __vlan_hwaccel_rx(skb, grp, vlan_tci, 0);
}

/**
 * vlan_hwaccel_receive_skb - netif_receive_skb wrapper for VLAN RX acceleration
 * @skb: buffer
 * @grp: vlan group
 * @vlan_tci: VLAN TCI as received from the card
 */
static inline int vlan_hwaccel_receive_skb(struct sk_buff *skb,
					   struct vlan_group *grp,
					   u16 vlan_tci)
{
	return __vlan_hwaccel_rx(skb, grp, vlan_tci, 1);
}

/**
=======
>>>>>>> b55ebc27
 * vlan_insert_tag - regular VLAN tag inserting
 * @skb: skbuff to tag
 * @vlan_tci: VLAN TCI to insert
 *
 * Inserts the VLAN tag into @skb as part of the payload
 * Returns a VLAN tagged skb. If a new skb is created, @skb is freed.
 *
 * Following the skb_unshare() example, in case of error, the calling function
 * doesn't have to worry about freeing the original skb.
 *
 * Does not change skb->protocol so this function can be used during receive.
 */
static inline struct sk_buff *vlan_insert_tag(struct sk_buff *skb, u16 vlan_tci)
{
	struct vlan_ethhdr *veth;

	if (skb_cow_head(skb, VLAN_HLEN) < 0) {
		kfree_skb(skb);
		return NULL;
	}
	veth = (struct vlan_ethhdr *)skb_push(skb, VLAN_HLEN);

	/* Move the mac addresses to the beginning of the new header. */
	memmove(skb->data, skb->data + VLAN_HLEN, 2 * VLAN_ETH_ALEN);
	skb->mac_header -= VLAN_HLEN;

	/* first, the ethernet type */
	veth->h_vlan_proto = htons(ETH_P_8021Q);

	/* now, the TCI */
	veth->h_vlan_TCI = htons(vlan_tci);

	return skb;
}

/**
 * __vlan_put_tag - regular VLAN tag inserting
 * @skb: skbuff to tag
 * @vlan_tci: VLAN TCI to insert
 *
 * Inserts the VLAN tag into @skb as part of the payload
 * Returns a VLAN tagged skb. If a new skb is created, @skb is freed.
 *
 * Following the skb_unshare() example, in case of error, the calling function
 * doesn't have to worry about freeing the original skb.
 */
static inline struct sk_buff *__vlan_put_tag(struct sk_buff *skb, u16 vlan_tci)
{
	skb = vlan_insert_tag(skb, vlan_tci);
	if (skb)
		skb->protocol = htons(ETH_P_8021Q);
	return skb;
}

/**
 * __vlan_hwaccel_put_tag - hardware accelerated VLAN inserting
 * @skb: skbuff to tag
 * @vlan_tci: VLAN TCI to insert
 *
 * Puts the VLAN TCI in @skb->vlan_tci and lets the device do the rest
 */
static inline struct sk_buff *__vlan_hwaccel_put_tag(struct sk_buff *skb,
						     u16 vlan_tci)
{
	skb->vlan_tci = VLAN_TAG_PRESENT | vlan_tci;
	return skb;
}

#define HAVE_VLAN_PUT_TAG

/**
 * vlan_put_tag - inserts VLAN tag according to device features
 * @skb: skbuff to tag
 * @vlan_tci: VLAN TCI to insert
 *
 * Assumes skb->dev is the target that will xmit this frame.
 * Returns a VLAN tagged skb.
 */
static inline struct sk_buff *vlan_put_tag(struct sk_buff *skb, u16 vlan_tci)
{
	if (skb->dev->features & NETIF_F_HW_VLAN_TX) {
		return __vlan_hwaccel_put_tag(skb, vlan_tci);
	} else {
		return __vlan_put_tag(skb, vlan_tci);
	}
}

/**
 * __vlan_get_tag - get the VLAN ID that is part of the payload
 * @skb: skbuff to query
 * @vlan_tci: buffer to store vlaue
 *
 * Returns error if the skb is not of VLAN type
 */
static inline int __vlan_get_tag(const struct sk_buff *skb, u16 *vlan_tci)
{
	struct vlan_ethhdr *veth = (struct vlan_ethhdr *)skb->data;

	if (veth->h_vlan_proto != htons(ETH_P_8021Q)) {
		return -EINVAL;
	}

	*vlan_tci = ntohs(veth->h_vlan_TCI);
	return 0;
}

/**
 * __vlan_hwaccel_get_tag - get the VLAN ID that is in @skb->cb[]
 * @skb: skbuff to query
 * @vlan_tci: buffer to store vlaue
 *
 * Returns error if @skb->vlan_tci is not set correctly
 */
static inline int __vlan_hwaccel_get_tag(const struct sk_buff *skb,
					 u16 *vlan_tci)
{
	if (vlan_tx_tag_present(skb)) {
		*vlan_tci = vlan_tx_tag_get(skb);
		return 0;
	} else {
		*vlan_tci = 0;
		return -EINVAL;
	}
}

#define HAVE_VLAN_GET_TAG

/**
 * vlan_get_tag - get the VLAN ID from the skb
 * @skb: skbuff to query
 * @vlan_tci: buffer to store vlaue
 *
 * Returns error if the skb is not VLAN tagged
 */
static inline int vlan_get_tag(const struct sk_buff *skb, u16 *vlan_tci)
{
	if (skb->dev->features & NETIF_F_HW_VLAN_TX) {
		return __vlan_hwaccel_get_tag(skb, vlan_tci);
	} else {
		return __vlan_get_tag(skb, vlan_tci);
	}
}

/**
 * vlan_get_protocol - get protocol EtherType.
 * @skb: skbuff to query
 *
 * Returns the EtherType of the packet, regardless of whether it is
 * vlan encapsulated (normal or hardware accelerated) or not.
 */
static inline __be16 vlan_get_protocol(const struct sk_buff *skb)
{
	__be16 protocol = 0;

	if (vlan_tx_tag_present(skb) ||
	     skb->protocol != cpu_to_be16(ETH_P_8021Q))
		protocol = skb->protocol;
	else {
		__be16 proto, *protop;
		protop = skb_header_pointer(skb, offsetof(struct vlan_ethhdr,
						h_vlan_encapsulated_proto),
						sizeof(proto), &proto);
		if (likely(protop))
			protocol = *protop;
	}

	return protocol;
}
#endif /* __KERNEL__ */

/* VLAN IOCTLs are found in sockios.h */

/* Passed in vlan_ioctl_args structure to determine behaviour. */
enum vlan_ioctl_cmds {
	ADD_VLAN_CMD,
	DEL_VLAN_CMD,
	SET_VLAN_INGRESS_PRIORITY_CMD,
	SET_VLAN_EGRESS_PRIORITY_CMD,
	GET_VLAN_INGRESS_PRIORITY_CMD,
	GET_VLAN_EGRESS_PRIORITY_CMD,
	SET_VLAN_NAME_TYPE_CMD,
	SET_VLAN_FLAG_CMD,
	GET_VLAN_REALDEV_NAME_CMD, /* If this works, you know it's a VLAN device, btw */
	GET_VLAN_VID_CMD /* Get the VID of this VLAN (specified by name) */
};

enum vlan_flags {
	VLAN_FLAG_REORDER_HDR	= 0x1,
	VLAN_FLAG_GVRP		= 0x2,
	VLAN_FLAG_LOOSE_BINDING	= 0x4,
};

enum vlan_name_types {
	VLAN_NAME_TYPE_PLUS_VID, /* Name will look like:  vlan0005 */
	VLAN_NAME_TYPE_RAW_PLUS_VID, /* name will look like:  eth1.0005 */
	VLAN_NAME_TYPE_PLUS_VID_NO_PAD, /* Name will look like:  vlan5 */
	VLAN_NAME_TYPE_RAW_PLUS_VID_NO_PAD, /* Name will look like:  eth0.5 */
	VLAN_NAME_TYPE_HIGHEST
};

struct vlan_ioctl_args {
	int cmd; /* Should be one of the vlan_ioctl_cmds enum above. */
	char device1[24];

        union {
		char device2[24];
		int VID;
		unsigned int skb_priority;
		unsigned int name_type;
		unsigned int bind_type;
		unsigned int flag; /* Matches vlan_dev_info flags */
        } u;

	short vlan_qos;   
};

#endif /* !(_LINUX_IF_VLAN_H_) */<|MERGE_RESOLUTION|>--- conflicted
+++ resolved
@@ -96,11 +96,6 @@
         return dev->priv_flags & IFF_802_1Q_VLAN;
 }
 
-static inline int is_vlan_dev(struct net_device *dev)
-{
-        return dev->priv_flags & IFF_802_1Q_VLAN;
-}
-
 #define vlan_tx_tag_present(__skb)	((__skb)->vlan_tci & VLAN_TAG_PRESENT)
 #define vlan_tx_tag_get(__skb)		((__skb)->vlan_tci & ~VLAN_TAG_PRESENT)
 
@@ -147,35 +142,6 @@
 #endif
 
 /**
-<<<<<<< HEAD
- * vlan_hwaccel_rx - netif_rx wrapper for VLAN RX acceleration
- * @skb: buffer
- * @grp: vlan group
- * @vlan_tci: VLAN TCI as received from the card
- */
-static inline int vlan_hwaccel_rx(struct sk_buff *skb,
-				  struct vlan_group *grp,
-				  u16 vlan_tci)
-{
-	return __vlan_hwaccel_rx(skb, grp, vlan_tci, 0);
-}
-
-/**
- * vlan_hwaccel_receive_skb - netif_receive_skb wrapper for VLAN RX acceleration
- * @skb: buffer
- * @grp: vlan group
- * @vlan_tci: VLAN TCI as received from the card
- */
-static inline int vlan_hwaccel_receive_skb(struct sk_buff *skb,
-					   struct vlan_group *grp,
-					   u16 vlan_tci)
-{
-	return __vlan_hwaccel_rx(skb, grp, vlan_tci, 1);
-}
-
-/**
-=======
->>>>>>> b55ebc27
  * vlan_insert_tag - regular VLAN tag inserting
  * @skb: skbuff to tag
  * @vlan_tci: VLAN TCI to insert
