/*
 * twl4030.h - header for TWL4030 PM and audio CODEC device
 *
 * Copyright (C) 2005-2006 Texas Instruments, Inc.
 *
 * Based on tlv320aic23.c:
 * Copyright (c) by Kai Svahn <kai.svahn@nokia.com>
 *
 * This program is free software; you can redistribute it and/or modify
 * it under the terms of the GNU General Public License as published by
 * the Free Software Foundation; either version 2 of the License, or
 * (at your option) any later version.
 *
 * This program is distributed in the hope that it will be useful,
 * but WITHOUT ANY WARRANTY; without even the implied warranty of
 * MERCHANTABILITY or FITNESS FOR A PARTICULAR PURPOSE.  See the
 * GNU General Public License for more details.
 *
 * You should have received a copy of the GNU General Public License
 * along with this program; if not, write to the Free Software
 * Foundation, Inc., 59 Temple Place, Suite 330, Boston, MA  02111-1307 USA
 *
 */

#ifndef __TWL_H_
#define __TWL_H_

#include <linux/types.h>
#include <linux/input/matrix_keypad.h>

/*
 * Using the twl4030 core we address registers using a pair
 *	{ module id, relative register offset }
 * which that core then maps to the relevant
 *	{ i2c slave, absolute register address }
 *
 * The module IDs are meaningful only to the twl4030 core code,
 * which uses them as array indices to look up the first register
 * address each module uses within a given i2c slave.
 */

/* Slave 0 (i2c address 0x48) */
#define TWL4030_MODULE_USB		0x00

/* Slave 1 (i2c address 0x49) */
#define TWL4030_MODULE_AUDIO_VOICE	0x01
#define TWL4030_MODULE_GPIO		0x02
#define TWL4030_MODULE_INTBR		0x03
#define TWL4030_MODULE_PIH		0x04
#define TWL4030_MODULE_TEST		0x05

/* Slave 2 (i2c address 0x4a) */
#define TWL4030_MODULE_KEYPAD		0x06
#define TWL4030_MODULE_MADC		0x07
#define TWL4030_MODULE_INTERRUPTS	0x08
#define TWL4030_MODULE_LED		0x09
#define TWL4030_MODULE_MAIN_CHARGE	0x0A
#define TWL4030_MODULE_PRECHARGE	0x0B
#define TWL4030_MODULE_PWM0		0x0C
#define TWL4030_MODULE_PWM1		0x0D
#define TWL4030_MODULE_PWMA		0x0E
#define TWL4030_MODULE_PWMB		0x0F

#define TWL5031_MODULE_ACCESSORY	0x10
#define TWL5031_MODULE_INTERRUPTS	0x11

/* Slave 3 (i2c address 0x4b) */
#define TWL4030_MODULE_BACKUP		0x12
#define TWL4030_MODULE_INT		0x13
#define TWL4030_MODULE_PM_MASTER	0x14
#define TWL4030_MODULE_PM_RECEIVER	0x15
#define TWL4030_MODULE_RTC		0x16
#define TWL4030_MODULE_SECURED_REG	0x17

#define TWL_MODULE_USB		TWL4030_MODULE_USB
#define TWL_MODULE_AUDIO_VOICE	TWL4030_MODULE_AUDIO_VOICE
#define TWL_MODULE_PIH		TWL4030_MODULE_PIH
#define TWL_MODULE_MADC		TWL4030_MODULE_MADC
#define TWL_MODULE_MAIN_CHARGE	TWL4030_MODULE_MAIN_CHARGE
#define TWL_MODULE_PM_MASTER	TWL4030_MODULE_PM_MASTER
#define TWL_MODULE_PM_RECEIVER	TWL4030_MODULE_PM_RECEIVER
#define TWL_MODULE_RTC		TWL4030_MODULE_RTC
#define TWL_MODULE_PWM		TWL4030_MODULE_PWM0

#define TWL6030_MODULE_ID0	0x0D
#define TWL6030_MODULE_ID1	0x0E
#define TWL6030_MODULE_ID2	0x0F

#define GPIO_INTR_OFFSET	0
#define KEYPAD_INTR_OFFSET	1
#define BCI_INTR_OFFSET		2
#define MADC_INTR_OFFSET	3
#define USB_INTR_OFFSET		4
#define BCI_PRES_INTR_OFFSET	9
#define USB_PRES_INTR_OFFSET	10
#define RTC_INTR_OFFSET		11

/*
 * Offset from TWL6030_IRQ_BASE / pdata->irq_base
 */
#define PWR_INTR_OFFSET		0
#define HOTDIE_INTR_OFFSET	12
#define SMPSLDO_INTR_OFFSET	13
#define BATDETECT_INTR_OFFSET	14
#define SIMDETECT_INTR_OFFSET	15
#define MMCDETECT_INTR_OFFSET	16
#define GASGAUGE_INTR_OFFSET	17
#define USBOTG_INTR_OFFSET	4
#define CHARGER_INTR_OFFSET	2
#define RSV_INTR_OFFSET		0

/* INT register offsets */
#define REG_INT_STS_A			0x00
#define REG_INT_STS_B			0x01
#define REG_INT_STS_C			0x02

#define REG_INT_MSK_LINE_A		0x03
#define REG_INT_MSK_LINE_B		0x04
#define REG_INT_MSK_LINE_C		0x05

#define REG_INT_MSK_STS_A		0x06
#define REG_INT_MSK_STS_B		0x07
#define REG_INT_MSK_STS_C		0x08

/* MASK INT REG GROUP A */
#define TWL6030_PWR_INT_MASK 		0x07
#define TWL6030_RTC_INT_MASK 		0x18
#define TWL6030_HOTDIE_INT_MASK 	0x20
#define TWL6030_SMPSLDOA_INT_MASK	0xC0

/* MASK INT REG GROUP B */
#define TWL6030_SMPSLDOB_INT_MASK 	0x01
#define TWL6030_BATDETECT_INT_MASK 	0x02
#define TWL6030_SIMDETECT_INT_MASK 	0x04
#define TWL6030_MMCDETECT_INT_MASK 	0x08
#define TWL6030_GPADC_INT_MASK 		0x60
#define TWL6030_GASGAUGE_INT_MASK 	0x80

/* MASK INT REG GROUP C */
#define TWL6030_USBOTG_INT_MASK  	0x0F
#define TWL6030_CHARGER_CTRL_INT_MASK 	0x10
#define TWL6030_CHARGER_FAULT_INT_MASK 	0x60

#define TWL6030_MMCCTRL		0xEE
#define VMMC_AUTO_OFF			(0x1 << 3)
#define SW_FC				(0x1 << 2)
#define STS_MMC			0x1

#define TWL6030_CFG_INPUT_PUPD3	0xF2
#define MMC_PU				(0x1 << 3)
#define MMC_PD				(0x1 << 2)



#define TWL4030_CLASS_ID 		0x4030
#define TWL6030_CLASS_ID 		0x6030
unsigned int twl_rev(void);
#define GET_TWL_REV (twl_rev())
#define TWL_CLASS_IS(class, id)			\
static inline int twl_class_is_ ##class(void)	\
{						\
	return ((id) == (GET_TWL_REV)) ? 1 : 0;	\
}

TWL_CLASS_IS(4030, TWL4030_CLASS_ID)
TWL_CLASS_IS(6030, TWL6030_CLASS_ID)

/*
 * Read and write single 8-bit registers
 */
int twl_i2c_write_u8(u8 mod_no, u8 val, u8 reg);
int twl_i2c_read_u8(u8 mod_no, u8 *val, u8 reg);

/*
 * Read and write several 8-bit registers at once.
 *
 * IMPORTANT:  For twl_i2c_write(), allocate num_bytes + 1
 * for the value, and populate your data starting at offset 1.
 */
int twl_i2c_write(u8 mod_no, u8 *value, u8 reg, unsigned num_bytes);
int twl_i2c_read(u8 mod_no, u8 *value, u8 reg, unsigned num_bytes);

int twl6030_interrupt_unmask(u8 bit_mask, u8 offset);
int twl6030_interrupt_mask(u8 bit_mask, u8 offset);

/* Card detect Configuration for MMC1 Controller on OMAP4 */
#ifdef CONFIG_TWL4030_CORE
int twl6030_mmc_card_detect_config(void);
#else
static inline int twl6030_mmc_card_detect_config(void)
{
	pr_debug("twl6030_mmc_card_detect_config not supported\n");
	return 0;
}
#endif

/* MMC1 Controller on OMAP4 uses Phoenix irq for Card detect */
#ifdef CONFIG_TWL4030_CORE
int twl6030_mmc_card_detect(struct device *dev, int slot);
#else
static inline int twl6030_mmc_card_detect(struct device *dev, int slot)
{
	pr_debug("Call back twl6030_mmc_card_detect not supported\n");
	return -EIO;
}
#endif
/*----------------------------------------------------------------------*/

/*
 * NOTE:  at up to 1024 registers, this is a big chip.
 *
 * Avoid putting register declarations in this file, instead of into
 * a driver-private file, unless some of the registers in a block
 * need to be shared with other drivers.  One example is blocks that
 * have Secondary IRQ Handler (SIH) registers.
 */

#define TWL4030_SIH_CTRL_EXCLEN_MASK	BIT(0)
#define TWL4030_SIH_CTRL_PENDDIS_MASK	BIT(1)
#define TWL4030_SIH_CTRL_COR_MASK	BIT(2)

/*----------------------------------------------------------------------*/

/*
 * GPIO Block Register offsets (use TWL4030_MODULE_GPIO)
 */

#define REG_GPIODATAIN1			0x0
#define REG_GPIODATAIN2			0x1
#define REG_GPIODATAIN3			0x2
#define REG_GPIODATADIR1		0x3
#define REG_GPIODATADIR2		0x4
#define REG_GPIODATADIR3		0x5
#define REG_GPIODATAOUT1		0x6
#define REG_GPIODATAOUT2		0x7
#define REG_GPIODATAOUT3		0x8
#define REG_CLEARGPIODATAOUT1		0x9
#define REG_CLEARGPIODATAOUT2		0xA
#define REG_CLEARGPIODATAOUT3		0xB
#define REG_SETGPIODATAOUT1		0xC
#define REG_SETGPIODATAOUT2		0xD
#define REG_SETGPIODATAOUT3		0xE
#define REG_GPIO_DEBEN1			0xF
#define REG_GPIO_DEBEN2			0x10
#define REG_GPIO_DEBEN3			0x11
#define REG_GPIO_CTRL			0x12
#define REG_GPIOPUPDCTR1		0x13
#define REG_GPIOPUPDCTR2		0x14
#define REG_GPIOPUPDCTR3		0x15
#define REG_GPIOPUPDCTR4		0x16
#define REG_GPIOPUPDCTR5		0x17
#define REG_GPIO_ISR1A			0x19
#define REG_GPIO_ISR2A			0x1A
#define REG_GPIO_ISR3A			0x1B
#define REG_GPIO_IMR1A			0x1C
#define REG_GPIO_IMR2A			0x1D
#define REG_GPIO_IMR3A			0x1E
#define REG_GPIO_ISR1B			0x1F
#define REG_GPIO_ISR2B			0x20
#define REG_GPIO_ISR3B			0x21
#define REG_GPIO_IMR1B			0x22
#define REG_GPIO_IMR2B			0x23
#define REG_GPIO_IMR3B			0x24
#define REG_GPIO_EDR1			0x28
#define REG_GPIO_EDR2			0x29
#define REG_GPIO_EDR3			0x2A
#define REG_GPIO_EDR4			0x2B
#define REG_GPIO_EDR5			0x2C
#define REG_GPIO_SIH_CTRL		0x2D

/* Up to 18 signals are available as GPIOs, when their
 * pins are not assigned to another use (such as ULPI/USB).
 */
#define TWL4030_GPIO_MAX		18

/*----------------------------------------------------------------------*/

/*Interface Bit Register (INTBR) offsets
 *(Use TWL_4030_MODULE_INTBR)
 */

#define REG_GPPUPDCTR1			0x0F

/*I2C1 and I2C4(SR) SDA/SCL pull-up control bits */

#define I2C_SCL_CTRL_PU			BIT(0)
#define I2C_SDA_CTRL_PU			BIT(2)
#define SR_I2C_SCL_CTRL_PU		BIT(4)
#define SR_I2C_SDA_CTRL_PU		BIT(6)

/*----------------------------------------------------------------------*/

/*
 * Keypad register offsets (use TWL4030_MODULE_KEYPAD)
 * ... SIH/interrupt only
 */

#define TWL4030_KEYPAD_KEYP_ISR1	0x11
#define TWL4030_KEYPAD_KEYP_IMR1	0x12
#define TWL4030_KEYPAD_KEYP_ISR2	0x13
#define TWL4030_KEYPAD_KEYP_IMR2	0x14
#define TWL4030_KEYPAD_KEYP_SIR		0x15	/* test register */
#define TWL4030_KEYPAD_KEYP_EDR		0x16
#define TWL4030_KEYPAD_KEYP_SIH_CTRL	0x17

/*----------------------------------------------------------------------*/

/*
 * Multichannel ADC register offsets (use TWL4030_MODULE_MADC)
 * ... SIH/interrupt only
 */

#define TWL4030_MADC_ISR1		0x61
#define TWL4030_MADC_IMR1		0x62
#define TWL4030_MADC_ISR2		0x63
#define TWL4030_MADC_IMR2		0x64
#define TWL4030_MADC_SIR		0x65	/* test register */
#define TWL4030_MADC_EDR		0x66
#define TWL4030_MADC_SIH_CTRL		0x67

/*----------------------------------------------------------------------*/

/*
 * Battery charger register offsets (use TWL4030_MODULE_INTERRUPTS)
 */

#define TWL4030_INTERRUPTS_BCIISR1A	0x0
#define TWL4030_INTERRUPTS_BCIISR2A	0x1
#define TWL4030_INTERRUPTS_BCIIMR1A	0x2
#define TWL4030_INTERRUPTS_BCIIMR2A	0x3
#define TWL4030_INTERRUPTS_BCIISR1B	0x4
#define TWL4030_INTERRUPTS_BCIISR2B	0x5
#define TWL4030_INTERRUPTS_BCIIMR1B	0x6
#define TWL4030_INTERRUPTS_BCIIMR2B	0x7
#define TWL4030_INTERRUPTS_BCISIR1	0x8	/* test register */
#define TWL4030_INTERRUPTS_BCISIR2	0x9	/* test register */
#define TWL4030_INTERRUPTS_BCIEDR1	0xa
#define TWL4030_INTERRUPTS_BCIEDR2	0xb
#define TWL4030_INTERRUPTS_BCIEDR3	0xc
#define TWL4030_INTERRUPTS_BCISIHCTRL	0xd

/*----------------------------------------------------------------------*/

/*
 * Power Interrupt block register offsets (use TWL4030_MODULE_INT)
 */

#define TWL4030_INT_PWR_ISR1		0x0
#define TWL4030_INT_PWR_IMR1		0x1
#define TWL4030_INT_PWR_ISR2		0x2
#define TWL4030_INT_PWR_IMR2		0x3
#define TWL4030_INT_PWR_SIR		0x4	/* test register */
#define TWL4030_INT_PWR_EDR1		0x5
#define TWL4030_INT_PWR_EDR2		0x6
#define TWL4030_INT_PWR_SIH_CTRL	0x7

/*----------------------------------------------------------------------*/

/*
 * Accessory Interrupts
 */
#define TWL5031_ACIIMR_LSB		0x05
#define TWL5031_ACIIMR_MSB		0x06
#define TWL5031_ACIIDR_LSB		0x07
#define TWL5031_ACIIDR_MSB		0x08
#define TWL5031_ACCISR1			0x0F
#define TWL5031_ACCIMR1			0x10
#define TWL5031_ACCISR2			0x11
#define TWL5031_ACCIMR2			0x12
#define TWL5031_ACCSIR			0x13
#define TWL5031_ACCEDR1			0x14
#define TWL5031_ACCSIHCTRL		0x15

/*----------------------------------------------------------------------*/

/*
 * Battery Charger Controller
 */

#define TWL5031_INTERRUPTS_BCIISR1	0x0
#define TWL5031_INTERRUPTS_BCIIMR1	0x1
#define TWL5031_INTERRUPTS_BCIISR2	0x2
#define TWL5031_INTERRUPTS_BCIIMR2	0x3
#define TWL5031_INTERRUPTS_BCISIR	0x4
#define TWL5031_INTERRUPTS_BCIEDR1	0x5
#define TWL5031_INTERRUPTS_BCIEDR2	0x6
#define TWL5031_INTERRUPTS_BCISIHCTRL	0x7

/*----------------------------------------------------------------------*/

/*
 * PM Master module register offsets (use TWL4030_MODULE_PM_MASTER)
 */

#define TWL4030_PM_MASTER_CFG_P1_TRANSITION	0x00
#define TWL4030_PM_MASTER_CFG_P2_TRANSITION	0x01
#define TWL4030_PM_MASTER_CFG_P3_TRANSITION	0x02
#define TWL4030_PM_MASTER_CFG_P123_TRANSITION	0x03
#define TWL4030_PM_MASTER_STS_BOOT		0x04
#define TWL4030_PM_MASTER_CFG_BOOT		0x05
#define TWL4030_PM_MASTER_SHUNDAN		0x06
#define TWL4030_PM_MASTER_BOOT_BCI		0x07
#define TWL4030_PM_MASTER_CFG_PWRANA1		0x08
#define TWL4030_PM_MASTER_CFG_PWRANA2		0x09
#define TWL4030_PM_MASTER_BACKUP_MISC_STS	0x0b
#define TWL4030_PM_MASTER_BACKUP_MISC_CFG	0x0c
#define TWL4030_PM_MASTER_BACKUP_MISC_TST	0x0d
#define TWL4030_PM_MASTER_PROTECT_KEY		0x0e
#define TWL4030_PM_MASTER_STS_HW_CONDITIONS	0x0f
#define TWL4030_PM_MASTER_P1_SW_EVENTS		0x10
#define TWL4030_PM_MASTER_P2_SW_EVENTS		0x11
#define TWL4030_PM_MASTER_P3_SW_EVENTS		0x12
#define TWL4030_PM_MASTER_STS_P123_STATE	0x13
#define TWL4030_PM_MASTER_PB_CFG		0x14
#define TWL4030_PM_MASTER_PB_WORD_MSB		0x15
#define TWL4030_PM_MASTER_PB_WORD_LSB		0x16
#define TWL4030_PM_MASTER_SEQ_ADD_W2P		0x1c
#define TWL4030_PM_MASTER_SEQ_ADD_P2A		0x1d
#define TWL4030_PM_MASTER_SEQ_ADD_A2W		0x1e
#define TWL4030_PM_MASTER_SEQ_ADD_A2S		0x1f
#define TWL4030_PM_MASTER_SEQ_ADD_S2A12		0x20
#define TWL4030_PM_MASTER_SEQ_ADD_S2A3		0x21
#define TWL4030_PM_MASTER_SEQ_ADD_WARM		0x22
#define TWL4030_PM_MASTER_MEMORY_ADDRESS	0x23
#define TWL4030_PM_MASTER_MEMORY_DATA		0x24

#define TWL4030_PM_MASTER_KEY_CFG1		0xc0
#define TWL4030_PM_MASTER_KEY_CFG2		0x0c

#define TWL4030_PM_MASTER_KEY_TST1		0xe0
#define TWL4030_PM_MASTER_KEY_TST2		0x0e

#define TWL4030_PM_MASTER_GLOBAL_TST		0xb6

/*----------------------------------------------------------------------*/

/* Power bus message definitions */

/* The TWL4030/5030 splits its power-management resources (the various
 * regulators, clock and reset lines) into 3 processor groups - P1, P2 and
 * P3. These groups can then be configured to transition between sleep, wait-on
 * and active states by sending messages to the power bus.  See Section 5.4.2
 * Power Resources of TWL4030 TRM
 */

/* Processor groups */
#define DEV_GRP_NULL		0x0
#define DEV_GRP_P1		0x1	/* P1: all OMAP devices */
#define DEV_GRP_P2		0x2	/* P2: all Modem devices */
#define DEV_GRP_P3		0x4	/* P3: all peripheral devices */

/* Resource groups */
#define RES_GRP_RES		0x0	/* Reserved */
#define RES_GRP_PP		0x1	/* Power providers */
#define RES_GRP_RC		0x2	/* Reset and control */
#define RES_GRP_PP_RC		0x3
#define RES_GRP_PR		0x4	/* Power references */
#define RES_GRP_PP_PR		0x5
#define RES_GRP_RC_PR		0x6
#define RES_GRP_ALL		0x7	/* All resource groups */

#define RES_TYPE2_R0		0x0

#define RES_TYPE_ALL		0x7

/* Resource states */
#define RES_STATE_WRST		0xF
#define RES_STATE_ACTIVE	0xE
#define RES_STATE_SLEEP		0x8
#define RES_STATE_OFF		0x0

/* Power resources */

/* Power providers */
#define RES_VAUX1               1
#define RES_VAUX2               2
#define RES_VAUX3               3
#define RES_VAUX4               4
#define RES_VMMC1               5
#define RES_VMMC2               6
#define RES_VPLL1               7
#define RES_VPLL2               8
#define RES_VSIM                9
#define RES_VDAC                10
#define RES_VINTANA1            11
#define RES_VINTANA2            12
#define RES_VINTDIG             13
#define RES_VIO                 14
#define RES_VDD1                15
#define RES_VDD2                16
#define RES_VUSB_1V5            17
#define RES_VUSB_1V8            18
#define RES_VUSB_3V1            19
#define RES_VUSBCP              20
#define RES_REGEN               21
/* Reset and control */
#define RES_NRES_PWRON          22
#define RES_CLKEN               23
#define RES_SYSEN               24
#define RES_HFCLKOUT            25
#define RES_32KCLKOUT           26
#define RES_RESET               27
/* Power Reference */
#define RES_Main_Ref            28

#define TOTAL_RESOURCES		28
/*
 * Power Bus Message Format ... these can be sent individually by Linux,
 * but are usually part of downloaded scripts that are run when various
 * power events are triggered.
 *
 *  Broadcast Message (16 Bits):
 *    DEV_GRP[15:13] MT[12]  RES_GRP[11:9]  RES_TYPE2[8:7] RES_TYPE[6:4]
 *    RES_STATE[3:0]
 *
 *  Singular Message (16 Bits):
 *    DEV_GRP[15:13] MT[12]  RES_ID[11:4]  RES_STATE[3:0]
 */

#define MSG_BROADCAST(devgrp, grp, type, type2, state) \
	( (devgrp) << 13 | 1 << 12 | (grp) << 9 | (type2) << 7 \
	| (type) << 4 | (state))

#define MSG_SINGULAR(devgrp, id, state) \
	((devgrp) << 13 | 0 << 12 | (id) << 4 | (state))

#define MSG_BROADCAST_ALL(devgrp, state) \
	((devgrp) << 5 | (state))

#define MSG_BROADCAST_REF MSG_BROADCAST_ALL
#define MSG_BROADCAST_PROV MSG_BROADCAST_ALL
#define MSG_BROADCAST__CLK_RST MSG_BROADCAST_ALL
/*----------------------------------------------------------------------*/

struct twl4030_clock_init_data {
	bool ck32k_lowpwr_enable;
};

struct twl4030_bci_platform_data {
	int *battery_tmp_tbl;
	unsigned int tblsize;
};

/* TWL4030_GPIO_MAX (18) GPIOs, with interrupts */
struct twl4030_gpio_platform_data {
	int		gpio_base;
	unsigned	irq_base, irq_end;

	/* package the two LED signals as output-only GPIOs? */
	bool		use_leds;

	/* gpio-n should control VMMC(n+1) if BIT(n) in mmc_cd is set */
	u8		mmc_cd;

	/* if BIT(N) is set, or VMMC(n+1) is linked, debounce GPIO-N */
	u32		debounce;

	/* For gpio-N, bit (1 << N) in "pullups" is set if that pullup
	 * should be enabled.  Else, if that bit is set in "pulldowns",
	 * that pulldown is enabled.  Don't waste power by letting any
	 * digital inputs float...
	 */
	u32		pullups;
	u32		pulldowns;

	int		(*setup)(struct device *dev,
				unsigned gpio, unsigned ngpio);
	int		(*teardown)(struct device *dev,
				unsigned gpio, unsigned ngpio);
};

struct twl4030_madc_platform_data {
	int		irq_line;
};

/* Boards have unique mappings of {row, col} --> keycode.
 * Column and row are 8 bits each, but range only from 0..7.
 * a PERSISTENT_KEY is "always on" and never reported.
 */
#define PERSISTENT_KEY(r, c)	KEY((r), (c), KEY_RESERVED)

struct twl4030_keypad_data {
	const struct matrix_keymap_data *keymap_data;
	unsigned rows;
	unsigned cols;
	bool rep;
};

enum twl4030_usb_mode {
	T2_USB_MODE_ULPI = 1,
	T2_USB_MODE_CEA2011_3PIN = 2,
};

struct twl4030_usb_data {
	enum twl4030_usb_mode	usb_mode;

	int		(*phy_init)(struct device *dev);
	int		(*phy_exit)(struct device *dev);
	/* Power on/off the PHY */
	int		(*phy_power)(struct device *dev, int iD, int on);
	/* enable/disable  phy clocks */
	int		(*phy_set_clock)(struct device *dev, int on);
<<<<<<< HEAD
=======
	/* suspend/resume of phy */
	int		(*phy_suspend)(struct device *dev, int suspend);
>>>>>>> 105e53f8
};

struct twl4030_ins {
	u16 pmb_message;
	u8 delay;
};

struct twl4030_script {
	struct twl4030_ins *script;
	unsigned size;
	u8 flags;
#define TWL4030_WRST_SCRIPT	(1<<0)
#define TWL4030_WAKEUP12_SCRIPT	(1<<1)
#define TWL4030_WAKEUP3_SCRIPT	(1<<2)
#define TWL4030_SLEEP_SCRIPT	(1<<3)
};

struct twl4030_resconfig {
	u8 resource;
	u8 devgroup;	/* Processor group that Power resource belongs to */
	u8 type;	/* Power resource addressed, 6 / broadcast message */
	u8 type2;	/* Power resource addressed, 3 / broadcast message */
	u8 remap_off;	/* off state remapping */
	u8 remap_sleep;	/* sleep state remapping */
};

struct twl4030_power_data {
	struct twl4030_script **scripts;
	unsigned num;
	struct twl4030_resconfig *resource_config;
#define TWL4030_RESCONFIG_UNDEF	((u8)-1)
};

extern void twl4030_power_init(struct twl4030_power_data *triton2_scripts);
extern int twl4030_remove_script(u8 flags);

struct twl4030_codec_audio_data {
	unsigned int digimic_delay; /* in ms */
	unsigned int ramp_delay_value;
	unsigned int offset_cncl_path;
	unsigned int check_defaults:1;
	unsigned int reset_registers:1;
	unsigned int hs_extmute:1;
	void (*set_hs_extmute)(int mute);
};

struct twl4030_codec_vibra_data {
	unsigned int	coexist;
};

struct twl4030_codec_data {
	unsigned int	audio_mclk;
	struct twl4030_codec_audio_data		*audio;
	struct twl4030_codec_vibra_data		*vibra;

	/* twl6040 */
	int audpwron_gpio;	/* audio power-on gpio */
	int naudint_irq;	/* audio interrupt */
};

struct twl4030_platform_data {
	unsigned				irq_base, irq_end;
	struct twl4030_clock_init_data		*clock;
	struct twl4030_bci_platform_data	*bci;
	struct twl4030_gpio_platform_data	*gpio;
	struct twl4030_madc_platform_data	*madc;
	struct twl4030_keypad_data		*keypad;
	struct twl4030_usb_data			*usb;
	struct twl4030_power_data		*power;
	struct twl4030_codec_data		*codec;

	/* Common LDO regulators for TWL4030/TWL6030 */
	struct regulator_init_data		*vdac;
	struct regulator_init_data		*vaux1;
	struct regulator_init_data		*vaux2;
	struct regulator_init_data		*vaux3;
	/* TWL4030 LDO regulators */
	struct regulator_init_data		*vpll1;
	struct regulator_init_data		*vpll2;
	struct regulator_init_data		*vmmc1;
	struct regulator_init_data		*vmmc2;
	struct regulator_init_data		*vsim;
	struct regulator_init_data		*vaux4;
	struct regulator_init_data		*vio;
	struct regulator_init_data		*vdd1;
	struct regulator_init_data		*vdd2;
	struct regulator_init_data		*vintana1;
	struct regulator_init_data		*vintana2;
	struct regulator_init_data		*vintdig;
	/* TWL6030 LDO regulators */
	struct regulator_init_data              *vmmc;
	struct regulator_init_data              *vpp;
	struct regulator_init_data              *vusim;
	struct regulator_init_data              *vana;
	struct regulator_init_data              *vcxio;
	struct regulator_init_data              *vusb;
	struct regulator_init_data		*clk32kg;
};

/*----------------------------------------------------------------------*/

int twl4030_sih_setup(int module);

/* Offsets to Power Registers */
#define TWL4030_VDAC_DEV_GRP		0x3B
#define TWL4030_VDAC_DEDICATED		0x3E
#define TWL4030_VAUX1_DEV_GRP		0x17
#define TWL4030_VAUX1_DEDICATED		0x1A
#define TWL4030_VAUX2_DEV_GRP		0x1B
#define TWL4030_VAUX2_DEDICATED		0x1E
#define TWL4030_VAUX3_DEV_GRP		0x1F
#define TWL4030_VAUX3_DEDICATED		0x22

static inline int twl4030charger_usb_en(int enable) { return 0; }

/*----------------------------------------------------------------------*/

/* Linux-specific regulator identifiers ... for now, we only support
 * the LDOs, and leave the three buck converters alone.  VDD1 and VDD2
 * need to tie into hardware based voltage scaling (cpufreq etc), while
 * VIO is generally fixed.
 */

/* TWL4030 SMPS/LDO's */
/* EXTERNAL dc-to-dc buck converters */
#define TWL4030_REG_VDD1	0
#define TWL4030_REG_VDD2	1
#define TWL4030_REG_VIO		2

/* EXTERNAL LDOs */
#define TWL4030_REG_VDAC	3
#define TWL4030_REG_VPLL1	4
#define TWL4030_REG_VPLL2	5	/* not on all chips */
#define TWL4030_REG_VMMC1	6
#define TWL4030_REG_VMMC2	7	/* not on all chips */
#define TWL4030_REG_VSIM	8	/* not on all chips */
#define TWL4030_REG_VAUX1	9	/* not on all chips */
#define TWL4030_REG_VAUX2_4030	10	/* (twl4030-specific) */
#define TWL4030_REG_VAUX2	11	/* (twl5030 and newer) */
#define TWL4030_REG_VAUX3	12	/* not on all chips */
#define TWL4030_REG_VAUX4	13	/* not on all chips */

/* INTERNAL LDOs */
#define TWL4030_REG_VINTANA1	14
#define TWL4030_REG_VINTANA2	15
#define TWL4030_REG_VINTDIG	16
#define TWL4030_REG_VUSB1V5	17
#define TWL4030_REG_VUSB1V8	18
#define TWL4030_REG_VUSB3V1	19

/* TWL6030 SMPS/LDO's */
/* EXTERNAL dc-to-dc buck convertor controllable via SR */
#define TWL6030_REG_VDD1	30
#define TWL6030_REG_VDD2	31
#define TWL6030_REG_VDD3	32

/* Non SR compliant dc-to-dc buck convertors */
#define TWL6030_REG_VMEM	33
#define TWL6030_REG_V2V1	34
#define TWL6030_REG_V1V29	35
#define TWL6030_REG_V1V8	36

/* EXTERNAL LDOs */
#define TWL6030_REG_VAUX1_6030	37
#define TWL6030_REG_VAUX2_6030	38
#define TWL6030_REG_VAUX3_6030	39
#define TWL6030_REG_VMMC	40
#define TWL6030_REG_VPP		41
#define TWL6030_REG_VUSIM	42
#define TWL6030_REG_VANA	43
#define TWL6030_REG_VCXIO	44
#define TWL6030_REG_VDAC	45
#define TWL6030_REG_VUSB	46

/* INTERNAL LDOs */
#define TWL6030_REG_VRTC	47
#define TWL6030_REG_CLK32KG	48

#endif /* End of __TWL4030_H */<|MERGE_RESOLUTION|>--- conflicted
+++ resolved
@@ -600,11 +600,8 @@
 	int		(*phy_power)(struct device *dev, int iD, int on);
 	/* enable/disable  phy clocks */
 	int		(*phy_set_clock)(struct device *dev, int on);
-<<<<<<< HEAD
-=======
 	/* suspend/resume of phy */
 	int		(*phy_suspend)(struct device *dev, int suspend);
->>>>>>> 105e53f8
 };
 
 struct twl4030_ins {
