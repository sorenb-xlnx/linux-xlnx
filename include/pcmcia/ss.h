--- conflicted
+++ resolved
@@ -273,11 +273,8 @@
 
 /* socket drivers are expected to use these callbacks in their .drv struct */
 extern int pcmcia_socket_dev_suspend(struct device *dev);
-<<<<<<< HEAD
-=======
 extern void pcmcia_socket_dev_early_resume(struct device *dev);
 extern void pcmcia_socket_dev_late_resume(struct device *dev);
->>>>>>> 6ec22f9b
 extern int pcmcia_socket_dev_resume(struct device *dev);
 
 /* socket drivers use this callback in their IRQ handler */
