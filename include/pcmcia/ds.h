--- conflicted
+++ resolved
@@ -259,11 +259,8 @@
 #define CONF_ENABLE_SPKR        0x0002
 #define CONF_ENABLE_PULSE_IRQ   0x0004
 #define CONF_ENABLE_ESR         0x0008
-<<<<<<< HEAD
-=======
 #define CONF_ENABLE_IOCARD	0x0010 /* auto-enabled if IO resources or IRQ
 					* (CONF_ENABLE_IRQ) in use */
->>>>>>> 229aebb8
 
 /* flags used by pcmcia_loop_config() autoconfiguration */
 #define CONF_AUTO_CHECK_VCC	0x0100 /* check for matching Vcc? */
