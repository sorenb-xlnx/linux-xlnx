--- conflicted
+++ resolved
@@ -583,8 +583,6 @@
 	const char *name_prefix;
 };
 
-<<<<<<< HEAD
-=======
 struct snd_soc_aux_dev {
 	const char *name;		/* Codec name */
 	const char *codec_name;		/* for multi-codec */
@@ -593,7 +591,6 @@
 	int (*init)(struct snd_soc_dapm_context *dapm);
 };
 
->>>>>>> 8bc3c2c2
 /* SoC card */
 struct snd_soc_card {
 	const char *name;
@@ -635,8 +632,6 @@
 	struct snd_soc_prefix_map *prefix_map;
 	int num_prefixes;
 
-<<<<<<< HEAD
-=======
 	/*
 	 * optional auxiliary devices such as amplifiers or codecs with DAI
 	 * link unused
@@ -646,7 +641,6 @@
 	struct snd_soc_pcm_runtime *rtd_aux;
 	int num_aux_rtd;
 
->>>>>>> 8bc3c2c2
 	struct work_struct deferred_resume_work;
 
 	/* lists of probed devices belonging to this card */
