/*
 * linux/sound/soc.h -- ALSA SoC Layer
 *
 * Author:		Liam Girdwood
 * Created:		Aug 11th 2005
 * Copyright:	Wolfson Microelectronics. PLC.
 *
 * This program is free software; you can redistribute it and/or modify
 * it under the terms of the GNU General Public License version 2 as
 * published by the Free Software Foundation.
 */

#ifndef __LINUX_SND_SOC_H
#define __LINUX_SND_SOC_H

#include <linux/platform_device.h>
#include <linux/types.h>
#include <linux/notifier.h>
#include <linux/workqueue.h>
#include <linux/interrupt.h>
#include <linux/kernel.h>
#include <sound/core.h>
#include <sound/pcm.h>
#include <sound/control.h>
#include <sound/ac97_codec.h>

/*
 * Convenience kcontrol builders
 */
#define SOC_SINGLE_VALUE(xreg, xshift, xmax, xinvert) \
	((unsigned long)&(struct soc_mixer_control) \
	{.reg = xreg, .shift = xshift, .rshift = xshift, .max = xmax, \
	.platform_max = xmax, .invert = xinvert})
#define SOC_SINGLE_VALUE_EXT(xreg, xmax, xinvert) \
	((unsigned long)&(struct soc_mixer_control) \
	{.reg = xreg, .max = xmax, .platform_max = xmax, .invert = xinvert})
#define SOC_SINGLE(xname, reg, shift, max, invert) \
{	.iface = SNDRV_CTL_ELEM_IFACE_MIXER, .name = xname, \
	.info = snd_soc_info_volsw, .get = snd_soc_get_volsw,\
	.put = snd_soc_put_volsw, \
	.private_value =  SOC_SINGLE_VALUE(reg, shift, max, invert) }
#define SOC_SINGLE_TLV(xname, reg, shift, max, invert, tlv_array) \
{	.iface = SNDRV_CTL_ELEM_IFACE_MIXER, .name = xname, \
	.access = SNDRV_CTL_ELEM_ACCESS_TLV_READ |\
		 SNDRV_CTL_ELEM_ACCESS_READWRITE,\
	.tlv.p = (tlv_array), \
	.info = snd_soc_info_volsw, .get = snd_soc_get_volsw,\
	.put = snd_soc_put_volsw, \
	.private_value =  SOC_SINGLE_VALUE(reg, shift, max, invert) }
#define SOC_DOUBLE(xname, xreg, shift_left, shift_right, xmax, xinvert) \
{	.iface = SNDRV_CTL_ELEM_IFACE_MIXER, .name = (xname),\
	.info = snd_soc_info_volsw, .get = snd_soc_get_volsw, \
	.put = snd_soc_put_volsw, \
	.private_value = (unsigned long)&(struct soc_mixer_control) \
		{.reg = xreg, .shift = shift_left, .rshift = shift_right, \
		 .max = xmax, .platform_max = xmax, .invert = xinvert} }
#define SOC_DOUBLE_R(xname, reg_left, reg_right, xshift, xmax, xinvert) \
{	.iface = SNDRV_CTL_ELEM_IFACE_MIXER, .name = (xname), \
	.info = snd_soc_info_volsw_2r, \
	.get = snd_soc_get_volsw_2r, .put = snd_soc_put_volsw_2r, \
	.private_value = (unsigned long)&(struct soc_mixer_control) \
		{.reg = reg_left, .rreg = reg_right, .shift = xshift, \
		.max = xmax, .platform_max = xmax, .invert = xinvert} }
#define SOC_DOUBLE_TLV(xname, xreg, shift_left, shift_right, xmax, xinvert, tlv_array) \
{	.iface = SNDRV_CTL_ELEM_IFACE_MIXER, .name = (xname),\
	.access = SNDRV_CTL_ELEM_ACCESS_TLV_READ |\
		 SNDRV_CTL_ELEM_ACCESS_READWRITE,\
	.tlv.p = (tlv_array), \
	.info = snd_soc_info_volsw, .get = snd_soc_get_volsw, \
	.put = snd_soc_put_volsw, \
	.private_value = (unsigned long)&(struct soc_mixer_control) \
		{.reg = xreg, .shift = shift_left, .rshift = shift_right,\
		 .max = xmax, .platform_max = xmax, .invert = xinvert} }
#define SOC_DOUBLE_R_TLV(xname, reg_left, reg_right, xshift, xmax, xinvert, tlv_array) \
{	.iface = SNDRV_CTL_ELEM_IFACE_MIXER, .name = (xname),\
	.access = SNDRV_CTL_ELEM_ACCESS_TLV_READ |\
		 SNDRV_CTL_ELEM_ACCESS_READWRITE,\
	.tlv.p = (tlv_array), \
	.info = snd_soc_info_volsw_2r, \
	.get = snd_soc_get_volsw_2r, .put = snd_soc_put_volsw_2r, \
	.private_value = (unsigned long)&(struct soc_mixer_control) \
		{.reg = reg_left, .rreg = reg_right, .shift = xshift, \
		.max = xmax, .platform_max = xmax, .invert = xinvert} }
#define SOC_DOUBLE_S8_TLV(xname, xreg, xmin, xmax, tlv_array) \
{	.iface  = SNDRV_CTL_ELEM_IFACE_MIXER, .name = (xname), \
	.access = SNDRV_CTL_ELEM_ACCESS_TLV_READ | \
		  SNDRV_CTL_ELEM_ACCESS_READWRITE, \
	.tlv.p  = (tlv_array), \
	.info   = snd_soc_info_volsw_s8, .get = snd_soc_get_volsw_s8, \
	.put    = snd_soc_put_volsw_s8, \
	.private_value = (unsigned long)&(struct soc_mixer_control) \
		{.reg = xreg, .min = xmin, .max = xmax, \
		 .platform_max = xmax} }
#define SOC_ENUM_DOUBLE(xreg, xshift_l, xshift_r, xmax, xtexts) \
{	.reg = xreg, .shift_l = xshift_l, .shift_r = xshift_r, \
	.max = xmax, .texts = xtexts }
#define SOC_ENUM_SINGLE(xreg, xshift, xmax, xtexts) \
	SOC_ENUM_DOUBLE(xreg, xshift, xshift, xmax, xtexts)
#define SOC_ENUM_SINGLE_EXT(xmax, xtexts) \
{	.max = xmax, .texts = xtexts }
#define SOC_VALUE_ENUM_DOUBLE(xreg, xshift_l, xshift_r, xmask, xmax, xtexts, xvalues) \
{	.reg = xreg, .shift_l = xshift_l, .shift_r = xshift_r, \
	.mask = xmask, .max = xmax, .texts = xtexts, .values = xvalues}
#define SOC_VALUE_ENUM_SINGLE(xreg, xshift, xmask, xmax, xtexts, xvalues) \
	SOC_VALUE_ENUM_DOUBLE(xreg, xshift, xshift, xmask, xmax, xtexts, xvalues)
#define SOC_ENUM(xname, xenum) \
{	.iface = SNDRV_CTL_ELEM_IFACE_MIXER, .name = xname,\
	.info = snd_soc_info_enum_double, \
	.get = snd_soc_get_enum_double, .put = snd_soc_put_enum_double, \
	.private_value = (unsigned long)&xenum }
#define SOC_VALUE_ENUM(xname, xenum) \
{	.iface = SNDRV_CTL_ELEM_IFACE_MIXER, .name = xname,\
	.info = snd_soc_info_enum_double, \
	.get = snd_soc_get_value_enum_double, \
	.put = snd_soc_put_value_enum_double, \
	.private_value = (unsigned long)&xenum }
#define SOC_SINGLE_EXT(xname, xreg, xshift, xmax, xinvert,\
	 xhandler_get, xhandler_put) \
{	.iface = SNDRV_CTL_ELEM_IFACE_MIXER, .name = xname, \
	.info = snd_soc_info_volsw, \
	.get = xhandler_get, .put = xhandler_put, \
	.private_value = SOC_SINGLE_VALUE(xreg, xshift, xmax, xinvert) }
#define SOC_DOUBLE_EXT(xname, xreg, shift_left, shift_right, xmax, xinvert,\
	 xhandler_get, xhandler_put) \
{	.iface = SNDRV_CTL_ELEM_IFACE_MIXER, .name = (xname),\
	.info = snd_soc_info_volsw, \
	.get = xhandler_get, .put = xhandler_put, \
	.private_value = (unsigned long)&(struct soc_mixer_control) \
		{.reg = xreg, .shift = shift_left, .rshift = shift_right, \
		 .max = xmax, .platform_max = xmax, .invert = xinvert} }
#define SOC_SINGLE_EXT_TLV(xname, xreg, xshift, xmax, xinvert,\
	 xhandler_get, xhandler_put, tlv_array) \
{	.iface = SNDRV_CTL_ELEM_IFACE_MIXER, .name = xname, \
	.access = SNDRV_CTL_ELEM_ACCESS_TLV_READ |\
		 SNDRV_CTL_ELEM_ACCESS_READWRITE,\
	.tlv.p = (tlv_array), \
	.info = snd_soc_info_volsw, \
	.get = xhandler_get, .put = xhandler_put, \
	.private_value = SOC_SINGLE_VALUE(xreg, xshift, xmax, xinvert) }
#define SOC_DOUBLE_EXT_TLV(xname, xreg, shift_left, shift_right, xmax, xinvert,\
	 xhandler_get, xhandler_put, tlv_array) \
{	.iface = SNDRV_CTL_ELEM_IFACE_MIXER, .name = (xname), \
	.access = SNDRV_CTL_ELEM_ACCESS_TLV_READ | \
		 SNDRV_CTL_ELEM_ACCESS_READWRITE, \
	.tlv.p = (tlv_array), \
	.info = snd_soc_info_volsw, \
	.get = xhandler_get, .put = xhandler_put, \
	.private_value = (unsigned long)&(struct soc_mixer_control) \
		{.reg = xreg, .shift = shift_left, .rshift = shift_right, \
		.max = xmax, .platform_max = xmax, .invert = xinvert} }
#define SOC_DOUBLE_R_EXT_TLV(xname, reg_left, reg_right, xshift, xmax, xinvert,\
	 xhandler_get, xhandler_put, tlv_array) \
{	.iface = SNDRV_CTL_ELEM_IFACE_MIXER, .name = (xname), \
	.access = SNDRV_CTL_ELEM_ACCESS_TLV_READ | \
		 SNDRV_CTL_ELEM_ACCESS_READWRITE, \
	.tlv.p = (tlv_array), \
	.info = snd_soc_info_volsw_2r, \
	.get = xhandler_get, .put = xhandler_put, \
	.private_value = (unsigned long)&(struct soc_mixer_control) \
		{.reg = reg_left, .rreg = reg_right, .shift = xshift, \
		.max = xmax, .platform_max = xmax, .invert = xinvert} }
#define SOC_SINGLE_BOOL_EXT(xname, xdata, xhandler_get, xhandler_put) \
{	.iface = SNDRV_CTL_ELEM_IFACE_MIXER, .name = xname, \
	.info = snd_soc_info_bool_ext, \
	.get = xhandler_get, .put = xhandler_put, \
	.private_value = xdata }
#define SOC_ENUM_EXT(xname, xenum, xhandler_get, xhandler_put) \
{	.iface = SNDRV_CTL_ELEM_IFACE_MIXER, .name = xname, \
	.info = snd_soc_info_enum_ext, \
	.get = xhandler_get, .put = xhandler_put, \
	.private_value = (unsigned long)&xenum }

/*
 * Simplified versions of above macros, declaring a struct and calculating
 * ARRAY_SIZE internally
 */
#define SOC_ENUM_DOUBLE_DECL(name, xreg, xshift_l, xshift_r, xtexts) \
	struct soc_enum name = SOC_ENUM_DOUBLE(xreg, xshift_l, xshift_r, \
						ARRAY_SIZE(xtexts), xtexts)
#define SOC_ENUM_SINGLE_DECL(name, xreg, xshift, xtexts) \
	SOC_ENUM_DOUBLE_DECL(name, xreg, xshift, xshift, xtexts)
#define SOC_ENUM_SINGLE_EXT_DECL(name, xtexts) \
	struct soc_enum name = SOC_ENUM_SINGLE_EXT(ARRAY_SIZE(xtexts), xtexts)
#define SOC_VALUE_ENUM_DOUBLE_DECL(name, xreg, xshift_l, xshift_r, xmask, xtexts, xvalues) \
	struct soc_enum name = SOC_VALUE_ENUM_DOUBLE(xreg, xshift_l, xshift_r, xmask, \
							ARRAY_SIZE(xtexts), xtexts, xvalues)
#define SOC_VALUE_ENUM_SINGLE_DECL(name, xreg, xshift, xmask, xtexts, xvalues) \
	SOC_VALUE_ENUM_DOUBLE_DECL(name, xreg, xshift, xshift, xmask, xtexts, xvalues)

/*
 * Bias levels
 *
 * @ON:      Bias is fully on for audio playback and capture operations.
 * @PREPARE: Prepare for audio operations. Called before DAPM switching for
 *           stream start and stop operations.
 * @STANDBY: Low power standby state when no playback/capture operations are
 *           in progress. NOTE: The transition time between STANDBY and ON
 *           should be as fast as possible and no longer than 10ms.
 * @OFF:     Power Off. No restrictions on transition times.
 */
enum snd_soc_bias_level {
	SND_SOC_BIAS_ON,
	SND_SOC_BIAS_PREPARE,
	SND_SOC_BIAS_STANDBY,
	SND_SOC_BIAS_OFF,
};

struct snd_jack;
struct snd_soc_card;
struct snd_soc_device;
struct snd_soc_pcm_stream;
struct snd_soc_ops;
struct snd_soc_dai_mode;
struct snd_soc_pcm_runtime;
struct snd_soc_dai;
struct snd_soc_platform;
struct snd_soc_dai_link;
struct snd_soc_codec;
struct soc_enum;
struct snd_soc_ac97_ops;
struct snd_soc_jack;
struct snd_soc_jack_pin;
#ifdef CONFIG_GPIOLIB
struct snd_soc_jack_gpio;
#endif

typedef int (*hw_write_t)(void *,const char* ,int);

extern struct snd_ac97_bus_ops soc_ac97_ops;

enum snd_soc_control_type {
	SND_SOC_CUSTOM,
	SND_SOC_I2C,
	SND_SOC_SPI,
};

int snd_soc_register_platform(struct snd_soc_platform *platform);
void snd_soc_unregister_platform(struct snd_soc_platform *platform);
int snd_soc_register_codec(struct snd_soc_codec *codec);
void snd_soc_unregister_codec(struct snd_soc_codec *codec);
int snd_soc_codec_volatile_register(struct snd_soc_codec *codec, int reg);
int snd_soc_codec_set_cache_io(struct snd_soc_codec *codec,
			       int addr_bits, int data_bits,
			       enum snd_soc_control_type control);

/* pcm <-> DAI connect */
void snd_soc_free_pcms(struct snd_soc_device *socdev);
int snd_soc_new_pcms(struct snd_soc_device *socdev, int idx, const char *xid);

/* Utility functions to get clock rates from various things */
int snd_soc_calc_frame_size(int sample_size, int channels, int tdm_slots);
int snd_soc_params_to_frame_size(struct snd_pcm_hw_params *params);
int snd_soc_calc_bclk(int fs, int sample_size, int channels, int tdm_slots);
int snd_soc_params_to_bclk(struct snd_pcm_hw_params *parms);

/* set runtime hw params */
int snd_soc_set_runtime_hwparams(struct snd_pcm_substream *substream,
	const struct snd_pcm_hardware *hw);

/* Jack reporting */
int snd_soc_jack_new(struct snd_soc_card *card, const char *id, int type,
		     struct snd_soc_jack *jack);
void snd_soc_jack_report(struct snd_soc_jack *jack, int status, int mask);
int snd_soc_jack_add_pins(struct snd_soc_jack *jack, int count,
			  struct snd_soc_jack_pin *pins);
void snd_soc_jack_notifier_register(struct snd_soc_jack *jack,
				    struct notifier_block *nb);
void snd_soc_jack_notifier_unregister(struct snd_soc_jack *jack,
				      struct notifier_block *nb);
#ifdef CONFIG_GPIOLIB
int snd_soc_jack_add_gpios(struct snd_soc_jack *jack, int count,
			struct snd_soc_jack_gpio *gpios);
void snd_soc_jack_free_gpios(struct snd_soc_jack *jack, int count,
			struct snd_soc_jack_gpio *gpios);
#endif

/* codec register bit access */
int snd_soc_update_bits(struct snd_soc_codec *codec, unsigned short reg,
				unsigned int mask, unsigned int value);
int snd_soc_update_bits_locked(struct snd_soc_codec *codec,
			       unsigned short reg, unsigned int mask,
			       unsigned int value);
int snd_soc_test_bits(struct snd_soc_codec *codec, unsigned short reg,
				unsigned int mask, unsigned int value);

int snd_soc_new_ac97_codec(struct snd_soc_codec *codec,
	struct snd_ac97_bus_ops *ops, int num);
void snd_soc_free_ac97_codec(struct snd_soc_codec *codec);

/*
 *Controls
 */
struct snd_kcontrol *snd_soc_cnew(const struct snd_kcontrol_new *_template,
	void *data, char *long_name);
int snd_soc_add_controls(struct snd_soc_codec *codec,
	const struct snd_kcontrol_new *controls, int num_controls);
int snd_soc_info_enum_double(struct snd_kcontrol *kcontrol,
	struct snd_ctl_elem_info *uinfo);
int snd_soc_info_enum_ext(struct snd_kcontrol *kcontrol,
	struct snd_ctl_elem_info *uinfo);
int snd_soc_get_enum_double(struct snd_kcontrol *kcontrol,
	struct snd_ctl_elem_value *ucontrol);
int snd_soc_put_enum_double(struct snd_kcontrol *kcontrol,
	struct snd_ctl_elem_value *ucontrol);
int snd_soc_get_value_enum_double(struct snd_kcontrol *kcontrol,
	struct snd_ctl_elem_value *ucontrol);
int snd_soc_put_value_enum_double(struct snd_kcontrol *kcontrol,
	struct snd_ctl_elem_value *ucontrol);
int snd_soc_info_volsw(struct snd_kcontrol *kcontrol,
	struct snd_ctl_elem_info *uinfo);
int snd_soc_info_volsw_ext(struct snd_kcontrol *kcontrol,
	struct snd_ctl_elem_info *uinfo);
#define snd_soc_info_bool_ext		snd_ctl_boolean_mono_info
int snd_soc_get_volsw(struct snd_kcontrol *kcontrol,
	struct snd_ctl_elem_value *ucontrol);
int snd_soc_put_volsw(struct snd_kcontrol *kcontrol,
	struct snd_ctl_elem_value *ucontrol);
int snd_soc_info_volsw_2r(struct snd_kcontrol *kcontrol,
	struct snd_ctl_elem_info *uinfo);
int snd_soc_get_volsw_2r(struct snd_kcontrol *kcontrol,
	struct snd_ctl_elem_value *ucontrol);
int snd_soc_put_volsw_2r(struct snd_kcontrol *kcontrol,
	struct snd_ctl_elem_value *ucontrol);
int snd_soc_info_volsw_s8(struct snd_kcontrol *kcontrol,
	struct snd_ctl_elem_info *uinfo);
int snd_soc_get_volsw_s8(struct snd_kcontrol *kcontrol,
	struct snd_ctl_elem_value *ucontrol);
int snd_soc_put_volsw_s8(struct snd_kcontrol *kcontrol,
	struct snd_ctl_elem_value *ucontrol);
int snd_soc_limit_volume(struct snd_soc_codec *codec,
	const char *name, int max);

/**
 * struct snd_soc_jack_pin - Describes a pin to update based on jack detection
 *
 * @pin:    name of the pin to update
 * @mask:   bits to check for in reported jack status
 * @invert: if non-zero then pin is enabled when status is not reported
 */
struct snd_soc_jack_pin {
	struct list_head list;
	const char *pin;
	int mask;
	bool invert;
};

/**
 * struct snd_soc_jack_gpio - Describes a gpio pin for jack detection
 *
 * @gpio:         gpio number
 * @name:         gpio name
 * @report:       value to report when jack detected
 * @invert:       report presence in low state
 * @debouce_time: debouce time in ms
 */
#ifdef CONFIG_GPIOLIB
struct snd_soc_jack_gpio {
	unsigned int gpio;
	const char *name;
	int report;
	int invert;
	int debounce_time;
	struct snd_soc_jack *jack;
	struct work_struct work;

	int (*jack_status_check)(void);
};
#endif

struct snd_soc_jack {
	struct snd_jack *jack;
	struct snd_soc_card *card;
	struct list_head pins;
	int status;
	struct blocking_notifier_head notifier;
};

/* SoC PCM stream information */
struct snd_soc_pcm_stream {
	char *stream_name;
	u64 formats;			/* SNDRV_PCM_FMTBIT_* */
	unsigned int rates;		/* SNDRV_PCM_RATE_* */
	unsigned int rate_min;		/* min rate */
	unsigned int rate_max;		/* max rate */
	unsigned int channels_min;	/* min channels */
	unsigned int channels_max;	/* max channels */
<<<<<<< HEAD
	unsigned int active:1;		/* stream is in use */
=======
	unsigned int active;		/* stream is in use */
>>>>>>> 96c9a2b3
	void *dma_data;			/* used by platform code */
};

/* SoC audio ops */
struct snd_soc_ops {
	int (*startup)(struct snd_pcm_substream *);
	void (*shutdown)(struct snd_pcm_substream *);
	int (*hw_params)(struct snd_pcm_substream *, struct snd_pcm_hw_params *);
	int (*hw_free)(struct snd_pcm_substream *);
	int (*prepare)(struct snd_pcm_substream *);
	int (*trigger)(struct snd_pcm_substream *, int);
};

/* SoC Audio Codec */
struct snd_soc_codec {
	char *name;
	struct module *owner;
	struct mutex mutex;
	struct device *dev;
	struct snd_soc_device *socdev;

	struct list_head list;

	/* callbacks */
	int (*set_bias_level)(struct snd_soc_codec *,
			      enum snd_soc_bias_level level);

	/* runtime */
	struct snd_card *card;
	struct snd_ac97 *ac97;  /* for ad-hoc ac97 devices */
	unsigned int active;
	unsigned int pcm_devs;
	void *drvdata;

	/* codec IO */
	void *control_data; /* codec control (i2c/3wire) data */
	unsigned int (*read)(struct snd_soc_codec *, unsigned int);
	int (*write)(struct snd_soc_codec *, unsigned int, unsigned int);
	int (*display_register)(struct snd_soc_codec *, char *,
				size_t, unsigned int);
	int (*volatile_register)(unsigned int);
	int (*readable_register)(unsigned int);
	hw_write_t hw_write;
	unsigned int (*hw_read)(struct snd_soc_codec *, unsigned int);
	void *reg_cache;
	short reg_cache_size;
	short reg_cache_step;

	unsigned int idle_bias_off:1; /* Use BIAS_OFF instead of STANDBY */
	unsigned int cache_only:1;  /* Suppress writes to hardware */
	unsigned int cache_sync:1; /* Cache needs to be synced to hardware */

	/* dapm */
	u32 pop_time;
	struct list_head dapm_widgets;
	struct list_head dapm_paths;
	enum snd_soc_bias_level bias_level;
	enum snd_soc_bias_level suspend_bias_level;
	struct delayed_work delayed_work;

	/* codec DAI's */
	struct snd_soc_dai *dai;
	unsigned int num_dai;

#ifdef CONFIG_DEBUG_FS
	struct dentry *debugfs_codec_root;
	struct dentry *debugfs_reg;
	struct dentry *debugfs_pop_time;
	struct dentry *debugfs_dapm;
#endif
};

/* codec device */
struct snd_soc_codec_device {
	int (*probe)(struct platform_device *pdev);
	int (*remove)(struct platform_device *pdev);
	int (*suspend)(struct platform_device *pdev, pm_message_t state);
	int (*resume)(struct platform_device *pdev);
};

/* SoC platform interface */
struct snd_soc_platform {
	char *name;
	struct list_head list;

	int (*probe)(struct platform_device *pdev);
	int (*remove)(struct platform_device *pdev);
	int (*suspend)(struct snd_soc_dai_link *dai_link);
	int (*resume)(struct snd_soc_dai_link *dai_link);

	/* pcm creation and destruction */
	int (*pcm_new)(struct snd_card *, struct snd_soc_dai *,
		struct snd_pcm *);
	void (*pcm_free)(struct snd_pcm *);

	/*
	 * For platform caused delay reporting.
	 * Optional.
	 */
	snd_pcm_sframes_t (*delay)(struct snd_pcm_substream *,
		struct snd_soc_dai *);

	/* platform stream ops */
	struct snd_pcm_ops *pcm_ops;
};

/* SoC machine DAI configuration, glues a codec and cpu DAI together */
struct snd_soc_dai_link  {
	char *name;			/* Codec name */
	char *stream_name;		/* Stream name */

	/* DAI */
	struct snd_soc_dai *codec_dai;
	struct snd_soc_dai *cpu_dai;

	/* machine stream operations */
	struct snd_soc_ops *ops;

	/* codec/machine specific init - e.g. add machine controls */
	int (*init)(struct snd_soc_codec *codec);

	/* Keep DAI active over suspend */
	unsigned int ignore_suspend:1;

	/* Symmetry requirements */
	unsigned int symmetric_rates:1;

	/* Symmetry data - only valid if symmetry is being enforced */
	unsigned int rate;

	/* DAI pcm */
	struct snd_pcm *pcm;
};

/* SoC card */
struct snd_soc_card {
	char *name;
	struct device *dev;

	struct list_head list;

	int instantiated;

	int (*probe)(struct platform_device *pdev);
	int (*remove)(struct platform_device *pdev);

	/* the pre and post PM functions are used to do any PM work before and
	 * after the codec and DAI's do any PM work. */
	int (*suspend_pre)(struct platform_device *pdev, pm_message_t state);
	int (*suspend_post)(struct platform_device *pdev, pm_message_t state);
	int (*resume_pre)(struct platform_device *pdev);
	int (*resume_post)(struct platform_device *pdev);

	/* callbacks */
	int (*set_bias_level)(struct snd_soc_card *,
			      enum snd_soc_bias_level level);

	long pmdown_time;

	/* CPU <--> Codec DAI links  */
	struct snd_soc_dai_link *dai_link;
	int num_links;

	struct snd_soc_device *socdev;

	struct snd_soc_codec *codec;

	struct snd_soc_platform *platform;
	struct delayed_work delayed_work;
	struct work_struct deferred_resume_work;
};

/* SoC Device - the audio subsystem */
struct snd_soc_device {
	struct device *dev;
	struct snd_soc_card *card;
	struct snd_soc_codec_device *codec_dev;
	void *codec_data;
};

/* runtime channel data */
struct snd_soc_pcm_runtime {
	struct snd_soc_dai_link *dai;
	struct snd_soc_device *socdev;
};

/* mixer control */
struct soc_mixer_control {
	int min, max, platform_max;
	unsigned int reg, rreg, shift, rshift, invert;
};

/* enumerated kcontrol */
struct soc_enum {
	unsigned short reg;
	unsigned short reg2;
	unsigned char shift_l;
	unsigned char shift_r;
	unsigned int max;
	unsigned int mask;
	const char **texts;
	const unsigned int *values;
	void *dapm;
};

/* codec IO */
static inline unsigned int snd_soc_read(struct snd_soc_codec *codec,
					unsigned int reg)
{
	return codec->read(codec, reg);
}

static inline unsigned int snd_soc_write(struct snd_soc_codec *codec,
					 unsigned int reg, unsigned int val)
{
	return codec->write(codec, reg, val);
}

static inline void snd_soc_codec_set_drvdata(struct snd_soc_codec *codec,
					     void *data)
{
	codec->drvdata = data;
}

static inline void *snd_soc_codec_get_drvdata(struct snd_soc_codec *codec)
{
	return codec->drvdata;
}

#include <sound/soc-dai.h>

#endif<|MERGE_RESOLUTION|>--- conflicted
+++ resolved
@@ -384,11 +384,7 @@
 	unsigned int rate_max;		/* max rate */
 	unsigned int channels_min;	/* min channels */
 	unsigned int channels_max;	/* max channels */
-<<<<<<< HEAD
-	unsigned int active:1;		/* stream is in use */
-=======
 	unsigned int active;		/* stream is in use */
->>>>>>> 96c9a2b3
 	void *dma_data;			/* used by platform code */
 };
 
