/*
 * linux/sound/soc.h -- ALSA SoC Layer
 *
 * Author:		Liam Girdwood
 * Created:		Aug 11th 2005
 * Copyright:	Wolfson Microelectronics. PLC.
 *
 * This program is free software; you can redistribute it and/or modify
 * it under the terms of the GNU General Public License version 2 as
 * published by the Free Software Foundation.
 */

#ifndef __LINUX_SND_SOC_H
#define __LINUX_SND_SOC_H

#include <linux/platform_device.h>
#include <linux/types.h>
#include <linux/notifier.h>
#include <linux/workqueue.h>
#include <linux/interrupt.h>
#include <linux/kernel.h>
#include <sound/core.h>
#include <sound/pcm.h>
#include <sound/control.h>
#include <sound/ac97_codec.h>

/*
 * Convenience kcontrol builders
 */
#define SOC_SINGLE_VALUE(xreg, xshift, xmax, xinvert) \
	((unsigned long)&(struct soc_mixer_control) \
	{.reg = xreg, .shift = xshift, .rshift = xshift, .max = xmax, \
	.invert = xinvert})
#define SOC_SINGLE_VALUE_EXT(xreg, xmax, xinvert) \
	((unsigned long)&(struct soc_mixer_control) \
	{.reg = xreg, .max = xmax, .invert = xinvert})
#define SOC_SINGLE(xname, reg, shift, max, invert) \
{	.iface = SNDRV_CTL_ELEM_IFACE_MIXER, .name = xname, \
	.info = snd_soc_info_volsw, .get = snd_soc_get_volsw,\
	.put = snd_soc_put_volsw, \
	.private_value =  SOC_SINGLE_VALUE(reg, shift, max, invert) }
#define SOC_SINGLE_TLV(xname, reg, shift, max, invert, tlv_array) \
{	.iface = SNDRV_CTL_ELEM_IFACE_MIXER, .name = xname, \
	.access = SNDRV_CTL_ELEM_ACCESS_TLV_READ |\
		 SNDRV_CTL_ELEM_ACCESS_READWRITE,\
	.tlv.p = (tlv_array), \
	.info = snd_soc_info_volsw, .get = snd_soc_get_volsw,\
	.put = snd_soc_put_volsw, \
	.private_value =  SOC_SINGLE_VALUE(reg, shift, max, invert) }
#define SOC_DOUBLE(xname, xreg, shift_left, shift_right, xmax, xinvert) \
{	.iface = SNDRV_CTL_ELEM_IFACE_MIXER, .name = (xname),\
	.info = snd_soc_info_volsw, .get = snd_soc_get_volsw, \
	.put = snd_soc_put_volsw, \
	.private_value = (unsigned long)&(struct soc_mixer_control) \
		{.reg = xreg, .shift = shift_left, .rshift = shift_right, \
		 .max = xmax, .invert = xinvert} }
#define SOC_DOUBLE_R(xname, reg_left, reg_right, xshift, xmax, xinvert) \
{	.iface = SNDRV_CTL_ELEM_IFACE_MIXER, .name = (xname), \
	.info = snd_soc_info_volsw_2r, \
	.get = snd_soc_get_volsw_2r, .put = snd_soc_put_volsw_2r, \
	.private_value = (unsigned long)&(struct soc_mixer_control) \
		{.reg = reg_left, .rreg = reg_right, .shift = xshift, \
		.max = xmax, .invert = xinvert} }
#define SOC_DOUBLE_TLV(xname, xreg, shift_left, shift_right, xmax, xinvert, tlv_array) \
{	.iface = SNDRV_CTL_ELEM_IFACE_MIXER, .name = (xname),\
	.access = SNDRV_CTL_ELEM_ACCESS_TLV_READ |\
		 SNDRV_CTL_ELEM_ACCESS_READWRITE,\
	.tlv.p = (tlv_array), \
	.info = snd_soc_info_volsw, .get = snd_soc_get_volsw, \
	.put = snd_soc_put_volsw, \
	.private_value = (unsigned long)&(struct soc_mixer_control) \
		{.reg = xreg, .shift = shift_left, .rshift = shift_right,\
		 .max = xmax, .invert = xinvert} }
#define SOC_DOUBLE_R_TLV(xname, reg_left, reg_right, xshift, xmax, xinvert, tlv_array) \
{	.iface = SNDRV_CTL_ELEM_IFACE_MIXER, .name = (xname),\
	.access = SNDRV_CTL_ELEM_ACCESS_TLV_READ |\
		 SNDRV_CTL_ELEM_ACCESS_READWRITE,\
	.tlv.p = (tlv_array), \
	.info = snd_soc_info_volsw_2r, \
	.get = snd_soc_get_volsw_2r, .put = snd_soc_put_volsw_2r, \
	.private_value = (unsigned long)&(struct soc_mixer_control) \
		{.reg = reg_left, .rreg = reg_right, .shift = xshift, \
		.max = xmax, .invert = xinvert} }
#define SOC_DOUBLE_S8_TLV(xname, xreg, xmin, xmax, tlv_array) \
{	.iface  = SNDRV_CTL_ELEM_IFACE_MIXER, .name = (xname), \
	.access = SNDRV_CTL_ELEM_ACCESS_TLV_READ | \
		  SNDRV_CTL_ELEM_ACCESS_READWRITE, \
	.tlv.p  = (tlv_array), \
	.info   = snd_soc_info_volsw_s8, .get = snd_soc_get_volsw_s8, \
	.put    = snd_soc_put_volsw_s8, \
	.private_value = (unsigned long)&(struct soc_mixer_control) \
		{.reg = xreg, .min = xmin, .max = xmax} }
#define SOC_ENUM_DOUBLE(xreg, xshift_l, xshift_r, xmax, xtexts) \
{	.reg = xreg, .shift_l = xshift_l, .shift_r = xshift_r, \
	.max = xmax, .texts = xtexts }
#define SOC_ENUM_SINGLE(xreg, xshift, xmax, xtexts) \
	SOC_ENUM_DOUBLE(xreg, xshift, xshift, xmax, xtexts)
#define SOC_ENUM_SINGLE_EXT(xmax, xtexts) \
{	.max = xmax, .texts = xtexts }
#define SOC_VALUE_ENUM_DOUBLE(xreg, xshift_l, xshift_r, xmask, xmax, xtexts, xvalues) \
{	.reg = xreg, .shift_l = xshift_l, .shift_r = xshift_r, \
	.mask = xmask, .max = xmax, .texts = xtexts, .values = xvalues}
#define SOC_VALUE_ENUM_SINGLE(xreg, xshift, xmask, xmax, xtexts, xvalues) \
	SOC_VALUE_ENUM_DOUBLE(xreg, xshift, xshift, xmask, xmax, xtexts, xvalues)
#define SOC_ENUM(xname, xenum) \
{	.iface = SNDRV_CTL_ELEM_IFACE_MIXER, .name = xname,\
	.info = snd_soc_info_enum_double, \
	.get = snd_soc_get_enum_double, .put = snd_soc_put_enum_double, \
	.private_value = (unsigned long)&xenum }
#define SOC_VALUE_ENUM(xname, xenum) \
{	.iface = SNDRV_CTL_ELEM_IFACE_MIXER, .name = xname,\
	.info = snd_soc_info_enum_double, \
	.get = snd_soc_get_value_enum_double, \
	.put = snd_soc_put_value_enum_double, \
	.private_value = (unsigned long)&xenum }
#define SOC_SINGLE_EXT(xname, xreg, xshift, xmax, xinvert,\
	 xhandler_get, xhandler_put) \
{	.iface = SNDRV_CTL_ELEM_IFACE_MIXER, .name = xname, \
	.info = snd_soc_info_volsw, \
	.get = xhandler_get, .put = xhandler_put, \
	.private_value = SOC_SINGLE_VALUE(xreg, xshift, xmax, xinvert) }
#define SOC_DOUBLE_EXT(xname, xreg, shift_left, shift_right, xmax, xinvert,\
	 xhandler_get, xhandler_put) \
{	.iface = SNDRV_CTL_ELEM_IFACE_MIXER, .name = (xname),\
	.info = snd_soc_info_volsw, \
	.get = xhandler_get, .put = xhandler_put, \
	.private_value = (unsigned long)&(struct soc_mixer_control) \
		{.reg = xreg, .shift = shift_left, .rshift = shift_right, \
		 .max = xmax, .invert = xinvert} }
#define SOC_SINGLE_EXT_TLV(xname, xreg, xshift, xmax, xinvert,\
	 xhandler_get, xhandler_put, tlv_array) \
{	.iface = SNDRV_CTL_ELEM_IFACE_MIXER, .name = xname, \
	.access = SNDRV_CTL_ELEM_ACCESS_TLV_READ |\
		 SNDRV_CTL_ELEM_ACCESS_READWRITE,\
	.tlv.p = (tlv_array), \
	.info = snd_soc_info_volsw, \
	.get = xhandler_get, .put = xhandler_put, \
	.private_value = SOC_SINGLE_VALUE(xreg, xshift, xmax, xinvert) }
#define SOC_DOUBLE_EXT_TLV(xname, xreg, shift_left, shift_right, xmax, xinvert,\
	 xhandler_get, xhandler_put, tlv_array) \
{	.iface = SNDRV_CTL_ELEM_IFACE_MIXER, .name = (xname), \
	.access = SNDRV_CTL_ELEM_ACCESS_TLV_READ | \
		 SNDRV_CTL_ELEM_ACCESS_READWRITE, \
	.tlv.p = (tlv_array), \
	.info = snd_soc_info_volsw, \
	.get = xhandler_get, .put = xhandler_put, \
	.private_value = (unsigned long)&(struct soc_mixer_control) \
		{.reg = xreg, .shift = shift_left, .rshift = shift_right, \
		.max = xmax, .invert = xinvert} }
#define SOC_DOUBLE_R_EXT_TLV(xname, reg_left, reg_right, xshift, xmax, xinvert,\
	 xhandler_get, xhandler_put, tlv_array) \
{	.iface = SNDRV_CTL_ELEM_IFACE_MIXER, .name = (xname), \
	.access = SNDRV_CTL_ELEM_ACCESS_TLV_READ | \
		 SNDRV_CTL_ELEM_ACCESS_READWRITE, \
	.tlv.p = (tlv_array), \
	.info = snd_soc_info_volsw_2r, \
	.get = xhandler_get, .put = xhandler_put, \
	.private_value = (unsigned long)&(struct soc_mixer_control) \
		{.reg = reg_left, .rreg = reg_right, .shift = xshift, \
		.max = xmax, .invert = xinvert} }
#define SOC_SINGLE_BOOL_EXT(xname, xdata, xhandler_get, xhandler_put) \
{	.iface = SNDRV_CTL_ELEM_IFACE_MIXER, .name = xname, \
	.info = snd_soc_info_bool_ext, \
	.get = xhandler_get, .put = xhandler_put, \
	.private_value = xdata }
#define SOC_ENUM_EXT(xname, xenum, xhandler_get, xhandler_put) \
{	.iface = SNDRV_CTL_ELEM_IFACE_MIXER, .name = xname, \
	.info = snd_soc_info_enum_ext, \
	.get = xhandler_get, .put = xhandler_put, \
	.private_value = (unsigned long)&xenum }

/*
 * Simplified versions of above macros, declaring a struct and calculating
 * ARRAY_SIZE internally
 */
#define SOC_ENUM_DOUBLE_DECL(name, xreg, xshift_l, xshift_r, xtexts) \
	struct soc_enum name = SOC_ENUM_DOUBLE(xreg, xshift_l, xshift_r, \
						ARRAY_SIZE(xtexts), xtexts)
#define SOC_ENUM_SINGLE_DECL(name, xreg, xshift, xtexts) \
	SOC_ENUM_DOUBLE_DECL(name, xreg, xshift, xshift, xtexts)
#define SOC_ENUM_SINGLE_EXT_DECL(name, xtexts) \
	struct soc_enum name = SOC_ENUM_SINGLE_EXT(ARRAY_SIZE(xtexts), xtexts)
#define SOC_VALUE_ENUM_DOUBLE_DECL(name, xreg, xshift_l, xshift_r, xmask, xtexts, xvalues) \
	struct soc_enum name = SOC_VALUE_ENUM_DOUBLE(xreg, xshift_l, xshift_r, xmask, \
							ARRAY_SIZE(xtexts), xtexts, xvalues)
#define SOC_VALUE_ENUM_SINGLE_DECL(name, xreg, xshift, xmask, xtexts, xvalues) \
	SOC_VALUE_ENUM_DOUBLE_DECL(name, xreg, xshift, xshift, xmask, xtexts, xvalues)

/*
 * Bias levels
 *
 * @ON:      Bias is fully on for audio playback and capture operations.
 * @PREPARE: Prepare for audio operations. Called before DAPM switching for
 *           stream start and stop operations.
 * @STANDBY: Low power standby state when no playback/capture operations are
 *           in progress. NOTE: The transition time between STANDBY and ON
 *           should be as fast as possible and no longer than 10ms.
 * @OFF:     Power Off. No restrictions on transition times.
 */
enum snd_soc_bias_level {
	SND_SOC_BIAS_ON,
	SND_SOC_BIAS_PREPARE,
	SND_SOC_BIAS_STANDBY,
	SND_SOC_BIAS_OFF,
};

struct snd_jack;
struct snd_soc_card;
struct snd_soc_device;
struct snd_soc_pcm_stream;
struct snd_soc_ops;
struct snd_soc_dai_mode;
struct snd_soc_pcm_runtime;
struct snd_soc_dai;
struct snd_soc_platform;
struct snd_soc_dai_link;
struct snd_soc_codec;
struct soc_enum;
struct snd_soc_ac97_ops;
struct snd_soc_jack;
struct snd_soc_jack_pin;
#ifdef CONFIG_GPIOLIB
struct snd_soc_jack_gpio;
#endif

typedef int (*hw_write_t)(void *,const char* ,int);

extern struct snd_ac97_bus_ops soc_ac97_ops;

enum snd_soc_control_type {
	SND_SOC_CUSTOM,
	SND_SOC_I2C,
	SND_SOC_SPI,
};

int snd_soc_register_platform(struct snd_soc_platform *platform);
void snd_soc_unregister_platform(struct snd_soc_platform *platform);
int snd_soc_register_codec(struct snd_soc_codec *codec);
void snd_soc_unregister_codec(struct snd_soc_codec *codec);
int snd_soc_codec_volatile_register(struct snd_soc_codec *codec, int reg);
int snd_soc_codec_set_cache_io(struct snd_soc_codec *codec,
			       int addr_bits, int data_bits,
			       enum snd_soc_control_type control);

/* pcm <-> DAI connect */
void snd_soc_free_pcms(struct snd_soc_device *socdev);
int snd_soc_new_pcms(struct snd_soc_device *socdev, int idx, const char *xid);

/* Utility functions to get clock rates from various things */
int snd_soc_calc_frame_size(int sample_size, int channels, int tdm_slots);
int snd_soc_params_to_frame_size(struct snd_pcm_hw_params *params);
int snd_soc_calc_bclk(int fs, int sample_size, int channels, int tdm_slots);
int snd_soc_params_to_bclk(struct snd_pcm_hw_params *parms);

/* set runtime hw params */
int snd_soc_set_runtime_hwparams(struct snd_pcm_substream *substream,
	const struct snd_pcm_hardware *hw);

/* Jack reporting */
int snd_soc_jack_new(struct snd_soc_card *card, const char *id, int type,
		     struct snd_soc_jack *jack);
void snd_soc_jack_report(struct snd_soc_jack *jack, int status, int mask);
int snd_soc_jack_add_pins(struct snd_soc_jack *jack, int count,
			  struct snd_soc_jack_pin *pins);
void snd_soc_jack_notifier_register(struct snd_soc_jack *jack,
				    struct notifier_block *nb);
void snd_soc_jack_notifier_unregister(struct snd_soc_jack *jack,
				      struct notifier_block *nb);
#ifdef CONFIG_GPIOLIB
int snd_soc_jack_add_gpios(struct snd_soc_jack *jack, int count,
			struct snd_soc_jack_gpio *gpios);
void snd_soc_jack_free_gpios(struct snd_soc_jack *jack, int count,
			struct snd_soc_jack_gpio *gpios);
#endif

/* codec register bit access */
int snd_soc_update_bits(struct snd_soc_codec *codec, unsigned short reg,
				unsigned int mask, unsigned int value);
int snd_soc_update_bits_locked(struct snd_soc_codec *codec,
			       unsigned short reg, unsigned int mask,
			       unsigned int value);
int snd_soc_test_bits(struct snd_soc_codec *codec, unsigned short reg,
				unsigned int mask, unsigned int value);

int snd_soc_new_ac97_codec(struct snd_soc_codec *codec,
	struct snd_ac97_bus_ops *ops, int num);
void snd_soc_free_ac97_codec(struct snd_soc_codec *codec);

/*
 *Controls
 */
struct snd_kcontrol *snd_soc_cnew(const struct snd_kcontrol_new *_template,
	void *data, char *long_name);
int snd_soc_add_controls(struct snd_soc_codec *codec,
	const struct snd_kcontrol_new *controls, int num_controls);
int snd_soc_info_enum_double(struct snd_kcontrol *kcontrol,
	struct snd_ctl_elem_info *uinfo);
int snd_soc_info_enum_ext(struct snd_kcontrol *kcontrol,
	struct snd_ctl_elem_info *uinfo);
int snd_soc_get_enum_double(struct snd_kcontrol *kcontrol,
	struct snd_ctl_elem_value *ucontrol);
int snd_soc_put_enum_double(struct snd_kcontrol *kcontrol,
	struct snd_ctl_elem_value *ucontrol);
int snd_soc_get_value_enum_double(struct snd_kcontrol *kcontrol,
	struct snd_ctl_elem_value *ucontrol);
int snd_soc_put_value_enum_double(struct snd_kcontrol *kcontrol,
	struct snd_ctl_elem_value *ucontrol);
int snd_soc_info_volsw(struct snd_kcontrol *kcontrol,
	struct snd_ctl_elem_info *uinfo);
int snd_soc_info_volsw_ext(struct snd_kcontrol *kcontrol,
	struct snd_ctl_elem_info *uinfo);
#define snd_soc_info_bool_ext		snd_ctl_boolean_mono_info
int snd_soc_get_volsw(struct snd_kcontrol *kcontrol,
	struct snd_ctl_elem_value *ucontrol);
int snd_soc_put_volsw(struct snd_kcontrol *kcontrol,
	struct snd_ctl_elem_value *ucontrol);
int snd_soc_info_volsw_2r(struct snd_kcontrol *kcontrol,
	struct snd_ctl_elem_info *uinfo);
int snd_soc_get_volsw_2r(struct snd_kcontrol *kcontrol,
	struct snd_ctl_elem_value *ucontrol);
int snd_soc_put_volsw_2r(struct snd_kcontrol *kcontrol,
	struct snd_ctl_elem_value *ucontrol);
int snd_soc_info_volsw_s8(struct snd_kcontrol *kcontrol,
	struct snd_ctl_elem_info *uinfo);
int snd_soc_get_volsw_s8(struct snd_kcontrol *kcontrol,
	struct snd_ctl_elem_value *ucontrol);
int snd_soc_put_volsw_s8(struct snd_kcontrol *kcontrol,
	struct snd_ctl_elem_value *ucontrol);
int snd_soc_limit_volume(struct snd_soc_codec *codec,
	const char *name, int max);

/**
 * struct snd_soc_jack_pin - Describes a pin to update based on jack detection
 *
 * @pin:    name of the pin to update
 * @mask:   bits to check for in reported jack status
 * @invert: if non-zero then pin is enabled when status is not reported
 */
struct snd_soc_jack_pin {
	struct list_head list;
	const char *pin;
	int mask;
	bool invert;
};

/**
 * struct snd_soc_jack_gpio - Describes a gpio pin for jack detection
 *
 * @gpio:         gpio number
 * @name:         gpio name
 * @report:       value to report when jack detected
 * @invert:       report presence in low state
 * @debouce_time: debouce time in ms
 */
#ifdef CONFIG_GPIOLIB
struct snd_soc_jack_gpio {
	unsigned int gpio;
	const char *name;
	int report;
	int invert;
	int debounce_time;
	struct snd_soc_jack *jack;
	struct work_struct work;

	int (*jack_status_check)(void);
};
#endif

struct snd_soc_jack {
	struct snd_jack *jack;
	struct snd_soc_card *card;
	struct list_head pins;
	int status;
	struct blocking_notifier_head notifier;
};

/* SoC PCM stream information */
struct snd_soc_pcm_stream {
	char *stream_name;
	u64 formats;			/* SNDRV_PCM_FMTBIT_* */
	unsigned int rates;		/* SNDRV_PCM_RATE_* */
	unsigned int rate_min;		/* min rate */
	unsigned int rate_max;		/* max rate */
	unsigned int channels_min;	/* min channels */
	unsigned int channels_max;	/* max channels */
<<<<<<< HEAD
	unsigned int active:1;		/* stream is in use */
=======
	unsigned int active;		/* stream is in use */
>>>>>>> 9279ea0a
	void *dma_data;			/* used by platform code */
};

/* SoC audio ops */
struct snd_soc_ops {
	int (*startup)(struct snd_pcm_substream *);
	void (*shutdown)(struct snd_pcm_substream *);
	int (*hw_params)(struct snd_pcm_substream *, struct snd_pcm_hw_params *);
	int (*hw_free)(struct snd_pcm_substream *);
	int (*prepare)(struct snd_pcm_substream *);
	int (*trigger)(struct snd_pcm_substream *, int);
};

/* SoC Audio Codec */
struct snd_soc_codec {
	char *name;
	struct module *owner;
	struct mutex mutex;
	struct device *dev;
	struct snd_soc_device *socdev;

	struct list_head list;

	/* callbacks */
	int (*set_bias_level)(struct snd_soc_codec *,
			      enum snd_soc_bias_level level);

	/* runtime */
	struct snd_card *card;
	struct snd_ac97 *ac97;  /* for ad-hoc ac97 devices */
	unsigned int active;
	unsigned int pcm_devs;
	void *drvdata;

	/* codec IO */
	void *control_data; /* codec control (i2c/3wire) data */
	unsigned int (*read)(struct snd_soc_codec *, unsigned int);
	int (*write)(struct snd_soc_codec *, unsigned int, unsigned int);
	int (*display_register)(struct snd_soc_codec *, char *,
				size_t, unsigned int);
	int (*volatile_register)(unsigned int);
	int (*readable_register)(unsigned int);
	hw_write_t hw_write;
	unsigned int (*hw_read)(struct snd_soc_codec *, unsigned int);
	void *reg_cache;
	short reg_cache_size;
	short reg_cache_step;

	unsigned int idle_bias_off:1; /* Use BIAS_OFF instead of STANDBY */
	unsigned int cache_only:1;  /* Suppress writes to hardware */
	unsigned int cache_sync:1; /* Cache needs to be synced to hardware */

	/* dapm */
	u32 pop_time;
	struct list_head dapm_widgets;
	struct list_head dapm_paths;
	enum snd_soc_bias_level bias_level;
	enum snd_soc_bias_level suspend_bias_level;
	struct delayed_work delayed_work;

	/* codec DAI's */
	struct snd_soc_dai *dai;
	unsigned int num_dai;

#ifdef CONFIG_DEBUG_FS
	struct dentry *debugfs_codec_root;
	struct dentry *debugfs_reg;
	struct dentry *debugfs_pop_time;
	struct dentry *debugfs_dapm;
#endif
};

/* codec device */
struct snd_soc_codec_device {
	int (*probe)(struct platform_device *pdev);
	int (*remove)(struct platform_device *pdev);
	int (*suspend)(struct platform_device *pdev, pm_message_t state);
	int (*resume)(struct platform_device *pdev);
};

/* SoC platform interface */
struct snd_soc_platform {
	char *name;
	struct list_head list;

	int (*probe)(struct platform_device *pdev);
	int (*remove)(struct platform_device *pdev);
	int (*suspend)(struct snd_soc_dai_link *dai_link);
	int (*resume)(struct snd_soc_dai_link *dai_link);

	/* pcm creation and destruction */
	int (*pcm_new)(struct snd_card *, struct snd_soc_dai *,
		struct snd_pcm *);
	void (*pcm_free)(struct snd_pcm *);

	/*
	 * For platform caused delay reporting.
	 * Optional.
	 */
	snd_pcm_sframes_t (*delay)(struct snd_pcm_substream *,
		struct snd_soc_dai *);

	/* platform stream ops */
	struct snd_pcm_ops *pcm_ops;
};

/* SoC machine DAI configuration, glues a codec and cpu DAI together */
struct snd_soc_dai_link  {
	char *name;			/* Codec name */
	char *stream_name;		/* Stream name */

	/* DAI */
	struct snd_soc_dai *codec_dai;
	struct snd_soc_dai *cpu_dai;

	/* machine stream operations */
	struct snd_soc_ops *ops;

	/* codec/machine specific init - e.g. add machine controls */
	int (*init)(struct snd_soc_codec *codec);

	/* Symmetry requirements */
	unsigned int symmetric_rates:1;

	/* Symmetry data - only valid if symmetry is being enforced */
	unsigned int rate;

	/* DAI pcm */
	struct snd_pcm *pcm;
};

/* SoC card */
struct snd_soc_card {
	char *name;
	struct device *dev;

	struct list_head list;

	int instantiated;

	int (*probe)(struct platform_device *pdev);
	int (*remove)(struct platform_device *pdev);

	/* the pre and post PM functions are used to do any PM work before and
	 * after the codec and DAI's do any PM work. */
	int (*suspend_pre)(struct platform_device *pdev, pm_message_t state);
	int (*suspend_post)(struct platform_device *pdev, pm_message_t state);
	int (*resume_pre)(struct platform_device *pdev);
	int (*resume_post)(struct platform_device *pdev);

	/* callbacks */
	int (*set_bias_level)(struct snd_soc_card *,
			      enum snd_soc_bias_level level);

	long pmdown_time;

	/* CPU <--> Codec DAI links  */
	struct snd_soc_dai_link *dai_link;
	int num_links;

	struct snd_soc_device *socdev;

	struct snd_soc_codec *codec;

	struct snd_soc_platform *platform;
	struct delayed_work delayed_work;
	struct work_struct deferred_resume_work;
};

/* SoC Device - the audio subsystem */
struct snd_soc_device {
	struct device *dev;
	struct snd_soc_card *card;
	struct snd_soc_codec_device *codec_dev;
	void *codec_data;
};

/* runtime channel data */
struct snd_soc_pcm_runtime {
	struct snd_soc_dai_link *dai;
	struct snd_soc_device *socdev;
};

/* mixer control */
struct soc_mixer_control {
	int min, max;
	unsigned int reg, rreg, shift, rshift, invert;
};

/* enumerated kcontrol */
struct soc_enum {
	unsigned short reg;
	unsigned short reg2;
	unsigned char shift_l;
	unsigned char shift_r;
	unsigned int max;
	unsigned int mask;
	const char **texts;
	const unsigned int *values;
	void *dapm;
};

/* codec IO */
static inline unsigned int snd_soc_read(struct snd_soc_codec *codec,
					unsigned int reg)
{
	return codec->read(codec, reg);
}

static inline unsigned int snd_soc_write(struct snd_soc_codec *codec,
					 unsigned int reg, unsigned int val)
{
	return codec->write(codec, reg, val);
}

static inline void snd_soc_codec_set_drvdata(struct snd_soc_codec *codec,
					     void *data)
{
	codec->drvdata = data;
}

static inline void *snd_soc_codec_get_drvdata(struct snd_soc_codec *codec)
{
	return codec->drvdata;
}

#include <sound/soc-dai.h>

#endif<|MERGE_RESOLUTION|>--- conflicted
+++ resolved
@@ -383,11 +383,7 @@
 	unsigned int rate_max;		/* max rate */
 	unsigned int channels_min;	/* min channels */
 	unsigned int channels_max;	/* max channels */
-<<<<<<< HEAD
-	unsigned int active:1;		/* stream is in use */
-=======
 	unsigned int active;		/* stream is in use */
->>>>>>> 9279ea0a
 	void *dma_data;			/* used by platform code */
 };
 
