/*
 * linux/sound/soc.h -- ALSA SoC Layer
 *
 * Author:		Liam Girdwood
 * Created:		Aug 11th 2005
 * Copyright:	Wolfson Microelectronics. PLC.
 *
 * This program is free software; you can redistribute it and/or modify
 * it under the terms of the GNU General Public License version 2 as
 * published by the Free Software Foundation.
 */

#ifndef __LINUX_SND_SOC_H
#define __LINUX_SND_SOC_H

#include <linux/platform_device.h>
#include <linux/types.h>
#include <linux/notifier.h>
#include <linux/workqueue.h>
#include <linux/interrupt.h>
#include <linux/kernel.h>
#include <sound/core.h>
#include <sound/pcm.h>
#include <sound/control.h>
#include <sound/ac97_codec.h>

/*
 * Convenience kcontrol builders
 */
#define SOC_SINGLE_VALUE(xreg, xshift, xmax, xinvert) \
	((unsigned long)&(struct soc_mixer_control) \
	{.reg = xreg, .shift = xshift, .rshift = xshift, .max = xmax, \
	.platform_max = xmax, .invert = xinvert})
#define SOC_SINGLE_VALUE_EXT(xreg, xmax, xinvert) \
	((unsigned long)&(struct soc_mixer_control) \
	{.reg = xreg, .max = xmax, .platform_max = xmax, .invert = xinvert})
#define SOC_SINGLE(xname, reg, shift, max, invert) \
{	.iface = SNDRV_CTL_ELEM_IFACE_MIXER, .name = xname, \
	.info = snd_soc_info_volsw, .get = snd_soc_get_volsw,\
	.put = snd_soc_put_volsw, \
	.private_value =  SOC_SINGLE_VALUE(reg, shift, max, invert) }
#define SOC_SINGLE_TLV(xname, reg, shift, max, invert, tlv_array) \
{	.iface = SNDRV_CTL_ELEM_IFACE_MIXER, .name = xname, \
	.access = SNDRV_CTL_ELEM_ACCESS_TLV_READ |\
		 SNDRV_CTL_ELEM_ACCESS_READWRITE,\
	.tlv.p = (tlv_array), \
	.info = snd_soc_info_volsw, .get = snd_soc_get_volsw,\
	.put = snd_soc_put_volsw, \
	.private_value =  SOC_SINGLE_VALUE(reg, shift, max, invert) }
#define SOC_DOUBLE(xname, xreg, shift_left, shift_right, xmax, xinvert) \
{	.iface = SNDRV_CTL_ELEM_IFACE_MIXER, .name = (xname),\
	.info = snd_soc_info_volsw, .get = snd_soc_get_volsw, \
	.put = snd_soc_put_volsw, \
	.private_value = (unsigned long)&(struct soc_mixer_control) \
		{.reg = xreg, .shift = shift_left, .rshift = shift_right, \
		 .max = xmax, .platform_max = xmax, .invert = xinvert} }
#define SOC_DOUBLE_R(xname, reg_left, reg_right, xshift, xmax, xinvert) \
{	.iface = SNDRV_CTL_ELEM_IFACE_MIXER, .name = (xname), \
	.info = snd_soc_info_volsw_2r, \
	.get = snd_soc_get_volsw_2r, .put = snd_soc_put_volsw_2r, \
	.private_value = (unsigned long)&(struct soc_mixer_control) \
		{.reg = reg_left, .rreg = reg_right, .shift = xshift, \
		.max = xmax, .platform_max = xmax, .invert = xinvert} }
#define SOC_DOUBLE_TLV(xname, xreg, shift_left, shift_right, xmax, xinvert, tlv_array) \
{	.iface = SNDRV_CTL_ELEM_IFACE_MIXER, .name = (xname),\
	.access = SNDRV_CTL_ELEM_ACCESS_TLV_READ |\
		 SNDRV_CTL_ELEM_ACCESS_READWRITE,\
	.tlv.p = (tlv_array), \
	.info = snd_soc_info_volsw, .get = snd_soc_get_volsw, \
	.put = snd_soc_put_volsw, \
	.private_value = (unsigned long)&(struct soc_mixer_control) \
		{.reg = xreg, .shift = shift_left, .rshift = shift_right,\
		 .max = xmax, .platform_max = xmax, .invert = xinvert} }
#define SOC_DOUBLE_R_TLV(xname, reg_left, reg_right, xshift, xmax, xinvert, tlv_array) \
{	.iface = SNDRV_CTL_ELEM_IFACE_MIXER, .name = (xname),\
	.access = SNDRV_CTL_ELEM_ACCESS_TLV_READ |\
		 SNDRV_CTL_ELEM_ACCESS_READWRITE,\
	.tlv.p = (tlv_array), \
	.info = snd_soc_info_volsw_2r, \
	.get = snd_soc_get_volsw_2r, .put = snd_soc_put_volsw_2r, \
	.private_value = (unsigned long)&(struct soc_mixer_control) \
		{.reg = reg_left, .rreg = reg_right, .shift = xshift, \
		.max = xmax, .platform_max = xmax, .invert = xinvert} }
#define SOC_DOUBLE_S8_TLV(xname, xreg, xmin, xmax, tlv_array) \
{	.iface  = SNDRV_CTL_ELEM_IFACE_MIXER, .name = (xname), \
	.access = SNDRV_CTL_ELEM_ACCESS_TLV_READ | \
		  SNDRV_CTL_ELEM_ACCESS_READWRITE, \
	.tlv.p  = (tlv_array), \
	.info   = snd_soc_info_volsw_s8, .get = snd_soc_get_volsw_s8, \
	.put    = snd_soc_put_volsw_s8, \
	.private_value = (unsigned long)&(struct soc_mixer_control) \
		{.reg = xreg, .min = xmin, .max = xmax, \
		 .platform_max = xmax} }
#define SOC_ENUM_DOUBLE(xreg, xshift_l, xshift_r, xmax, xtexts) \
{	.reg = xreg, .shift_l = xshift_l, .shift_r = xshift_r, \
	.max = xmax, .texts = xtexts }
#define SOC_ENUM_SINGLE(xreg, xshift, xmax, xtexts) \
	SOC_ENUM_DOUBLE(xreg, xshift, xshift, xmax, xtexts)
#define SOC_ENUM_SINGLE_EXT(xmax, xtexts) \
{	.max = xmax, .texts = xtexts }
#define SOC_VALUE_ENUM_DOUBLE(xreg, xshift_l, xshift_r, xmask, xmax, xtexts, xvalues) \
{	.reg = xreg, .shift_l = xshift_l, .shift_r = xshift_r, \
	.mask = xmask, .max = xmax, .texts = xtexts, .values = xvalues}
#define SOC_VALUE_ENUM_SINGLE(xreg, xshift, xmask, xmax, xtexts, xvalues) \
	SOC_VALUE_ENUM_DOUBLE(xreg, xshift, xshift, xmask, xmax, xtexts, xvalues)
#define SOC_ENUM(xname, xenum) \
{	.iface = SNDRV_CTL_ELEM_IFACE_MIXER, .name = xname,\
	.info = snd_soc_info_enum_double, \
	.get = snd_soc_get_enum_double, .put = snd_soc_put_enum_double, \
	.private_value = (unsigned long)&xenum }
#define SOC_VALUE_ENUM(xname, xenum) \
{	.iface = SNDRV_CTL_ELEM_IFACE_MIXER, .name = xname,\
	.info = snd_soc_info_enum_double, \
	.get = snd_soc_get_value_enum_double, \
	.put = snd_soc_put_value_enum_double, \
	.private_value = (unsigned long)&xenum }
#define SOC_SINGLE_EXT(xname, xreg, xshift, xmax, xinvert,\
	 xhandler_get, xhandler_put) \
{	.iface = SNDRV_CTL_ELEM_IFACE_MIXER, .name = xname, \
	.info = snd_soc_info_volsw, \
	.get = xhandler_get, .put = xhandler_put, \
	.private_value = SOC_SINGLE_VALUE(xreg, xshift, xmax, xinvert) }
#define SOC_DOUBLE_EXT(xname, xreg, shift_left, shift_right, xmax, xinvert,\
	 xhandler_get, xhandler_put) \
{	.iface = SNDRV_CTL_ELEM_IFACE_MIXER, .name = (xname),\
	.info = snd_soc_info_volsw, \
	.get = xhandler_get, .put = xhandler_put, \
	.private_value = (unsigned long)&(struct soc_mixer_control) \
		{.reg = xreg, .shift = shift_left, .rshift = shift_right, \
		 .max = xmax, .platform_max = xmax, .invert = xinvert} }
#define SOC_SINGLE_EXT_TLV(xname, xreg, xshift, xmax, xinvert,\
	 xhandler_get, xhandler_put, tlv_array) \
{	.iface = SNDRV_CTL_ELEM_IFACE_MIXER, .name = xname, \
	.access = SNDRV_CTL_ELEM_ACCESS_TLV_READ |\
		 SNDRV_CTL_ELEM_ACCESS_READWRITE,\
	.tlv.p = (tlv_array), \
	.info = snd_soc_info_volsw, \
	.get = xhandler_get, .put = xhandler_put, \
	.private_value = SOC_SINGLE_VALUE(xreg, xshift, xmax, xinvert) }
#define SOC_DOUBLE_EXT_TLV(xname, xreg, shift_left, shift_right, xmax, xinvert,\
	 xhandler_get, xhandler_put, tlv_array) \
{	.iface = SNDRV_CTL_ELEM_IFACE_MIXER, .name = (xname), \
	.access = SNDRV_CTL_ELEM_ACCESS_TLV_READ | \
		 SNDRV_CTL_ELEM_ACCESS_READWRITE, \
	.tlv.p = (tlv_array), \
	.info = snd_soc_info_volsw, \
	.get = xhandler_get, .put = xhandler_put, \
	.private_value = (unsigned long)&(struct soc_mixer_control) \
		{.reg = xreg, .shift = shift_left, .rshift = shift_right, \
		.max = xmax, .platform_max = xmax, .invert = xinvert} }
#define SOC_DOUBLE_R_EXT_TLV(xname, reg_left, reg_right, xshift, xmax, xinvert,\
	 xhandler_get, xhandler_put, tlv_array) \
{	.iface = SNDRV_CTL_ELEM_IFACE_MIXER, .name = (xname), \
	.access = SNDRV_CTL_ELEM_ACCESS_TLV_READ | \
		 SNDRV_CTL_ELEM_ACCESS_READWRITE, \
	.tlv.p = (tlv_array), \
	.info = snd_soc_info_volsw_2r, \
	.get = xhandler_get, .put = xhandler_put, \
	.private_value = (unsigned long)&(struct soc_mixer_control) \
		{.reg = reg_left, .rreg = reg_right, .shift = xshift, \
		.max = xmax, .platform_max = xmax, .invert = xinvert} }
#define SOC_SINGLE_BOOL_EXT(xname, xdata, xhandler_get, xhandler_put) \
{	.iface = SNDRV_CTL_ELEM_IFACE_MIXER, .name = xname, \
	.info = snd_soc_info_bool_ext, \
	.get = xhandler_get, .put = xhandler_put, \
	.private_value = xdata }
#define SOC_ENUM_EXT(xname, xenum, xhandler_get, xhandler_put) \
{	.iface = SNDRV_CTL_ELEM_IFACE_MIXER, .name = xname, \
	.info = snd_soc_info_enum_ext, \
	.get = xhandler_get, .put = xhandler_put, \
	.private_value = (unsigned long)&xenum }

#define SOC_DOUBLE_R_SX_TLV(xname, xreg_left, xreg_right, xshift,\
		xmin, xmax, tlv_array) \
{	.iface = SNDRV_CTL_ELEM_IFACE_MIXER, .name = (xname), \
	.access = SNDRV_CTL_ELEM_ACCESS_TLV_READ | \
		  SNDRV_CTL_ELEM_ACCESS_READWRITE, \
	.tlv.p = (tlv_array), \
	.info = snd_soc_info_volsw_2r_sx, \
	.get = snd_soc_get_volsw_2r_sx, \
	.put = snd_soc_put_volsw_2r_sx, \
	.private_value = (unsigned long)&(struct soc_mixer_control) \
		{.reg = xreg_left, \
		 .rreg = xreg_right, .shift = xshift, \
		 .min = xmin, .max = xmax} }


/*
 * Simplified versions of above macros, declaring a struct and calculating
 * ARRAY_SIZE internally
 */
#define SOC_ENUM_DOUBLE_DECL(name, xreg, xshift_l, xshift_r, xtexts) \
	struct soc_enum name = SOC_ENUM_DOUBLE(xreg, xshift_l, xshift_r, \
						ARRAY_SIZE(xtexts), xtexts)
#define SOC_ENUM_SINGLE_DECL(name, xreg, xshift, xtexts) \
	SOC_ENUM_DOUBLE_DECL(name, xreg, xshift, xshift, xtexts)
#define SOC_ENUM_SINGLE_EXT_DECL(name, xtexts) \
	struct soc_enum name = SOC_ENUM_SINGLE_EXT(ARRAY_SIZE(xtexts), xtexts)
#define SOC_VALUE_ENUM_DOUBLE_DECL(name, xreg, xshift_l, xshift_r, xmask, xtexts, xvalues) \
	struct soc_enum name = SOC_VALUE_ENUM_DOUBLE(xreg, xshift_l, xshift_r, xmask, \
							ARRAY_SIZE(xtexts), xtexts, xvalues)
#define SOC_VALUE_ENUM_SINGLE_DECL(name, xreg, xshift, xmask, xtexts, xvalues) \
	SOC_VALUE_ENUM_DOUBLE_DECL(name, xreg, xshift, xshift, xmask, xtexts, xvalues)

/*
 * Bias levels
 *
 * @ON:      Bias is fully on for audio playback and capture operations.
 * @PREPARE: Prepare for audio operations. Called before DAPM switching for
 *           stream start and stop operations.
 * @STANDBY: Low power standby state when no playback/capture operations are
 *           in progress. NOTE: The transition time between STANDBY and ON
 *           should be as fast as possible and no longer than 10ms.
 * @OFF:     Power Off. No restrictions on transition times.
 */
enum snd_soc_bias_level {
	SND_SOC_BIAS_OFF,
	SND_SOC_BIAS_STANDBY,
	SND_SOC_BIAS_PREPARE,
	SND_SOC_BIAS_ON,
};

struct snd_jack;
struct snd_soc_card;
struct snd_soc_pcm_stream;
struct snd_soc_ops;
struct snd_soc_pcm_runtime;
struct snd_soc_dai;
struct snd_soc_dai_driver;
struct snd_soc_platform;
struct snd_soc_dai_link;
struct snd_soc_platform_driver;
struct snd_soc_codec;
struct snd_soc_codec_driver;
struct soc_enum;
struct snd_soc_jack;
struct snd_soc_jack_zone;
struct snd_soc_jack_pin;
struct snd_soc_cache_ops;
#include <sound/soc-dapm.h>

#ifdef CONFIG_GPIOLIB
struct snd_soc_jack_gpio;
#endif

typedef int (*hw_write_t)(void *,const char* ,int);

extern struct snd_ac97_bus_ops soc_ac97_ops;

enum snd_soc_control_type {
	SND_SOC_CUSTOM,
	SND_SOC_I2C,
	SND_SOC_SPI,
};

enum snd_soc_compress_type {
	SND_SOC_FLAT_COMPRESSION = 1,
	SND_SOC_LZO_COMPRESSION,
	SND_SOC_RBTREE_COMPRESSION
};

<<<<<<< HEAD
=======
int snd_soc_codec_set_sysclk(struct snd_soc_codec *codec, int clk_id,
			     unsigned int freq, int dir);
int snd_soc_codec_set_pll(struct snd_soc_codec *codec, int pll_id, int source,
			  unsigned int freq_in, unsigned int freq_out);

int snd_soc_register_card(struct snd_soc_card *card);
int snd_soc_unregister_card(struct snd_soc_card *card);
int snd_soc_suspend(struct device *dev);
int snd_soc_resume(struct device *dev);
int snd_soc_poweroff(struct device *dev);
>>>>>>> 105e53f8
int snd_soc_register_platform(struct device *dev,
		struct snd_soc_platform_driver *platform_drv);
void snd_soc_unregister_platform(struct device *dev);
int snd_soc_register_codec(struct device *dev,
		const struct snd_soc_codec_driver *codec_drv,
		struct snd_soc_dai_driver *dai_drv, int num_dai);
void snd_soc_unregister_codec(struct device *dev);
int snd_soc_codec_volatile_register(struct snd_soc_codec *codec,
				    unsigned int reg);
int snd_soc_codec_set_cache_io(struct snd_soc_codec *codec,
			       int addr_bits, int data_bits,
			       enum snd_soc_control_type control);
int snd_soc_cache_sync(struct snd_soc_codec *codec);
int snd_soc_cache_init(struct snd_soc_codec *codec);
int snd_soc_cache_exit(struct snd_soc_codec *codec);
int snd_soc_cache_write(struct snd_soc_codec *codec,
			unsigned int reg, unsigned int value);
int snd_soc_cache_read(struct snd_soc_codec *codec,
		       unsigned int reg, unsigned int *value);
<<<<<<< HEAD
=======
int snd_soc_default_volatile_register(struct snd_soc_codec *codec,
				      unsigned int reg);
int snd_soc_default_readable_register(struct snd_soc_codec *codec,
				      unsigned int reg);
>>>>>>> 105e53f8

/* Utility functions to get clock rates from various things */
int snd_soc_calc_frame_size(int sample_size, int channels, int tdm_slots);
int snd_soc_params_to_frame_size(struct snd_pcm_hw_params *params);
int snd_soc_calc_bclk(int fs, int sample_size, int channels, int tdm_slots);
int snd_soc_params_to_bclk(struct snd_pcm_hw_params *parms);

/* set runtime hw params */
int snd_soc_set_runtime_hwparams(struct snd_pcm_substream *substream,
	const struct snd_pcm_hardware *hw);

/* Jack reporting */
int snd_soc_jack_new(struct snd_soc_codec *codec, const char *id, int type,
		     struct snd_soc_jack *jack);
void snd_soc_jack_report(struct snd_soc_jack *jack, int status, int mask);
int snd_soc_jack_add_pins(struct snd_soc_jack *jack, int count,
			  struct snd_soc_jack_pin *pins);
void snd_soc_jack_notifier_register(struct snd_soc_jack *jack,
				    struct notifier_block *nb);
void snd_soc_jack_notifier_unregister(struct snd_soc_jack *jack,
				      struct notifier_block *nb);
int snd_soc_jack_add_zones(struct snd_soc_jack *jack, int count,
			  struct snd_soc_jack_zone *zones);
int snd_soc_jack_get_type(struct snd_soc_jack *jack, int micbias_voltage);
#ifdef CONFIG_GPIOLIB
int snd_soc_jack_add_gpios(struct snd_soc_jack *jack, int count,
			struct snd_soc_jack_gpio *gpios);
void snd_soc_jack_free_gpios(struct snd_soc_jack *jack, int count,
			struct snd_soc_jack_gpio *gpios);
#endif

/* codec register bit access */
int snd_soc_update_bits(struct snd_soc_codec *codec, unsigned short reg,
				unsigned int mask, unsigned int value);
int snd_soc_update_bits_locked(struct snd_soc_codec *codec,
			       unsigned short reg, unsigned int mask,
			       unsigned int value);
int snd_soc_test_bits(struct snd_soc_codec *codec, unsigned short reg,
				unsigned int mask, unsigned int value);

int snd_soc_new_ac97_codec(struct snd_soc_codec *codec,
	struct snd_ac97_bus_ops *ops, int num);
void snd_soc_free_ac97_codec(struct snd_soc_codec *codec);

/*
 *Controls
 */
struct snd_kcontrol *snd_soc_cnew(const struct snd_kcontrol_new *_template,
				  void *data, char *long_name,
				  const char *prefix);
int snd_soc_add_controls(struct snd_soc_codec *codec,
	const struct snd_kcontrol_new *controls, int num_controls);
int snd_soc_info_enum_double(struct snd_kcontrol *kcontrol,
	struct snd_ctl_elem_info *uinfo);
int snd_soc_info_enum_ext(struct snd_kcontrol *kcontrol,
	struct snd_ctl_elem_info *uinfo);
int snd_soc_get_enum_double(struct snd_kcontrol *kcontrol,
	struct snd_ctl_elem_value *ucontrol);
int snd_soc_put_enum_double(struct snd_kcontrol *kcontrol,
	struct snd_ctl_elem_value *ucontrol);
int snd_soc_get_value_enum_double(struct snd_kcontrol *kcontrol,
	struct snd_ctl_elem_value *ucontrol);
int snd_soc_put_value_enum_double(struct snd_kcontrol *kcontrol,
	struct snd_ctl_elem_value *ucontrol);
int snd_soc_info_volsw(struct snd_kcontrol *kcontrol,
	struct snd_ctl_elem_info *uinfo);
int snd_soc_info_volsw_ext(struct snd_kcontrol *kcontrol,
	struct snd_ctl_elem_info *uinfo);
#define snd_soc_info_bool_ext		snd_ctl_boolean_mono_info
int snd_soc_get_volsw(struct snd_kcontrol *kcontrol,
	struct snd_ctl_elem_value *ucontrol);
int snd_soc_put_volsw(struct snd_kcontrol *kcontrol,
	struct snd_ctl_elem_value *ucontrol);
int snd_soc_info_volsw_2r(struct snd_kcontrol *kcontrol,
	struct snd_ctl_elem_info *uinfo);
int snd_soc_get_volsw_2r(struct snd_kcontrol *kcontrol,
	struct snd_ctl_elem_value *ucontrol);
int snd_soc_put_volsw_2r(struct snd_kcontrol *kcontrol,
	struct snd_ctl_elem_value *ucontrol);
int snd_soc_info_volsw_s8(struct snd_kcontrol *kcontrol,
	struct snd_ctl_elem_info *uinfo);
int snd_soc_get_volsw_s8(struct snd_kcontrol *kcontrol,
	struct snd_ctl_elem_value *ucontrol);
int snd_soc_put_volsw_s8(struct snd_kcontrol *kcontrol,
	struct snd_ctl_elem_value *ucontrol);
int snd_soc_limit_volume(struct snd_soc_codec *codec,
	const char *name, int max);
int snd_soc_info_volsw_2r_sx(struct snd_kcontrol *kcontrol,
	struct snd_ctl_elem_info *uinfo);
int snd_soc_get_volsw_2r_sx(struct snd_kcontrol *kcontrol,
	struct snd_ctl_elem_value *ucontrol);
int snd_soc_put_volsw_2r_sx(struct snd_kcontrol *kcontrol,
	struct snd_ctl_elem_value *ucontrol);

/**
 * struct snd_soc_reg_access - Describes whether a given register is
 * readable, writable or volatile.
 *
 * @reg: the register number
 * @read: whether this register is readable
 * @write: whether this register is writable
 * @vol: whether this register is volatile
 */
struct snd_soc_reg_access {
	u16 reg;
	u16 read;
	u16 write;
	u16 vol;
};

/**
 * struct snd_soc_jack_pin - Describes a pin to update based on jack detection
 *
 * @pin:    name of the pin to update
 * @mask:   bits to check for in reported jack status
 * @invert: if non-zero then pin is enabled when status is not reported
 */
struct snd_soc_jack_pin {
	struct list_head list;
	const char *pin;
	int mask;
	bool invert;
};

/**
 * struct snd_soc_jack_zone - Describes voltage zones of jack detection
 *
 * @min_mv: start voltage in mv
 * @max_mv: end voltage in mv
 * @jack_type: type of jack that is expected for this voltage
 * @debounce_time: debounce_time for jack, codec driver should wait for this
 *		duration before reading the adc for voltages
 * @:list: list container
 */
struct snd_soc_jack_zone {
	unsigned int min_mv;
	unsigned int max_mv;
	unsigned int jack_type;
	unsigned int debounce_time;
	struct list_head list;
};

/**
 * struct snd_soc_jack_gpio - Describes a gpio pin for jack detection
 *
 * @gpio:         gpio number
 * @name:         gpio name
 * @report:       value to report when jack detected
 * @invert:       report presence in low state
 * @debouce_time: debouce time in ms
 * @wake:	  enable as wake source
 * @jack_status_check: callback function which overrides the detection
 *		       to provide more complex checks (eg, reading an
 *		       ADC).
 */
#ifdef CONFIG_GPIOLIB
struct snd_soc_jack_gpio {
	unsigned int gpio;
	const char *name;
	int report;
	int invert;
	int debounce_time;
	bool wake;

	struct snd_soc_jack *jack;
	struct delayed_work work;

	int (*jack_status_check)(void);
};
#endif

struct snd_soc_jack {
	struct snd_jack *jack;
	struct snd_soc_codec *codec;
	struct list_head pins;
	int status;
	struct blocking_notifier_head notifier;
	struct list_head jack_zones;
};

/* SoC PCM stream information */
struct snd_soc_pcm_stream {
	const char *stream_name;
	u64 formats;			/* SNDRV_PCM_FMTBIT_* */
	unsigned int rates;		/* SNDRV_PCM_RATE_* */
	unsigned int rate_min;		/* min rate */
	unsigned int rate_max;		/* max rate */
	unsigned int channels_min;	/* min channels */
	unsigned int channels_max;	/* max channels */
};

/* SoC audio ops */
struct snd_soc_ops {
	int (*startup)(struct snd_pcm_substream *);
	void (*shutdown)(struct snd_pcm_substream *);
	int (*hw_params)(struct snd_pcm_substream *, struct snd_pcm_hw_params *);
	int (*hw_free)(struct snd_pcm_substream *);
	int (*prepare)(struct snd_pcm_substream *);
	int (*trigger)(struct snd_pcm_substream *, int);
};

/* SoC cache ops */
struct snd_soc_cache_ops {
	const char *name;
	enum snd_soc_compress_type id;
	int (*init)(struct snd_soc_codec *codec);
	int (*exit)(struct snd_soc_codec *codec);
	int (*read)(struct snd_soc_codec *codec, unsigned int reg,
		unsigned int *value);
	int (*write)(struct snd_soc_codec *codec, unsigned int reg,
		unsigned int value);
	int (*sync)(struct snd_soc_codec *codec);
};

/* SoC Audio Codec device */
struct snd_soc_codec {
	const char *name;
	const char *name_prefix;
	int id;
	struct device *dev;
	const struct snd_soc_codec_driver *driver;

	struct mutex mutex;
	struct snd_soc_card *card;
	struct list_head list;
	struct list_head card_list;
	int num_dai;
	enum snd_soc_compress_type compress_type;
<<<<<<< HEAD
=======
	size_t reg_size;	/* reg_cache_size * reg_word_size */
	int (*volatile_register)(struct snd_soc_codec *, unsigned int);
	int (*readable_register)(struct snd_soc_codec *, unsigned int);
>>>>>>> 105e53f8

	/* runtime */
	struct snd_ac97 *ac97;  /* for ad-hoc ac97 devices */
	unsigned int active;
<<<<<<< HEAD
	unsigned int cache_only:1;  /* Suppress writes to hardware */
	unsigned int cache_sync:1; /* Cache needs to be synced to hardware */
=======
	unsigned int cache_bypass:1; /* Suppress access to the cache */
>>>>>>> 105e53f8
	unsigned int suspended:1; /* Codec is in suspend PM state */
	unsigned int probed:1; /* Codec has been probed */
	unsigned int ac97_registered:1; /* Codec has been AC97 registered */
	unsigned int ac97_created:1; /* Codec has been created by SoC */
	unsigned int sysfs_registered:1; /* codec has been sysfs registered */
	unsigned int cache_init:1; /* codec cache has been initialized */
<<<<<<< HEAD
=======
	u32 cache_only;  /* Suppress writes to hardware */
	u32 cache_sync; /* Cache needs to be synced to hardware */
>>>>>>> 105e53f8

	/* codec IO */
	void *control_data; /* codec control (i2c/3wire) data */
	hw_write_t hw_write;
	unsigned int (*hw_read)(struct snd_soc_codec *, unsigned int);
	unsigned int (*read)(struct snd_soc_codec *, unsigned int);
	int (*write)(struct snd_soc_codec *, unsigned int, unsigned int);
	void *reg_cache;
	const void *reg_def_copy;
	const struct snd_soc_cache_ops *cache_ops;
	struct mutex cache_rw_mutex;

	/* dapm */
	struct snd_soc_dapm_context dapm;

#ifdef CONFIG_DEBUG_FS
	struct dentry *debugfs_codec_root;
	struct dentry *debugfs_reg;
	struct dentry *debugfs_dapm;
#endif
};

/* codec driver */
struct snd_soc_codec_driver {

	/* driver ops */
	int (*probe)(struct snd_soc_codec *);
	int (*remove)(struct snd_soc_codec *);
	int (*suspend)(struct snd_soc_codec *,
			pm_message_t state);
	int (*resume)(struct snd_soc_codec *);

	/* Default DAPM setup, added after probe() is run */
	const struct snd_soc_dapm_widget *dapm_widgets;
	int num_dapm_widgets;
	const struct snd_soc_dapm_route *dapm_routes;
	int num_dapm_routes;

	/* codec wide operations */
	int (*set_sysclk)(struct snd_soc_codec *codec,
			  int clk_id, unsigned int freq, int dir);
	int (*set_pll)(struct snd_soc_codec *codec, int pll_id, int source,
		unsigned int freq_in, unsigned int freq_out);

	/* codec IO */
	unsigned int (*read)(struct snd_soc_codec *, unsigned int);
	int (*write)(struct snd_soc_codec *, unsigned int, unsigned int);
	int (*display_register)(struct snd_soc_codec *, char *,
				size_t, unsigned int);
	int (*volatile_register)(struct snd_soc_codec *, unsigned int);
	int (*readable_register)(struct snd_soc_codec *, unsigned int);
	short reg_cache_size;
	short reg_cache_step;
	short reg_word_size;
	const void *reg_cache_default;
<<<<<<< HEAD
=======
	short reg_access_size;
	const struct snd_soc_reg_access *reg_access_default;
>>>>>>> 105e53f8
	enum snd_soc_compress_type compress_type;

	/* codec bias level */
	int (*set_bias_level)(struct snd_soc_codec *,
			      enum snd_soc_bias_level level);

	void (*seq_notifier)(struct snd_soc_dapm_context *,
			     enum snd_soc_dapm_type, int);
};

/* SoC platform interface */
struct snd_soc_platform_driver {

	int (*probe)(struct snd_soc_platform *);
	int (*remove)(struct snd_soc_platform *);
	int (*suspend)(struct snd_soc_dai *dai);
	int (*resume)(struct snd_soc_dai *dai);

	/* pcm creation and destruction */
	int (*pcm_new)(struct snd_card *, struct snd_soc_dai *,
		struct snd_pcm *);
	void (*pcm_free)(struct snd_pcm *);

	/*
	 * For platform caused delay reporting.
	 * Optional.
	 */
	snd_pcm_sframes_t (*delay)(struct snd_pcm_substream *,
		struct snd_soc_dai *);

	/* platform stream ops */
	struct snd_pcm_ops *ops;
};

struct snd_soc_platform {
	const char *name;
	int id;
	struct device *dev;
	struct snd_soc_platform_driver *driver;

	unsigned int suspended:1; /* platform is suspended */
	unsigned int probed:1;

	struct snd_soc_card *card;
	struct list_head list;
	struct list_head card_list;
};

struct snd_soc_dai_link {
	/* config - must be set by machine driver */
	const char *name;			/* Codec name */
	const char *stream_name;		/* Stream name */
	const char *codec_name;		/* for multi-codec */
	const char *platform_name;	/* for multi-platform */
	const char *cpu_dai_name;
	const char *codec_dai_name;

	/* Keep DAI active over suspend */
	unsigned int ignore_suspend:1;

	/* Symmetry requirements */
	unsigned int symmetric_rates:1;

	/* codec/machine specific init - e.g. add machine controls */
	int (*init)(struct snd_soc_pcm_runtime *rtd);

	/* machine stream operations */
	struct snd_soc_ops *ops;
};

struct snd_soc_codec_conf {
	const char *dev_name;

	/*
	 * optional map of kcontrol, widget and path name prefixes that are
	 * associated per device
	 */
	const char *name_prefix;

	/*
	 * set this to the desired compression type if you want to
	 * override the one supplied in codec->driver->compress_type
	 */
	enum snd_soc_compress_type compress_type;
};

struct snd_soc_aux_dev {
	const char *name;		/* Codec name */
	const char *codec_name;		/* for multi-codec */

	/* codec/machine specific init - e.g. add machine controls */
	int (*init)(struct snd_soc_dapm_context *dapm);
};

/* SoC card */
struct snd_soc_card {
	const char *name;
	struct device *dev;
	struct snd_card *snd_card;
	struct module *owner;

	struct list_head list;
	struct mutex mutex;

	bool instantiated;

	int (*probe)(struct snd_soc_card *card);
	int (*late_probe)(struct snd_soc_card *card);
	int (*remove)(struct snd_soc_card *card);

	/* the pre and post PM functions are used to do any PM work before and
	 * after the codec and DAI's do any PM work. */
	int (*suspend_pre)(struct snd_soc_card *card);
	int (*suspend_post)(struct snd_soc_card *card);
	int (*resume_pre)(struct snd_soc_card *card);
	int (*resume_post)(struct snd_soc_card *card);

	/* callbacks */
	int (*set_bias_level)(struct snd_soc_card *,
			      enum snd_soc_bias_level level);
	int (*set_bias_level_post)(struct snd_soc_card *,
				   enum snd_soc_bias_level level);

	long pmdown_time;

	/* CPU <--> Codec DAI links  */
	struct snd_soc_dai_link *dai_link;
	int num_links;
	struct snd_soc_pcm_runtime *rtd;
	int num_rtd;

	/* optional codec specific configuration */
	struct snd_soc_codec_conf *codec_conf;
	int num_configs;

	/*
	 * optional auxiliary devices such as amplifiers or codecs with DAI
	 * link unused
	 */
	struct snd_soc_aux_dev *aux_dev;
	int num_aux_devs;
	struct snd_soc_pcm_runtime *rtd_aux;
	int num_aux_rtd;

<<<<<<< HEAD
=======
	/*
	 * Card-specific routes and widgets.
	 */
	struct snd_soc_dapm_widget *dapm_widgets;
	int num_dapm_widgets;
	struct snd_soc_dapm_route *dapm_routes;
	int num_dapm_routes;

>>>>>>> 105e53f8
	struct work_struct deferred_resume_work;

	/* lists of probed devices belonging to this card */
	struct list_head codec_dev_list;
	struct list_head platform_dev_list;
	struct list_head dai_dev_list;

	struct list_head widgets;
	struct list_head paths;
	struct list_head dapm_list;

<<<<<<< HEAD
=======
	/* Generic DAPM context for the card */
	struct snd_soc_dapm_context dapm;

>>>>>>> 105e53f8
#ifdef CONFIG_DEBUG_FS
	struct dentry *debugfs_card_root;
	struct dentry *debugfs_pop_time;
#endif
	u32 pop_time;
<<<<<<< HEAD
=======

	void *drvdata;
>>>>>>> 105e53f8
};

/* SoC machine DAI configuration, glues a codec and cpu DAI together */
struct snd_soc_pcm_runtime  {
	struct device dev;
	struct snd_soc_card *card;
	struct snd_soc_dai_link *dai_link;

	unsigned int complete:1;
	unsigned int dev_registered:1;

	/* Symmetry data - only valid if symmetry is being enforced */
	unsigned int rate;
	long pmdown_time;

	/* runtime devices */
	struct snd_pcm *pcm;
	struct snd_soc_codec *codec;
	struct snd_soc_platform *platform;
	struct snd_soc_dai *codec_dai;
	struct snd_soc_dai *cpu_dai;

	struct delayed_work delayed_work;
};

/* mixer control */
struct soc_mixer_control {
	int min, max, platform_max;
	unsigned int reg, rreg, shift, rshift, invert;
};

/* enumerated kcontrol */
struct soc_enum {
	unsigned short reg;
	unsigned short reg2;
	unsigned char shift_l;
	unsigned char shift_r;
	unsigned int max;
	unsigned int mask;
	const char **texts;
	const unsigned int *values;
	void *dapm;
};

/* codec IO */
unsigned int snd_soc_read(struct snd_soc_codec *codec, unsigned int reg);
unsigned int snd_soc_write(struct snd_soc_codec *codec,
			   unsigned int reg, unsigned int val);
<<<<<<< HEAD
=======

/* device driver data */

static inline void snd_soc_card_set_drvdata(struct snd_soc_card *card,
		void *data)
{
	card->drvdata = data;
}

static inline void *snd_soc_card_get_drvdata(struct snd_soc_card *card)
{
	return card->drvdata;
}
>>>>>>> 105e53f8

static inline void snd_soc_codec_set_drvdata(struct snd_soc_codec *codec,
		void *data)
{
	dev_set_drvdata(codec->dev, data);
}

static inline void *snd_soc_codec_get_drvdata(struct snd_soc_codec *codec)
{
	return dev_get_drvdata(codec->dev);
}

static inline void snd_soc_platform_set_drvdata(struct snd_soc_platform *platform,
		void *data)
{
	dev_set_drvdata(platform->dev, data);
}

static inline void *snd_soc_platform_get_drvdata(struct snd_soc_platform *platform)
{
	return dev_get_drvdata(platform->dev);
}

static inline void snd_soc_pcm_set_drvdata(struct snd_soc_pcm_runtime *rtd,
		void *data)
{
	dev_set_drvdata(&rtd->dev, data);
}

static inline void *snd_soc_pcm_get_drvdata(struct snd_soc_pcm_runtime *rtd)
{
	return dev_get_drvdata(&rtd->dev);
}

static inline void snd_soc_initialize_card_lists(struct snd_soc_card *card)
{
	INIT_LIST_HEAD(&card->dai_dev_list);
	INIT_LIST_HEAD(&card->codec_dev_list);
	INIT_LIST_HEAD(&card->platform_dev_list);
	INIT_LIST_HEAD(&card->widgets);
	INIT_LIST_HEAD(&card->paths);
	INIT_LIST_HEAD(&card->dapm_list);
}

#include <sound/soc-dai.h>

#ifdef CONFIG_DEBUG_FS
extern struct dentry *snd_soc_debugfs_root;
#endif

extern const struct dev_pm_ops snd_soc_pm_ops;

#endif<|MERGE_RESOLUTION|>--- conflicted
+++ resolved
@@ -259,8 +259,6 @@
 	SND_SOC_RBTREE_COMPRESSION
 };
 
-<<<<<<< HEAD
-=======
 int snd_soc_codec_set_sysclk(struct snd_soc_codec *codec, int clk_id,
 			     unsigned int freq, int dir);
 int snd_soc_codec_set_pll(struct snd_soc_codec *codec, int pll_id, int source,
@@ -271,7 +269,6 @@
 int snd_soc_suspend(struct device *dev);
 int snd_soc_resume(struct device *dev);
 int snd_soc_poweroff(struct device *dev);
->>>>>>> 105e53f8
 int snd_soc_register_platform(struct device *dev,
 		struct snd_soc_platform_driver *platform_drv);
 void snd_soc_unregister_platform(struct device *dev);
@@ -291,13 +288,10 @@
 			unsigned int reg, unsigned int value);
 int snd_soc_cache_read(struct snd_soc_codec *codec,
 		       unsigned int reg, unsigned int *value);
-<<<<<<< HEAD
-=======
 int snd_soc_default_volatile_register(struct snd_soc_codec *codec,
 				      unsigned int reg);
 int snd_soc_default_readable_register(struct snd_soc_codec *codec,
 				      unsigned int reg);
->>>>>>> 105e53f8
 
 /* Utility functions to get clock rates from various things */
 int snd_soc_calc_frame_size(int sample_size, int channels, int tdm_slots);
@@ -526,33 +520,22 @@
 	struct list_head card_list;
 	int num_dai;
 	enum snd_soc_compress_type compress_type;
-<<<<<<< HEAD
-=======
 	size_t reg_size;	/* reg_cache_size * reg_word_size */
 	int (*volatile_register)(struct snd_soc_codec *, unsigned int);
 	int (*readable_register)(struct snd_soc_codec *, unsigned int);
->>>>>>> 105e53f8
 
 	/* runtime */
 	struct snd_ac97 *ac97;  /* for ad-hoc ac97 devices */
 	unsigned int active;
-<<<<<<< HEAD
-	unsigned int cache_only:1;  /* Suppress writes to hardware */
-	unsigned int cache_sync:1; /* Cache needs to be synced to hardware */
-=======
 	unsigned int cache_bypass:1; /* Suppress access to the cache */
->>>>>>> 105e53f8
 	unsigned int suspended:1; /* Codec is in suspend PM state */
 	unsigned int probed:1; /* Codec has been probed */
 	unsigned int ac97_registered:1; /* Codec has been AC97 registered */
 	unsigned int ac97_created:1; /* Codec has been created by SoC */
 	unsigned int sysfs_registered:1; /* codec has been sysfs registered */
 	unsigned int cache_init:1; /* codec cache has been initialized */
-<<<<<<< HEAD
-=======
 	u32 cache_only;  /* Suppress writes to hardware */
 	u32 cache_sync; /* Cache needs to be synced to hardware */
->>>>>>> 105e53f8
 
 	/* codec IO */
 	void *control_data; /* codec control (i2c/3wire) data */
@@ -608,11 +591,8 @@
 	short reg_cache_step;
 	short reg_word_size;
 	const void *reg_cache_default;
-<<<<<<< HEAD
-=======
 	short reg_access_size;
 	const struct snd_soc_reg_access *reg_access_default;
->>>>>>> 105e53f8
 	enum snd_soc_compress_type compress_type;
 
 	/* codec bias level */
@@ -757,8 +737,6 @@
 	struct snd_soc_pcm_runtime *rtd_aux;
 	int num_aux_rtd;
 
-<<<<<<< HEAD
-=======
 	/*
 	 * Card-specific routes and widgets.
 	 */
@@ -767,7 +745,6 @@
 	struct snd_soc_dapm_route *dapm_routes;
 	int num_dapm_routes;
 
->>>>>>> 105e53f8
 	struct work_struct deferred_resume_work;
 
 	/* lists of probed devices belonging to this card */
@@ -779,22 +756,16 @@
 	struct list_head paths;
 	struct list_head dapm_list;
 
-<<<<<<< HEAD
-=======
 	/* Generic DAPM context for the card */
 	struct snd_soc_dapm_context dapm;
 
->>>>>>> 105e53f8
 #ifdef CONFIG_DEBUG_FS
 	struct dentry *debugfs_card_root;
 	struct dentry *debugfs_pop_time;
 #endif
 	u32 pop_time;
-<<<<<<< HEAD
-=======
 
 	void *drvdata;
->>>>>>> 105e53f8
 };
 
 /* SoC machine DAI configuration, glues a codec and cpu DAI together */
@@ -843,8 +814,6 @@
 unsigned int snd_soc_read(struct snd_soc_codec *codec, unsigned int reg);
 unsigned int snd_soc_write(struct snd_soc_codec *codec,
 			   unsigned int reg, unsigned int val);
-<<<<<<< HEAD
-=======
 
 /* device driver data */
 
@@ -858,7 +827,6 @@
 {
 	return card->drvdata;
 }
->>>>>>> 105e53f8
 
 static inline void snd_soc_codec_set_drvdata(struct snd_soc_codec *codec,
 		void *data)
