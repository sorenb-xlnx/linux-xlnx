/*
 * linux/sound/soc-dai.h -- ALSA SoC Layer
 *
 * Copyright:	2005-2008 Wolfson Microelectronics. PLC.
 *
 * This program is free software; you can redistribute it and/or modify
 * it under the terms of the GNU General Public License version 2 as
 * published by the Free Software Foundation.
 *
 * Digital Audio Interface (DAI) API.
 */

#ifndef __LINUX_SND_SOC_DAI_H
#define __LINUX_SND_SOC_DAI_H


#include <linux/list.h>

struct snd_pcm_substream;

/*
 * DAI hardware audio formats.
 *
 * Describes the physical PCM data formating and clocking. Add new formats
 * to the end.
 */
#define SND_SOC_DAIFMT_I2S		0 /* I2S mode */
#define SND_SOC_DAIFMT_RIGHT_J		1 /* Right Justified mode */
#define SND_SOC_DAIFMT_LEFT_J		2 /* Left Justified mode */
#define SND_SOC_DAIFMT_DSP_A		3 /* L data MSB after FRM LRC */
#define SND_SOC_DAIFMT_DSP_B		4 /* L data MSB during FRM LRC */
#define SND_SOC_DAIFMT_AC97		5 /* AC97 */
#define SND_SOC_DAIFMT_PDM		6 /* Pulse density modulation */

/* left and right justified also known as MSB and LSB respectively */
#define SND_SOC_DAIFMT_MSB		SND_SOC_DAIFMT_LEFT_J
#define SND_SOC_DAIFMT_LSB		SND_SOC_DAIFMT_RIGHT_J

/*
 * DAI Clock gating.
 *
 * DAI bit clocks can be be gated (disabled) when the DAI is not
 * sending or receiving PCM data in a frame. This can be used to save power.
 */
#define SND_SOC_DAIFMT_CONT		(0 << 4) /* continuous clock */
#define SND_SOC_DAIFMT_GATED		(1 << 4) /* clock is gated */

/*
 * DAI hardware signal inversions.
 *
 * Specifies whether the DAI can also support inverted clocks for the specified
 * format.
 */
#define SND_SOC_DAIFMT_NB_NF		(0 << 8) /* normal bit clock + frame */
#define SND_SOC_DAIFMT_NB_IF		(1 << 8) /* normal BCLK + inv FRM */
#define SND_SOC_DAIFMT_IB_NF		(2 << 8) /* invert BCLK + nor FRM */
#define SND_SOC_DAIFMT_IB_IF		(3 << 8) /* invert BCLK + FRM */

/*
 * DAI hardware clock masters.
 *
 * This is wrt the codec, the inverse is true for the interface
 * i.e. if the codec is clk and FRM master then the interface is
 * clk and frame slave.
 */
#define SND_SOC_DAIFMT_CBM_CFM		(0 << 12) /* codec clk & FRM master */
#define SND_SOC_DAIFMT_CBS_CFM		(1 << 12) /* codec clk slave & FRM master */
#define SND_SOC_DAIFMT_CBM_CFS		(2 << 12) /* codec clk master & frame slave */
#define SND_SOC_DAIFMT_CBS_CFS		(3 << 12) /* codec clk & FRM slave */

#define SND_SOC_DAIFMT_FORMAT_MASK	0x000f
#define SND_SOC_DAIFMT_CLOCK_MASK	0x00f0
#define SND_SOC_DAIFMT_INV_MASK		0x0f00
#define SND_SOC_DAIFMT_MASTER_MASK	0xf000

/*
 * Master Clock Directions
 */
#define SND_SOC_CLOCK_IN		0
#define SND_SOC_CLOCK_OUT		1

#define SND_SOC_STD_AC97_FMTS (SNDRV_PCM_FMTBIT_S8 |\
			       SNDRV_PCM_FMTBIT_S16_LE |\
			       SNDRV_PCM_FMTBIT_S16_BE |\
			       SNDRV_PCM_FMTBIT_S20_3LE |\
			       SNDRV_PCM_FMTBIT_S20_3BE |\
			       SNDRV_PCM_FMTBIT_S24_3LE |\
			       SNDRV_PCM_FMTBIT_S24_3BE |\
                               SNDRV_PCM_FMTBIT_S32_LE |\
                               SNDRV_PCM_FMTBIT_S32_BE)

struct snd_soc_dai_ops;
struct snd_soc_dai;
struct snd_ac97_bus_ops;

/* Digital Audio Interface registration */
int snd_soc_register_dai(struct snd_soc_dai *dai);
void snd_soc_unregister_dai(struct snd_soc_dai *dai);
int snd_soc_register_dais(struct snd_soc_dai *dai, size_t count);
void snd_soc_unregister_dais(struct snd_soc_dai *dai, size_t count);

/* Digital Audio Interface clocking API.*/
int snd_soc_dai_set_sysclk(struct snd_soc_dai *dai, int clk_id,
	unsigned int freq, int dir);

int snd_soc_dai_set_clkdiv(struct snd_soc_dai *dai,
	int div_id, int div);

int snd_soc_dai_set_pll(struct snd_soc_dai *dai,
	int pll_id, int source, unsigned int freq_in, unsigned int freq_out);

/* Digital Audio interface formatting */
int snd_soc_dai_set_fmt(struct snd_soc_dai *dai, unsigned int fmt);

int snd_soc_dai_set_tdm_slot(struct snd_soc_dai *dai,
	unsigned int tx_mask, unsigned int rx_mask, int slots, int slot_width);
<<<<<<< HEAD
=======

int snd_soc_dai_set_channel_map(struct snd_soc_dai *dai,
	unsigned int tx_num, unsigned int *tx_slot,
	unsigned int rx_num, unsigned int *rx_slot);
>>>>>>> 07fd2a3c

int snd_soc_dai_set_tristate(struct snd_soc_dai *dai, int tristate);

/* Digital Audio Interface mute */
int snd_soc_dai_digital_mute(struct snd_soc_dai *dai, int mute);

/*
 * Digital Audio Interface.
 *
 * Describes the Digital Audio Interface in terms of its ALSA, DAI and AC97
 * operations and capabilities. Codec and platform drivers will register this
 * structure for every DAI they have.
 *
 * This structure covers the clocking, formating and ALSA operations for each
 * interface.
 */
struct snd_soc_dai_ops {
	/*
	 * DAI clocking configuration, all optional.
	 * Called by soc_card drivers, normally in their hw_params.
	 */
	int (*set_sysclk)(struct snd_soc_dai *dai,
		int clk_id, unsigned int freq, int dir);
	int (*set_pll)(struct snd_soc_dai *dai, int pll_id, int source,
		unsigned int freq_in, unsigned int freq_out);
	int (*set_clkdiv)(struct snd_soc_dai *dai, int div_id, int div);

	/*
	 * DAI format configuration
	 * Called by soc_card drivers, normally in their hw_params.
	 */
	int (*set_fmt)(struct snd_soc_dai *dai, unsigned int fmt);
	int (*set_tdm_slot)(struct snd_soc_dai *dai,
		unsigned int tx_mask, unsigned int rx_mask,
		int slots, int slot_width);
<<<<<<< HEAD
=======
	int (*set_channel_map)(struct snd_soc_dai *dai,
		unsigned int tx_num, unsigned int *tx_slot,
		unsigned int rx_num, unsigned int *rx_slot);
>>>>>>> 07fd2a3c
	int (*set_tristate)(struct snd_soc_dai *dai, int tristate);

	/*
	 * DAI digital mute - optional.
	 * Called by soc-core to minimise any pops.
	 */
	int (*digital_mute)(struct snd_soc_dai *dai, int mute);

	/*
	 * ALSA PCM audio operations - all optional.
	 * Called by soc-core during audio PCM operations.
	 */
	int (*startup)(struct snd_pcm_substream *,
		struct snd_soc_dai *);
	void (*shutdown)(struct snd_pcm_substream *,
		struct snd_soc_dai *);
	int (*hw_params)(struct snd_pcm_substream *,
		struct snd_pcm_hw_params *, struct snd_soc_dai *);
	int (*hw_free)(struct snd_pcm_substream *,
		struct snd_soc_dai *);
	int (*prepare)(struct snd_pcm_substream *,
		struct snd_soc_dai *);
	int (*trigger)(struct snd_pcm_substream *, int,
		struct snd_soc_dai *);
};

/*
 * Digital Audio Interface runtime data.
 *
 * Holds runtime data for a DAI.
 */
struct snd_soc_dai {
	/* DAI description */
	char *name;
	unsigned int id;
	int ac97_control;

	struct device *dev;
	void *ac97_pdata;	/* platform_data for the ac97 codec */

	/* DAI callbacks */
	int (*probe)(struct platform_device *pdev,
		     struct snd_soc_dai *dai);
	void (*remove)(struct platform_device *pdev,
		       struct snd_soc_dai *dai);
	int (*suspend)(struct snd_soc_dai *dai);
	int (*resume)(struct snd_soc_dai *dai);

	/* ops */
	struct snd_soc_dai_ops *ops;

	/* DAI capabilities */
	struct snd_soc_pcm_stream capture;
	struct snd_soc_pcm_stream playback;
	unsigned int symmetric_rates:1;

	/* DAI runtime info */
	struct snd_pcm_runtime *runtime;
	struct snd_soc_codec *codec;
	unsigned int active;
	unsigned char pop_wait:1;
	void *dma_data;

	/* DAI private data */
	void *private_data;

	/* parent platform */
	struct snd_soc_platform *platform;

	struct list_head list;
};

#endif<|MERGE_RESOLUTION|>--- conflicted
+++ resolved
@@ -114,13 +114,10 @@
 
 int snd_soc_dai_set_tdm_slot(struct snd_soc_dai *dai,
 	unsigned int tx_mask, unsigned int rx_mask, int slots, int slot_width);
-<<<<<<< HEAD
-=======
 
 int snd_soc_dai_set_channel_map(struct snd_soc_dai *dai,
 	unsigned int tx_num, unsigned int *tx_slot,
 	unsigned int rx_num, unsigned int *rx_slot);
->>>>>>> 07fd2a3c
 
 int snd_soc_dai_set_tristate(struct snd_soc_dai *dai, int tristate);
 
@@ -156,12 +153,9 @@
 	int (*set_tdm_slot)(struct snd_soc_dai *dai,
 		unsigned int tx_mask, unsigned int rx_mask,
 		int slots, int slot_width);
-<<<<<<< HEAD
-=======
 	int (*set_channel_map)(struct snd_soc_dai *dai,
 		unsigned int tx_num, unsigned int *tx_slot,
 		unsigned int rx_num, unsigned int *rx_slot);
->>>>>>> 07fd2a3c
 	int (*set_tristate)(struct snd_soc_dai *dai, int tristate);
 
 	/*
