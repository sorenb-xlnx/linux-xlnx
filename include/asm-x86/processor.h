--- conflicted
+++ resolved
@@ -732,10 +732,7 @@
 extern void select_idle_routine(const struct cpuinfo_x86 *c);
 
 extern unsigned long		boot_option_idle_override;
-<<<<<<< HEAD
-=======
 extern unsigned long		idle_halt;
->>>>>>> 1e1d20ae
 extern unsigned long		idle_nomwait;
 
 extern void enable_sep_cpu(void);
