#ifndef ASM_X86__KVM_H
#define ASM_X86__KVM_H

/*
 * KVM x86 specific structures and definitions
 *
 */

#include <asm/types.h>
#include <linux/ioctl.h>

/* Architectural interrupt line count. */
#define KVM_NR_INTERRUPTS 256

struct kvm_memory_alias {
	__u32 slot;  /* this has a different namespace than memory slots */
	__u32 flags;
	__u64 guest_phys_addr;
	__u64 memory_size;
	__u64 target_phys_addr;
};

/* for KVM_GET_IRQCHIP and KVM_SET_IRQCHIP */
struct kvm_pic_state {
	__u8 last_irr;	/* edge detection */
	__u8 irr;		/* interrupt request register */
	__u8 imr;		/* interrupt mask register */
	__u8 isr;		/* interrupt service register */
	__u8 priority_add;	/* highest irq priority */
	__u8 irq_base;
	__u8 read_reg_select;
	__u8 poll;
	__u8 special_mask;
	__u8 init_state;
	__u8 auto_eoi;
	__u8 rotate_on_auto_eoi;
	__u8 special_fully_nested_mode;
	__u8 init4;		/* true if 4 byte init */
	__u8 elcr;		/* PIIX edge/trigger selection */
	__u8 elcr_mask;
};

#define KVM_IOAPIC_NUM_PINS  24
struct kvm_ioapic_state {
	__u64 base_address;
	__u32 ioregsel;
	__u32 id;
	__u32 irr;
	__u32 pad;
	union {
		__u64 bits;
		struct {
			__u8 vector;
			__u8 delivery_mode:3;
			__u8 dest_mode:1;
			__u8 delivery_status:1;
			__u8 polarity:1;
			__u8 remote_irr:1;
			__u8 trig_mode:1;
			__u8 mask:1;
			__u8 reserve:7;
			__u8 reserved[4];
			__u8 dest_id;
		} fields;
	} redirtbl[KVM_IOAPIC_NUM_PINS];
};

#define KVM_IRQCHIP_PIC_MASTER   0
#define KVM_IRQCHIP_PIC_SLAVE    1
#define KVM_IRQCHIP_IOAPIC       2

/* for KVM_GET_REGS and KVM_SET_REGS */
struct kvm_regs {
	/* out (KVM_GET_REGS) / in (KVM_SET_REGS) */
	__u64 rax, rbx, rcx, rdx;
	__u64 rsi, rdi, rsp, rbp;
	__u64 r8,  r9,  r10, r11;
	__u64 r12, r13, r14, r15;
	__u64 rip, rflags;
};

/* for KVM_GET_LAPIC and KVM_SET_LAPIC */
#define KVM_APIC_REG_SIZE 0x400
struct kvm_lapic_state {
	char regs[KVM_APIC_REG_SIZE];
};

struct kvm_segment {
	__u64 base;
	__u32 limit;
	__u16 selector;
	__u8  type;
	__u8  present, dpl, db, s, l, g, avl;
	__u8  unusable;
	__u8  padding;
};

struct kvm_dtable {
	__u64 base;
	__u16 limit;
	__u16 padding[3];
};


/* for KVM_GET_SREGS and KVM_SET_SREGS */
struct kvm_sregs {
	/* out (KVM_GET_SREGS) / in (KVM_SET_SREGS) */
	struct kvm_segment cs, ds, es, fs, gs, ss;
	struct kvm_segment tr, ldt;
	struct kvm_dtable gdt, idt;
	__u64 cr0, cr2, cr3, cr4, cr8;
	__u64 efer;
	__u64 apic_base;
	__u64 interrupt_bitmap[(KVM_NR_INTERRUPTS + 63) / 64];
};

/* for KVM_GET_FPU and KVM_SET_FPU */
struct kvm_fpu {
	__u8  fpr[8][16];
	__u16 fcw;
	__u16 fsw;
	__u8  ftwx;  /* in fxsave format */
	__u8  pad1;
	__u16 last_opcode;
	__u64 last_ip;
	__u64 last_dp;
	__u8  xmm[16][16];
	__u32 mxcsr;
	__u32 pad2;
};

struct kvm_msr_entry {
	__u32 index;
	__u32 reserved;
	__u64 data;
};

/* for KVM_GET_MSRS and KVM_SET_MSRS */
struct kvm_msrs {
	__u32 nmsrs; /* number of msrs in entries */
	__u32 pad;

	struct kvm_msr_entry entries[0];
};

/* for KVM_GET_MSR_INDEX_LIST */
struct kvm_msr_list {
	__u32 nmsrs; /* number of msrs in entries */
	__u32 indices[0];
};


struct kvm_cpuid_entry {
	__u32 function;
	__u32 eax;
	__u32 ebx;
	__u32 ecx;
	__u32 edx;
	__u32 padding;
};

/* for KVM_SET_CPUID */
struct kvm_cpuid {
	__u32 nent;
	__u32 padding;
	struct kvm_cpuid_entry entries[0];
};

struct kvm_cpuid_entry2 {
	__u32 function;
	__u32 index;
	__u32 flags;
	__u32 eax;
	__u32 ebx;
	__u32 ecx;
	__u32 edx;
	__u32 padding[3];
};

#define KVM_CPUID_FLAG_SIGNIFCANT_INDEX 1
#define KVM_CPUID_FLAG_STATEFUL_FUNC    2
#define KVM_CPUID_FLAG_STATE_READ_NEXT  4

/* for KVM_SET_CPUID2 */
struct kvm_cpuid2 {
	__u32 nent;
	__u32 padding;
	struct kvm_cpuid_entry2 entries[0];
};

/* for KVM_GET_PIT and KVM_SET_PIT */
struct kvm_pit_channel_state {
	__u32 count; /* can be 65536 */
	__u16 latched_count;
	__u8 count_latched;
	__u8 status_latched;
	__u8 status;
	__u8 read_state;
	__u8 write_state;
	__u8 write_latch;
	__u8 rw_mode;
	__u8 mode;
	__u8 bcd;
	__u8 gate;
	__s64 count_load_time;
};

struct kvm_pit_state {
	struct kvm_pit_channel_state channels[3];
};
<<<<<<< HEAD

#define KVM_TRC_INJ_VIRQ         (KVM_TRC_HANDLER + 0x02)
#define KVM_TRC_REDELIVER_EVT    (KVM_TRC_HANDLER + 0x03)
#define KVM_TRC_PEND_INTR        (KVM_TRC_HANDLER + 0x04)
#define KVM_TRC_IO_READ          (KVM_TRC_HANDLER + 0x05)
#define KVM_TRC_IO_WRITE         (KVM_TRC_HANDLER + 0x06)
#define KVM_TRC_CR_READ          (KVM_TRC_HANDLER + 0x07)
#define KVM_TRC_CR_WRITE         (KVM_TRC_HANDLER + 0x08)
#define KVM_TRC_DR_READ          (KVM_TRC_HANDLER + 0x09)
#define KVM_TRC_DR_WRITE         (KVM_TRC_HANDLER + 0x0A)
#define KVM_TRC_MSR_READ         (KVM_TRC_HANDLER + 0x0B)
#define KVM_TRC_MSR_WRITE        (KVM_TRC_HANDLER + 0x0C)
#define KVM_TRC_CPUID            (KVM_TRC_HANDLER + 0x0D)
#define KVM_TRC_INTR             (KVM_TRC_HANDLER + 0x0E)
#define KVM_TRC_NMI              (KVM_TRC_HANDLER + 0x0F)
#define KVM_TRC_VMMCALL          (KVM_TRC_HANDLER + 0x10)
#define KVM_TRC_HLT              (KVM_TRC_HANDLER + 0x11)
#define KVM_TRC_CLTS             (KVM_TRC_HANDLER + 0x12)
#define KVM_TRC_LMSW             (KVM_TRC_HANDLER + 0x13)
#define KVM_TRC_APIC_ACCESS      (KVM_TRC_HANDLER + 0x14)
#define KVM_TRC_TDP_FAULT        (KVM_TRC_HANDLER + 0x15)

#endif /* ASM_X86__KVM_H */
=======
#endif
>>>>>>> 0c2d99a3
<|MERGE_RESOLUTION|>--- conflicted
+++ resolved
@@ -208,30 +208,4 @@
 struct kvm_pit_state {
 	struct kvm_pit_channel_state channels[3];
 };
-<<<<<<< HEAD
-
-#define KVM_TRC_INJ_VIRQ         (KVM_TRC_HANDLER + 0x02)
-#define KVM_TRC_REDELIVER_EVT    (KVM_TRC_HANDLER + 0x03)
-#define KVM_TRC_PEND_INTR        (KVM_TRC_HANDLER + 0x04)
-#define KVM_TRC_IO_READ          (KVM_TRC_HANDLER + 0x05)
-#define KVM_TRC_IO_WRITE         (KVM_TRC_HANDLER + 0x06)
-#define KVM_TRC_CR_READ          (KVM_TRC_HANDLER + 0x07)
-#define KVM_TRC_CR_WRITE         (KVM_TRC_HANDLER + 0x08)
-#define KVM_TRC_DR_READ          (KVM_TRC_HANDLER + 0x09)
-#define KVM_TRC_DR_WRITE         (KVM_TRC_HANDLER + 0x0A)
-#define KVM_TRC_MSR_READ         (KVM_TRC_HANDLER + 0x0B)
-#define KVM_TRC_MSR_WRITE        (KVM_TRC_HANDLER + 0x0C)
-#define KVM_TRC_CPUID            (KVM_TRC_HANDLER + 0x0D)
-#define KVM_TRC_INTR             (KVM_TRC_HANDLER + 0x0E)
-#define KVM_TRC_NMI              (KVM_TRC_HANDLER + 0x0F)
-#define KVM_TRC_VMMCALL          (KVM_TRC_HANDLER + 0x10)
-#define KVM_TRC_HLT              (KVM_TRC_HANDLER + 0x11)
-#define KVM_TRC_CLTS             (KVM_TRC_HANDLER + 0x12)
-#define KVM_TRC_LMSW             (KVM_TRC_HANDLER + 0x13)
-#define KVM_TRC_APIC_ACCESS      (KVM_TRC_HANDLER + 0x14)
-#define KVM_TRC_TDP_FAULT        (KVM_TRC_HANDLER + 0x15)
-
-#endif /* ASM_X86__KVM_H */
-=======
-#endif
->>>>>>> 0c2d99a3
+#endif /* ASM_X86__KVM_H */