#ifndef __ASM_E820_H
#define __ASM_E820_H
#define E820MAP	0x2d0		/* our map */
#define E820MAX	128		/* number of entries in E820MAP */

/*
 * Legacy E820 BIOS limits us to 128 (E820MAX) nodes due to the
 * constrained space in the zeropage.  If we have more nodes than
 * that, and if we've booted off EFI firmware, then the EFI tables
 * passed us from the EFI firmware can list more nodes.  Size our
 * internal memory map tables to have room for these additional
 * nodes, based on up to three entries per node for which the
 * kernel was built: MAX_NUMNODES == (1 << CONFIG_NODES_SHIFT),
 * plus E820MAX, allowing space for the possible duplicate E820
 * entries that might need room in the same arrays, prior to the
 * call to sanitize_e820_map() to remove duplicates.  The allowance
 * of three memory map entries per node is "enough" entries for
 * the initial hardware platform motivating this mechanism to make
 * use of additional EFI map entries.  Future platforms may want
 * to allow more than three entries per node or otherwise refine
 * this size.
 */

/*
 * Odd: 'make headers_check' complains about numa.h if I try
 * to collapse the next two #ifdef lines to a single line:
 *	#if defined(__KERNEL__) && defined(CONFIG_EFI)
 */
#ifdef __KERNEL__
#ifdef CONFIG_EFI
#include <linux/numa.h>
#define E820_X_MAX (E820MAX + 3 * MAX_NUMNODES)
#else	/* ! CONFIG_EFI */
#define E820_X_MAX E820MAX
#endif
#else	/* ! __KERNEL__ */
#define E820_X_MAX E820MAX
#endif

#define E820NR	0x1e8		/* # entries in E820MAP */

#define E820_RAM	1
#define E820_RESERVED	2
#define E820_ACPI	3
#define E820_NVS	4

/* reserved RAM used by kernel itself */
#define E820_RESERVED_KERN        128

#ifndef __ASSEMBLY__
struct e820entry {
	__u64 addr;	/* start of memory segment */
	__u64 size;	/* size of memory segment */
	__u32 type;	/* type of memory segment */
} __attribute__((packed));

struct e820map {
	__u32 nr_map;
	struct e820entry map[E820_X_MAX];
};

extern struct e820map e820;

extern int e820_any_mapped(u64 start, u64 end, unsigned type);
extern int e820_all_mapped(u64 start, u64 end, unsigned type);
extern void e820_add_region(u64 start, u64 size, int type);
extern void e820_print_map(char *who);
extern int
sanitize_e820_map(struct e820entry *biosmap, int max_nr_map, int *pnr_map);
extern int copy_e820_map(struct e820entry *biosmap, int nr_map);
extern u64 e820_update_range(u64 start, u64 size, unsigned old_type,
			       unsigned new_type);
extern u64 e820_remove_range(u64 start, u64 size, unsigned old_type,
			     int checktype);
extern void update_e820(void);
extern void e820_setup_gap(void);
extern int e820_search_gap(unsigned long *gapstart, unsigned long *gapsize,
<<<<<<< HEAD
				unsigned long start_addr);
=======
			unsigned long start_addr, unsigned long long end_addr);
>>>>>>> 550b4349
struct setup_data;
extern void parse_e820_ext(struct setup_data *data, unsigned long pa_data);

#if defined(CONFIG_X86_64) || \
	(defined(CONFIG_X86_32) && defined(CONFIG_HIBERNATION))
extern void e820_mark_nosave_regions(unsigned long limit_pfn);
#else
static inline void e820_mark_nosave_regions(unsigned long limit_pfn)
{
}
#endif

extern unsigned long end_user_pfn;

extern u64 find_e820_area(u64 start, u64 end, u64 size, u64 align);
extern u64 find_e820_area_size(u64 start, u64 *sizep, u64 align);
extern void reserve_early(u64 start, u64 end, char *name);
extern void reserve_early_overlap_ok(u64 start, u64 end, char *name);
extern void free_early(u64 start, u64 end);
extern void early_res_to_bootmem(u64 start, u64 end);
extern u64 early_reserve_e820(u64 startt, u64 sizet, u64 align);

extern unsigned long e820_end_of_ram(void);
extern int e820_find_active_region(const struct e820entry *ei,
				  unsigned long start_pfn,
				  unsigned long last_pfn,
				  unsigned long *ei_startpfn,
				  unsigned long *ei_endpfn);
extern void e820_register_active_regions(int nid, unsigned long start_pfn,
					 unsigned long end_pfn);
extern u64 e820_hole_size(u64 start, u64 end);
extern void finish_e820_parsing(void);
extern void e820_reserve_resources(void);
extern void setup_memory_map(void);
extern char *default_machine_specific_memory_setup(void);
extern char *machine_specific_memory_setup(void);
extern char *memory_setup(void);

#endif /* __ASSEMBLY__ */

#define ISA_START_ADDRESS	0xa0000
#define ISA_END_ADDRESS		0x100000
#define is_ISA_range(s, e) ((s) >= ISA_START_ADDRESS && (e) < ISA_END_ADDRESS)

#define BIOS_BEGIN		0x000a0000
#define BIOS_END		0x00100000

#ifdef __KERNEL__
#include <linux/ioport.h>

#define HIGH_MEMORY	(1024*1024)
#endif /* __KERNEL__ */

#endif  /* __ASM_E820_H */<|MERGE_RESOLUTION|>--- conflicted
+++ resolved
@@ -75,11 +75,7 @@
 extern void update_e820(void);
 extern void e820_setup_gap(void);
 extern int e820_search_gap(unsigned long *gapstart, unsigned long *gapsize,
-<<<<<<< HEAD
-				unsigned long start_addr);
-=======
 			unsigned long start_addr, unsigned long long end_addr);
->>>>>>> 550b4349
 struct setup_data;
 extern void parse_e820_ext(struct setup_data *data, unsigned long pa_data);
 
