#ifndef _ASM_X86_IO_H
#define _ASM_X86_IO_H

#define ARCH_HAS_IOREMAP_WC

#include <linux/compiler.h>

<<<<<<< HEAD
=======
/*
 * early_ioremap() and early_iounmap() are for temporary early boot-time
 * mappings, before the real ioremap() is functional.
 * A boot-time mapping is currently limited to at most 16 pages.
 */
#ifndef __ASSEMBLY__
extern void early_ioremap_init(void);
extern void early_ioremap_clear(void);
extern void early_ioremap_reset(void);
extern void *early_ioremap(unsigned long offset, unsigned long size);
extern void early_iounmap(void *addr, unsigned long size);
extern void __iomem *fix_ioremap(unsigned idx, unsigned long phys);
#endif

>>>>>>> 0275b490
#define build_mmio_read(name, size, type, reg, barrier) \
static inline type name(const volatile void __iomem *addr) \
{ type ret; asm volatile("mov" size " %1,%0":"=" reg (ret) \
:"m" (*(volatile type __force *)addr) barrier); return ret; }

#define build_mmio_write(name, size, type, reg, barrier) \
static inline void name(type val, volatile void __iomem *addr) \
{ asm volatile("mov" size " %0,%1": :reg (val), \
"m" (*(volatile type __force *)addr) barrier); }

build_mmio_read(readb, "b", unsigned char, "q", :"memory")
build_mmio_read(readw, "w", unsigned short, "r", :"memory")
build_mmio_read(readl, "l", unsigned int, "r", :"memory")

build_mmio_read(__readb, "b", unsigned char, "q", )
build_mmio_read(__readw, "w", unsigned short, "r", )
build_mmio_read(__readl, "l", unsigned int, "r", )

build_mmio_write(writeb, "b", unsigned char, "q", :"memory")
build_mmio_write(writew, "w", unsigned short, "r", :"memory")
build_mmio_write(writel, "l", unsigned int, "r", :"memory")

build_mmio_write(__writeb, "b", unsigned char, "q", )
build_mmio_write(__writew, "w", unsigned short, "r", )
build_mmio_write(__writel, "l", unsigned int, "r", )

#define readb_relaxed(a) __readb(a)
#define readw_relaxed(a) __readw(a)
#define readl_relaxed(a) __readl(a)
#define __raw_readb __readb
#define __raw_readw __readw
#define __raw_readl __readl

#define __raw_writeb __writeb
#define __raw_writew __writew
#define __raw_writel __writel

#define mmiowb() barrier()

#ifdef CONFIG_X86_64
build_mmio_read(readq, "q", unsigned long, "r", :"memory")
build_mmio_read(__readq, "q", unsigned long, "r", )
build_mmio_write(writeq, "q", unsigned long, "r", :"memory")
build_mmio_write(__writeq, "q", unsigned long, "r", )

#define readq_relaxed(a) __readq(a)
#define __raw_readq __readq
#define __raw_writeq writeq

/* Let people know we have them */
#define readq readq
#define writeq writeq
#endif

#ifdef CONFIG_X86_32
# include "io_32.h"
#else
# include "io_64.h"
#endif

extern void *xlate_dev_mem_ptr(unsigned long phys);
extern void unxlate_dev_mem_ptr(unsigned long phys, void *addr);

extern int ioremap_change_attr(unsigned long vaddr, unsigned long size,
				unsigned long prot_val);
extern void __iomem *ioremap_wc(unsigned long offset, unsigned long size);

/*
 * early_ioremap() and early_iounmap() are for temporary early boot-time
 * mappings, before the real ioremap() is functional.
 * A boot-time mapping is currently limited to at most 16 pages.
 */
extern void early_ioremap_init(void);
extern void early_ioremap_clear(void);
extern void early_ioremap_reset(void);
extern void *early_ioremap(unsigned long offset, unsigned long size);
extern void early_iounmap(void *addr, unsigned long size);
extern void __iomem *fix_ioremap(unsigned idx, unsigned long phys);


#endif /* _ASM_X86_IO_H */<|MERGE_RESOLUTION|>--- conflicted
+++ resolved
@@ -5,8 +5,6 @@
 
 #include <linux/compiler.h>
 
-<<<<<<< HEAD
-=======
 /*
  * early_ioremap() and early_iounmap() are for temporary early boot-time
  * mappings, before the real ioremap() is functional.
@@ -21,7 +19,6 @@
 extern void __iomem *fix_ioremap(unsigned idx, unsigned long phys);
 #endif
 
->>>>>>> 0275b490
 #define build_mmio_read(name, size, type, reg, barrier) \
 static inline type name(const volatile void __iomem *addr) \
 { type ret; asm volatile("mov" size " %1,%0":"=" reg (ret) \
