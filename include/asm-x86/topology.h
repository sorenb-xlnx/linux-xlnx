--- conflicted
+++ resolved
@@ -25,24 +25,6 @@
 #ifndef _ASM_X86_TOPOLOGY_H
 #define _ASM_X86_TOPOLOGY_H
 
-<<<<<<< HEAD
-#ifdef CONFIG_X86_32
-# ifdef CONFIG_X86_HT
-#  define ENABLE_TOPO_DEFINES
-# endif
-#else
-# ifdef CONFIG_SMP
-#  define ENABLE_TOPO_DEFINES
-# endif
-#endif
-
-#ifdef CONFIG_NUMA
-#include <linux/cpumask.h>
-#include <asm/mpspec.h>
-
-/* Mappings between logical cpu number and node number */
-=======
->>>>>>> 553e3cc6
 #ifdef CONFIG_X86_32
 # ifdef CONFIG_X86_HT
 #  define ENABLE_TOPO_DEFINES
