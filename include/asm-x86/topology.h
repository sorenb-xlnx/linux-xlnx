/*
 * Written by: Matthew Dobson, IBM Corporation
 *
 * Copyright (C) 2002, IBM Corp.
 *
 * All rights reserved.
 *
 * This program is free software; you can redistribute it and/or modify
 * it under the terms of the GNU General Public License as published by
 * the Free Software Foundation; either version 2 of the License, or
 * (at your option) any later version.
 *
 * This program is distributed in the hope that it will be useful, but
 * WITHOUT ANY WARRANTY; without even the implied warranty of
 * MERCHANTABILITY OR FITNESS FOR A PARTICULAR PURPOSE, GOOD TITLE or
 * NON INFRINGEMENT.  See the GNU General Public License for more
 * details.
 *
 * You should have received a copy of the GNU General Public License
 * along with this program; if not, write to the Free Software
 * Foundation, Inc., 675 Mass Ave, Cambridge, MA 02139, USA.
 *
 * Send feedback to <colpatch@us.ibm.com>
 */
#ifndef _ASM_X86_TOPOLOGY_H
#define _ASM_X86_TOPOLOGY_H

#ifdef CONFIG_X86_32
# ifdef CONFIG_X86_HT
#  define ENABLE_TOPO_DEFINES
# endif
#else
# ifdef CONFIG_SMP
#  define ENABLE_TOPO_DEFINES
# endif
#endif

/* Node not present */
#define NUMA_NO_NODE	(-1)

#ifdef CONFIG_NUMA
#include <linux/cpumask.h>
#include <asm/mpspec.h>

#ifdef CONFIG_X86_32

/* Mappings between node number and cpus on that node. */
extern cpumask_t node_to_cpumask_map[];

/* Mappings between logical cpu number and node number */
extern int cpu_to_node_map[];

/* Returns the number of the node containing CPU 'cpu' */
static inline int cpu_to_node(int cpu)
{
	return cpu_to_node_map[cpu];
}
#define early_cpu_to_node(cpu)	cpu_to_node(cpu)

<<<<<<< HEAD
/* Returns a bitmask of CPUs on Node 'node'. */
=======
/* Returns a bitmask of CPUs on Node 'node'.
 *
 * Side note: this function creates the returned cpumask on the stack
 * so with a high NR_CPUS count, excessive stack space is used.  The
 * node_to_cpumask_ptr function should be used whenever possible.
 */
>>>>>>> 550b4349
static inline cpumask_t node_to_cpumask(int node)
{
	return node_to_cpumask_map[node];
}

#else /* CONFIG_X86_64 */

/* Mappings between node number and cpus on that node. */
extern cpumask_t *node_to_cpumask_map;

/* Mappings between logical cpu number and node number */
DECLARE_EARLY_PER_CPU(int, x86_cpu_to_node_map);

/* Returns the number of the current Node. */
#define numa_node_id()		read_pda(nodenumber)

#ifdef CONFIG_DEBUG_PER_CPU_MAPS
extern int cpu_to_node(int cpu);
extern int early_cpu_to_node(int cpu);
extern cpumask_t *_node_to_cpumask_ptr(int node);
extern cpumask_t node_to_cpumask(int node);

#else	/* !CONFIG_DEBUG_PER_CPU_MAPS */

/* Returns the number of the node containing CPU 'cpu' */
static inline int cpu_to_node(int cpu)
{
	return per_cpu(x86_cpu_to_node_map, cpu);
}

/* Same function but used if called before per_cpu areas are setup */
static inline int early_cpu_to_node(int cpu)
{
	if (early_per_cpu_ptr(x86_cpu_to_node_map))
		return early_per_cpu_ptr(x86_cpu_to_node_map)[cpu];

	return per_cpu(x86_cpu_to_node_map, cpu);
}

/* Returns a pointer to the cpumask of CPUs on Node 'node'. */
static inline cpumask_t *_node_to_cpumask_ptr(int node)
{
	return &node_to_cpumask_map[node];
}

/* Returns a bitmask of CPUs on Node 'node'. */
static inline cpumask_t node_to_cpumask(int node)
{
	return node_to_cpumask_map[node];
}

#endif /* !CONFIG_DEBUG_PER_CPU_MAPS */

/* Replace default node_to_cpumask_ptr with optimized version */
#define node_to_cpumask_ptr(v, node)		\
		cpumask_t *v = _node_to_cpumask_ptr(node)

#define node_to_cpumask_ptr_next(v, node)	\
			   v = _node_to_cpumask_ptr(node)

#endif /* CONFIG_X86_64 */

/*
 * Returns the number of the node containing Node 'node'. This
 * architecture is flat, so it is a pretty simple function!
 */
#define parent_node(node) (node)

#define pcibus_to_node(bus) __pcibus_to_node(bus)
#define pcibus_to_cpumask(bus) __pcibus_to_cpumask(bus)

#ifdef CONFIG_X86_32
extern unsigned long node_start_pfn[];
extern unsigned long node_end_pfn[];
extern unsigned long node_remap_size[];
#define node_has_online_mem(nid) (node_start_pfn[nid] != node_end_pfn[nid])

# define SD_CACHE_NICE_TRIES	1
# define SD_IDLE_IDX		1
# define SD_NEWIDLE_IDX		2
# define SD_FORKEXEC_IDX	0

#else

# define SD_CACHE_NICE_TRIES	2
# define SD_IDLE_IDX		2
# define SD_NEWIDLE_IDX		2
# define SD_FORKEXEC_IDX	1

#endif

/* sched_domains SD_NODE_INIT for NUMAQ machines */
#define SD_NODE_INIT (struct sched_domain) {		\
	.min_interval		= 8,			\
	.max_interval		= 32,			\
	.busy_factor		= 32,			\
	.imbalance_pct		= 125,			\
	.cache_nice_tries	= SD_CACHE_NICE_TRIES,	\
	.busy_idx		= 3,			\
	.idle_idx		= SD_IDLE_IDX,		\
	.newidle_idx		= SD_NEWIDLE_IDX,	\
	.wake_idx		= 1,			\
	.forkexec_idx		= SD_FORKEXEC_IDX,	\
	.flags			= SD_LOAD_BALANCE	\
				| SD_BALANCE_EXEC	\
				| SD_BALANCE_FORK	\
				| SD_SERIALIZE		\
				| SD_WAKE_BALANCE,	\
	.last_balance		= jiffies,		\
	.balance_interval	= 1,			\
}

#ifdef CONFIG_X86_64_ACPI_NUMA
extern int __node_distance(int, int);
#define node_distance(a, b) __node_distance(a, b)
#endif

#else /* !CONFIG_NUMA */

#define numa_node_id()		0
#define	cpu_to_node(cpu)	0
#define	early_cpu_to_node(cpu)	0

static inline cpumask_t *_node_to_cpumask_ptr(int node)
{
	return &cpu_online_map;
}
static inline cpumask_t node_to_cpumask(int node)
{
	return cpu_online_map;
}
static inline int node_to_first_cpu(int node)
{
	return first_cpu(cpu_online_map);
}

/* Replace default node_to_cpumask_ptr with optimized version */
#define node_to_cpumask_ptr(v, node)		\
		cpumask_t *v = _node_to_cpumask_ptr(node)

#define node_to_cpumask_ptr_next(v, node)	\
			   v = _node_to_cpumask_ptr(node)
#endif

#include <asm-generic/topology.h>

#ifdef CONFIG_NUMA
/* Returns the number of the first CPU on Node 'node'. */
static inline int node_to_first_cpu(int node)
{
	node_to_cpumask_ptr(mask, node);
	return first_cpu(*mask);
}
#endif

extern cpumask_t cpu_coregroup_map(int cpu);

#ifdef ENABLE_TOPO_DEFINES
#define topology_physical_package_id(cpu)	(cpu_data(cpu).phys_proc_id)
#define topology_core_id(cpu)			(cpu_data(cpu).cpu_core_id)
#define topology_core_siblings(cpu)		(per_cpu(cpu_core_map, cpu))
#define topology_thread_siblings(cpu)		(per_cpu(cpu_sibling_map, cpu))

/* indicates that pointers to the topology cpumask_t maps are valid */
#define arch_provides_topology_pointers		yes
#endif

static inline void arch_fix_phys_package_id(int num, u32 slot)
{
}

struct pci_bus;
void set_pci_bus_resources_arch_default(struct pci_bus *b);

#ifdef CONFIG_SMP
#define mc_capable()			(boot_cpu_data.x86_max_cores > 1)
#define smt_capable()			(smp_num_siblings > 1)
#endif

#ifdef CONFIG_NUMA
extern int get_mp_bus_to_node(int busnum);
extern void set_mp_bus_to_node(int busnum, int node);
#else
static inline int get_mp_bus_to_node(int busnum)
{
	return 0;
}
static inline void set_mp_bus_to_node(int busnum, int node)
{
}
#endif

#endif /* _ASM_X86_TOPOLOGY_H */<|MERGE_RESOLUTION|>--- conflicted
+++ resolved
@@ -57,16 +57,12 @@
 }
 #define early_cpu_to_node(cpu)	cpu_to_node(cpu)
 
-<<<<<<< HEAD
-/* Returns a bitmask of CPUs on Node 'node'. */
-=======
 /* Returns a bitmask of CPUs on Node 'node'.
  *
  * Side note: this function creates the returned cpumask on the stack
  * so with a high NR_CPUS count, excessive stack space is used.  The
  * node_to_cpumask_ptr function should be used whenever possible.
  */
->>>>>>> 550b4349
 static inline cpumask_t node_to_cpumask(int node)
 {
 	return node_to_cpumask_map[node];
