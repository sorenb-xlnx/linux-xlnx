--- conflicted
+++ resolved
@@ -5,16 +5,7 @@
 extern void numa_remove_cpu(int cpu);
 
 #ifdef CONFIG_NUMA
-<<<<<<< HEAD
-extern void __init remap_numa_kva(void);
 extern void set_highmem_pages_init(void);
-#else
-static inline void remap_numa_kva(void)
-{
-}
-=======
-extern void set_highmem_pages_init(void);
->>>>>>> ee045d27
 #endif
 
 #endif /* _ASM_X86_32_NUMA_H */