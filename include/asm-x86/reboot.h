#ifndef _ASM_REBOOT_H
#define _ASM_REBOOT_H

struct pt_regs;

struct machine_ops {
	void (*restart)(char *cmd);
	void (*halt)(void);
	void (*power_off)(void);
	void (*shutdown)(void);
	void (*crash_shutdown)(struct pt_regs *);
	void (*emergency_restart)(void);
};

extern struct machine_ops machine_ops;

<<<<<<< HEAD
void machine_real_restart(unsigned char *code, int length);
void native_machine_crash_shutdown(struct pt_regs *regs);
void native_machine_shutdown(void);
=======
void machine_real_restart(const unsigned char *code, int length);
>>>>>>> 2bb2354b

#endif	/* _ASM_REBOOT_H */<|MERGE_RESOLUTION|>--- conflicted
+++ resolved
@@ -14,12 +14,8 @@
 
 extern struct machine_ops machine_ops;
 
-<<<<<<< HEAD
-void machine_real_restart(unsigned char *code, int length);
+void machine_real_restart(const unsigned char *code, int length);
 void native_machine_crash_shutdown(struct pt_regs *regs);
 void native_machine_shutdown(void);
-=======
-void machine_real_restart(const unsigned char *code, int length);
->>>>>>> 2bb2354b
 
 #endif	/* _ASM_REBOOT_H */