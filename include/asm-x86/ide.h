--- conflicted
+++ resolved
@@ -20,13 +20,7 @@
 # endif
 #endif
 
-<<<<<<< HEAD
-static __inline__ int ide_default_irq(unsigned long base)
-=======
-#define IDE_ARCH_OBSOLETE_DEFAULTS
-
 static inline int ide_default_irq(unsigned long base)
->>>>>>> abb2e8f9
 {
 	switch (base) {
 	case 0x1f0:
