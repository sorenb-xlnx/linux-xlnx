/*
 *  Copyright (C) 1994-1996  Linus Torvalds & authors
 */

/*
 *  This file contains the i386 architecture specific IDE code.
 */

#ifndef __ASMi386_IDE_H
#define __ASMi386_IDE_H

#ifdef __KERNEL__


#ifndef MAX_HWIFS
# ifdef CONFIG_BLK_DEV_IDEPCI
#define MAX_HWIFS	10
# else
#define MAX_HWIFS	6
# endif
#endif

<<<<<<< HEAD
static __inline__ int ide_default_irq(unsigned long base)
=======
#define IDE_ARCH_OBSOLETE_DEFAULTS

static inline int ide_default_irq(unsigned long base)
>>>>>>> e078b9ce
{
	switch (base) {
	case 0x1f0:
		return 14;
	case 0x170:
		return 15;
	case 0x1e8:
		return 11;
	case 0x168:
		return 10;
	case 0x1e0:
		return 8;
	case 0x160:
		return 12;
	default:
		return 0;
	}
}

static inline unsigned long ide_default_io_base(int index)
{
	/*
	 * If PCI is present then it is not safe to poke around
	 * the other legacy IDE ports. Only 0x1f0 and 0x170 are
	 * defined compatibility mode ports for PCI. A user can
	 * override this using ide= but we must default safe.
	 */
	if (no_pci_devices()) {
		switch (index) {
		case 2:
			return 0x1e8;
		case 3:
			return 0x168;
		case 4:
			return 0x1e0;
		case 5:
			return 0x160;
		}
	}
	switch (index) {
	case 0:
		return 0x1f0;
	case 1:
		return 0x170;
	default:
		return 0;
	}
}

#include <asm-generic/ide_iops.h>

#endif /* __KERNEL__ */

#endif /* __ASMi386_IDE_H */<|MERGE_RESOLUTION|>--- conflicted
+++ resolved
@@ -20,13 +20,7 @@
 # endif
 #endif
 
-<<<<<<< HEAD
-static __inline__ int ide_default_irq(unsigned long base)
-=======
-#define IDE_ARCH_OBSOLETE_DEFAULTS
-
 static inline int ide_default_irq(unsigned long base)
->>>>>>> e078b9ce
 {
 	switch (base) {
 	case 0x1f0:
