--- conflicted
+++ resolved
@@ -98,8 +98,6 @@
 extern void enable_x2apic(void);
 extern void enable_IR_x2apic(void);
 extern void x2apic_icr_write(u32 low, u32 id);
-<<<<<<< HEAD
-=======
 static inline int x2apic_enabled(void)
 {
 	int msr, msr2;
@@ -114,7 +112,6 @@
 }
 #else
 #define x2apic_enabled()	0
->>>>>>> 5bb2921f
 #endif
 
 struct apic_ops {
