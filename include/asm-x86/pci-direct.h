#ifndef ASM_X86__PCI_DIRECT_H
#define ASM_X86__PCI_DIRECT_H

#include <linux/types.h>

/* Direct PCI access. This is used for PCI accesses in early boot before
   the PCI subsystem works. */

extern u32 read_pci_config(u8 bus, u8 slot, u8 func, u8 offset);
extern u8 read_pci_config_byte(u8 bus, u8 slot, u8 func, u8 offset);
extern u16 read_pci_config_16(u8 bus, u8 slot, u8 func, u8 offset);
extern void write_pci_config(u8 bus, u8 slot, u8 func, u8 offset, u32 val);
extern void write_pci_config_byte(u8 bus, u8 slot, u8 func, u8 offset, u8 val);
extern void write_pci_config_16(u8 bus, u8 slot, u8 func, u8 offset, u16 val);

extern int early_pci_allowed(void);

<<<<<<< HEAD
extern unsigned int pci_early_dump_regs;
extern void early_dump_pci_device(u8 bus, u8 slot, u8 func);
extern void early_dump_pci_devices(void);
#endif
=======
#endif /* ASM_X86__PCI_DIRECT_H */
>>>>>>> 0246658f
<|MERGE_RESOLUTION|>--- conflicted
+++ resolved
@@ -15,11 +15,7 @@
 
 extern int early_pci_allowed(void);
 
-<<<<<<< HEAD
 extern unsigned int pci_early_dump_regs;
 extern void early_dump_pci_device(u8 bus, u8 slot, u8 func);
 extern void early_dump_pci_devices(void);
-#endif
-=======
-#endif /* ASM_X86__PCI_DIRECT_H */
->>>>>>> 0246658f
+#endif /* ASM_X86__PCI_DIRECT_H */