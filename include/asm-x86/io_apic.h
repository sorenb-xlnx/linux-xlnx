--- conflicted
+++ resolved
@@ -106,20 +106,6 @@
 		index		: 15;
 } __attribute__ ((packed));
 
-struct IR_IO_APIC_route_entry {
-	__u64	vector		: 8,
-		zero		: 3,
-		index2		: 1,
-		delivery_status : 1,
-		polarity	: 1,
-		irr		: 1,
-		trigger		: 1,
-		mask		: 1,
-		reserved	: 31,
-		format		: 1,
-		index		: 15;
-} __attribute__ ((packed));
-
 #ifdef CONFIG_X86_IO_APIC
 
 /*
@@ -212,11 +198,8 @@
 extern void reinit_intr_remapped_IO_APIC(int);
 #endif
 
-<<<<<<< HEAD
-=======
 extern int probe_nr_irqs(void);
 
->>>>>>> 5bb2921f
 #else  /* !CONFIG_X86_IO_APIC */
 #define io_apic_assign_pci_irqs 0
 static const int timer_through_8259 = 0;
