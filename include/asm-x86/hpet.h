#ifndef ASM_X86__HPET_H
#define ASM_X86__HPET_H
<<<<<<< HEAD
=======

#include <linux/msi.h>
>>>>>>> 5bb2921f

#ifdef CONFIG_HPET_TIMER

#define HPET_MMAP_SIZE		1024

#define HPET_ID			0x000
#define HPET_PERIOD		0x004
#define HPET_CFG		0x010
#define HPET_STATUS		0x020
#define HPET_COUNTER		0x0f0

#define HPET_Tn_CFG(n)		(0x100 + 0x20 * n)
#define HPET_Tn_CMP(n)		(0x108 + 0x20 * n)
#define HPET_Tn_ROUTE(n)	(0x110 + 0x20 * n)

#define HPET_T0_CFG		0x100
#define HPET_T0_CMP		0x108
#define HPET_T0_ROUTE		0x110
#define HPET_T1_CFG		0x120
#define HPET_T1_CMP		0x128
#define HPET_T1_ROUTE		0x130
#define HPET_T2_CFG		0x140
#define HPET_T2_CMP		0x148
#define HPET_T2_ROUTE		0x150

#define HPET_ID_REV		0x000000ff
#define HPET_ID_NUMBER		0x00001f00
#define HPET_ID_64BIT		0x00002000
#define HPET_ID_LEGSUP		0x00008000
#define HPET_ID_VENDOR		0xffff0000
#define	HPET_ID_NUMBER_SHIFT	8
#define HPET_ID_VENDOR_SHIFT	16

#define HPET_ID_VENDOR_8086	0x8086

#define HPET_CFG_ENABLE		0x001
#define HPET_CFG_LEGACY		0x002
#define	HPET_LEGACY_8254	2
#define	HPET_LEGACY_RTC		8

#define HPET_TN_LEVEL		0x0002
#define HPET_TN_ENABLE		0x0004
#define HPET_TN_PERIODIC	0x0008
#define HPET_TN_PERIODIC_CAP	0x0010
#define HPET_TN_64BIT_CAP	0x0020
#define HPET_TN_SETVAL		0x0040
#define HPET_TN_32BIT		0x0100
#define HPET_TN_ROUTE		0x3e00
#define HPET_TN_FSB		0x4000
#define HPET_TN_FSB_CAP		0x8000
#define HPET_TN_ROUTE_SHIFT	9

/* Max HPET Period is 10^8 femto sec as in HPET spec */
#define HPET_MAX_PERIOD		100000000UL
/*
 * Min HPET period is 10^5 femto sec just for safety. If it is less than this,
 * then 32 bit HPET counter wrapsaround in less than 0.5 sec.
 */
#define HPET_MIN_PERIOD		100000UL

/* hpet memory map physical address */
extern unsigned long hpet_address;
extern unsigned long force_hpet_address;
extern int hpet_force_user;
extern int is_hpet_enabled(void);
extern int hpet_enable(void);
extern void hpet_disable(void);
extern unsigned long hpet_readl(unsigned long a);
extern void force_hpet_resume(void);

extern void hpet_msi_unmask(unsigned int irq);
extern void hpet_msi_mask(unsigned int irq);
extern void hpet_msi_write(unsigned int irq, struct msi_msg *msg);
extern void hpet_msi_read(unsigned int irq, struct msi_msg *msg);

#ifdef CONFIG_PCI_MSI
extern int arch_setup_hpet_msi(unsigned int irq);
#else
static inline int arch_setup_hpet_msi(unsigned int irq)
{
	return -EINVAL;
}
#endif

#ifdef CONFIG_HPET_EMULATE_RTC

#include <linux/interrupt.h>

typedef irqreturn_t (*rtc_irq_handler)(int interrupt, void *cookie);
extern int hpet_mask_rtc_irq_bit(unsigned long bit_mask);
extern int hpet_set_rtc_irq_bit(unsigned long bit_mask);
extern int hpet_set_alarm_time(unsigned char hrs, unsigned char min,
			       unsigned char sec);
extern int hpet_set_periodic_freq(unsigned long freq);
extern int hpet_rtc_dropped_irq(void);
extern int hpet_rtc_timer_init(void);
extern irqreturn_t hpet_rtc_interrupt(int irq, void *dev_id);
extern int hpet_register_irq_handler(rtc_irq_handler handler);
extern void hpet_unregister_irq_handler(rtc_irq_handler handler);

#endif /* CONFIG_HPET_EMULATE_RTC */

#else /* CONFIG_HPET_TIMER */

static inline int hpet_enable(void) { return 0; }
static inline int is_hpet_enabled(void) { return 0; }
#define hpet_readl(a) 0

#endif
#endif /* ASM_X86__HPET_H */<|MERGE_RESOLUTION|>--- conflicted
+++ resolved
@@ -1,10 +1,7 @@
 #ifndef ASM_X86__HPET_H
 #define ASM_X86__HPET_H
-<<<<<<< HEAD
-=======
 
 #include <linux/msi.h>
->>>>>>> 5bb2921f
 
 #ifdef CONFIG_HPET_TIMER
 
