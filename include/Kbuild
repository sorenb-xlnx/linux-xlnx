# Top-level Makefile calls into asm-$(ARCH)

header-y += asm-generic/
header-y += linux/
header-y += sound/
header-y += mtd/
header-y += rdma/
<<<<<<< HEAD
header-y += video/
=======
header-y += video/
header-y += drm/

header-y += asm-$(ARCH)/
>>>>>>> ae74c0f7
<|MERGE_RESOLUTION|>--- conflicted
+++ resolved
@@ -5,11 +5,5 @@
 header-y += sound/
 header-y += mtd/
 header-y += rdma/
-<<<<<<< HEAD
 header-y += video/
-=======
-header-y += video/
-header-y += drm/
-
-header-y += asm-$(ARCH)/
->>>>>>> ae74c0f7
+header-y += drm/