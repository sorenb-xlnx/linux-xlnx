# Top-level Makefile calls into asm-$(ARCH)
# List only non-arch directories below

header-y += asm-generic/
header-y += linux/
header-y += sound/
header-y += mtd/
header-y += rdma/
header-y += video/
header-y += drm/
<<<<<<< HEAD
header-y += xen/
=======
header-y += scsi/
>>>>>>> d932f046
<|MERGE_RESOLUTION|>--- conflicted
+++ resolved
@@ -8,8 +8,5 @@
 header-y += rdma/
 header-y += video/
 header-y += drm/
-<<<<<<< HEAD
 header-y += xen/
-=======
-header-y += scsi/
->>>>>>> d932f046
+header-y += scsi/