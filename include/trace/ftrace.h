--- conflicted
+++ resolved
@@ -317,11 +317,7 @@
 
 #undef TRACE_EVENT
 #define TRACE_EVENT(call, proto, args, tstruct, func, print)		\
-<<<<<<< HEAD
-int									\
-=======
 static int								\
->>>>>>> 0efe5e32
 ftrace_define_fields_##call(struct ftrace_event_call *event_call)	\
 {									\
 	struct ftrace_raw_##call field;					\
