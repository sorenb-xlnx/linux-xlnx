/*
 * Stage 1 of the trace events.
 *
 * Override the macros in <trace/trace_events.h> to include the following:
 *
 * struct ftrace_raw_<call> {
 *	struct trace_entry		ent;
 *	<type>				<item>;
 *	<type2>				<item2>[<len>];
 *	[...]
 * };
 *
 * The <type> <item> is created by the __field(type, item) macro or
 * the __array(type2, item2, len) macro.
 * We simply do "type item;", and that will create the fields
 * in the structure.
 */

#include <linux/ftrace_event.h>

#undef __field
#define __field(type, item)		type	item;

#undef __field_ext
#define __field_ext(type, item, filter_type)	type	item;

#undef __array
#define __array(type, item, len)	type	item[len];

#undef __dynamic_array
#define __dynamic_array(type, item, len) u32 __data_loc_##item;

#undef __string
#define __string(item, src) __dynamic_array(char, item, -1)

#undef TP_STRUCT__entry
#define TP_STRUCT__entry(args...) args

#undef TRACE_EVENT
#define TRACE_EVENT(name, proto, args, tstruct, assign, print)	\
	struct ftrace_raw_##name {				\
		struct trace_entry	ent;			\
		tstruct						\
		char			__data[0];		\
	};							\
	static struct ftrace_event_call event_##name

#undef __cpparg
#define __cpparg(arg...) arg

/* Callbacks are meaningless to ftrace. */
#undef TRACE_EVENT_FN
#define TRACE_EVENT_FN(name, proto, args, tstruct,			\
		assign, print, reg, unreg)				\
	TRACE_EVENT(name, __cpparg(proto), __cpparg(args),		\
		__cpparg(tstruct), __cpparg(assign), __cpparg(print))	\

#include TRACE_INCLUDE(TRACE_INCLUDE_FILE)


/*
 * Stage 2 of the trace events.
 *
 * Include the following:
 *
 * struct ftrace_data_offsets_<call> {
 *	u32				<item1>;
 *	u32				<item2>;
 *	[...]
 * };
 *
 * The __dynamic_array() macro will create each u32 <item>, this is
 * to keep the offset of each array from the beginning of the event.
 * The size of an array is also encoded, in the higher 16 bits of <item>.
 */

#undef __field
#define __field(type, item)

#undef __field_ext
#define __field_ext(type, item, filter_type)

#undef __array
#define __array(type, item, len)

#undef __dynamic_array
#define __dynamic_array(type, item, len)	u32 item;

#undef __string
#define __string(item, src) __dynamic_array(char, item, -1)

#undef TRACE_EVENT
#define TRACE_EVENT(call, proto, args, tstruct, assign, print)		\
	struct ftrace_data_offsets_##call {				\
		tstruct;						\
	};

#include TRACE_INCLUDE(TRACE_INCLUDE_FILE)

/*
 * Setup the showing format of trace point.
 *
 * int
 * ftrace_format_##call(struct trace_seq *s)
 * {
 *	struct ftrace_raw_##call field;
 *	int ret;
 *
 *	ret = trace_seq_printf(s, #type " " #item ";"
 *			       " offset:%u; size:%u;\n",
 *			       offsetof(struct ftrace_raw_##call, item),
 *			       sizeof(field.type));
 *
 * }
 */

#undef TP_STRUCT__entry
#define TP_STRUCT__entry(args...) args

#undef __field
#define __field(type, item)					\
	ret = trace_seq_printf(s, "\tfield:" #type " " #item ";\t"	\
			       "offset:%u;\tsize:%u;\n",		\
			       (unsigned int)offsetof(typeof(field), item), \
			       (unsigned int)sizeof(field.item));	\
	if (!ret)							\
		return 0;

#undef __field_ext
#define __field_ext(type, item, filter_type)	__field(type, item)

#undef __array
#define __array(type, item, len)						\
	ret = trace_seq_printf(s, "\tfield:" #type " " #item "[" #len "];\t"	\
			       "offset:%u;\tsize:%u;\n",		\
			       (unsigned int)offsetof(typeof(field), item), \
			       (unsigned int)sizeof(field.item));	\
	if (!ret)							\
		return 0;

#undef __dynamic_array
#define __dynamic_array(type, item, len)				       \
	ret = trace_seq_printf(s, "\tfield:__data_loc " #type "[] " #item ";\t"\
			       "offset:%u;\tsize:%u;\n",		       \
			       (unsigned int)offsetof(typeof(field),	       \
					__data_loc_##item),		       \
			       (unsigned int)sizeof(field.__data_loc_##item)); \
	if (!ret)							       \
		return 0;

#undef __string
#define __string(item, src) __dynamic_array(char, item, -1)

#undef __entry
#define __entry REC

#undef __print_symbolic
#undef __get_dynamic_array
#undef __get_str

#undef TP_printk
#define TP_printk(fmt, args...) "%s, %s\n", #fmt, __stringify(args)

#undef TP_fast_assign
#define TP_fast_assign(args...) args

#undef TP_perf_assign
#define TP_perf_assign(args...)

#undef TRACE_EVENT
#define TRACE_EVENT(call, proto, args, tstruct, func, print)		\
static int								\
ftrace_format_##call(struct ftrace_event_call *unused,			\
		      struct trace_seq *s)				\
{									\
	struct ftrace_raw_##call field __attribute__((unused));		\
	int ret = 0;							\
									\
	tstruct;							\
									\
	trace_seq_printf(s, "\nprint fmt: " print);			\
									\
	return ret;							\
}

#include TRACE_INCLUDE(TRACE_INCLUDE_FILE)

/*
 * Stage 3 of the trace events.
 *
 * Override the macros in <trace/trace_events.h> to include the following:
 *
 * enum print_line_t
 * ftrace_raw_output_<call>(struct trace_iterator *iter, int flags)
 * {
 *	struct trace_seq *s = &iter->seq;
 *	struct ftrace_raw_<call> *field; <-- defined in stage 1
 *	struct trace_entry *entry;
 *	struct trace_seq *p;
 *	int ret;
 *
 *	entry = iter->ent;
 *
 *	if (entry->type != event_<call>.id) {
 *		WARN_ON_ONCE(1);
 *		return TRACE_TYPE_UNHANDLED;
 *	}
 *
 *	field = (typeof(field))entry;
 *
 *	p = get_cpu_var(ftrace_event_seq);
 *	trace_seq_init(p);
 *	ret = trace_seq_printf(s, <TP_printk> "\n");
 *	put_cpu();
 *	if (!ret)
 *		return TRACE_TYPE_PARTIAL_LINE;
 *
 *	return TRACE_TYPE_HANDLED;
 * }
 *
 * This is the method used to print the raw event to the trace
 * output format. Note, this is not needed if the data is read
 * in binary.
 */

#undef __entry
#define __entry field

#undef TP_printk
#define TP_printk(fmt, args...) fmt "\n", args

#undef __get_dynamic_array
#define __get_dynamic_array(field)	\
		((void *)__entry + (__entry->__data_loc_##field & 0xffff))

#undef __get_str
#define __get_str(field) (char *)__get_dynamic_array(field)

#undef __print_flags
#define __print_flags(flag, delim, flag_array...)			\
	({								\
		static const struct trace_print_flags __flags[] =	\
			{ flag_array, { -1, NULL }};			\
		ftrace_print_flags_seq(p, delim, flag, __flags);	\
	})

#undef __print_symbolic
#define __print_symbolic(value, symbol_array...)			\
	({								\
		static const struct trace_print_flags symbols[] =	\
			{ symbol_array, { -1, NULL }};			\
		ftrace_print_symbols_seq(p, value, symbols);		\
	})

#undef TRACE_EVENT
#define TRACE_EVENT(call, proto, args, tstruct, assign, print)		\
static enum print_line_t						\
ftrace_raw_output_##call(struct trace_iterator *iter, int flags)	\
{									\
	struct trace_seq *s = &iter->seq;				\
	struct ftrace_raw_##call *field;				\
	struct trace_entry *entry;					\
	struct trace_seq *p;						\
	int ret;							\
									\
	entry = iter->ent;						\
									\
	if (entry->type != event_##call.id) {				\
		WARN_ON_ONCE(1);					\
		return TRACE_TYPE_UNHANDLED;				\
	}								\
									\
	field = (typeof(field))entry;					\
									\
	p = &get_cpu_var(ftrace_event_seq);				\
	trace_seq_init(p);						\
	ret = trace_seq_printf(s, #call ": " print);			\
	put_cpu();							\
	if (!ret)							\
		return TRACE_TYPE_PARTIAL_LINE;				\
									\
	return TRACE_TYPE_HANDLED;					\
}
	
#include TRACE_INCLUDE(TRACE_INCLUDE_FILE)

#undef __field_ext
#define __field_ext(type, item, filter_type)				\
	ret = trace_define_field(event_call, #type, #item,		\
				 offsetof(typeof(field), item),		\
				 sizeof(field.item),			\
				 is_signed_type(type), filter_type);	\
	if (ret)							\
		return ret;

#undef __field
#define __field(type, item)	__field_ext(type, item, FILTER_OTHER)

#undef __array
#define __array(type, item, len)					\
	BUILD_BUG_ON(len > MAX_FILTER_STR_VAL);				\
	ret = trace_define_field(event_call, #type "[" #len "]", #item,	\
				 offsetof(typeof(field), item),		\
				 sizeof(field.item), 0, FILTER_OTHER);	\
	if (ret)							\
		return ret;

#undef __dynamic_array
#define __dynamic_array(type, item, len)				       \
	ret = trace_define_field(event_call, "__data_loc " #type "[]", #item,  \
				 offsetof(typeof(field), __data_loc_##item),   \
				 sizeof(field.__data_loc_##item), 0,	       \
				 FILTER_OTHER);

#undef __string
#define __string(item, src) __dynamic_array(char, item, -1)

#undef TRACE_EVENT
#define TRACE_EVENT(call, proto, args, tstruct, func, print)		\
static int								\
ftrace_define_fields_##call(struct ftrace_event_call *event_call)	\
{									\
	struct ftrace_raw_##call field;					\
	int ret;							\
									\
	ret = trace_define_common_fields(event_call);			\
	if (ret)							\
		return ret;						\
									\
	tstruct;							\
									\
	return ret;							\
}

#include TRACE_INCLUDE(TRACE_INCLUDE_FILE)

/*
 * remember the offset of each array from the beginning of the event.
 */

#undef __entry
#define __entry entry

#undef __field
#define __field(type, item)

#undef __field_ext
#define __field_ext(type, item, filter_type)

#undef __array
#define __array(type, item, len)

#undef __dynamic_array
#define __dynamic_array(type, item, len)				\
	__data_offsets->item = __data_size +				\
			       offsetof(typeof(*entry), __data);	\
	__data_offsets->item |= (len * sizeof(type)) << 16;		\
	__data_size += (len) * sizeof(type);

#undef __string
#define __string(item, src) __dynamic_array(char, item, strlen(src) + 1)       \

#undef TRACE_EVENT
#define TRACE_EVENT(call, proto, args, tstruct, assign, print)		\
static inline int ftrace_get_offsets_##call(				\
	struct ftrace_data_offsets_##call *__data_offsets, proto)       \
{									\
	int __data_size = 0;						\
	struct ftrace_raw_##call __maybe_unused *entry;			\
									\
	tstruct;							\
									\
	return __data_size;						\
}

#include TRACE_INCLUDE(TRACE_INCLUDE_FILE)

#ifdef CONFIG_EVENT_PROFILE

/*
 * Generate the functions needed for tracepoint perf_event support.
 *
 * NOTE: The insertion profile callback (ftrace_profile_<call>) is defined later
 *
 * static int ftrace_profile_enable_<call>(void)
 * {
 * 	return register_trace_<call>(ftrace_profile_<call>);
 * }
 *
 * static void ftrace_profile_disable_<call>(void)
 * {
 * 	unregister_trace_<call>(ftrace_profile_<call>);
 * }
 *
 */

#undef TRACE_EVENT
#define TRACE_EVENT(call, proto, args, tstruct, assign, print)		\
									\
static void ftrace_profile_##call(proto);				\
									\
static int ftrace_profile_enable_##call(void)				\
{									\
	return register_trace_##call(ftrace_profile_##call);		\
}									\
									\
static void ftrace_profile_disable_##call(void)				\
{									\
	unregister_trace_##call(ftrace_profile_##call);			\
}

#include TRACE_INCLUDE(TRACE_INCLUDE_FILE)

#endif

/*
 * Stage 4 of the trace events.
 *
 * Override the macros in <trace/trace_events.h> to include the following:
 *
 * static void ftrace_event_<call>(proto)
 * {
 *	event_trace_printk(_RET_IP_, "<call>: " <fmt>);
 * }
 *
 * static int ftrace_reg_event_<call>(void)
 * {
 *	int ret;
 *
 *	ret = register_trace_<call>(ftrace_event_<call>);
 *	if (!ret)
 *		pr_info("event trace: Could not activate trace point "
 *			"probe to  <call>");
 *	return ret;
 * }
 *
 * static void ftrace_unreg_event_<call>(void)
 * {
 *	unregister_trace_<call>(ftrace_event_<call>);
 * }
 *
 *
 * For those macros defined with TRACE_EVENT:
 *
 * static struct ftrace_event_call event_<call>;
 *
 * static void ftrace_raw_event_<call>(proto)
 * {
 *	struct ring_buffer_event *event;
 *	struct ftrace_raw_<call> *entry; <-- defined in stage 1
 *	struct ring_buffer *buffer;
 *	unsigned long irq_flags;
 *	int pc;
 *
 *	local_save_flags(irq_flags);
 *	pc = preempt_count();
 *
 *	event = trace_current_buffer_lock_reserve(&buffer,
 *				  event_<call>.id,
 *				  sizeof(struct ftrace_raw_<call>),
 *				  irq_flags, pc);
 *	if (!event)
 *		return;
 *	entry	= ring_buffer_event_data(event);
 *
 *	<assign>;  <-- Here we assign the entries by the __field and
 *			__array macros.
 *
 *	trace_current_buffer_unlock_commit(buffer, event, irq_flags, pc);
 * }
 *
 * static int ftrace_raw_reg_event_<call>(void)
 * {
 *	int ret;
 *
 *	ret = register_trace_<call>(ftrace_raw_event_<call>);
 *	if (!ret)
 *		pr_info("event trace: Could not activate trace point "
 *			"probe to <call>");
 *	return ret;
 * }
 *
 * static void ftrace_unreg_event_<call>(void)
 * {
 *	unregister_trace_<call>(ftrace_raw_event_<call>);
 * }
 *
 * static struct trace_event ftrace_event_type_<call> = {
 *	.trace			= ftrace_raw_output_<call>, <-- stage 2
 * };
 *
 * static int ftrace_raw_init_event_<call>(void)
 * {
 *	int id;
 *
 *	id = register_ftrace_event(&ftrace_event_type_<call>);
 *	if (!id)
 *		return -ENODEV;
 *	event_<call>.id = id;
 *	return 0;
 * }
 *
 * static struct ftrace_event_call __used
 * __attribute__((__aligned__(4)))
 * __attribute__((section("_ftrace_events"))) event_<call> = {
 *	.name			= "<call>",
 *	.system			= "<system>",
 *	.raw_init		= ftrace_raw_init_event_<call>,
 *	.regfunc		= ftrace_reg_event_<call>,
 *	.unregfunc		= ftrace_unreg_event_<call>,
 *	.show_format		= ftrace_format_<call>,
 * }
 *
 */

#undef TP_FMT
#define TP_FMT(fmt, args...)	fmt "\n", ##args

#ifdef CONFIG_EVENT_PROFILE

#define _TRACE_PROFILE_INIT(call)					\
	.profile_count = ATOMIC_INIT(-1),				\
	.profile_enable = ftrace_profile_enable_##call,			\
	.profile_disable = ftrace_profile_disable_##call,

#else
#define _TRACE_PROFILE_INIT(call)
#endif

#undef __entry
#define __entry entry

#undef __field
#define __field(type, item)

#undef __array
#define __array(type, item, len)

#undef __dynamic_array
#define __dynamic_array(type, item, len)				\
	__entry->__data_loc_##item = __data_offsets.item;

#undef __string
#define __string(item, src) __dynamic_array(char, item, -1)       	\

#undef __assign_str
#define __assign_str(dst, src)						\
	strcpy(__get_str(dst), src);

#undef TRACE_EVENT
#define TRACE_EVENT(call, proto, args, tstruct, assign, print)		\
									\
static struct ftrace_event_call event_##call;				\
									\
static void ftrace_raw_event_##call(proto)				\
{									\
	struct ftrace_data_offsets_##call __maybe_unused __data_offsets;\
	struct ftrace_event_call *event_call = &event_##call;		\
	struct ring_buffer_event *event;				\
	struct ftrace_raw_##call *entry;				\
	struct ring_buffer *buffer;					\
	unsigned long irq_flags;					\
	int __data_size;						\
	int pc;								\
									\
	local_save_flags(irq_flags);					\
	pc = preempt_count();						\
									\
	__data_size = ftrace_get_offsets_##call(&__data_offsets, args); \
									\
	event = trace_current_buffer_lock_reserve(&buffer,		\
				 event_##call.id,			\
				 sizeof(*entry) + __data_size,		\
				 irq_flags, pc);			\
	if (!event)							\
		return;							\
	entry	= ring_buffer_event_data(event);			\
									\
									\
	tstruct								\
									\
	{ assign; }							\
									\
	if (!filter_current_check_discard(buffer, event_call, entry, event)) \
		trace_nowake_buffer_unlock_commit(buffer,		\
						  event, irq_flags, pc); \
}									\
									\
static int ftrace_raw_reg_event_##call(void *ptr)			\
{									\
	int ret;							\
									\
	ret = register_trace_##call(ftrace_raw_event_##call);		\
	if (ret)							\
		pr_info("event trace: Could not activate trace point "	\
			"probe to " #call "\n");			\
	return ret;							\
}									\
									\
static void ftrace_raw_unreg_event_##call(void *ptr)			\
{									\
	unregister_trace_##call(ftrace_raw_event_##call);		\
}									\
									\
static struct trace_event ftrace_event_type_##call = {			\
	.trace			= ftrace_raw_output_##call,		\
};									\
									\
static int ftrace_raw_init_event_##call(void)				\
{									\
	int id;								\
									\
	id = register_ftrace_event(&ftrace_event_type_##call);		\
	if (!id)							\
		return -ENODEV;						\
	event_##call.id = id;						\
	INIT_LIST_HEAD(&event_##call.fields);				\
	return 0;							\
}									\
									\
static struct ftrace_event_call __used					\
__attribute__((__aligned__(4)))						\
__attribute__((section("_ftrace_events"))) event_##call = {		\
	.name			= #call,				\
	.system			= __stringify(TRACE_SYSTEM),		\
	.event			= &ftrace_event_type_##call,		\
	.raw_init		= ftrace_raw_init_event_##call,		\
	.regfunc		= ftrace_raw_reg_event_##call,		\
	.unregfunc		= ftrace_raw_unreg_event_##call,	\
	.show_format		= ftrace_format_##call,			\
	.define_fields		= ftrace_define_fields_##call,		\
	_TRACE_PROFILE_INIT(call)					\
}

#include TRACE_INCLUDE(TRACE_INCLUDE_FILE)

/*
 * Define the insertion callback to profile events
 *
 * The job is very similar to ftrace_raw_event_<call> except that we don't
 * insert in the ring buffer but in a perf counter.
 *
 * static void ftrace_profile_<call>(proto)
 * {
 *	struct ftrace_data_offsets_<call> __maybe_unused __data_offsets;
 *	struct ftrace_event_call *event_call = &event_<call>;
 *	extern void perf_tp_event(int, u64, u64, void *, int);
 *	struct ftrace_raw_##call *entry;
 *	u64 __addr = 0, __count = 1;
 *	unsigned long irq_flags;
 *	struct trace_entry *ent;
 *	int __entry_size;
 *	int __data_size;
 *	int __cpu
 *	int pc;
 *
 *	pc = preempt_count();
 *
 *	__data_size = ftrace_get_offsets_<call>(&__data_offsets, args);
 *
 *	// Below we want to get the aligned size by taking into account
 *	// the u32 field that will later store the buffer size
 *	__entry_size = ALIGN(__data_size + sizeof(*entry) + sizeof(u32),
 *			     sizeof(u64));
 *	__entry_size -= sizeof(u32);
 *
 *	// Protect the non nmi buffer
 *	// This also protects the rcu read side
 *	local_irq_save(irq_flags);
 *	__cpu = smp_processor_id();
 *
 *	if (in_nmi())
 *		raw_data = rcu_dereference(trace_profile_buf_nmi);
 *	else
 *		raw_data = rcu_dereference(trace_profile_buf);
 *
 *	if (!raw_data)
 *		goto end;
 *
 *	raw_data = per_cpu_ptr(raw_data, __cpu);
 *
 *	//zero dead bytes from alignment to avoid stack leak to userspace:
 *	*(u64 *)(&raw_data[__entry_size - sizeof(u64)]) = 0ULL;
 *	entry = (struct ftrace_raw_<call> *)raw_data;
 *	ent = &entry->ent;
 *	tracing_generic_entry_update(ent, irq_flags, pc);
 *	ent->type = event_call->id;
 *
 *	<tstruct> <- do some jobs with dynamic arrays
 *
 *	<assign>  <- affect our values
 *
<<<<<<< HEAD
 *		perf_tp_event(event_call->id, __addr, __count, entry,
 *			     __entry_size);  <- submit them to perf counter
 *	} while (0);
=======
 *	perf_tpcounter_event(event_call->id, __addr, __count, entry,
 *		     __entry_size);  <- submit them to perf counter
>>>>>>> 583a22e7
 *
 * }
 */

#ifdef CONFIG_EVENT_PROFILE

#undef __perf_addr
#define __perf_addr(a) __addr = (a)

#undef __perf_count
#define __perf_count(c) __count = (c)

#undef TRACE_EVENT
#define TRACE_EVENT(call, proto, args, tstruct, assign, print)		\
static void ftrace_profile_##call(proto)				\
{									\
	struct ftrace_data_offsets_##call __maybe_unused __data_offsets;\
	struct ftrace_event_call *event_call = &event_##call;		\
	extern void perf_tp_event(int, u64, u64, void *, int);	\
	struct ftrace_raw_##call *entry;				\
	u64 __addr = 0, __count = 1;					\
	unsigned long irq_flags;					\
	struct trace_entry *ent;					\
	int __entry_size;						\
	int __data_size;						\
	char *raw_data;							\
	int __cpu;							\
	int pc;								\
									\
	pc = preempt_count();						\
									\
	__data_size = ftrace_get_offsets_##call(&__data_offsets, args); \
	__entry_size = ALIGN(__data_size + sizeof(*entry) + sizeof(u32),\
			     sizeof(u64));				\
	__entry_size -= sizeof(u32);					\
									\
	if (WARN_ONCE(__entry_size > FTRACE_MAX_PROFILE_SIZE,		\
		      "profile buffer not large enough"))		\
		return;							\
									\
	local_irq_save(irq_flags);					\
	__cpu = smp_processor_id();					\
									\
	if (in_nmi())							\
		raw_data = rcu_dereference(trace_profile_buf_nmi);		\
	else								\
		raw_data = rcu_dereference(trace_profile_buf);		\
									\
	if (!raw_data)							\
		goto end;						\
									\
	raw_data = per_cpu_ptr(raw_data, __cpu);			\
									\
<<<<<<< HEAD
		perf_tp_event(event_call->id, __addr, __count, entry,\
=======
	*(u64 *)(&raw_data[__entry_size - sizeof(u64)]) = 0ULL;		\
	entry = (struct ftrace_raw_##call *)raw_data;			\
	ent = &entry->ent;						\
	tracing_generic_entry_update(ent, irq_flags, pc);		\
	ent->type = event_call->id;					\
									\
	tstruct								\
									\
	{ assign; }							\
									\
	perf_tpcounter_event(event_call->id, __addr, __count, entry,	\
>>>>>>> 583a22e7
			     __entry_size);				\
									\
end:									\
	local_irq_restore(irq_flags);					\
									\
}

#include TRACE_INCLUDE(TRACE_INCLUDE_FILE)
#endif /* CONFIG_EVENT_PROFILE */

#undef _TRACE_PROFILE_INIT
<|MERGE_RESOLUTION|>--- conflicted
+++ resolved
@@ -690,14 +690,8 @@
  *
  *	<assign>  <- affect our values
  *
-<<<<<<< HEAD
- *		perf_tp_event(event_call->id, __addr, __count, entry,
- *			     __entry_size);  <- submit them to perf counter
- *	} while (0);
-=======
- *	perf_tpcounter_event(event_call->id, __addr, __count, entry,
+ *	perf_tp_event(event_call->id, __addr, __count, entry,
  *		     __entry_size);  <- submit them to perf counter
->>>>>>> 583a22e7
  *
  * }
  */
@@ -751,9 +745,6 @@
 									\
 	raw_data = per_cpu_ptr(raw_data, __cpu);			\
 									\
-<<<<<<< HEAD
-		perf_tp_event(event_call->id, __addr, __count, entry,\
-=======
 	*(u64 *)(&raw_data[__entry_size - sizeof(u64)]) = 0ULL;		\
 	entry = (struct ftrace_raw_##call *)raw_data;			\
 	ent = &entry->ent;						\
@@ -764,8 +755,7 @@
 									\
 	{ assign; }							\
 									\
-	perf_tpcounter_event(event_call->id, __addr, __count, entry,	\
->>>>>>> 583a22e7
+	perf_tp_event(event_call->id, __addr, __count, entry,	\
 			     __entry_size);				\
 									\
 end:									\
