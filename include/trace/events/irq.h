#undef TRACE_SYSTEM
#define TRACE_SYSTEM irq

#if !defined(_TRACE_IRQ_H) || defined(TRACE_HEADER_MULTI_READ)
#define _TRACE_IRQ_H

#include <linux/tracepoint.h>

struct irqaction;
struct softirq_action;

#define softirq_name(sirq) { sirq##_SOFTIRQ, #sirq }
#define show_softirq_name(val)				\
	__print_symbolic(val,				\
			 softirq_name(HI),		\
			 softirq_name(TIMER),		\
			 softirq_name(NET_TX),		\
			 softirq_name(NET_RX),		\
			 softirq_name(BLOCK),		\
			 softirq_name(BLOCK_IOPOLL),	\
			 softirq_name(TASKLET),		\
			 softirq_name(SCHED),		\
			 softirq_name(HRTIMER),		\
			 softirq_name(RCU))

/**
 * irq_handler_entry - called immediately before the irq action handler
 * @irq: irq number
 * @action: pointer to struct irqaction
 *
 * The struct irqaction pointed to by @action contains various
 * information about the handler, including the device name,
 * @action->name, and the device id, @action->dev_id. When used in
 * conjunction with the irq_handler_exit tracepoint, we can figure
 * out irq handler latencies.
 */
TRACE_EVENT(irq_handler_entry,

	TP_PROTO(int irq, struct irqaction *action),

	TP_ARGS(irq, action),

	TP_STRUCT__entry(
		__field(	int,	irq		)
		__string(	name,	action->name	)
	),

	TP_fast_assign(
		__entry->irq = irq;
		__assign_str(name, action->name);
	),

	TP_printk("irq=%d name=%s", __entry->irq, __get_str(name))
);

/**
 * irq_handler_exit - called immediately after the irq action handler returns
 * @irq: irq number
 * @action: pointer to struct irqaction
 * @ret: return value
 *
 * If the @ret value is set to IRQ_HANDLED, then we know that the corresponding
 * @action->handler scuccessully handled this irq. Otherwise, the irq might be
 * a shared irq line, or the irq was not handled successfully. Can be used in
 * conjunction with the irq_handler_entry to understand irq handler latencies.
 */
TRACE_EVENT(irq_handler_exit,

	TP_PROTO(int irq, struct irqaction *action, int ret),

	TP_ARGS(irq, action, ret),

	TP_STRUCT__entry(
		__field(	int,	irq	)
		__field(	int,	ret	)
	),

	TP_fast_assign(
		__entry->irq	= irq;
		__entry->ret	= ret;
	),

	TP_printk("irq=%d ret=%s",
		  __entry->irq, __entry->ret ? "handled" : "unhandled")
);

DECLARE_EVENT_CLASS(softirq,

	TP_PROTO(unsigned int vec_nr),

	TP_ARGS(vec_nr),

	TP_STRUCT__entry(
		__field(	unsigned int,	vec	)
	),

	TP_fast_assign(
<<<<<<< HEAD
		if (vec)
			__entry->vec = (int)(h - vec);
		else
			__entry->vec = (int)(long)h;
=======
		__entry->vec = vec_nr;
>>>>>>> d89d43a3
	),

	TP_printk("vec=%u [action=%s]", __entry->vec,
		  show_softirq_name(__entry->vec))
);

/**
 * softirq_entry - called immediately before the softirq handler
 * @vec_nr:  softirq vector number
 *
 * When used in combination with the softirq_exit tracepoint
 * we can determine the softirq handler runtine.
 */
DEFINE_EVENT(softirq, softirq_entry,

	TP_PROTO(unsigned int vec_nr),

	TP_ARGS(vec_nr)
);

/**
 * softirq_exit - called immediately after the softirq handler returns
 * @vec_nr:  softirq vector number
 *
 * When used in combination with the softirq_entry tracepoint
 * we can determine the softirq handler runtine.
 */
DEFINE_EVENT(softirq, softirq_exit,

	TP_PROTO(unsigned int vec_nr),

	TP_ARGS(vec_nr)
);

/**
 * softirq_raise - called immediately when a softirq is raised
 * @vec_nr:  softirq vector number
 *
 * When used in combination with the softirq_entry tracepoint
 * we can determine the softirq raise to run latency.
 */
DEFINE_EVENT(softirq, softirq_raise,

	TP_PROTO(unsigned int vec_nr),

	TP_ARGS(vec_nr)
);

/**
 * softirq_raise - called immediately when a softirq is raised
 * @h: pointer to struct softirq_action
 * @vec: pointer to first struct softirq_action in softirq_vec array
 *
 * The @h parameter contains a pointer to the softirq vector number which is
 * raised. @vec is NULL and it means @h includes vector number not
 * softirq_action. When used in combination with the softirq_entry tracepoint
 * we can determine the softirq raise latency.
 */
DEFINE_EVENT(softirq, softirq_raise,

	TP_PROTO(struct softirq_action *h, struct softirq_action *vec),

	TP_ARGS(h, vec)
);

#endif /*  _TRACE_IRQ_H */

/* This part must be outside protection */
#include <trace/define_trace.h><|MERGE_RESOLUTION|>--- conflicted
+++ resolved
@@ -95,14 +95,7 @@
 	),
 
 	TP_fast_assign(
-<<<<<<< HEAD
-		if (vec)
-			__entry->vec = (int)(h - vec);
-		else
-			__entry->vec = (int)(long)h;
-=======
 		__entry->vec = vec_nr;
->>>>>>> d89d43a3
 	),
 
 	TP_printk("vec=%u [action=%s]", __entry->vec,
@@ -151,23 +144,6 @@
 	TP_ARGS(vec_nr)
 );
 
-/**
- * softirq_raise - called immediately when a softirq is raised
- * @h: pointer to struct softirq_action
- * @vec: pointer to first struct softirq_action in softirq_vec array
- *
- * The @h parameter contains a pointer to the softirq vector number which is
- * raised. @vec is NULL and it means @h includes vector number not
- * softirq_action. When used in combination with the softirq_entry tracepoint
- * we can determine the softirq raise latency.
- */
-DEFINE_EVENT(softirq, softirq_raise,
-
-	TP_PROTO(struct softirq_action *h, struct softirq_action *vec),
-
-	TP_ARGS(h, vec)
-);
-
 #endif /*  _TRACE_IRQ_H */
 
 /* This part must be outside protection */
