--- conflicted
+++ resolved
@@ -246,14 +246,9 @@
 		__entry->range_cyclic	= wbc->range_cyclic;
 	),
 
-<<<<<<< HEAD
-	TP_printk("dev %s ino %lu nr_t_write %ld pages_skipped %ld range_start %llu range_end %llu nonblocking %d for_kupdate %d for_reclaim %d range_cyclic %d",
-		  jbd2_dev_to_name(__entry->dev), __entry->ino, __entry->nr_to_write,
-=======
-	TP_printk("dev %s ino %lu nr_to_write %ld pages_skipped %ld range_start %llu range_end %llu nonblocking %d for_kupdate %d for_reclaim %d for_writepages %d range_cyclic %d",
+	TP_printk("dev %s ino %lu nr_to_write %ld pages_skipped %ld range_start %llu range_end %llu nonblocking %d for_kupdate %d for_reclaim %d range_cyclic %d",
 		  jbd2_dev_to_name(__entry->dev),
 		  (unsigned long) __entry->ino, __entry->nr_to_write,
->>>>>>> dd474650
 		  __entry->pages_skipped, __entry->range_start,
 		  __entry->range_end, __entry->nonblocking,
 		  __entry->for_kupdate, __entry->for_reclaim,
