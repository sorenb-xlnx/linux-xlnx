--- conflicted
+++ resolved
@@ -354,7 +354,6 @@
  *	outdoor operation.
  * @ENVIRON_INDOOR: indicates country IE applies only to indoor operation
  * @ENVIRON_OUTDOOR: indicates country IE applies only to outdoor operation
-<<<<<<< HEAD
  */
 enum environment_cap {
 	ENVIRON_ANY,
@@ -386,39 +385,6 @@
  * 	indoor, or if it doesn't matter
  * @list: used to insert into the reg_requests_list linked list
  */
-=======
- */
-enum environment_cap {
-	ENVIRON_ANY,
-	ENVIRON_INDOOR,
-	ENVIRON_OUTDOOR,
-};
-
-/**
- * struct regulatory_request - used to keep track of regulatory requests
- *
- * @wiphy_idx: this is set if this request's initiator is
- * 	%REGDOM_SET_BY_COUNTRY_IE or %REGDOM_SET_BY_DRIVER. This
- * 	can be used by the wireless core to deal with conflicts
- * 	and potentially inform users of which devices specifically
- * 	cased the conflicts.
- * @initiator: indicates who sent this request, could be any of
- * 	of those set in nl80211_reg_initiator (%NL80211_REGDOM_SET_BY_*)
- * @alpha2: the ISO / IEC 3166 alpha2 country code of the requested
- * 	regulatory domain. We have a few special codes:
- * 	00 - World regulatory domain
- * 	99 - built by driver but a specific alpha2 cannot be determined
- * 	98 - result of an intersection between two regulatory domains
- * @intersect: indicates whether the wireless core should intersect
- * 	the requested regulatory domain with the presently set regulatory
- * 	domain.
- * @country_ie_checksum: checksum of the last processed and accepted
- * 	country IE
- * @country_ie_env: lets us know if the AP is telling us we are outdoor,
- * 	indoor, or if it doesn't matter
- * @list: used to insert into the reg_requests_list linked list
- */
->>>>>>> ded760a1
 struct regulatory_request {
 	int wiphy_idx;
 	enum nl80211_reg_initiator initiator;
@@ -505,26 +471,6 @@
 	u8 aifs;
 };
 
-/**
- * struct mgmt_extra_ie_params - Extra management frame IE parameters
- *
- * Used to add extra IE(s) into management frames. If the driver cannot add the
- * requested data into all management frames of the specified subtype that are
- * generated in kernel or firmware/hardware, it must reject the configuration
- * call. The IE data buffer is added to the end of the specified management
- * frame body after all other IEs. This addition is not applied to frames that
- * are injected through a monitor interface.
- *
- * @subtype: Management frame subtype
- * @ies: IE data buffer or %NULL to remove previous data
- * @ies_len: Length of @ies in octets
- */
-struct mgmt_extra_ie_params {
-	u8 subtype;
-	u8 *ies;
-	int ies_len;
-};
-
 /* from net/wireless.h */
 struct wiphy;
 
@@ -613,8 +559,6 @@
 };
 
 /**
-<<<<<<< HEAD
-=======
  * struct cfg80211_auth_request - Authentication request data
  *
  * This structure provides information needed to complete IEEE 802.11
@@ -714,7 +658,6 @@
 };
 
 /**
->>>>>>> ded760a1
  * struct cfg80211_ops - backend description for wireless configuration
  *
  * This struct is registered by fullmac card drivers and/or wireless stacks
@@ -780,23 +723,15 @@
  *
  * @set_channel: Set channel
  *
-<<<<<<< HEAD
- * @set_mgmt_extra_ie: Set extra IE data for management frames
- *
-=======
->>>>>>> ded760a1
  * @scan: Request to do a scan. If returning zero, the scan request is given
  *	the driver, and will be valid until passed to cfg80211_scan_done().
  *	For scan results, call cfg80211_inform_bss(); you can call this outside
  *	the scan/scan_done bracket too.
-<<<<<<< HEAD
-=======
  *
  * @auth: Request to authenticate with the specified peer
  * @assoc: Request to (re)associate with the specified peer
  * @deauth: Request to deauthenticate from the specified peer
  * @disassoc: Request to disassociate from the specified peer
->>>>>>> ded760a1
  */
 struct cfg80211_ops {
 	int	(*suspend)(struct wiphy *wiphy);
@@ -871,14 +806,6 @@
 			       struct ieee80211_channel *chan,
 			       enum nl80211_channel_type channel_type);
 
-<<<<<<< HEAD
-	int	(*set_mgmt_extra_ie)(struct wiphy *wiphy,
-				     struct net_device *dev,
-				     struct mgmt_extra_ie_params *params);
-
-	int	(*scan)(struct wiphy *wiphy, struct net_device *dev,
-			struct cfg80211_scan_request *request);
-=======
 	int	(*scan)(struct wiphy *wiphy, struct net_device *dev,
 			struct cfg80211_scan_request *request);
 
@@ -890,7 +817,6 @@
 			  struct cfg80211_deauth_request *req);
 	int	(*disassoc)(struct wiphy *wiphy, struct net_device *dev,
 			    struct cfg80211_disassoc_request *req);
->>>>>>> ded760a1
 };
 
 /* temporary wext handlers */
@@ -967,8 +893,6 @@
  * out, so it is not necessary to use this function at all.
  */
 void cfg80211_unlink_bss(struct wiphy *wiphy, struct cfg80211_bss *bss);
-<<<<<<< HEAD
-=======
 
 /**
  * cfg80211_send_rx_auth - notification of processed authentication
@@ -1015,6 +939,5 @@
  */
 void cfg80211_send_rx_disassoc(struct net_device *dev, const u8 *buf,
 			       size_t len);
->>>>>>> ded760a1
 
 #endif /* __NET_CFG80211_H */