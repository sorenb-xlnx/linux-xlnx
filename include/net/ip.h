/*
 * INET		An implementation of the TCP/IP protocol suite for the LINUX
 *		operating system.  INET is implemented using the  BSD Socket
 *		interface as the means of communication with the user level.
 *
 *		Definitions for the IP module.
 *
 * Version:	@(#)ip.h	1.0.2	05/07/93
 *
 * Authors:	Ross Biro
 *		Fred N. van Kempen, <waltje@uWalt.NL.Mugnet.ORG>
 *		Alan Cox, <gw4pts@gw4pts.ampr.org>
 *
 * Changes:
 *		Mike McLagan    :       Routing by source
 *
 *		This program is free software; you can redistribute it and/or
 *		modify it under the terms of the GNU General Public License
 *		as published by the Free Software Foundation; either version
 *		2 of the License, or (at your option) any later version.
 */
#ifndef _IP_H
#define _IP_H

#include <linux/types.h>
#include <linux/ip.h>
#include <linux/in.h>
#include <linux/skbuff.h>

#include <net/inet_sock.h>
#include <net/snmp.h>
#include <net/flow.h>

struct sock;

struct inet_skb_parm {
	struct ip_options	opt;		/* Compiled IP options		*/
	unsigned char		flags;

#define IPSKB_FORWARDED		1
#define IPSKB_XFRM_TUNNEL_SIZE	2
#define IPSKB_XFRM_TRANSFORMED	4
#define IPSKB_FRAG_COMPLETE	8
#define IPSKB_REROUTED		16
};

static inline unsigned int ip_hdrlen(const struct sk_buff *skb)
{
	return ip_hdr(skb)->ihl * 4;
}

struct ipcm_cookie {
	__be32			addr;
	int			oif;
	struct ip_options	*opt;
	union skb_shared_tx	shtx;
};

#define IPCB(skb) ((struct inet_skb_parm*)((skb)->cb))

struct ip_ra_chain {
	struct ip_ra_chain	*next;
	struct sock		*sk;
	void			(*destructor)(struct sock *);
};

extern struct ip_ra_chain *ip_ra_chain;
extern rwlock_t ip_ra_lock;

/* IP flags. */
#define IP_CE		0x8000		/* Flag: "Congestion"		*/
#define IP_DF		0x4000		/* Flag: "Don't Fragment"	*/
#define IP_MF		0x2000		/* Flag: "More Fragments"	*/
#define IP_OFFSET	0x1FFF		/* "Fragment Offset" part	*/

#define IP_FRAG_TIME	(30 * HZ)		/* fragment lifetime	*/

struct msghdr;
struct net_device;
struct packet_type;
struct rtable;
struct sockaddr;

extern int		igmp_mc_proc_init(void);

/*
 *	Functions provided by ip.c
 */

extern int		ip_build_and_send_pkt(struct sk_buff *skb, struct sock *sk,
					      __be32 saddr, __be32 daddr,
					      struct ip_options *opt);
extern int		ip_rcv(struct sk_buff *skb, struct net_device *dev,
			       struct packet_type *pt, struct net_device *orig_dev);
extern int		ip_local_deliver(struct sk_buff *skb);
extern int		ip_mr_input(struct sk_buff *skb);
extern int		ip_output(struct sk_buff *skb);
extern int		ip_mc_output(struct sk_buff *skb);
extern int		ip_fragment(struct sk_buff *skb, int (*output)(struct sk_buff *));
extern int		ip_do_nat(struct sk_buff *skb);
extern void		ip_send_check(struct iphdr *ip);
extern int		__ip_local_out(struct sk_buff *skb);
extern int		ip_local_out(struct sk_buff *skb);
extern int		ip_queue_xmit(struct sk_buff *skb, int ipfragok);
extern void		ip_init(void);
extern int		ip_append_data(struct sock *sk,
				       int getfrag(void *from, char *to, int offset, int len,
						   int odd, struct sk_buff *skb),
				void *from, int len, int protolen,
				struct ipcm_cookie *ipc,
				struct rtable **rt,
				unsigned int flags);
extern int		ip_generic_getfrag(void *from, char *to, int offset, int len, int odd, struct sk_buff *skb);
extern ssize_t		ip_append_page(struct sock *sk, struct page *page,
				int offset, size_t size, int flags);
extern int		ip_push_pending_frames(struct sock *sk);
extern void		ip_flush_pending_frames(struct sock *sk);

/* datagram.c */
extern int		ip4_datagram_connect(struct sock *sk, 
					     struct sockaddr *uaddr, int addr_len);

/*
 *	Map a multicast IP onto multicast MAC for type Token Ring.
 *      This conforms to RFC1469 Option 2 Multicasting i.e.
 *      using a functional address to transmit / receive 
 *      multicast packets.
 */

static inline void ip_tr_mc_map(__be32 addr, char *buf)
{
	buf[0]=0xC0;
	buf[1]=0x00;
	buf[2]=0x00;
	buf[3]=0x04;
	buf[4]=0x00;
	buf[5]=0x00;
}

struct ip_reply_arg {
	struct kvec iov[1];   
	int	    flags;
	__wsum 	    csum;
	int	    csumoffset; /* u16 offset of csum in iov[0].iov_base */
				/* -1 if not needed */ 
	int	    bound_dev_if;
}; 

#define IP_REPLY_ARG_NOSRCCHECK 1

static inline __u8 ip_reply_arg_flowi_flags(const struct ip_reply_arg *arg)
{
	return (arg->flags & IP_REPLY_ARG_NOSRCCHECK) ? FLOWI_FLAG_ANYSRC : 0;
}

void ip_send_reply(struct sock *sk, struct sk_buff *skb, struct ip_reply_arg *arg,
		   unsigned int len); 

struct ipv4_config {
	int	log_martians;
	int	no_pmtu_disc;
};

extern struct ipv4_config ipv4_config;
#define IP_INC_STATS(net, field)	SNMP_INC_STATS((net)->mib.ip_statistics, field)
#define IP_INC_STATS_BH(net, field)	SNMP_INC_STATS_BH((net)->mib.ip_statistics, field)
#define IP_ADD_STATS(net, field, val)	SNMP_ADD_STATS((net)->mib.ip_statistics, field, val)
#define IP_ADD_STATS_BH(net, field, val) SNMP_ADD_STATS_BH((net)->mib.ip_statistics, field, val)
#define IP_UPD_PO_STATS(net, field, val) SNMP_UPD_PO_STATS((net)->mib.ip_statistics, field, val)
#define IP_UPD_PO_STATS_BH(net, field, val) SNMP_UPD_PO_STATS_BH((net)->mib.ip_statistics, field, val)
#define NET_INC_STATS(net, field)	SNMP_INC_STATS((net)->mib.net_statistics, field)
#define NET_INC_STATS_BH(net, field)	SNMP_INC_STATS_BH((net)->mib.net_statistics, field)
#define NET_INC_STATS_USER(net, field) 	SNMP_INC_STATS_USER((net)->mib.net_statistics, field)
#define NET_ADD_STATS_BH(net, field, adnd) SNMP_ADD_STATS_BH((net)->mib.net_statistics, field, adnd)
#define NET_ADD_STATS_USER(net, field, adnd) SNMP_ADD_STATS_USER((net)->mib.net_statistics, field, adnd)

extern unsigned long snmp_fold_field(void *mib[], int offt);
extern int snmp_mib_init(void *ptr[2], size_t mibsize);
extern void snmp_mib_free(void *ptr[2]);

extern struct local_ports {
	seqlock_t	lock;
	int		range[2];
} sysctl_local_ports;
extern void inet_get_local_port_range(int *low, int *high);

extern int sysctl_ip_default_ttl;
extern int sysctl_ip_nonlocal_bind;

extern struct ctl_path net_core_path[];
extern struct ctl_path net_ipv4_ctl_path[];

/* From inetpeer.c */
extern int inet_peer_threshold;
extern int inet_peer_minttl;
extern int inet_peer_maxttl;
extern int inet_peer_gc_mintime;
extern int inet_peer_gc_maxtime;

/* From ip_output.c */
extern int sysctl_ip_dynaddr;

extern void ipfrag_init(void);

extern void ip_static_sysctl_init(void);

#ifdef CONFIG_INET
#include <net/dst.h>

/* The function in 2.2 was invalid, producing wrong result for
 * check=0xFEFF. It was noticed by Arthur Skawina _year_ ago. --ANK(000625) */
static inline
int ip_decrease_ttl(struct iphdr *iph)
{
	u32 check = (__force u32)iph->check;
	check += (__force u32)htons(0x0100);
	iph->check = (__force __sum16)(check + (check>=0xFFFF));
	return --iph->ttl;
}

static inline
int ip_dont_fragment(struct sock *sk, struct dst_entry *dst)
{
	return (inet_sk(sk)->pmtudisc == IP_PMTUDISC_DO ||
		(inet_sk(sk)->pmtudisc == IP_PMTUDISC_WANT &&
		 !(dst_metric_locked(dst, RTAX_MTU))));
}

extern void __ip_select_ident(struct iphdr *iph, struct dst_entry *dst, int more);

static inline void ip_select_ident(struct iphdr *iph, struct dst_entry *dst, struct sock *sk)
{
	if (iph->frag_off & htons(IP_DF)) {
		/* This is only to work around buggy Windows95/2000
		 * VJ compression implementations.  If the ID field
		 * does not change, they drop every other packet in
		 * a TCP stream using header compression.
		 */
		iph->id = (sk && inet_sk(sk)->inet_daddr) ?
					htons(inet_sk(sk)->inet_id++) : 0;
	} else
		__ip_select_ident(iph, dst, 0);
}

static inline void ip_select_ident_more(struct iphdr *iph, struct dst_entry *dst, struct sock *sk, int more)
{
	if (iph->frag_off & htons(IP_DF)) {
		if (sk && inet_sk(sk)->inet_daddr) {
			iph->id = htons(inet_sk(sk)->inet_id);
			inet_sk(sk)->inet_id += 1 + more;
		} else
			iph->id = 0;
	} else
		__ip_select_ident(iph, dst, more);
}

/*
 *	Map a multicast IP onto multicast MAC for type ethernet.
 */

static inline void ip_eth_mc_map(__be32 naddr, char *buf)
{
	__u32 addr=ntohl(naddr);
	buf[0]=0x01;
	buf[1]=0x00;
	buf[2]=0x5e;
	buf[5]=addr&0xFF;
	addr>>=8;
	buf[4]=addr&0xFF;
	addr>>=8;
	buf[3]=addr&0x7F;
}

/*
 *	Map a multicast IP onto multicast MAC for type IP-over-InfiniBand.
 *	Leave P_Key as 0 to be filled in by driver.
 */

static inline void ip_ib_mc_map(__be32 naddr, const unsigned char *broadcast, char *buf)
{
	__u32 addr;
	unsigned char scope = broadcast[5] & 0xF;

	buf[0]  = 0;		/* Reserved */
	buf[1]  = 0xff;		/* Multicast QPN */
	buf[2]  = 0xff;
	buf[3]  = 0xff;
	addr    = ntohl(naddr);
	buf[4]  = 0xff;
	buf[5]  = 0x10 | scope;	/* scope from broadcast address */
	buf[6]  = 0x40;		/* IPv4 signature */
	buf[7]  = 0x1b;
	buf[8]  = broadcast[8];		/* P_Key */
	buf[9]  = broadcast[9];
	buf[10] = 0;
	buf[11] = 0;
	buf[12] = 0;
	buf[13] = 0;
	buf[14] = 0;
	buf[15] = 0;
	buf[19] = addr & 0xff;
	addr  >>= 8;
	buf[18] = addr & 0xff;
	addr  >>= 8;
	buf[17] = addr & 0xff;
	addr  >>= 8;
	buf[16] = addr & 0x0f;
}

#if defined(CONFIG_IPV6) || defined(CONFIG_IPV6_MODULE)
#include <linux/ipv6.h>
#endif

static __inline__ void inet_reset_saddr(struct sock *sk)
{
	inet_sk(sk)->inet_rcv_saddr = inet_sk(sk)->inet_saddr = 0;
#if defined(CONFIG_IPV6) || defined(CONFIG_IPV6_MODULE)
	if (sk->sk_family == PF_INET6) {
		struct ipv6_pinfo *np = inet6_sk(sk);

		memset(&np->saddr, 0, sizeof(np->saddr));
		memset(&np->rcv_saddr, 0, sizeof(np->rcv_saddr));
	}
#endif
}

#endif

static inline int sk_mc_loop(struct sock *sk)
{
	if (!sk)
		return 1;
	switch (sk->sk_family) {
	case AF_INET:
		return inet_sk(sk)->mc_loop;
#if defined(CONFIG_IPV6) || defined(CONFIG_IPV6_MODULE)
	case AF_INET6:
		return inet6_sk(sk)->mc_loop;
#endif
	}
<<<<<<< HEAD
	__WARN();
=======
	WARN_ON(1);
>>>>>>> 6ccf80eb
	return 1;
}

extern int	ip_call_ra_chain(struct sk_buff *skb);

/*
 *	Functions provided by ip_fragment.c
 */

enum ip_defrag_users {
	IP_DEFRAG_LOCAL_DELIVER,
	IP_DEFRAG_CALL_RA_CHAIN,
	IP_DEFRAG_CONNTRACK_IN,
	IP_DEFRAG_CONNTRACK_OUT,
	IP_DEFRAG_CONNTRACK_BRIDGE_IN,
	IP_DEFRAG_VS_IN,
	IP_DEFRAG_VS_OUT,
	IP_DEFRAG_VS_FWD
};

int ip_defrag(struct sk_buff *skb, u32 user);
int ip_frag_mem(struct net *net);
int ip_frag_nqueues(struct net *net);

/*
 *	Functions provided by ip_forward.c
 */
 
extern int ip_forward(struct sk_buff *skb);
 
/*
 *	Functions provided by ip_options.c
 */
 
extern void ip_options_build(struct sk_buff *skb, struct ip_options *opt, __be32 daddr, struct rtable *rt, int is_frag);
extern int ip_options_echo(struct ip_options *dopt, struct sk_buff *skb);
extern void ip_options_fragment(struct sk_buff *skb);
extern int ip_options_compile(struct net *net,
			      struct ip_options *opt, struct sk_buff *skb);
extern int ip_options_get(struct net *net, struct ip_options **optp,
			  unsigned char *data, int optlen);
extern int ip_options_get_from_user(struct net *net, struct ip_options **optp,
				    unsigned char __user *data, int optlen);
extern void ip_options_undo(struct ip_options * opt);
extern void ip_forward_options(struct sk_buff *skb);
extern int ip_options_rcv_srr(struct sk_buff *skb);

/*
 *	Functions provided by ip_sockglue.c
 */

extern void	ip_cmsg_recv(struct msghdr *msg, struct sk_buff *skb);
extern int	ip_cmsg_send(struct net *net,
			     struct msghdr *msg, struct ipcm_cookie *ipc);
extern int	ip_setsockopt(struct sock *sk, int level, int optname, char __user *optval, unsigned int optlen);
extern int	ip_getsockopt(struct sock *sk, int level, int optname, char __user *optval, int __user *optlen);
extern int	compat_ip_setsockopt(struct sock *sk, int level,
			int optname, char __user *optval, unsigned int optlen);
extern int	compat_ip_getsockopt(struct sock *sk, int level,
			int optname, char __user *optval, int __user *optlen);
extern int	ip_ra_control(struct sock *sk, unsigned char on, void (*destructor)(struct sock *));

extern int 	ip_recv_error(struct sock *sk, struct msghdr *msg, int len);
extern void	ip_icmp_error(struct sock *sk, struct sk_buff *skb, int err, 
			      __be16 port, u32 info, u8 *payload);
extern void	ip_local_error(struct sock *sk, int err, __be32 daddr, __be16 dport,
			       u32 info);

/* sysctl helpers - any sysctl which holds a value that ends up being
 * fed into the routing cache should use these handlers.
 */
int ipv4_doint_and_flush(ctl_table *ctl, int write,
			 void __user *buffer,
			 size_t *lenp, loff_t *ppos);
int ipv4_doint_and_flush_strategy(ctl_table *table,
				  void __user *oldval, size_t __user *oldlenp,
				  void __user *newval, size_t newlen);
#ifdef CONFIG_PROC_FS
extern int ip_misc_proc_init(void);
#endif

#endif	/* _IP_H */<|MERGE_RESOLUTION|>--- conflicted
+++ resolved
@@ -338,11 +338,7 @@
 		return inet6_sk(sk)->mc_loop;
 #endif
 	}
-<<<<<<< HEAD
-	__WARN();
-=======
 	WARN_ON(1);
->>>>>>> 6ccf80eb
 	return 1;
 }
 
