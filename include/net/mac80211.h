--- conflicted
+++ resolved
@@ -930,14 +930,11 @@
  *	Hardware supports dynamic spatial multiplexing powersave,
  *	ie. can turn off all but one chain and then wake the rest
  *	up as required after, for example, rts/cts handshake.
-<<<<<<< HEAD
-=======
  *
  * @IEEE80211_HW_SUPPORTS_UAPSD:
  *	Hardware supports Unscheduled Automatic Power Save Delivery
  *	(U-APSD) in managed mode. The mode is configured with
  *	conf_tx() operation.
->>>>>>> a5fb297d
  */
 enum ieee80211_hw_flags {
 	IEEE80211_HW_HAS_RATE_CONTROL			= 1<<0,
@@ -957,10 +954,7 @@
 	IEEE80211_HW_BEACON_FILTER			= 1<<14,
 	IEEE80211_HW_SUPPORTS_STATIC_SMPS		= 1<<15,
 	IEEE80211_HW_SUPPORTS_DYNAMIC_SMPS		= 1<<16,
-<<<<<<< HEAD
-=======
 	IEEE80211_HW_SUPPORTS_UAPSD			= 1<<17,
->>>>>>> a5fb297d
 };
 
 /**
@@ -1541,13 +1535,10 @@
  *	need to set wiphy->rfkill_poll to %true before registration,
  *	and need to call wiphy_rfkill_set_hw_state() in the callback.
  *	The callback can sleep.
-<<<<<<< HEAD
-=======
  *
  * @set_coverage_class: Set slot time for given coverage class as specified
  *	in IEEE 802.11-2007 section 17.3.8.6 and modify ACK timeout
  *	accordingly. This callback is not required and may sleep.
->>>>>>> a5fb297d
  *
  * @testmode_cmd: Implement a cfg80211 test mode command.
  *	The callback can sleep.
