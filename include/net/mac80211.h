--- conflicted
+++ resolved
@@ -520,15 +520,6 @@
 	IEEE80211_CONF_PS		= (1<<1),
 };
 
-<<<<<<< HEAD
-/* XXX: remove all this once drivers stop trying to use it */
-static inline int __deprecated __IEEE80211_CONF_SHORT_SLOT_TIME(void)
-{
-	return 0;
-}
-#define IEEE80211_CONF_SHORT_SLOT_TIME (__IEEE80211_CONF_SHORT_SLOT_TIME())
-=======
->>>>>>> ded760a1
 
 /**
  * enum ieee80211_conf_changed - denotes which configuration changed
@@ -1020,14 +1011,6 @@
 	memcpy(hw->wiphy->perm_addr, addr, ETH_ALEN);
 }
 
-<<<<<<< HEAD
-static inline int ieee80211_num_regular_queues(struct ieee80211_hw *hw)
-{
-	return hw->queues;
-}
-
-=======
->>>>>>> ded760a1
 static inline struct ieee80211_rate *
 ieee80211_get_tx_rate(const struct ieee80211_hw *hw,
 		      const struct ieee80211_tx_info *c)
@@ -1332,17 +1315,10 @@
  *
  * @sw_scan_start: Notifier function that is called just before a software scan
  *	is started. Can be NULL, if the driver doesn't need this notification.
-<<<<<<< HEAD
  *
  * @sw_scan_complete: Notifier function that is called just after a software scan
  *	finished. Can be NULL, if the driver doesn't need this notification.
  *
-=======
- *
- * @sw_scan_complete: Notifier function that is called just after a software scan
- *	finished. Can be NULL, if the driver doesn't need this notification.
- *
->>>>>>> ded760a1
  * @get_stats: Return low-level statistics.
  * 	Returns zero if statistics are available.
  *
