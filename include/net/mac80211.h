/*
 * mac80211 <-> driver interface
 *
 * Copyright 2002-2005, Devicescape Software, Inc.
 * Copyright 2006-2007	Jiri Benc <jbenc@suse.cz>
 * Copyright 2007-2008	Johannes Berg <johannes@sipsolutions.net>
 *
 * This program is free software; you can redistribute it and/or modify
 * it under the terms of the GNU General Public License version 2 as
 * published by the Free Software Foundation.
 */

#ifndef MAC80211_H
#define MAC80211_H

#include <linux/kernel.h>
#include <linux/if_ether.h>
#include <linux/skbuff.h>
#include <linux/wireless.h>
#include <linux/device.h>
#include <linux/ieee80211.h>
#include <net/cfg80211.h>

/**
 * DOC: Introduction
 *
 * mac80211 is the Linux stack for 802.11 hardware that implements
 * only partial functionality in hard- or firmware. This document
 * defines the interface between mac80211 and low-level hardware
 * drivers.
 */

/**
 * DOC: Calling mac80211 from interrupts
 *
 * Only ieee80211_tx_status_irqsafe() and ieee80211_rx_irqsafe() can be
 * called in hardware interrupt context. The low-level driver must not call any
 * other functions in hardware interrupt context. If there is a need for such
 * call, the low-level driver should first ACK the interrupt and perform the
 * IEEE 802.11 code call after this, e.g. from a scheduled workqueue or even
 * tasklet function.
 *
 * NOTE: If the driver opts to use the _irqsafe() functions, it may not also
 *	 use the non-IRQ-safe functions!
 */

/**
 * DOC: Warning
 *
 * If you're reading this document and not the header file itself, it will
 * be incomplete because not all documentation has been converted yet.
 */

/**
 * DOC: Frame format
 *
 * As a general rule, when frames are passed between mac80211 and the driver,
 * they start with the IEEE 802.11 header and include the same octets that are
 * sent over the air except for the FCS which should be calculated by the
 * hardware.
 *
 * There are, however, various exceptions to this rule for advanced features:
 *
 * The first exception is for hardware encryption and decryption offload
 * where the IV/ICV may or may not be generated in hardware.
 *
 * Secondly, when the hardware handles fragmentation, the frame handed to
 * the driver from mac80211 is the MSDU, not the MPDU.
 *
 * Finally, for received frames, the driver is able to indicate that it has
 * filled a radiotap header and put that in front of the frame; if it does
 * not do so then mac80211 may add this under certain circumstances.
 */

/**
 * DOC: mac80211 workqueue
 *
 * mac80211 provides its own workqueue for drivers and internal mac80211 use.
 * The workqueue is a single threaded workqueue and can only be accessed by
 * helpers for sanity checking. Drivers must ensure all work added onto the
 * mac80211 workqueue should be cancelled on the driver stop() callback.
 *
 * mac80211 will flushed the workqueue upon interface removal and during
 * suspend.
 *
 * All work performed on the mac80211 workqueue must not acquire the RTNL lock.
 *
 */

/**
 * enum ieee80211_max_queues - maximum number of queues
 *
 * @IEEE80211_MAX_QUEUES: Maximum number of regular device queues.
 */
enum ieee80211_max_queues {
	IEEE80211_MAX_QUEUES =		4,
};

/**
 * struct ieee80211_tx_queue_params - transmit queue configuration
 *
 * The information provided in this structure is required for QoS
 * transmit queue configuration. Cf. IEEE 802.11 7.3.2.29.
 *
 * @aifs: arbitration interframe space [0..255]
 * @cw_min: minimum contention window [a value of the form
 *	2^n-1 in the range 1..32767]
 * @cw_max: maximum contention window [like @cw_min]
 * @txop: maximum burst time in units of 32 usecs, 0 meaning disabled
 * @uapsd: is U-APSD mode enabled for the queue
 */
struct ieee80211_tx_queue_params {
	u16 txop;
	u16 cw_min;
	u16 cw_max;
	u8 aifs;
	bool uapsd;
<<<<<<< HEAD
};

/**
 * struct ieee80211_tx_queue_stats - transmit queue statistics
 *
 * @len: number of packets in queue
 * @limit: queue length limit
 * @count: number of frames sent
 */
struct ieee80211_tx_queue_stats {
	unsigned int len;
	unsigned int limit;
	unsigned int count;
=======
>>>>>>> 4cad6c7c
};

struct ieee80211_low_level_stats {
	unsigned int dot11ACKFailureCount;
	unsigned int dot11RTSFailureCount;
	unsigned int dot11FCSErrorCount;
	unsigned int dot11RTSSuccessCount;
};

/**
 * enum ieee80211_bss_change - BSS change notification flags
 *
 * These flags are used with the bss_info_changed() callback
 * to indicate which BSS parameter changed.
 *
 * @BSS_CHANGED_ASSOC: association status changed (associated/disassociated),
 *	also implies a change in the AID.
 * @BSS_CHANGED_ERP_CTS_PROT: CTS protection changed
 * @BSS_CHANGED_ERP_PREAMBLE: preamble changed
 * @BSS_CHANGED_ERP_SLOT: slot timing changed
 * @BSS_CHANGED_HT: 802.11n parameters changed
 * @BSS_CHANGED_BASIC_RATES: Basic rateset changed
 * @BSS_CHANGED_BEACON_INT: Beacon interval changed
 * @BSS_CHANGED_BSSID: BSSID changed, for whatever
 *	reason (IBSS and managed mode)
 * @BSS_CHANGED_BEACON: Beacon data changed, retrieve
 *	new beacon (beaconing modes)
 * @BSS_CHANGED_BEACON_ENABLED: Beaconing should be
 *	enabled/disabled (beaconing modes)
 */
enum ieee80211_bss_change {
	BSS_CHANGED_ASSOC		= 1<<0,
	BSS_CHANGED_ERP_CTS_PROT	= 1<<1,
	BSS_CHANGED_ERP_PREAMBLE	= 1<<2,
	BSS_CHANGED_ERP_SLOT		= 1<<3,
	BSS_CHANGED_HT                  = 1<<4,
	BSS_CHANGED_BASIC_RATES		= 1<<5,
	BSS_CHANGED_BEACON_INT		= 1<<6,
	BSS_CHANGED_BSSID		= 1<<7,
	BSS_CHANGED_BEACON		= 1<<8,
	BSS_CHANGED_BEACON_ENABLED	= 1<<9,
};

/**
 * struct ieee80211_bss_conf - holds the BSS's changing parameters
 *
 * This structure keeps information about a BSS (and an association
 * to that BSS) that can change during the lifetime of the BSS.
 *
 * @assoc: association status
 * @aid: association ID number, valid only when @assoc is true
 * @use_cts_prot: use CTS protection
 * @use_short_preamble: use 802.11b short preamble;
 *	if the hardware cannot handle this it must set the
 *	IEEE80211_HW_2GHZ_SHORT_PREAMBLE_INCAPABLE hardware flag
 * @use_short_slot: use short slot time (only relevant for ERP);
 *	if the hardware cannot handle this it must set the
 *	IEEE80211_HW_2GHZ_SHORT_SLOT_INCAPABLE hardware flag
 * @dtim_period: num of beacons before the next DTIM, for beaconing,
 *	not valid in station mode (cf. hw conf ps_dtim_period)
 * @timestamp: beacon timestamp
 * @beacon_int: beacon interval
 * @assoc_capability: capabilities taken from assoc resp
 * @basic_rates: bitmap of basic rates, each bit stands for an
 *	index into the rate table configured by the driver in
 *	the current band.
 * @bssid: The BSSID for this BSS
 * @enable_beacon: whether beaconing should be enabled or not
 * @ht_operation_mode: HT operation mode (like in &struct ieee80211_ht_info).
 *	This field is only valid when the channel type is one of the HT types.
 */
struct ieee80211_bss_conf {
	const u8 *bssid;
	/* association related data */
	bool assoc;
	u16 aid;
	/* erp related data */
	bool use_cts_prot;
	bool use_short_preamble;
	bool use_short_slot;
	bool enable_beacon;
	u8 dtim_period;
	u16 beacon_int;
	u16 assoc_capability;
	u64 timestamp;
	u32 basic_rates;
	u16 ht_operation_mode;
};

/**
 * enum mac80211_tx_control_flags - flags to describe transmission information/status
 *
 * These flags are used with the @flags member of &ieee80211_tx_info.
 *
 * @IEEE80211_TX_CTL_REQ_TX_STATUS: require TX status callback for this frame.
 * @IEEE80211_TX_CTL_ASSIGN_SEQ: The driver has to assign a sequence
 *	number to this frame, taking care of not overwriting the fragment
 *	number and increasing the sequence number only when the
 *	IEEE80211_TX_CTL_FIRST_FRAGMENT flag is set. mac80211 will properly
 *	assign sequence numbers to QoS-data frames but cannot do so correctly
 *	for non-QoS-data and management frames because beacons need them from
 *	that counter as well and mac80211 cannot guarantee proper sequencing.
 *	If this flag is set, the driver should instruct the hardware to
 *	assign a sequence number to the frame or assign one itself. Cf. IEEE
 *	802.11-2007 7.1.3.4.1 paragraph 3. This flag will always be set for
 *	beacons and always be clear for frames without a sequence number field.
 * @IEEE80211_TX_CTL_NO_ACK: tell the low level not to wait for an ack
 * @IEEE80211_TX_CTL_CLEAR_PS_FILT: clear powersave filter for destination
 *	station
 * @IEEE80211_TX_CTL_FIRST_FRAGMENT: this is a first fragment of the frame
 * @IEEE80211_TX_CTL_SEND_AFTER_DTIM: send this frame after DTIM beacon
 * @IEEE80211_TX_CTL_AMPDU: this frame should be sent as part of an A-MPDU
 * @IEEE80211_TX_CTL_INJECTED: Frame was injected, internal to mac80211.
 * @IEEE80211_TX_STAT_TX_FILTERED: The frame was not transmitted
 *	because the destination STA was in powersave mode. Note that to
 *	avoid race conditions, the filter must be set by the hardware or
 *	firmware upon receiving a frame that indicates that the station
 *	went to sleep (must be done on device to filter frames already on
 *	the queue) and may only be unset after mac80211 gives the OK for
 *	that by setting the IEEE80211_TX_CTL_CLEAR_PS_FILT (see above),
 *	since only then is it guaranteed that no more frames are in the
 *	hardware queue.
 * @IEEE80211_TX_STAT_ACK: Frame was acknowledged
 * @IEEE80211_TX_STAT_AMPDU: The frame was aggregated, so status
 * 	is for the whole aggregation.
 * @IEEE80211_TX_STAT_AMPDU_NO_BACK: no block ack was returned,
 * 	so consider using block ack request (BAR).
 * @IEEE80211_TX_CTL_RATE_CTRL_PROBE: internal to mac80211, can be
 *	set by rate control algorithms to indicate probe rate, will
 *	be cleared for fragmented frames (except on the last fragment)
 * @IEEE80211_TX_INTFL_NEED_TXPROCESSING: completely internal to mac80211,
 *	used to indicate that a pending frame requires TX processing before
 *	it can be sent out.
 * @IEEE80211_TX_INTFL_RETRIED: completely internal to mac80211,
 *	used to indicate that a frame was already retried due to PS
 * @IEEE80211_TX_INTFL_DONT_ENCRYPT: completely internal to mac80211,
 *	used to indicate frame should not be encrypted
 * @IEEE80211_TX_CTL_PSPOLL_RESPONSE: (internal?)
 *	This frame is a response to a PS-poll frame and should be sent
 *	although the station is in powersave mode.
 * @IEEE80211_TX_CTL_MORE_FRAMES: More frames will be passed to the
 *	transmit function after the current frame, this can be used
 *	by drivers to kick the DMA queue only if unset or when the
 *	queue gets full.
 * @IEEE80211_TX_INTFL_RETRANSMISSION: This frame is being retransmitted
 *	after TX status because the destination was asleep, it must not
 *	be modified again (no seqno assignment, crypto, etc.)
 * @IEEE80211_TX_INTFL_HAS_RADIOTAP: This frame was injected and still
 *	has a radiotap header at skb->data.
 */
enum mac80211_tx_control_flags {
	IEEE80211_TX_CTL_REQ_TX_STATUS		= BIT(0),
	IEEE80211_TX_CTL_ASSIGN_SEQ		= BIT(1),
	IEEE80211_TX_CTL_NO_ACK			= BIT(2),
	IEEE80211_TX_CTL_CLEAR_PS_FILT		= BIT(3),
	IEEE80211_TX_CTL_FIRST_FRAGMENT		= BIT(4),
	IEEE80211_TX_CTL_SEND_AFTER_DTIM	= BIT(5),
	IEEE80211_TX_CTL_AMPDU			= BIT(6),
	IEEE80211_TX_CTL_INJECTED		= BIT(7),
	IEEE80211_TX_STAT_TX_FILTERED		= BIT(8),
	IEEE80211_TX_STAT_ACK			= BIT(9),
	IEEE80211_TX_STAT_AMPDU			= BIT(10),
	IEEE80211_TX_STAT_AMPDU_NO_BACK		= BIT(11),
	IEEE80211_TX_CTL_RATE_CTRL_PROBE	= BIT(12),
	IEEE80211_TX_INTFL_NEED_TXPROCESSING	= BIT(14),
	IEEE80211_TX_INTFL_RETRIED		= BIT(15),
	IEEE80211_TX_INTFL_DONT_ENCRYPT		= BIT(16),
	IEEE80211_TX_CTL_PSPOLL_RESPONSE	= BIT(17),
	IEEE80211_TX_CTL_MORE_FRAMES		= BIT(18),
	IEEE80211_TX_INTFL_RETRANSMISSION	= BIT(19),
	IEEE80211_TX_INTFL_HAS_RADIOTAP		= BIT(20),
};

/**
 * enum mac80211_rate_control_flags - per-rate flags set by the
 *	Rate Control algorithm.
 *
 * These flags are set by the Rate control algorithm for each rate during tx,
 * in the @flags member of struct ieee80211_tx_rate.
 *
 * @IEEE80211_TX_RC_USE_RTS_CTS: Use RTS/CTS exchange for this rate.
 * @IEEE80211_TX_RC_USE_CTS_PROTECT: CTS-to-self protection is required.
 *	This is set if the current BSS requires ERP protection.
 * @IEEE80211_TX_RC_USE_SHORT_PREAMBLE: Use short preamble.
 * @IEEE80211_TX_RC_MCS: HT rate.
 * @IEEE80211_TX_RC_GREEN_FIELD: Indicates whether this rate should be used in
 *	Greenfield mode.
 * @IEEE80211_TX_RC_40_MHZ_WIDTH: Indicates if the Channel Width should be 40 MHz.
 * @IEEE80211_TX_RC_DUP_DATA: The frame should be transmitted on both of the
 *	adjacent 20 MHz channels, if the current channel type is
 *	NL80211_CHAN_HT40MINUS or NL80211_CHAN_HT40PLUS.
 * @IEEE80211_TX_RC_SHORT_GI: Short Guard interval should be used for this rate.
 */
enum mac80211_rate_control_flags {
	IEEE80211_TX_RC_USE_RTS_CTS		= BIT(0),
	IEEE80211_TX_RC_USE_CTS_PROTECT		= BIT(1),
	IEEE80211_TX_RC_USE_SHORT_PREAMBLE	= BIT(2),

	/* rate index is an MCS rate number instead of an index */
	IEEE80211_TX_RC_MCS			= BIT(3),
	IEEE80211_TX_RC_GREEN_FIELD		= BIT(4),
	IEEE80211_TX_RC_40_MHZ_WIDTH		= BIT(5),
	IEEE80211_TX_RC_DUP_DATA		= BIT(6),
	IEEE80211_TX_RC_SHORT_GI		= BIT(7),
};


/* there are 40 bytes if you don't need the rateset to be kept */
#define IEEE80211_TX_INFO_DRIVER_DATA_SIZE 40

/* if you do need the rateset, then you have less space */
#define IEEE80211_TX_INFO_RATE_DRIVER_DATA_SIZE 24

/* maximum number of rate stages */
#define IEEE80211_TX_MAX_RATES	5

/**
 * struct ieee80211_tx_rate - rate selection/status
 *
 * @idx: rate index to attempt to send with
 * @flags: rate control flags (&enum mac80211_rate_control_flags)
 * @count: number of tries in this rate before going to the next rate
 *
 * A value of -1 for @idx indicates an invalid rate and, if used
 * in an array of retry rates, that no more rates should be tried.
 *
 * When used for transmit status reporting, the driver should
 * always report the rate along with the flags it used.
 *
 * &struct ieee80211_tx_info contains an array of these structs
 * in the control information, and it will be filled by the rate
 * control algorithm according to what should be sent. For example,
 * if this array contains, in the format { <idx>, <count> } the
 * information
 *    { 3, 2 }, { 2, 2 }, { 1, 4 }, { -1, 0 }, { -1, 0 }
 * then this means that the frame should be transmitted
 * up to twice at rate 3, up to twice at rate 2, and up to four
 * times at rate 1 if it doesn't get acknowledged. Say it gets
 * acknowledged by the peer after the fifth attempt, the status
 * information should then contain
 *   { 3, 2 }, { 2, 2 }, { 1, 1 }, { -1, 0 } ...
 * since it was transmitted twice at rate 3, twice at rate 2
 * and once at rate 1 after which we received an acknowledgement.
 */
struct ieee80211_tx_rate {
	s8 idx;
	u8 count;
	u8 flags;
} __attribute__((packed));

/**
 * struct ieee80211_tx_info - skb transmit information
 *
 * This structure is placed in skb->cb for three uses:
 *  (1) mac80211 TX control - mac80211 tells the driver what to do
 *  (2) driver internal use (if applicable)
 *  (3) TX status information - driver tells mac80211 what happened
 *
 * The TX control's sta pointer is only valid during the ->tx call,
 * it may be NULL.
 *
 * @flags: transmit info flags, defined above
 * @band: the band to transmit on (use for checking for races)
 * @antenna_sel_tx: antenna to use, 0 for automatic diversity
 * @pad: padding, ignore
 * @control: union for control data
 * @status: union for status data
 * @driver_data: array of driver_data pointers
 * @ampdu_ack_len: number of acked aggregated frames.
 * 	relevant only if IEEE80211_TX_STATUS_AMPDU was set.
 * @ampdu_ack_map: block ack bit map for the aggregation.
 * 	relevant only if IEEE80211_TX_STATUS_AMPDU was set.
 * @ampdu_len: number of aggregated frames.
 * 	relevant only if IEEE80211_TX_STATUS_AMPDU was set.
 * @ack_signal: signal strength of the ACK frame
 */
struct ieee80211_tx_info {
	/* common information */
	u32 flags;
	u8 band;

	u8 antenna_sel_tx;

	/* 2 byte hole */
	u8 pad[2];

	union {
		struct {
			union {
				/* rate control */
				struct {
					struct ieee80211_tx_rate rates[
						IEEE80211_TX_MAX_RATES];
					s8 rts_cts_rate_idx;
				};
				/* only needed before rate control */
				unsigned long jiffies;
			};
			/* NB: vif can be NULL for injected frames */
			struct ieee80211_vif *vif;
			struct ieee80211_key_conf *hw_key;
			struct ieee80211_sta *sta;
		} control;
		struct {
			struct ieee80211_tx_rate rates[IEEE80211_TX_MAX_RATES];
			u8 ampdu_ack_len;
			u64 ampdu_ack_map;
			int ack_signal;
			u8 ampdu_len;
			/* 7 bytes free */
		} status;
		struct {
			struct ieee80211_tx_rate driver_rates[
				IEEE80211_TX_MAX_RATES];
			void *rate_driver_data[
				IEEE80211_TX_INFO_RATE_DRIVER_DATA_SIZE / sizeof(void *)];
		};
		void *driver_data[
			IEEE80211_TX_INFO_DRIVER_DATA_SIZE / sizeof(void *)];
	};
};

static inline struct ieee80211_tx_info *IEEE80211_SKB_CB(struct sk_buff *skb)
{
	return (struct ieee80211_tx_info *)skb->cb;
}

static inline struct ieee80211_rx_status *IEEE80211_SKB_RXCB(struct sk_buff *skb)
{
	return (struct ieee80211_rx_status *)skb->cb;
}

/**
 * ieee80211_tx_info_clear_status - clear TX status
 *
 * @info: The &struct ieee80211_tx_info to be cleared.
 *
 * When the driver passes an skb back to mac80211, it must report
 * a number of things in TX status. This function clears everything
 * in the TX status but the rate control information (it does clear
 * the count since you need to fill that in anyway).
 *
 * NOTE: You can only use this function if you do NOT use
 *	 info->driver_data! Use info->rate_driver_data
 *	 instead if you need only the less space that allows.
 */
static inline void
ieee80211_tx_info_clear_status(struct ieee80211_tx_info *info)
{
	int i;

	BUILD_BUG_ON(offsetof(struct ieee80211_tx_info, status.rates) !=
		     offsetof(struct ieee80211_tx_info, control.rates));
	BUILD_BUG_ON(offsetof(struct ieee80211_tx_info, status.rates) !=
		     offsetof(struct ieee80211_tx_info, driver_rates));
	BUILD_BUG_ON(offsetof(struct ieee80211_tx_info, status.rates) != 8);
	/* clear the rate counts */
	for (i = 0; i < IEEE80211_TX_MAX_RATES; i++)
		info->status.rates[i].count = 0;

	BUILD_BUG_ON(
	    offsetof(struct ieee80211_tx_info, status.ampdu_ack_len) != 23);
	memset(&info->status.ampdu_ack_len, 0,
	       sizeof(struct ieee80211_tx_info) -
	       offsetof(struct ieee80211_tx_info, status.ampdu_ack_len));
}


/**
 * enum mac80211_rx_flags - receive flags
 *
 * These flags are used with the @flag member of &struct ieee80211_rx_status.
 * @RX_FLAG_MMIC_ERROR: Michael MIC error was reported on this frame.
 *	Use together with %RX_FLAG_MMIC_STRIPPED.
 * @RX_FLAG_DECRYPTED: This frame was decrypted in hardware.
 * @RX_FLAG_MMIC_STRIPPED: the Michael MIC is stripped off this frame,
 *	verification has been done by the hardware.
 * @RX_FLAG_IV_STRIPPED: The IV/ICV are stripped from this frame.
 *	If this flag is set, the stack cannot do any replay detection
 *	hence the driver or hardware will have to do that.
 * @RX_FLAG_FAILED_FCS_CRC: Set this flag if the FCS check failed on
 *	the frame.
 * @RX_FLAG_FAILED_PLCP_CRC: Set this flag if the PCLP check failed on
 *	the frame.
 * @RX_FLAG_TSFT: The timestamp passed in the RX status (@mactime field)
 *	is valid. This is useful in monitor mode and necessary for beacon frames
 *	to enable IBSS merging.
 * @RX_FLAG_SHORTPRE: Short preamble was used for this frame
 * @RX_FLAG_HT: HT MCS was used and rate_idx is MCS index
 * @RX_FLAG_40MHZ: HT40 (40 MHz) was used
 * @RX_FLAG_SHORT_GI: Short guard interval was used
 * @RX_FLAG_INTERNAL_CMTR: set internally after frame was reported
 *	on cooked monitor to avoid double-reporting it for multiple
 *	virtual interfaces
 */
enum mac80211_rx_flags {
	RX_FLAG_MMIC_ERROR	= 1<<0,
	RX_FLAG_DECRYPTED	= 1<<1,
	RX_FLAG_MMIC_STRIPPED	= 1<<3,
	RX_FLAG_IV_STRIPPED	= 1<<4,
	RX_FLAG_FAILED_FCS_CRC	= 1<<5,
	RX_FLAG_FAILED_PLCP_CRC = 1<<6,
	RX_FLAG_TSFT		= 1<<7,
	RX_FLAG_SHORTPRE	= 1<<8,
	RX_FLAG_HT		= 1<<9,
	RX_FLAG_40MHZ		= 1<<10,
	RX_FLAG_SHORT_GI	= 1<<11,
	RX_FLAG_INTERNAL_CMTR	= 1<<12,
};

/**
 * struct ieee80211_rx_status - receive status
 *
 * The low-level driver should provide this information (the subset
 * supported by hardware) to the 802.11 code with each received
 * frame, in the skb's control buffer (cb).
 *
 * @mactime: value in microseconds of the 64-bit Time Synchronization Function
 * 	(TSF) timer when the first data symbol (MPDU) arrived at the hardware.
 * @band: the active band when this frame was received
 * @freq: frequency the radio was tuned to when receiving this frame, in MHz
 * @signal: signal strength when receiving this frame, either in dBm, in dB or
 *	unspecified depending on the hardware capabilities flags
 *	@IEEE80211_HW_SIGNAL_*
 * @noise: noise when receiving this frame, in dBm.
 * @antenna: antenna used
 * @rate_idx: index of data rate into band's supported rates or MCS index if
 *	HT rates are use (RX_FLAG_HT)
 * @flag: %RX_FLAG_*
 */
struct ieee80211_rx_status {
	u64 mactime;
	enum ieee80211_band band;
	int freq;
	int signal;
	int noise;
	int antenna;
	int rate_idx;
	int flag;
};

/**
 * enum ieee80211_conf_flags - configuration flags
 *
 * Flags to define PHY configuration options
 *
 * @IEEE80211_CONF_MONITOR: there's a monitor interface present -- use this
 *	to determine for example whether to calculate timestamps for packets
 *	or not, do not use instead of filter flags!
 * @IEEE80211_CONF_PS: Enable 802.11 power save mode (managed mode only).
 *	This is the power save mode defined by IEEE 802.11-2007 section 11.2,
 *	meaning that the hardware still wakes up for beacons, is able to
 *	transmit frames and receive the possible acknowledgment frames.
 *	Not to be confused with hardware specific wakeup/sleep states,
 *	driver is responsible for that. See the section "Powersave support"
 *	for more.
 * @IEEE80211_CONF_IDLE: The device is running, but idle; if the flag is set
 *	the driver should be prepared to handle configuration requests but
 *	may turn the device off as much as possible. Typically, this flag will
 *	be set when an interface is set UP but not associated or scanning, but
 *	it can also be unset in that case when monitor interfaces are active.
 */
enum ieee80211_conf_flags {
	IEEE80211_CONF_MONITOR		= (1<<0),
	IEEE80211_CONF_PS		= (1<<1),
	IEEE80211_CONF_IDLE		= (1<<2),
};


/**
 * enum ieee80211_conf_changed - denotes which configuration changed
 *
 * @IEEE80211_CONF_CHANGE_LISTEN_INTERVAL: the listen interval changed
 * @IEEE80211_CONF_CHANGE_MONITOR: the monitor flag changed
 * @IEEE80211_CONF_CHANGE_PS: the PS flag or dynamic PS timeout changed
 * @IEEE80211_CONF_CHANGE_POWER: the TX power changed
 * @IEEE80211_CONF_CHANGE_CHANNEL: the channel/channel_type changed
 * @IEEE80211_CONF_CHANGE_RETRY_LIMITS: retry limits changed
 * @IEEE80211_CONF_CHANGE_IDLE: Idle flag changed
 * @IEEE80211_CONF_CHANGE_SMPS: Spatial multiplexing powersave mode changed
 */
enum ieee80211_conf_changed {
	IEEE80211_CONF_CHANGE_SMPS		= BIT(1),
	IEEE80211_CONF_CHANGE_LISTEN_INTERVAL	= BIT(2),
	IEEE80211_CONF_CHANGE_MONITOR		= BIT(3),
	IEEE80211_CONF_CHANGE_PS		= BIT(4),
	IEEE80211_CONF_CHANGE_POWER		= BIT(5),
	IEEE80211_CONF_CHANGE_CHANNEL		= BIT(6),
	IEEE80211_CONF_CHANGE_RETRY_LIMITS	= BIT(7),
	IEEE80211_CONF_CHANGE_IDLE		= BIT(8),
};

/**
 * enum ieee80211_smps_mode - spatial multiplexing power save mode
 *
 * @IEEE80211_SMPS_AUTOMATIC: automatic
 * @IEEE80211_SMPS_OFF: off
 * @IEEE80211_SMPS_STATIC: static
 * @IEEE80211_SMPS_DYNAMIC: dynamic
 * @IEEE80211_SMPS_NUM_MODES: internal, don't use
 */
enum ieee80211_smps_mode {
	IEEE80211_SMPS_AUTOMATIC,
	IEEE80211_SMPS_OFF,
	IEEE80211_SMPS_STATIC,
	IEEE80211_SMPS_DYNAMIC,

	/* keep last */
	IEEE80211_SMPS_NUM_MODES,
};

/**
 * struct ieee80211_conf - configuration of the device
 *
 * This struct indicates how the driver shall configure the hardware.
 *
 * @flags: configuration flags defined above
 *
 * @listen_interval: listen interval in units of beacon interval
 * @max_sleep_period: the maximum number of beacon intervals to sleep for
 *	before checking the beacon for a TIM bit (managed mode only); this
 *	value will be only achievable between DTIM frames, the hardware
 *	needs to check for the multicast traffic bit in DTIM beacons.
 *	This variable is valid only when the CONF_PS flag is set.
 * @ps_dtim_period: The DTIM period of the AP we're connected to, for use
 *	in power saving. Power saving will not be enabled until a beacon
 *	has been received and the DTIM period is known.
 * @dynamic_ps_timeout: The dynamic powersave timeout (in ms), see the
 *	powersave documentation below. This variable is valid only when
 *	the CONF_PS flag is set.
 *
 * @power_level: requested transmit power (in dBm)
 *
 * @channel: the channel to tune to
 * @channel_type: the channel (HT) type
 *
 * @long_frame_max_tx_count: Maximum number of transmissions for a "long" frame
 *    (a frame not RTS protected), called "dot11LongRetryLimit" in 802.11,
 *    but actually means the number of transmissions not the number of retries
 * @short_frame_max_tx_count: Maximum number of transmissions for a "short"
 *    frame, called "dot11ShortRetryLimit" in 802.11, but actually means the
 *    number of transmissions not the number of retries
 *
 * @smps_mode: spatial multiplexing powersave mode; note that
 *	%IEEE80211_SMPS_STATIC is used when the device is not
 *	configured for an HT channel
 */
struct ieee80211_conf {
	u32 flags;
	int power_level, dynamic_ps_timeout;
	int max_sleep_period;

	u16 listen_interval;
	u8 ps_dtim_period;

	u8 long_frame_max_tx_count, short_frame_max_tx_count;

	struct ieee80211_channel *channel;
	enum nl80211_channel_type channel_type;
	enum ieee80211_smps_mode smps_mode;
};

/**
 * struct ieee80211_vif - per-interface data
 *
 * Data in this structure is continually present for driver
 * use during the life of a virtual interface.
 *
 * @type: type of this virtual interface
 * @bss_conf: BSS configuration for this interface, either our own
 *	or the BSS we're associated to
 * @addr: address of this interface
 * @drv_priv: data area for driver use, will always be aligned to
 *	sizeof(void *).
 */
struct ieee80211_vif {
	enum nl80211_iftype type;
	struct ieee80211_bss_conf bss_conf;
	u8 addr[ETH_ALEN];
	/* must be last */
	u8 drv_priv[0] __attribute__((__aligned__(sizeof(void *))));
};

static inline bool ieee80211_vif_is_mesh(struct ieee80211_vif *vif)
{
#ifdef CONFIG_MAC80211_MESH
	return vif->type == NL80211_IFTYPE_MESH_POINT;
#endif
	return false;
}

/**
 * enum ieee80211_key_alg - key algorithm
 * @ALG_WEP: WEP40 or WEP104
 * @ALG_TKIP: TKIP
 * @ALG_CCMP: CCMP (AES)
 * @ALG_AES_CMAC: AES-128-CMAC
 */
enum ieee80211_key_alg {
	ALG_WEP,
	ALG_TKIP,
	ALG_CCMP,
	ALG_AES_CMAC,
};

/**
 * enum ieee80211_key_flags - key flags
 *
 * These flags are used for communication about keys between the driver
 * and mac80211, with the @flags parameter of &struct ieee80211_key_conf.
 *
 * @IEEE80211_KEY_FLAG_WMM_STA: Set by mac80211, this flag indicates
 *	that the STA this key will be used with could be using QoS.
 * @IEEE80211_KEY_FLAG_GENERATE_IV: This flag should be set by the
 *	driver to indicate that it requires IV generation for this
 *	particular key.
 * @IEEE80211_KEY_FLAG_GENERATE_MMIC: This flag should be set by
 *	the driver for a TKIP key if it requires Michael MIC
 *	generation in software.
 * @IEEE80211_KEY_FLAG_PAIRWISE: Set by mac80211, this flag indicates
 *	that the key is pairwise rather then a shared key.
 * @IEEE80211_KEY_FLAG_SW_MGMT: This flag should be set by the driver for a
 *	CCMP key if it requires CCMP encryption of management frames (MFP) to
 *	be done in software.
 */
enum ieee80211_key_flags {
	IEEE80211_KEY_FLAG_WMM_STA	= 1<<0,
	IEEE80211_KEY_FLAG_GENERATE_IV	= 1<<1,
	IEEE80211_KEY_FLAG_GENERATE_MMIC= 1<<2,
	IEEE80211_KEY_FLAG_PAIRWISE	= 1<<3,
	IEEE80211_KEY_FLAG_SW_MGMT	= 1<<4,
};

/**
 * struct ieee80211_key_conf - key information
 *
 * This key information is given by mac80211 to the driver by
 * the set_key() callback in &struct ieee80211_ops.
 *
 * @hw_key_idx: To be set by the driver, this is the key index the driver
 *	wants to be given when a frame is transmitted and needs to be
 *	encrypted in hardware.
 * @alg: The key algorithm.
 * @flags: key flags, see &enum ieee80211_key_flags.
 * @keyidx: the key index (0-3)
 * @keylen: key material length
 * @key: key material. For ALG_TKIP the key is encoded as a 256-bit (32 byte)
 * 	data block:
 * 	- Temporal Encryption Key (128 bits)
 * 	- Temporal Authenticator Tx MIC Key (64 bits)
 * 	- Temporal Authenticator Rx MIC Key (64 bits)
 * @icv_len: The ICV length for this key type
 * @iv_len: The IV length for this key type
 */
struct ieee80211_key_conf {
	enum ieee80211_key_alg alg;
	u8 icv_len;
	u8 iv_len;
	u8 hw_key_idx;
	u8 flags;
	s8 keyidx;
	u8 keylen;
	u8 key[0];
};

/**
 * enum set_key_cmd - key command
 *
 * Used with the set_key() callback in &struct ieee80211_ops, this
 * indicates whether a key is being removed or added.
 *
 * @SET_KEY: a key is set
 * @DISABLE_KEY: a key must be disabled
 */
enum set_key_cmd {
	SET_KEY, DISABLE_KEY,
};

/**
 * struct ieee80211_sta - station table entry
 *
 * A station table entry represents a station we are possibly
 * communicating with. Since stations are RCU-managed in
 * mac80211, any ieee80211_sta pointer you get access to must
 * either be protected by rcu_read_lock() explicitly or implicitly,
 * or you must take good care to not use such a pointer after a
 * call to your sta_remove callback that removed it.
 *
 * @addr: MAC address
 * @aid: AID we assigned to the station if we're an AP
 * @supp_rates: Bitmap of supported rates (per band)
 * @ht_cap: HT capabilities of this STA; restricted to our own TX capabilities
 * @drv_priv: data area for driver use, will always be aligned to
 *	sizeof(void *), size is determined in hw information.
 */
struct ieee80211_sta {
	u32 supp_rates[IEEE80211_NUM_BANDS];
	u8 addr[ETH_ALEN];
	u16 aid;
	struct ieee80211_sta_ht_cap ht_cap;

	/* must be last */
	u8 drv_priv[0] __attribute__((__aligned__(sizeof(void *))));
};

/**
 * enum sta_notify_cmd - sta notify command
 *
 * Used with the sta_notify() callback in &struct ieee80211_ops, this
 * indicates addition and removal of a station to station table,
 * or if a associated station made a power state transition.
 *
 * @STA_NOTIFY_ADD: (DEPRECATED) a station was added to the station table
 * @STA_NOTIFY_REMOVE: (DEPRECATED) a station being removed from the station table
 * @STA_NOTIFY_SLEEP: a station is now sleeping
 * @STA_NOTIFY_AWAKE: a sleeping station woke up
 */
enum sta_notify_cmd {
	STA_NOTIFY_ADD, STA_NOTIFY_REMOVE,
	STA_NOTIFY_SLEEP, STA_NOTIFY_AWAKE,
};

/**
 * enum ieee80211_tkip_key_type - get tkip key
 *
 * Used by drivers which need to get a tkip key for skb. Some drivers need a
 * phase 1 key, others need a phase 2 key. A single function allows the driver
 * to get the key, this enum indicates what type of key is required.
 *
 * @IEEE80211_TKIP_P1_KEY: the driver needs a phase 1 key
 * @IEEE80211_TKIP_P2_KEY: the driver needs a phase 2 key
 */
enum ieee80211_tkip_key_type {
	IEEE80211_TKIP_P1_KEY,
	IEEE80211_TKIP_P2_KEY,
};

/**
 * enum ieee80211_hw_flags - hardware flags
 *
 * These flags are used to indicate hardware capabilities to
 * the stack. Generally, flags here should have their meaning
 * done in a way that the simplest hardware doesn't need setting
 * any particular flags. There are some exceptions to this rule,
 * however, so you are advised to review these flags carefully.
 *
 * @IEEE80211_HW_HAS_RATE_CONTROL:
 *	The hardware or firmware includes rate control, and cannot be
 *	controlled by the stack. As such, no rate control algorithm
 *	should be instantiated, and the TX rate reported to userspace
 *	will be taken from the TX status instead of the rate control
 *	algorithm.
 *	Note that this requires that the driver implement a number of
 *	callbacks so it has the correct information, it needs to have
 *	the @set_rts_threshold callback and must look at the BSS config
 *	@use_cts_prot for G/N protection, @use_short_slot for slot
 *	timing in 2.4 GHz and @use_short_preamble for preambles for
 *	CCK frames.
 *
 * @IEEE80211_HW_RX_INCLUDES_FCS:
 *	Indicates that received frames passed to the stack include
 *	the FCS at the end.
 *
 * @IEEE80211_HW_HOST_BROADCAST_PS_BUFFERING:
 *	Some wireless LAN chipsets buffer broadcast/multicast frames
 *	for power saving stations in the hardware/firmware and others
 *	rely on the host system for such buffering. This option is used
 *	to configure the IEEE 802.11 upper layer to buffer broadcast and
 *	multicast frames when there are power saving stations so that
 *	the driver can fetch them with ieee80211_get_buffered_bc().
 *
 * @IEEE80211_HW_2GHZ_SHORT_SLOT_INCAPABLE:
 *	Hardware is not capable of short slot operation on the 2.4 GHz band.
 *
 * @IEEE80211_HW_2GHZ_SHORT_PREAMBLE_INCAPABLE:
 *	Hardware is not capable of receiving frames with short preamble on
 *	the 2.4 GHz band.
 *
 * @IEEE80211_HW_SIGNAL_UNSPEC:
 *	Hardware can provide signal values but we don't know its units. We
 *	expect values between 0 and @max_signal.
 *	If possible please provide dB or dBm instead.
 *
 * @IEEE80211_HW_SIGNAL_DBM:
 *	Hardware gives signal values in dBm, decibel difference from
 *	one milliwatt. This is the preferred method since it is standardized
 *	between different devices. @max_signal does not need to be set.
 *
 * @IEEE80211_HW_NOISE_DBM:
 *	Hardware can provide noise (radio interference) values in units dBm,
 *      decibel difference from one milliwatt.
 *
 * @IEEE80211_HW_SPECTRUM_MGMT:
 * 	Hardware supports spectrum management defined in 802.11h
 * 	Measurement, Channel Switch, Quieting, TPC
 *
 * @IEEE80211_HW_AMPDU_AGGREGATION:
 *	Hardware supports 11n A-MPDU aggregation.
 *
 * @IEEE80211_HW_SUPPORTS_PS:
 *	Hardware has power save support (i.e. can go to sleep).
 *
 * @IEEE80211_HW_PS_NULLFUNC_STACK:
 *	Hardware requires nullfunc frame handling in stack, implies
 *	stack support for dynamic PS.
 *
 * @IEEE80211_HW_SUPPORTS_DYNAMIC_PS:
 *	Hardware has support for dynamic PS.
 *
 * @IEEE80211_HW_MFP_CAPABLE:
 *	Hardware supports management frame protection (MFP, IEEE 802.11w).
 *
 * @IEEE80211_HW_BEACON_FILTER:
 *	Hardware supports dropping of irrelevant beacon frames to
 *	avoid waking up cpu.
 *
 * @IEEE80211_HW_SUPPORTS_STATIC_SMPS:
 *	Hardware supports static spatial multiplexing powersave,
 *	ie. can turn off all but one chain even on HT connections
 *	that should be using more chains.
 *
 * @IEEE80211_HW_SUPPORTS_DYNAMIC_SMPS:
 *	Hardware supports dynamic spatial multiplexing powersave,
 *	ie. can turn off all but one chain and then wake the rest
 *	up as required after, for example, rts/cts handshake.
 *
 * @IEEE80211_HW_SUPPORTS_UAPSD:
 *	Hardware supports Unscheduled Automatic Power Save Delivery
 *	(U-APSD) in managed mode. The mode is configured with
 *	conf_tx() operation.
<<<<<<< HEAD
=======
 *
 * @IEEE80211_HW_REPORTS_TX_ACK_STATUS:
 *	Hardware can provide ack status reports of Tx frames to
 *	the stack.
 *
>>>>>>> 4cad6c7c
 */
enum ieee80211_hw_flags {
	IEEE80211_HW_HAS_RATE_CONTROL			= 1<<0,
	IEEE80211_HW_RX_INCLUDES_FCS			= 1<<1,
	IEEE80211_HW_HOST_BROADCAST_PS_BUFFERING	= 1<<2,
	IEEE80211_HW_2GHZ_SHORT_SLOT_INCAPABLE		= 1<<3,
	IEEE80211_HW_2GHZ_SHORT_PREAMBLE_INCAPABLE	= 1<<4,
	IEEE80211_HW_SIGNAL_UNSPEC			= 1<<5,
	IEEE80211_HW_SIGNAL_DBM				= 1<<6,
	IEEE80211_HW_NOISE_DBM				= 1<<7,
	IEEE80211_HW_SPECTRUM_MGMT			= 1<<8,
	IEEE80211_HW_AMPDU_AGGREGATION			= 1<<9,
	IEEE80211_HW_SUPPORTS_PS			= 1<<10,
	IEEE80211_HW_PS_NULLFUNC_STACK			= 1<<11,
	IEEE80211_HW_SUPPORTS_DYNAMIC_PS		= 1<<12,
	IEEE80211_HW_MFP_CAPABLE			= 1<<13,
	IEEE80211_HW_BEACON_FILTER			= 1<<14,
	IEEE80211_HW_SUPPORTS_STATIC_SMPS		= 1<<15,
	IEEE80211_HW_SUPPORTS_DYNAMIC_SMPS		= 1<<16,
	IEEE80211_HW_SUPPORTS_UAPSD			= 1<<17,
<<<<<<< HEAD
=======
	IEEE80211_HW_REPORTS_TX_ACK_STATUS		= 1<<18,
>>>>>>> 4cad6c7c
};

/**
 * struct ieee80211_hw - hardware information and state
 *
 * This structure contains the configuration and hardware
 * information for an 802.11 PHY.
 *
 * @wiphy: This points to the &struct wiphy allocated for this
 *	802.11 PHY. You must fill in the @perm_addr and @dev
 *	members of this structure using SET_IEEE80211_DEV()
 *	and SET_IEEE80211_PERM_ADDR(). Additionally, all supported
 *	bands (with channels, bitrates) are registered here.
 *
 * @conf: &struct ieee80211_conf, device configuration, don't use.
 *
 * @priv: pointer to private area that was allocated for driver use
 *	along with this structure.
 *
 * @flags: hardware flags, see &enum ieee80211_hw_flags.
 *
 * @extra_tx_headroom: headroom to reserve in each transmit skb
 *	for use by the driver (e.g. for transmit headers.)
 *
 * @channel_change_time: time (in microseconds) it takes to change channels.
 *
 * @max_signal: Maximum value for signal (rssi) in RX information, used
 *     only when @IEEE80211_HW_SIGNAL_UNSPEC or @IEEE80211_HW_SIGNAL_DB
 *
 * @max_listen_interval: max listen interval in units of beacon interval
 *     that HW supports
 *
 * @queues: number of available hardware transmit queues for
 *	data packets. WMM/QoS requires at least four, these
 *	queues need to have configurable access parameters.
 *
 * @rate_control_algorithm: rate control algorithm for this hardware.
 *	If unset (NULL), the default algorithm will be used. Must be
 *	set before calling ieee80211_register_hw().
 *
 * @vif_data_size: size (in bytes) of the drv_priv data area
 *	within &struct ieee80211_vif.
 * @sta_data_size: size (in bytes) of the drv_priv data area
 *	within &struct ieee80211_sta.
 *
 * @max_rates: maximum number of alternate rate retry stages
 * @max_rate_tries: maximum number of tries for each stage
 */
struct ieee80211_hw {
	struct ieee80211_conf conf;
	struct wiphy *wiphy;
	const char *rate_control_algorithm;
	void *priv;
	u32 flags;
	unsigned int extra_tx_headroom;
	int channel_change_time;
	int vif_data_size;
	int sta_data_size;
	u16 queues;
	u16 max_listen_interval;
	s8 max_signal;
	u8 max_rates;
	u8 max_rate_tries;
};

/**
 * wiphy_to_ieee80211_hw - return a mac80211 driver hw struct from a wiphy
 *
 * @wiphy: the &struct wiphy which we want to query
 *
 * mac80211 drivers can use this to get to their respective
 * &struct ieee80211_hw. Drivers wishing to get to their own private
 * structure can then access it via hw->priv. Note that mac802111 drivers should
 * not use wiphy_priv() to try to get their private driver structure as this
 * is already used internally by mac80211.
 */
struct ieee80211_hw *wiphy_to_ieee80211_hw(struct wiphy *wiphy);

/**
 * SET_IEEE80211_DEV - set device for 802.11 hardware
 *
 * @hw: the &struct ieee80211_hw to set the device for
 * @dev: the &struct device of this 802.11 device
 */
static inline void SET_IEEE80211_DEV(struct ieee80211_hw *hw, struct device *dev)
{
	set_wiphy_dev(hw->wiphy, dev);
}

/**
 * SET_IEEE80211_PERM_ADDR - set the permanent MAC address for 802.11 hardware
 *
 * @hw: the &struct ieee80211_hw to set the MAC address for
 * @addr: the address to set
 */
static inline void SET_IEEE80211_PERM_ADDR(struct ieee80211_hw *hw, u8 *addr)
{
	memcpy(hw->wiphy->perm_addr, addr, ETH_ALEN);
}

static inline struct ieee80211_rate *
ieee80211_get_tx_rate(const struct ieee80211_hw *hw,
		      const struct ieee80211_tx_info *c)
{
	if (WARN_ON(c->control.rates[0].idx < 0))
		return NULL;
	return &hw->wiphy->bands[c->band]->bitrates[c->control.rates[0].idx];
}

static inline struct ieee80211_rate *
ieee80211_get_rts_cts_rate(const struct ieee80211_hw *hw,
			   const struct ieee80211_tx_info *c)
{
	if (c->control.rts_cts_rate_idx < 0)
		return NULL;
	return &hw->wiphy->bands[c->band]->bitrates[c->control.rts_cts_rate_idx];
}

static inline struct ieee80211_rate *
ieee80211_get_alt_retry_rate(const struct ieee80211_hw *hw,
			     const struct ieee80211_tx_info *c, int idx)
{
	if (c->control.rates[idx + 1].idx < 0)
		return NULL;
	return &hw->wiphy->bands[c->band]->bitrates[c->control.rates[idx + 1].idx];
}

/**
 * DOC: Hardware crypto acceleration
 *
 * mac80211 is capable of taking advantage of many hardware
 * acceleration designs for encryption and decryption operations.
 *
 * The set_key() callback in the &struct ieee80211_ops for a given
 * device is called to enable hardware acceleration of encryption and
 * decryption. The callback takes a @sta parameter that will be NULL
 * for default keys or keys used for transmission only, or point to
 * the station information for the peer for individual keys.
 * Multiple transmission keys with the same key index may be used when
 * VLANs are configured for an access point.
 *
 * When transmitting, the TX control data will use the @hw_key_idx
 * selected by the driver by modifying the &struct ieee80211_key_conf
 * pointed to by the @key parameter to the set_key() function.
 *
 * The set_key() call for the %SET_KEY command should return 0 if
 * the key is now in use, -%EOPNOTSUPP or -%ENOSPC if it couldn't be
 * added; if you return 0 then hw_key_idx must be assigned to the
 * hardware key index, you are free to use the full u8 range.
 *
 * When the cmd is %DISABLE_KEY then it must succeed.
 *
 * Note that it is permissible to not decrypt a frame even if a key
 * for it has been uploaded to hardware, the stack will not make any
 * decision based on whether a key has been uploaded or not but rather
 * based on the receive flags.
 *
 * The &struct ieee80211_key_conf structure pointed to by the @key
 * parameter is guaranteed to be valid until another call to set_key()
 * removes it, but it can only be used as a cookie to differentiate
 * keys.
 *
 * In TKIP some HW need to be provided a phase 1 key, for RX decryption
 * acceleration (i.e. iwlwifi). Those drivers should provide update_tkip_key
 * handler.
 * The update_tkip_key() call updates the driver with the new phase 1 key.
 * This happens everytime the iv16 wraps around (every 65536 packets). The
 * set_key() call will happen only once for each key (unless the AP did
 * rekeying), it will not include a valid phase 1 key. The valid phase 1 key is
 * provided by update_tkip_key only. The trigger that makes mac80211 call this
 * handler is software decryption with wrap around of iv16.
 */

/**
 * DOC: Powersave support
 *
 * mac80211 has support for various powersave implementations.
 *
 * First, it can support hardware that handles all powersaving by itself,
 * such hardware should simply set the %IEEE80211_HW_SUPPORTS_PS hardware
 * flag. In that case, it will be told about the desired powersave mode
 * with the %IEEE80211_CONF_PS flag depending on the association status.
 * The hardware must take care of sending nullfunc frames when necessary,
 * i.e. when entering and leaving powersave mode. The hardware is required
 * to look at the AID in beacons and signal to the AP that it woke up when
 * it finds traffic directed to it.
 *
 * %IEEE80211_CONF_PS flag enabled means that the powersave mode defined in
 * IEEE 802.11-2007 section 11.2 is enabled. This is not to be confused
 * with hardware wakeup and sleep states. Driver is responsible for waking
 * up the hardware before issueing commands to the hardware and putting it
 * back to sleep at approriate times.
 *
 * When PS is enabled, hardware needs to wakeup for beacons and receive the
 * buffered multicast/broadcast frames after the beacon. Also it must be
 * possible to send frames and receive the acknowledment frame.
 *
 * Other hardware designs cannot send nullfunc frames by themselves and also
 * need software support for parsing the TIM bitmap. This is also supported
 * by mac80211 by combining the %IEEE80211_HW_SUPPORTS_PS and
 * %IEEE80211_HW_PS_NULLFUNC_STACK flags. The hardware is of course still
 * required to pass up beacons. The hardware is still required to handle
 * waking up for multicast traffic; if it cannot the driver must handle that
 * as best as it can, mac80211 is too slow to do that.
 *
 * Dynamic powersave is an extension to normal powersave in which the
 * hardware stays awake for a user-specified period of time after sending a
 * frame so that reply frames need not be buffered and therefore delayed to
 * the next wakeup. It's compromise of getting good enough latency when
 * there's data traffic and still saving significantly power in idle
 * periods.
 *
 * Dynamic powersave is supported by simply mac80211 enabling and disabling
 * PS based on traffic. Driver needs to only set %IEEE80211_HW_SUPPORTS_PS
 * flag and mac80211 will handle everything automatically. Additionally,
 * hardware having support for the dynamic PS feature may set the
 * %IEEE80211_HW_SUPPORTS_DYNAMIC_PS flag to indicate that it can support
 * dynamic PS mode itself. The driver needs to look at the
 * @dynamic_ps_timeout hardware configuration value and use it that value
 * whenever %IEEE80211_CONF_PS is set. In this case mac80211 will disable
 * dynamic PS feature in stack and will just keep %IEEE80211_CONF_PS
 * enabled whenever user has enabled powersave.
 *
 * Driver informs U-APSD client support by enabling
 * %IEEE80211_HW_SUPPORTS_UAPSD flag. The mode is configured through the
 * uapsd paramater in conf_tx() operation. Hardware needs to send the QoS
 * Nullfunc frames and stay awake until the service period has ended. To
 * utilize U-APSD, dynamic powersave is disabled for voip AC and all frames
 * from that AC are transmitted with powersave enabled.
 *
 * Note: U-APSD client mode is not yet supported with
 * %IEEE80211_HW_PS_NULLFUNC_STACK.
 */

/**
 * DOC: Beacon filter support
 *
 * Some hardware have beacon filter support to reduce host cpu wakeups
 * which will reduce system power consumption. It usuallly works so that
 * the firmware creates a checksum of the beacon but omits all constantly
 * changing elements (TSF, TIM etc). Whenever the checksum changes the
 * beacon is forwarded to the host, otherwise it will be just dropped. That
 * way the host will only receive beacons where some relevant information
 * (for example ERP protection or WMM settings) have changed.
 *
 * Beacon filter support is advertised with the %IEEE80211_HW_BEACON_FILTER
 * hardware capability. The driver needs to enable beacon filter support
 * whenever power save is enabled, that is %IEEE80211_CONF_PS is set. When
 * power save is enabled, the stack will not check for beacon loss and the
 * driver needs to notify about loss of beacons with ieee80211_beacon_loss().
 *
 * The time (or number of beacons missed) until the firmware notifies the
 * driver of a beacon loss event (which in turn causes the driver to call
 * ieee80211_beacon_loss()) should be configurable and will be controlled
 * by mac80211 and the roaming algorithm in the future.
 *
 * Since there may be constantly changing information elements that nothing
 * in the software stack cares about, we will, in the future, have mac80211
 * tell the driver which information elements are interesting in the sense
 * that we want to see changes in them. This will include
 *  - a list of information element IDs
 *  - a list of OUIs for the vendor information element
 *
 * Ideally, the hardware would filter out any beacons without changes in the
 * requested elements, but if it cannot support that it may, at the expense
 * of some efficiency, filter out only a subset. For example, if the device
 * doesn't support checking for OUIs it should pass up all changes in all
 * vendor information elements.
 *
 * Note that change, for the sake of simplification, also includes information
 * elements appearing or disappearing from the beacon.
 *
 * Some hardware supports an "ignore list" instead, just make sure nothing
 * that was requested is on the ignore list, and include commonly changing
 * information element IDs in the ignore list, for example 11 (BSS load) and
 * the various vendor-assigned IEs with unknown contents (128, 129, 133-136,
 * 149, 150, 155, 156, 173, 176, 178, 179, 219); for forward compatibility
 * it could also include some currently unused IDs.
 *
 *
 * In addition to these capabilities, hardware should support notifying the
 * host of changes in the beacon RSSI. This is relevant to implement roaming
 * when no traffic is flowing (when traffic is flowing we see the RSSI of
 * the received data packets). This can consist in notifying the host when
 * the RSSI changes significantly or when it drops below or rises above
 * configurable thresholds. In the future these thresholds will also be
 * configured by mac80211 (which gets them from userspace) to implement
 * them as the roaming algorithm requires.
 *
 * If the hardware cannot implement this, the driver should ask it to
 * periodically pass beacon frames to the host so that software can do the
 * signal strength threshold checking.
 */

/**
 * DOC: Spatial multiplexing power save
 *
 * SMPS (Spatial multiplexing power save) is a mechanism to conserve
 * power in an 802.11n implementation. For details on the mechanism
 * and rationale, please refer to 802.11 (as amended by 802.11n-2009)
 * "11.2.3 SM power save".
 *
 * The mac80211 implementation is capable of sending action frames
 * to update the AP about the station's SMPS mode, and will instruct
 * the driver to enter the specific mode. It will also announce the
 * requested SMPS mode during the association handshake. Hardware
 * support for this feature is required, and can be indicated by
 * hardware flags.
 *
 * The default mode will be "automatic", which nl80211/cfg80211
 * defines to be dynamic SMPS in (regular) powersave, and SMPS
 * turned off otherwise.
 *
 * To support this feature, the driver must set the appropriate
 * hardware support flags, and handle the SMPS flag to the config()
 * operation. It will then with this mechanism be instructed to
 * enter the requested SMPS mode while associated to an HT AP.
 */

/**
 * DOC: Frame filtering
 *
 * mac80211 requires to see many management frames for proper
 * operation, and users may want to see many more frames when
 * in monitor mode. However, for best CPU usage and power consumption,
 * having as few frames as possible percolate through the stack is
 * desirable. Hence, the hardware should filter as much as possible.
 *
 * To achieve this, mac80211 uses filter flags (see below) to tell
 * the driver's configure_filter() function which frames should be
 * passed to mac80211 and which should be filtered out.
 *
 * Before configure_filter() is invoked, the prepare_multicast()
 * callback is invoked with the parameters @mc_count and @mc_list
 * for the combined multicast address list of all virtual interfaces.
 * It's use is optional, and it returns a u64 that is passed to
 * configure_filter(). Additionally, configure_filter() has the
 * arguments @changed_flags telling which flags were changed and
 * @total_flags with the new flag states.
 *
 * If your device has no multicast address filters your driver will
 * need to check both the %FIF_ALLMULTI flag and the @mc_count
 * parameter to see whether multicast frames should be accepted
 * or dropped.
 *
 * All unsupported flags in @total_flags must be cleared.
 * Hardware does not support a flag if it is incapable of _passing_
 * the frame to the stack. Otherwise the driver must ignore
 * the flag, but not clear it.
 * You must _only_ clear the flag (announce no support for the
 * flag to mac80211) if you are not able to pass the packet type
 * to the stack (so the hardware always filters it).
 * So for example, you should clear @FIF_CONTROL, if your hardware
 * always filters control frames. If your hardware always passes
 * control frames to the kernel and is incapable of filtering them,
 * you do _not_ clear the @FIF_CONTROL flag.
 * This rule applies to all other FIF flags as well.
 */

/**
 * enum ieee80211_filter_flags - hardware filter flags
 *
 * These flags determine what the filter in hardware should be
 * programmed to let through and what should not be passed to the
 * stack. It is always safe to pass more frames than requested,
 * but this has negative impact on power consumption.
 *
 * @FIF_PROMISC_IN_BSS: promiscuous mode within your BSS,
 *	think of the BSS as your network segment and then this corresponds
 *	to the regular ethernet device promiscuous mode.
 *
 * @FIF_ALLMULTI: pass all multicast frames, this is used if requested
 *	by the user or if the hardware is not capable of filtering by
 *	multicast address.
 *
 * @FIF_FCSFAIL: pass frames with failed FCS (but you need to set the
 *	%RX_FLAG_FAILED_FCS_CRC for them)
 *
 * @FIF_PLCPFAIL: pass frames with failed PLCP CRC (but you need to set
 *	the %RX_FLAG_FAILED_PLCP_CRC for them
 *
 * @FIF_BCN_PRBRESP_PROMISC: This flag is set during scanning to indicate
 *	to the hardware that it should not filter beacons or probe responses
 *	by BSSID. Filtering them can greatly reduce the amount of processing
 *	mac80211 needs to do and the amount of CPU wakeups, so you should
 *	honour this flag if possible.
 *
 * @FIF_CONTROL: pass control frames (except for PS Poll), if PROMISC_IN_BSS
 *  is not set then only those addressed to this station.
 *
 * @FIF_OTHER_BSS: pass frames destined to other BSSes
 *
 * @FIF_PSPOLL: pass PS Poll frames, if PROMISC_IN_BSS  is not set then only
 *  those addressed to this station.
 */
enum ieee80211_filter_flags {
	FIF_PROMISC_IN_BSS	= 1<<0,
	FIF_ALLMULTI		= 1<<1,
	FIF_FCSFAIL		= 1<<2,
	FIF_PLCPFAIL		= 1<<3,
	FIF_BCN_PRBRESP_PROMISC	= 1<<4,
	FIF_CONTROL		= 1<<5,
	FIF_OTHER_BSS		= 1<<6,
	FIF_PSPOLL		= 1<<7,
};

/**
 * enum ieee80211_ampdu_mlme_action - A-MPDU actions
 *
 * These flags are used with the ampdu_action() callback in
 * &struct ieee80211_ops to indicate which action is needed.
 *
 * Note that drivers MUST be able to deal with a TX aggregation
 * session being stopped even before they OK'ed starting it by
 * calling ieee80211_start_tx_ba_cb(_irqsafe), because the peer
 * might receive the addBA frame and send a delBA right away!
 *
 * @IEEE80211_AMPDU_RX_START: start Rx aggregation
 * @IEEE80211_AMPDU_RX_STOP: stop Rx aggregation
 * @IEEE80211_AMPDU_TX_START: start Tx aggregation
 * @IEEE80211_AMPDU_TX_STOP: stop Tx aggregation
 * @IEEE80211_AMPDU_TX_OPERATIONAL: TX aggregation has become operational
 */
enum ieee80211_ampdu_mlme_action {
	IEEE80211_AMPDU_RX_START,
	IEEE80211_AMPDU_RX_STOP,
	IEEE80211_AMPDU_TX_START,
	IEEE80211_AMPDU_TX_STOP,
	IEEE80211_AMPDU_TX_OPERATIONAL,
};

/**
 * struct ieee80211_ops - callbacks from mac80211 to the driver
 *
 * This structure contains various callbacks that the driver may
 * handle or, in some cases, must handle, for example to configure
 * the hardware to a new channel or to transmit a frame.
 *
 * @tx: Handler that 802.11 module calls for each transmitted frame.
 *	skb contains the buffer starting from the IEEE 802.11 header.
 *	The low-level driver should send the frame out based on
 *	configuration in the TX control data. This handler should,
 *	preferably, never fail and stop queues appropriately, more
 *	importantly, however, it must never fail for A-MPDU-queues.
 *	This function should return NETDEV_TX_OK except in very
 *	limited cases.
 *	Must be implemented and atomic.
 *
 * @start: Called before the first netdevice attached to the hardware
 *	is enabled. This should turn on the hardware and must turn on
 *	frame reception (for possibly enabled monitor interfaces.)
 *	Returns negative error codes, these may be seen in userspace,
 *	or zero.
 *	When the device is started it should not have a MAC address
 *	to avoid acknowledging frames before a non-monitor device
 *	is added.
 *	Must be implemented and can sleep.
 *
 * @stop: Called after last netdevice attached to the hardware
 *	is disabled. This should turn off the hardware (at least
 *	it must turn off frame reception.)
 *	May be called right after add_interface if that rejects
 *	an interface. If you added any work onto the mac80211 workqueue
 *	you should ensure to cancel it on this callback.
 *	Must be implemented and can sleep.
 *
 * @add_interface: Called when a netdevice attached to the hardware is
 *	enabled. Because it is not called for monitor mode devices, @start
 *	and @stop must be implemented.
 *	The driver should perform any initialization it needs before
 *	the device can be enabled. The initial configuration for the
 *	interface is given in the conf parameter.
 *	The callback may refuse to add an interface by returning a
 *	negative error code (which will be seen in userspace.)
 *	Must be implemented and can sleep.
 *
 * @remove_interface: Notifies a driver that an interface is going down.
 *	The @stop callback is called after this if it is the last interface
 *	and no monitor interfaces are present.
 *	When all interfaces are removed, the MAC address in the hardware
 *	must be cleared so the device no longer acknowledges packets,
 *	the mac_addr member of the conf structure is, however, set to the
 *	MAC address of the device going away.
 *	Hence, this callback must be implemented. It can sleep.
 *
 * @config: Handler for configuration requests. IEEE 802.11 code calls this
 *	function to change hardware configuration, e.g., channel.
 *	This function should never fail but returns a negative error code
 *	if it does. The callback can sleep.
 *
 * @bss_info_changed: Handler for configuration requests related to BSS
 *	parameters that may vary during BSS's lifespan, and may affect low
 *	level driver (e.g. assoc/disassoc status, erp parameters).
 *	This function should not be used if no BSS has been set, unless
 *	for association indication. The @changed parameter indicates which
 *	of the bss parameters has changed when a call is made. The callback
 *	can sleep.
 *
 * @prepare_multicast: Prepare for multicast filter configuration.
 *	This callback is optional, and its return value is passed
 *	to configure_filter(). This callback must be atomic.
 *
 * @configure_filter: Configure the device's RX filter.
 *	See the section "Frame filtering" for more information.
 *	This callback must be implemented and can sleep.
 *
 * @set_tim: Set TIM bit. mac80211 calls this function when a TIM bit
 * 	must be set or cleared for a given STA. Must be atomic.
 *
 * @set_key: See the section "Hardware crypto acceleration"
 *	This callback is only called between add_interface and
 *	remove_interface calls, i.e. while the given virtual interface
 *	is enabled.
 *	Returns a negative error code if the key can't be added.
 *	The callback can sleep.
 *
 * @update_tkip_key: See the section "Hardware crypto acceleration"
 * 	This callback will be called in the context of Rx. Called for drivers
 * 	which set IEEE80211_KEY_FLAG_TKIP_REQ_RX_P1_KEY.
 *	The callback must be atomic.
 *
 * @hw_scan: Ask the hardware to service the scan request, no need to start
 *	the scan state machine in stack. The scan must honour the channel
 *	configuration done by the regulatory agent in the wiphy's
 *	registered bands. The hardware (or the driver) needs to make sure
 *	that power save is disabled.
 *	The @req ie/ie_len members are rewritten by mac80211 to contain the
 *	entire IEs after the SSID, so that drivers need not look at these
 *	at all but just send them after the SSID -- mac80211 includes the
 *	(extended) supported rates and HT information (where applicable).
 *	When the scan finishes, ieee80211_scan_completed() must be called;
 *	note that it also must be called when the scan cannot finish due to
 *	any error unless this callback returned a negative error code.
 *	The callback can sleep.
 *
 * @sw_scan_start: Notifier function that is called just before a software scan
 *	is started. Can be NULL, if the driver doesn't need this notification.
 *	The callback can sleep.
 *
 * @sw_scan_complete: Notifier function that is called just after a
 *	software scan finished. Can be NULL, if the driver doesn't need
 *	this notification.
 *	The callback can sleep.
 *
 * @get_stats: Return low-level statistics.
 * 	Returns zero if statistics are available.
 *	The callback can sleep.
 *
 * @get_tkip_seq: If your device implements TKIP encryption in hardware this
 *	callback should be provided to read the TKIP transmit IVs (both IV32
 *	and IV16) for the given key from hardware.
 *	The callback must be atomic.
 *
 * @set_rts_threshold: Configuration of RTS threshold (if device needs it)
 *	The callback can sleep.
<<<<<<< HEAD
=======
 *
 * @sta_add: Notifies low level driver about addition of an associated station,
 *	AP, IBSS/WDS/mesh peer etc. This callback can sleep.
 *
 * @sta_remove: Notifies low level driver about removal of an associated
 *	station, AP, IBSS/WDS/mesh peer etc. This callback can sleep.
>>>>>>> 4cad6c7c
 *
 * @sta_notify: Notifies low level driver about power state transition of an
 *	associated station, AP,  IBSS/WDS/mesh peer etc. Must be atomic.
 *
 * @conf_tx: Configure TX queue parameters (EDCF (aifs, cw_min, cw_max),
 *	bursting) for a hardware TX queue.
 *	Returns a negative error code on failure.
 *	The callback can sleep.
<<<<<<< HEAD
 *
 * @get_tx_stats: Get statistics of the current TX queue status. This is used
 *	to get number of currently queued packets (queue length), maximum queue
 *	size (limit), and total number of packets sent using each TX queue
 *	(count). The 'stats' pointer points to an array that has hw->queues
 *	items.
 *	The callback must be atomic.
=======
>>>>>>> 4cad6c7c
 *
 * @get_tsf: Get the current TSF timer value from firmware/hardware. Currently,
 *	this is only used for IBSS mode BSSID merging and debugging. Is not a
 *	required function.
 *	The callback can sleep.
 *
 * @set_tsf: Set the TSF timer to the specified value in the firmware/hardware.
 *      Currently, this is only used for IBSS mode debugging. Is not a
 *	required function.
 *	The callback can sleep.
 *
 * @reset_tsf: Reset the TSF timer and allow firmware/hardware to synchronize
 *	with other STAs in the IBSS. This is only used in IBSS mode. This
 *	function is optional if the firmware/hardware takes full care of
 *	TSF synchronization.
 *	The callback can sleep.
 *
 * @tx_last_beacon: Determine whether the last IBSS beacon was sent by us.
 *	This is needed only for IBSS mode and the result of this function is
 *	used to determine whether to reply to Probe Requests.
 *	Returns non-zero if this device sent the last beacon.
 *	The callback can sleep.
 *
 * @ampdu_action: Perform a certain A-MPDU action
 * 	The RA/TID combination determines the destination and TID we want
 * 	the ampdu action to be performed for. The action is defined through
 * 	ieee80211_ampdu_mlme_action. Starting sequence number (@ssn)
 * 	is the first frame we expect to perform the action on. Notice
 * 	that TX/RX_STOP can pass NULL for this parameter.
 *	Returns a negative error code on failure.
 *	The callback must be atomic.
 *
 * @rfkill_poll: Poll rfkill hardware state. If you need this, you also
 *	need to set wiphy->rfkill_poll to %true before registration,
 *	and need to call wiphy_rfkill_set_hw_state() in the callback.
 *	The callback can sleep.
 *
 * @set_coverage_class: Set slot time for given coverage class as specified
 *	in IEEE 802.11-2007 section 17.3.8.6 and modify ACK timeout
 *	accordingly. This callback is not required and may sleep.
 *
 * @testmode_cmd: Implement a cfg80211 test mode command.
 *	The callback can sleep.
 *
 * @flush: Flush all pending frames from the hardware queue, making sure
 *	that the hardware queues are empty. If the parameter @drop is set
 *	to %true, pending frames may be dropped. The callback can sleep.
 */
struct ieee80211_ops {
	int (*tx)(struct ieee80211_hw *hw, struct sk_buff *skb);
	int (*start)(struct ieee80211_hw *hw);
	void (*stop)(struct ieee80211_hw *hw);
	int (*add_interface)(struct ieee80211_hw *hw,
			     struct ieee80211_vif *vif);
	void (*remove_interface)(struct ieee80211_hw *hw,
				 struct ieee80211_vif *vif);
	int (*config)(struct ieee80211_hw *hw, u32 changed);
	void (*bss_info_changed)(struct ieee80211_hw *hw,
				 struct ieee80211_vif *vif,
				 struct ieee80211_bss_conf *info,
				 u32 changed);
	u64 (*prepare_multicast)(struct ieee80211_hw *hw,
				 int mc_count, struct dev_addr_list *mc_list);
	void (*configure_filter)(struct ieee80211_hw *hw,
				 unsigned int changed_flags,
				 unsigned int *total_flags,
				 u64 multicast);
	int (*set_tim)(struct ieee80211_hw *hw, struct ieee80211_sta *sta,
		       bool set);
	int (*set_key)(struct ieee80211_hw *hw, enum set_key_cmd cmd,
		       struct ieee80211_vif *vif, struct ieee80211_sta *sta,
		       struct ieee80211_key_conf *key);
	void (*update_tkip_key)(struct ieee80211_hw *hw,
				struct ieee80211_vif *vif,
				struct ieee80211_key_conf *conf,
				struct ieee80211_sta *sta,
				u32 iv32, u16 *phase1key);
	int (*hw_scan)(struct ieee80211_hw *hw,
		       struct cfg80211_scan_request *req);
	void (*sw_scan_start)(struct ieee80211_hw *hw);
	void (*sw_scan_complete)(struct ieee80211_hw *hw);
	int (*get_stats)(struct ieee80211_hw *hw,
			 struct ieee80211_low_level_stats *stats);
	void (*get_tkip_seq)(struct ieee80211_hw *hw, u8 hw_key_idx,
			     u32 *iv32, u16 *iv16);
	int (*set_rts_threshold)(struct ieee80211_hw *hw, u32 value);
	int (*sta_add)(struct ieee80211_hw *hw, struct ieee80211_vif *vif,
		       struct ieee80211_sta *sta);
	int (*sta_remove)(struct ieee80211_hw *hw, struct ieee80211_vif *vif,
			  struct ieee80211_sta *sta);
	void (*sta_notify)(struct ieee80211_hw *hw, struct ieee80211_vif *vif,
			enum sta_notify_cmd, struct ieee80211_sta *sta);
	int (*conf_tx)(struct ieee80211_hw *hw, u16 queue,
		       const struct ieee80211_tx_queue_params *params);
	u64 (*get_tsf)(struct ieee80211_hw *hw);
	void (*set_tsf)(struct ieee80211_hw *hw, u64 tsf);
	void (*reset_tsf)(struct ieee80211_hw *hw);
	int (*tx_last_beacon)(struct ieee80211_hw *hw);
	int (*ampdu_action)(struct ieee80211_hw *hw,
			    struct ieee80211_vif *vif,
			    enum ieee80211_ampdu_mlme_action action,
			    struct ieee80211_sta *sta, u16 tid, u16 *ssn);

	void (*rfkill_poll)(struct ieee80211_hw *hw);
	void (*set_coverage_class)(struct ieee80211_hw *hw, u8 coverage_class);
#ifdef CONFIG_NL80211_TESTMODE
	int (*testmode_cmd)(struct ieee80211_hw *hw, void *data, int len);
#endif
	void (*flush)(struct ieee80211_hw *hw, bool drop);
};

/**
 * ieee80211_alloc_hw -  Allocate a new hardware device
 *
 * This must be called once for each hardware device. The returned pointer
 * must be used to refer to this device when calling other functions.
 * mac80211 allocates a private data area for the driver pointed to by
 * @priv in &struct ieee80211_hw, the size of this area is given as
 * @priv_data_len.
 *
 * @priv_data_len: length of private data
 * @ops: callbacks for this device
 */
struct ieee80211_hw *ieee80211_alloc_hw(size_t priv_data_len,
					const struct ieee80211_ops *ops);

/**
 * ieee80211_register_hw - Register hardware device
 *
 * You must call this function before any other functions in
 * mac80211. Note that before a hardware can be registered, you
 * need to fill the contained wiphy's information.
 *
 * @hw: the device to register as returned by ieee80211_alloc_hw()
 */
int ieee80211_register_hw(struct ieee80211_hw *hw);

#ifdef CONFIG_MAC80211_LEDS
extern char *__ieee80211_get_tx_led_name(struct ieee80211_hw *hw);
extern char *__ieee80211_get_rx_led_name(struct ieee80211_hw *hw);
extern char *__ieee80211_get_assoc_led_name(struct ieee80211_hw *hw);
extern char *__ieee80211_get_radio_led_name(struct ieee80211_hw *hw);
#endif
/**
 * ieee80211_get_tx_led_name - get name of TX LED
 *
 * mac80211 creates a transmit LED trigger for each wireless hardware
 * that can be used to drive LEDs if your driver registers a LED device.
 * This function returns the name (or %NULL if not configured for LEDs)
 * of the trigger so you can automatically link the LED device.
 *
 * @hw: the hardware to get the LED trigger name for
 */
static inline char *ieee80211_get_tx_led_name(struct ieee80211_hw *hw)
{
#ifdef CONFIG_MAC80211_LEDS
	return __ieee80211_get_tx_led_name(hw);
#else
	return NULL;
#endif
}

/**
 * ieee80211_get_rx_led_name - get name of RX LED
 *
 * mac80211 creates a receive LED trigger for each wireless hardware
 * that can be used to drive LEDs if your driver registers a LED device.
 * This function returns the name (or %NULL if not configured for LEDs)
 * of the trigger so you can automatically link the LED device.
 *
 * @hw: the hardware to get the LED trigger name for
 */
static inline char *ieee80211_get_rx_led_name(struct ieee80211_hw *hw)
{
#ifdef CONFIG_MAC80211_LEDS
	return __ieee80211_get_rx_led_name(hw);
#else
	return NULL;
#endif
}

/**
 * ieee80211_get_assoc_led_name - get name of association LED
 *
 * mac80211 creates a association LED trigger for each wireless hardware
 * that can be used to drive LEDs if your driver registers a LED device.
 * This function returns the name (or %NULL if not configured for LEDs)
 * of the trigger so you can automatically link the LED device.
 *
 * @hw: the hardware to get the LED trigger name for
 */
static inline char *ieee80211_get_assoc_led_name(struct ieee80211_hw *hw)
{
#ifdef CONFIG_MAC80211_LEDS
	return __ieee80211_get_assoc_led_name(hw);
#else
	return NULL;
#endif
}

/**
 * ieee80211_get_radio_led_name - get name of radio LED
 *
 * mac80211 creates a radio change LED trigger for each wireless hardware
 * that can be used to drive LEDs if your driver registers a LED device.
 * This function returns the name (or %NULL if not configured for LEDs)
 * of the trigger so you can automatically link the LED device.
 *
 * @hw: the hardware to get the LED trigger name for
 */
static inline char *ieee80211_get_radio_led_name(struct ieee80211_hw *hw)
{
#ifdef CONFIG_MAC80211_LEDS
	return __ieee80211_get_radio_led_name(hw);
#else
	return NULL;
#endif
}

/**
 * ieee80211_unregister_hw - Unregister a hardware device
 *
 * This function instructs mac80211 to free allocated resources
 * and unregister netdevices from the networking subsystem.
 *
 * @hw: the hardware to unregister
 */
void ieee80211_unregister_hw(struct ieee80211_hw *hw);

/**
 * ieee80211_free_hw - free hardware descriptor
 *
 * This function frees everything that was allocated, including the
 * private data for the driver. You must call ieee80211_unregister_hw()
 * before calling this function.
 *
 * @hw: the hardware to free
 */
void ieee80211_free_hw(struct ieee80211_hw *hw);

/**
 * ieee80211_restart_hw - restart hardware completely
 *
 * Call this function when the hardware was restarted for some reason
 * (hardware error, ...) and the driver is unable to restore its state
 * by itself. mac80211 assumes that at this point the driver/hardware
 * is completely uninitialised and stopped, it starts the process by
 * calling the ->start() operation. The driver will need to reset all
 * internal state that it has prior to calling this function.
 *
 * @hw: the hardware to restart
 */
void ieee80211_restart_hw(struct ieee80211_hw *hw);

/**
 * ieee80211_rx - receive frame
 *
 * Use this function to hand received frames to mac80211. The receive
 * buffer in @skb must start with an IEEE 802.11 header.
 *
 * This function may not be called in IRQ context. Calls to this function
 * for a single hardware must be synchronized against each other. Calls to
 * this function, ieee80211_rx_ni() and ieee80211_rx_irqsafe() may not be
 * mixed for a single hardware.
 *
 * In process context use instead ieee80211_rx_ni().
 *
 * @hw: the hardware this frame came in on
 * @skb: the buffer to receive, owned by mac80211 after this call
 */
void ieee80211_rx(struct ieee80211_hw *hw, struct sk_buff *skb);

/**
 * ieee80211_rx_irqsafe - receive frame
 *
 * Like ieee80211_rx() but can be called in IRQ context
 * (internally defers to a tasklet.)
 *
 * Calls to this function, ieee80211_rx() or ieee80211_rx_ni() may not
 * be mixed for a single hardware.
 *
 * @hw: the hardware this frame came in on
 * @skb: the buffer to receive, owned by mac80211 after this call
 */
void ieee80211_rx_irqsafe(struct ieee80211_hw *hw, struct sk_buff *skb);

/**
 * ieee80211_rx_ni - receive frame (in process context)
 *
 * Like ieee80211_rx() but can be called in process context
 * (internally disables bottom halves).
 *
 * Calls to this function, ieee80211_rx() and ieee80211_rx_irqsafe() may
 * not be mixed for a single hardware.
 *
 * @hw: the hardware this frame came in on
 * @skb: the buffer to receive, owned by mac80211 after this call
 */
static inline void ieee80211_rx_ni(struct ieee80211_hw *hw,
				   struct sk_buff *skb)
{
	local_bh_disable();
	ieee80211_rx(hw, skb);
	local_bh_enable();
}

/*
 * The TX headroom reserved by mac80211 for its own tx_status functions.
 * This is enough for the radiotap header.
 */
#define IEEE80211_TX_STATUS_HEADROOM	13

/**
 * ieee80211_tx_status - transmit status callback
 *
 * Call this function for all transmitted frames after they have been
 * transmitted. It is permissible to not call this function for
 * multicast frames but this can affect statistics.
 *
 * This function may not be called in IRQ context. Calls to this function
 * for a single hardware must be synchronized against each other. Calls
 * to this function and ieee80211_tx_status_irqsafe() may not be mixed
 * for a single hardware.
 *
 * @hw: the hardware the frame was transmitted by
 * @skb: the frame that was transmitted, owned by mac80211 after this call
 */
void ieee80211_tx_status(struct ieee80211_hw *hw,
			 struct sk_buff *skb);

/**
 * ieee80211_tx_status_irqsafe - IRQ-safe transmit status callback
 *
 * Like ieee80211_tx_status() but can be called in IRQ context
 * (internally defers to a tasklet.)
 *
 * Calls to this function and ieee80211_tx_status() may not be mixed for a
 * single hardware.
 *
 * @hw: the hardware the frame was transmitted by
 * @skb: the frame that was transmitted, owned by mac80211 after this call
 */
void ieee80211_tx_status_irqsafe(struct ieee80211_hw *hw,
				 struct sk_buff *skb);

/**
 * ieee80211_beacon_get_tim - beacon generation function
 * @hw: pointer obtained from ieee80211_alloc_hw().
 * @vif: &struct ieee80211_vif pointer from the add_interface callback.
 * @tim_offset: pointer to variable that will receive the TIM IE offset.
 *	Set to 0 if invalid (in non-AP modes).
 * @tim_length: pointer to variable that will receive the TIM IE length,
 *	(including the ID and length bytes!).
 *	Set to 0 if invalid (in non-AP modes).
 *
 * If the driver implements beaconing modes, it must use this function to
 * obtain the beacon frame/template.
 *
 * If the beacon frames are generated by the host system (i.e., not in
 * hardware/firmware), the driver uses this function to get each beacon
 * frame from mac80211 -- it is responsible for calling this function
 * before the beacon is needed (e.g. based on hardware interrupt).
 *
 * If the beacon frames are generated by the device, then the driver
 * must use the returned beacon as the template and change the TIM IE
 * according to the current DTIM parameters/TIM bitmap.
 *
 * The driver is responsible for freeing the returned skb.
 */
struct sk_buff *ieee80211_beacon_get_tim(struct ieee80211_hw *hw,
					 struct ieee80211_vif *vif,
					 u16 *tim_offset, u16 *tim_length);

/**
 * ieee80211_beacon_get - beacon generation function
 * @hw: pointer obtained from ieee80211_alloc_hw().
 * @vif: &struct ieee80211_vif pointer from the add_interface callback.
 *
 * See ieee80211_beacon_get_tim().
 */
static inline struct sk_buff *ieee80211_beacon_get(struct ieee80211_hw *hw,
						   struct ieee80211_vif *vif)
{
	return ieee80211_beacon_get_tim(hw, vif, NULL, NULL);
}

/**
 * ieee80211_pspoll_get - retrieve a PS Poll template
 * @hw: pointer obtained from ieee80211_alloc_hw().
 * @vif: &struct ieee80211_vif pointer from the add_interface callback.
 *
 * Creates a PS Poll a template which can, for example, uploaded to
 * hardware. The template must be updated after association so that correct
 * AID, BSSID and MAC address is used.
 *
 * Note: Caller (or hardware) is responsible for setting the
 * &IEEE80211_FCTL_PM bit.
 */
struct sk_buff *ieee80211_pspoll_get(struct ieee80211_hw *hw,
				     struct ieee80211_vif *vif);

/**
 * ieee80211_nullfunc_get - retrieve a nullfunc template
 * @hw: pointer obtained from ieee80211_alloc_hw().
 * @vif: &struct ieee80211_vif pointer from the add_interface callback.
 *
 * Creates a Nullfunc template which can, for example, uploaded to
 * hardware. The template must be updated after association so that correct
 * BSSID and address is used.
 *
 * Note: Caller (or hardware) is responsible for setting the
 * &IEEE80211_FCTL_PM bit as well as Duration and Sequence Control fields.
 */
struct sk_buff *ieee80211_nullfunc_get(struct ieee80211_hw *hw,
				       struct ieee80211_vif *vif);

/**
 * ieee80211_probereq_get - retrieve a Probe Request template
 * @hw: pointer obtained from ieee80211_alloc_hw().
 * @vif: &struct ieee80211_vif pointer from the add_interface callback.
 * @ssid: SSID buffer
 * @ssid_len: length of SSID
 * @ie: buffer containing all IEs except SSID for the template
 * @ie_len: length of the IE buffer
 *
 * Creates a Probe Request template which can, for example, be uploaded to
 * hardware.
 */
struct sk_buff *ieee80211_probereq_get(struct ieee80211_hw *hw,
				       struct ieee80211_vif *vif,
				       const u8 *ssid, size_t ssid_len,
				       const u8 *ie, size_t ie_len);

/**
 * ieee80211_rts_get - RTS frame generation function
 * @hw: pointer obtained from ieee80211_alloc_hw().
 * @vif: &struct ieee80211_vif pointer from the add_interface callback.
 * @frame: pointer to the frame that is going to be protected by the RTS.
 * @frame_len: the frame length (in octets).
 * @frame_txctl: &struct ieee80211_tx_info of the frame.
 * @rts: The buffer where to store the RTS frame.
 *
 * If the RTS frames are generated by the host system (i.e., not in
 * hardware/firmware), the low-level driver uses this function to receive
 * the next RTS frame from the 802.11 code. The low-level is responsible
 * for calling this function before and RTS frame is needed.
 */
void ieee80211_rts_get(struct ieee80211_hw *hw, struct ieee80211_vif *vif,
		       const void *frame, size_t frame_len,
		       const struct ieee80211_tx_info *frame_txctl,
		       struct ieee80211_rts *rts);

/**
 * ieee80211_rts_duration - Get the duration field for an RTS frame
 * @hw: pointer obtained from ieee80211_alloc_hw().
 * @vif: &struct ieee80211_vif pointer from the add_interface callback.
 * @frame_len: the length of the frame that is going to be protected by the RTS.
 * @frame_txctl: &struct ieee80211_tx_info of the frame.
 *
 * If the RTS is generated in firmware, but the host system must provide
 * the duration field, the low-level driver uses this function to receive
 * the duration field value in little-endian byteorder.
 */
__le16 ieee80211_rts_duration(struct ieee80211_hw *hw,
			      struct ieee80211_vif *vif, size_t frame_len,
			      const struct ieee80211_tx_info *frame_txctl);

/**
 * ieee80211_ctstoself_get - CTS-to-self frame generation function
 * @hw: pointer obtained from ieee80211_alloc_hw().
 * @vif: &struct ieee80211_vif pointer from the add_interface callback.
 * @frame: pointer to the frame that is going to be protected by the CTS-to-self.
 * @frame_len: the frame length (in octets).
 * @frame_txctl: &struct ieee80211_tx_info of the frame.
 * @cts: The buffer where to store the CTS-to-self frame.
 *
 * If the CTS-to-self frames are generated by the host system (i.e., not in
 * hardware/firmware), the low-level driver uses this function to receive
 * the next CTS-to-self frame from the 802.11 code. The low-level is responsible
 * for calling this function before and CTS-to-self frame is needed.
 */
void ieee80211_ctstoself_get(struct ieee80211_hw *hw,
			     struct ieee80211_vif *vif,
			     const void *frame, size_t frame_len,
			     const struct ieee80211_tx_info *frame_txctl,
			     struct ieee80211_cts *cts);

/**
 * ieee80211_ctstoself_duration - Get the duration field for a CTS-to-self frame
 * @hw: pointer obtained from ieee80211_alloc_hw().
 * @vif: &struct ieee80211_vif pointer from the add_interface callback.
 * @frame_len: the length of the frame that is going to be protected by the CTS-to-self.
 * @frame_txctl: &struct ieee80211_tx_info of the frame.
 *
 * If the CTS-to-self is generated in firmware, but the host system must provide
 * the duration field, the low-level driver uses this function to receive
 * the duration field value in little-endian byteorder.
 */
__le16 ieee80211_ctstoself_duration(struct ieee80211_hw *hw,
				    struct ieee80211_vif *vif,
				    size_t frame_len,
				    const struct ieee80211_tx_info *frame_txctl);

/**
 * ieee80211_generic_frame_duration - Calculate the duration field for a frame
 * @hw: pointer obtained from ieee80211_alloc_hw().
 * @vif: &struct ieee80211_vif pointer from the add_interface callback.
 * @frame_len: the length of the frame.
 * @rate: the rate at which the frame is going to be transmitted.
 *
 * Calculate the duration field of some generic frame, given its
 * length and transmission rate (in 100kbps).
 */
__le16 ieee80211_generic_frame_duration(struct ieee80211_hw *hw,
					struct ieee80211_vif *vif,
					size_t frame_len,
					struct ieee80211_rate *rate);

/**
 * ieee80211_get_buffered_bc - accessing buffered broadcast and multicast frames
 * @hw: pointer as obtained from ieee80211_alloc_hw().
 * @vif: &struct ieee80211_vif pointer from the add_interface callback.
 *
 * Function for accessing buffered broadcast and multicast frames. If
 * hardware/firmware does not implement buffering of broadcast/multicast
 * frames when power saving is used, 802.11 code buffers them in the host
 * memory. The low-level driver uses this function to fetch next buffered
 * frame. In most cases, this is used when generating beacon frame. This
 * function returns a pointer to the next buffered skb or NULL if no more
 * buffered frames are available.
 *
 * Note: buffered frames are returned only after DTIM beacon frame was
 * generated with ieee80211_beacon_get() and the low-level driver must thus
 * call ieee80211_beacon_get() first. ieee80211_get_buffered_bc() returns
 * NULL if the previous generated beacon was not DTIM, so the low-level driver
 * does not need to check for DTIM beacons separately and should be able to
 * use common code for all beacons.
 */
struct sk_buff *
ieee80211_get_buffered_bc(struct ieee80211_hw *hw, struct ieee80211_vif *vif);

/**
 * ieee80211_get_tkip_key - get a TKIP rc4 for skb
 *
 * This function computes a TKIP rc4 key for an skb. It computes
 * a phase 1 key if needed (iv16 wraps around). This function is to
 * be used by drivers which can do HW encryption but need to compute
 * to phase 1/2 key in SW.
 *
 * @keyconf: the parameter passed with the set key
 * @skb: the skb for which the key is needed
 * @type: TBD
 * @key: a buffer to which the key will be written
 */
void ieee80211_get_tkip_key(struct ieee80211_key_conf *keyconf,
				struct sk_buff *skb,
				enum ieee80211_tkip_key_type type, u8 *key);
/**
 * ieee80211_wake_queue - wake specific queue
 * @hw: pointer as obtained from ieee80211_alloc_hw().
 * @queue: queue number (counted from zero).
 *
 * Drivers should use this function instead of netif_wake_queue.
 */
void ieee80211_wake_queue(struct ieee80211_hw *hw, int queue);

/**
 * ieee80211_stop_queue - stop specific queue
 * @hw: pointer as obtained from ieee80211_alloc_hw().
 * @queue: queue number (counted from zero).
 *
 * Drivers should use this function instead of netif_stop_queue.
 */
void ieee80211_stop_queue(struct ieee80211_hw *hw, int queue);

/**
 * ieee80211_queue_stopped - test status of the queue
 * @hw: pointer as obtained from ieee80211_alloc_hw().
 * @queue: queue number (counted from zero).
 *
 * Drivers should use this function instead of netif_stop_queue.
 */

int ieee80211_queue_stopped(struct ieee80211_hw *hw, int queue);

/**
 * ieee80211_stop_queues - stop all queues
 * @hw: pointer as obtained from ieee80211_alloc_hw().
 *
 * Drivers should use this function instead of netif_stop_queue.
 */
void ieee80211_stop_queues(struct ieee80211_hw *hw);

/**
 * ieee80211_wake_queues - wake all queues
 * @hw: pointer as obtained from ieee80211_alloc_hw().
 *
 * Drivers should use this function instead of netif_wake_queue.
 */
void ieee80211_wake_queues(struct ieee80211_hw *hw);

/**
 * ieee80211_scan_completed - completed hardware scan
 *
 * When hardware scan offload is used (i.e. the hw_scan() callback is
 * assigned) this function needs to be called by the driver to notify
 * mac80211 that the scan finished.
 *
 * @hw: the hardware that finished the scan
 * @aborted: set to true if scan was aborted
 */
void ieee80211_scan_completed(struct ieee80211_hw *hw, bool aborted);

/**
 * ieee80211_iterate_active_interfaces - iterate active interfaces
 *
 * This function iterates over the interfaces associated with a given
 * hardware that are currently active and calls the callback for them.
 * This function allows the iterator function to sleep, when the iterator
 * function is atomic @ieee80211_iterate_active_interfaces_atomic can
 * be used.
 *
 * @hw: the hardware struct of which the interfaces should be iterated over
 * @iterator: the iterator function to call
 * @data: first argument of the iterator function
 */
void ieee80211_iterate_active_interfaces(struct ieee80211_hw *hw,
					 void (*iterator)(void *data, u8 *mac,
						struct ieee80211_vif *vif),
					 void *data);

/**
 * ieee80211_iterate_active_interfaces_atomic - iterate active interfaces
 *
 * This function iterates over the interfaces associated with a given
 * hardware that are currently active and calls the callback for them.
 * This function requires the iterator callback function to be atomic,
 * if that is not desired, use @ieee80211_iterate_active_interfaces instead.
 *
 * @hw: the hardware struct of which the interfaces should be iterated over
 * @iterator: the iterator function to call, cannot sleep
 * @data: first argument of the iterator function
 */
void ieee80211_iterate_active_interfaces_atomic(struct ieee80211_hw *hw,
						void (*iterator)(void *data,
						    u8 *mac,
						    struct ieee80211_vif *vif),
						void *data);

/**
 * ieee80211_queue_work - add work onto the mac80211 workqueue
 *
 * Drivers and mac80211 use this to add work onto the mac80211 workqueue.
 * This helper ensures drivers are not queueing work when they should not be.
 *
 * @hw: the hardware struct for the interface we are adding work for
 * @work: the work we want to add onto the mac80211 workqueue
 */
void ieee80211_queue_work(struct ieee80211_hw *hw, struct work_struct *work);

/**
 * ieee80211_queue_delayed_work - add work onto the mac80211 workqueue
 *
 * Drivers and mac80211 use this to queue delayed work onto the mac80211
 * workqueue.
 *
 * @hw: the hardware struct for the interface we are adding work for
 * @dwork: delayable work to queue onto the mac80211 workqueue
 * @delay: number of jiffies to wait before queueing
 */
void ieee80211_queue_delayed_work(struct ieee80211_hw *hw,
				  struct delayed_work *dwork,
				  unsigned long delay);

/**
 * ieee80211_start_tx_ba_session - Start a tx Block Ack session.
 * @sta: the station for which to start a BA session
 * @tid: the TID to BA on.
 *
 * Return: success if addBA request was sent, failure otherwise
 *
 * Although mac80211/low level driver/user space application can estimate
 * the need to start aggregation on a certain RA/TID, the session level
 * will be managed by the mac80211.
 */
int ieee80211_start_tx_ba_session(struct ieee80211_sta *sta, u16 tid);

/**
 * ieee80211_start_tx_ba_cb - low level driver ready to aggregate.
 * @vif: &struct ieee80211_vif pointer from the add_interface callback
 * @ra: receiver address of the BA session recipient.
 * @tid: the TID to BA on.
 *
 * This function must be called by low level driver once it has
 * finished with preparations for the BA session.
 */
void ieee80211_start_tx_ba_cb(struct ieee80211_vif *vif, u8 *ra, u16 tid);

/**
 * ieee80211_start_tx_ba_cb_irqsafe - low level driver ready to aggregate.
 * @vif: &struct ieee80211_vif pointer from the add_interface callback
 * @ra: receiver address of the BA session recipient.
 * @tid: the TID to BA on.
 *
 * This function must be called by low level driver once it has
 * finished with preparations for the BA session.
 * This version of the function is IRQ-safe.
 */
void ieee80211_start_tx_ba_cb_irqsafe(struct ieee80211_vif *vif, const u8 *ra,
				      u16 tid);

/**
 * ieee80211_stop_tx_ba_session - Stop a Block Ack session.
 * @sta: the station whose BA session to stop
 * @tid: the TID to stop BA.
 * @initiator: if indicates initiator DELBA frame will be sent.
 *
 * Return: error if no sta with matching da found, success otherwise
 *
 * Although mac80211/low level driver/user space application can estimate
 * the need to stop aggregation on a certain RA/TID, the session level
 * will be managed by the mac80211.
 */
int ieee80211_stop_tx_ba_session(struct ieee80211_sta *sta, u16 tid,
				 enum ieee80211_back_parties initiator);

/**
 * ieee80211_stop_tx_ba_cb - low level driver ready to stop aggregate.
 * @vif: &struct ieee80211_vif pointer from the add_interface callback
 * @ra: receiver address of the BA session recipient.
 * @tid: the desired TID to BA on.
 *
 * This function must be called by low level driver once it has
 * finished with preparations for the BA session tear down.
 */
void ieee80211_stop_tx_ba_cb(struct ieee80211_vif *vif, u8 *ra, u8 tid);

/**
 * ieee80211_stop_tx_ba_cb_irqsafe - low level driver ready to stop aggregate.
 * @vif: &struct ieee80211_vif pointer from the add_interface callback
 * @ra: receiver address of the BA session recipient.
 * @tid: the desired TID to BA on.
 *
 * This function must be called by low level driver once it has
 * finished with preparations for the BA session tear down.
 * This version of the function is IRQ-safe.
 */
void ieee80211_stop_tx_ba_cb_irqsafe(struct ieee80211_vif *vif, const u8 *ra,
				     u16 tid);

/**
 * ieee80211_find_sta - find a station
 *
 * @vif: virtual interface to look for station on
 * @addr: station's address
 *
 * This function must be called under RCU lock and the
 * resulting pointer is only valid under RCU lock as well.
 */
struct ieee80211_sta *ieee80211_find_sta(struct ieee80211_vif *vif,
					 const u8 *addr);

/**
 * ieee80211_find_sta_by_hw - find a station on hardware
 *
 * @hw: pointer as obtained from ieee80211_alloc_hw()
 * @addr: station's address
 *
 * This function must be called under RCU lock and the
 * resulting pointer is only valid under RCU lock as well.
 *
 * NOTE: This function should not be used! When mac80211 is converted
 *	 internally to properly keep track of stations on multiple
 *	 virtual interfaces, it will not always know which station to
 *	 return here since a single address might be used by multiple
 *	 logical stations (e.g. consider a station connecting to another
 *	 BSSID on the same AP hardware without disconnecting first).
 *
 * DO NOT USE THIS FUNCTION.
 */
struct ieee80211_sta *ieee80211_find_sta_by_hw(struct ieee80211_hw *hw,
					       const u8 *addr);

/**
 * ieee80211_sta_block_awake - block station from waking up
 * @hw: the hardware
 * @pubsta: the station
 * @block: whether to block or unblock
 *
 * Some devices require that all frames that are on the queues
 * for a specific station that went to sleep are flushed before
 * a poll response or frames after the station woke up can be
 * delivered to that it. Note that such frames must be rejected
 * by the driver as filtered, with the appropriate status flag.
 *
 * This function allows implementing this mode in a race-free
 * manner.
 *
 * To do this, a driver must keep track of the number of frames
 * still enqueued for a specific station. If this number is not
 * zero when the station goes to sleep, the driver must call
 * this function to force mac80211 to consider the station to
 * be asleep regardless of the station's actual state. Once the
 * number of outstanding frames reaches zero, the driver must
 * call this function again to unblock the station. That will
 * cause mac80211 to be able to send ps-poll responses, and if
 * the station queried in the meantime then frames will also
 * be sent out as a result of this. Additionally, the driver
 * will be notified that the station woke up some time after
 * it is unblocked, regardless of whether the station actually
 * woke up while blocked or not.
 */
void ieee80211_sta_block_awake(struct ieee80211_hw *hw,
			       struct ieee80211_sta *pubsta, bool block);

/**
 * ieee80211_beacon_loss - inform hardware does not receive beacons
 *
 * @vif: &struct ieee80211_vif pointer from the add_interface callback.
 *
 * When beacon filtering is enabled with IEEE80211_HW_BEACON_FILTERING and
 * IEEE80211_CONF_PS is set, the driver needs to inform whenever the
 * hardware is not receiving beacons with this function.
 */
void ieee80211_beacon_loss(struct ieee80211_vif *vif);

/* Rate control API */

/**
 * enum rate_control_changed - flags to indicate which parameter changed
 *
 * @IEEE80211_RC_HT_CHANGED: The HT parameters of the operating channel have
 *	changed, rate control algorithm can update its internal state if needed.
 */
enum rate_control_changed {
	IEEE80211_RC_HT_CHANGED = BIT(0)
};

/**
 * struct ieee80211_tx_rate_control - rate control information for/from RC algo
 *
 * @hw: The hardware the algorithm is invoked for.
 * @sband: The band this frame is being transmitted on.
 * @bss_conf: the current BSS configuration
 * @reported_rate: The rate control algorithm can fill this in to indicate
 *	which rate should be reported to userspace as the current rate and
 *	used for rate calculations in the mesh network.
 * @rts: whether RTS will be used for this frame because it is longer than the
 *	RTS threshold
 * @short_preamble: whether mac80211 will request short-preamble transmission
 *	if the selected rate supports it
 * @max_rate_idx: user-requested maximum rate (not MCS for now)
 *	(deprecated; this will be removed once drivers get updated to use
 *	rate_idx_mask)
 * @rate_idx_mask: user-requested rate mask (not MCS for now)
 * @skb: the skb that will be transmitted, the control information in it needs
 *	to be filled in
 * @ap: whether this frame is sent out in AP mode
 */
struct ieee80211_tx_rate_control {
	struct ieee80211_hw *hw;
	struct ieee80211_supported_band *sband;
	struct ieee80211_bss_conf *bss_conf;
	struct sk_buff *skb;
	struct ieee80211_tx_rate reported_rate;
	bool rts, short_preamble;
	u8 max_rate_idx;
	u32 rate_idx_mask;
	bool ap;
};

struct rate_control_ops {
	struct module *module;
	const char *name;
	void *(*alloc)(struct ieee80211_hw *hw, struct dentry *debugfsdir);
	void (*free)(void *priv);

	void *(*alloc_sta)(void *priv, struct ieee80211_sta *sta, gfp_t gfp);
	void (*rate_init)(void *priv, struct ieee80211_supported_band *sband,
			  struct ieee80211_sta *sta, void *priv_sta);
	void (*rate_update)(void *priv, struct ieee80211_supported_band *sband,
			    struct ieee80211_sta *sta,
			    void *priv_sta, u32 changed);
	void (*free_sta)(void *priv, struct ieee80211_sta *sta,
			 void *priv_sta);

	void (*tx_status)(void *priv, struct ieee80211_supported_band *sband,
			  struct ieee80211_sta *sta, void *priv_sta,
			  struct sk_buff *skb);
	void (*get_rate)(void *priv, struct ieee80211_sta *sta, void *priv_sta,
			 struct ieee80211_tx_rate_control *txrc);

	void (*add_sta_debugfs)(void *priv, void *priv_sta,
				struct dentry *dir);
	void (*remove_sta_debugfs)(void *priv, void *priv_sta);
};

static inline int rate_supported(struct ieee80211_sta *sta,
				 enum ieee80211_band band,
				 int index)
{
	return (sta == NULL || sta->supp_rates[band] & BIT(index));
}

/**
 * rate_control_send_low - helper for drivers for management/no-ack frames
 *
 * Rate control algorithms that agree to use the lowest rate to
 * send management frames and NO_ACK data with the respective hw
 * retries should use this in the beginning of their mac80211 get_rate
 * callback. If true is returned the rate control can simply return.
 * If false is returned we guarantee that sta and sta and priv_sta is
 * not null.
 *
 * Rate control algorithms wishing to do more intelligent selection of
 * rate for multicast/broadcast frames may choose to not use this.
 *
 * @sta: &struct ieee80211_sta pointer to the target destination. Note
 * 	that this may be null.
 * @priv_sta: private rate control structure. This may be null.
 * @txrc: rate control information we sholud populate for mac80211.
 */
bool rate_control_send_low(struct ieee80211_sta *sta,
			   void *priv_sta,
			   struct ieee80211_tx_rate_control *txrc);


static inline s8
rate_lowest_index(struct ieee80211_supported_band *sband,
		  struct ieee80211_sta *sta)
{
	int i;

	for (i = 0; i < sband->n_bitrates; i++)
		if (rate_supported(sta, sband->band, i))
			return i;

	/* warn when we cannot find a rate. */
	WARN_ON(1);

	return 0;
}

static inline
bool rate_usable_index_exists(struct ieee80211_supported_band *sband,
			      struct ieee80211_sta *sta)
{
	unsigned int i;

	for (i = 0; i < sband->n_bitrates; i++)
		if (rate_supported(sta, sband->band, i))
			return true;
	return false;
}

int ieee80211_rate_control_register(struct rate_control_ops *ops);
void ieee80211_rate_control_unregister(struct rate_control_ops *ops);

static inline bool
conf_is_ht20(struct ieee80211_conf *conf)
{
	return conf->channel_type == NL80211_CHAN_HT20;
}

static inline bool
conf_is_ht40_minus(struct ieee80211_conf *conf)
{
	return conf->channel_type == NL80211_CHAN_HT40MINUS;
}

static inline bool
conf_is_ht40_plus(struct ieee80211_conf *conf)
{
	return conf->channel_type == NL80211_CHAN_HT40PLUS;
}

static inline bool
conf_is_ht40(struct ieee80211_conf *conf)
{
	return conf_is_ht40_minus(conf) || conf_is_ht40_plus(conf);
}

static inline bool
conf_is_ht(struct ieee80211_conf *conf)
{
	return conf->channel_type != NL80211_CHAN_NO_HT;
}

#endif /* MAC80211_H */<|MERGE_RESOLUTION|>--- conflicted
+++ resolved
@@ -115,22 +115,6 @@
 	u16 cw_max;
 	u8 aifs;
 	bool uapsd;
-<<<<<<< HEAD
-};
-
-/**
- * struct ieee80211_tx_queue_stats - transmit queue statistics
- *
- * @len: number of packets in queue
- * @limit: queue length limit
- * @count: number of frames sent
- */
-struct ieee80211_tx_queue_stats {
-	unsigned int len;
-	unsigned int limit;
-	unsigned int count;
-=======
->>>>>>> 4cad6c7c
 };
 
 struct ieee80211_low_level_stats {
@@ -961,14 +945,11 @@
  *	Hardware supports Unscheduled Automatic Power Save Delivery
  *	(U-APSD) in managed mode. The mode is configured with
  *	conf_tx() operation.
-<<<<<<< HEAD
-=======
  *
  * @IEEE80211_HW_REPORTS_TX_ACK_STATUS:
  *	Hardware can provide ack status reports of Tx frames to
  *	the stack.
  *
->>>>>>> 4cad6c7c
  */
 enum ieee80211_hw_flags {
 	IEEE80211_HW_HAS_RATE_CONTROL			= 1<<0,
@@ -989,10 +970,7 @@
 	IEEE80211_HW_SUPPORTS_STATIC_SMPS		= 1<<15,
 	IEEE80211_HW_SUPPORTS_DYNAMIC_SMPS		= 1<<16,
 	IEEE80211_HW_SUPPORTS_UAPSD			= 1<<17,
-<<<<<<< HEAD
-=======
 	IEEE80211_HW_REPORTS_TX_ACK_STATUS		= 1<<18,
->>>>>>> 4cad6c7c
 };
 
 /**
@@ -1548,15 +1526,12 @@
  *
  * @set_rts_threshold: Configuration of RTS threshold (if device needs it)
  *	The callback can sleep.
-<<<<<<< HEAD
-=======
  *
  * @sta_add: Notifies low level driver about addition of an associated station,
  *	AP, IBSS/WDS/mesh peer etc. This callback can sleep.
  *
  * @sta_remove: Notifies low level driver about removal of an associated
  *	station, AP, IBSS/WDS/mesh peer etc. This callback can sleep.
->>>>>>> 4cad6c7c
  *
  * @sta_notify: Notifies low level driver about power state transition of an
  *	associated station, AP,  IBSS/WDS/mesh peer etc. Must be atomic.
@@ -1565,16 +1540,6 @@
  *	bursting) for a hardware TX queue.
  *	Returns a negative error code on failure.
  *	The callback can sleep.
-<<<<<<< HEAD
- *
- * @get_tx_stats: Get statistics of the current TX queue status. This is used
- *	to get number of currently queued packets (queue length), maximum queue
- *	size (limit), and total number of packets sent using each TX queue
- *	(count). The 'stats' pointer points to an array that has hw->queues
- *	items.
- *	The callback must be atomic.
-=======
->>>>>>> 4cad6c7c
  *
  * @get_tsf: Get the current TSF timer value from firmware/hardware. Currently,
  *	this is only used for IBSS mode BSSID merging and debugging. Is not a
