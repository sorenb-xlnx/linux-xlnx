/*
 * mac80211 <-> driver interface
 *
 * Copyright 2002-2005, Devicescape Software, Inc.
 * Copyright 2006-2007	Jiri Benc <jbenc@suse.cz>
 * Copyright 2007-2010	Johannes Berg <johannes@sipsolutions.net>
 *
 * This program is free software; you can redistribute it and/or modify
 * it under the terms of the GNU General Public License version 2 as
 * published by the Free Software Foundation.
 */

#ifndef MAC80211_H
#define MAC80211_H

#include <linux/kernel.h>
#include <linux/if_ether.h>
#include <linux/skbuff.h>
#include <linux/wireless.h>
#include <linux/device.h>
#include <linux/ieee80211.h>
#include <net/cfg80211.h>

/**
 * DOC: Introduction
 *
 * mac80211 is the Linux stack for 802.11 hardware that implements
 * only partial functionality in hard- or firmware. This document
 * defines the interface between mac80211 and low-level hardware
 * drivers.
 */

/**
 * DOC: Calling mac80211 from interrupts
 *
 * Only ieee80211_tx_status_irqsafe() and ieee80211_rx_irqsafe() can be
 * called in hardware interrupt context. The low-level driver must not call any
 * other functions in hardware interrupt context. If there is a need for such
 * call, the low-level driver should first ACK the interrupt and perform the
 * IEEE 802.11 code call after this, e.g. from a scheduled workqueue or even
 * tasklet function.
 *
 * NOTE: If the driver opts to use the _irqsafe() functions, it may not also
 *	 use the non-IRQ-safe functions!
 */

/**
 * DOC: Warning
 *
 * If you're reading this document and not the header file itself, it will
 * be incomplete because not all documentation has been converted yet.
 */

/**
 * DOC: Frame format
 *
 * As a general rule, when frames are passed between mac80211 and the driver,
 * they start with the IEEE 802.11 header and include the same octets that are
 * sent over the air except for the FCS which should be calculated by the
 * hardware.
 *
 * There are, however, various exceptions to this rule for advanced features:
 *
 * The first exception is for hardware encryption and decryption offload
 * where the IV/ICV may or may not be generated in hardware.
 *
 * Secondly, when the hardware handles fragmentation, the frame handed to
 * the driver from mac80211 is the MSDU, not the MPDU.
 *
 * Finally, for received frames, the driver is able to indicate that it has
 * filled a radiotap header and put that in front of the frame; if it does
 * not do so then mac80211 may add this under certain circumstances.
 */

/**
 * DOC: mac80211 workqueue
 *
 * mac80211 provides its own workqueue for drivers and internal mac80211 use.
 * The workqueue is a single threaded workqueue and can only be accessed by
 * helpers for sanity checking. Drivers must ensure all work added onto the
 * mac80211 workqueue should be cancelled on the driver stop() callback.
 *
 * mac80211 will flushed the workqueue upon interface removal and during
 * suspend.
 *
 * All work performed on the mac80211 workqueue must not acquire the RTNL lock.
 *
 */

/**
 * enum ieee80211_max_queues - maximum number of queues
 *
 * @IEEE80211_MAX_QUEUES: Maximum number of regular device queues.
 */
enum ieee80211_max_queues {
	IEEE80211_MAX_QUEUES =		4,
};

/**
 * struct ieee80211_tx_queue_params - transmit queue configuration
 *
 * The information provided in this structure is required for QoS
 * transmit queue configuration. Cf. IEEE 802.11 7.3.2.29.
 *
 * @aifs: arbitration interframe space [0..255]
 * @cw_min: minimum contention window [a value of the form
 *	2^n-1 in the range 1..32767]
 * @cw_max: maximum contention window [like @cw_min]
 * @txop: maximum burst time in units of 32 usecs, 0 meaning disabled
 * @uapsd: is U-APSD mode enabled for the queue
 */
struct ieee80211_tx_queue_params {
	u16 txop;
	u16 cw_min;
	u16 cw_max;
	u8 aifs;
	bool uapsd;
};

struct ieee80211_low_level_stats {
	unsigned int dot11ACKFailureCount;
	unsigned int dot11RTSFailureCount;
	unsigned int dot11FCSErrorCount;
	unsigned int dot11RTSSuccessCount;
};

/**
 * enum ieee80211_bss_change - BSS change notification flags
 *
 * These flags are used with the bss_info_changed() callback
 * to indicate which BSS parameter changed.
 *
 * @BSS_CHANGED_ASSOC: association status changed (associated/disassociated),
 *	also implies a change in the AID.
 * @BSS_CHANGED_ERP_CTS_PROT: CTS protection changed
 * @BSS_CHANGED_ERP_PREAMBLE: preamble changed
 * @BSS_CHANGED_ERP_SLOT: slot timing changed
 * @BSS_CHANGED_HT: 802.11n parameters changed
 * @BSS_CHANGED_BASIC_RATES: Basic rateset changed
 * @BSS_CHANGED_BEACON_INT: Beacon interval changed
 * @BSS_CHANGED_BSSID: BSSID changed, for whatever
 *	reason (IBSS and managed mode)
 * @BSS_CHANGED_BEACON: Beacon data changed, retrieve
 *	new beacon (beaconing modes)
 * @BSS_CHANGED_BEACON_ENABLED: Beaconing should be
 *	enabled/disabled (beaconing modes)
 * @BSS_CHANGED_CQM: Connection quality monitor config changed
 * @BSS_CHANGED_IBSS: IBSS join status changed
 */
enum ieee80211_bss_change {
	BSS_CHANGED_ASSOC		= 1<<0,
	BSS_CHANGED_ERP_CTS_PROT	= 1<<1,
	BSS_CHANGED_ERP_PREAMBLE	= 1<<2,
	BSS_CHANGED_ERP_SLOT		= 1<<3,
	BSS_CHANGED_HT                  = 1<<4,
	BSS_CHANGED_BASIC_RATES		= 1<<5,
	BSS_CHANGED_BEACON_INT		= 1<<6,
	BSS_CHANGED_BSSID		= 1<<7,
	BSS_CHANGED_BEACON		= 1<<8,
	BSS_CHANGED_BEACON_ENABLED	= 1<<9,
	BSS_CHANGED_CQM			= 1<<10,
	BSS_CHANGED_IBSS		= 1<<11,

	/* when adding here, make sure to change ieee80211_reconfig */
};

/**
 * struct ieee80211_bss_conf - holds the BSS's changing parameters
 *
 * This structure keeps information about a BSS (and an association
 * to that BSS) that can change during the lifetime of the BSS.
 *
 * @assoc: association status
 * @ibss_joined: indicates whether this station is part of an IBSS
 *	or not
 * @aid: association ID number, valid only when @assoc is true
 * @use_cts_prot: use CTS protection
 * @use_short_preamble: use 802.11b short preamble;
 *	if the hardware cannot handle this it must set the
 *	IEEE80211_HW_2GHZ_SHORT_PREAMBLE_INCAPABLE hardware flag
 * @use_short_slot: use short slot time (only relevant for ERP);
 *	if the hardware cannot handle this it must set the
 *	IEEE80211_HW_2GHZ_SHORT_SLOT_INCAPABLE hardware flag
 * @dtim_period: num of beacons before the next DTIM, for beaconing,
 *	not valid in station mode (cf. hw conf ps_dtim_period)
 * @timestamp: beacon timestamp
 * @beacon_int: beacon interval
 * @assoc_capability: capabilities taken from assoc resp
 * @basic_rates: bitmap of basic rates, each bit stands for an
 *	index into the rate table configured by the driver in
 *	the current band.
 * @bssid: The BSSID for this BSS
 * @enable_beacon: whether beaconing should be enabled or not
 * @channel_type: Channel type for this BSS -- the hardware might be
 *	configured for HT40+ while this BSS only uses no-HT, for
 *	example.
 * @ht_operation_mode: HT operation mode (like in &struct ieee80211_ht_info).
 *	This field is only valid when the channel type is one of the HT types.
 * @cqm_rssi_thold: Connection quality monitor RSSI threshold, a zero value
 *	implies disabled
 * @cqm_rssi_hyst: Connection quality monitor RSSI hysteresis
 */
struct ieee80211_bss_conf {
	const u8 *bssid;
	/* association related data */
	bool assoc, ibss_joined;
	u16 aid;
	/* erp related data */
	bool use_cts_prot;
	bool use_short_preamble;
	bool use_short_slot;
	bool enable_beacon;
	u8 dtim_period;
	u16 beacon_int;
	u16 assoc_capability;
	u64 timestamp;
	u32 basic_rates;
	u16 ht_operation_mode;
	s32 cqm_rssi_thold;
	u32 cqm_rssi_hyst;
	enum nl80211_channel_type channel_type;
};

/**
 * enum mac80211_tx_control_flags - flags to describe transmission information/status
 *
 * These flags are used with the @flags member of &ieee80211_tx_info.
 *
 * @IEEE80211_TX_CTL_REQ_TX_STATUS: require TX status callback for this frame.
 * @IEEE80211_TX_CTL_ASSIGN_SEQ: The driver has to assign a sequence
 *	number to this frame, taking care of not overwriting the fragment
 *	number and increasing the sequence number only when the
 *	IEEE80211_TX_CTL_FIRST_FRAGMENT flag is set. mac80211 will properly
 *	assign sequence numbers to QoS-data frames but cannot do so correctly
 *	for non-QoS-data and management frames because beacons need them from
 *	that counter as well and mac80211 cannot guarantee proper sequencing.
 *	If this flag is set, the driver should instruct the hardware to
 *	assign a sequence number to the frame or assign one itself. Cf. IEEE
 *	802.11-2007 7.1.3.4.1 paragraph 3. This flag will always be set for
 *	beacons and always be clear for frames without a sequence number field.
 * @IEEE80211_TX_CTL_NO_ACK: tell the low level not to wait for an ack
 * @IEEE80211_TX_CTL_CLEAR_PS_FILT: clear powersave filter for destination
 *	station
 * @IEEE80211_TX_CTL_FIRST_FRAGMENT: this is a first fragment of the frame
 * @IEEE80211_TX_CTL_SEND_AFTER_DTIM: send this frame after DTIM beacon
 * @IEEE80211_TX_CTL_AMPDU: this frame should be sent as part of an A-MPDU
 * @IEEE80211_TX_CTL_INJECTED: Frame was injected, internal to mac80211.
 * @IEEE80211_TX_STAT_TX_FILTERED: The frame was not transmitted
 *	because the destination STA was in powersave mode. Note that to
 *	avoid race conditions, the filter must be set by the hardware or
 *	firmware upon receiving a frame that indicates that the station
 *	went to sleep (must be done on device to filter frames already on
 *	the queue) and may only be unset after mac80211 gives the OK for
 *	that by setting the IEEE80211_TX_CTL_CLEAR_PS_FILT (see above),
 *	since only then is it guaranteed that no more frames are in the
 *	hardware queue.
 * @IEEE80211_TX_STAT_ACK: Frame was acknowledged
 * @IEEE80211_TX_STAT_AMPDU: The frame was aggregated, so status
 * 	is for the whole aggregation.
 * @IEEE80211_TX_STAT_AMPDU_NO_BACK: no block ack was returned,
 * 	so consider using block ack request (BAR).
 * @IEEE80211_TX_CTL_RATE_CTRL_PROBE: internal to mac80211, can be
 *	set by rate control algorithms to indicate probe rate, will
 *	be cleared for fragmented frames (except on the last fragment)
 * @IEEE80211_TX_INTFL_NEED_TXPROCESSING: completely internal to mac80211,
 *	used to indicate that a pending frame requires TX processing before
 *	it can be sent out.
 * @IEEE80211_TX_INTFL_RETRIED: completely internal to mac80211,
 *	used to indicate that a frame was already retried due to PS
 * @IEEE80211_TX_INTFL_DONT_ENCRYPT: completely internal to mac80211,
 *	used to indicate frame should not be encrypted
 * @IEEE80211_TX_CTL_PSPOLL_RESPONSE: (internal?)
 *	This frame is a response to a PS-poll frame and should be sent
 *	although the station is in powersave mode.
 * @IEEE80211_TX_CTL_MORE_FRAMES: More frames will be passed to the
 *	transmit function after the current frame, this can be used
 *	by drivers to kick the DMA queue only if unset or when the
 *	queue gets full.
 * @IEEE80211_TX_INTFL_RETRANSMISSION: This frame is being retransmitted
 *	after TX status because the destination was asleep, it must not
 *	be modified again (no seqno assignment, crypto, etc.)
 * @IEEE80211_TX_INTFL_HAS_RADIOTAP: This frame was injected and still
 *	has a radiotap header at skb->data.
 * @IEEE80211_TX_INTFL_NL80211_FRAME_TX: Frame was requested through nl80211
 *	MLME command (internal to mac80211 to figure out whether to send TX
 *	status to user space)
 * @IEEE80211_TX_CTL_LDPC: tells the driver to use LDPC for this frame
 * @IEEE80211_TX_CTL_STBC: Enables Space-Time Block Coding (STBC) for this
 *	frame and selects the maximum number of streams that it can use.
 */
enum mac80211_tx_control_flags {
	IEEE80211_TX_CTL_REQ_TX_STATUS		= BIT(0),
	IEEE80211_TX_CTL_ASSIGN_SEQ		= BIT(1),
	IEEE80211_TX_CTL_NO_ACK			= BIT(2),
	IEEE80211_TX_CTL_CLEAR_PS_FILT		= BIT(3),
	IEEE80211_TX_CTL_FIRST_FRAGMENT		= BIT(4),
	IEEE80211_TX_CTL_SEND_AFTER_DTIM	= BIT(5),
	IEEE80211_TX_CTL_AMPDU			= BIT(6),
	IEEE80211_TX_CTL_INJECTED		= BIT(7),
	IEEE80211_TX_STAT_TX_FILTERED		= BIT(8),
	IEEE80211_TX_STAT_ACK			= BIT(9),
	IEEE80211_TX_STAT_AMPDU			= BIT(10),
	IEEE80211_TX_STAT_AMPDU_NO_BACK		= BIT(11),
	IEEE80211_TX_CTL_RATE_CTRL_PROBE	= BIT(12),
	IEEE80211_TX_INTFL_NEED_TXPROCESSING	= BIT(14),
	IEEE80211_TX_INTFL_RETRIED		= BIT(15),
	IEEE80211_TX_INTFL_DONT_ENCRYPT		= BIT(16),
	IEEE80211_TX_CTL_PSPOLL_RESPONSE	= BIT(17),
	IEEE80211_TX_CTL_MORE_FRAMES		= BIT(18),
	IEEE80211_TX_INTFL_RETRANSMISSION	= BIT(19),
	IEEE80211_TX_INTFL_HAS_RADIOTAP		= BIT(20),
	IEEE80211_TX_INTFL_NL80211_FRAME_TX	= BIT(21),
	IEEE80211_TX_CTL_LDPC			= BIT(22),
	IEEE80211_TX_CTL_STBC			= BIT(23) | BIT(24),
#define IEEE80211_TX_CTL_STBC_SHIFT		23
};

/**
 * enum mac80211_rate_control_flags - per-rate flags set by the
 *	Rate Control algorithm.
 *
 * These flags are set by the Rate control algorithm for each rate during tx,
 * in the @flags member of struct ieee80211_tx_rate.
 *
 * @IEEE80211_TX_RC_USE_RTS_CTS: Use RTS/CTS exchange for this rate.
 * @IEEE80211_TX_RC_USE_CTS_PROTECT: CTS-to-self protection is required.
 *	This is set if the current BSS requires ERP protection.
 * @IEEE80211_TX_RC_USE_SHORT_PREAMBLE: Use short preamble.
 * @IEEE80211_TX_RC_MCS: HT rate.
 * @IEEE80211_TX_RC_GREEN_FIELD: Indicates whether this rate should be used in
 *	Greenfield mode.
 * @IEEE80211_TX_RC_40_MHZ_WIDTH: Indicates if the Channel Width should be 40 MHz.
 * @IEEE80211_TX_RC_DUP_DATA: The frame should be transmitted on both of the
 *	adjacent 20 MHz channels, if the current channel type is
 *	NL80211_CHAN_HT40MINUS or NL80211_CHAN_HT40PLUS.
 * @IEEE80211_TX_RC_SHORT_GI: Short Guard interval should be used for this rate.
 */
enum mac80211_rate_control_flags {
	IEEE80211_TX_RC_USE_RTS_CTS		= BIT(0),
	IEEE80211_TX_RC_USE_CTS_PROTECT		= BIT(1),
	IEEE80211_TX_RC_USE_SHORT_PREAMBLE	= BIT(2),

	/* rate index is an MCS rate number instead of an index */
	IEEE80211_TX_RC_MCS			= BIT(3),
	IEEE80211_TX_RC_GREEN_FIELD		= BIT(4),
	IEEE80211_TX_RC_40_MHZ_WIDTH		= BIT(5),
	IEEE80211_TX_RC_DUP_DATA		= BIT(6),
	IEEE80211_TX_RC_SHORT_GI		= BIT(7),
};


/* there are 40 bytes if you don't need the rateset to be kept */
#define IEEE80211_TX_INFO_DRIVER_DATA_SIZE 40

/* if you do need the rateset, then you have less space */
#define IEEE80211_TX_INFO_RATE_DRIVER_DATA_SIZE 24

/* maximum number of rate stages */
#define IEEE80211_TX_MAX_RATES	5

/**
 * struct ieee80211_tx_rate - rate selection/status
 *
 * @idx: rate index to attempt to send with
 * @flags: rate control flags (&enum mac80211_rate_control_flags)
 * @count: number of tries in this rate before going to the next rate
 *
 * A value of -1 for @idx indicates an invalid rate and, if used
 * in an array of retry rates, that no more rates should be tried.
 *
 * When used for transmit status reporting, the driver should
 * always report the rate along with the flags it used.
 *
 * &struct ieee80211_tx_info contains an array of these structs
 * in the control information, and it will be filled by the rate
 * control algorithm according to what should be sent. For example,
 * if this array contains, in the format { <idx>, <count> } the
 * information
 *    { 3, 2 }, { 2, 2 }, { 1, 4 }, { -1, 0 }, { -1, 0 }
 * then this means that the frame should be transmitted
 * up to twice at rate 3, up to twice at rate 2, and up to four
 * times at rate 1 if it doesn't get acknowledged. Say it gets
 * acknowledged by the peer after the fifth attempt, the status
 * information should then contain
 *   { 3, 2 }, { 2, 2 }, { 1, 1 }, { -1, 0 } ...
 * since it was transmitted twice at rate 3, twice at rate 2
 * and once at rate 1 after which we received an acknowledgement.
 */
struct ieee80211_tx_rate {
	s8 idx;
	u8 count;
	u8 flags;
} __attribute__((packed));

/**
 * struct ieee80211_tx_info - skb transmit information
 *
 * This structure is placed in skb->cb for three uses:
 *  (1) mac80211 TX control - mac80211 tells the driver what to do
 *  (2) driver internal use (if applicable)
 *  (3) TX status information - driver tells mac80211 what happened
 *
 * The TX control's sta pointer is only valid during the ->tx call,
 * it may be NULL.
 *
 * @flags: transmit info flags, defined above
 * @band: the band to transmit on (use for checking for races)
 * @antenna_sel_tx: antenna to use, 0 for automatic diversity
 * @pad: padding, ignore
 * @control: union for control data
 * @status: union for status data
 * @driver_data: array of driver_data pointers
 * @ampdu_ack_len: number of acked aggregated frames.
 * 	relevant only if IEEE80211_TX_STAT_AMPDU was set.
 * @ampdu_ack_map: block ack bit map for the aggregation.
 * 	relevant only if IEEE80211_TX_STAT_AMPDU was set.
 * @ampdu_len: number of aggregated frames.
 * 	relevant only if IEEE80211_TX_STAT_AMPDU was set.
 * @ack_signal: signal strength of the ACK frame
 */
struct ieee80211_tx_info {
	/* common information */
	u32 flags;
	u8 band;

	u8 antenna_sel_tx;

	/* 2 byte hole */
	u8 pad[2];

	union {
		struct {
			union {
				/* rate control */
				struct {
					struct ieee80211_tx_rate rates[
						IEEE80211_TX_MAX_RATES];
					s8 rts_cts_rate_idx;
				};
				/* only needed before rate control */
				unsigned long jiffies;
			};
			/* NB: vif can be NULL for injected frames */
			struct ieee80211_vif *vif;
			struct ieee80211_key_conf *hw_key;
			struct ieee80211_sta *sta;
		} control;
		struct {
			struct ieee80211_tx_rate rates[IEEE80211_TX_MAX_RATES];
			u8 ampdu_ack_len;
			u64 ampdu_ack_map;
			int ack_signal;
			u8 ampdu_len;
			/* 7 bytes free */
		} status;
		struct {
			struct ieee80211_tx_rate driver_rates[
				IEEE80211_TX_MAX_RATES];
			void *rate_driver_data[
				IEEE80211_TX_INFO_RATE_DRIVER_DATA_SIZE / sizeof(void *)];
		};
		void *driver_data[
			IEEE80211_TX_INFO_DRIVER_DATA_SIZE / sizeof(void *)];
	};
};

static inline struct ieee80211_tx_info *IEEE80211_SKB_CB(struct sk_buff *skb)
{
	return (struct ieee80211_tx_info *)skb->cb;
}

static inline struct ieee80211_rx_status *IEEE80211_SKB_RXCB(struct sk_buff *skb)
{
	return (struct ieee80211_rx_status *)skb->cb;
}

/**
 * ieee80211_tx_info_clear_status - clear TX status
 *
 * @info: The &struct ieee80211_tx_info to be cleared.
 *
 * When the driver passes an skb back to mac80211, it must report
 * a number of things in TX status. This function clears everything
 * in the TX status but the rate control information (it does clear
 * the count since you need to fill that in anyway).
 *
 * NOTE: You can only use this function if you do NOT use
 *	 info->driver_data! Use info->rate_driver_data
 *	 instead if you need only the less space that allows.
 */
static inline void
ieee80211_tx_info_clear_status(struct ieee80211_tx_info *info)
{
	int i;

	BUILD_BUG_ON(offsetof(struct ieee80211_tx_info, status.rates) !=
		     offsetof(struct ieee80211_tx_info, control.rates));
	BUILD_BUG_ON(offsetof(struct ieee80211_tx_info, status.rates) !=
		     offsetof(struct ieee80211_tx_info, driver_rates));
	BUILD_BUG_ON(offsetof(struct ieee80211_tx_info, status.rates) != 8);
	/* clear the rate counts */
	for (i = 0; i < IEEE80211_TX_MAX_RATES; i++)
		info->status.rates[i].count = 0;

	BUILD_BUG_ON(
	    offsetof(struct ieee80211_tx_info, status.ampdu_ack_len) != 23);
	memset(&info->status.ampdu_ack_len, 0,
	       sizeof(struct ieee80211_tx_info) -
	       offsetof(struct ieee80211_tx_info, status.ampdu_ack_len));
}


/**
 * enum mac80211_rx_flags - receive flags
 *
 * These flags are used with the @flag member of &struct ieee80211_rx_status.
 * @RX_FLAG_MMIC_ERROR: Michael MIC error was reported on this frame.
 *	Use together with %RX_FLAG_MMIC_STRIPPED.
 * @RX_FLAG_DECRYPTED: This frame was decrypted in hardware.
 * @RX_FLAG_MMIC_STRIPPED: the Michael MIC is stripped off this frame,
 *	verification has been done by the hardware.
 * @RX_FLAG_IV_STRIPPED: The IV/ICV are stripped from this frame.
 *	If this flag is set, the stack cannot do any replay detection
 *	hence the driver or hardware will have to do that.
 * @RX_FLAG_FAILED_FCS_CRC: Set this flag if the FCS check failed on
 *	the frame.
 * @RX_FLAG_FAILED_PLCP_CRC: Set this flag if the PCLP check failed on
 *	the frame.
 * @RX_FLAG_TSFT: The timestamp passed in the RX status (@mactime field)
 *	is valid. This is useful in monitor mode and necessary for beacon frames
 *	to enable IBSS merging.
 * @RX_FLAG_SHORTPRE: Short preamble was used for this frame
 * @RX_FLAG_HT: HT MCS was used and rate_idx is MCS index
 * @RX_FLAG_40MHZ: HT40 (40 MHz) was used
 * @RX_FLAG_SHORT_GI: Short guard interval was used
 * @RX_FLAG_INTERNAL_CMTR: set internally after frame was reported
 *	on cooked monitor to avoid double-reporting it for multiple
 *	virtual interfaces
 */
enum mac80211_rx_flags {
	RX_FLAG_MMIC_ERROR	= 1<<0,
	RX_FLAG_DECRYPTED	= 1<<1,
	RX_FLAG_MMIC_STRIPPED	= 1<<3,
	RX_FLAG_IV_STRIPPED	= 1<<4,
	RX_FLAG_FAILED_FCS_CRC	= 1<<5,
	RX_FLAG_FAILED_PLCP_CRC = 1<<6,
	RX_FLAG_TSFT		= 1<<7,
	RX_FLAG_SHORTPRE	= 1<<8,
	RX_FLAG_HT		= 1<<9,
	RX_FLAG_40MHZ		= 1<<10,
	RX_FLAG_SHORT_GI	= 1<<11,
	RX_FLAG_INTERNAL_CMTR	= 1<<12,
};

/**
 * struct ieee80211_rx_status - receive status
 *
 * The low-level driver should provide this information (the subset
 * supported by hardware) to the 802.11 code with each received
 * frame, in the skb's control buffer (cb).
 *
 * @mactime: value in microseconds of the 64-bit Time Synchronization Function
 * 	(TSF) timer when the first data symbol (MPDU) arrived at the hardware.
 * @band: the active band when this frame was received
 * @freq: frequency the radio was tuned to when receiving this frame, in MHz
 * @signal: signal strength when receiving this frame, either in dBm, in dB or
 *	unspecified depending on the hardware capabilities flags
 *	@IEEE80211_HW_SIGNAL_*
 * @antenna: antenna used
 * @rate_idx: index of data rate into band's supported rates or MCS index if
 *	HT rates are use (RX_FLAG_HT)
 * @flag: %RX_FLAG_*
 */
struct ieee80211_rx_status {
	u64 mactime;
	enum ieee80211_band band;
	int freq;
	int signal;
	int antenna;
	int rate_idx;
	int flag;
};

/**
 * enum ieee80211_conf_flags - configuration flags
 *
 * Flags to define PHY configuration options
 *
 * @IEEE80211_CONF_MONITOR: there's a monitor interface present -- use this
 *	to determine for example whether to calculate timestamps for packets
 *	or not, do not use instead of filter flags!
 * @IEEE80211_CONF_PS: Enable 802.11 power save mode (managed mode only).
 *	This is the power save mode defined by IEEE 802.11-2007 section 11.2,
 *	meaning that the hardware still wakes up for beacons, is able to
 *	transmit frames and receive the possible acknowledgment frames.
 *	Not to be confused with hardware specific wakeup/sleep states,
 *	driver is responsible for that. See the section "Powersave support"
 *	for more.
 * @IEEE80211_CONF_IDLE: The device is running, but idle; if the flag is set
 *	the driver should be prepared to handle configuration requests but
 *	may turn the device off as much as possible. Typically, this flag will
 *	be set when an interface is set UP but not associated or scanning, but
 *	it can also be unset in that case when monitor interfaces are active.
 * @IEEE80211_CONF_QOS: Enable 802.11e QoS also know as WMM (Wireless
 *      Multimedia). On some drivers (iwlwifi is one of know) we have
 *      to enable/disable QoS explicitly.
 */
enum ieee80211_conf_flags {
	IEEE80211_CONF_MONITOR		= (1<<0),
	IEEE80211_CONF_PS		= (1<<1),
	IEEE80211_CONF_IDLE		= (1<<2),
	IEEE80211_CONF_QOS		= (1<<3),
};


/**
 * enum ieee80211_conf_changed - denotes which configuration changed
 *
 * @IEEE80211_CONF_CHANGE_LISTEN_INTERVAL: the listen interval changed
 * @IEEE80211_CONF_CHANGE_MONITOR: the monitor flag changed
 * @IEEE80211_CONF_CHANGE_PS: the PS flag or dynamic PS timeout changed
 * @IEEE80211_CONF_CHANGE_POWER: the TX power changed
 * @IEEE80211_CONF_CHANGE_CHANNEL: the channel/channel_type changed
 * @IEEE80211_CONF_CHANGE_RETRY_LIMITS: retry limits changed
 * @IEEE80211_CONF_CHANGE_IDLE: Idle flag changed
 * @IEEE80211_CONF_CHANGE_SMPS: Spatial multiplexing powersave mode changed
 * @IEEE80211_CONF_CHANGE_QOS: Quality of service was enabled or disabled
 */
enum ieee80211_conf_changed {
	IEEE80211_CONF_CHANGE_SMPS		= BIT(1),
	IEEE80211_CONF_CHANGE_LISTEN_INTERVAL	= BIT(2),
	IEEE80211_CONF_CHANGE_MONITOR		= BIT(3),
	IEEE80211_CONF_CHANGE_PS		= BIT(4),
	IEEE80211_CONF_CHANGE_POWER		= BIT(5),
	IEEE80211_CONF_CHANGE_CHANNEL		= BIT(6),
	IEEE80211_CONF_CHANGE_RETRY_LIMITS	= BIT(7),
	IEEE80211_CONF_CHANGE_IDLE		= BIT(8),
	IEEE80211_CONF_CHANGE_QOS		= BIT(9),
};

/**
 * enum ieee80211_smps_mode - spatial multiplexing power save mode
 *
 * @IEEE80211_SMPS_AUTOMATIC: automatic
 * @IEEE80211_SMPS_OFF: off
 * @IEEE80211_SMPS_STATIC: static
 * @IEEE80211_SMPS_DYNAMIC: dynamic
 * @IEEE80211_SMPS_NUM_MODES: internal, don't use
 */
enum ieee80211_smps_mode {
	IEEE80211_SMPS_AUTOMATIC,
	IEEE80211_SMPS_OFF,
	IEEE80211_SMPS_STATIC,
	IEEE80211_SMPS_DYNAMIC,

	/* keep last */
	IEEE80211_SMPS_NUM_MODES,
};

/**
 * struct ieee80211_conf - configuration of the device
 *
 * This struct indicates how the driver shall configure the hardware.
 *
 * @flags: configuration flags defined above
 *
 * @listen_interval: listen interval in units of beacon interval
 * @max_sleep_period: the maximum number of beacon intervals to sleep for
 *	before checking the beacon for a TIM bit (managed mode only); this
 *	value will be only achievable between DTIM frames, the hardware
 *	needs to check for the multicast traffic bit in DTIM beacons.
 *	This variable is valid only when the CONF_PS flag is set.
 * @ps_dtim_period: The DTIM period of the AP we're connected to, for use
 *	in power saving. Power saving will not be enabled until a beacon
 *	has been received and the DTIM period is known.
 * @dynamic_ps_timeout: The dynamic powersave timeout (in ms), see the
 *	powersave documentation below. This variable is valid only when
 *	the CONF_PS flag is set.
 * @dynamic_ps_forced_timeout: The dynamic powersave timeout (in ms) configured
 *	by cfg80211 (essentially, wext) If set, this value overrules the value
 *	chosen by mac80211 based on ps qos network latency.
 *
 * @power_level: requested transmit power (in dBm)
 *
 * @channel: the channel to tune to
 * @channel_type: the channel (HT) type
 *
 * @long_frame_max_tx_count: Maximum number of transmissions for a "long" frame
 *    (a frame not RTS protected), called "dot11LongRetryLimit" in 802.11,
 *    but actually means the number of transmissions not the number of retries
 * @short_frame_max_tx_count: Maximum number of transmissions for a "short"
 *    frame, called "dot11ShortRetryLimit" in 802.11, but actually means the
 *    number of transmissions not the number of retries
 *
 * @smps_mode: spatial multiplexing powersave mode; note that
 *	%IEEE80211_SMPS_STATIC is used when the device is not
 *	configured for an HT channel
 */
struct ieee80211_conf {
	u32 flags;
	int power_level, dynamic_ps_timeout, dynamic_ps_forced_timeout;
	int max_sleep_period;

	u16 listen_interval;
	u8 ps_dtim_period;

	u8 long_frame_max_tx_count, short_frame_max_tx_count;

	struct ieee80211_channel *channel;
	enum nl80211_channel_type channel_type;
	enum ieee80211_smps_mode smps_mode;
};

/**
 * struct ieee80211_channel_switch - holds the channel switch data
 *
 * The information provided in this structure is required for channel switch
 * operation.
 *
 * @timestamp: value in microseconds of the 64-bit Time Synchronization
 *	Function (TSF) timer when the frame containing the channel switch
 *	announcement was received. This is simply the rx.mactime parameter
 *	the driver passed into mac80211.
 * @block_tx: Indicates whether transmission must be blocked before the
 *	scheduled channel switch, as indicated by the AP.
 * @channel: the new channel to switch to
 * @count: the number of TBTT's until the channel switch event
 */
struct ieee80211_channel_switch {
	u64 timestamp;
	bool block_tx;
	struct ieee80211_channel *channel;
	u8 count;
};

/**
 * struct ieee80211_vif - per-interface data
 *
 * Data in this structure is continually present for driver
 * use during the life of a virtual interface.
 *
 * @type: type of this virtual interface
 * @bss_conf: BSS configuration for this interface, either our own
 *	or the BSS we're associated to
 * @addr: address of this interface
 * @drv_priv: data area for driver use, will always be aligned to
 *	sizeof(void *).
 */
struct ieee80211_vif {
	enum nl80211_iftype type;
	struct ieee80211_bss_conf bss_conf;
	u8 addr[ETH_ALEN];
	/* must be last */
	u8 drv_priv[0] __attribute__((__aligned__(sizeof(void *))));
};

static inline bool ieee80211_vif_is_mesh(struct ieee80211_vif *vif)
{
#ifdef CONFIG_MAC80211_MESH
	return vif->type == NL80211_IFTYPE_MESH_POINT;
#endif
	return false;
}

/**
 * enum ieee80211_key_alg - key algorithm
 * @ALG_WEP: WEP40 or WEP104
 * @ALG_TKIP: TKIP
 * @ALG_CCMP: CCMP (AES)
 * @ALG_AES_CMAC: AES-128-CMAC
 */
enum ieee80211_key_alg {
	ALG_WEP,
	ALG_TKIP,
	ALG_CCMP,
	ALG_AES_CMAC,
};

/**
 * enum ieee80211_key_flags - key flags
 *
 * These flags are used for communication about keys between the driver
 * and mac80211, with the @flags parameter of &struct ieee80211_key_conf.
 *
 * @IEEE80211_KEY_FLAG_WMM_STA: Set by mac80211, this flag indicates
 *	that the STA this key will be used with could be using QoS.
 * @IEEE80211_KEY_FLAG_GENERATE_IV: This flag should be set by the
 *	driver to indicate that it requires IV generation for this
 *	particular key.
 * @IEEE80211_KEY_FLAG_GENERATE_MMIC: This flag should be set by
 *	the driver for a TKIP key if it requires Michael MIC
 *	generation in software.
 * @IEEE80211_KEY_FLAG_PAIRWISE: Set by mac80211, this flag indicates
 *	that the key is pairwise rather then a shared key.
 * @IEEE80211_KEY_FLAG_SW_MGMT: This flag should be set by the driver for a
 *	CCMP key if it requires CCMP encryption of management frames (MFP) to
 *	be done in software.
 */
enum ieee80211_key_flags {
	IEEE80211_KEY_FLAG_WMM_STA	= 1<<0,
	IEEE80211_KEY_FLAG_GENERATE_IV	= 1<<1,
	IEEE80211_KEY_FLAG_GENERATE_MMIC= 1<<2,
	IEEE80211_KEY_FLAG_PAIRWISE	= 1<<3,
	IEEE80211_KEY_FLAG_SW_MGMT	= 1<<4,
};

/**
 * struct ieee80211_key_conf - key information
 *
 * This key information is given by mac80211 to the driver by
 * the set_key() callback in &struct ieee80211_ops.
 *
 * @hw_key_idx: To be set by the driver, this is the key index the driver
 *	wants to be given when a frame is transmitted and needs to be
 *	encrypted in hardware.
 * @alg: The key algorithm.
 * @flags: key flags, see &enum ieee80211_key_flags.
 * @keyidx: the key index (0-3)
 * @keylen: key material length
 * @key: key material. For ALG_TKIP the key is encoded as a 256-bit (32 byte)
 * 	data block:
 * 	- Temporal Encryption Key (128 bits)
 * 	- Temporal Authenticator Tx MIC Key (64 bits)
 * 	- Temporal Authenticator Rx MIC Key (64 bits)
 * @icv_len: The ICV length for this key type
 * @iv_len: The IV length for this key type
 */
struct ieee80211_key_conf {
	enum ieee80211_key_alg alg;
	u8 icv_len;
	u8 iv_len;
	u8 hw_key_idx;
	u8 flags;
	u8 *ap_addr;
	s8 keyidx;
	u8 keylen;
	u8 key[0];
};

/**
 * enum set_key_cmd - key command
 *
 * Used with the set_key() callback in &struct ieee80211_ops, this
 * indicates whether a key is being removed or added.
 *
 * @SET_KEY: a key is set
 * @DISABLE_KEY: a key must be disabled
 */
enum set_key_cmd {
	SET_KEY, DISABLE_KEY,
};

/**
 * struct ieee80211_sta - station table entry
 *
 * A station table entry represents a station we are possibly
 * communicating with. Since stations are RCU-managed in
 * mac80211, any ieee80211_sta pointer you get access to must
 * either be protected by rcu_read_lock() explicitly or implicitly,
 * or you must take good care to not use such a pointer after a
 * call to your sta_remove callback that removed it.
 *
 * @addr: MAC address
 * @aid: AID we assigned to the station if we're an AP
 * @supp_rates: Bitmap of supported rates (per band)
 * @ht_cap: HT capabilities of this STA; restricted to our own TX capabilities
 * @drv_priv: data area for driver use, will always be aligned to
 *	sizeof(void *), size is determined in hw information.
 */
struct ieee80211_sta {
	u32 supp_rates[IEEE80211_NUM_BANDS];
	u8 addr[ETH_ALEN];
	u16 aid;
	struct ieee80211_sta_ht_cap ht_cap;

	/* must be last */
	u8 drv_priv[0] __attribute__((__aligned__(sizeof(void *))));
};

/**
 * enum sta_notify_cmd - sta notify command
 *
 * Used with the sta_notify() callback in &struct ieee80211_ops, this
 * indicates addition and removal of a station to station table,
 * or if a associated station made a power state transition.
 *
 * @STA_NOTIFY_ADD: (DEPRECATED) a station was added to the station table
 * @STA_NOTIFY_REMOVE: (DEPRECATED) a station being removed from the station table
 * @STA_NOTIFY_SLEEP: a station is now sleeping
 * @STA_NOTIFY_AWAKE: a sleeping station woke up
 */
enum sta_notify_cmd {
	STA_NOTIFY_ADD, STA_NOTIFY_REMOVE,
	STA_NOTIFY_SLEEP, STA_NOTIFY_AWAKE,
};

/**
 * enum ieee80211_tkip_key_type - get tkip key
 *
 * Used by drivers which need to get a tkip key for skb. Some drivers need a
 * phase 1 key, others need a phase 2 key. A single function allows the driver
 * to get the key, this enum indicates what type of key is required.
 *
 * @IEEE80211_TKIP_P1_KEY: the driver needs a phase 1 key
 * @IEEE80211_TKIP_P2_KEY: the driver needs a phase 2 key
 */
enum ieee80211_tkip_key_type {
	IEEE80211_TKIP_P1_KEY,
	IEEE80211_TKIP_P2_KEY,
};

/**
 * enum ieee80211_hw_flags - hardware flags
 *
 * These flags are used to indicate hardware capabilities to
 * the stack. Generally, flags here should have their meaning
 * done in a way that the simplest hardware doesn't need setting
 * any particular flags. There are some exceptions to this rule,
 * however, so you are advised to review these flags carefully.
 *
 * @IEEE80211_HW_HAS_RATE_CONTROL:
 *	The hardware or firmware includes rate control, and cannot be
 *	controlled by the stack. As such, no rate control algorithm
 *	should be instantiated, and the TX rate reported to userspace
 *	will be taken from the TX status instead of the rate control
 *	algorithm.
 *	Note that this requires that the driver implement a number of
 *	callbacks so it has the correct information, it needs to have
 *	the @set_rts_threshold callback and must look at the BSS config
 *	@use_cts_prot for G/N protection, @use_short_slot for slot
 *	timing in 2.4 GHz and @use_short_preamble for preambles for
 *	CCK frames.
 *
 * @IEEE80211_HW_RX_INCLUDES_FCS:
 *	Indicates that received frames passed to the stack include
 *	the FCS at the end.
 *
 * @IEEE80211_HW_HOST_BROADCAST_PS_BUFFERING:
 *	Some wireless LAN chipsets buffer broadcast/multicast frames
 *	for power saving stations in the hardware/firmware and others
 *	rely on the host system for such buffering. This option is used
 *	to configure the IEEE 802.11 upper layer to buffer broadcast and
 *	multicast frames when there are power saving stations so that
 *	the driver can fetch them with ieee80211_get_buffered_bc().
 *
 * @IEEE80211_HW_2GHZ_SHORT_SLOT_INCAPABLE:
 *	Hardware is not capable of short slot operation on the 2.4 GHz band.
 *
 * @IEEE80211_HW_2GHZ_SHORT_PREAMBLE_INCAPABLE:
 *	Hardware is not capable of receiving frames with short preamble on
 *	the 2.4 GHz band.
 *
 * @IEEE80211_HW_SIGNAL_UNSPEC:
 *	Hardware can provide signal values but we don't know its units. We
 *	expect values between 0 and @max_signal.
 *	If possible please provide dB or dBm instead.
 *
 * @IEEE80211_HW_SIGNAL_DBM:
 *	Hardware gives signal values in dBm, decibel difference from
 *	one milliwatt. This is the preferred method since it is standardized
 *	between different devices. @max_signal does not need to be set.
 *
 * @IEEE80211_HW_SPECTRUM_MGMT:
 * 	Hardware supports spectrum management defined in 802.11h
 * 	Measurement, Channel Switch, Quieting, TPC
 *
 * @IEEE80211_HW_AMPDU_AGGREGATION:
 *	Hardware supports 11n A-MPDU aggregation.
 *
 * @IEEE80211_HW_SUPPORTS_PS:
 *	Hardware has power save support (i.e. can go to sleep).
 *
 * @IEEE80211_HW_PS_NULLFUNC_STACK:
 *	Hardware requires nullfunc frame handling in stack, implies
 *	stack support for dynamic PS.
 *
 * @IEEE80211_HW_SUPPORTS_DYNAMIC_PS:
 *	Hardware has support for dynamic PS.
 *
 * @IEEE80211_HW_MFP_CAPABLE:
 *	Hardware supports management frame protection (MFP, IEEE 802.11w).
 *
 * @IEEE80211_HW_BEACON_FILTER:
 *	Hardware supports dropping of irrelevant beacon frames to
 *	avoid waking up cpu.
 *
 * @IEEE80211_HW_SUPPORTS_STATIC_SMPS:
 *	Hardware supports static spatial multiplexing powersave,
 *	ie. can turn off all but one chain even on HT connections
 *	that should be using more chains.
 *
 * @IEEE80211_HW_SUPPORTS_DYNAMIC_SMPS:
 *	Hardware supports dynamic spatial multiplexing powersave,
 *	ie. can turn off all but one chain and then wake the rest
 *	up as required after, for example, rts/cts handshake.
 *
 * @IEEE80211_HW_SUPPORTS_UAPSD:
 *	Hardware supports Unscheduled Automatic Power Save Delivery
 *	(U-APSD) in managed mode. The mode is configured with
 *	conf_tx() operation.
 *
 * @IEEE80211_HW_REPORTS_TX_ACK_STATUS:
 *	Hardware can provide ack status reports of Tx frames to
 *	the stack.
 *
 * @IEEE80211_HW_CONNECTION_MONITOR:
 *      The hardware performs its own connection monitoring, including
 *      periodic keep-alives to the AP and probing the AP on beacon loss.
 *      When this flag is set, signaling beacon-loss will cause an immediate
 *      change to disassociated state.
 *
 * @IEEE80211_HW_SUPPORTS_CQM_RSSI:
 *	Hardware can do connection quality monitoring - i.e. it can monitor
 *	connection quality related parameters, such as the RSSI level and
 *	provide notifications if configured trigger levels are reached.
 *
 */
enum ieee80211_hw_flags {
	IEEE80211_HW_HAS_RATE_CONTROL			= 1<<0,
	IEEE80211_HW_RX_INCLUDES_FCS			= 1<<1,
	IEEE80211_HW_HOST_BROADCAST_PS_BUFFERING	= 1<<2,
	IEEE80211_HW_2GHZ_SHORT_SLOT_INCAPABLE		= 1<<3,
	IEEE80211_HW_2GHZ_SHORT_PREAMBLE_INCAPABLE	= 1<<4,
	IEEE80211_HW_SIGNAL_UNSPEC			= 1<<5,
	IEEE80211_HW_SIGNAL_DBM				= 1<<6,
	/* use this hole */
	IEEE80211_HW_SPECTRUM_MGMT			= 1<<8,
	IEEE80211_HW_AMPDU_AGGREGATION			= 1<<9,
	IEEE80211_HW_SUPPORTS_PS			= 1<<10,
	IEEE80211_HW_PS_NULLFUNC_STACK			= 1<<11,
	IEEE80211_HW_SUPPORTS_DYNAMIC_PS		= 1<<12,
	IEEE80211_HW_MFP_CAPABLE			= 1<<13,
	IEEE80211_HW_BEACON_FILTER			= 1<<14,
	IEEE80211_HW_SUPPORTS_STATIC_SMPS		= 1<<15,
	IEEE80211_HW_SUPPORTS_DYNAMIC_SMPS		= 1<<16,
	IEEE80211_HW_SUPPORTS_UAPSD			= 1<<17,
	IEEE80211_HW_REPORTS_TX_ACK_STATUS		= 1<<18,
	IEEE80211_HW_CONNECTION_MONITOR			= 1<<19,
	IEEE80211_HW_SUPPORTS_CQM_RSSI			= 1<<20,
};

/**
 * struct ieee80211_hw - hardware information and state
 *
 * This structure contains the configuration and hardware
 * information for an 802.11 PHY.
 *
 * @wiphy: This points to the &struct wiphy allocated for this
 *	802.11 PHY. You must fill in the @perm_addr and @dev
 *	members of this structure using SET_IEEE80211_DEV()
 *	and SET_IEEE80211_PERM_ADDR(). Additionally, all supported
 *	bands (with channels, bitrates) are registered here.
 *
 * @conf: &struct ieee80211_conf, device configuration, don't use.
 *
 * @priv: pointer to private area that was allocated for driver use
 *	along with this structure.
 *
 * @flags: hardware flags, see &enum ieee80211_hw_flags.
 *
 * @extra_tx_headroom: headroom to reserve in each transmit skb
 *	for use by the driver (e.g. for transmit headers.)
 *
 * @channel_change_time: time (in microseconds) it takes to change channels.
 *
 * @max_signal: Maximum value for signal (rssi) in RX information, used
 *     only when @IEEE80211_HW_SIGNAL_UNSPEC or @IEEE80211_HW_SIGNAL_DB
 *
 * @max_listen_interval: max listen interval in units of beacon interval
 *     that HW supports
 *
 * @queues: number of available hardware transmit queues for
 *	data packets. WMM/QoS requires at least four, these
 *	queues need to have configurable access parameters.
 *
 * @rate_control_algorithm: rate control algorithm for this hardware.
 *	If unset (NULL), the default algorithm will be used. Must be
 *	set before calling ieee80211_register_hw().
 *
 * @vif_data_size: size (in bytes) of the drv_priv data area
 *	within &struct ieee80211_vif.
 * @sta_data_size: size (in bytes) of the drv_priv data area
 *	within &struct ieee80211_sta.
 *
 * @max_rates: maximum number of alternate rate retry stages
 * @max_rate_tries: maximum number of tries for each stage
 */
struct ieee80211_hw {
	struct ieee80211_conf conf;
	struct wiphy *wiphy;
	const char *rate_control_algorithm;
	void *priv;
	u32 flags;
	unsigned int extra_tx_headroom;
	int channel_change_time;
	int vif_data_size;
	int sta_data_size;
	u16 queues;
	u16 max_listen_interval;
	s8 max_signal;
	u8 max_rates;
	u8 max_rate_tries;
};

/**
 * wiphy_to_ieee80211_hw - return a mac80211 driver hw struct from a wiphy
 *
 * @wiphy: the &struct wiphy which we want to query
 *
 * mac80211 drivers can use this to get to their respective
 * &struct ieee80211_hw. Drivers wishing to get to their own private
 * structure can then access it via hw->priv. Note that mac802111 drivers should
 * not use wiphy_priv() to try to get their private driver structure as this
 * is already used internally by mac80211.
 */
struct ieee80211_hw *wiphy_to_ieee80211_hw(struct wiphy *wiphy);

/**
 * SET_IEEE80211_DEV - set device for 802.11 hardware
 *
 * @hw: the &struct ieee80211_hw to set the device for
 * @dev: the &struct device of this 802.11 device
 */
static inline void SET_IEEE80211_DEV(struct ieee80211_hw *hw, struct device *dev)
{
	set_wiphy_dev(hw->wiphy, dev);
}

/**
 * SET_IEEE80211_PERM_ADDR - set the permanent MAC address for 802.11 hardware
 *
 * @hw: the &struct ieee80211_hw to set the MAC address for
 * @addr: the address to set
 */
static inline void SET_IEEE80211_PERM_ADDR(struct ieee80211_hw *hw, u8 *addr)
{
	memcpy(hw->wiphy->perm_addr, addr, ETH_ALEN);
}

static inline struct ieee80211_rate *
ieee80211_get_tx_rate(const struct ieee80211_hw *hw,
		      const struct ieee80211_tx_info *c)
{
	if (WARN_ON(c->control.rates[0].idx < 0))
		return NULL;
	return &hw->wiphy->bands[c->band]->bitrates[c->control.rates[0].idx];
}

static inline struct ieee80211_rate *
ieee80211_get_rts_cts_rate(const struct ieee80211_hw *hw,
			   const struct ieee80211_tx_info *c)
{
	if (c->control.rts_cts_rate_idx < 0)
		return NULL;
	return &hw->wiphy->bands[c->band]->bitrates[c->control.rts_cts_rate_idx];
}

static inline struct ieee80211_rate *
ieee80211_get_alt_retry_rate(const struct ieee80211_hw *hw,
			     const struct ieee80211_tx_info *c, int idx)
{
	if (c->control.rates[idx + 1].idx < 0)
		return NULL;
	return &hw->wiphy->bands[c->band]->bitrates[c->control.rates[idx + 1].idx];
}

/**
 * DOC: Hardware crypto acceleration
 *
 * mac80211 is capable of taking advantage of many hardware
 * acceleration designs for encryption and decryption operations.
 *
 * The set_key() callback in the &struct ieee80211_ops for a given
 * device is called to enable hardware acceleration of encryption and
 * decryption. The callback takes a @sta parameter that will be NULL
 * for default keys or keys used for transmission only, or point to
 * the station information for the peer for individual keys.
 * Multiple transmission keys with the same key index may be used when
 * VLANs are configured for an access point.
 *
 * When transmitting, the TX control data will use the @hw_key_idx
 * selected by the driver by modifying the &struct ieee80211_key_conf
 * pointed to by the @key parameter to the set_key() function.
 *
 * The set_key() call for the %SET_KEY command should return 0 if
 * the key is now in use, -%EOPNOTSUPP or -%ENOSPC if it couldn't be
 * added; if you return 0 then hw_key_idx must be assigned to the
 * hardware key index, you are free to use the full u8 range.
 *
 * When the cmd is %DISABLE_KEY then it must succeed.
 *
 * Note that it is permissible to not decrypt a frame even if a key
 * for it has been uploaded to hardware, the stack will not make any
 * decision based on whether a key has been uploaded or not but rather
 * based on the receive flags.
 *
 * The &struct ieee80211_key_conf structure pointed to by the @key
 * parameter is guaranteed to be valid until another call to set_key()
 * removes it, but it can only be used as a cookie to differentiate
 * keys.
 *
 * In TKIP some HW need to be provided a phase 1 key, for RX decryption
 * acceleration (i.e. iwlwifi). Those drivers should provide update_tkip_key
 * handler.
 * The update_tkip_key() call updates the driver with the new phase 1 key.
 * This happens everytime the iv16 wraps around (every 65536 packets). The
 * set_key() call will happen only once for each key (unless the AP did
 * rekeying), it will not include a valid phase 1 key. The valid phase 1 key is
 * provided by update_tkip_key only. The trigger that makes mac80211 call this
 * handler is software decryption with wrap around of iv16.
 */

/**
 * DOC: Powersave support
 *
 * mac80211 has support for various powersave implementations.
 *
 * First, it can support hardware that handles all powersaving by itself,
 * such hardware should simply set the %IEEE80211_HW_SUPPORTS_PS hardware
 * flag. In that case, it will be told about the desired powersave mode
 * with the %IEEE80211_CONF_PS flag depending on the association status.
 * The hardware must take care of sending nullfunc frames when necessary,
 * i.e. when entering and leaving powersave mode. The hardware is required
 * to look at the AID in beacons and signal to the AP that it woke up when
 * it finds traffic directed to it.
 *
 * %IEEE80211_CONF_PS flag enabled means that the powersave mode defined in
 * IEEE 802.11-2007 section 11.2 is enabled. This is not to be confused
 * with hardware wakeup and sleep states. Driver is responsible for waking
 * up the hardware before issueing commands to the hardware and putting it
 * back to sleep at approriate times.
 *
 * When PS is enabled, hardware needs to wakeup for beacons and receive the
 * buffered multicast/broadcast frames after the beacon. Also it must be
 * possible to send frames and receive the acknowledment frame.
 *
 * Other hardware designs cannot send nullfunc frames by themselves and also
 * need software support for parsing the TIM bitmap. This is also supported
 * by mac80211 by combining the %IEEE80211_HW_SUPPORTS_PS and
 * %IEEE80211_HW_PS_NULLFUNC_STACK flags. The hardware is of course still
 * required to pass up beacons. The hardware is still required to handle
 * waking up for multicast traffic; if it cannot the driver must handle that
 * as best as it can, mac80211 is too slow to do that.
 *
 * Dynamic powersave is an extension to normal powersave in which the
 * hardware stays awake for a user-specified period of time after sending a
 * frame so that reply frames need not be buffered and therefore delayed to
 * the next wakeup. It's compromise of getting good enough latency when
 * there's data traffic and still saving significantly power in idle
 * periods.
 *
 * Dynamic powersave is supported by simply mac80211 enabling and disabling
 * PS based on traffic. Driver needs to only set %IEEE80211_HW_SUPPORTS_PS
 * flag and mac80211 will handle everything automatically. Additionally,
 * hardware having support for the dynamic PS feature may set the
 * %IEEE80211_HW_SUPPORTS_DYNAMIC_PS flag to indicate that it can support
 * dynamic PS mode itself. The driver needs to look at the
 * @dynamic_ps_timeout hardware configuration value and use it that value
 * whenever %IEEE80211_CONF_PS is set. In this case mac80211 will disable
 * dynamic PS feature in stack and will just keep %IEEE80211_CONF_PS
 * enabled whenever user has enabled powersave.
 *
 * Driver informs U-APSD client support by enabling
 * %IEEE80211_HW_SUPPORTS_UAPSD flag. The mode is configured through the
 * uapsd paramater in conf_tx() operation. Hardware needs to send the QoS
 * Nullfunc frames and stay awake until the service period has ended. To
 * utilize U-APSD, dynamic powersave is disabled for voip AC and all frames
 * from that AC are transmitted with powersave enabled.
 *
 * Note: U-APSD client mode is not yet supported with
 * %IEEE80211_HW_PS_NULLFUNC_STACK.
 */

/**
 * DOC: Beacon filter support
 *
 * Some hardware have beacon filter support to reduce host cpu wakeups
 * which will reduce system power consumption. It usuallly works so that
 * the firmware creates a checksum of the beacon but omits all constantly
 * changing elements (TSF, TIM etc). Whenever the checksum changes the
 * beacon is forwarded to the host, otherwise it will be just dropped. That
 * way the host will only receive beacons where some relevant information
 * (for example ERP protection or WMM settings) have changed.
 *
 * Beacon filter support is advertised with the %IEEE80211_HW_BEACON_FILTER
 * hardware capability. The driver needs to enable beacon filter support
 * whenever power save is enabled, that is %IEEE80211_CONF_PS is set. When
 * power save is enabled, the stack will not check for beacon loss and the
 * driver needs to notify about loss of beacons with ieee80211_beacon_loss().
 *
 * The time (or number of beacons missed) until the firmware notifies the
 * driver of a beacon loss event (which in turn causes the driver to call
 * ieee80211_beacon_loss()) should be configurable and will be controlled
 * by mac80211 and the roaming algorithm in the future.
 *
 * Since there may be constantly changing information elements that nothing
 * in the software stack cares about, we will, in the future, have mac80211
 * tell the driver which information elements are interesting in the sense
 * that we want to see changes in them. This will include
 *  - a list of information element IDs
 *  - a list of OUIs for the vendor information element
 *
 * Ideally, the hardware would filter out any beacons without changes in the
 * requested elements, but if it cannot support that it may, at the expense
 * of some efficiency, filter out only a subset. For example, if the device
 * doesn't support checking for OUIs it should pass up all changes in all
 * vendor information elements.
 *
 * Note that change, for the sake of simplification, also includes information
 * elements appearing or disappearing from the beacon.
 *
 * Some hardware supports an "ignore list" instead, just make sure nothing
 * that was requested is on the ignore list, and include commonly changing
 * information element IDs in the ignore list, for example 11 (BSS load) and
 * the various vendor-assigned IEs with unknown contents (128, 129, 133-136,
 * 149, 150, 155, 156, 173, 176, 178, 179, 219); for forward compatibility
 * it could also include some currently unused IDs.
 *
 *
 * In addition to these capabilities, hardware should support notifying the
 * host of changes in the beacon RSSI. This is relevant to implement roaming
 * when no traffic is flowing (when traffic is flowing we see the RSSI of
 * the received data packets). This can consist in notifying the host when
 * the RSSI changes significantly or when it drops below or rises above
 * configurable thresholds. In the future these thresholds will also be
 * configured by mac80211 (which gets them from userspace) to implement
 * them as the roaming algorithm requires.
 *
 * If the hardware cannot implement this, the driver should ask it to
 * periodically pass beacon frames to the host so that software can do the
 * signal strength threshold checking.
 */

/**
 * DOC: Spatial multiplexing power save
 *
 * SMPS (Spatial multiplexing power save) is a mechanism to conserve
 * power in an 802.11n implementation. For details on the mechanism
 * and rationale, please refer to 802.11 (as amended by 802.11n-2009)
 * "11.2.3 SM power save".
 *
 * The mac80211 implementation is capable of sending action frames
 * to update the AP about the station's SMPS mode, and will instruct
 * the driver to enter the specific mode. It will also announce the
 * requested SMPS mode during the association handshake. Hardware
 * support for this feature is required, and can be indicated by
 * hardware flags.
 *
 * The default mode will be "automatic", which nl80211/cfg80211
 * defines to be dynamic SMPS in (regular) powersave, and SMPS
 * turned off otherwise.
 *
 * To support this feature, the driver must set the appropriate
 * hardware support flags, and handle the SMPS flag to the config()
 * operation. It will then with this mechanism be instructed to
 * enter the requested SMPS mode while associated to an HT AP.
 */

/**
 * DOC: Frame filtering
 *
 * mac80211 requires to see many management frames for proper
 * operation, and users may want to see many more frames when
 * in monitor mode. However, for best CPU usage and power consumption,
 * having as few frames as possible percolate through the stack is
 * desirable. Hence, the hardware should filter as much as possible.
 *
 * To achieve this, mac80211 uses filter flags (see below) to tell
 * the driver's configure_filter() function which frames should be
 * passed to mac80211 and which should be filtered out.
 *
 * Before configure_filter() is invoked, the prepare_multicast()
 * callback is invoked with the parameters @mc_count and @mc_list
 * for the combined multicast address list of all virtual interfaces.
 * It's use is optional, and it returns a u64 that is passed to
 * configure_filter(). Additionally, configure_filter() has the
 * arguments @changed_flags telling which flags were changed and
 * @total_flags with the new flag states.
 *
 * If your device has no multicast address filters your driver will
 * need to check both the %FIF_ALLMULTI flag and the @mc_count
 * parameter to see whether multicast frames should be accepted
 * or dropped.
 *
 * All unsupported flags in @total_flags must be cleared.
 * Hardware does not support a flag if it is incapable of _passing_
 * the frame to the stack. Otherwise the driver must ignore
 * the flag, but not clear it.
 * You must _only_ clear the flag (announce no support for the
 * flag to mac80211) if you are not able to pass the packet type
 * to the stack (so the hardware always filters it).
 * So for example, you should clear @FIF_CONTROL, if your hardware
 * always filters control frames. If your hardware always passes
 * control frames to the kernel and is incapable of filtering them,
 * you do _not_ clear the @FIF_CONTROL flag.
 * This rule applies to all other FIF flags as well.
 */

/**
 * enum ieee80211_filter_flags - hardware filter flags
 *
 * These flags determine what the filter in hardware should be
 * programmed to let through and what should not be passed to the
 * stack. It is always safe to pass more frames than requested,
 * but this has negative impact on power consumption.
 *
 * @FIF_PROMISC_IN_BSS: promiscuous mode within your BSS,
 *	think of the BSS as your network segment and then this corresponds
 *	to the regular ethernet device promiscuous mode.
 *
 * @FIF_ALLMULTI: pass all multicast frames, this is used if requested
 *	by the user or if the hardware is not capable of filtering by
 *	multicast address.
 *
 * @FIF_FCSFAIL: pass frames with failed FCS (but you need to set the
 *	%RX_FLAG_FAILED_FCS_CRC for them)
 *
 * @FIF_PLCPFAIL: pass frames with failed PLCP CRC (but you need to set
 *	the %RX_FLAG_FAILED_PLCP_CRC for them
 *
 * @FIF_BCN_PRBRESP_PROMISC: This flag is set during scanning to indicate
 *	to the hardware that it should not filter beacons or probe responses
 *	by BSSID. Filtering them can greatly reduce the amount of processing
 *	mac80211 needs to do and the amount of CPU wakeups, so you should
 *	honour this flag if possible.
 *
 * @FIF_CONTROL: pass control frames (except for PS Poll), if PROMISC_IN_BSS
 *  is not set then only those addressed to this station.
 *
 * @FIF_OTHER_BSS: pass frames destined to other BSSes
 *
 * @FIF_PSPOLL: pass PS Poll frames, if PROMISC_IN_BSS  is not set then only
 *  those addressed to this station.
 */
enum ieee80211_filter_flags {
	FIF_PROMISC_IN_BSS	= 1<<0,
	FIF_ALLMULTI		= 1<<1,
	FIF_FCSFAIL		= 1<<2,
	FIF_PLCPFAIL		= 1<<3,
	FIF_BCN_PRBRESP_PROMISC	= 1<<4,
	FIF_CONTROL		= 1<<5,
	FIF_OTHER_BSS		= 1<<6,
	FIF_PSPOLL		= 1<<7,
};

/**
 * enum ieee80211_ampdu_mlme_action - A-MPDU actions
 *
 * These flags are used with the ampdu_action() callback in
 * &struct ieee80211_ops to indicate which action is needed.
 *
 * Note that drivers MUST be able to deal with a TX aggregation
 * session being stopped even before they OK'ed starting it by
 * calling ieee80211_start_tx_ba_cb(_irqsafe), because the peer
 * might receive the addBA frame and send a delBA right away!
 *
 * @IEEE80211_AMPDU_RX_START: start Rx aggregation
 * @IEEE80211_AMPDU_RX_STOP: stop Rx aggregation
 * @IEEE80211_AMPDU_TX_START: start Tx aggregation
 * @IEEE80211_AMPDU_TX_STOP: stop Tx aggregation
 * @IEEE80211_AMPDU_TX_OPERATIONAL: TX aggregation has become operational
 */
enum ieee80211_ampdu_mlme_action {
	IEEE80211_AMPDU_RX_START,
	IEEE80211_AMPDU_RX_STOP,
	IEEE80211_AMPDU_TX_START,
	IEEE80211_AMPDU_TX_STOP,
	IEEE80211_AMPDU_TX_OPERATIONAL,
};

/**
 * struct ieee80211_ops - callbacks from mac80211 to the driver
 *
 * This structure contains various callbacks that the driver may
 * handle or, in some cases, must handle, for example to configure
 * the hardware to a new channel or to transmit a frame.
 *
 * @tx: Handler that 802.11 module calls for each transmitted frame.
 *	skb contains the buffer starting from the IEEE 802.11 header.
 *	The low-level driver should send the frame out based on
 *	configuration in the TX control data. This handler should,
 *	preferably, never fail and stop queues appropriately, more
 *	importantly, however, it must never fail for A-MPDU-queues.
 *	This function should return NETDEV_TX_OK except in very
 *	limited cases.
 *	Must be implemented and atomic.
 *
 * @start: Called before the first netdevice attached to the hardware
 *	is enabled. This should turn on the hardware and must turn on
 *	frame reception (for possibly enabled monitor interfaces.)
 *	Returns negative error codes, these may be seen in userspace,
 *	or zero.
 *	When the device is started it should not have a MAC address
 *	to avoid acknowledging frames before a non-monitor device
 *	is added.
 *	Must be implemented and can sleep.
 *
 * @stop: Called after last netdevice attached to the hardware
 *	is disabled. This should turn off the hardware (at least
 *	it must turn off frame reception.)
 *	May be called right after add_interface if that rejects
 *	an interface. If you added any work onto the mac80211 workqueue
 *	you should ensure to cancel it on this callback.
 *	Must be implemented and can sleep.
 *
 * @add_interface: Called when a netdevice attached to the hardware is
 *	enabled. Because it is not called for monitor mode devices, @start
 *	and @stop must be implemented.
 *	The driver should perform any initialization it needs before
 *	the device can be enabled. The initial configuration for the
 *	interface is given in the conf parameter.
 *	The callback may refuse to add an interface by returning a
 *	negative error code (which will be seen in userspace.)
 *	Must be implemented and can sleep.
 *
 * @remove_interface: Notifies a driver that an interface is going down.
 *	The @stop callback is called after this if it is the last interface
 *	and no monitor interfaces are present.
 *	When all interfaces are removed, the MAC address in the hardware
 *	must be cleared so the device no longer acknowledges packets,
 *	the mac_addr member of the conf structure is, however, set to the
 *	MAC address of the device going away.
 *	Hence, this callback must be implemented. It can sleep.
 *
 * @config: Handler for configuration requests. IEEE 802.11 code calls this
 *	function to change hardware configuration, e.g., channel.
 *	This function should never fail but returns a negative error code
 *	if it does. The callback can sleep.
 *
 * @bss_info_changed: Handler for configuration requests related to BSS
 *	parameters that may vary during BSS's lifespan, and may affect low
 *	level driver (e.g. assoc/disassoc status, erp parameters).
 *	This function should not be used if no BSS has been set, unless
 *	for association indication. The @changed parameter indicates which
 *	of the bss parameters has changed when a call is made. The callback
 *	can sleep.
 *
 * @prepare_multicast: Prepare for multicast filter configuration.
 *	This callback is optional, and its return value is passed
 *	to configure_filter(). This callback must be atomic.
 *
 * @configure_filter: Configure the device's RX filter.
 *	See the section "Frame filtering" for more information.
 *	This callback must be implemented and can sleep.
 *
 * @set_tim: Set TIM bit. mac80211 calls this function when a TIM bit
 * 	must be set or cleared for a given STA. Must be atomic.
 *
 * @set_key: See the section "Hardware crypto acceleration"
 *	This callback is only called between add_interface and
 *	remove_interface calls, i.e. while the given virtual interface
 *	is enabled.
 *	Returns a negative error code if the key can't be added.
 *	The callback can sleep.
 *
 * @update_tkip_key: See the section "Hardware crypto acceleration"
 * 	This callback will be called in the context of Rx. Called for drivers
 * 	which set IEEE80211_KEY_FLAG_TKIP_REQ_RX_P1_KEY.
 *	The callback must be atomic.
 *
 * @hw_scan: Ask the hardware to service the scan request, no need to start
 *	the scan state machine in stack. The scan must honour the channel
 *	configuration done by the regulatory agent in the wiphy's
 *	registered bands. The hardware (or the driver) needs to make sure
 *	that power save is disabled.
 *	The @req ie/ie_len members are rewritten by mac80211 to contain the
 *	entire IEs after the SSID, so that drivers need not look at these
 *	at all but just send them after the SSID -- mac80211 includes the
 *	(extended) supported rates and HT information (where applicable).
 *	When the scan finishes, ieee80211_scan_completed() must be called;
 *	note that it also must be called when the scan cannot finish due to
 *	any error unless this callback returned a negative error code.
 *	The callback can sleep.
 *
 * @sw_scan_start: Notifier function that is called just before a software scan
 *	is started. Can be NULL, if the driver doesn't need this notification.
 *	The callback can sleep.
 *
 * @sw_scan_complete: Notifier function that is called just after a
 *	software scan finished. Can be NULL, if the driver doesn't need
 *	this notification.
 *	The callback can sleep.
 *
 * @get_stats: Return low-level statistics.
 * 	Returns zero if statistics are available.
 *	The callback can sleep.
 *
 * @get_tkip_seq: If your device implements TKIP encryption in hardware this
 *	callback should be provided to read the TKIP transmit IVs (both IV32
 *	and IV16) for the given key from hardware.
 *	The callback must be atomic.
 *
 * @set_rts_threshold: Configuration of RTS threshold (if device needs it)
 *	The callback can sleep.
 *
 * @sta_add: Notifies low level driver about addition of an associated station,
 *	AP, IBSS/WDS/mesh peer etc. This callback can sleep.
 *
 * @sta_remove: Notifies low level driver about removal of an associated
 *	station, AP, IBSS/WDS/mesh peer etc. This callback can sleep.
 *
 * @sta_notify: Notifies low level driver about power state transition of an
 *	associated station, AP,  IBSS/WDS/mesh peer etc. Must be atomic.
 *
 * @conf_tx: Configure TX queue parameters (EDCF (aifs, cw_min, cw_max),
 *	bursting) for a hardware TX queue.
 *	Returns a negative error code on failure.
 *	The callback can sleep.
 *
 * @get_tsf: Get the current TSF timer value from firmware/hardware. Currently,
 *	this is only used for IBSS mode BSSID merging and debugging. Is not a
 *	required function.
 *	The callback can sleep.
 *
 * @set_tsf: Set the TSF timer to the specified value in the firmware/hardware.
 *      Currently, this is only used for IBSS mode debugging. Is not a
 *	required function.
 *	The callback can sleep.
 *
 * @reset_tsf: Reset the TSF timer and allow firmware/hardware to synchronize
 *	with other STAs in the IBSS. This is only used in IBSS mode. This
 *	function is optional if the firmware/hardware takes full care of
 *	TSF synchronization.
 *	The callback can sleep.
 *
 * @tx_last_beacon: Determine whether the last IBSS beacon was sent by us.
 *	This is needed only for IBSS mode and the result of this function is
 *	used to determine whether to reply to Probe Requests.
 *	Returns non-zero if this device sent the last beacon.
 *	The callback can sleep.
 *
 * @ampdu_action: Perform a certain A-MPDU action
 * 	The RA/TID combination determines the destination and TID we want
 * 	the ampdu action to be performed for. The action is defined through
 * 	ieee80211_ampdu_mlme_action. Starting sequence number (@ssn)
 * 	is the first frame we expect to perform the action on. Notice
 * 	that TX/RX_STOP can pass NULL for this parameter.
 *	Returns a negative error code on failure.
 *	The callback must be atomic.
 *
 * @rfkill_poll: Poll rfkill hardware state. If you need this, you also
 *	need to set wiphy->rfkill_poll to %true before registration,
 *	and need to call wiphy_rfkill_set_hw_state() in the callback.
 *	The callback can sleep.
 *
 * @set_coverage_class: Set slot time for given coverage class as specified
 *	in IEEE 802.11-2007 section 17.3.8.6 and modify ACK timeout
 *	accordingly. This callback is not required and may sleep.
 *
 * @testmode_cmd: Implement a cfg80211 test mode command.
 *	The callback can sleep.
 *
 * @flush: Flush all pending frames from the hardware queue, making sure
 *	that the hardware queues are empty. If the parameter @drop is set
 *	to %true, pending frames may be dropped. The callback can sleep.
 *
 * @channel_switch: Drivers that need (or want) to offload the channel
 *	switch operation for CSAs received from the AP may implement this
 *	callback. They must then call ieee80211_chswitch_done() to indicate
 *	completion of the channel switch.
 */
struct ieee80211_ops {
	int (*tx)(struct ieee80211_hw *hw, struct sk_buff *skb);
	int (*start)(struct ieee80211_hw *hw);
	void (*stop)(struct ieee80211_hw *hw);
	int (*add_interface)(struct ieee80211_hw *hw,
			     struct ieee80211_vif *vif);
	void (*remove_interface)(struct ieee80211_hw *hw,
				 struct ieee80211_vif *vif);
	int (*config)(struct ieee80211_hw *hw, u32 changed);
	void (*bss_info_changed)(struct ieee80211_hw *hw,
				 struct ieee80211_vif *vif,
				 struct ieee80211_bss_conf *info,
				 u32 changed);
	u64 (*prepare_multicast)(struct ieee80211_hw *hw,
				 struct netdev_hw_addr_list *mc_list);
	void (*configure_filter)(struct ieee80211_hw *hw,
				 unsigned int changed_flags,
				 unsigned int *total_flags,
				 u64 multicast);
	int (*set_tim)(struct ieee80211_hw *hw, struct ieee80211_sta *sta,
		       bool set);
	int (*set_key)(struct ieee80211_hw *hw, enum set_key_cmd cmd,
		       struct ieee80211_vif *vif, struct ieee80211_sta *sta,
		       struct ieee80211_key_conf *key);
	void (*update_tkip_key)(struct ieee80211_hw *hw,
				struct ieee80211_vif *vif,
				struct ieee80211_key_conf *conf,
				struct ieee80211_sta *sta,
				u32 iv32, u16 *phase1key);
	int (*hw_scan)(struct ieee80211_hw *hw, struct ieee80211_vif *vif,
		       struct cfg80211_scan_request *req);
	void (*sw_scan_start)(struct ieee80211_hw *hw);
	void (*sw_scan_complete)(struct ieee80211_hw *hw);
	int (*get_stats)(struct ieee80211_hw *hw,
			 struct ieee80211_low_level_stats *stats);
	void (*get_tkip_seq)(struct ieee80211_hw *hw, u8 hw_key_idx,
			     u32 *iv32, u16 *iv16);
	int (*set_rts_threshold)(struct ieee80211_hw *hw, u32 value);
	int (*sta_add)(struct ieee80211_hw *hw, struct ieee80211_vif *vif,
		       struct ieee80211_sta *sta);
	int (*sta_remove)(struct ieee80211_hw *hw, struct ieee80211_vif *vif,
			  struct ieee80211_sta *sta);
	void (*sta_notify)(struct ieee80211_hw *hw, struct ieee80211_vif *vif,
			enum sta_notify_cmd, struct ieee80211_sta *sta);
	int (*conf_tx)(struct ieee80211_hw *hw, u16 queue,
		       const struct ieee80211_tx_queue_params *params);
	u64 (*get_tsf)(struct ieee80211_hw *hw);
	void (*set_tsf)(struct ieee80211_hw *hw, u64 tsf);
	void (*reset_tsf)(struct ieee80211_hw *hw);
	int (*tx_last_beacon)(struct ieee80211_hw *hw);
	int (*ampdu_action)(struct ieee80211_hw *hw,
			    struct ieee80211_vif *vif,
			    enum ieee80211_ampdu_mlme_action action,
			    struct ieee80211_sta *sta, u16 tid, u16 *ssn);
	int (*get_survey)(struct ieee80211_hw *hw, int idx,
		struct survey_info *survey);
	void (*rfkill_poll)(struct ieee80211_hw *hw);
	void (*set_coverage_class)(struct ieee80211_hw *hw, u8 coverage_class);
#ifdef CONFIG_NL80211_TESTMODE
	int (*testmode_cmd)(struct ieee80211_hw *hw, void *data, int len);
#endif
	void (*flush)(struct ieee80211_hw *hw, bool drop);
	void (*channel_switch)(struct ieee80211_hw *hw,
			       struct ieee80211_channel_switch *ch_switch);
};

/**
 * ieee80211_alloc_hw -  Allocate a new hardware device
 *
 * This must be called once for each hardware device. The returned pointer
 * must be used to refer to this device when calling other functions.
 * mac80211 allocates a private data area for the driver pointed to by
 * @priv in &struct ieee80211_hw, the size of this area is given as
 * @priv_data_len.
 *
 * @priv_data_len: length of private data
 * @ops: callbacks for this device
 */
struct ieee80211_hw *ieee80211_alloc_hw(size_t priv_data_len,
					const struct ieee80211_ops *ops);

/**
 * ieee80211_register_hw - Register hardware device
 *
 * You must call this function before any other functions in
 * mac80211. Note that before a hardware can be registered, you
 * need to fill the contained wiphy's information.
 *
 * @hw: the device to register as returned by ieee80211_alloc_hw()
 */
int ieee80211_register_hw(struct ieee80211_hw *hw);

#ifdef CONFIG_MAC80211_LEDS
extern char *__ieee80211_get_tx_led_name(struct ieee80211_hw *hw);
extern char *__ieee80211_get_rx_led_name(struct ieee80211_hw *hw);
extern char *__ieee80211_get_assoc_led_name(struct ieee80211_hw *hw);
extern char *__ieee80211_get_radio_led_name(struct ieee80211_hw *hw);
#endif
/**
 * ieee80211_get_tx_led_name - get name of TX LED
 *
 * mac80211 creates a transmit LED trigger for each wireless hardware
 * that can be used to drive LEDs if your driver registers a LED device.
 * This function returns the name (or %NULL if not configured for LEDs)
 * of the trigger so you can automatically link the LED device.
 *
 * @hw: the hardware to get the LED trigger name for
 */
static inline char *ieee80211_get_tx_led_name(struct ieee80211_hw *hw)
{
#ifdef CONFIG_MAC80211_LEDS
	return __ieee80211_get_tx_led_name(hw);
#else
	return NULL;
#endif
}

/**
 * ieee80211_get_rx_led_name - get name of RX LED
 *
 * mac80211 creates a receive LED trigger for each wireless hardware
 * that can be used to drive LEDs if your driver registers a LED device.
 * This function returns the name (or %NULL if not configured for LEDs)
 * of the trigger so you can automatically link the LED device.
 *
 * @hw: the hardware to get the LED trigger name for
 */
static inline char *ieee80211_get_rx_led_name(struct ieee80211_hw *hw)
{
#ifdef CONFIG_MAC80211_LEDS
	return __ieee80211_get_rx_led_name(hw);
#else
	return NULL;
#endif
}

/**
 * ieee80211_get_assoc_led_name - get name of association LED
 *
 * mac80211 creates a association LED trigger for each wireless hardware
 * that can be used to drive LEDs if your driver registers a LED device.
 * This function returns the name (or %NULL if not configured for LEDs)
 * of the trigger so you can automatically link the LED device.
 *
 * @hw: the hardware to get the LED trigger name for
 */
static inline char *ieee80211_get_assoc_led_name(struct ieee80211_hw *hw)
{
#ifdef CONFIG_MAC80211_LEDS
	return __ieee80211_get_assoc_led_name(hw);
#else
	return NULL;
#endif
}

/**
 * ieee80211_get_radio_led_name - get name of radio LED
 *
 * mac80211 creates a radio change LED trigger for each wireless hardware
 * that can be used to drive LEDs if your driver registers a LED device.
 * This function returns the name (or %NULL if not configured for LEDs)
 * of the trigger so you can automatically link the LED device.
 *
 * @hw: the hardware to get the LED trigger name for
 */
static inline char *ieee80211_get_radio_led_name(struct ieee80211_hw *hw)
{
#ifdef CONFIG_MAC80211_LEDS
	return __ieee80211_get_radio_led_name(hw);
#else
	return NULL;
#endif
}

/**
 * ieee80211_unregister_hw - Unregister a hardware device
 *
 * This function instructs mac80211 to free allocated resources
 * and unregister netdevices from the networking subsystem.
 *
 * @hw: the hardware to unregister
 */
void ieee80211_unregister_hw(struct ieee80211_hw *hw);

/**
 * ieee80211_free_hw - free hardware descriptor
 *
 * This function frees everything that was allocated, including the
 * private data for the driver. You must call ieee80211_unregister_hw()
 * before calling this function.
 *
 * @hw: the hardware to free
 */
void ieee80211_free_hw(struct ieee80211_hw *hw);

/**
 * ieee80211_restart_hw - restart hardware completely
 *
 * Call this function when the hardware was restarted for some reason
 * (hardware error, ...) and the driver is unable to restore its state
 * by itself. mac80211 assumes that at this point the driver/hardware
 * is completely uninitialised and stopped, it starts the process by
 * calling the ->start() operation. The driver will need to reset all
 * internal state that it has prior to calling this function.
 *
 * @hw: the hardware to restart
 */
void ieee80211_restart_hw(struct ieee80211_hw *hw);

/**
 * ieee80211_rx - receive frame
 *
 * Use this function to hand received frames to mac80211. The receive
 * buffer in @skb must start with an IEEE 802.11 header. In case of a
 * paged @skb is used, the driver is recommended to put the ieee80211
 * header of the frame on the linear part of the @skb to avoid memory
 * allocation and/or memcpy by the stack.
 *
 * This function may not be called in IRQ context. Calls to this function
 * for a single hardware must be synchronized against each other. Calls to
 * this function, ieee80211_rx_ni() and ieee80211_rx_irqsafe() may not be
 * mixed for a single hardware.
 *
 * In process context use instead ieee80211_rx_ni().
 *
 * @hw: the hardware this frame came in on
 * @skb: the buffer to receive, owned by mac80211 after this call
 */
void ieee80211_rx(struct ieee80211_hw *hw, struct sk_buff *skb);

/**
 * ieee80211_rx_irqsafe - receive frame
 *
 * Like ieee80211_rx() but can be called in IRQ context
 * (internally defers to a tasklet.)
 *
 * Calls to this function, ieee80211_rx() or ieee80211_rx_ni() may not
 * be mixed for a single hardware.
 *
 * @hw: the hardware this frame came in on
 * @skb: the buffer to receive, owned by mac80211 after this call
 */
void ieee80211_rx_irqsafe(struct ieee80211_hw *hw, struct sk_buff *skb);

/**
 * ieee80211_rx_ni - receive frame (in process context)
 *
 * Like ieee80211_rx() but can be called in process context
 * (internally disables bottom halves).
 *
 * Calls to this function, ieee80211_rx() and ieee80211_rx_irqsafe() may
 * not be mixed for a single hardware.
 *
 * @hw: the hardware this frame came in on
 * @skb: the buffer to receive, owned by mac80211 after this call
 */
static inline void ieee80211_rx_ni(struct ieee80211_hw *hw,
				   struct sk_buff *skb)
{
	local_bh_disable();
	ieee80211_rx(hw, skb);
	local_bh_enable();
}

/*
 * The TX headroom reserved by mac80211 for its own tx_status functions.
 * This is enough for the radiotap header.
 */
#define IEEE80211_TX_STATUS_HEADROOM	13

/**
 * ieee80211_tx_status - transmit status callback
 *
 * Call this function for all transmitted frames after they have been
 * transmitted. It is permissible to not call this function for
 * multicast frames but this can affect statistics.
 *
 * This function may not be called in IRQ context. Calls to this function
 * for a single hardware must be synchronized against each other. Calls
 * to this function and ieee80211_tx_status_irqsafe() may not be mixed
 * for a single hardware.
 *
 * @hw: the hardware the frame was transmitted by
 * @skb: the frame that was transmitted, owned by mac80211 after this call
 */
void ieee80211_tx_status(struct ieee80211_hw *hw,
			 struct sk_buff *skb);

/**
 * ieee80211_tx_status_irqsafe - IRQ-safe transmit status callback
 *
 * Like ieee80211_tx_status() but can be called in IRQ context
 * (internally defers to a tasklet.)
 *
 * Calls to this function and ieee80211_tx_status() may not be mixed for a
 * single hardware.
 *
 * @hw: the hardware the frame was transmitted by
 * @skb: the frame that was transmitted, owned by mac80211 after this call
 */
void ieee80211_tx_status_irqsafe(struct ieee80211_hw *hw,
				 struct sk_buff *skb);

/**
 * ieee80211_beacon_get_tim - beacon generation function
 * @hw: pointer obtained from ieee80211_alloc_hw().
 * @vif: &struct ieee80211_vif pointer from the add_interface callback.
 * @tim_offset: pointer to variable that will receive the TIM IE offset.
 *	Set to 0 if invalid (in non-AP modes).
 * @tim_length: pointer to variable that will receive the TIM IE length,
 *	(including the ID and length bytes!).
 *	Set to 0 if invalid (in non-AP modes).
 *
 * If the driver implements beaconing modes, it must use this function to
 * obtain the beacon frame/template.
 *
 * If the beacon frames are generated by the host system (i.e., not in
 * hardware/firmware), the driver uses this function to get each beacon
 * frame from mac80211 -- it is responsible for calling this function
 * before the beacon is needed (e.g. based on hardware interrupt).
 *
 * If the beacon frames are generated by the device, then the driver
 * must use the returned beacon as the template and change the TIM IE
 * according to the current DTIM parameters/TIM bitmap.
 *
 * The driver is responsible for freeing the returned skb.
 */
struct sk_buff *ieee80211_beacon_get_tim(struct ieee80211_hw *hw,
					 struct ieee80211_vif *vif,
					 u16 *tim_offset, u16 *tim_length);

/**
 * ieee80211_beacon_get - beacon generation function
 * @hw: pointer obtained from ieee80211_alloc_hw().
 * @vif: &struct ieee80211_vif pointer from the add_interface callback.
 *
 * See ieee80211_beacon_get_tim().
 */
static inline struct sk_buff *ieee80211_beacon_get(struct ieee80211_hw *hw,
						   struct ieee80211_vif *vif)
{
	return ieee80211_beacon_get_tim(hw, vif, NULL, NULL);
}

/**
 * ieee80211_pspoll_get - retrieve a PS Poll template
 * @hw: pointer obtained from ieee80211_alloc_hw().
 * @vif: &struct ieee80211_vif pointer from the add_interface callback.
 *
 * Creates a PS Poll a template which can, for example, uploaded to
 * hardware. The template must be updated after association so that correct
 * AID, BSSID and MAC address is used.
 *
 * Note: Caller (or hardware) is responsible for setting the
 * &IEEE80211_FCTL_PM bit.
 */
struct sk_buff *ieee80211_pspoll_get(struct ieee80211_hw *hw,
				     struct ieee80211_vif *vif);

/**
 * ieee80211_nullfunc_get - retrieve a nullfunc template
 * @hw: pointer obtained from ieee80211_alloc_hw().
 * @vif: &struct ieee80211_vif pointer from the add_interface callback.
 *
 * Creates a Nullfunc template which can, for example, uploaded to
 * hardware. The template must be updated after association so that correct
 * BSSID and address is used.
 *
 * Note: Caller (or hardware) is responsible for setting the
 * &IEEE80211_FCTL_PM bit as well as Duration and Sequence Control fields.
 */
struct sk_buff *ieee80211_nullfunc_get(struct ieee80211_hw *hw,
				       struct ieee80211_vif *vif);

/**
 * ieee80211_probereq_get - retrieve a Probe Request template
 * @hw: pointer obtained from ieee80211_alloc_hw().
 * @vif: &struct ieee80211_vif pointer from the add_interface callback.
 * @ssid: SSID buffer
 * @ssid_len: length of SSID
 * @ie: buffer containing all IEs except SSID for the template
 * @ie_len: length of the IE buffer
 *
 * Creates a Probe Request template which can, for example, be uploaded to
 * hardware.
 */
struct sk_buff *ieee80211_probereq_get(struct ieee80211_hw *hw,
				       struct ieee80211_vif *vif,
				       const u8 *ssid, size_t ssid_len,
				       const u8 *ie, size_t ie_len);

/**
 * ieee80211_rts_get - RTS frame generation function
 * @hw: pointer obtained from ieee80211_alloc_hw().
 * @vif: &struct ieee80211_vif pointer from the add_interface callback.
 * @frame: pointer to the frame that is going to be protected by the RTS.
 * @frame_len: the frame length (in octets).
 * @frame_txctl: &struct ieee80211_tx_info of the frame.
 * @rts: The buffer where to store the RTS frame.
 *
 * If the RTS frames are generated by the host system (i.e., not in
 * hardware/firmware), the low-level driver uses this function to receive
 * the next RTS frame from the 802.11 code. The low-level is responsible
 * for calling this function before and RTS frame is needed.
 */
void ieee80211_rts_get(struct ieee80211_hw *hw, struct ieee80211_vif *vif,
		       const void *frame, size_t frame_len,
		       const struct ieee80211_tx_info *frame_txctl,
		       struct ieee80211_rts *rts);

/**
 * ieee80211_rts_duration - Get the duration field for an RTS frame
 * @hw: pointer obtained from ieee80211_alloc_hw().
 * @vif: &struct ieee80211_vif pointer from the add_interface callback.
 * @frame_len: the length of the frame that is going to be protected by the RTS.
 * @frame_txctl: &struct ieee80211_tx_info of the frame.
 *
 * If the RTS is generated in firmware, but the host system must provide
 * the duration field, the low-level driver uses this function to receive
 * the duration field value in little-endian byteorder.
 */
__le16 ieee80211_rts_duration(struct ieee80211_hw *hw,
			      struct ieee80211_vif *vif, size_t frame_len,
			      const struct ieee80211_tx_info *frame_txctl);

/**
 * ieee80211_ctstoself_get - CTS-to-self frame generation function
 * @hw: pointer obtained from ieee80211_alloc_hw().
 * @vif: &struct ieee80211_vif pointer from the add_interface callback.
 * @frame: pointer to the frame that is going to be protected by the CTS-to-self.
 * @frame_len: the frame length (in octets).
 * @frame_txctl: &struct ieee80211_tx_info of the frame.
 * @cts: The buffer where to store the CTS-to-self frame.
 *
 * If the CTS-to-self frames are generated by the host system (i.e., not in
 * hardware/firmware), the low-level driver uses this function to receive
 * the next CTS-to-self frame from the 802.11 code. The low-level is responsible
 * for calling this function before and CTS-to-self frame is needed.
 */
void ieee80211_ctstoself_get(struct ieee80211_hw *hw,
			     struct ieee80211_vif *vif,
			     const void *frame, size_t frame_len,
			     const struct ieee80211_tx_info *frame_txctl,
			     struct ieee80211_cts *cts);

/**
 * ieee80211_ctstoself_duration - Get the duration field for a CTS-to-self frame
 * @hw: pointer obtained from ieee80211_alloc_hw().
 * @vif: &struct ieee80211_vif pointer from the add_interface callback.
 * @frame_len: the length of the frame that is going to be protected by the CTS-to-self.
 * @frame_txctl: &struct ieee80211_tx_info of the frame.
 *
 * If the CTS-to-self is generated in firmware, but the host system must provide
 * the duration field, the low-level driver uses this function to receive
 * the duration field value in little-endian byteorder.
 */
__le16 ieee80211_ctstoself_duration(struct ieee80211_hw *hw,
				    struct ieee80211_vif *vif,
				    size_t frame_len,
				    const struct ieee80211_tx_info *frame_txctl);

/**
 * ieee80211_generic_frame_duration - Calculate the duration field for a frame
 * @hw: pointer obtained from ieee80211_alloc_hw().
 * @vif: &struct ieee80211_vif pointer from the add_interface callback.
 * @frame_len: the length of the frame.
 * @rate: the rate at which the frame is going to be transmitted.
 *
 * Calculate the duration field of some generic frame, given its
 * length and transmission rate (in 100kbps).
 */
__le16 ieee80211_generic_frame_duration(struct ieee80211_hw *hw,
					struct ieee80211_vif *vif,
					size_t frame_len,
					struct ieee80211_rate *rate);

/**
 * ieee80211_get_buffered_bc - accessing buffered broadcast and multicast frames
 * @hw: pointer as obtained from ieee80211_alloc_hw().
 * @vif: &struct ieee80211_vif pointer from the add_interface callback.
 *
 * Function for accessing buffered broadcast and multicast frames. If
 * hardware/firmware does not implement buffering of broadcast/multicast
 * frames when power saving is used, 802.11 code buffers them in the host
 * memory. The low-level driver uses this function to fetch next buffered
 * frame. In most cases, this is used when generating beacon frame. This
 * function returns a pointer to the next buffered skb or NULL if no more
 * buffered frames are available.
 *
 * Note: buffered frames are returned only after DTIM beacon frame was
 * generated with ieee80211_beacon_get() and the low-level driver must thus
 * call ieee80211_beacon_get() first. ieee80211_get_buffered_bc() returns
 * NULL if the previous generated beacon was not DTIM, so the low-level driver
 * does not need to check for DTIM beacons separately and should be able to
 * use common code for all beacons.
 */
struct sk_buff *
ieee80211_get_buffered_bc(struct ieee80211_hw *hw, struct ieee80211_vif *vif);

/**
 * ieee80211_get_tkip_key - get a TKIP rc4 for skb
 *
 * This function computes a TKIP rc4 key for an skb. It computes
 * a phase 1 key if needed (iv16 wraps around). This function is to
 * be used by drivers which can do HW encryption but need to compute
 * to phase 1/2 key in SW.
 *
 * @keyconf: the parameter passed with the set key
 * @skb: the skb for which the key is needed
 * @type: TBD
 * @key: a buffer to which the key will be written
 */
void ieee80211_get_tkip_key(struct ieee80211_key_conf *keyconf,
				struct sk_buff *skb,
				enum ieee80211_tkip_key_type type, u8 *key);
/**
 * ieee80211_wake_queue - wake specific queue
 * @hw: pointer as obtained from ieee80211_alloc_hw().
 * @queue: queue number (counted from zero).
 *
 * Drivers should use this function instead of netif_wake_queue.
 */
void ieee80211_wake_queue(struct ieee80211_hw *hw, int queue);

/**
 * ieee80211_stop_queue - stop specific queue
 * @hw: pointer as obtained from ieee80211_alloc_hw().
 * @queue: queue number (counted from zero).
 *
 * Drivers should use this function instead of netif_stop_queue.
 */
void ieee80211_stop_queue(struct ieee80211_hw *hw, int queue);

/**
 * ieee80211_queue_stopped - test status of the queue
 * @hw: pointer as obtained from ieee80211_alloc_hw().
 * @queue: queue number (counted from zero).
 *
 * Drivers should use this function instead of netif_stop_queue.
 */

int ieee80211_queue_stopped(struct ieee80211_hw *hw, int queue);

/**
 * ieee80211_stop_queues - stop all queues
 * @hw: pointer as obtained from ieee80211_alloc_hw().
 *
 * Drivers should use this function instead of netif_stop_queue.
 */
void ieee80211_stop_queues(struct ieee80211_hw *hw);

/**
 * ieee80211_wake_queues - wake all queues
 * @hw: pointer as obtained from ieee80211_alloc_hw().
 *
 * Drivers should use this function instead of netif_wake_queue.
 */
void ieee80211_wake_queues(struct ieee80211_hw *hw);

/**
 * ieee80211_scan_completed - completed hardware scan
 *
 * When hardware scan offload is used (i.e. the hw_scan() callback is
 * assigned) this function needs to be called by the driver to notify
 * mac80211 that the scan finished.
 *
 * @hw: the hardware that finished the scan
 * @aborted: set to true if scan was aborted
 */
void ieee80211_scan_completed(struct ieee80211_hw *hw, bool aborted);

/**
 * ieee80211_iterate_active_interfaces - iterate active interfaces
 *
 * This function iterates over the interfaces associated with a given
 * hardware that are currently active and calls the callback for them.
 * This function allows the iterator function to sleep, when the iterator
 * function is atomic @ieee80211_iterate_active_interfaces_atomic can
 * be used.
 *
 * @hw: the hardware struct of which the interfaces should be iterated over
 * @iterator: the iterator function to call
 * @data: first argument of the iterator function
 */
void ieee80211_iterate_active_interfaces(struct ieee80211_hw *hw,
					 void (*iterator)(void *data, u8 *mac,
						struct ieee80211_vif *vif),
					 void *data);

/**
 * ieee80211_iterate_active_interfaces_atomic - iterate active interfaces
 *
 * This function iterates over the interfaces associated with a given
 * hardware that are currently active and calls the callback for them.
 * This function requires the iterator callback function to be atomic,
 * if that is not desired, use @ieee80211_iterate_active_interfaces instead.
 *
 * @hw: the hardware struct of which the interfaces should be iterated over
 * @iterator: the iterator function to call, cannot sleep
 * @data: first argument of the iterator function
 */
void ieee80211_iterate_active_interfaces_atomic(struct ieee80211_hw *hw,
						void (*iterator)(void *data,
						    u8 *mac,
						    struct ieee80211_vif *vif),
						void *data);

/**
 * ieee80211_queue_work - add work onto the mac80211 workqueue
 *
 * Drivers and mac80211 use this to add work onto the mac80211 workqueue.
 * This helper ensures drivers are not queueing work when they should not be.
 *
 * @hw: the hardware struct for the interface we are adding work for
 * @work: the work we want to add onto the mac80211 workqueue
 */
void ieee80211_queue_work(struct ieee80211_hw *hw, struct work_struct *work);

/**
 * ieee80211_queue_delayed_work - add work onto the mac80211 workqueue
 *
 * Drivers and mac80211 use this to queue delayed work onto the mac80211
 * workqueue.
 *
 * @hw: the hardware struct for the interface we are adding work for
 * @dwork: delayable work to queue onto the mac80211 workqueue
 * @delay: number of jiffies to wait before queueing
 */
void ieee80211_queue_delayed_work(struct ieee80211_hw *hw,
				  struct delayed_work *dwork,
				  unsigned long delay);

/**
 * ieee80211_start_tx_ba_session - Start a tx Block Ack session.
 * @sta: the station for which to start a BA session
 * @tid: the TID to BA on.
 *
 * Return: success if addBA request was sent, failure otherwise
 *
 * Although mac80211/low level driver/user space application can estimate
 * the need to start aggregation on a certain RA/TID, the session level
 * will be managed by the mac80211.
 */
int ieee80211_start_tx_ba_session(struct ieee80211_sta *sta, u16 tid);

/**
 * ieee80211_start_tx_ba_cb - low level driver ready to aggregate.
 * @vif: &struct ieee80211_vif pointer from the add_interface callback
 * @ra: receiver address of the BA session recipient.
 * @tid: the TID to BA on.
 *
 * This function must be called by low level driver once it has
 * finished with preparations for the BA session.
 */
void ieee80211_start_tx_ba_cb(struct ieee80211_vif *vif, u8 *ra, u16 tid);

/**
 * ieee80211_start_tx_ba_cb_irqsafe - low level driver ready to aggregate.
 * @vif: &struct ieee80211_vif pointer from the add_interface callback
 * @ra: receiver address of the BA session recipient.
 * @tid: the TID to BA on.
 *
 * This function must be called by low level driver once it has
 * finished with preparations for the BA session.
 * This version of the function is IRQ-safe.
 */
void ieee80211_start_tx_ba_cb_irqsafe(struct ieee80211_vif *vif, const u8 *ra,
				      u16 tid);

/**
 * ieee80211_stop_tx_ba_session - Stop a Block Ack session.
 * @sta: the station whose BA session to stop
 * @tid: the TID to stop BA.
 * @initiator: if indicates initiator DELBA frame will be sent.
 *
 * Return: error if no sta with matching da found, success otherwise
 *
 * Although mac80211/low level driver/user space application can estimate
 * the need to stop aggregation on a certain RA/TID, the session level
 * will be managed by the mac80211.
 */
int ieee80211_stop_tx_ba_session(struct ieee80211_sta *sta, u16 tid,
				 enum ieee80211_back_parties initiator);

/**
 * ieee80211_stop_tx_ba_cb - low level driver ready to stop aggregate.
 * @vif: &struct ieee80211_vif pointer from the add_interface callback
 * @ra: receiver address of the BA session recipient.
 * @tid: the desired TID to BA on.
 *
 * This function must be called by low level driver once it has
 * finished with preparations for the BA session tear down.
 */
void ieee80211_stop_tx_ba_cb(struct ieee80211_vif *vif, u8 *ra, u8 tid);

/**
 * ieee80211_stop_tx_ba_cb_irqsafe - low level driver ready to stop aggregate.
 * @vif: &struct ieee80211_vif pointer from the add_interface callback
 * @ra: receiver address of the BA session recipient.
 * @tid: the desired TID to BA on.
 *
 * This function must be called by low level driver once it has
 * finished with preparations for the BA session tear down.
 * This version of the function is IRQ-safe.
 */
void ieee80211_stop_tx_ba_cb_irqsafe(struct ieee80211_vif *vif, const u8 *ra,
				     u16 tid);

/**
 * ieee80211_find_sta - find a station
 *
 * @vif: virtual interface to look for station on
 * @addr: station's address
 *
 * This function must be called under RCU lock and the
 * resulting pointer is only valid under RCU lock as well.
 */
struct ieee80211_sta *ieee80211_find_sta(struct ieee80211_vif *vif,
					 const u8 *addr);

/**
 * ieee80211_find_sta_by_hw - find a station on hardware
 *
 * @hw: pointer as obtained from ieee80211_alloc_hw()
 * @addr: station's address
 *
 * This function must be called under RCU lock and the
 * resulting pointer is only valid under RCU lock as well.
 *
 * NOTE: This function should not be used! When mac80211 is converted
 *	 internally to properly keep track of stations on multiple
 *	 virtual interfaces, it will not always know which station to
 *	 return here since a single address might be used by multiple
 *	 logical stations (e.g. consider a station connecting to another
 *	 BSSID on the same AP hardware without disconnecting first).
 *
 * DO NOT USE THIS FUNCTION.
 */
struct ieee80211_sta *ieee80211_find_sta_by_hw(struct ieee80211_hw *hw,
					       const u8 *addr);

/**
 * ieee80211_sta_block_awake - block station from waking up
 * @hw: the hardware
 * @pubsta: the station
 * @block: whether to block or unblock
 *
 * Some devices require that all frames that are on the queues
 * for a specific station that went to sleep are flushed before
 * a poll response or frames after the station woke up can be
 * delivered to that it. Note that such frames must be rejected
 * by the driver as filtered, with the appropriate status flag.
 *
 * This function allows implementing this mode in a race-free
 * manner.
 *
 * To do this, a driver must keep track of the number of frames
 * still enqueued for a specific station. If this number is not
 * zero when the station goes to sleep, the driver must call
 * this function to force mac80211 to consider the station to
 * be asleep regardless of the station's actual state. Once the
 * number of outstanding frames reaches zero, the driver must
 * call this function again to unblock the station. That will
 * cause mac80211 to be able to send ps-poll responses, and if
 * the station queried in the meantime then frames will also
 * be sent out as a result of this. Additionally, the driver
 * will be notified that the station woke up some time after
 * it is unblocked, regardless of whether the station actually
 * woke up while blocked or not.
 */
void ieee80211_sta_block_awake(struct ieee80211_hw *hw,
			       struct ieee80211_sta *pubsta, bool block);

/**
 * ieee80211_beacon_loss - inform hardware does not receive beacons
 *
 * @vif: &struct ieee80211_vif pointer from the add_interface callback.
 *
 * When beacon filtering is enabled with %IEEE80211_HW_BEACON_FILTERING and
 * %IEEE80211_CONF_PS is set, the driver needs to inform whenever the
 * hardware is not receiving beacons with this function.
 */
void ieee80211_beacon_loss(struct ieee80211_vif *vif);

/**
 * ieee80211_connection_loss - inform hardware has lost connection to the AP
 *
 * @vif: &struct ieee80211_vif pointer from the add_interface callback.
 *
 * When beacon filtering is enabled with %IEEE80211_HW_BEACON_FILTERING, and
 * %IEEE80211_CONF_PS and %IEEE80211_HW_CONNECTION_MONITOR are set, the driver
 * needs to inform if the connection to the AP has been lost.
 *
 * This function will cause immediate change to disassociated state,
 * without connection recovery attempts.
 */
void ieee80211_connection_loss(struct ieee80211_vif *vif);

/**
 * ieee80211_cqm_rssi_notify - inform a configured connection quality monitoring
 *	rssi threshold triggered
 *
 * @vif: &struct ieee80211_vif pointer from the add_interface callback.
 * @rssi_event: the RSSI trigger event type
 * @gfp: context flags
 *
 * When the %IEEE80211_HW_SUPPORTS_CQM_RSSI is set, and a connection quality
 * monitoring is configured with an rssi threshold, the driver will inform
 * whenever the rssi level reaches the threshold.
 */
void ieee80211_cqm_rssi_notify(struct ieee80211_vif *vif,
			       enum nl80211_cqm_rssi_threshold_event rssi_event,
			       gfp_t gfp);

<<<<<<< HEAD
=======
/**
 * ieee80211_chswitch_done - Complete channel switch process
 * @vif: &struct ieee80211_vif pointer from the add_interface callback.
 * @success: make the channel switch successful or not
 *
 * Complete the channel switch post-process: set the new operational channel
 * and wake up the suspended queues.
 */
void ieee80211_chswitch_done(struct ieee80211_vif *vif, bool success);

>>>>>>> 0c348d7c
/* Rate control API */

/**
 * enum rate_control_changed - flags to indicate which parameter changed
 *
 * @IEEE80211_RC_HT_CHANGED: The HT parameters of the operating channel have
 *	changed, rate control algorithm can update its internal state if needed.
 */
enum rate_control_changed {
	IEEE80211_RC_HT_CHANGED = BIT(0)
};

/**
 * struct ieee80211_tx_rate_control - rate control information for/from RC algo
 *
 * @hw: The hardware the algorithm is invoked for.
 * @sband: The band this frame is being transmitted on.
 * @bss_conf: the current BSS configuration
 * @reported_rate: The rate control algorithm can fill this in to indicate
 *	which rate should be reported to userspace as the current rate and
 *	used for rate calculations in the mesh network.
 * @rts: whether RTS will be used for this frame because it is longer than the
 *	RTS threshold
 * @short_preamble: whether mac80211 will request short-preamble transmission
 *	if the selected rate supports it
 * @max_rate_idx: user-requested maximum rate (not MCS for now)
 *	(deprecated; this will be removed once drivers get updated to use
 *	rate_idx_mask)
 * @rate_idx_mask: user-requested rate mask (not MCS for now)
 * @skb: the skb that will be transmitted, the control information in it needs
 *	to be filled in
 * @ap: whether this frame is sent out in AP mode
 */
struct ieee80211_tx_rate_control {
	struct ieee80211_hw *hw;
	struct ieee80211_supported_band *sband;
	struct ieee80211_bss_conf *bss_conf;
	struct sk_buff *skb;
	struct ieee80211_tx_rate reported_rate;
	bool rts, short_preamble;
	u8 max_rate_idx;
	u32 rate_idx_mask;
	bool ap;
};

struct rate_control_ops {
	struct module *module;
	const char *name;
	void *(*alloc)(struct ieee80211_hw *hw, struct dentry *debugfsdir);
	void (*free)(void *priv);

	void *(*alloc_sta)(void *priv, struct ieee80211_sta *sta, gfp_t gfp);
	void (*rate_init)(void *priv, struct ieee80211_supported_band *sband,
			  struct ieee80211_sta *sta, void *priv_sta);
	void (*rate_update)(void *priv, struct ieee80211_supported_band *sband,
			    struct ieee80211_sta *sta,
			    void *priv_sta, u32 changed,
			    enum nl80211_channel_type oper_chan_type);
	void (*free_sta)(void *priv, struct ieee80211_sta *sta,
			 void *priv_sta);

	void (*tx_status)(void *priv, struct ieee80211_supported_band *sband,
			  struct ieee80211_sta *sta, void *priv_sta,
			  struct sk_buff *skb);
	void (*get_rate)(void *priv, struct ieee80211_sta *sta, void *priv_sta,
			 struct ieee80211_tx_rate_control *txrc);

	void (*add_sta_debugfs)(void *priv, void *priv_sta,
				struct dentry *dir);
	void (*remove_sta_debugfs)(void *priv, void *priv_sta);
};

static inline int rate_supported(struct ieee80211_sta *sta,
				 enum ieee80211_band band,
				 int index)
{
	return (sta == NULL || sta->supp_rates[band] & BIT(index));
}

/**
 * rate_control_send_low - helper for drivers for management/no-ack frames
 *
 * Rate control algorithms that agree to use the lowest rate to
 * send management frames and NO_ACK data with the respective hw
 * retries should use this in the beginning of their mac80211 get_rate
 * callback. If true is returned the rate control can simply return.
 * If false is returned we guarantee that sta and sta and priv_sta is
 * not null.
 *
 * Rate control algorithms wishing to do more intelligent selection of
 * rate for multicast/broadcast frames may choose to not use this.
 *
 * @sta: &struct ieee80211_sta pointer to the target destination. Note
 * 	that this may be null.
 * @priv_sta: private rate control structure. This may be null.
 * @txrc: rate control information we sholud populate for mac80211.
 */
bool rate_control_send_low(struct ieee80211_sta *sta,
			   void *priv_sta,
			   struct ieee80211_tx_rate_control *txrc);


static inline s8
rate_lowest_index(struct ieee80211_supported_band *sband,
		  struct ieee80211_sta *sta)
{
	int i;

	for (i = 0; i < sband->n_bitrates; i++)
		if (rate_supported(sta, sband->band, i))
			return i;

	/* warn when we cannot find a rate. */
	WARN_ON(1);

	return 0;
}

static inline
bool rate_usable_index_exists(struct ieee80211_supported_band *sband,
			      struct ieee80211_sta *sta)
{
	unsigned int i;

	for (i = 0; i < sband->n_bitrates; i++)
		if (rate_supported(sta, sband->band, i))
			return true;
	return false;
}

int ieee80211_rate_control_register(struct rate_control_ops *ops);
void ieee80211_rate_control_unregister(struct rate_control_ops *ops);

static inline bool
conf_is_ht20(struct ieee80211_conf *conf)
{
	return conf->channel_type == NL80211_CHAN_HT20;
}

static inline bool
conf_is_ht40_minus(struct ieee80211_conf *conf)
{
	return conf->channel_type == NL80211_CHAN_HT40MINUS;
}

static inline bool
conf_is_ht40_plus(struct ieee80211_conf *conf)
{
	return conf->channel_type == NL80211_CHAN_HT40PLUS;
}

static inline bool
conf_is_ht40(struct ieee80211_conf *conf)
{
	return conf_is_ht40_minus(conf) || conf_is_ht40_plus(conf);
}

static inline bool
conf_is_ht(struct ieee80211_conf *conf)
{
	return conf->channel_type != NL80211_CHAN_NO_HT;
}

#endif /* MAC80211_H */<|MERGE_RESOLUTION|>--- conflicted
+++ resolved
@@ -2473,8 +2473,6 @@
 			       enum nl80211_cqm_rssi_threshold_event rssi_event,
 			       gfp_t gfp);
 
-<<<<<<< HEAD
-=======
 /**
  * ieee80211_chswitch_done - Complete channel switch process
  * @vif: &struct ieee80211_vif pointer from the add_interface callback.
@@ -2485,7 +2483,6 @@
  */
 void ieee80211_chswitch_done(struct ieee80211_vif *vif, bool success);
 
->>>>>>> 0c348d7c
 /* Rate control API */
 
 /**
