--- conflicted
+++ resolved
@@ -874,11 +874,7 @@
 
 struct hci_command_hdr {
 	__le16	opcode;		/* OCF & OGF */
-<<<<<<< HEAD
-	__u8 	plen;
-=======
 	__u8	plen;
->>>>>>> 3cbea436
 } __packed;
 
 struct hci_event_hdr {
