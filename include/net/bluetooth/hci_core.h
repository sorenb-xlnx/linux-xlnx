/*
   BlueZ - Bluetooth protocol stack for Linux
   Copyright (c) 2000-2001, 2010, Code Aurora Forum. All rights reserved.

   Written 2000,2001 by Maxim Krasnyansky <maxk@qualcomm.com>

   This program is free software; you can redistribute it and/or modify
   it under the terms of the GNU General Public License version 2 as
   published by the Free Software Foundation;

   THE SOFTWARE IS PROVIDED "AS IS", WITHOUT WARRANTY OF ANY KIND, EXPRESS
   OR IMPLIED, INCLUDING BUT NOT LIMITED TO THE WARRANTIES OF MERCHANTABILITY,
   FITNESS FOR A PARTICULAR PURPOSE AND NONINFRINGEMENT OF THIRD PARTY RIGHTS.
   IN NO EVENT SHALL THE COPYRIGHT HOLDER(S) AND AUTHOR(S) BE LIABLE FOR ANY
   CLAIM, OR ANY SPECIAL INDIRECT OR CONSEQUENTIAL DAMAGES, OR ANY DAMAGES
   WHATSOEVER RESULTING FROM LOSS OF USE, DATA OR PROFITS, WHETHER IN AN
   ACTION OF CONTRACT, NEGLIGENCE OR OTHER TORTIOUS ACTION, ARISING OUT OF
   OR IN CONNECTION WITH THE USE OR PERFORMANCE OF THIS SOFTWARE.

   ALL LIABILITY, INCLUDING LIABILITY FOR INFRINGEMENT OF ANY PATENTS,
   COPYRIGHTS, TRADEMARKS OR OTHER RIGHTS, RELATING TO USE OF THIS
   SOFTWARE IS DISCLAIMED.
*/

#ifndef __HCI_CORE_H
#define __HCI_CORE_H

#include <net/bluetooth/hci.h>

/* HCI upper protocols */
#define HCI_PROTO_L2CAP	0
#define HCI_PROTO_SCO	1

/* HCI Core structures */
struct inquiry_data {
	bdaddr_t	bdaddr;
	__u8		pscan_rep_mode;
	__u8		pscan_period_mode;
	__u8		pscan_mode;
	__u8		dev_class[3];
	__le16		clock_offset;
	__s8		rssi;
	__u8		ssp_mode;
};

struct inquiry_entry {
	struct inquiry_entry	*next;
	__u32			timestamp;
	struct inquiry_data	data;
};

struct inquiry_cache {
	spinlock_t		lock;
	__u32			timestamp;
	struct inquiry_entry	*list;
};

struct hci_conn_hash {
	struct list_head list;
	spinlock_t       lock;
	unsigned int     acl_num;
	unsigned int     sco_num;
};

struct bdaddr_list {
	struct list_head list;
	bdaddr_t bdaddr;
};

struct bt_uuid {
	struct list_head list;
	u8 uuid[16];
	u8 svc_hint;
};

struct link_key {
	struct list_head list;
	bdaddr_t bdaddr;
	u8 type;
	u8 val[16];
	u8 pin_len;
};

#define NUM_REASSEMBLY 4
struct hci_dev {
	struct list_head list;
	spinlock_t	lock;
	atomic_t	refcnt;

	char		name[8];
	unsigned long	flags;
	__u16		id;
	__u8		bus;
	__u8		dev_type;
	bdaddr_t	bdaddr;
	__u8		dev_name[248];
	__u8		dev_class[3];
	__u8		major_class;
	__u8		minor_class;
	__u8		features[8];
	__u8		commands[64];
	__u8		ssp_mode;
	__u8		hci_ver;
	__u16		hci_rev;
	__u8		lmp_ver;
	__u16		manufacturer;
	__le16		lmp_subver;
	__u16		voice_setting;
	__u8		io_capability;

	__u16		pkt_type;
	__u16		esco_type;
	__u16		link_policy;
	__u16		link_mode;

	__u32		idle_timeout;
	__u16		sniff_min_interval;
	__u16		sniff_max_interval;

	unsigned long	quirks;

	atomic_t	cmd_cnt;
	unsigned int	acl_cnt;
	unsigned int	sco_cnt;

	unsigned int	acl_mtu;
	unsigned int	sco_mtu;
	unsigned int	acl_pkts;
	unsigned int	sco_pkts;

	unsigned long	cmd_last_tx;
	unsigned long	acl_last_tx;
	unsigned long	sco_last_tx;

	struct workqueue_struct	*workqueue;

	struct work_struct	power_on;
	struct work_struct	power_off;
	struct timer_list	off_timer;

	struct tasklet_struct	cmd_task;
	struct tasklet_struct	rx_task;
	struct tasklet_struct	tx_task;

	struct sk_buff_head	rx_q;
	struct sk_buff_head	raw_q;
	struct sk_buff_head	cmd_q;

	struct sk_buff		*sent_cmd;
	struct sk_buff		*reassembly[NUM_REASSEMBLY];

	struct mutex		req_lock;
	wait_queue_head_t	req_wait_q;
	__u32			req_status;
	__u32			req_result;

	__u16			init_last_cmd;

	struct inquiry_cache	inq_cache;
	struct hci_conn_hash	conn_hash;
	struct list_head	blacklist;

	struct list_head	uuids;

	struct list_head	link_keys;

	struct hci_dev_stats	stat;

	struct sk_buff_head	driver_init;

	void			*driver_data;
	void			*core_data;

	atomic_t		promisc;

	struct dentry		*debugfs;

	struct device		*parent;
	struct device		dev;

	struct rfkill		*rfkill;

	struct module		*owner;

	int (*open)(struct hci_dev *hdev);
	int (*close)(struct hci_dev *hdev);
	int (*flush)(struct hci_dev *hdev);
	int (*send)(struct sk_buff *skb);
	void (*destruct)(struct hci_dev *hdev);
	void (*notify)(struct hci_dev *hdev, unsigned int evt);
	int (*ioctl)(struct hci_dev *hdev, unsigned int cmd, unsigned long arg);
};

struct hci_conn {
	struct list_head list;

	atomic_t	 refcnt;
	spinlock_t	 lock;

	bdaddr_t	 dst;
	__u16		 handle;
	__u16		 state;
	__u8             mode;
	__u8		 type;
	__u8		 out;
	__u8		 attempt;
	__u8		 dev_class[3];
	__u8             features[8];
	__u8             ssp_mode;
	__u16            interval;
	__u16            pkt_type;
	__u16            link_policy;
	__u32		 link_mode;
	__u8             auth_type;
	__u8             sec_level;
	__u8		 pending_sec_level;
<<<<<<< HEAD
=======
	__u8		 pin_length;
	__u8		 io_capability;
>>>>>>> b212738b
	__u8             power_save;
	__u16            disc_timeout;
	unsigned long	 pend;

	__u8		remote_cap;
	__u8		remote_oob;
	__u8		remote_auth;

	unsigned int	 sent;

	struct sk_buff_head data_q;

	struct timer_list disc_timer;
	struct timer_list idle_timer;

	struct work_struct work_add;
	struct work_struct work_del;

	struct device	dev;
	atomic_t	devref;

	struct hci_dev	*hdev;
	void		*l2cap_data;
	void		*sco_data;
	void		*priv;

	struct hci_conn	*link;
};

extern struct hci_proto *hci_proto[];
extern struct list_head hci_dev_list;
extern struct list_head hci_cb_list;
extern rwlock_t hci_dev_list_lock;
extern rwlock_t hci_cb_list_lock;

/* ----- Inquiry cache ----- */
#define INQUIRY_CACHE_AGE_MAX   (HZ*30)   /* 30 seconds */
#define INQUIRY_ENTRY_AGE_MAX   (HZ*60)   /* 60 seconds */

#define inquiry_cache_lock(c)		spin_lock(&c->lock)
#define inquiry_cache_unlock(c)		spin_unlock(&c->lock)
#define inquiry_cache_lock_bh(c)	spin_lock_bh(&c->lock)
#define inquiry_cache_unlock_bh(c)	spin_unlock_bh(&c->lock)

static inline void inquiry_cache_init(struct hci_dev *hdev)
{
	struct inquiry_cache *c = &hdev->inq_cache;
	spin_lock_init(&c->lock);
	c->list = NULL;
}

static inline int inquiry_cache_empty(struct hci_dev *hdev)
{
	struct inquiry_cache *c = &hdev->inq_cache;
	return c->list == NULL;
}

static inline long inquiry_cache_age(struct hci_dev *hdev)
{
	struct inquiry_cache *c = &hdev->inq_cache;
	return jiffies - c->timestamp;
}

static inline long inquiry_entry_age(struct inquiry_entry *e)
{
	return jiffies - e->timestamp;
}

struct inquiry_entry *hci_inquiry_cache_lookup(struct hci_dev *hdev, bdaddr_t *bdaddr);
void hci_inquiry_cache_update(struct hci_dev *hdev, struct inquiry_data *data);

/* ----- HCI Connections ----- */
enum {
	HCI_CONN_AUTH_PEND,
	HCI_CONN_ENCRYPT_PEND,
	HCI_CONN_RSWITCH_PEND,
	HCI_CONN_MODE_CHANGE_PEND,
	HCI_CONN_SCO_SETUP_PEND,
};

static inline void hci_conn_hash_init(struct hci_dev *hdev)
{
	struct hci_conn_hash *h = &hdev->conn_hash;
	INIT_LIST_HEAD(&h->list);
	spin_lock_init(&h->lock);
	h->acl_num = 0;
	h->sco_num = 0;
}

static inline void hci_conn_hash_add(struct hci_dev *hdev, struct hci_conn *c)
{
	struct hci_conn_hash *h = &hdev->conn_hash;
	list_add(&c->list, &h->list);
	if (c->type == ACL_LINK)
		h->acl_num++;
	else
		h->sco_num++;
}

static inline void hci_conn_hash_del(struct hci_dev *hdev, struct hci_conn *c)
{
	struct hci_conn_hash *h = &hdev->conn_hash;
	list_del(&c->list);
	if (c->type == ACL_LINK)
		h->acl_num--;
	else
		h->sco_num--;
}

static inline struct hci_conn *hci_conn_hash_lookup_handle(struct hci_dev *hdev,
					__u16 handle)
{
	struct hci_conn_hash *h = &hdev->conn_hash;
	struct list_head *p;
	struct hci_conn  *c;

	list_for_each(p, &h->list) {
		c = list_entry(p, struct hci_conn, list);
		if (c->handle == handle)
			return c;
	}
	return NULL;
}

static inline struct hci_conn *hci_conn_hash_lookup_ba(struct hci_dev *hdev,
					__u8 type, bdaddr_t *ba)
{
	struct hci_conn_hash *h = &hdev->conn_hash;
	struct list_head *p;
	struct hci_conn  *c;

	list_for_each(p, &h->list) {
		c = list_entry(p, struct hci_conn, list);
		if (c->type == type && !bacmp(&c->dst, ba))
			return c;
	}
	return NULL;
}

static inline struct hci_conn *hci_conn_hash_lookup_state(struct hci_dev *hdev,
					__u8 type, __u16 state)
{
	struct hci_conn_hash *h = &hdev->conn_hash;
	struct list_head *p;
	struct hci_conn  *c;

	list_for_each(p, &h->list) {
		c = list_entry(p, struct hci_conn, list);
		if (c->type == type && c->state == state)
			return c;
	}
	return NULL;
}

void hci_acl_connect(struct hci_conn *conn);
void hci_acl_disconn(struct hci_conn *conn, __u8 reason);
void hci_add_sco(struct hci_conn *conn, __u16 handle);
void hci_setup_sync(struct hci_conn *conn, __u16 handle);
void hci_sco_setup(struct hci_conn *conn, __u8 status);

struct hci_conn *hci_conn_add(struct hci_dev *hdev, int type, bdaddr_t *dst);
int hci_conn_del(struct hci_conn *conn);
void hci_conn_hash_flush(struct hci_dev *hdev);
void hci_conn_check_pending(struct hci_dev *hdev);

struct hci_conn *hci_connect(struct hci_dev *hdev, int type, bdaddr_t *dst, __u8 sec_level, __u8 auth_type);
int hci_conn_check_link_mode(struct hci_conn *conn);
int hci_conn_security(struct hci_conn *conn, __u8 sec_level, __u8 auth_type);
int hci_conn_change_link_key(struct hci_conn *conn);
int hci_conn_switch_role(struct hci_conn *conn, __u8 role);

void hci_conn_enter_active_mode(struct hci_conn *conn);
void hci_conn_enter_sniff_mode(struct hci_conn *conn);

void hci_conn_hold_device(struct hci_conn *conn);
void hci_conn_put_device(struct hci_conn *conn);

static inline void hci_conn_hold(struct hci_conn *conn)
{
	atomic_inc(&conn->refcnt);
	del_timer(&conn->disc_timer);
}

static inline void hci_conn_put(struct hci_conn *conn)
{
	if (atomic_dec_and_test(&conn->refcnt)) {
		unsigned long timeo;
		if (conn->type == ACL_LINK) {
			del_timer(&conn->idle_timer);
			if (conn->state == BT_CONNECTED) {
				timeo = msecs_to_jiffies(conn->disc_timeout);
				if (!conn->out)
					timeo *= 2;
			} else
				timeo = msecs_to_jiffies(10);
		} else
			timeo = msecs_to_jiffies(10);
		mod_timer(&conn->disc_timer, jiffies + timeo);
	}
}

/* ----- HCI Devices ----- */
static inline void __hci_dev_put(struct hci_dev *d)
{
	if (atomic_dec_and_test(&d->refcnt))
		d->destruct(d);
}

static inline void hci_dev_put(struct hci_dev *d)
{
	__hci_dev_put(d);
	module_put(d->owner);
}

static inline struct hci_dev *__hci_dev_hold(struct hci_dev *d)
{
	atomic_inc(&d->refcnt);
	return d;
}

static inline struct hci_dev *hci_dev_hold(struct hci_dev *d)
{
	if (try_module_get(d->owner))
		return __hci_dev_hold(d);
	return NULL;
}

#define hci_dev_lock(d)		spin_lock(&d->lock)
#define hci_dev_unlock(d)	spin_unlock(&d->lock)
#define hci_dev_lock_bh(d)	spin_lock_bh(&d->lock)
#define hci_dev_unlock_bh(d)	spin_unlock_bh(&d->lock)

struct hci_dev *hci_dev_get(int index);
struct hci_dev *hci_get_route(bdaddr_t *src, bdaddr_t *dst);

struct hci_dev *hci_alloc_dev(void);
void hci_free_dev(struct hci_dev *hdev);
int hci_register_dev(struct hci_dev *hdev);
int hci_unregister_dev(struct hci_dev *hdev);
int hci_suspend_dev(struct hci_dev *hdev);
int hci_resume_dev(struct hci_dev *hdev);
int hci_dev_open(__u16 dev);
int hci_dev_close(__u16 dev);
int hci_dev_reset(__u16 dev);
int hci_dev_reset_stat(__u16 dev);
int hci_dev_cmd(unsigned int cmd, void __user *arg);
int hci_get_dev_list(void __user *arg);
int hci_get_dev_info(void __user *arg);
int hci_get_conn_list(void __user *arg);
int hci_get_conn_info(struct hci_dev *hdev, void __user *arg);
int hci_get_auth_info(struct hci_dev *hdev, void __user *arg);
int hci_inquiry(void __user *arg);

struct bdaddr_list *hci_blacklist_lookup(struct hci_dev *hdev, bdaddr_t *bdaddr);
int hci_blacklist_clear(struct hci_dev *hdev);

int hci_uuids_clear(struct hci_dev *hdev);

int hci_link_keys_clear(struct hci_dev *hdev);
struct link_key *hci_find_link_key(struct hci_dev *hdev, bdaddr_t *bdaddr);
int hci_add_link_key(struct hci_dev *hdev, int new_key, bdaddr_t *bdaddr,
						u8 *key, u8 type, u8 pin_len);
int hci_remove_link_key(struct hci_dev *hdev, bdaddr_t *bdaddr);

void hci_del_off_timer(struct hci_dev *hdev);

void hci_event_packet(struct hci_dev *hdev, struct sk_buff *skb);

int hci_recv_frame(struct sk_buff *skb);
int hci_recv_fragment(struct hci_dev *hdev, int type, void *data, int count);
int hci_recv_stream_fragment(struct hci_dev *hdev, void *data, int count);

int hci_register_sysfs(struct hci_dev *hdev);
void hci_unregister_sysfs(struct hci_dev *hdev);
void hci_conn_init_sysfs(struct hci_conn *conn);
void hci_conn_add_sysfs(struct hci_conn *conn);
void hci_conn_del_sysfs(struct hci_conn *conn);

#define SET_HCIDEV_DEV(hdev, pdev) ((hdev)->parent = (pdev))

/* ----- LMP capabilities ----- */
#define lmp_rswitch_capable(dev)   ((dev)->features[0] & LMP_RSWITCH)
#define lmp_encrypt_capable(dev)   ((dev)->features[0] & LMP_ENCRYPT)
#define lmp_sniff_capable(dev)     ((dev)->features[0] & LMP_SNIFF)
#define lmp_sniffsubr_capable(dev) ((dev)->features[5] & LMP_SNIFF_SUBR)
#define lmp_esco_capable(dev)      ((dev)->features[3] & LMP_ESCO)
#define lmp_ssp_capable(dev)       ((dev)->features[6] & LMP_SIMPLE_PAIR)
#define lmp_no_flush_capable(dev)  ((dev)->features[6] & LMP_NO_FLUSH)

/* ----- HCI protocols ----- */
struct hci_proto {
	char		*name;
	unsigned int	id;
	unsigned long	flags;

	void		*priv;

	int (*connect_ind)	(struct hci_dev *hdev, bdaddr_t *bdaddr, __u8 type);
	int (*connect_cfm)	(struct hci_conn *conn, __u8 status);
	int (*disconn_ind)	(struct hci_conn *conn);
	int (*disconn_cfm)	(struct hci_conn *conn, __u8 reason);
	int (*recv_acldata)	(struct hci_conn *conn, struct sk_buff *skb, __u16 flags);
	int (*recv_scodata)	(struct hci_conn *conn, struct sk_buff *skb);
	int (*security_cfm)	(struct hci_conn *conn, __u8 status, __u8 encrypt);
};

static inline int hci_proto_connect_ind(struct hci_dev *hdev, bdaddr_t *bdaddr, __u8 type)
{
	register struct hci_proto *hp;
	int mask = 0;

	hp = hci_proto[HCI_PROTO_L2CAP];
	if (hp && hp->connect_ind)
		mask |= hp->connect_ind(hdev, bdaddr, type);

	hp = hci_proto[HCI_PROTO_SCO];
	if (hp && hp->connect_ind)
		mask |= hp->connect_ind(hdev, bdaddr, type);

	return mask;
}

static inline void hci_proto_connect_cfm(struct hci_conn *conn, __u8 status)
{
	register struct hci_proto *hp;

	hp = hci_proto[HCI_PROTO_L2CAP];
	if (hp && hp->connect_cfm)
		hp->connect_cfm(conn, status);

	hp = hci_proto[HCI_PROTO_SCO];
	if (hp && hp->connect_cfm)
		hp->connect_cfm(conn, status);
}

static inline int hci_proto_disconn_ind(struct hci_conn *conn)
{
	register struct hci_proto *hp;
	int reason = 0x13;

	hp = hci_proto[HCI_PROTO_L2CAP];
	if (hp && hp->disconn_ind)
		reason = hp->disconn_ind(conn);

	hp = hci_proto[HCI_PROTO_SCO];
	if (hp && hp->disconn_ind)
		reason = hp->disconn_ind(conn);

	return reason;
}

static inline void hci_proto_disconn_cfm(struct hci_conn *conn, __u8 reason)
{
	register struct hci_proto *hp;

	hp = hci_proto[HCI_PROTO_L2CAP];
	if (hp && hp->disconn_cfm)
		hp->disconn_cfm(conn, reason);

	hp = hci_proto[HCI_PROTO_SCO];
	if (hp && hp->disconn_cfm)
		hp->disconn_cfm(conn, reason);
}

static inline void hci_proto_auth_cfm(struct hci_conn *conn, __u8 status)
{
	register struct hci_proto *hp;
	__u8 encrypt;

	if (test_bit(HCI_CONN_ENCRYPT_PEND, &conn->pend))
		return;

	encrypt = (conn->link_mode & HCI_LM_ENCRYPT) ? 0x01 : 0x00;

	hp = hci_proto[HCI_PROTO_L2CAP];
	if (hp && hp->security_cfm)
		hp->security_cfm(conn, status, encrypt);

	hp = hci_proto[HCI_PROTO_SCO];
	if (hp && hp->security_cfm)
		hp->security_cfm(conn, status, encrypt);
}

static inline void hci_proto_encrypt_cfm(struct hci_conn *conn, __u8 status, __u8 encrypt)
{
	register struct hci_proto *hp;

	hp = hci_proto[HCI_PROTO_L2CAP];
	if (hp && hp->security_cfm)
		hp->security_cfm(conn, status, encrypt);

	hp = hci_proto[HCI_PROTO_SCO];
	if (hp && hp->security_cfm)
		hp->security_cfm(conn, status, encrypt);
}

int hci_register_proto(struct hci_proto *hproto);
int hci_unregister_proto(struct hci_proto *hproto);

/* ----- HCI callbacks ----- */
struct hci_cb {
	struct list_head list;

	char *name;

	void (*security_cfm)	(struct hci_conn *conn, __u8 status, __u8 encrypt);
	void (*key_change_cfm)	(struct hci_conn *conn, __u8 status);
	void (*role_switch_cfm)	(struct hci_conn *conn, __u8 status, __u8 role);
};

static inline void hci_auth_cfm(struct hci_conn *conn, __u8 status)
{
	struct list_head *p;
	__u8 encrypt;

	hci_proto_auth_cfm(conn, status);

	if (test_bit(HCI_CONN_ENCRYPT_PEND, &conn->pend))
		return;

	encrypt = (conn->link_mode & HCI_LM_ENCRYPT) ? 0x01 : 0x00;

	read_lock_bh(&hci_cb_list_lock);
	list_for_each(p, &hci_cb_list) {
		struct hci_cb *cb = list_entry(p, struct hci_cb, list);
		if (cb->security_cfm)
			cb->security_cfm(conn, status, encrypt);
	}
	read_unlock_bh(&hci_cb_list_lock);
}

static inline void hci_encrypt_cfm(struct hci_conn *conn, __u8 status, __u8 encrypt)
{
	struct list_head *p;

	if (conn->sec_level == BT_SECURITY_SDP)
		conn->sec_level = BT_SECURITY_LOW;

	hci_proto_encrypt_cfm(conn, status, encrypt);

	read_lock_bh(&hci_cb_list_lock);
	list_for_each(p, &hci_cb_list) {
		struct hci_cb *cb = list_entry(p, struct hci_cb, list);
		if (cb->security_cfm)
			cb->security_cfm(conn, status, encrypt);
	}
	read_unlock_bh(&hci_cb_list_lock);
}

static inline void hci_key_change_cfm(struct hci_conn *conn, __u8 status)
{
	struct list_head *p;

	read_lock_bh(&hci_cb_list_lock);
	list_for_each(p, &hci_cb_list) {
		struct hci_cb *cb = list_entry(p, struct hci_cb, list);
		if (cb->key_change_cfm)
			cb->key_change_cfm(conn, status);
	}
	read_unlock_bh(&hci_cb_list_lock);
}

static inline void hci_role_switch_cfm(struct hci_conn *conn, __u8 status, __u8 role)
{
	struct list_head *p;

	read_lock_bh(&hci_cb_list_lock);
	list_for_each(p, &hci_cb_list) {
		struct hci_cb *cb = list_entry(p, struct hci_cb, list);
		if (cb->role_switch_cfm)
			cb->role_switch_cfm(conn, status, role);
	}
	read_unlock_bh(&hci_cb_list_lock);
}

int hci_register_cb(struct hci_cb *hcb);
int hci_unregister_cb(struct hci_cb *hcb);

int hci_register_notifier(struct notifier_block *nb);
int hci_unregister_notifier(struct notifier_block *nb);

int hci_send_cmd(struct hci_dev *hdev, __u16 opcode, __u32 plen, void *param);
void hci_send_acl(struct hci_conn *conn, struct sk_buff *skb, __u16 flags);
void hci_send_sco(struct hci_conn *conn, struct sk_buff *skb);

void *hci_sent_cmd_data(struct hci_dev *hdev, __u16 opcode);

void hci_si_event(struct hci_dev *hdev, int type, int dlen, void *data);

/* ----- HCI Sockets ----- */
void hci_send_to_sock(struct hci_dev *hdev, struct sk_buff *skb,
							struct sock *skip_sk);

/* Management interface */
int mgmt_control(struct sock *sk, struct msghdr *msg, size_t len);
int mgmt_index_added(u16 index);
int mgmt_index_removed(u16 index);
int mgmt_powered(u16 index, u8 powered);
int mgmt_discoverable(u16 index, u8 discoverable);
int mgmt_connectable(u16 index, u8 connectable);
int mgmt_new_key(u16 index, struct link_key *key, u8 old_key_type);
int mgmt_connected(u16 index, bdaddr_t *bdaddr);
int mgmt_disconnected(u16 index, bdaddr_t *bdaddr);
int mgmt_disconnect_failed(u16 index);
int mgmt_connect_failed(u16 index, bdaddr_t *bdaddr, u8 status);
int mgmt_pin_code_request(u16 index, bdaddr_t *bdaddr);
int mgmt_pin_code_reply_complete(u16 index, bdaddr_t *bdaddr, u8 status);
int mgmt_pin_code_neg_reply_complete(u16 index, bdaddr_t *bdaddr, u8 status);

/* HCI info for socket */
#define hci_pi(sk) ((struct hci_pinfo *) sk)

struct hci_pinfo {
	struct bt_sock    bt;
	struct hci_dev    *hdev;
	struct hci_filter filter;
	__u32             cmsg_mask;
	unsigned short   channel;
};

/* HCI security filter */
#define HCI_SFLT_MAX_OGF  5

struct hci_sec_filter {
	__u32 type_mask;
	__u32 event_mask[2];
	__u32 ocf_mask[HCI_SFLT_MAX_OGF + 1][4];
};

/* ----- HCI requests ----- */
#define HCI_REQ_DONE	  0
#define HCI_REQ_PEND	  1
#define HCI_REQ_CANCELED  2

#define hci_req_lock(d)		mutex_lock(&d->req_lock)
#define hci_req_unlock(d)	mutex_unlock(&d->req_lock)

void hci_req_complete(struct hci_dev *hdev, __u16 cmd, int result);

#endif /* __HCI_CORE_H */<|MERGE_RESOLUTION|>--- conflicted
+++ resolved
@@ -214,11 +214,8 @@
 	__u8             auth_type;
 	__u8             sec_level;
 	__u8		 pending_sec_level;
-<<<<<<< HEAD
-=======
 	__u8		 pin_length;
 	__u8		 io_capability;
->>>>>>> b212738b
 	__u8             power_save;
 	__u16            disc_timeout;
 	unsigned long	 pend;
