/*
 *		INETPEER - A storage for permanent information about peers
 *
 *  Authors:	Andrey V. Savochkin <saw@msu.ru>
 */

#ifndef _NET_INETPEER_H
#define _NET_INETPEER_H

#include <linux/types.h>
#include <linux/init.h>
#include <linux/jiffies.h>
#include <linux/spinlock.h>
#include <net/ipv6.h>
#include <asm/atomic.h>

typedef struct {
	union {
		__be32		a4;
		__be32		a6[4];
	};
	__u16	family;
} inet_peer_address_t;

struct inet_peer {
	/* group together avl_left,avl_right,v4daddr to speedup lookups */
	struct inet_peer __rcu	*avl_left, *avl_right;
<<<<<<< HEAD
	__be32			v4daddr;	/* peer's address */
=======
	inet_peer_address_t	daddr;
>>>>>>> 67d52880
	__u32			avl_height;
	struct list_head	unused;
	__u32			dtime;		/* the time of last use of not
						 * referenced entries */
	atomic_t		refcnt;
	/*
	 * Once inet_peer is queued for deletion (refcnt == -1), following fields
	 * are not available: rid, ip_id_count, tcp_ts, tcp_ts_stamp
	 * We can share memory with rcu_head to keep inet_peer small
	 * (less then 64 bytes)
	 */
	union {
		struct {
			atomic_t	rid;		/* Frag reception counter */
			atomic_t	ip_id_count;	/* IP ID for the next packet */
			__u32		tcp_ts;
			__u32		tcp_ts_stamp;
		};
		struct rcu_head         rcu;
	};
};

void			inet_initpeers(void) __init;

/* can be called with or without local BH being disabled */
struct inet_peer	*inet_getpeer(inet_peer_address_t *daddr, int create);

static inline struct inet_peer *inet_getpeer_v4(__be32 v4daddr, int create)
{
	inet_peer_address_t daddr;

	daddr.a4 = v4daddr;
	daddr.family = AF_INET;
	return inet_getpeer(&daddr, create);
}

static inline struct inet_peer *inet_getpeer_v6(struct in6_addr *v6daddr, int create)
{
	inet_peer_address_t daddr;

	ipv6_addr_copy((struct in6_addr *)daddr.a6, v6daddr);
	daddr.family = AF_INET6;
	return inet_getpeer(&daddr, create);
}

/* can be called from BH context or outside */
extern void inet_putpeer(struct inet_peer *p);

/*
 * temporary check to make sure we dont access rid, ip_id_count, tcp_ts,
 * tcp_ts_stamp if no refcount is taken on inet_peer
 */
static inline void inet_peer_refcheck(const struct inet_peer *p)
{
	WARN_ON_ONCE(atomic_read(&p->refcnt) <= 0);
}


/* can be called with or without local BH being disabled */
static inline __u16	inet_getid(struct inet_peer *p, int more)
{
	more++;
	inet_peer_refcheck(p);
	return atomic_add_return(more, &p->ip_id_count) - more;
}

#endif /* _NET_INETPEER_H */<|MERGE_RESOLUTION|>--- conflicted
+++ resolved
@@ -25,11 +25,7 @@
 struct inet_peer {
 	/* group together avl_left,avl_right,v4daddr to speedup lookups */
 	struct inet_peer __rcu	*avl_left, *avl_right;
-<<<<<<< HEAD
-	__be32			v4daddr;	/* peer's address */
-=======
 	inet_peer_address_t	daddr;
->>>>>>> 67d52880
 	__u32			avl_height;
 	struct list_head	unused;
 	__u32			dtime;		/* the time of last use of not
