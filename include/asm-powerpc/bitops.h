/*
 * PowerPC atomic bit operations.
 *
 * Merged version by David Gibson <david@gibson.dropbear.id.au>.
 * Based on ppc64 versions by: Dave Engebretsen, Todd Inglett, Don
 * Reed, Pat McCarthy, Peter Bergner, Anton Blanchard.  They
 * originally took it from the ppc32 code.
 *
 * Within a word, bits are numbered LSB first.  Lot's of places make
 * this assumption by directly testing bits with (val & (1<<nr)).
 * This can cause confusion for large (> 1 word) bitmaps on a
 * big-endian system because, unlike little endian, the number of each
 * bit depends on the word size.
 *
 * The bitop functions are defined to work on unsigned longs, so for a
 * ppc64 system the bits end up numbered:
 *   |63..............0|127............64|191...........128|255...........196|
 * and on ppc32:
 *   |31.....0|63....31|95....64|127...96|159..128|191..160|223..192|255..224|
 *
 * There are a few little-endian macros used mostly for filesystem
 * bitmaps, these work on similar bit arrays layouts, but
 * byte-oriented:
 *   |7...0|15...8|23...16|31...24|39...32|47...40|55...48|63...56|
 *
 * The main difference is that bit 3-5 (64b) or 3-4 (32b) in the bit
 * number field needs to be reversed compared to the big-endian bit
 * fields. This can be achieved by XOR with 0x38 (64b) or 0x18 (32b).
 *
 * This program is free software; you can redistribute it and/or
 * modify it under the terms of the GNU General Public License
 * as published by the Free Software Foundation; either version
 * 2 of the License, or (at your option) any later version.
 */

#ifndef _ASM_POWERPC_BITOPS_H
#define _ASM_POWERPC_BITOPS_H

#ifdef __KERNEL__

#ifndef _LINUX_BITOPS_H
#error only <linux/bitops.h> can be included directly
#endif

#include <linux/compiler.h>
#include <asm/asm-compat.h>
#include <asm/synch.h>

/*
 * clear_bit doesn't imply a memory barrier
 */
#define smp_mb__before_clear_bit()	smp_mb()
#define smp_mb__after_clear_bit()	smp_mb()

#define BITOP_MASK(nr)		(1UL << ((nr) % BITS_PER_LONG))
#define BITOP_WORD(nr)		((nr) / BITS_PER_LONG)
#define BITOP_LE_SWIZZLE	((BITS_PER_LONG-1) & ~0x7)

static __inline__ void set_bit(int nr, volatile unsigned long *addr)
{
	unsigned long old;
	unsigned long mask = BITOP_MASK(nr);
	unsigned long *p = ((unsigned long *)addr) + BITOP_WORD(nr);

	__asm__ __volatile__(
"1:"	PPC_LLARX "%0,0,%3	# set_bit\n"
	"or	%0,%0,%2\n"
	PPC405_ERR77(0,%3)
	PPC_STLCX "%0,0,%3\n"
	"bne-	1b"
	: "=&r" (old), "+m" (*p)
	: "r" (mask), "r" (p)
	: "cc" );
}

static __inline__ void clear_bit(int nr, volatile unsigned long *addr)
{
	unsigned long old;
	unsigned long mask = BITOP_MASK(nr);
	unsigned long *p = ((unsigned long *)addr) + BITOP_WORD(nr);

	__asm__ __volatile__(
"1:"	PPC_LLARX "%0,0,%3	# clear_bit\n"
	"andc	%0,%0,%2\n"
	PPC405_ERR77(0,%3)
	PPC_STLCX "%0,0,%3\n"
	"bne-	1b"
	: "=&r" (old), "+m" (*p)
	: "r" (mask), "r" (p)
	: "cc" );
}

static __inline__ void clear_bit_unlock(int nr, volatile unsigned long *addr)
{
	unsigned long old;
	unsigned long mask = BITOP_MASK(nr);
	unsigned long *p = ((unsigned long *)addr) + BITOP_WORD(nr);

	__asm__ __volatile__(
	LWSYNC_ON_SMP
"1:"	PPC_LLARX "%0,0,%3	# clear_bit_unlock\n"
	"andc	%0,%0,%2\n"
	PPC405_ERR77(0,%3)
	PPC_STLCX "%0,0,%3\n"
	"bne-	1b"
	: "=&r" (old), "+m" (*p)
	: "r" (mask), "r" (p)
	: "cc", "memory");
}

static __inline__ void change_bit(int nr, volatile unsigned long *addr)
{
	unsigned long old;
	unsigned long mask = BITOP_MASK(nr);
	unsigned long *p = ((unsigned long *)addr) + BITOP_WORD(nr);

	__asm__ __volatile__(
"1:"	PPC_LLARX "%0,0,%3	# change_bit\n"
	"xor	%0,%0,%2\n"
	PPC405_ERR77(0,%3)
	PPC_STLCX "%0,0,%3\n"
	"bne-	1b"
	: "=&r" (old), "+m" (*p)
	: "r" (mask), "r" (p)
	: "cc" );
}

static __inline__ int test_and_set_bit(unsigned long nr,
				       volatile unsigned long *addr)
{
	unsigned long old, t;
	unsigned long mask = BITOP_MASK(nr);
	unsigned long *p = ((unsigned long *)addr) + BITOP_WORD(nr);

	__asm__ __volatile__(
	LWSYNC_ON_SMP
"1:"	PPC_LLARX "%0,0,%3		# test_and_set_bit\n"
	"or	%1,%0,%2 \n"
	PPC405_ERR77(0,%3)
	PPC_STLCX "%1,0,%3 \n"
	"bne-	1b"
	ISYNC_ON_SMP
	: "=&r" (old), "=&r" (t)
	: "r" (mask), "r" (p)
	: "cc", "memory");

	return (old & mask) != 0;
}

static __inline__ int test_and_set_bit_lock(unsigned long nr,
				       volatile unsigned long *addr)
{
	unsigned long old, t;
	unsigned long mask = BITOP_MASK(nr);
	unsigned long *p = ((unsigned long *)addr) + BITOP_WORD(nr);

	__asm__ __volatile__(
"1:"	PPC_LLARX "%0,0,%3		# test_and_set_bit_lock\n"
	"or	%1,%0,%2 \n"
	PPC405_ERR77(0,%3)
	PPC_STLCX "%1,0,%3 \n"
	"bne-	1b"
	ISYNC_ON_SMP
	: "=&r" (old), "=&r" (t)
	: "r" (mask), "r" (p)
	: "cc", "memory");

	return (old & mask) != 0;
}

static __inline__ int test_and_clear_bit(unsigned long nr,
					 volatile unsigned long *addr)
{
	unsigned long old, t;
	unsigned long mask = BITOP_MASK(nr);
	unsigned long *p = ((unsigned long *)addr) + BITOP_WORD(nr);

	__asm__ __volatile__(
	LWSYNC_ON_SMP
"1:"	PPC_LLARX "%0,0,%3		# test_and_clear_bit\n"
	"andc	%1,%0,%2 \n"
	PPC405_ERR77(0,%3)
	PPC_STLCX "%1,0,%3 \n"
	"bne-	1b"
	ISYNC_ON_SMP
	: "=&r" (old), "=&r" (t)
	: "r" (mask), "r" (p)
	: "cc", "memory");

	return (old & mask) != 0;
}

static __inline__ int test_and_change_bit(unsigned long nr,
					  volatile unsigned long *addr)
{
	unsigned long old, t;
	unsigned long mask = BITOP_MASK(nr);
	unsigned long *p = ((unsigned long *)addr) + BITOP_WORD(nr);

	__asm__ __volatile__(
	LWSYNC_ON_SMP
"1:"	PPC_LLARX "%0,0,%3		# test_and_change_bit\n"
	"xor	%1,%0,%2 \n"
	PPC405_ERR77(0,%3)
	PPC_STLCX "%1,0,%3 \n"
	"bne-	1b"
	ISYNC_ON_SMP
	: "=&r" (old), "=&r" (t)
	: "r" (mask), "r" (p)
	: "cc", "memory");

	return (old & mask) != 0;
}

static __inline__ void set_bits(unsigned long mask, unsigned long *addr)
{
        unsigned long old;

	__asm__ __volatile__(
"1:"	PPC_LLARX "%0,0,%3         # set_bits\n"
	"or	%0,%0,%2\n"
	PPC_STLCX "%0,0,%3\n"
	"bne-	1b"
	: "=&r" (old), "+m" (*addr)
	: "r" (mask), "r" (addr)
	: "cc");
}

#include <asm-generic/bitops/non-atomic.h>

static __inline__ void __clear_bit_unlock(int nr, volatile unsigned long *addr)
{
	__asm__ __volatile__(LWSYNC_ON_SMP "" ::: "memory");
	__clear_bit(nr, addr);
}

/*
 * Return the zero-based bit position (LE, not IBM bit numbering) of
 * the most significant 1-bit in a double word.
 */
static __inline__ __attribute__((const))
int __ilog2(unsigned long x)
{
	int lz;

	asm (PPC_CNTLZL "%0,%1" : "=r" (lz) : "r" (x));
	return BITS_PER_LONG - 1 - lz;
}

static inline __attribute__((const))
int __ilog2_u32(u32 n)
{
	int bit;
	asm ("cntlzw %0,%1" : "=r" (bit) : "r" (n));
	return 31 - bit;
}

#ifdef __powerpc64__
static inline __attribute__((const))
int __ilog2_u64(u64 n)
{
	int bit;
	asm ("cntlzd %0,%1" : "=r" (bit) : "r" (n));
	return 63 - bit;
}
#endif

/*
 * Determines the bit position of the least significant 0 bit in the
 * specified double word. The returned bit position will be
 * zero-based, starting from the right side (63/31 - 0).
 */
static __inline__ unsigned long ffz(unsigned long x)
{
	/* no zero exists anywhere in the 8 byte area. */
	if ((x = ~x) == 0)
		return BITS_PER_LONG;

	/*
	 * Calculate the bit position of the least signficant '1' bit in x
	 * (since x has been changed this will actually be the least signficant
	 * '0' bit in * the original x).  Note: (x & -x) gives us a mask that
	 * is the least significant * (RIGHT-most) 1-bit of the value in x.
	 */
	return __ilog2(x & -x);
}

static __inline__ int __ffs(unsigned long x)
{
	return __ilog2(x & -x);
}

/*
 * ffs: find first bit set. This is defined the same way as
 * the libc and compiler builtin ffs routines, therefore
 * differs in spirit from the above ffz (man ffs).
 */
static __inline__ int ffs(int x)
{
	unsigned long i = (unsigned long)x;
	return __ilog2(i & -i) + 1;
}

/*
 * fls: find last (most-significant) bit set.
 * Note fls(0) = 0, fls(1) = 1, fls(0x80000000) = 32.
 */
static __inline__ int fls(unsigned int x)
{
	int lz;

	asm ("cntlzw %0,%1" : "=r" (lz) : "r" (x));
	return 32 - lz;
}
<<<<<<< HEAD

/*
 * 64-bit can do this using one cntlzd (count leading zeroes doubleword)
 * instruction; for 32-bit we use the generic version, which does two
 * 32-bit fls calls.
 */
#ifdef __powerpc64__
static __inline__ int fls64(__u64 x)
{
	int lz;

	asm ("cntlzd %0,%1" : "=r" (lz) : "r" (x));
	return 64 - lz;
}
#else
#include <asm-generic/bitops/fls64.h>
#endif /* __powerpc64__ */
=======
>>>>>>> c2569a24

static __inline__ unsigned long __fls(unsigned long x)
{
	return __ilog2(x);
}
#include <asm-generic/bitops/fls64.h>
#include <asm-generic/bitops/hweight.h>
#include <asm-generic/bitops/find.h>

/* Little-endian versions */

static __inline__ int test_le_bit(unsigned long nr,
				  __const__ unsigned long *addr)
{
	__const__ unsigned char	*tmp = (__const__ unsigned char *) addr;
	return (tmp[nr >> 3] >> (nr & 7)) & 1;
}

#define __set_le_bit(nr, addr) \
	__set_bit((nr) ^ BITOP_LE_SWIZZLE, (addr))
#define __clear_le_bit(nr, addr) \
	__clear_bit((nr) ^ BITOP_LE_SWIZZLE, (addr))

#define test_and_set_le_bit(nr, addr) \
	test_and_set_bit((nr) ^ BITOP_LE_SWIZZLE, (addr))
#define test_and_clear_le_bit(nr, addr) \
	test_and_clear_bit((nr) ^ BITOP_LE_SWIZZLE, (addr))

#define __test_and_set_le_bit(nr, addr) \
	__test_and_set_bit((nr) ^ BITOP_LE_SWIZZLE, (addr))
#define __test_and_clear_le_bit(nr, addr) \
	__test_and_clear_bit((nr) ^ BITOP_LE_SWIZZLE, (addr))

#define find_first_zero_le_bit(addr, size) generic_find_next_zero_le_bit((addr), (size), 0)
unsigned long generic_find_next_zero_le_bit(const unsigned long *addr,
				    unsigned long size, unsigned long offset);

unsigned long generic_find_next_le_bit(const unsigned long *addr,
				    unsigned long size, unsigned long offset);
/* Bitmap functions for the ext2 filesystem */

#define ext2_set_bit(nr,addr) \
	__test_and_set_le_bit((nr), (unsigned long*)addr)
#define ext2_clear_bit(nr, addr) \
	__test_and_clear_le_bit((nr), (unsigned long*)addr)

#define ext2_set_bit_atomic(lock, nr, addr) \
	test_and_set_le_bit((nr), (unsigned long*)addr)
#define ext2_clear_bit_atomic(lock, nr, addr) \
	test_and_clear_le_bit((nr), (unsigned long*)addr)

#define ext2_test_bit(nr, addr)      test_le_bit((nr),(unsigned long*)addr)

#define ext2_find_first_zero_bit(addr, size) \
	find_first_zero_le_bit((unsigned long*)addr, size)
#define ext2_find_next_zero_bit(addr, size, off) \
	generic_find_next_zero_le_bit((unsigned long*)addr, size, off)

#define ext2_find_next_bit(addr, size, off) \
	generic_find_next_le_bit((unsigned long *)addr, size, off)
/* Bitmap functions for the minix filesystem.  */

#define minix_test_and_set_bit(nr,addr) \
	__test_and_set_le_bit(nr, (unsigned long *)addr)
#define minix_set_bit(nr,addr) \
	__set_le_bit(nr, (unsigned long *)addr)
#define minix_test_and_clear_bit(nr,addr) \
	__test_and_clear_le_bit(nr, (unsigned long *)addr)
#define minix_test_bit(nr,addr) \
	test_le_bit(nr, (unsigned long *)addr)

#define minix_find_first_zero_bit(addr,size) \
	find_first_zero_le_bit((unsigned long *)addr, size)

#include <asm-generic/bitops/sched.h>

#endif /* __KERNEL__ */

#endif /* _ASM_POWERPC_BITOPS_H */<|MERGE_RESOLUTION|>--- conflicted
+++ resolved
@@ -312,7 +312,6 @@
 	asm ("cntlzw %0,%1" : "=r" (lz) : "r" (x));
 	return 32 - lz;
 }
-<<<<<<< HEAD
 
 /*
  * 64-bit can do this using one cntlzd (count leading zeroes doubleword)
@@ -330,14 +329,11 @@
 #else
 #include <asm-generic/bitops/fls64.h>
 #endif /* __powerpc64__ */
-=======
->>>>>>> c2569a24
 
 static __inline__ unsigned long __fls(unsigned long x)
 {
 	return __ilog2(x);
 }
-#include <asm-generic/bitops/fls64.h>
 #include <asm-generic/bitops/hweight.h>
 #include <asm-generic/bitops/find.h>
 
