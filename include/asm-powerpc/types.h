--- conflicted
+++ resolved
@@ -51,17 +51,10 @@
 } __attribute__((aligned(16))) __vector128;
 
 /* Physical address used by some IO functions */
-<<<<<<< HEAD
-#ifndef CONFIG_PHYS_64BIT
-typedef unsigned long phys_addr_t;
-#else
-typedef unsigned long long phys_addr_t;
-=======
 #if defined(CONFIG_PPC64) || defined(CONFIG_PHYS_64BIT)
 typedef __u64 phys_addr_t;
 #else
 typedef __u32 phys_addr_t;
->>>>>>> d15cf54d
 #endif
 
 #endif /* __ASSEMBLY__ */
