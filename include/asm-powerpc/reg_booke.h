--- conflicted
+++ resolved
@@ -62,11 +62,7 @@
 #define SPRN_BBEAR	0x201	/* Branch Buffer Entry Address Register */
 #define SPRN_BBTAR	0x202	/* Branch Buffer Target Address Register */
 #define SPRN_L1CFG0	0x203	/* L1 Cache Configure Register 0 */
-<<<<<<< HEAD
-#define SPRN_L1CFG1	0x203	/* L1 Cache Configure Register 1 */
-=======
 #define SPRN_L1CFG1	0x204	/* L1 Cache Configure Register 1 */
->>>>>>> d14b3dd6
 #define SPRN_ATB	0x20E	/* Alternate Time Base */
 #define SPRN_ATBL	0x20E	/* Alternate Time Base Lower */
 #define SPRN_ATBU	0x20F	/* Alternate Time Base Upper */
