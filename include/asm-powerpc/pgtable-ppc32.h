--- conflicted
+++ resolved
@@ -690,11 +690,7 @@
 #define pmd_page_vaddr(pmd)	\
 	((unsigned long) (pmd_val(pmd) & PAGE_MASK))
 #define pmd_page(pmd)		\
-<<<<<<< HEAD
-	(mem_map + (__pa(pmd_val(pmd)) >> PAGE_SHIFT) - ARCH_PFN_OFFSET)
-=======
 	pfn_to_page((__pa(pmd_val(pmd)) >> PAGE_SHIFT))
->>>>>>> bda42308
 #endif
 
 /* to find an entry in a kernel page-table-directory */
