--- conflicted
+++ resolved
@@ -912,11 +912,7 @@
  *       IPv6 omits the colons (01020304...0f)
  *       IPv4 uses dot-separated decimal with leading 0's (010.123.045.006)
  * - 'I6c' for IPv6 addresses printed as specified by
-<<<<<<< HEAD
  *       http://tools.ietf.org/html/draft-ietf-6man-text-addr-representation-00
-=======
- *       http://www.ietf.org/id/draft-kawamura-ipv6-text-representation-03.txt
->>>>>>> 3ccd4c61
  * - 'U' For a 16 byte UUID/GUID, it prints the UUID/GUID in the form
  *       "xxxxxxxx-xxxx-xxxx-xxxx-xxxxxxxxxxxx"
  *       Options for %pU are:
@@ -1202,11 +1198,7 @@
  * %pI6 print an IPv6 address with colons
  * %pi6 print an IPv6 address without colons
  * %pI6c print an IPv6 address as specified by
-<<<<<<< HEAD
  *   http://tools.ietf.org/html/draft-ietf-6man-text-addr-representation-00
-=======
- *   http://www.ietf.org/id/draft-kawamura-ipv6-text-representation-03.txt
->>>>>>> 3ccd4c61
  * %pU[bBlL] print a UUID/GUID in big or little endian using lower or upper
  *   case.
  * %n is ignored
