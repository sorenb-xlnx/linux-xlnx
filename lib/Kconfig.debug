--- conflicted
+++ resolved
@@ -532,7 +532,6 @@
 	  Enable this option if you want to use the LatencyTOP tool
 	  to find out which userspace is blocking on what kernel operations.
 
-<<<<<<< HEAD
 config FIREWIRE_OHCI_REMOTE_DMA
 	bool "Remote debugging via firewire-ohci"
 	depends on FIREWIRE_OHCI
@@ -542,9 +541,8 @@
 	  See Documentation/debugging-via-ohci1394.txt for more information.
 
 	  If unsure, say N.
-=======
+
 source kernel/trace/Kconfig
->>>>>>> abccd991
 
 config PROVIDE_OHCI1394_DMA_INIT
 	bool "Provide code for enabling DMA over FireWire early on boot"
