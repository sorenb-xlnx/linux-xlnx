
config PRINTK_TIME
	bool "Show timing information on printks"
	depends on PRINTK
	help
	  Selecting this option causes timing information to be
	  included in printk output.  This allows you to measure
	  the interval between kernel operations, including bootup
	  operations.  This is useful for identifying long delays
	  in kernel startup.

config ENABLE_WARN_DEPRECATED
	bool "Enable __deprecated logic"
	default y
	help
	  Enable the __deprecated logic in the kernel build.
	  Disable this to suppress the "warning: 'foo' is deprecated
	  (declared at kernel/power/somefile.c:1234)" messages.

config ENABLE_MUST_CHECK
	bool "Enable __must_check logic"
	default y
	help
	  Enable the __must_check logic in the kernel build.  Disable this to
	  suppress the "warning: ignoring return value of 'foo', declared with
	  attribute warn_unused_result" messages.

config FRAME_WARN
	int "Warn for stack frames larger than (needs gcc 4.4)"
	range 0 8192
	default 1024 if !64BIT
	default 2048 if 64BIT
	help
	  Tell gcc to warn at build time for stack frames larger than this.
	  Setting this too low will cause a lot of warnings.
	  Setting it to 0 disables the warning.
	  Requires gcc 4.4

config MAGIC_SYSRQ
	bool "Magic SysRq key"
	depends on !UML
	help
	  If you say Y here, you will have some control over the system even
	  if the system crashes for example during kernel debugging (e.g., you
	  will be able to flush the buffer cache to disk, reboot the system
	  immediately or dump some status information). This is accomplished
	  by pressing various keys while holding SysRq (Alt+PrintScreen). It
	  also works on a serial console (on PC hardware at least), if you
	  send a BREAK and then within 5 seconds a command keypress. The
	  keys are documented in <file:Documentation/sysrq.txt>. Don't say Y
	  unless you really know what this hack does.

config UNUSED_SYMBOLS
	bool "Enable unused/obsolete exported symbols"
	default y if X86
	help
	  Unused but exported symbols make the kernel needlessly bigger.  For
	  that reason most of these unused exports will soon be removed.  This
	  option is provided temporarily to provide a transition period in case
	  some external kernel module needs one of these symbols anyway. If you
	  encounter such a case in your module, consider if you are actually
	  using the right API.  (rationale: since nobody in the kernel is using
	  this in a module, there is a pretty good chance it's actually the
	  wrong interface to use).  If you really need the symbol, please send a
	  mail to the linux kernel mailing list mentioning the symbol and why
	  you really need it, and what the merge plan to the mainline kernel for
	  your module is.

config DEBUG_FS
	bool "Debug Filesystem"
	depends on SYSFS
	help
	  debugfs is a virtual file system that kernel developers use to put
	  debugging files into.  Enable this option to be able to read and
	  write to these files.

	  For detailed documentation on the debugfs API, see
	  Documentation/DocBook/filesystems.

	  If unsure, say N.

config HEADERS_CHECK
	bool "Run 'make headers_check' when building vmlinux"
	depends on !UML
	help
	  This option will extract the user-visible kernel headers whenever
	  building the kernel, and will run basic sanity checks on them to
	  ensure that exported files do not attempt to include files which
	  were not exported, etc.

	  If you're making modifications to header files which are
	  relevant for userspace, say 'Y', and check the headers
	  exported to $(INSTALL_HDR_PATH) (usually 'usr/include' in
	  your build tree), to make sure they're suitable.

config DEBUG_SECTION_MISMATCH
	bool "Enable full Section mismatch analysis"
	depends on UNDEFINED
	# This option is on purpose disabled for now.
	# It will be enabled when we are down to a resonable number
	# of section mismatch warnings (< 10 for an allyesconfig build)
	help
	  The section mismatch analysis checks if there are illegal
	  references from one section to another section.
	  Linux will during link or during runtime drop some sections
	  and any use of code/data previously in these sections will
	  most likely result in an oops.
	  In the code functions and variables are annotated with
	  __init, __devinit etc. (see full list in include/linux/init.h)
	  which results in the code/data being placed in specific sections.
	  The section mismatch analysis is always done after a full
	  kernel build but enabling this option will in addition
	  do the following:
	  - Add the option -fno-inline-functions-called-once to gcc
	    When inlining a function annotated __init in a non-init
	    function we would lose the section information and thus
	    the analysis would not catch the illegal reference.
	    This option tells gcc to inline less but will also
	    result in a larger kernel.
	  - Run the section mismatch analysis for each module/built-in.o
	    When we run the section mismatch analysis on vmlinux.o we
	    lose valueble information about where the mismatch was
	    introduced.
	    Running the analysis for each module/built-in.o file
	    will tell where the mismatch happens much closer to the
	    source. The drawback is that we will report the same
	    mismatch at least twice.
	  - Enable verbose reporting from modpost to help solving
	    the section mismatches reported.

config DEBUG_KERNEL
	bool "Kernel debugging"
	help
	  Say Y here if you are developing drivers or trying to debug and
	  identify kernel problems.

config DEBUG_SHIRQ
	bool "Debug shared IRQ handlers"
	depends on DEBUG_KERNEL && GENERIC_HARDIRQS
	help
	  Enable this to generate a spurious interrupt as soon as a shared
	  interrupt handler is registered, and just before one is deregistered.
	  Drivers ought to be able to handle interrupts coming in at those
	  points; some don't and need to be caught.

config DETECT_SOFTLOCKUP
	bool "Detect Soft Lockups"
	depends on DEBUG_KERNEL && !S390
	default y
	help
	  Say Y here to enable the kernel to detect "soft lockups",
	  which are bugs that cause the kernel to loop in kernel
	  mode for more than 60 seconds, without giving other tasks a
	  chance to run.

	  When a soft-lockup is detected, the kernel will print the
	  current stack trace (which you should report), but the
	  system will stay locked up. This feature has negligible
	  overhead.

	  (Note that "hard lockups" are separate type of bugs that
	   can be detected via the NMI-watchdog, on platforms that
	   support it.)

config BOOTPARAM_SOFTLOCKUP_PANIC
	bool "Panic (Reboot) On Soft Lockups"
	depends on DETECT_SOFTLOCKUP
	help
	  Say Y here to enable the kernel to panic on "soft lockups",
	  which are bugs that cause the kernel to loop in kernel
	  mode for more than 60 seconds, without giving other tasks a
	  chance to run.

	  The panic can be used in combination with panic_timeout,
	  to cause the system to reboot automatically after a
	  lockup has been detected. This feature is useful for
	  high-availability systems that have uptime guarantees and
	  where a lockup must be resolved ASAP.

	  Say N if unsure.

config BOOTPARAM_SOFTLOCKUP_PANIC_VALUE
	int
	depends on DETECT_SOFTLOCKUP
	range 0 1
	default 0 if !BOOTPARAM_SOFTLOCKUP_PANIC
	default 1 if BOOTPARAM_SOFTLOCKUP_PANIC

config SCHED_DEBUG
	bool "Collect scheduler debugging info"
	depends on DEBUG_KERNEL && PROC_FS
	default y
	help
	  If you say Y here, the /proc/sched_debug file will be provided
	  that can help debug the scheduler. The runtime overhead of this
	  option is minimal.

config SCHEDSTATS
	bool "Collect scheduler statistics"
	depends on DEBUG_KERNEL && PROC_FS
	help
	  If you say Y here, additional code will be inserted into the
	  scheduler and related routines to collect statistics about
	  scheduler behavior and provide them in /proc/schedstat.  These
	  stats may be useful for both tuning and debugging the scheduler
	  If you aren't debugging the scheduler or trying to tune a specific
	  application, you can say N to avoid the very slight overhead
	  this adds.

config TIMER_STATS
	bool "Collect kernel timers statistics"
	depends on DEBUG_KERNEL && PROC_FS
	help
	  If you say Y here, additional code will be inserted into the
	  timer routines to collect statistics about kernel timers being
	  reprogrammed. The statistics can be read from /proc/timer_stats.
	  The statistics collection is started by writing 1 to /proc/timer_stats,
	  writing 0 stops it. This feature is useful to collect information
	  about timer usage patterns in kernel and userspace. This feature
	  is lightweight if enabled in the kernel config but not activated
	  (it defaults to deactivated on bootup and will only be activated
	  if some application like powertop activates it explicitly).

config DEBUG_OBJECTS
	bool "Debug object operations"
	depends on DEBUG_KERNEL
	help
	  If you say Y here, additional code will be inserted into the
	  kernel to track the life time of various objects and validate
	  the operations on those objects.

config DEBUG_OBJECTS_SELFTEST
	bool "Debug objects selftest"
	depends on DEBUG_OBJECTS
	help
	  This enables the selftest of the object debug code.

config DEBUG_OBJECTS_FREE
	bool "Debug objects in freed memory"
	depends on DEBUG_OBJECTS
	help
	  This enables checks whether a k/v free operation frees an area
	  which contains an object which has not been deactivated
	  properly. This can make kmalloc/kfree-intensive workloads
	  much slower.

config DEBUG_OBJECTS_TIMERS
	bool "Debug timer objects"
	depends on DEBUG_OBJECTS
	help
	  If you say Y here, additional code will be inserted into the
	  timer routines to track the life time of timer objects and
	  validate the timer operations.

config DEBUG_SLAB
	bool "Debug slab memory allocations"
	depends on DEBUG_KERNEL && SLAB
	help
	  Say Y here to have the kernel do limited verification on memory
	  allocation as well as poisoning memory on free to catch use of freed
	  memory. This can make kmalloc/kfree-intensive workloads much slower.

config DEBUG_SLAB_LEAK
	bool "Memory leak debugging"
	depends on DEBUG_SLAB

config SLUB_DEBUG_ON
	bool "SLUB debugging on by default"
	depends on SLUB && SLUB_DEBUG
	default n
	help
	  Boot with debugging on by default. SLUB boots by default with
	  the runtime debug capabilities switched off. Enabling this is
	  equivalent to specifying the "slub_debug" parameter on boot.
	  There is no support for more fine grained debug control like
	  possible with slub_debug=xxx. SLUB debugging may be switched
	  off in a kernel built with CONFIG_SLUB_DEBUG_ON by specifying
	  "slub_debug=-".

config SLUB_STATS
	default n
	bool "Enable SLUB performance statistics"
	depends on SLUB && SLUB_DEBUG && SYSFS
	help
	  SLUB statistics are useful to debug SLUBs allocation behavior in
	  order find ways to optimize the allocator. This should never be
	  enabled for production use since keeping statistics slows down
	  the allocator by a few percentage points. The slabinfo command
	  supports the determination of the most active slabs to figure
	  out which slabs are relevant to a particular load.
	  Try running: slabinfo -DA

config DEBUG_PREEMPT
	bool "Debug preemptible kernel"
	depends on DEBUG_KERNEL && PREEMPT && (TRACE_IRQFLAGS_SUPPORT || PPC64)
	default y
	help
	  If you say Y here then the kernel will use a debug variant of the
	  commonly used smp_processor_id() function and will print warnings
	  if kernel code uses it in a preemption-unsafe way. Also, the kernel
	  will detect preemption count underflows.

config DEBUG_RT_MUTEXES
	bool "RT Mutex debugging, deadlock detection"
	depends on DEBUG_KERNEL && RT_MUTEXES
	help
	 This allows rt mutex semantics violations and rt mutex related
	 deadlocks (lockups) to be detected and reported automatically.

config DEBUG_PI_LIST
	bool
	default y
	depends on DEBUG_RT_MUTEXES

config DEBUG_SPINLOCK
	bool "Spinlock and rw-lock debugging: basic checks"
	depends on DEBUG_KERNEL
	help
	  Say Y here and build SMP to catch missing spinlock initialization
	  and certain other kinds of spinlock errors commonly made.  This is
	  best used in conjunction with the NMI watchdog so that spinlock
	  deadlocks are also debuggable.

config DEBUG_MUTEXES
	bool "Mutex debugging: basic checks"
	depends on DEBUG_KERNEL
	help
	 This feature allows mutex semantics violations to be detected and
	 reported.

config DEBUG_LOCK_ALLOC
	bool "Lock debugging: detect incorrect freeing of live locks"
	depends on DEBUG_KERNEL && TRACE_IRQFLAGS_SUPPORT && STACKTRACE_SUPPORT && LOCKDEP_SUPPORT
	select DEBUG_SPINLOCK
	select DEBUG_MUTEXES
	select LOCKDEP
	help
	 This feature will check whether any held lock (spinlock, rwlock,
	 mutex or rwsem) is incorrectly freed by the kernel, via any of the
	 memory-freeing routines (kfree(), kmem_cache_free(), free_pages(),
	 vfree(), etc.), whether a live lock is incorrectly reinitialized via
	 spin_lock_init()/mutex_init()/etc., or whether there is any lock
	 held during task exit.

config PROVE_LOCKING
	bool "Lock debugging: prove locking correctness"
	depends on DEBUG_KERNEL && TRACE_IRQFLAGS_SUPPORT && STACKTRACE_SUPPORT && LOCKDEP_SUPPORT
	select LOCKDEP
	select DEBUG_SPINLOCK
	select DEBUG_MUTEXES
	select DEBUG_LOCK_ALLOC
	default n
	help
	 This feature enables the kernel to prove that all locking
	 that occurs in the kernel runtime is mathematically
	 correct: that under no circumstance could an arbitrary (and
	 not yet triggered) combination of observed locking
	 sequences (on an arbitrary number of CPUs, running an
	 arbitrary number of tasks and interrupt contexts) cause a
	 deadlock.

	 In short, this feature enables the kernel to report locking
	 related deadlocks before they actually occur.

	 The proof does not depend on how hard and complex a
	 deadlock scenario would be to trigger: how many
	 participant CPUs, tasks and irq-contexts would be needed
	 for it to trigger. The proof also does not depend on
	 timing: if a race and a resulting deadlock is possible
	 theoretically (no matter how unlikely the race scenario
	 is), it will be proven so and will immediately be
	 reported by the kernel (once the event is observed that
	 makes the deadlock theoretically possible).

	 If a deadlock is impossible (i.e. the locking rules, as
	 observed by the kernel, are mathematically correct), the
	 kernel reports nothing.

	 NOTE: this feature can also be enabled for rwlocks, mutexes
	 and rwsems - in which case all dependencies between these
	 different locking variants are observed and mapped too, and
	 the proof of observed correctness is also maintained for an
	 arbitrary combination of these separate locking variants.

	 For more details, see Documentation/lockdep-design.txt.

config LOCKDEP
	bool
	depends on DEBUG_KERNEL && TRACE_IRQFLAGS_SUPPORT && STACKTRACE_SUPPORT && LOCKDEP_SUPPORT
	select STACKTRACE
	select FRAME_POINTER if !X86 && !MIPS
	select KALLSYMS
	select KALLSYMS_ALL

config LOCK_STAT
	bool "Lock usage statistics"
	depends on DEBUG_KERNEL && TRACE_IRQFLAGS_SUPPORT && STACKTRACE_SUPPORT && LOCKDEP_SUPPORT
	select LOCKDEP
	select DEBUG_SPINLOCK
	select DEBUG_MUTEXES
	select DEBUG_LOCK_ALLOC
	default n
	help
	 This feature enables tracking lock contention points

	 For more details, see Documentation/lockstat.txt

config DEBUG_LOCKDEP
	bool "Lock dependency engine debugging"
	depends on DEBUG_KERNEL && LOCKDEP
	help
	  If you say Y here, the lock dependency engine will do
	  additional runtime checks to debug itself, at the price
	  of more runtime overhead.

config TRACE_IRQFLAGS
	depends on DEBUG_KERNEL
	bool
	default y
	depends on TRACE_IRQFLAGS_SUPPORT
	depends on PROVE_LOCKING

config DEBUG_SPINLOCK_SLEEP
	bool "Spinlock debugging: sleep-inside-spinlock checking"
	depends on DEBUG_KERNEL
	help
	  If you say Y here, various routines which may sleep will become very
	  noisy if they are called with a spinlock held.

config STACKTRACE
	bool
	depends on STACKTRACE_SUPPORT

config DEBUG_KOBJECT
	bool "kobject debugging"
	depends on DEBUG_KERNEL
	help
	  If you say Y here, some extra kobject debugging messages will be sent
	  to the syslog. 

config DEBUG_HIGHMEM
	bool "Highmem debugging"
	depends on DEBUG_KERNEL && HIGHMEM
	help
	  This options enables addition error checking for high memory systems.
	  Disable for production systems.

config DEBUG_BUGVERBOSE
	bool "Verbose BUG() reporting (adds 70K)" if DEBUG_KERNEL && EMBEDDED
	depends on BUG
	depends on ARM || AVR32 || M32R || M68K || SPARC32 || SPARC64 || \
		   FRV || SUPERH || GENERIC_BUG || BLACKFIN || MN10300
	default !EMBEDDED
	help
	  Say Y here to make BUG() panics output the file name and line number
	  of the BUG call as well as the EIP and oops trace.  This aids
	  debugging but costs about 70-100K of memory.

config DEBUG_INFO
	bool "Compile the kernel with debug info"
	depends on DEBUG_KERNEL
	help
          If you say Y here the resulting kernel image will include
	  debugging info resulting in a larger kernel image.
	  This adds debug symbols to the kernel and modules (gcc -g), and
	  is needed if you intend to use kernel crashdump or binary object
	  tools like crash, kgdb, LKCD, gdb, etc on the kernel.
	  Say Y here only if you plan to debug the kernel.

	  If unsure, say N.

config DEBUG_VM
	bool "Debug VM"
	depends on DEBUG_KERNEL
	help
	  Enable this to turn on extended checks in the virtual-memory system
          that may impact performance.

	  If unsure, say N.

config DEBUG_WRITECOUNT
	bool "Debug filesystem writers count"
	depends on DEBUG_KERNEL
	help
	  Enable this to catch wrong use of the writers count in struct
	  vfsmount.  This will increase the size of each file struct by
	  32 bits.

	  If unsure, say N.

config DEBUG_MEMORY_INIT
	bool "Debug memory initialisation" if EMBEDDED
	default !EMBEDDED
	help
	  Enable this for additional checks during memory initialisation.
	  The sanity checks verify aspects of the VM such as the memory model
	  and other information provided by the architecture. Verbose
	  information will be printed at KERN_DEBUG loglevel depending
	  on the mminit_loglevel= command-line option.

	  If unsure, say Y

config DEBUG_LIST
	bool "Debug linked list manipulation"
	depends on DEBUG_KERNEL
	help
	  Enable this to turn on extended checks in the linked-list
	  walking routines.

	  If unsure, say N.

config DEBUG_SG
	bool "Debug SG table operations"
	depends on DEBUG_KERNEL
	help
	  Enable this to turn on checks on scatter-gather tables. This can
	  help find problems with drivers that do not properly initialize
	  their sg tables.

	  If unsure, say N.

config FRAME_POINTER
	bool "Compile the kernel with frame pointers"
	depends on DEBUG_KERNEL && \
		(X86 || CRIS || M68K || M68KNOMMU || FRV || UML || S390 || \
		 AVR32 || SUPERH || BLACKFIN || MN10300)
	default y if DEBUG_INFO && UML
	help
	  If you say Y here the resulting kernel image will be slightly larger
	  and slower, but it might give very useful debugging information on
	  some architectures or if you use external debuggers.
	  If you don't debug the kernel, you can say N.

config BOOT_PRINTK_DELAY
	bool "Delay each boot printk message by N milliseconds"
	depends on DEBUG_KERNEL && PRINTK && GENERIC_CALIBRATE_DELAY
	help
	  This build option allows you to read kernel boot messages
	  by inserting a short delay after each one.  The delay is
	  specified in milliseconds on the kernel command line,
	  using "boot_delay=N".

	  It is likely that you would also need to use "lpj=M" to preset
	  the "loops per jiffie" value.
	  See a previous boot log for the "lpj" value to use for your
	  system, and then set "lpj=M" before setting "boot_delay=N".
	  NOTE:  Using this option may adversely affect SMP systems.
	  I.e., processors other than the first one may not boot up.
	  BOOT_PRINTK_DELAY also may cause DETECT_SOFTLOCKUP to detect
	  what it believes to be lockup conditions.

config FAULT_INJECTION
	bool "Fault-injection framework"
	depends on DEBUG_KERNEL
	help
	  Provide fault-injection framework.
	  For more details, see Documentation/fault-injection/.

config FAILSLAB
	bool "Fault-injection capability for kmalloc"
	depends on FAULT_INJECTION
	help
	  Provide fault-injection capability for kmalloc.

config FAIL_PAGE_ALLOC
	bool "Fault-injection capabilitiy for alloc_pages()"
	depends on FAULT_INJECTION
	help
	  Provide fault-injection capability for alloc_pages().

config FAIL_MAKE_REQUEST
	bool "Fault-injection capability for disk IO"
	depends on FAULT_INJECTION
	help
	  Provide fault-injection capability for disk IO.

config FAULT_INJECTION_DEBUG_FS
	bool "Debugfs entries for fault-injection capabilities"
	depends on FAULT_INJECTION && SYSFS && DEBUG_FS
	help
	  Enable configuration of fault-injection capabilities via debugfs.

config FAULT_INJECTION_STACKTRACE_FILTER
	bool "stacktrace filter for fault-injection capabilities"
	depends on FAULT_INJECTION_DEBUG_FS && STACKTRACE_SUPPORT
	depends on !X86_64
	select STACKTRACE
	select FRAME_POINTER
	help
	  Provide stacktrace filter for fault-injection capabilities

config LATENCYTOP
	bool "Latency measuring infrastructure"
	select FRAME_POINTER if !MIPS
	select KALLSYMS
	select KALLSYMS_ALL
	select STACKTRACE
	select SCHEDSTATS
	select SCHED_DEBUG
	depends on HAVE_LATENCYTOP_SUPPORT
	help
	  Enable this option if you want to use the LatencyTOP tool
	  to find out which userspace is blocking on what kernel operations.

source kernel/trace/Kconfig

config PROVIDE_OHCI1394_DMA_INIT
	bool "Remote debugging over FireWire early on boot"
	depends on PCI && X86
	help
	  If you want to debug problems which hang or crash the kernel early
	  on boot and the crashing machine has a FireWire port, you can use
	  this feature to remotely access the memory of the crashed machine
	  over FireWire. This employs remote DMA as part of the OHCI1394
	  specification which is now the standard for FireWire controllers.

	  With remote DMA, you can monitor the printk buffer remotely using
	  firescope and access all memory below 4GB using fireproxy from gdb.
	  Even controlling a kernel debugger is possible using remote DMA.

	  Usage:

	  If ohci1394_dma=early is used as boot parameter, it will initialize
	  all OHCI1394 controllers which are found in the PCI config space.

	  As all changes to the FireWire bus such as enabling and disabling
	  devices cause a bus reset and thereby disable remote DMA for all
	  devices, be sure to have the cable plugged and FireWire enabled on
	  the debugging host before booting the debug target for debugging.

	  This code (~1k) is freed after boot. By then, the firewire stack
	  in charge of the OHCI-1394 controllers should be used instead.

	  See Documentation/debugging-via-ohci1394.txt for more information.

config FIREWIRE_OHCI_REMOTE_DMA
	bool "Remote debugging over FireWire with firewire-ohci"
	depends on FIREWIRE_OHCI
	help
	  This option lets you use the FireWire bus for remote debugging
	  with help of the firewire-ohci driver. It enables unfiltered
	  remote DMA in firewire-ohci.
	  See Documentation/debugging-via-ohci1394.txt for more information.

	  If unsure, say N.

<<<<<<< HEAD
menuconfig BUILD_DOCSRC
	bool "Build targets in Documentation/ tree"
	depends on HEADERS_CHECK
	help
	  This option attempts to build objects from the source files in the
	  kernel Documentation/ tree.

	  Say N if you are unsure.
=======
config KMEMTRACE
	bool "Kernel memory tracer (kmemtrace)"
	depends on RELAY && DEBUG_FS && MARKERS
	help
	  kmemtrace provides tracing for slab allocator functions, such as
	  kmalloc, kfree, kmem_cache_alloc, kmem_cache_free etc.. Collected
	  data is then fed to the userspace application in order to analyse
	  allocation hotspots, internal fragmentation and so on, making it
	  possible to see how well an allocator performs, as well as debug
	  and profile kernel code.

	  This requires an userspace application to use. See
	  Documentation/vm/kmemtrace.txt for more information.

	  Saying Y will make the kernel somewhat larger and slower. However,
	  if you disable kmemtrace at run-time or boot-time, the performance
	  impact is minimal (depending on the arch the kernel is built for).

	  If unsure, say N.

config KMEMTRACE_DEFAULT_ENABLED
	bool "Enabled by default at boot"
	depends on KMEMTRACE
	help
	  Say Y here to enable kmemtrace at boot-time by default. Whatever
	  the choice, the behavior can be overridden by a kernel parameter,
	  as described in documentation.
>>>>>>> 1efa620d

source "samples/Kconfig"

source "lib/Kconfig.kgdb"

source "tests/Kconfig"<|MERGE_RESOLUTION|>--- conflicted
+++ resolved
@@ -644,16 +644,6 @@
 
 	  If unsure, say N.
 
-<<<<<<< HEAD
-menuconfig BUILD_DOCSRC
-	bool "Build targets in Documentation/ tree"
-	depends on HEADERS_CHECK
-	help
-	  This option attempts to build objects from the source files in the
-	  kernel Documentation/ tree.
-
-	  Say N if you are unsure.
-=======
 config KMEMTRACE
 	bool "Kernel memory tracer (kmemtrace)"
 	depends on RELAY && DEBUG_FS && MARKERS
@@ -681,7 +671,15 @@
 	  Say Y here to enable kmemtrace at boot-time by default. Whatever
 	  the choice, the behavior can be overridden by a kernel parameter,
 	  as described in documentation.
->>>>>>> 1efa620d
+
+menuconfig BUILD_DOCSRC
+	bool "Build targets in Documentation/ tree"
+	depends on HEADERS_CHECK
+	help
+	  This option attempts to build objects from the source files in the
+	  kernel Documentation/ tree.
+
+	  Say N if you are unsure.
 
 source "samples/Kconfig"
 
