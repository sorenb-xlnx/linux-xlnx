
config PRINTK_TIME
	bool "Show timing information on printks"
	depends on PRINTK
	help
	  Selecting this option causes timing information to be
	  included in printk output.  This allows you to measure
	  the interval between kernel operations, including bootup
	  operations.  This is useful for identifying long delays
	  in kernel startup.

config ENABLE_WARN_DEPRECATED
	bool "Enable __deprecated logic"
	default y
	help
	  Enable the __deprecated logic in the kernel build.
	  Disable this to suppress the "warning: 'foo' is deprecated
	  (declared at kernel/power/somefile.c:1234)" messages.

config ENABLE_MUST_CHECK
	bool "Enable __must_check logic"
	default y
	help
	  Enable the __must_check logic in the kernel build.  Disable this to
	  suppress the "warning: ignoring return value of 'foo', declared with
	  attribute warn_unused_result" messages.

config FRAME_WARN
	int "Warn for stack frames larger than (needs gcc 4.4)"
	range 0 8192
	default 1024 if !64BIT
	default 2048 if 64BIT
	help
	  Tell gcc to warn at build time for stack frames larger than this.
	  Setting this too low will cause a lot of warnings.
	  Setting it to 0 disables the warning.
	  Requires gcc 4.4

config MAGIC_SYSRQ
	bool "Magic SysRq key"
	depends on !UML
	help
	  If you say Y here, you will have some control over the system even
	  if the system crashes for example during kernel debugging (e.g., you
	  will be able to flush the buffer cache to disk, reboot the system
	  immediately or dump some status information). This is accomplished
	  by pressing various keys while holding SysRq (Alt+PrintScreen). It
	  also works on a serial console (on PC hardware at least), if you
	  send a BREAK and then within 5 seconds a command keypress. The
	  keys are documented in <file:Documentation/sysrq.txt>. Don't say Y
	  unless you really know what this hack does.

config UNUSED_SYMBOLS
	bool "Enable unused/obsolete exported symbols"
	default y if X86
	help
	  Unused but exported symbols make the kernel needlessly bigger.  For
	  that reason most of these unused exports will soon be removed.  This
	  option is provided temporarily to provide a transition period in case
	  some external kernel module needs one of these symbols anyway. If you
	  encounter such a case in your module, consider if you are actually
	  using the right API.  (rationale: since nobody in the kernel is using
	  this in a module, there is a pretty good chance it's actually the
	  wrong interface to use).  If you really need the symbol, please send a
	  mail to the linux kernel mailing list mentioning the symbol and why
	  you really need it, and what the merge plan to the mainline kernel for
	  your module is.

config DEBUG_FS
	bool "Debug Filesystem"
	depends on SYSFS
	help
	  debugfs is a virtual file system that kernel developers use to put
	  debugging files into.  Enable this option to be able to read and
	  write to these files.

	  For detailed documentation on the debugfs API, see
	  Documentation/DocBook/filesystems.

	  If unsure, say N.

config HEADERS_CHECK
	bool "Run 'make headers_check' when building vmlinux"
	depends on !UML
	help
	  This option will extract the user-visible kernel headers whenever
	  building the kernel, and will run basic sanity checks on them to
	  ensure that exported files do not attempt to include files which
	  were not exported, etc.

	  If you're making modifications to header files which are
	  relevant for userspace, say 'Y', and check the headers
	  exported to $(INSTALL_HDR_PATH) (usually 'usr/include' in
	  your build tree), to make sure they're suitable.

config DEBUG_SECTION_MISMATCH
	bool "Enable full Section mismatch analysis"
	depends on UNDEFINED
	# This option is on purpose disabled for now.
	# It will be enabled when we are down to a resonable number
	# of section mismatch warnings (< 10 for an allyesconfig build)
	help
	  The section mismatch analysis checks if there are illegal
	  references from one section to another section.
	  Linux will during link or during runtime drop some sections
	  and any use of code/data previously in these sections will
	  most likely result in an oops.
	  In the code functions and variables are annotated with
	  __init, __devinit etc. (see full list in include/linux/init.h)
	  which results in the code/data being placed in specific sections.
	  The section mismatch analysis is always done after a full
	  kernel build but enabling this option will in addition
	  do the following:
	  - Add the option -fno-inline-functions-called-once to gcc
	    When inlining a function annotated __init in a non-init
	    function we would lose the section information and thus
	    the analysis would not catch the illegal reference.
	    This option tells gcc to inline less but will also
	    result in a larger kernel.
	  - Run the section mismatch analysis for each module/built-in.o
	    When we run the section mismatch analysis on vmlinux.o we
	    lose valueble information about where the mismatch was
	    introduced.
	    Running the analysis for each module/built-in.o file
	    will tell where the mismatch happens much closer to the
	    source. The drawback is that we will report the same
	    mismatch at least twice.
	  - Enable verbose reporting from modpost to help solving
	    the section mismatches reported.

config DEBUG_KERNEL
	bool "Kernel debugging"
	help
	  Say Y here if you are developing drivers or trying to debug and
	  identify kernel problems.

config DEBUG_SHIRQ
	bool "Debug shared IRQ handlers"
	depends on DEBUG_KERNEL && GENERIC_HARDIRQS
	help
	  Enable this to generate a spurious interrupt as soon as a shared
	  interrupt handler is registered, and just before one is deregistered.
	  Drivers ought to be able to handle interrupts coming in at those
	  points; some don't and need to be caught.

config DETECT_SOFTLOCKUP
	bool "Detect Soft Lockups"
	depends on DEBUG_KERNEL && !S390
	default y
	help
	  Say Y here to enable the kernel to detect "soft lockups",
	  which are bugs that cause the kernel to loop in kernel
	  mode for more than 60 seconds, without giving other tasks a
	  chance to run.

	  When a soft-lockup is detected, the kernel will print the
	  current stack trace (which you should report), but the
	  system will stay locked up. This feature has negligible
	  overhead.

	  (Note that "hard lockups" are separate type of bugs that
	   can be detected via the NMI-watchdog, on platforms that
	   support it.)

config BOOTPARAM_SOFTLOCKUP_PANIC
	bool "Panic (Reboot) On Soft Lockups"
	depends on DETECT_SOFTLOCKUP
	help
	  Say Y here to enable the kernel to panic on "soft lockups",
	  which are bugs that cause the kernel to loop in kernel
	  mode for more than 60 seconds, without giving other tasks a
	  chance to run.

	  The panic can be used in combination with panic_timeout,
	  to cause the system to reboot automatically after a
	  lockup has been detected. This feature is useful for
	  high-availability systems that have uptime guarantees and
	  where a lockup must be resolved ASAP.

	  Say N if unsure.

config BOOTPARAM_SOFTLOCKUP_PANIC_VALUE
	int
	depends on DETECT_SOFTLOCKUP
	range 0 1
	default 0 if !BOOTPARAM_SOFTLOCKUP_PANIC
	default 1 if BOOTPARAM_SOFTLOCKUP_PANIC

config SCHED_DEBUG
	bool "Collect scheduler debugging info"
	depends on DEBUG_KERNEL && PROC_FS
	default y
	help
	  If you say Y here, the /proc/sched_debug file will be provided
	  that can help debug the scheduler. The runtime overhead of this
	  option is minimal.

config SCHEDSTATS
	bool "Collect scheduler statistics"
	depends on DEBUG_KERNEL && PROC_FS
	help
	  If you say Y here, additional code will be inserted into the
	  scheduler and related routines to collect statistics about
	  scheduler behavior and provide them in /proc/schedstat.  These
	  stats may be useful for both tuning and debugging the scheduler
	  If you aren't debugging the scheduler or trying to tune a specific
	  application, you can say N to avoid the very slight overhead
	  this adds.

config TIMER_STATS
	bool "Collect kernel timers statistics"
	depends on DEBUG_KERNEL && PROC_FS
	help
	  If you say Y here, additional code will be inserted into the
	  timer routines to collect statistics about kernel timers being
	  reprogrammed. The statistics can be read from /proc/timer_stats.
	  The statistics collection is started by writing 1 to /proc/timer_stats,
	  writing 0 stops it. This feature is useful to collect information
	  about timer usage patterns in kernel and userspace. This feature
	  is lightweight if enabled in the kernel config but not activated
	  (it defaults to deactivated on bootup and will only be activated
	  if some application like powertop activates it explicitly).

config DEBUG_OBJECTS
	bool "Debug object operations"
	depends on DEBUG_KERNEL
	help
	  If you say Y here, additional code will be inserted into the
	  kernel to track the life time of various objects and validate
	  the operations on those objects.

config DEBUG_OBJECTS_SELFTEST
	bool "Debug objects selftest"
	depends on DEBUG_OBJECTS
	help
	  This enables the selftest of the object debug code.

config DEBUG_OBJECTS_FREE
	bool "Debug objects in freed memory"
	depends on DEBUG_OBJECTS
	help
	  This enables checks whether a k/v free operation frees an area
	  which contains an object which has not been deactivated
	  properly. This can make kmalloc/kfree-intensive workloads
	  much slower.

config DEBUG_OBJECTS_TIMERS
	bool "Debug timer objects"
	depends on DEBUG_OBJECTS
	help
	  If you say Y here, additional code will be inserted into the
	  timer routines to track the life time of timer objects and
	  validate the timer operations.

config DEBUG_OBJECTS_ENABLE_DEFAULT
	int "debug_objects bootup default value (0-1)"
        range 0 1
        default "1"
        depends on DEBUG_OBJECTS
        help
          Debug objects boot parameter default value

config DEBUG_SLAB
	bool "Debug slab memory allocations"
	depends on DEBUG_KERNEL && SLAB
	help
	  Say Y here to have the kernel do limited verification on memory
	  allocation as well as poisoning memory on free to catch use of freed
	  memory. This can make kmalloc/kfree-intensive workloads much slower.

config DEBUG_SLAB_LEAK
	bool "Memory leak debugging"
	depends on DEBUG_SLAB

config SLUB_DEBUG_ON
	bool "SLUB debugging on by default"
	depends on SLUB && SLUB_DEBUG
	default n
	help
	  Boot with debugging on by default. SLUB boots by default with
	  the runtime debug capabilities switched off. Enabling this is
	  equivalent to specifying the "slub_debug" parameter on boot.
	  There is no support for more fine grained debug control like
	  possible with slub_debug=xxx. SLUB debugging may be switched
	  off in a kernel built with CONFIG_SLUB_DEBUG_ON by specifying
	  "slub_debug=-".

config SLUB_STATS
	default n
	bool "Enable SLUB performance statistics"
	depends on SLUB && SLUB_DEBUG && SYSFS
	help
	  SLUB statistics are useful to debug SLUBs allocation behavior in
	  order find ways to optimize the allocator. This should never be
	  enabled for production use since keeping statistics slows down
	  the allocator by a few percentage points. The slabinfo command
	  supports the determination of the most active slabs to figure
	  out which slabs are relevant to a particular load.
	  Try running: slabinfo -DA

<<<<<<< HEAD
config SLQB_DEBUG
	default y
	bool "Enable SLQB debugging support"
	depends on SLQB

config SLQB_DEBUG_ON
	default n
	bool "SLQB debugging on by default"
	depends on SLQB_DEBUG

config SLQB_SYSFS
	bool "Create SYSFS entries for slab caches"
	default n
	depends on SLQB

config SLQB_STATS
	bool "Enable SLQB performance statistics"
	default n
	depends on SLQB_SYSFS
=======
config DEBUG_KMEMLEAK
	bool "Kernel memory leak detector"
	default n
	depends on EXPERIMENTAL && (X86 || ARM) && !MEMORY_HOTPLUG
	select DEBUG_SLAB if SLAB
	select SLUB_DEBUG if SLUB
	select DEBUG_FS if SYSFS
	select STACKTRACE if STACKTRACE_SUPPORT
	select KALLSYMS
	help
	  Say Y here if you want to enable the memory leak
	  detector. The memory allocation/freeing is traced in a way
	  similar to the Boehm's conservative garbage collector, the
	  difference being that the orphan objects are not freed but
	  only shown in /sys/kernel/debug/kmemleak. Enabling this
	  feature will introduce an overhead to memory
	  allocations. See Documentation/kmemleak.txt for more
	  details.

	  In order to access the kmemleak file, debugfs needs to be
	  mounted (usually at /sys/kernel/debug).

config DEBUG_KMEMLEAK_TEST
	tristate "Simple test for the kernel memory leak detector"
	default n
	depends on DEBUG_KMEMLEAK
	help
	  Say Y or M here to build a test for the kernel memory leak
	  detector. This option enables a module that explicitly leaks
	  memory.

	  If unsure, say N.
>>>>>>> 2c2e9833

config DEBUG_PREEMPT
	bool "Debug preemptible kernel"
	depends on DEBUG_KERNEL && PREEMPT && (TRACE_IRQFLAGS_SUPPORT || PPC64)
	default y
	help
	  If you say Y here then the kernel will use a debug variant of the
	  commonly used smp_processor_id() function and will print warnings
	  if kernel code uses it in a preemption-unsafe way. Also, the kernel
	  will detect preemption count underflows.

config DEBUG_RT_MUTEXES
	bool "RT Mutex debugging, deadlock detection"
	depends on DEBUG_KERNEL && RT_MUTEXES
	help
	 This allows rt mutex semantics violations and rt mutex related
	 deadlocks (lockups) to be detected and reported automatically.

config DEBUG_PI_LIST
	bool
	default y
	depends on DEBUG_RT_MUTEXES

config RT_MUTEX_TESTER
	bool "Built-in scriptable tester for rt-mutexes"
	depends on DEBUG_KERNEL && RT_MUTEXES
	help
	  This option enables a rt-mutex tester.

config DEBUG_SPINLOCK
	bool "Spinlock and rw-lock debugging: basic checks"
	depends on DEBUG_KERNEL
	help
	  Say Y here and build SMP to catch missing spinlock initialization
	  and certain other kinds of spinlock errors commonly made.  This is
	  best used in conjunction with the NMI watchdog so that spinlock
	  deadlocks are also debuggable.

config DEBUG_MUTEXES
	bool "Mutex debugging: basic checks"
	depends on DEBUG_KERNEL
	help
	 This feature allows mutex semantics violations to be detected and
	 reported.

config DEBUG_LOCK_ALLOC
	bool "Lock debugging: detect incorrect freeing of live locks"
	depends on DEBUG_KERNEL && TRACE_IRQFLAGS_SUPPORT && STACKTRACE_SUPPORT && LOCKDEP_SUPPORT
	select DEBUG_SPINLOCK
	select DEBUG_MUTEXES
	select LOCKDEP
	help
	 This feature will check whether any held lock (spinlock, rwlock,
	 mutex or rwsem) is incorrectly freed by the kernel, via any of the
	 memory-freeing routines (kfree(), kmem_cache_free(), free_pages(),
	 vfree(), etc.), whether a live lock is incorrectly reinitialized via
	 spin_lock_init()/mutex_init()/etc., or whether there is any lock
	 held during task exit.

config PROVE_LOCKING
	bool "Lock debugging: prove locking correctness"
	depends on DEBUG_KERNEL && TRACE_IRQFLAGS_SUPPORT && STACKTRACE_SUPPORT && LOCKDEP_SUPPORT
	select LOCKDEP
	select DEBUG_SPINLOCK
	select DEBUG_MUTEXES
	select DEBUG_LOCK_ALLOC
	default n
	help
	 This feature enables the kernel to prove that all locking
	 that occurs in the kernel runtime is mathematically
	 correct: that under no circumstance could an arbitrary (and
	 not yet triggered) combination of observed locking
	 sequences (on an arbitrary number of CPUs, running an
	 arbitrary number of tasks and interrupt contexts) cause a
	 deadlock.

	 In short, this feature enables the kernel to report locking
	 related deadlocks before they actually occur.

	 The proof does not depend on how hard and complex a
	 deadlock scenario would be to trigger: how many
	 participant CPUs, tasks and irq-contexts would be needed
	 for it to trigger. The proof also does not depend on
	 timing: if a race and a resulting deadlock is possible
	 theoretically (no matter how unlikely the race scenario
	 is), it will be proven so and will immediately be
	 reported by the kernel (once the event is observed that
	 makes the deadlock theoretically possible).

	 If a deadlock is impossible (i.e. the locking rules, as
	 observed by the kernel, are mathematically correct), the
	 kernel reports nothing.

	 NOTE: this feature can also be enabled for rwlocks, mutexes
	 and rwsems - in which case all dependencies between these
	 different locking variants are observed and mapped too, and
	 the proof of observed correctness is also maintained for an
	 arbitrary combination of these separate locking variants.

	 For more details, see Documentation/lockdep-design.txt.

config LOCKDEP
	bool
	depends on DEBUG_KERNEL && TRACE_IRQFLAGS_SUPPORT && STACKTRACE_SUPPORT && LOCKDEP_SUPPORT
	select STACKTRACE
	select FRAME_POINTER if !X86 && !MIPS && !PPC && !ARM_UNWIND
	select KALLSYMS
	select KALLSYMS_ALL

config LOCK_STAT
	bool "Lock usage statistics"
	depends on DEBUG_KERNEL && TRACE_IRQFLAGS_SUPPORT && STACKTRACE_SUPPORT && LOCKDEP_SUPPORT
	select LOCKDEP
	select DEBUG_SPINLOCK
	select DEBUG_MUTEXES
	select DEBUG_LOCK_ALLOC
	default n
	help
	 This feature enables tracking lock contention points

	 For more details, see Documentation/lockstat.txt

config DEBUG_LOCKDEP
	bool "Lock dependency engine debugging"
	depends on DEBUG_KERNEL && LOCKDEP
	help
	  If you say Y here, the lock dependency engine will do
	  additional runtime checks to debug itself, at the price
	  of more runtime overhead.

config TRACE_IRQFLAGS
	depends on DEBUG_KERNEL
	bool
	default y
	depends on TRACE_IRQFLAGS_SUPPORT
	depends on PROVE_LOCKING

config DEBUG_SPINLOCK_SLEEP
	bool "Spinlock debugging: sleep-inside-spinlock checking"
	depends on DEBUG_KERNEL
	help
	  If you say Y here, various routines which may sleep will become very
	  noisy if they are called with a spinlock held.

config DEBUG_LOCKING_API_SELFTESTS
	bool "Locking API boot-time self-tests"
	depends on DEBUG_KERNEL
	help
	  Say Y here if you want the kernel to run a short self-test during
	  bootup. The self-test checks whether common types of locking bugs
	  are detected by debugging mechanisms or not. (if you disable
	  lock debugging then those bugs wont be detected of course.)
	  The following locking APIs are covered: spinlocks, rwlocks,
	  mutexes and rwsems.

config STACKTRACE
	bool
	depends on STACKTRACE_SUPPORT

config DEBUG_KOBJECT
	bool "kobject debugging"
	depends on DEBUG_KERNEL
	help
	  If you say Y here, some extra kobject debugging messages will be sent
	  to the syslog. 

config DEBUG_HIGHMEM
	bool "Highmem debugging"
	depends on DEBUG_KERNEL && HIGHMEM
	help
	  This options enables addition error checking for high memory systems.
	  Disable for production systems.

config DEBUG_BUGVERBOSE
	bool "Verbose BUG() reporting (adds 70K)" if DEBUG_KERNEL && EMBEDDED
	depends on BUG
	depends on ARM || AVR32 || M32R || M68K || SPARC32 || SPARC64 || \
		   FRV || SUPERH || GENERIC_BUG || BLACKFIN || MN10300
	default !EMBEDDED
	help
	  Say Y here to make BUG() panics output the file name and line number
	  of the BUG call as well as the EIP and oops trace.  This aids
	  debugging but costs about 70-100K of memory.

config DEBUG_INFO
	bool "Compile the kernel with debug info"
	depends on DEBUG_KERNEL
	help
          If you say Y here the resulting kernel image will include
	  debugging info resulting in a larger kernel image.
	  This adds debug symbols to the kernel and modules (gcc -g), and
	  is needed if you intend to use kernel crashdump or binary object
	  tools like crash, kgdb, LKCD, gdb, etc on the kernel.
	  Say Y here only if you plan to debug the kernel.

	  If unsure, say N.

config DEBUG_VM
	bool "Debug VM"
	depends on DEBUG_KERNEL
	help
	  Enable this to turn on extended checks in the virtual-memory system
          that may impact performance.

	  If unsure, say N.

config DEBUG_VIRTUAL
	bool "Debug VM translations"
	depends on DEBUG_KERNEL && X86
	help
	  Enable some costly sanity checks in virtual to page code. This can
	  catch mistakes with virt_to_page() and friends.

	  If unsure, say N.

config DEBUG_NOMMU_REGIONS
	bool "Debug the global anon/private NOMMU mapping region tree"
	depends on DEBUG_KERNEL && !MMU
	help
	  This option causes the global tree of anonymous and private mapping
	  regions to be regularly checked for invalid topology.

config DEBUG_WRITECOUNT
	bool "Debug filesystem writers count"
	depends on DEBUG_KERNEL
	help
	  Enable this to catch wrong use of the writers count in struct
	  vfsmount.  This will increase the size of each file struct by
	  32 bits.

	  If unsure, say N.

config DEBUG_MEMORY_INIT
	bool "Debug memory initialisation" if EMBEDDED
	default !EMBEDDED
	help
	  Enable this for additional checks during memory initialisation.
	  The sanity checks verify aspects of the VM such as the memory model
	  and other information provided by the architecture. Verbose
	  information will be printed at KERN_DEBUG loglevel depending
	  on the mminit_loglevel= command-line option.

	  If unsure, say Y

config DEBUG_LIST
	bool "Debug linked list manipulation"
	depends on DEBUG_KERNEL
	help
	  Enable this to turn on extended checks in the linked-list
	  walking routines.

	  If unsure, say N.

config DEBUG_SG
	bool "Debug SG table operations"
	depends on DEBUG_KERNEL
	help
	  Enable this to turn on checks on scatter-gather tables. This can
	  help find problems with drivers that do not properly initialize
	  their sg tables.

	  If unsure, say N.

config DEBUG_NOTIFIERS
	bool "Debug notifier call chains"
	depends on DEBUG_KERNEL
	help
	  Enable this to turn on sanity checking for notifier call chains.
	  This is most useful for kernel developers to make sure that
	  modules properly unregister themselves from notifier chains.
	  This is a relatively cheap check but if you care about maximum
	  performance, say N.

#
# Select this config option from the architecture Kconfig, if it
# it is preferred to always offer frame pointers as a config
# option on the architecture (regardless of KERNEL_DEBUG):
#
config ARCH_WANT_FRAME_POINTERS
	bool
	help

config FRAME_POINTER
	bool "Compile the kernel with frame pointers"
	depends on DEBUG_KERNEL && \
		(CRIS || M68K || M68KNOMMU || FRV || UML || S390 || \
		 AVR32 || SUPERH || BLACKFIN || MN10300) || \
		ARCH_WANT_FRAME_POINTERS
	default y if (DEBUG_INFO && UML) || ARCH_WANT_FRAME_POINTERS
	help
	  If you say Y here the resulting kernel image will be slightly
	  larger and slower, but it gives very useful debugging information
	  in case of kernel bugs. (precise oopses/stacktraces/warnings)

config BOOT_PRINTK_DELAY
	bool "Delay each boot printk message by N milliseconds"
	depends on DEBUG_KERNEL && PRINTK && GENERIC_CALIBRATE_DELAY
	help
	  This build option allows you to read kernel boot messages
	  by inserting a short delay after each one.  The delay is
	  specified in milliseconds on the kernel command line,
	  using "boot_delay=N".

	  It is likely that you would also need to use "lpj=M" to preset
	  the "loops per jiffie" value.
	  See a previous boot log for the "lpj" value to use for your
	  system, and then set "lpj=M" before setting "boot_delay=N".
	  NOTE:  Using this option may adversely affect SMP systems.
	  I.e., processors other than the first one may not boot up.
	  BOOT_PRINTK_DELAY also may cause DETECT_SOFTLOCKUP to detect
	  what it believes to be lockup conditions.

config RCU_TORTURE_TEST
	tristate "torture tests for RCU"
	depends on DEBUG_KERNEL
	default n
	help
	  This option provides a kernel module that runs torture tests
	  on the RCU infrastructure.  The kernel module may be built
	  after the fact on the running kernel to be tested, if desired.

	  Say Y here if you want RCU torture tests to be built into
	  the kernel.
	  Say M if you want the RCU torture tests to build as a module.
	  Say N if you are unsure.

config RCU_TORTURE_TEST_RUNNABLE
	bool "torture tests for RCU runnable by default"
	depends on RCU_TORTURE_TEST = y
	default n
	help
	  This option provides a way to build the RCU torture tests
	  directly into the kernel without them starting up at boot
	  time.  You can use /proc/sys/kernel/rcutorture_runnable
	  to manually override this setting.  This /proc file is
	  available only when the RCU torture tests have been built
	  into the kernel.

	  Say Y here if you want the RCU torture tests to start during
	  boot (you probably don't).
	  Say N here if you want the RCU torture tests to start only
	  after being manually enabled via /proc.

config RCU_CPU_STALL_DETECTOR
	bool "Check for stalled CPUs delaying RCU grace periods"
	depends on CLASSIC_RCU || TREE_RCU
	default n
	help
	  This option causes RCU to printk information on which
	  CPUs are delaying the current grace period, but only when
	  the grace period extends for excessive time periods.

	  Say Y if you want RCU to perform such checks.

	  Say N if you are unsure.

config KPROBES_SANITY_TEST
	bool "Kprobes sanity tests"
	depends on DEBUG_KERNEL
	depends on KPROBES
	default n
	help
	  This option provides for testing basic kprobes functionality on
	  boot. A sample kprobe, jprobe and kretprobe are inserted and
	  verified for functionality.

	  Say N if you are unsure.

config BACKTRACE_SELF_TEST
	tristate "Self test for the backtrace code"
	depends on DEBUG_KERNEL
	default n
	help
	  This option provides a kernel module that can be used to test
	  the kernel stack backtrace code. This option is not useful
	  for distributions or general kernels, but only for kernel
	  developers working on architecture code.

	  Note that if you want to also test saved backtraces, you will
	  have to enable STACKTRACE as well.

	  Say N if you are unsure.

config DEBUG_BLOCK_EXT_DEVT
        bool "Force extended block device numbers and spread them"
	depends on DEBUG_KERNEL
	depends on BLOCK
	default n
	help
	  BIG FAT WARNING: ENABLING THIS OPTION MIGHT BREAK BOOTING ON
	  SOME DISTRIBUTIONS.  DO NOT ENABLE THIS UNLESS YOU KNOW WHAT
	  YOU ARE DOING.  Distros, please enable this and fix whatever
	  is broken.

	  Conventionally, block device numbers are allocated from
	  predetermined contiguous area.  However, extended block area
	  may introduce non-contiguous block device numbers.  This
	  option forces most block device numbers to be allocated from
	  the extended space and spreads them to discover kernel or
	  userland code paths which assume predetermined contiguous
	  device number allocation.

	  Note that turning on this debug option shuffles all the
	  device numbers for all IDE and SCSI devices including libata
	  ones, so root partition specified using device number
	  directly (via rdev or root=MAJ:MIN) won't work anymore.
	  Textual device names (root=/dev/sdXn) will continue to work.

	  Say N if you are unsure.

config LKDTM
	tristate "Linux Kernel Dump Test Tool Module"
	depends on DEBUG_KERNEL
	depends on KPROBES
	depends on BLOCK
	default n
	help
	This module enables testing of the different dumping mechanisms by
	inducing system failures at predefined crash points.
	If you don't need it: say N
	Choose M here to compile this code as a module. The module will be
	called lkdtm.

	Documentation on how to use the module can be found in
	drivers/misc/lkdtm.c

config FAULT_INJECTION
	bool "Fault-injection framework"
	depends on DEBUG_KERNEL
	help
	  Provide fault-injection framework.
	  For more details, see Documentation/fault-injection/.

config FAILSLAB
	bool "Fault-injection capability for kmalloc"
	depends on FAULT_INJECTION
	depends on SLAB || SLUB
	help
	  Provide fault-injection capability for kmalloc.

config FAIL_PAGE_ALLOC
	bool "Fault-injection capabilitiy for alloc_pages()"
	depends on FAULT_INJECTION
	help
	  Provide fault-injection capability for alloc_pages().

config FAIL_MAKE_REQUEST
	bool "Fault-injection capability for disk IO"
	depends on FAULT_INJECTION && BLOCK
	help
	  Provide fault-injection capability for disk IO.

config FAIL_IO_TIMEOUT
	bool "Faul-injection capability for faking disk interrupts"
	depends on FAULT_INJECTION && BLOCK
	help
	  Provide fault-injection capability on end IO handling. This
	  will make the block layer "forget" an interrupt as configured,
	  thus exercising the error handling.

	  Only works with drivers that use the generic timeout handling,
	  for others it wont do anything.

config FAULT_INJECTION_DEBUG_FS
	bool "Debugfs entries for fault-injection capabilities"
	depends on FAULT_INJECTION && SYSFS && DEBUG_FS
	help
	  Enable configuration of fault-injection capabilities via debugfs.

config FAULT_INJECTION_STACKTRACE_FILTER
	bool "stacktrace filter for fault-injection capabilities"
	depends on FAULT_INJECTION_DEBUG_FS && STACKTRACE_SUPPORT
	depends on !X86_64
	select STACKTRACE
	select FRAME_POINTER if !PPC
	help
	  Provide stacktrace filter for fault-injection capabilities

config LATENCYTOP
	bool "Latency measuring infrastructure"
	select FRAME_POINTER if !MIPS && !PPC
	select KALLSYMS
	select KALLSYMS_ALL
	select STACKTRACE
	select SCHEDSTATS
	select SCHED_DEBUG
	depends on HAVE_LATENCYTOP_SUPPORT
	help
	  Enable this option if you want to use the LatencyTOP tool
	  to find out which userspace is blocking on what kernel operations.

config SYSCTL_SYSCALL_CHECK
	bool "Sysctl checks"
	depends on SYSCTL_SYSCALL
	---help---
	  sys_sysctl uses binary paths that have been found challenging
	  to properly maintain and use. This enables checks that help
	  you to keep things correct.

source mm/Kconfig.debug
source kernel/trace/Kconfig

config PROVIDE_OHCI1394_DMA_INIT
	bool "Remote debugging over FireWire early on boot"
	depends on PCI && X86
	help
	  If you want to debug problems which hang or crash the kernel early
	  on boot and the crashing machine has a FireWire port, you can use
	  this feature to remotely access the memory of the crashed machine
	  over FireWire. This employs remote DMA as part of the OHCI1394
	  specification which is now the standard for FireWire controllers.

	  With remote DMA, you can monitor the printk buffer remotely using
	  firescope and access all memory below 4GB using fireproxy from gdb.
	  Even controlling a kernel debugger is possible using remote DMA.

	  Usage:

	  If ohci1394_dma=early is used as boot parameter, it will initialize
	  all OHCI1394 controllers which are found in the PCI config space.

	  As all changes to the FireWire bus such as enabling and disabling
	  devices cause a bus reset and thereby disable remote DMA for all
	  devices, be sure to have the cable plugged and FireWire enabled on
	  the debugging host before booting the debug target for debugging.

	  This code (~1k) is freed after boot. By then, the firewire stack
	  in charge of the OHCI-1394 controllers should be used instead.

	  See Documentation/debugging-via-ohci1394.txt for more information.

config FIREWIRE_OHCI_REMOTE_DMA
	bool "Remote debugging over FireWire with firewire-ohci"
	depends on FIREWIRE_OHCI
	help
	  This option lets you use the FireWire bus for remote debugging
	  with help of the firewire-ohci driver. It enables unfiltered
	  remote DMA in firewire-ohci.
	  See Documentation/debugging-via-ohci1394.txt for more information.

	  If unsure, say N.

config BUILD_DOCSRC
	bool "Build targets in Documentation/ tree"
	depends on HEADERS_CHECK
	help
	  This option attempts to build objects from the source files in the
	  kernel Documentation/ tree.

	  Say N if you are unsure.

config DYNAMIC_DEBUG
	bool "Enable dynamic printk() support"
	default n
	depends on PRINTK
	depends on DEBUG_FS
	select PRINTK_DEBUG
	help

	  Compiles debug level messages into the kernel, which would not
	  otherwise be available at runtime. These messages can then be
	  enabled/disabled based on various levels of scope - per source file,
	  function, module, format string, and line number. This mechanism
	  implicitly enables all pr_debug() and dev_dbg() calls. The impact of
	  this compile option is a larger kernel text size of about 2%.

	  Usage:

	  Dynamic debugging is controlled via the 'dynamic_debug/ddebug' file,
	  which is contained in the 'debugfs' filesystem. Thus, the debugfs
	  filesystem must first be mounted before making use of this feature.
	  We refer the control file as: <debugfs>/dynamic_debug/ddebug. This
	  file contains a list of the debug statements that can be enabled. The
	  format for each line of the file is:

		filename:lineno [module]function flags format

	  filename : source file of the debug statement
	  lineno : line number of the debug statement
	  module : module that contains the debug statement
	  function : function that contains the debug statement
          flags : 'p' means the line is turned 'on' for printing
          format : the format used for the debug statement

	  From a live system:

		nullarbor:~ # cat <debugfs>/dynamic_debug/ddebug
		# filename:lineno [module]function flags format
		fs/aio.c:222 [aio]__put_ioctx - "__put_ioctx:\040freeing\040%p\012"
		fs/aio.c:248 [aio]ioctx_alloc - "ENOMEM:\040nr_events\040too\040high\012"
		fs/aio.c:1770 [aio]sys_io_cancel - "calling\040cancel\012"

	  Example usage:

		// enable the message at line 1603 of file svcsock.c
		nullarbor:~ # echo -n 'file svcsock.c line 1603 +p' >
						<debugfs>/dynamic_debug/ddebug

		// enable all the messages in file svcsock.c
		nullarbor:~ # echo -n 'file svcsock.c +p' >
						<debugfs>/dynamic_debug/ddebug

		// enable all the messages in the NFS server module
		nullarbor:~ # echo -n 'module nfsd +p' >
						<debugfs>/dynamic_debug/ddebug

		// enable all 12 messages in the function svc_process()
		nullarbor:~ # echo -n 'func svc_process +p' >
						<debugfs>/dynamic_debug/ddebug

		// disable all 12 messages in the function svc_process()
		nullarbor:~ # echo -n 'func svc_process -p' >
						<debugfs>/dynamic_debug/ddebug

	  See Documentation/dynamic-debug-howto.txt for additional information.

config DMA_API_DEBUG
	bool "Enable debugging of DMA-API usage"
	depends on HAVE_DMA_API_DEBUG
	help
	  Enable this option to debug the use of the DMA API by device drivers.
	  With this option you will be able to detect common bugs in device
	  drivers like double-freeing of DMA mappings or freeing mappings that
	  were never allocated.
	  This option causes a performance degredation.  Use only if you want
	  to debug device drivers. If unsure, say N.

source "samples/Kconfig"

source "lib/Kconfig.kgdb"<|MERGE_RESOLUTION|>--- conflicted
+++ resolved
@@ -298,7 +298,6 @@
 	  out which slabs are relevant to a particular load.
 	  Try running: slabinfo -DA
 
-<<<<<<< HEAD
 config SLQB_DEBUG
 	default y
 	bool "Enable SLQB debugging support"
@@ -318,7 +317,7 @@
 	bool "Enable SLQB performance statistics"
 	default n
 	depends on SLQB_SYSFS
-=======
+
 config DEBUG_KMEMLEAK
 	bool "Kernel memory leak detector"
 	default n
@@ -351,7 +350,6 @@
 	  memory.
 
 	  If unsure, say N.
->>>>>>> 2c2e9833
 
 config DEBUG_PREEMPT
 	bool "Debug preemptible kernel"
