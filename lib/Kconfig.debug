--- conflicted
+++ resolved
@@ -440,11 +440,7 @@
 	bool
 	depends on DEBUG_KERNEL && TRACE_IRQFLAGS_SUPPORT && STACKTRACE_SUPPORT && LOCKDEP_SUPPORT
 	select STACKTRACE
-<<<<<<< HEAD
-	select FRAME_POINTER if !X86 && !MIPS && !PPC && !ARM_UNWIND
-=======
-	select FRAME_POINTER if !MIPS && !PPC
->>>>>>> 50e3ce35
+	select FRAME_POINTER if !MIPS && !PPC && !ARM_UNWIND
 	select KALLSYMS
 	select KALLSYMS_ALL
 
