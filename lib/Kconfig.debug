
config PRINTK_TIME
	bool "Show timing information on printks"
	depends on PRINTK
	help
	  Selecting this option causes timing information to be
	  included in printk output.  This allows you to measure
	  the interval between kernel operations, including bootup
	  operations.  This is useful for identifying long delays
	  in kernel startup.

config ENABLE_WARN_DEPRECATED
	bool "Enable __deprecated logic"
	default y
	help
	  Enable the __deprecated logic in the kernel build.
	  Disable this to suppress the "warning: 'foo' is deprecated
	  (declared at kernel/power/somefile.c:1234)" messages.

config ENABLE_MUST_CHECK
	bool "Enable __must_check logic"
	default y
	help
	  Enable the __must_check logic in the kernel build.  Disable this to
	  suppress the "warning: ignoring return value of 'foo', declared with
	  attribute warn_unused_result" messages.

config MAGIC_SYSRQ
	bool "Magic SysRq key"
	depends on !UML
	help
	  If you say Y here, you will have some control over the system even
	  if the system crashes for example during kernel debugging (e.g., you
	  will be able to flush the buffer cache to disk, reboot the system
	  immediately or dump some status information). This is accomplished
	  by pressing various keys while holding SysRq (Alt+PrintScreen). It
	  also works on a serial console (on PC hardware at least), if you
	  send a BREAK and then within 5 seconds a command keypress. The
	  keys are documented in <file:Documentation/sysrq.txt>. Don't say Y
	  unless you really know what this hack does.

config UNUSED_SYMBOLS
	bool "Enable unused/obsolete exported symbols"
	default y if X86
	help
	  Unused but exported symbols make the kernel needlessly bigger.  For
	  that reason most of these unused exports will soon be removed.  This
	  option is provided temporarily to provide a transition period in case
	  some external kernel module needs one of these symbols anyway. If you
	  encounter such a case in your module, consider if you are actually
	  using the right API.  (rationale: since nobody in the kernel is using
	  this in a module, there is a pretty good chance it's actually the
	  wrong interface to use).  If you really need the symbol, please send a
	  mail to the linux kernel mailing list mentioning the symbol and why
	  you really need it, and what the merge plan to the mainline kernel for
	  your module is.

config DEBUG_FS
	bool "Debug Filesystem"
	depends on SYSFS
	help
	  debugfs is a virtual file system that kernel developers use to put
	  debugging files into.  Enable this option to be able to read and
	  write to these files.

	  If unsure, say N.

config HEADERS_CHECK
	bool "Run 'make headers_check' when building vmlinux"
	depends on !UML
	help
	  This option will extract the user-visible kernel headers whenever
	  building the kernel, and will run basic sanity checks on them to
	  ensure that exported files do not attempt to include files which
	  were not exported, etc.

	  If you're making modifications to header files which are
	  relevant for userspace, say 'Y', and check the headers
	  exported to $(INSTALL_HDR_PATH) (usually 'usr/include' in
	  your build tree), to make sure they're suitable.

config DEBUG_SECTION_MISMATCH
	bool "Enable full Section mismatch analysis"
	depends on UNDEFINED
	# This option is on purpose disabled for now.
	# It will be enabled when we are down to a resonable number
	# of section mismatch warnings (< 10 for an allyesconfig build)
	help
	  The section mismatch analysis checks if there are illegal
	  references from one section to another section.
	  Linux will during link or during runtime drop some sections
	  and any use of code/data previously in these sections will
	  most likely result in an oops.
	  In the code functions and variables are annotated with
	  __init, __devinit etc. (see full list in include/linux/init.h)
	  which results in the code/data being placed in specific sections.
	  The section mismatch analysis is always done after a full
	  kernel build but enabling this option will in addition
	  do the following:
	  - Add the option -fno-inline-functions-called-once to gcc
	    When inlining a function annotated __init in a non-init
	    function we would lose the section information and thus
	    the analysis would not catch the illegal reference.
	    This option tells gcc to inline less but will also
	    result in a larger kernel.
	  - Run the section mismatch analysis for each module/built-in.o
	    When we run the section mismatch analysis on vmlinux.o we
	    lose valueble information about where the mismatch was
	    introduced.
	    Running the analysis for each module/built-in.o file
	    will tell where the mismatch happens much closer to the
	    source. The drawback is that we will report the same
	    mismatch at least twice.
	  - Enable verbose reporting from modpost to help solving
	    the section mismatches reported.

config DEBUG_KERNEL
	bool "Kernel debugging"
	help
	  Say Y here if you are developing drivers or trying to debug and
	  identify kernel problems.

config DEBUG_SHIRQ
	bool "Debug shared IRQ handlers"
	depends on DEBUG_KERNEL && GENERIC_HARDIRQS
	help
	  Enable this to generate a spurious interrupt as soon as a shared
	  interrupt handler is registered, and just before one is deregistered.
	  Drivers ought to be able to handle interrupts coming in at those
	  points; some don't and need to be caught.

config DETECT_SOFTLOCKUP
	bool "Detect Soft Lockups"
	depends on DEBUG_KERNEL && !S390
	default y
	help
	  Say Y here to enable the kernel to detect "soft lockups",
	  which are bugs that cause the kernel to loop in kernel
	  mode for more than 10 seconds, without giving other tasks a
	  chance to run.

	  When a soft-lockup is detected, the kernel will print the
	  current stack trace (which you should report), but the
	  system will stay locked up. This feature has negligible
	  overhead.

	  (Note that "hard lockups" are separate type of bugs that
	   can be detected via the NMI-watchdog, on platforms that
	   support it.)

config SCHED_DEBUG
	bool "Collect scheduler debugging info"
	depends on DEBUG_KERNEL && PROC_FS
	default y
	help
	  If you say Y here, the /proc/sched_debug file will be provided
	  that can help debug the scheduler. The runtime overhead of this
	  option is minimal.

config SCHEDSTATS
	bool "Collect scheduler statistics"
	depends on DEBUG_KERNEL && PROC_FS
	help
	  If you say Y here, additional code will be inserted into the
	  scheduler and related routines to collect statistics about
	  scheduler behavior and provide them in /proc/schedstat.  These
	  stats may be useful for both tuning and debugging the scheduler
	  If you aren't debugging the scheduler or trying to tune a specific
	  application, you can say N to avoid the very slight overhead
	  this adds.

config TIMER_STATS
	bool "Collect kernel timers statistics"
	depends on DEBUG_KERNEL && PROC_FS
	help
	  If you say Y here, additional code will be inserted into the
	  timer routines to collect statistics about kernel timers being
	  reprogrammed. The statistics can be read from /proc/timer_stats.
	  The statistics collection is started by writing 1 to /proc/timer_stats,
	  writing 0 stops it. This feature is useful to collect information
	  about timer usage patterns in kernel and userspace. This feature
	  is lightweight if enabled in the kernel config but not activated
	  (it defaults to deactivated on bootup and will only be activated
	  if some application like powertop activates it explicitly).

config DEBUG_SLAB
	bool "Debug slab memory allocations"
	depends on DEBUG_KERNEL && SLAB
	help
	  Say Y here to have the kernel do limited verification on memory
	  allocation as well as poisoning memory on free to catch use of freed
	  memory. This can make kmalloc/kfree-intensive workloads much slower.

config DEBUG_SLAB_LEAK
	bool "Memory leak debugging"
	depends on DEBUG_SLAB

config SLUB_DEBUG_ON
	bool "SLUB debugging on by default"
	depends on SLUB && SLUB_DEBUG
	default n
	help
	  Boot with debugging on by default. SLUB boots by default with
	  the runtime debug capabilities switched off. Enabling this is
	  equivalent to specifying the "slub_debug" parameter on boot.
	  There is no support for more fine grained debug control like
	  possible with slub_debug=xxx. SLUB debugging may be switched
	  off in a kernel built with CONFIG_SLUB_DEBUG_ON by specifying
	  "slub_debug=-".

config SLUB_STATS
	default n
	bool "Enable SLUB performance statistics"
	depends on SLUB
	help
	  SLUB statistics are useful to debug SLUBs allocation behavior in
	  order find ways to optimize the allocator. This should never be
	  enabled for production use since keeping statistics slows down
	  the allocator by a few percentage points. The slabinfo command
	  supports the determination of the most active slabs to figure
	  out which slabs are relevant to a particular load.
	  Try running: slabinfo -DA

config DEBUG_PREEMPT
	bool "Debug preemptible kernel"
	depends on DEBUG_KERNEL && PREEMPT && (TRACE_IRQFLAGS_SUPPORT || PPC64)
	default y
	help
	  If you say Y here then the kernel will use a debug variant of the
	  commonly used smp_processor_id() function and will print warnings
	  if kernel code uses it in a preemption-unsafe way. Also, the kernel
	  will detect preemption count underflows.

config DEBUG_RT_MUTEXES
	bool "RT Mutex debugging, deadlock detection"
	depends on DEBUG_KERNEL && RT_MUTEXES
	help
	 This allows rt mutex semantics violations and rt mutex related
	 deadlocks (lockups) to be detected and reported automatically.

config DEBUG_PI_LIST
	bool
	default y
	depends on DEBUG_RT_MUTEXES

config RT_MUTEX_TESTER
	bool "Built-in scriptable tester for rt-mutexes"
	depends on DEBUG_KERNEL && RT_MUTEXES
	help
	  This option enables a rt-mutex tester.

config DEBUG_SPINLOCK
	bool "Spinlock and rw-lock debugging: basic checks"
	depends on DEBUG_KERNEL
	help
	  Say Y here and build SMP to catch missing spinlock initialization
	  and certain other kinds of spinlock errors commonly made.  This is
	  best used in conjunction with the NMI watchdog so that spinlock
	  deadlocks are also debuggable.

config DEBUG_MUTEXES
	bool "Mutex debugging: basic checks"
	depends on DEBUG_KERNEL
	help
	 This feature allows mutex semantics violations to be detected and
	 reported.

config DEBUG_SEMAPHORE
	bool "Semaphore debugging"
	depends on DEBUG_KERNEL
	depends on ALPHA || FRV
	default n
	help
	  If you say Y here then semaphore processing will issue lots of
	  verbose debugging messages.  If you suspect a semaphore problem or a
	  kernel hacker asks for this option then say Y.  Otherwise say N.

config DEBUG_LOCK_ALLOC
	bool "Lock debugging: detect incorrect freeing of live locks"
	depends on DEBUG_KERNEL && TRACE_IRQFLAGS_SUPPORT && STACKTRACE_SUPPORT && LOCKDEP_SUPPORT
	select DEBUG_SPINLOCK
	select DEBUG_MUTEXES
	select LOCKDEP
	help
	 This feature will check whether any held lock (spinlock, rwlock,
	 mutex or rwsem) is incorrectly freed by the kernel, via any of the
	 memory-freeing routines (kfree(), kmem_cache_free(), free_pages(),
	 vfree(), etc.), whether a live lock is incorrectly reinitialized via
	 spin_lock_init()/mutex_init()/etc., or whether there is any lock
	 held during task exit.

config PROVE_LOCKING
	bool "Lock debugging: prove locking correctness"
	depends on DEBUG_KERNEL && TRACE_IRQFLAGS_SUPPORT && STACKTRACE_SUPPORT && LOCKDEP_SUPPORT
	select LOCKDEP
	select DEBUG_SPINLOCK
	select DEBUG_MUTEXES
	select DEBUG_LOCK_ALLOC
	default n
	help
	 This feature enables the kernel to prove that all locking
	 that occurs in the kernel runtime is mathematically
	 correct: that under no circumstance could an arbitrary (and
	 not yet triggered) combination of observed locking
	 sequences (on an arbitrary number of CPUs, running an
	 arbitrary number of tasks and interrupt contexts) cause a
	 deadlock.

	 In short, this feature enables the kernel to report locking
	 related deadlocks before they actually occur.

	 The proof does not depend on how hard and complex a
	 deadlock scenario would be to trigger: how many
	 participant CPUs, tasks and irq-contexts would be needed
	 for it to trigger. The proof also does not depend on
	 timing: if a race and a resulting deadlock is possible
	 theoretically (no matter how unlikely the race scenario
	 is), it will be proven so and will immediately be
	 reported by the kernel (once the event is observed that
	 makes the deadlock theoretically possible).

	 If a deadlock is impossible (i.e. the locking rules, as
	 observed by the kernel, are mathematically correct), the
	 kernel reports nothing.

	 NOTE: this feature can also be enabled for rwlocks, mutexes
	 and rwsems - in which case all dependencies between these
	 different locking variants are observed and mapped too, and
	 the proof of observed correctness is also maintained for an
	 arbitrary combination of these separate locking variants.

	 For more details, see Documentation/lockdep-design.txt.

config LOCKDEP
	bool
	depends on DEBUG_KERNEL && TRACE_IRQFLAGS_SUPPORT && STACKTRACE_SUPPORT && LOCKDEP_SUPPORT
	select STACKTRACE
	select FRAME_POINTER if !X86 && !MIPS
	select KALLSYMS
	select KALLSYMS_ALL

config LOCK_STAT
	bool "Lock usage statistics"
	depends on DEBUG_KERNEL && TRACE_IRQFLAGS_SUPPORT && STACKTRACE_SUPPORT && LOCKDEP_SUPPORT
	select LOCKDEP
	select DEBUG_SPINLOCK
	select DEBUG_MUTEXES
	select DEBUG_LOCK_ALLOC
	default n
	help
	 This feature enables tracking lock contention points

	 For more details, see Documentation/lockstat.txt

config DEBUG_LOCKDEP
	bool "Lock dependency engine debugging"
	depends on DEBUG_KERNEL && LOCKDEP
	help
	  If you say Y here, the lock dependency engine will do
	  additional runtime checks to debug itself, at the price
	  of more runtime overhead.

config TRACE_IRQFLAGS
	depends on DEBUG_KERNEL
	bool
	default y
	depends on TRACE_IRQFLAGS_SUPPORT
	depends on PROVE_LOCKING

config DEBUG_SPINLOCK_SLEEP
	bool "Spinlock debugging: sleep-inside-spinlock checking"
	depends on DEBUG_KERNEL
	help
	  If you say Y here, various routines which may sleep will become very
	  noisy if they are called with a spinlock held.

config DEBUG_LOCKING_API_SELFTESTS
	bool "Locking API boot-time self-tests"
	depends on DEBUG_KERNEL
	help
	  Say Y here if you want the kernel to run a short self-test during
	  bootup. The self-test checks whether common types of locking bugs
	  are detected by debugging mechanisms or not. (if you disable
	  lock debugging then those bugs wont be detected of course.)
	  The following locking APIs are covered: spinlocks, rwlocks,
	  mutexes and rwsems.

config STACKTRACE
	bool
	depends on STACKTRACE_SUPPORT

config DEBUG_KOBJECT
	bool "kobject debugging"
	depends on DEBUG_KERNEL
	help
	  If you say Y here, some extra kobject debugging messages will be sent
	  to the syslog. 

config DEBUG_HIGHMEM
	bool "Highmem debugging"
	depends on DEBUG_KERNEL && HIGHMEM
	help
	  This options enables addition error checking for high memory systems.
	  Disable for production systems.

config DEBUG_BUGVERBOSE
	bool "Verbose BUG() reporting (adds 70K)" if DEBUG_KERNEL && EMBEDDED
	depends on BUG
	depends on ARM || AVR32 || M32R || M68K || SPARC32 || SPARC64 || \
		   FRV || SUPERH || GENERIC_BUG || BLACKFIN || MN10300
	default !EMBEDDED
	help
	  Say Y here to make BUG() panics output the file name and line number
	  of the BUG call as well as the EIP and oops trace.  This aids
	  debugging but costs about 70-100K of memory.

config DEBUG_INFO
	bool "Compile the kernel with debug info"
	depends on DEBUG_KERNEL
	help
          If you say Y here the resulting kernel image will include
	  debugging info resulting in a larger kernel image.
	  This adds debug symbols to the kernel and modules (gcc -g), and
	  is needed if you intend to use kernel crashdump or binary object
	  tools like crash, kgdb, LKCD, gdb, etc on the kernel.
	  Say Y here only if you plan to debug the kernel.

	  If unsure, say N.

config DEBUG_VM
	bool "Debug VM"
	depends on DEBUG_KERNEL
	help
	  Enable this to turn on extended checks in the virtual-memory system
          that may impact performance.

	  If unsure, say N.

config DEBUG_LIST
	bool "Debug linked list manipulation"
	depends on DEBUG_KERNEL
	help
	  Enable this to turn on extended checks in the linked-list
	  walking routines.

	  If unsure, say N.

config DEBUG_SG
	bool "Debug SG table operations"
	depends on DEBUG_KERNEL
	help
	  Enable this to turn on checks on scatter-gather tables. This can
	  help find problems with drivers that do not properly initialize
	  their sg tables.

	  If unsure, say N.

config FRAME_POINTER
	bool "Compile the kernel with frame pointers"
	depends on DEBUG_KERNEL && \
		(X86 || CRIS || M68K || M68KNOMMU || FRV || UML || S390 || \
		 AVR32 || SUPERH || BLACKFIN || MN10300)
	default y if DEBUG_INFO && UML
	help
	  If you say Y here the resulting kernel image will be slightly larger
	  and slower, but it might give very useful debugging information on
	  some architectures or if you use external debuggers.
	  If you don't debug the kernel, you can say N.

config BOOT_PRINTK_DELAY
	bool "Delay each boot printk message by N milliseconds"
	depends on DEBUG_KERNEL && PRINTK && GENERIC_CALIBRATE_DELAY
	help
	  This build option allows you to read kernel boot messages
	  by inserting a short delay after each one.  The delay is
	  specified in milliseconds on the kernel command line,
	  using "boot_delay=N".

	  It is likely that you would also need to use "lpj=M" to preset
	  the "loops per jiffie" value.
	  See a previous boot log for the "lpj" value to use for your
	  system, and then set "lpj=M" before setting "boot_delay=N".
	  NOTE:  Using this option may adversely affect SMP systems.
	  I.e., processors other than the first one may not boot up.
	  BOOT_PRINTK_DELAY also may cause DETECT_SOFTLOCKUP to detect
	  what it believes to be lockup conditions.

config RCU_TORTURE_TEST
	tristate "torture tests for RCU"
	depends on DEBUG_KERNEL
	depends on m
	default n
	help
	  This option provides a kernel module that runs torture tests
	  on the RCU infrastructure.  The kernel module may be built
	  after the fact on the running kernel to be tested, if desired.

	  Say M if you want the RCU torture tests to build as a module.
	  Say N if you are unsure.

config KPROBES_SANITY_TEST
	bool "Kprobes sanity tests"
	depends on DEBUG_KERNEL
	depends on KPROBES
	default n
	help
	  This option provides for testing basic kprobes functionality on
	  boot. A sample kprobe, jprobe and kretprobe are inserted and
	  verified for functionality.

	  Say N if you are unsure.

config BACKTRACE_SELF_TEST
	tristate "Self test for the backtrace code"
	depends on DEBUG_KERNEL
	default n
	help
	  This option provides a kernel module that can be used to test
	  the kernel stack backtrace code. This option is not useful
	  for distributions or general kernels, but only for kernel
	  developers working on architecture code.

	  Say N if you are unsure.

config LKDTM
	tristate "Linux Kernel Dump Test Tool Module"
	depends on DEBUG_KERNEL
	depends on KPROBES
	depends on BLOCK
	default n
	help
	This module enables testing of the different dumping mechanisms by
	inducing system failures at predefined crash points.
	If you don't need it: say N
	Choose M here to compile this code as a module. The module will be
	called lkdtm.

	Documentation on how to use the module can be found in
	drivers/misc/lkdtm.c

config FAULT_INJECTION
	bool "Fault-injection framework"
	depends on DEBUG_KERNEL
	help
	  Provide fault-injection framework.
	  For more details, see Documentation/fault-injection/.

config FAILSLAB
	bool "Fault-injection capability for kmalloc"
	depends on FAULT_INJECTION
	help
	  Provide fault-injection capability for kmalloc.

config FAIL_PAGE_ALLOC
	bool "Fault-injection capabilitiy for alloc_pages()"
	depends on FAULT_INJECTION
	help
	  Provide fault-injection capability for alloc_pages().

config FAIL_MAKE_REQUEST
	bool "Fault-injection capability for disk IO"
	depends on FAULT_INJECTION
	help
	  Provide fault-injection capability for disk IO.

config FAULT_INJECTION_DEBUG_FS
	bool "Debugfs entries for fault-injection capabilities"
	depends on FAULT_INJECTION && SYSFS && DEBUG_FS
	help
	  Enable configuration of fault-injection capabilities via debugfs.

config FAULT_INJECTION_STACKTRACE_FILTER
	bool "stacktrace filter for fault-injection capabilities"
	depends on FAULT_INJECTION_DEBUG_FS && STACKTRACE_SUPPORT
	depends on !X86_64
	select STACKTRACE
	select FRAME_POINTER
	help
	  Provide stacktrace filter for fault-injection capabilities

config LATENCYTOP
	bool "Latency measuring infrastructure"
	select FRAME_POINTER if !MIPS
	select KALLSYMS
	select KALLSYMS_ALL
	select STACKTRACE
	select SCHEDSTATS
	select SCHED_DEBUG
	depends on HAVE_LATENCYTOP_SUPPORT
	help
	  Enable this option if you want to use the LatencyTOP tool
	  to find out which userspace is blocking on what kernel operations.

<<<<<<< HEAD
source kernel/trace/Kconfig
=======
config FIREWIRE_OHCI_REMOTE_DMA
	bool "Remote debugging via firewire-ohci"
	depends on FIREWIRE_OHCI
	help
	  This option lets you use the FireWire bus for remote debugging.
	  It enables unfiltered remote DMA in the firewire-ohci driver.
	  See Documentation/debugging-via-ohci1394.txt for more information.

	  If unsure, say N.
>>>>>>> f64ef51b

config PROVIDE_OHCI1394_DMA_INIT
	bool "Provide code for enabling DMA over FireWire early on boot"
	depends on PCI && X86
	help
	  If you want to debug problems which hang or crash the kernel early
	  on boot and the crashing machine has a FireWire port, you can use
	  this feature to remotely access the memory of the crashed machine
	  over FireWire. This employs remote DMA as part of the OHCI1394
	  specification which is now the standard for FireWire controllers.

	  With remote DMA, you can monitor the printk buffer remotely using
	  firescope and access all memory below 4GB using fireproxy from gdb.
	  Even controlling a kernel debugger is possible using remote DMA.

	  Usage:

	  If ohci1394_dma=early is used as boot parameter, it will initialize
	  all OHCI1394 controllers which are found in the PCI config space.

	  As all changes to the FireWire bus such as enabling and disabling
	  devices cause a bus reset and thereby disable remote DMA for all
	  devices, be sure to have the cable plugged and FireWire enabled on
	  the debugging host before booting the debug target for debugging.

	  This code (~1k) is freed after boot. By then, the firewire stack
	  in charge of the OHCI-1394 controllers should be used instead.

	  See Documentation/debugging-via-ohci1394.txt for more information.

source "samples/Kconfig"<|MERGE_RESOLUTION|>--- conflicted
+++ resolved
@@ -591,9 +591,6 @@
 	  Enable this option if you want to use the LatencyTOP tool
 	  to find out which userspace is blocking on what kernel operations.
 
-<<<<<<< HEAD
-source kernel/trace/Kconfig
-=======
 config FIREWIRE_OHCI_REMOTE_DMA
 	bool "Remote debugging via firewire-ohci"
 	depends on FIREWIRE_OHCI
@@ -603,7 +600,8 @@
 	  See Documentation/debugging-via-ohci1394.txt for more information.
 
 	  If unsure, say N.
->>>>>>> f64ef51b
+
+source kernel/trace/Kconfig
 
 config PROVIDE_OHCI1394_DMA_INIT
 	bool "Provide code for enabling DMA over FireWire early on boot"
