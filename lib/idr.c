--- conflicted
+++ resolved
@@ -156,11 +156,7 @@
 			id = (id | ((1 << (IDR_BITS * l)) - 1)) + 1;
 
 			/* if already at the top layer, we need to grow */
-<<<<<<< HEAD
-			if (!(p = pa[l])) {
-=======
 			if (id >= 1 << (idp->layers * IDR_BITS)) {
->>>>>>> 75ef7cdd
 				*starting_id = id;
 				return IDR_NEED_TO_GROW;
 			}
