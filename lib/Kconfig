--- conflicted
+++ resolved
@@ -210,10 +210,9 @@
 config LRU_CACHE
 	tristate
 
-<<<<<<< HEAD
 config AVERAGE
 	bool
-=======
+
 config SHM_SIGNAL
 	tristate "SHM Signal - Generic shared-memory signaling mechanism"
 	default n
@@ -234,6 +233,5 @@
 	 communication path for paravirtualized drivers.
 
 	 If unsure, say N
->>>>>>> 17d1061f
 
 endmenu