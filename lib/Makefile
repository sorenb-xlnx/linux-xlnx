#
# Makefile for some libs needed in the kernel.
#

ifdef CONFIG_FUNCTION_TRACER
ORIG_CFLAGS := $(KBUILD_CFLAGS)
KBUILD_CFLAGS = $(subst -pg,,$(ORIG_CFLAGS))
endif

lib-y := ctype.o string.o vsprintf.o cmdline.o \
	 rbtree.o radix-tree.o dump_stack.o timerqueue.o\
	 idr.o int_sqrt.o extable.o prio_tree.o \
	 sha1.o irq_regs.o reciprocal_div.o argv_split.o \
	 proportions.o prio_heap.o ratelimit.o show_mem.o \
	 is_single_threaded.o plist.o decompress.o

lib-$(CONFIG_MMU) += ioremap.o
lib-$(CONFIG_SMP) += cpumask.o

lib-y	+= kobject.o kref.o klist.o

obj-y += bcd.o div64.o sort.o parser.o halfmd4.o debug_locks.o random32.o \
	 bust_spinlocks.o hexdump.o kasprintf.o bitmap.o scatterlist.o \
	 string_helpers.o gcd.o lcm.o list_sort.o uuid.o flex_array.o

ifeq ($(CONFIG_DEBUG_KOBJECT),y)
CFLAGS_kobject.o += -DDEBUG
CFLAGS_kobject_uevent.o += -DDEBUG
endif

lib-$(CONFIG_HOTPLUG) += kobject_uevent.o
obj-$(CONFIG_GENERIC_IOMAP) += iomap.o
obj-$(CONFIG_HAS_IOMEM) += iomap_copy.o devres.o
obj-$(CONFIG_CHECK_SIGNATURE) += check_signature.o
obj-$(CONFIG_DEBUG_LOCKING_API_SELFTESTS) += locking-selftest.o
obj-$(CONFIG_DEBUG_SPINLOCK) += spinlock_debug.o
lib-$(CONFIG_RWSEM_GENERIC_SPINLOCK) += rwsem-spinlock.o
lib-$(CONFIG_RWSEM_XCHGADD_ALGORITHM) += rwsem.o
lib-$(CONFIG_GENERIC_FIND_FIRST_BIT) += find_next_bit.o
lib-$(CONFIG_GENERIC_FIND_NEXT_BIT) += find_next_bit.o
obj-$(CONFIG_GENERIC_FIND_LAST_BIT) += find_last_bit.o

CFLAGS_hweight.o = $(subst $(quote),,$(CONFIG_ARCH_HWEIGHT_CFLAGS))
obj-$(CONFIG_GENERIC_HWEIGHT) += hweight.o

obj-$(CONFIG_LOCK_KERNEL) += kernel_lock.o
obj-$(CONFIG_BTREE) += btree.o
obj-$(CONFIG_DEBUG_PREEMPT) += smp_processor_id.o
obj-$(CONFIG_DEBUG_LIST) += list_debug.o
obj-$(CONFIG_DEBUG_OBJECTS) += debugobjects.o

ifneq ($(CONFIG_HAVE_DEC_LOCK),y)
  lib-y += dec_and_lock.o
endif

obj-$(CONFIG_BITREVERSE) += bitrev.o
obj-$(CONFIG_RATIONAL)	+= rational.o
obj-$(CONFIG_CRC_CCITT)	+= crc-ccitt.o
obj-$(CONFIG_CRC16)	+= crc16.o
obj-$(CONFIG_CRC_T10DIF)+= crc-t10dif.o
obj-$(CONFIG_CRC_ITU_T)	+= crc-itu-t.o
obj-$(CONFIG_CRC32)	+= crc32.o
obj-$(CONFIG_CRC7)	+= crc7.o
obj-$(CONFIG_LIBCRC32C)	+= libcrc32c.o
obj-$(CONFIG_GENERIC_ALLOCATOR) += genalloc.o

obj-$(CONFIG_ZLIB_INFLATE) += zlib_inflate/
obj-$(CONFIG_ZLIB_DEFLATE) += zlib_deflate/
obj-$(CONFIG_REED_SOLOMON) += reed_solomon/
obj-$(CONFIG_LZO_COMPRESS) += lzo/
obj-$(CONFIG_LZO_DECOMPRESS) += lzo/
obj-$(CONFIG_XZ_DEC) += xz/
obj-$(CONFIG_RAID6_PQ) += raid6/

lib-$(CONFIG_DECOMPRESS_GZIP) += decompress_inflate.o
lib-$(CONFIG_DECOMPRESS_BZIP2) += decompress_bunzip2.o
lib-$(CONFIG_DECOMPRESS_LZMA) += decompress_unlzma.o
lib-$(CONFIG_DECOMPRESS_XZ) += decompress_unxz.o
lib-$(CONFIG_DECOMPRESS_LZO) += decompress_unlzo.o

obj-$(CONFIG_TEXTSEARCH) += textsearch.o
obj-$(CONFIG_TEXTSEARCH_KMP) += ts_kmp.o
obj-$(CONFIG_TEXTSEARCH_BM) += ts_bm.o
obj-$(CONFIG_TEXTSEARCH_FSM) += ts_fsm.o
obj-$(CONFIG_SMP) += percpu_counter.o
obj-$(CONFIG_AUDIT_GENERIC) += audit.o

obj-$(CONFIG_SWIOTLB) += swiotlb.o
obj-$(CONFIG_IOMMU_HELPER) += iommu-helper.o
obj-$(CONFIG_FAULT_INJECTION) += fault-inject.o
obj-$(CONFIG_CPU_NOTIFIER_ERROR_INJECT) += cpu-notifier-error-inject.o

lib-$(CONFIG_GENERIC_BUG) += bug.o

obj-$(CONFIG_HAVE_ARCH_TRACEHOOK) += syscall.o

obj-$(CONFIG_DYNAMIC_DEBUG) += dynamic_debug.o

obj-$(CONFIG_NLATTR) += nlattr.o

obj-$(CONFIG_LRU_CACHE) += lru_cache.o

obj-$(CONFIG_DMA_API_DEBUG) += dma-debug.o

obj-$(CONFIG_GENERIC_CSUM) += checksum.o

obj-$(CONFIG_GENERIC_ATOMIC64) += atomic64.o

obj-$(CONFIG_ATOMIC64_SELFTEST) += atomic64_test.o

obj-$(CONFIG_AVERAGE) += average.o

<<<<<<< HEAD
obj-$(CONFIG_LLIST) += llist.o
=======
obj-$(CONFIG_CPU_RMAP) += cpu_rmap.o
>>>>>>> 4e75db2e

hostprogs-y	:= gen_crc32table
clean-files	:= crc32table.h

$(obj)/crc32.o: $(obj)/crc32table.h

quiet_cmd_crc32 = GEN     $@
      cmd_crc32 = $< > $@

$(obj)/crc32table.h: $(obj)/gen_crc32table
	$(call cmd,crc32)<|MERGE_RESOLUTION|>--- conflicted
+++ resolved
@@ -110,11 +110,9 @@
 
 obj-$(CONFIG_AVERAGE) += average.o
 
-<<<<<<< HEAD
 obj-$(CONFIG_LLIST) += llist.o
-=======
+
 obj-$(CONFIG_CPU_RMAP) += cpu_rmap.o
->>>>>>> 4e75db2e
 
 hostprogs-y	:= gen_crc32table
 clean-files	:= crc32table.h
